--- conflicted
+++ resolved
@@ -13,7 +13,6 @@
     ffi::c_void,
     prelude::*,
     revocable::{Revocable, RevocableGuard},
-<<<<<<< HEAD
     sync::{rcu, Completion},
     types::{ARef, ForeignOwnable, Opaque, ScopeGuard},
 };
@@ -21,23 +20,14 @@
 use pin_init::Wrapper;
 
 /// [`Devres`] inner data accessed from [`Devres::callback`].
-=======
-    sync::{rcu, Arc, Completion},
-    types::ARef,
-};
-
->>>>>>> dff64b07
 #[pin_data]
 struct Inner<T: Send> {
     #[pin]
     data: Revocable<T>,
-<<<<<<< HEAD
     /// Tracks whether [`Devres::callback`] has been completed.
     #[pin]
     devm: Completion,
     /// Tracks whether revoking [`Self::data`] has been completed.
-=======
->>>>>>> dff64b07
     #[pin]
     revoke: Completion,
 }
@@ -110,7 +100,6 @@
 /// # Ok(())
 /// # }
 /// ```
-<<<<<<< HEAD
 ///
 /// # Invariants
 ///
@@ -131,39 +120,6 @@
     #[pin]
     inner: Opaque<Inner<T>>,
 }
-=======
-pub struct Devres<T>(Arc<DevresInner<T>>);
-
-impl<T> DevresInner<T> {
-    fn new(dev: &Device<Bound>, data: T, flags: Flags) -> Result<Arc<DevresInner<T>>> {
-        let inner = Arc::pin_init(
-            pin_init!( DevresInner {
-                dev: dev.into(),
-                callback: Self::devres_callback,
-                data <- Revocable::new(data),
-                revoke <- Completion::new(),
-            }),
-            flags,
-        )?;
-
-        // Convert `Arc<DevresInner>` into a raw pointer and make devres own this reference until
-        // `Self::devres_callback` is called.
-        let data = inner.clone().into_raw();
-
-        // SAFETY: `devm_add_action` guarantees to call `Self::devres_callback` once `dev` is
-        // detached.
-        let ret = unsafe {
-            bindings::devm_add_action(dev.as_raw(), Some(inner.callback), data.cast_mut().cast())
-        };
-
-        if ret != 0 {
-            // SAFETY: We just created another reference to `inner` in order to pass it to
-            // `bindings::devm_add_action`. If `bindings::devm_add_action` fails, we have to drop
-            // this reference accordingly.
-            let _ = unsafe { Arc::from_raw(data) };
-            return Err(Error::from_errno(ret));
-        }
->>>>>>> dff64b07
 
 impl<T: Send> Devres<T> {
     /// Creates a new [`Devres`] instance of the given `data`.
@@ -188,7 +144,6 @@
                 // SAFETY: `this` is a valid pointer to uninitialized memory.
                 let inner = unsafe { &raw mut (*this.as_ptr()).inner };
 
-<<<<<<< HEAD
                 // SAFETY:
                 // - `dev.as_raw()` is a pointer to a valid bound device.
                 // - `inner` is guaranteed to be a valid for the duration of the lifetime of `Self`.
@@ -216,59 +171,13 @@
 
     fn data(&self) -> &Revocable<T> {
         &self.inner().data
-=======
-    fn as_ptr(&self) -> *const Self {
-        self
-    }
-
-    fn remove_action(this: &Arc<Self>) -> bool {
-        // SAFETY:
-        // - `self.inner.dev` is a valid `Device`,
-        // - the `action` and `data` pointers are the exact same ones as given to devm_add_action()
-        //   previously,
-        // - `self` is always valid, even if the action has been released already.
-        let success = unsafe {
-            bindings::devm_remove_action_nowarn(
-                this.dev.as_raw(),
-                Some(this.callback),
-                this.as_ptr().cast_mut().cast(),
-            )
-        } == 0;
-
-        if success {
-            // SAFETY: We leaked an `Arc` reference to devm_add_action() in `DevresInner::new`; if
-            // devm_remove_action_nowarn() was successful we can (and have to) claim back ownership
-            // of this reference.
-            let _ = unsafe { Arc::from_raw(this.as_ptr()) };
-        }
-
-        success
->>>>>>> dff64b07
     }
 
     #[allow(clippy::missing_safety_doc)]
     unsafe extern "C" fn devres_callback(ptr: *mut kernel::ffi::c_void) {
-<<<<<<< HEAD
         // SAFETY: In `Self::new` we've passed a valid pointer to `Inner` to `devm_add_action()`,
         // hence `ptr` must be a valid pointer to `Inner`.
         let inner = unsafe { &*ptr.cast::<Inner<T>>() };
-=======
-        let ptr = ptr.cast::<DevresInner<T>>();
-        // Devres owned this memory; now that we received the callback, drop the `Arc` and hence the
-        // reference.
-        // SAFETY: Safe, since we leaked an `Arc` reference to devm_add_action() in
-        //         `DevresInner::new`.
-        let inner = unsafe { Arc::from_raw(ptr) };
-
-        if !inner.data.revoke() {
-            // If `revoke()` returns false, it means that `Devres::drop` already started revoking
-            // `inner.data` for us. Hence we have to wait until `Devres::drop()` signals that it
-            // completed revoking `inner.data`.
-            inner.revoke.wait_for_completion();
-        }
-    }
-}
->>>>>>> dff64b07
 
         // Ensure that `inner` can't be used anymore after we signal completion of this callback.
         let inner = ScopeGuard::new_with_data(inner, |inner| inner.devm.complete_all());
@@ -334,20 +243,13 @@
         }
 
         // SAFETY: `dev` being the same device as the device this `Devres` has been created for
-<<<<<<< HEAD
         // proves that `self.data` hasn't been revoked and is guaranteed to not be revoked as long
         // as `dev` lives; `dev` lives at least as long as `self`.
         Ok(unsafe { self.data().access() })
-=======
-        // proves that `self.0.data` hasn't been revoked and is guaranteed to not be revoked as
-        // long as `dev` lives; `dev` lives at least as long as `self`.
-        Ok(unsafe { self.0.data.access() })
->>>>>>> dff64b07
     }
 
     /// [`Devres`] accessor for [`Revocable::try_access`].
     pub fn try_access(&self) -> Option<RevocableGuard<'_, T>> {
-<<<<<<< HEAD
         self.data().try_access()
     }
 
@@ -359,12 +261,9 @@
     /// [`Devres`] accessor for [`Revocable::try_access_with_guard`].
     pub fn try_access_with_guard<'a>(&'a self, guard: &'a rcu::Guard) -> Option<&'a T> {
         self.data().try_access_with_guard(guard)
-=======
-        self.0.data.try_access()
->>>>>>> dff64b07
-    }
-
-<<<<<<< HEAD
+    }
+}
+
 // SAFETY: `Devres` can be send to any task, if `T: Send`.
 unsafe impl<T: Send> Send for Devres<T> {}
 
@@ -410,31 +309,6 @@
     unsafe extern "C" fn callback<P: ForeignOwnable>(ptr: *mut kernel::ffi::c_void) {
         // SAFETY: `ptr` is the pointer to the `ForeignOwnable` leaked above and hence valid.
         drop(unsafe { P::from_foreign(ptr.cast()) });
-=======
-    /// [`Devres`] accessor for [`Revocable::try_access_with`].
-    pub fn try_access_with<R, F: FnOnce(&T) -> R>(&self, f: F) -> Option<R> {
-        self.0.data.try_access_with(f)
-    }
-
-    /// [`Devres`] accessor for [`Revocable::try_access_with_guard`].
-    pub fn try_access_with_guard<'a>(&'a self, guard: &'a rcu::Guard) -> Option<&'a T> {
-        self.0.data.try_access_with_guard(guard)
-    }
-}
-
-impl<T> Drop for Devres<T> {
-    fn drop(&mut self) {
-        // SAFETY: When `drop` runs, it is guaranteed that nobody is accessing the revocable data
-        // anymore, hence it is safe not to wait for the grace period to finish.
-        if unsafe { self.0.data.revoke_nosync() } {
-            // We revoked `self.0.data` before the devres action did, hence try to remove it.
-            if !DevresInner::remove_action(&self.0) {
-                // We could not remove the devres action, which means that it now runs concurrently,
-                // hence signal that `self.0.data` has been revoked successfully.
-                self.0.revoke.complete_all();
-            }
-        }
->>>>>>> dff64b07
     }
 
     // SAFETY:
