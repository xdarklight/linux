--- conflicted
+++ resolved
@@ -144,14 +144,7 @@
 
 static int fprobe_test_init(struct kunit *test)
 {
-<<<<<<< HEAD
-	do {
-		rand1 = get_random_u32();
-	} while (rand1 <= div_factor);
-
-=======
 	rand1 = get_random_u32_above(div_factor);
->>>>>>> 0ee29814
 	target = fprobe_selftest_target;
 	target2 = fprobe_selftest_target2;
 	target_ip = get_ftrace_location(target);
