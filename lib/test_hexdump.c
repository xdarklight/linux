--- conflicted
+++ resolved
@@ -149,11 +149,7 @@
 static void __init test_hexdump_set(int rowsize, bool ascii)
 {
 	size_t d = min_t(size_t, sizeof(data_b), rowsize);
-<<<<<<< HEAD
-	size_t len = prandom_u32_max(d) + 1;
-=======
 	size_t len = get_random_u32_inclusive(1, d);
->>>>>>> 0ee29814
 
 	test_hexdump(len, rowsize, 4, ascii);
 	test_hexdump(len, rowsize, 2, ascii);
@@ -212,19 +208,11 @@
 static void __init test_hexdump_overflow_set(size_t buflen, bool ascii)
 {
 	unsigned int i = 0;
-<<<<<<< HEAD
-	int rs = (prandom_u32_max(2) + 1) * 16;
-
-	do {
-		int gs = 1 << i;
-		size_t len = prandom_u32_max(rs) + gs;
-=======
 	int rs = get_random_u32_inclusive(1, 2) * 16;
 
 	do {
 		int gs = 1 << i;
 		size_t len = get_random_u32_below(rs) + gs;
->>>>>>> 0ee29814
 
 		test_hexdump_overflow(buflen, rounddown(len, gs), rs, gs, ascii);
 	} while (i++ < 3);
@@ -235,19 +223,11 @@
 	unsigned int i;
 	int rowsize;
 
-<<<<<<< HEAD
-	rowsize = (prandom_u32_max(2) + 1) * 16;
-	for (i = 0; i < 16; i++)
-		test_hexdump_set(rowsize, false);
-
-	rowsize = (prandom_u32_max(2) + 1) * 16;
-=======
 	rowsize = get_random_u32_inclusive(1, 2) * 16;
 	for (i = 0; i < 16; i++)
 		test_hexdump_set(rowsize, false);
 
 	rowsize = get_random_u32_inclusive(1, 2) * 16;
->>>>>>> 0ee29814
 	for (i = 0; i < 16; i++)
 		test_hexdump_set(rowsize, true);
 
