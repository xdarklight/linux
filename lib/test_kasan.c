// SPDX-License-Identifier: GPL-2.0-only
/*
 *
 * Copyright (c) 2014 Samsung Electronics Co., Ltd.
 * Author: Andrey Ryabinin <a.ryabinin@samsung.com>
 */

#include <linux/bitops.h>
#include <linux/delay.h>
#include <linux/kasan.h>
#include <linux/kernel.h>
#include <linux/mm.h>
#include <linux/mman.h>
#include <linux/module.h>
#include <linux/printk.h>
#include <linux/random.h>
#include <linux/slab.h>
#include <linux/string.h>
#include <linux/uaccess.h>
#include <linux/io.h>
#include <linux/vmalloc.h>

#include <asm/page.h>

#include <kunit/test.h>

#include "../mm/kasan/kasan.h"

#define OOB_TAG_OFF (IS_ENABLED(CONFIG_KASAN_GENERIC) ? 0 : KASAN_GRANULE_SIZE)

/*
 * Some tests use these global variables to store return values from function
 * calls that could otherwise be eliminated by the compiler as dead code.
 */
void *kasan_ptr_result;
int kasan_int_result;

static struct kunit_resource resource;
static struct kunit_kasan_expectation fail_data;
static bool multishot;

/*
 * Temporarily enable multi-shot mode. Otherwise, KASAN would only report the
 * first detected bug and panic the kernel if panic_on_warn is enabled. For
 * hardware tag-based KASAN also allow tag checking to be reenabled for each
 * test, see the comment for KUNIT_EXPECT_KASAN_FAIL().
 */
static int kasan_test_init(struct kunit *test)
{
	if (!kasan_enabled()) {
		kunit_err(test, "can't run KASAN tests with KASAN disabled");
		return -1;
	}

	multishot = kasan_save_enable_multi_shot();
	kasan_set_tagging_report_once(false);
	fail_data.report_found = false;
<<<<<<< HEAD
	fail_data.report_expected = false;
=======
>>>>>>> e48bf29c
	kunit_add_named_resource(test, NULL, NULL, &resource,
					"kasan_data", &fail_data);
	return 0;
}

static void kasan_test_exit(struct kunit *test)
{
	kasan_set_tagging_report_once(true);
	kasan_restore_multi_shot(multishot);
	KUNIT_EXPECT_FALSE(test, fail_data.report_found);
}

/**
 * KUNIT_EXPECT_KASAN_FAIL() - check that the executed expression produces a
 * KASAN report; causes a test failure otherwise. This relies on a KUnit
 * resource named "kasan_data". Do not use this name for KUnit resources
 * outside of KASAN tests.
 *
 * For hardware tag-based KASAN in sync mode, when a tag fault happens, tag
 * checking is auto-disabled. When this happens, this test handler reenables
 * tag checking. As tag checking can be only disabled or enabled per CPU,
 * this handler disables migration (preemption).
 *
 * Since the compiler doesn't see that the expression can change the fail_data
 * fields, it can reorder or optimize away the accesses to those fields.
 * Use READ/WRITE_ONCE() for the accesses and compiler barriers around the
 * expression to prevent that.
 *
 * In between KUNIT_EXPECT_KASAN_FAIL checks, fail_data.report_found is kept as
 * false. This allows detecting KASAN reports that happen outside of the checks
 * by asserting !fail_data.report_found at the start of KUNIT_EXPECT_KASAN_FAIL
 * and in kasan_test_exit.
 */
#define KUNIT_EXPECT_KASAN_FAIL(test, expression) do {			\
	if (IS_ENABLED(CONFIG_KASAN_HW_TAGS) &&				\
	    !kasan_async_mode_enabled())				\
		migrate_disable();					\
	KUNIT_EXPECT_FALSE(test, READ_ONCE(fail_data.report_found));	\
<<<<<<< HEAD
	WRITE_ONCE(fail_data.report_expected, true);			\
	barrier();							\
	expression;							\
	barrier();							\
	KUNIT_EXPECT_EQ(test,						\
			READ_ONCE(fail_data.report_expected),		\
			READ_ONCE(fail_data.report_found));		\
=======
	barrier();							\
	expression;							\
	barrier();							\
	if (!READ_ONCE(fail_data.report_found)) {			\
		KUNIT_FAIL(test, KUNIT_SUBTEST_INDENT "KASAN failure "	\
				"expected in \"" #expression		\
				 "\", but none occurred");		\
	}								\
>>>>>>> e48bf29c
	if (IS_ENABLED(CONFIG_KASAN_HW_TAGS)) {				\
		if (READ_ONCE(fail_data.report_found))			\
			kasan_enable_tagging_sync();			\
		migrate_enable();					\
	}								\
	WRITE_ONCE(fail_data.report_found, false);			\
<<<<<<< HEAD
	WRITE_ONCE(fail_data.report_expected, false);			\
=======
>>>>>>> e48bf29c
} while (0)

#define KASAN_TEST_NEEDS_CONFIG_ON(test, config) do {			\
	if (!IS_ENABLED(config)) {					\
		kunit_info((test), "skipping, " #config " required");	\
		return;							\
	}								\
} while (0)

#define KASAN_TEST_NEEDS_CONFIG_OFF(test, config) do {			\
	if (IS_ENABLED(config)) {					\
		kunit_info((test), "skipping, " #config " enabled");	\
		return;							\
	}								\
} while (0)

static void kmalloc_oob_right(struct kunit *test)
{
	char *ptr;
	size_t size = 123;

	ptr = kmalloc(size, GFP_KERNEL);
	KUNIT_ASSERT_NOT_ERR_OR_NULL(test, ptr);

	KUNIT_EXPECT_KASAN_FAIL(test, ptr[size + OOB_TAG_OFF] = 'x');
	kfree(ptr);
}

static void kmalloc_oob_left(struct kunit *test)
{
	char *ptr;
	size_t size = 15;

	ptr = kmalloc(size, GFP_KERNEL);
	KUNIT_ASSERT_NOT_ERR_OR_NULL(test, ptr);

	KUNIT_EXPECT_KASAN_FAIL(test, *ptr = *(ptr - 1));
	kfree(ptr);
}

static void kmalloc_node_oob_right(struct kunit *test)
{
	char *ptr;
	size_t size = 4096;

	ptr = kmalloc_node(size, GFP_KERNEL, 0);
	KUNIT_ASSERT_NOT_ERR_OR_NULL(test, ptr);

	KUNIT_EXPECT_KASAN_FAIL(test, ptr[size] = 0);
	kfree(ptr);
}

/*
 * These kmalloc_pagealloc_* tests try allocating a memory chunk that doesn't
 * fit into a slab cache and therefore is allocated via the page allocator
 * fallback. Since this kind of fallback is only implemented for SLUB, these
 * tests are limited to that allocator.
 */
static void kmalloc_pagealloc_oob_right(struct kunit *test)
{
	char *ptr;
	size_t size = KMALLOC_MAX_CACHE_SIZE + 10;

	KASAN_TEST_NEEDS_CONFIG_ON(test, CONFIG_SLUB);

	ptr = kmalloc(size, GFP_KERNEL);
	KUNIT_ASSERT_NOT_ERR_OR_NULL(test, ptr);

	KUNIT_EXPECT_KASAN_FAIL(test, ptr[size + OOB_TAG_OFF] = 0);

	kfree(ptr);
}

static void kmalloc_pagealloc_uaf(struct kunit *test)
{
	char *ptr;
	size_t size = KMALLOC_MAX_CACHE_SIZE + 10;

	KASAN_TEST_NEEDS_CONFIG_ON(test, CONFIG_SLUB);

	ptr = kmalloc(size, GFP_KERNEL);
	KUNIT_ASSERT_NOT_ERR_OR_NULL(test, ptr);
	kfree(ptr);

	KUNIT_EXPECT_KASAN_FAIL(test, ptr[0] = 0);
}

static void kmalloc_pagealloc_invalid_free(struct kunit *test)
{
	char *ptr;
	size_t size = KMALLOC_MAX_CACHE_SIZE + 10;

	KASAN_TEST_NEEDS_CONFIG_ON(test, CONFIG_SLUB);

	ptr = kmalloc(size, GFP_KERNEL);
	KUNIT_ASSERT_NOT_ERR_OR_NULL(test, ptr);

	KUNIT_EXPECT_KASAN_FAIL(test, kfree(ptr + 1));
}

static void pagealloc_oob_right(struct kunit *test)
{
	char *ptr;
	struct page *pages;
	size_t order = 4;
	size_t size = (1UL << (PAGE_SHIFT + order));

	/*
	 * With generic KASAN page allocations have no redzones, thus
	 * out-of-bounds detection is not guaranteed.
	 * See https://bugzilla.kernel.org/show_bug.cgi?id=210503.
	 */
	KASAN_TEST_NEEDS_CONFIG_OFF(test, CONFIG_KASAN_GENERIC);

	pages = alloc_pages(GFP_KERNEL, order);
	ptr = page_address(pages);
	KUNIT_ASSERT_NOT_ERR_OR_NULL(test, ptr);

	KUNIT_EXPECT_KASAN_FAIL(test, ptr[size] = 0);
	free_pages((unsigned long)ptr, order);
}

static void pagealloc_uaf(struct kunit *test)
{
	char *ptr;
	struct page *pages;
	size_t order = 4;

	pages = alloc_pages(GFP_KERNEL, order);
	ptr = page_address(pages);
	KUNIT_ASSERT_NOT_ERR_OR_NULL(test, ptr);
	free_pages((unsigned long)ptr, order);

	KUNIT_EXPECT_KASAN_FAIL(test, ptr[0] = 0);
}

static void kmalloc_large_oob_right(struct kunit *test)
{
	char *ptr;
	size_t size = KMALLOC_MAX_CACHE_SIZE - 256;

	/*
	 * Allocate a chunk that is large enough, but still fits into a slab
	 * and does not trigger the page allocator fallback in SLUB.
	 */
	ptr = kmalloc(size, GFP_KERNEL);
	KUNIT_ASSERT_NOT_ERR_OR_NULL(test, ptr);

	KUNIT_EXPECT_KASAN_FAIL(test, ptr[size] = 0);
	kfree(ptr);
}

static void krealloc_more_oob_helper(struct kunit *test,
					size_t size1, size_t size2)
{
	char *ptr1, *ptr2;
	size_t middle;

	KUNIT_ASSERT_LT(test, size1, size2);
	middle = size1 + (size2 - size1) / 2;

	ptr1 = kmalloc(size1, GFP_KERNEL);
	KUNIT_ASSERT_NOT_ERR_OR_NULL(test, ptr1);

	ptr2 = krealloc(ptr1, size2, GFP_KERNEL);
	KUNIT_ASSERT_NOT_ERR_OR_NULL(test, ptr2);

	/* All offsets up to size2 must be accessible. */
	ptr2[size1 - 1] = 'x';
	ptr2[size1] = 'x';
	ptr2[middle] = 'x';
	ptr2[size2 - 1] = 'x';

	/* Generic mode is precise, so unaligned size2 must be inaccessible. */
	if (IS_ENABLED(CONFIG_KASAN_GENERIC))
		KUNIT_EXPECT_KASAN_FAIL(test, ptr2[size2] = 'x');

	/* For all modes first aligned offset after size2 must be inaccessible. */
	KUNIT_EXPECT_KASAN_FAIL(test,
		ptr2[round_up(size2, KASAN_GRANULE_SIZE)] = 'x');

	kfree(ptr2);
}

static void krealloc_less_oob_helper(struct kunit *test,
					size_t size1, size_t size2)
{
	char *ptr1, *ptr2;
	size_t middle;

	KUNIT_ASSERT_LT(test, size2, size1);
	middle = size2 + (size1 - size2) / 2;

	ptr1 = kmalloc(size1, GFP_KERNEL);
	KUNIT_ASSERT_NOT_ERR_OR_NULL(test, ptr1);

	ptr2 = krealloc(ptr1, size2, GFP_KERNEL);
	KUNIT_ASSERT_NOT_ERR_OR_NULL(test, ptr2);

	/* Must be accessible for all modes. */
	ptr2[size2 - 1] = 'x';

	/* Generic mode is precise, so unaligned size2 must be inaccessible. */
	if (IS_ENABLED(CONFIG_KASAN_GENERIC))
		KUNIT_EXPECT_KASAN_FAIL(test, ptr2[size2] = 'x');

	/* For all modes first aligned offset after size2 must be inaccessible. */
	KUNIT_EXPECT_KASAN_FAIL(test,
		ptr2[round_up(size2, KASAN_GRANULE_SIZE)] = 'x');

	/*
	 * For all modes all size2, middle, and size1 should land in separate
	 * granules and thus the latter two offsets should be inaccessible.
	 */
	KUNIT_EXPECT_LE(test, round_up(size2, KASAN_GRANULE_SIZE),
				round_down(middle, KASAN_GRANULE_SIZE));
	KUNIT_EXPECT_LE(test, round_up(middle, KASAN_GRANULE_SIZE),
				round_down(size1, KASAN_GRANULE_SIZE));
	KUNIT_EXPECT_KASAN_FAIL(test, ptr2[middle] = 'x');
	KUNIT_EXPECT_KASAN_FAIL(test, ptr2[size1 - 1] = 'x');
	KUNIT_EXPECT_KASAN_FAIL(test, ptr2[size1] = 'x');

	kfree(ptr2);
}

static void krealloc_more_oob(struct kunit *test)
{
	krealloc_more_oob_helper(test, 201, 235);
}

static void krealloc_less_oob(struct kunit *test)
{
	krealloc_less_oob_helper(test, 235, 201);
}

static void krealloc_pagealloc_more_oob(struct kunit *test)
{
	/* page_alloc fallback in only implemented for SLUB. */
	KASAN_TEST_NEEDS_CONFIG_ON(test, CONFIG_SLUB);

	krealloc_more_oob_helper(test, KMALLOC_MAX_CACHE_SIZE + 201,
					KMALLOC_MAX_CACHE_SIZE + 235);
}

static void krealloc_pagealloc_less_oob(struct kunit *test)
{
	/* page_alloc fallback in only implemented for SLUB. */
	KASAN_TEST_NEEDS_CONFIG_ON(test, CONFIG_SLUB);

	krealloc_less_oob_helper(test, KMALLOC_MAX_CACHE_SIZE + 235,
					KMALLOC_MAX_CACHE_SIZE + 201);
}

/*
 * Check that krealloc() detects a use-after-free, returns NULL,
 * and doesn't unpoison the freed object.
 */
static void krealloc_uaf(struct kunit *test)
{
	char *ptr1, *ptr2;
	int size1 = 201;
	int size2 = 235;

	ptr1 = kmalloc(size1, GFP_KERNEL);
	KUNIT_ASSERT_NOT_ERR_OR_NULL(test, ptr1);
	kfree(ptr1);

	KUNIT_EXPECT_KASAN_FAIL(test, ptr2 = krealloc(ptr1, size2, GFP_KERNEL));
	KUNIT_ASSERT_PTR_EQ(test, (void *)ptr2, NULL);
	KUNIT_EXPECT_KASAN_FAIL(test, *(volatile char *)ptr1);
}

static void kmalloc_oob_16(struct kunit *test)
{
	struct {
		u64 words[2];
	} *ptr1, *ptr2;

	/* This test is specifically crafted for the generic mode. */
	KASAN_TEST_NEEDS_CONFIG_ON(test, CONFIG_KASAN_GENERIC);

	ptr1 = kmalloc(sizeof(*ptr1) - 3, GFP_KERNEL);
	KUNIT_ASSERT_NOT_ERR_OR_NULL(test, ptr1);

	ptr2 = kmalloc(sizeof(*ptr2), GFP_KERNEL);
	KUNIT_ASSERT_NOT_ERR_OR_NULL(test, ptr2);

	KUNIT_EXPECT_KASAN_FAIL(test, *ptr1 = *ptr2);
	kfree(ptr1);
	kfree(ptr2);
}

static void kmalloc_uaf_16(struct kunit *test)
{
	struct {
		u64 words[2];
	} *ptr1, *ptr2;

	ptr1 = kmalloc(sizeof(*ptr1), GFP_KERNEL);
	KUNIT_ASSERT_NOT_ERR_OR_NULL(test, ptr1);

	ptr2 = kmalloc(sizeof(*ptr2), GFP_KERNEL);
	KUNIT_ASSERT_NOT_ERR_OR_NULL(test, ptr2);
	kfree(ptr2);

	KUNIT_EXPECT_KASAN_FAIL(test, *ptr1 = *ptr2);
	kfree(ptr1);
}

static void kmalloc_oob_memset_2(struct kunit *test)
{
	char *ptr;
	size_t size = 8;

	ptr = kmalloc(size, GFP_KERNEL);
	KUNIT_ASSERT_NOT_ERR_OR_NULL(test, ptr);

	KUNIT_EXPECT_KASAN_FAIL(test, memset(ptr + 7 + OOB_TAG_OFF, 0, 2));
	kfree(ptr);
}

static void kmalloc_oob_memset_4(struct kunit *test)
{
	char *ptr;
	size_t size = 8;

	ptr = kmalloc(size, GFP_KERNEL);
	KUNIT_ASSERT_NOT_ERR_OR_NULL(test, ptr);

	KUNIT_EXPECT_KASAN_FAIL(test, memset(ptr + 5 + OOB_TAG_OFF, 0, 4));
	kfree(ptr);
}


static void kmalloc_oob_memset_8(struct kunit *test)
{
	char *ptr;
	size_t size = 8;

	ptr = kmalloc(size, GFP_KERNEL);
	KUNIT_ASSERT_NOT_ERR_OR_NULL(test, ptr);

	KUNIT_EXPECT_KASAN_FAIL(test, memset(ptr + 1 + OOB_TAG_OFF, 0, 8));
	kfree(ptr);
}

static void kmalloc_oob_memset_16(struct kunit *test)
{
	char *ptr;
	size_t size = 16;

	ptr = kmalloc(size, GFP_KERNEL);
	KUNIT_ASSERT_NOT_ERR_OR_NULL(test, ptr);

	KUNIT_EXPECT_KASAN_FAIL(test, memset(ptr + 1 + OOB_TAG_OFF, 0, 16));
	kfree(ptr);
}

static void kmalloc_oob_in_memset(struct kunit *test)
{
	char *ptr;
	size_t size = 666;

	ptr = kmalloc(size, GFP_KERNEL);
	KUNIT_ASSERT_NOT_ERR_OR_NULL(test, ptr);

	KUNIT_EXPECT_KASAN_FAIL(test, memset(ptr, 0, size + 5 + OOB_TAG_OFF));
	kfree(ptr);
}

static void kmalloc_memmove_invalid_size(struct kunit *test)
{
	char *ptr;
	size_t size = 64;
	volatile size_t invalid_size = -2;

	ptr = kmalloc(size, GFP_KERNEL);
	KUNIT_ASSERT_NOT_ERR_OR_NULL(test, ptr);

	memset((char *)ptr, 0, 64);

	KUNIT_EXPECT_KASAN_FAIL(test,
		memmove((char *)ptr, (char *)ptr + 4, invalid_size));
	kfree(ptr);
}

static void kmalloc_uaf(struct kunit *test)
{
	char *ptr;
	size_t size = 10;

	ptr = kmalloc(size, GFP_KERNEL);
	KUNIT_ASSERT_NOT_ERR_OR_NULL(test, ptr);

	kfree(ptr);
	KUNIT_EXPECT_KASAN_FAIL(test, *(ptr + 8) = 'x');
}

static void kmalloc_uaf_memset(struct kunit *test)
{
	char *ptr;
	size_t size = 33;

	ptr = kmalloc(size, GFP_KERNEL);
	KUNIT_ASSERT_NOT_ERR_OR_NULL(test, ptr);

	kfree(ptr);
	KUNIT_EXPECT_KASAN_FAIL(test, memset(ptr, 0, size));
}

static void kmalloc_uaf2(struct kunit *test)
{
	char *ptr1, *ptr2;
	size_t size = 43;
	int counter = 0;

again:
	ptr1 = kmalloc(size, GFP_KERNEL);
	KUNIT_ASSERT_NOT_ERR_OR_NULL(test, ptr1);

	kfree(ptr1);

	ptr2 = kmalloc(size, GFP_KERNEL);
	KUNIT_ASSERT_NOT_ERR_OR_NULL(test, ptr2);

	/*
	 * For tag-based KASAN ptr1 and ptr2 tags might happen to be the same.
	 * Allow up to 16 attempts at generating different tags.
	 */
	if (!IS_ENABLED(CONFIG_KASAN_GENERIC) && ptr1 == ptr2 && counter++ < 16) {
		kfree(ptr2);
		goto again;
	}

	KUNIT_EXPECT_KASAN_FAIL(test, ptr1[40] = 'x');
	KUNIT_EXPECT_PTR_NE(test, ptr1, ptr2);

	kfree(ptr2);
}

static void kfree_via_page(struct kunit *test)
{
	char *ptr;
	size_t size = 8;
	struct page *page;
	unsigned long offset;

	ptr = kmalloc(size, GFP_KERNEL);
	KUNIT_ASSERT_NOT_ERR_OR_NULL(test, ptr);

	page = virt_to_page(ptr);
	offset = offset_in_page(ptr);
	kfree(page_address(page) + offset);
}

static void kfree_via_phys(struct kunit *test)
{
	char *ptr;
	size_t size = 8;
	phys_addr_t phys;

	ptr = kmalloc(size, GFP_KERNEL);
	KUNIT_ASSERT_NOT_ERR_OR_NULL(test, ptr);

	phys = virt_to_phys(ptr);
	kfree(phys_to_virt(phys));
}

static void kmem_cache_oob(struct kunit *test)
{
	char *p;
	size_t size = 200;
	struct kmem_cache *cache;

	cache = kmem_cache_create("test_cache", size, 0, 0, NULL);
	KUNIT_ASSERT_NOT_ERR_OR_NULL(test, cache);

	p = kmem_cache_alloc(cache, GFP_KERNEL);
	if (!p) {
		kunit_err(test, "Allocation failed: %s\n", __func__);
		kmem_cache_destroy(cache);
		return;
	}

	KUNIT_EXPECT_KASAN_FAIL(test, *p = p[size + OOB_TAG_OFF]);

	kmem_cache_free(cache, p);
	kmem_cache_destroy(cache);
}

static void kmem_cache_accounted(struct kunit *test)
{
	int i;
	char *p;
	size_t size = 200;
	struct kmem_cache *cache;

	cache = kmem_cache_create("test_cache", size, 0, SLAB_ACCOUNT, NULL);
	KUNIT_ASSERT_NOT_ERR_OR_NULL(test, cache);

	/*
	 * Several allocations with a delay to allow for lazy per memcg kmem
	 * cache creation.
	 */
	for (i = 0; i < 5; i++) {
		p = kmem_cache_alloc(cache, GFP_KERNEL);
		if (!p)
			goto free_cache;

		kmem_cache_free(cache, p);
		msleep(100);
	}

free_cache:
	kmem_cache_destroy(cache);
}

static void kmem_cache_bulk(struct kunit *test)
{
	struct kmem_cache *cache;
	size_t size = 200;
	char *p[10];
	bool ret;
	int i;

	cache = kmem_cache_create("test_cache", size, 0, 0, NULL);
	KUNIT_ASSERT_NOT_ERR_OR_NULL(test, cache);

	ret = kmem_cache_alloc_bulk(cache, GFP_KERNEL, ARRAY_SIZE(p), (void **)&p);
	if (!ret) {
		kunit_err(test, "Allocation failed: %s\n", __func__);
		kmem_cache_destroy(cache);
		return;
	}

	for (i = 0; i < ARRAY_SIZE(p); i++)
		p[i][0] = p[i][size - 1] = 42;

	kmem_cache_free_bulk(cache, ARRAY_SIZE(p), (void **)&p);
	kmem_cache_destroy(cache);
}

static char global_array[10];

static void kasan_global_oob(struct kunit *test)
{
	/*
	 * Deliberate out-of-bounds access. To prevent CONFIG_UBSAN_LOCAL_BOUNDS
	 * from failing here and panicing the kernel, access the array via a
	 * volatile pointer, which will prevent the compiler from being able to
	 * determine the array bounds.
	 *
	 * This access uses a volatile pointer to char (char *volatile) rather
	 * than the more conventional pointer to volatile char (volatile char *)
	 * because we want to prevent the compiler from making inferences about
	 * the pointer itself (i.e. its array bounds), not the data that it
	 * refers to.
	 */
	char *volatile array = global_array;
	char *p = &array[ARRAY_SIZE(global_array) + 3];

	/* Only generic mode instruments globals. */
	KASAN_TEST_NEEDS_CONFIG_ON(test, CONFIG_KASAN_GENERIC);

	KUNIT_EXPECT_KASAN_FAIL(test, *(volatile char *)p);
}

/* Check that ksize() makes the whole object accessible. */
static void ksize_unpoisons_memory(struct kunit *test)
{
	char *ptr;
	size_t size = 123, real_size;

	ptr = kmalloc(size, GFP_KERNEL);
	KUNIT_ASSERT_NOT_ERR_OR_NULL(test, ptr);
	real_size = ksize(ptr);

	/* This access shouldn't trigger a KASAN report. */
	ptr[size] = 'x';

	/* This one must. */
	KUNIT_EXPECT_KASAN_FAIL(test, ptr[real_size] = 'y');

	kfree(ptr);
}

/*
 * Check that a use-after-free is detected by ksize() and via normal accesses
 * after it.
 */
static void ksize_uaf(struct kunit *test)
{
	char *ptr;
	int size = 128 - KASAN_GRANULE_SIZE;

	ptr = kmalloc(size, GFP_KERNEL);
	KUNIT_ASSERT_NOT_ERR_OR_NULL(test, ptr);
	kfree(ptr);

	KUNIT_EXPECT_KASAN_FAIL(test, ksize(ptr));
	KUNIT_EXPECT_KASAN_FAIL(test, kasan_int_result = *ptr);
	KUNIT_EXPECT_KASAN_FAIL(test, kasan_int_result = *(ptr + size));
}

static void kasan_stack_oob(struct kunit *test)
{
	char stack_array[10];
	/* See comment in kasan_global_oob. */
	char *volatile array = stack_array;
	char *p = &array[ARRAY_SIZE(stack_array) + OOB_TAG_OFF];

	KASAN_TEST_NEEDS_CONFIG_ON(test, CONFIG_KASAN_STACK);

	KUNIT_EXPECT_KASAN_FAIL(test, *(volatile char *)p);
}

static void kasan_alloca_oob_left(struct kunit *test)
{
	volatile int i = 10;
	char alloca_array[i];
	/* See comment in kasan_global_oob. */
	char *volatile array = alloca_array;
	char *p = array - 1;

	/* Only generic mode instruments dynamic allocas. */
	KASAN_TEST_NEEDS_CONFIG_ON(test, CONFIG_KASAN_GENERIC);
	KASAN_TEST_NEEDS_CONFIG_ON(test, CONFIG_KASAN_STACK);

	KUNIT_EXPECT_KASAN_FAIL(test, *(volatile char *)p);
}

static void kasan_alloca_oob_right(struct kunit *test)
{
	volatile int i = 10;
	char alloca_array[i];
	/* See comment in kasan_global_oob. */
	char *volatile array = alloca_array;
	char *p = array + i;

	/* Only generic mode instruments dynamic allocas. */
	KASAN_TEST_NEEDS_CONFIG_ON(test, CONFIG_KASAN_GENERIC);
	KASAN_TEST_NEEDS_CONFIG_ON(test, CONFIG_KASAN_STACK);

	KUNIT_EXPECT_KASAN_FAIL(test, *(volatile char *)p);
}

static void kmem_cache_double_free(struct kunit *test)
{
	char *p;
	size_t size = 200;
	struct kmem_cache *cache;

	cache = kmem_cache_create("test_cache", size, 0, 0, NULL);
	KUNIT_ASSERT_NOT_ERR_OR_NULL(test, cache);

	p = kmem_cache_alloc(cache, GFP_KERNEL);
	if (!p) {
		kunit_err(test, "Allocation failed: %s\n", __func__);
		kmem_cache_destroy(cache);
		return;
	}

	kmem_cache_free(cache, p);
	KUNIT_EXPECT_KASAN_FAIL(test, kmem_cache_free(cache, p));
	kmem_cache_destroy(cache);
}

static void kmem_cache_invalid_free(struct kunit *test)
{
	char *p;
	size_t size = 200;
	struct kmem_cache *cache;

	cache = kmem_cache_create("test_cache", size, 0, SLAB_TYPESAFE_BY_RCU,
				  NULL);
	KUNIT_ASSERT_NOT_ERR_OR_NULL(test, cache);

	p = kmem_cache_alloc(cache, GFP_KERNEL);
	if (!p) {
		kunit_err(test, "Allocation failed: %s\n", __func__);
		kmem_cache_destroy(cache);
		return;
	}

	/* Trigger invalid free, the object doesn't get freed. */
	KUNIT_EXPECT_KASAN_FAIL(test, kmem_cache_free(cache, p + 1));

	/*
	 * Properly free the object to prevent the "Objects remaining in
	 * test_cache on __kmem_cache_shutdown" BUG failure.
	 */
	kmem_cache_free(cache, p);

	kmem_cache_destroy(cache);
}

static void kasan_memchr(struct kunit *test)
{
	char *ptr;
	size_t size = 24;

	/*
	 * str* functions are not instrumented with CONFIG_AMD_MEM_ENCRYPT.
	 * See https://bugzilla.kernel.org/show_bug.cgi?id=206337 for details.
	 */
	KASAN_TEST_NEEDS_CONFIG_OFF(test, CONFIG_AMD_MEM_ENCRYPT);

	if (OOB_TAG_OFF)
		size = round_up(size, OOB_TAG_OFF);

	ptr = kmalloc(size, GFP_KERNEL | __GFP_ZERO);
	KUNIT_ASSERT_NOT_ERR_OR_NULL(test, ptr);

	KUNIT_EXPECT_KASAN_FAIL(test,
		kasan_ptr_result = memchr(ptr, '1', size + 1));

	kfree(ptr);
}

static void kasan_memcmp(struct kunit *test)
{
	char *ptr;
	size_t size = 24;
	int arr[9];

	/*
	 * str* functions are not instrumented with CONFIG_AMD_MEM_ENCRYPT.
	 * See https://bugzilla.kernel.org/show_bug.cgi?id=206337 for details.
	 */
	KASAN_TEST_NEEDS_CONFIG_OFF(test, CONFIG_AMD_MEM_ENCRYPT);

	if (OOB_TAG_OFF)
		size = round_up(size, OOB_TAG_OFF);

	ptr = kmalloc(size, GFP_KERNEL | __GFP_ZERO);
	KUNIT_ASSERT_NOT_ERR_OR_NULL(test, ptr);
	memset(arr, 0, sizeof(arr));

	KUNIT_EXPECT_KASAN_FAIL(test,
		kasan_int_result = memcmp(ptr, arr, size+1));
	kfree(ptr);
}

static void kasan_strings(struct kunit *test)
{
	char *ptr;
	size_t size = 24;

	/*
	 * str* functions are not instrumented with CONFIG_AMD_MEM_ENCRYPT.
	 * See https://bugzilla.kernel.org/show_bug.cgi?id=206337 for details.
	 */
	KASAN_TEST_NEEDS_CONFIG_OFF(test, CONFIG_AMD_MEM_ENCRYPT);

	ptr = kmalloc(size, GFP_KERNEL | __GFP_ZERO);
	KUNIT_ASSERT_NOT_ERR_OR_NULL(test, ptr);

	kfree(ptr);

	/*
	 * Try to cause only 1 invalid access (less spam in dmesg).
	 * For that we need ptr to point to zeroed byte.
	 * Skip metadata that could be stored in freed object so ptr
	 * will likely point to zeroed byte.
	 */
	ptr += 16;
	KUNIT_EXPECT_KASAN_FAIL(test, kasan_ptr_result = strchr(ptr, '1'));

	KUNIT_EXPECT_KASAN_FAIL(test, kasan_ptr_result = strrchr(ptr, '1'));

	KUNIT_EXPECT_KASAN_FAIL(test, kasan_int_result = strcmp(ptr, "2"));

	KUNIT_EXPECT_KASAN_FAIL(test, kasan_int_result = strncmp(ptr, "2", 1));

	KUNIT_EXPECT_KASAN_FAIL(test, kasan_int_result = strlen(ptr));

	KUNIT_EXPECT_KASAN_FAIL(test, kasan_int_result = strnlen(ptr, 1));
}

static void kasan_bitops_modify(struct kunit *test, int nr, void *addr)
{
	KUNIT_EXPECT_KASAN_FAIL(test, set_bit(nr, addr));
	KUNIT_EXPECT_KASAN_FAIL(test, __set_bit(nr, addr));
	KUNIT_EXPECT_KASAN_FAIL(test, clear_bit(nr, addr));
	KUNIT_EXPECT_KASAN_FAIL(test, __clear_bit(nr, addr));
	KUNIT_EXPECT_KASAN_FAIL(test, clear_bit_unlock(nr, addr));
	KUNIT_EXPECT_KASAN_FAIL(test, __clear_bit_unlock(nr, addr));
	KUNIT_EXPECT_KASAN_FAIL(test, change_bit(nr, addr));
	KUNIT_EXPECT_KASAN_FAIL(test, __change_bit(nr, addr));
}

static void kasan_bitops_test_and_modify(struct kunit *test, int nr, void *addr)
{
	KUNIT_EXPECT_KASAN_FAIL(test, test_and_set_bit(nr, addr));
	KUNIT_EXPECT_KASAN_FAIL(test, __test_and_set_bit(nr, addr));
	KUNIT_EXPECT_KASAN_FAIL(test, test_and_set_bit_lock(nr, addr));
	KUNIT_EXPECT_KASAN_FAIL(test, test_and_clear_bit(nr, addr));
	KUNIT_EXPECT_KASAN_FAIL(test, __test_and_clear_bit(nr, addr));
	KUNIT_EXPECT_KASAN_FAIL(test, test_and_change_bit(nr, addr));
	KUNIT_EXPECT_KASAN_FAIL(test, __test_and_change_bit(nr, addr));
	KUNIT_EXPECT_KASAN_FAIL(test, kasan_int_result = test_bit(nr, addr));

#if defined(clear_bit_unlock_is_negative_byte)
	KUNIT_EXPECT_KASAN_FAIL(test, kasan_int_result =
				clear_bit_unlock_is_negative_byte(nr, addr));
#endif
}

static void kasan_bitops_generic(struct kunit *test)
{
	long *bits;

	/* This test is specifically crafted for the generic mode. */
	KASAN_TEST_NEEDS_CONFIG_ON(test, CONFIG_KASAN_GENERIC);

	/*
	 * Allocate 1 more byte, which causes kzalloc to round up to 16 bytes;
	 * this way we do not actually corrupt other memory.
	 */
	bits = kzalloc(sizeof(*bits) + 1, GFP_KERNEL);
	KUNIT_ASSERT_NOT_ERR_OR_NULL(test, bits);

	/*
	 * Below calls try to access bit within allocated memory; however, the
	 * below accesses are still out-of-bounds, since bitops are defined to
	 * operate on the whole long the bit is in.
	 */
	kasan_bitops_modify(test, BITS_PER_LONG, bits);

	/*
	 * Below calls try to access bit beyond allocated memory.
	 */
	kasan_bitops_test_and_modify(test, BITS_PER_LONG + BITS_PER_BYTE, bits);

	kfree(bits);
}

static void kasan_bitops_tags(struct kunit *test)
{
	long *bits;

	/* This test is specifically crafted for tag-based modes. */
	KASAN_TEST_NEEDS_CONFIG_OFF(test, CONFIG_KASAN_GENERIC);

	/* kmalloc-64 cache will be used and the last 16 bytes will be the redzone. */
	bits = kzalloc(48, GFP_KERNEL);
	KUNIT_ASSERT_NOT_ERR_OR_NULL(test, bits);

	/* Do the accesses past the 48 allocated bytes, but within the redone. */
	kasan_bitops_modify(test, BITS_PER_LONG, (void *)bits + 48);
	kasan_bitops_test_and_modify(test, BITS_PER_LONG + BITS_PER_BYTE, (void *)bits + 48);

	kfree(bits);
}

static void kmalloc_double_kzfree(struct kunit *test)
{
	char *ptr;
	size_t size = 16;

	ptr = kmalloc(size, GFP_KERNEL);
	KUNIT_ASSERT_NOT_ERR_OR_NULL(test, ptr);

	kfree_sensitive(ptr);
	KUNIT_EXPECT_KASAN_FAIL(test, kfree_sensitive(ptr));
}

static void vmalloc_oob(struct kunit *test)
{
	void *area;

	KASAN_TEST_NEEDS_CONFIG_ON(test, CONFIG_KASAN_VMALLOC);

	/*
	 * We have to be careful not to hit the guard page.
	 * The MMU will catch that and crash us.
	 */
	area = vmalloc(3000);
	KUNIT_ASSERT_NOT_ERR_OR_NULL(test, area);

	KUNIT_EXPECT_KASAN_FAIL(test, ((volatile char *)area)[3100]);
	vfree(area);
}

/*
 * Check that the assigned pointer tag falls within the [KASAN_TAG_MIN,
 * KASAN_TAG_KERNEL) range (note: excluding the match-all tag) for tag-based
 * modes.
 */
static void match_all_not_assigned(struct kunit *test)
{
	char *ptr;
	struct page *pages;
	int i, size, order;

	KASAN_TEST_NEEDS_CONFIG_OFF(test, CONFIG_KASAN_GENERIC);

	for (i = 0; i < 256; i++) {
		size = (get_random_int() % 1024) + 1;
		ptr = kmalloc(size, GFP_KERNEL);
		KUNIT_ASSERT_NOT_ERR_OR_NULL(test, ptr);
		KUNIT_EXPECT_GE(test, (u8)get_tag(ptr), (u8)KASAN_TAG_MIN);
		KUNIT_EXPECT_LT(test, (u8)get_tag(ptr), (u8)KASAN_TAG_KERNEL);
		kfree(ptr);
	}

	for (i = 0; i < 256; i++) {
		order = (get_random_int() % 4) + 1;
		pages = alloc_pages(GFP_KERNEL, order);
		ptr = page_address(pages);
		KUNIT_ASSERT_NOT_ERR_OR_NULL(test, ptr);
		KUNIT_EXPECT_GE(test, (u8)get_tag(ptr), (u8)KASAN_TAG_MIN);
		KUNIT_EXPECT_LT(test, (u8)get_tag(ptr), (u8)KASAN_TAG_KERNEL);
		free_pages((unsigned long)ptr, order);
	}
}

/* Check that 0xff works as a match-all pointer tag for tag-based modes. */
static void match_all_ptr_tag(struct kunit *test)
{
	char *ptr;
	u8 tag;

	KASAN_TEST_NEEDS_CONFIG_OFF(test, CONFIG_KASAN_GENERIC);

	ptr = kmalloc(128, GFP_KERNEL);
	KUNIT_ASSERT_NOT_ERR_OR_NULL(test, ptr);

	/* Backup the assigned tag. */
	tag = get_tag(ptr);
	KUNIT_EXPECT_NE(test, tag, (u8)KASAN_TAG_KERNEL);

	/* Reset the tag to 0xff.*/
	ptr = set_tag(ptr, KASAN_TAG_KERNEL);

	/* This access shouldn't trigger a KASAN report. */
	*ptr = 0;

	/* Recover the pointer tag and free. */
	ptr = set_tag(ptr, tag);
	kfree(ptr);
}

/* Check that there are no match-all memory tags for tag-based modes. */
static void match_all_mem_tag(struct kunit *test)
{
	char *ptr;
	int tag;

	KASAN_TEST_NEEDS_CONFIG_OFF(test, CONFIG_KASAN_GENERIC);

	ptr = kmalloc(128, GFP_KERNEL);
	KUNIT_ASSERT_NOT_ERR_OR_NULL(test, ptr);
	KUNIT_EXPECT_NE(test, (u8)get_tag(ptr), (u8)KASAN_TAG_KERNEL);

	/* For each possible tag value not matching the pointer tag. */
	for (tag = KASAN_TAG_MIN; tag <= KASAN_TAG_KERNEL; tag++) {
		if (tag == get_tag(ptr))
			continue;

		/* Mark the first memory granule with the chosen memory tag. */
		kasan_poison(ptr, KASAN_GRANULE_SIZE, (u8)tag, false);

		/* This access must cause a KASAN report. */
		KUNIT_EXPECT_KASAN_FAIL(test, *ptr = 0);
	}

	/* Recover the memory tag and free. */
	kasan_poison(ptr, KASAN_GRANULE_SIZE, get_tag(ptr), false);
	kfree(ptr);
}

static struct kunit_case kasan_kunit_test_cases[] = {
	KUNIT_CASE(kmalloc_oob_right),
	KUNIT_CASE(kmalloc_oob_left),
	KUNIT_CASE(kmalloc_node_oob_right),
	KUNIT_CASE(kmalloc_pagealloc_oob_right),
	KUNIT_CASE(kmalloc_pagealloc_uaf),
	KUNIT_CASE(kmalloc_pagealloc_invalid_free),
	KUNIT_CASE(pagealloc_oob_right),
	KUNIT_CASE(pagealloc_uaf),
	KUNIT_CASE(kmalloc_large_oob_right),
	KUNIT_CASE(krealloc_more_oob),
	KUNIT_CASE(krealloc_less_oob),
	KUNIT_CASE(krealloc_pagealloc_more_oob),
	KUNIT_CASE(krealloc_pagealloc_less_oob),
	KUNIT_CASE(krealloc_uaf),
	KUNIT_CASE(kmalloc_oob_16),
	KUNIT_CASE(kmalloc_uaf_16),
	KUNIT_CASE(kmalloc_oob_in_memset),
	KUNIT_CASE(kmalloc_oob_memset_2),
	KUNIT_CASE(kmalloc_oob_memset_4),
	KUNIT_CASE(kmalloc_oob_memset_8),
	KUNIT_CASE(kmalloc_oob_memset_16),
	KUNIT_CASE(kmalloc_memmove_invalid_size),
	KUNIT_CASE(kmalloc_uaf),
	KUNIT_CASE(kmalloc_uaf_memset),
	KUNIT_CASE(kmalloc_uaf2),
	KUNIT_CASE(kfree_via_page),
	KUNIT_CASE(kfree_via_phys),
	KUNIT_CASE(kmem_cache_oob),
	KUNIT_CASE(kmem_cache_accounted),
	KUNIT_CASE(kmem_cache_bulk),
	KUNIT_CASE(kasan_global_oob),
	KUNIT_CASE(kasan_stack_oob),
	KUNIT_CASE(kasan_alloca_oob_left),
	KUNIT_CASE(kasan_alloca_oob_right),
	KUNIT_CASE(ksize_unpoisons_memory),
	KUNIT_CASE(ksize_uaf),
	KUNIT_CASE(kmem_cache_double_free),
	KUNIT_CASE(kmem_cache_invalid_free),
	KUNIT_CASE(kasan_memchr),
	KUNIT_CASE(kasan_memcmp),
	KUNIT_CASE(kasan_strings),
	KUNIT_CASE(kasan_bitops_generic),
	KUNIT_CASE(kasan_bitops_tags),
	KUNIT_CASE(kmalloc_double_kzfree),
	KUNIT_CASE(vmalloc_oob),
	KUNIT_CASE(match_all_not_assigned),
	KUNIT_CASE(match_all_ptr_tag),
	KUNIT_CASE(match_all_mem_tag),
	{}
};

static struct kunit_suite kasan_kunit_test_suite = {
	.name = "kasan",
	.init = kasan_test_init,
	.test_cases = kasan_kunit_test_cases,
	.exit = kasan_test_exit,
};

kunit_test_suite(kasan_kunit_test_suite);

MODULE_LICENSE("GPL");<|MERGE_RESOLUTION|>--- conflicted
+++ resolved
@@ -55,10 +55,6 @@
 	multishot = kasan_save_enable_multi_shot();
 	kasan_set_tagging_report_once(false);
 	fail_data.report_found = false;
-<<<<<<< HEAD
-	fail_data.report_expected = false;
-=======
->>>>>>> e48bf29c
 	kunit_add_named_resource(test, NULL, NULL, &resource,
 					"kasan_data", &fail_data);
 	return 0;
@@ -97,15 +93,6 @@
 	    !kasan_async_mode_enabled())				\
 		migrate_disable();					\
 	KUNIT_EXPECT_FALSE(test, READ_ONCE(fail_data.report_found));	\
-<<<<<<< HEAD
-	WRITE_ONCE(fail_data.report_expected, true);			\
-	barrier();							\
-	expression;							\
-	barrier();							\
-	KUNIT_EXPECT_EQ(test,						\
-			READ_ONCE(fail_data.report_expected),		\
-			READ_ONCE(fail_data.report_found));		\
-=======
 	barrier();							\
 	expression;							\
 	barrier();							\
@@ -114,17 +101,12 @@
 				"expected in \"" #expression		\
 				 "\", but none occurred");		\
 	}								\
->>>>>>> e48bf29c
 	if (IS_ENABLED(CONFIG_KASAN_HW_TAGS)) {				\
 		if (READ_ONCE(fail_data.report_found))			\
 			kasan_enable_tagging_sync();			\
 		migrate_enable();					\
 	}								\
 	WRITE_ONCE(fail_data.report_found, false);			\
-<<<<<<< HEAD
-	WRITE_ONCE(fail_data.report_expected, false);			\
-=======
->>>>>>> e48bf29c
 } while (0)
 
 #define KASAN_TEST_NEEDS_CONFIG_ON(test, config) do {			\
