# SPDX-License-Identifier: GPL-2.0-only OR BSD-2-Clause
%YAML 1.2
---
$id: http://devicetree.org/schemas/usb/realtek,rts5411.yaml#
$schema: http://devicetree.org/meta-schemas/core.yaml#

title: Realtek RTS5411 USB 3.0 hub controller

maintainers:
  - Matthias Kaehlcke <mka@chromium.org>

allOf:
  - $ref: usb-device.yaml#

properties:
  compatible:
    items:
      - enum:
          - usbbda,5411
          - usbbda,411

  reg: true

  '#address-cells':
    const: 1

  '#size-cells':
    const: 0

  vdd-supply:
    description:
      phandle to the regulator that provides power to the hub.

  peer-hub:
    $ref: /schemas/types.yaml#/definitions/phandle
    description:
      phandle to the peer hub on the controller.

  ports:
    $ref: /schemas/graph.yaml#/properties/ports

    properties:
      port@1:
        $ref: /schemas/graph.yaml#/properties/port
        description:
          1st downstream facing USB port

      port@2:
        $ref: /schemas/graph.yaml#/properties/port
        description:
          2nd downstream facing USB port

      port@3:
        $ref: /schemas/graph.yaml#/properties/port
        description:
          3rd downstream facing USB port

      port@4:
        $ref: /schemas/graph.yaml#/properties/port
        description:
          4th downstream facing USB port

patternProperties:
  '^.*@[1-4]$':
    description: The hard wired USB devices
    type: object
    $ref: /schemas/usb/usb-device.yaml
<<<<<<< HEAD
=======
    additionalProperties: true
>>>>>>> 0c383648

required:
  - peer-hub
  - compatible
  - reg

additionalProperties: false

examples:
  - |
    usb {
        dr_mode = "host";
        #address-cells = <1>;
        #size-cells = <0>;

        /* 2.0 hub on port 1 */
        hub_2_0: hub@1 {
            compatible = "usbbda,5411";
            reg = <1>;
            vdd-supply = <&pp3300_hub>;
            peer-hub = <&hub_3_0>;
            #address-cells = <1>;
            #size-cells = <0>;
            /* USB 2.0 device on port 2 */
            device@2 {
                compatible = "usb123,4567";
                reg = <2>;
            };
        };

        /* 3.0 hub on port 2 */
        hub_3_0: hub@2 {
            compatible = "usbbda,411";
            reg = <2>;
            vdd-supply = <&pp3300_hub>;
            peer-hub = <&hub_2_0>;

            ports {
                #address-cells = <1>;
                #size-cells = <0>;
                /* Type-A connector on port 4 */
                port@4 {
                    reg = <4>;
                    endpoint {
                      remote-endpoint = <&usb_a0_ss>;
                    };
                };
            };
        };
    };<|MERGE_RESOLUTION|>--- conflicted
+++ resolved
@@ -65,10 +65,7 @@
     description: The hard wired USB devices
     type: object
     $ref: /schemas/usb/usb-device.yaml
-<<<<<<< HEAD
-=======
     additionalProperties: true
->>>>>>> 0c383648
 
 required:
   - peer-hub
