--- conflicted
+++ resolved
@@ -67,16 +67,7 @@
               - rockchip,rk3568-qos
               - rockchip,rk3588-qos
               - rockchip,rv1126-qos
-<<<<<<< HEAD
-=======
-              - samsung,exynos3-sysreg
-              - samsung,exynos4-sysreg
-              - samsung,exynos5-sysreg
-              - samsung,exynos5433-sysreg
-              - samsung,exynos850-sysreg
-              - samsung,exynosautov9-sysreg
               - starfive,jh7100-sysmain
->>>>>>> e3ba3769
 
           - const: syscon
 
