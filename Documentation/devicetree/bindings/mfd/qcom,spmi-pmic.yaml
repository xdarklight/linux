# SPDX-License-Identifier: GPL-2.0-only
%YAML 1.2
---
$id: http://devicetree.org/schemas/mfd/qcom,spmi-pmic.yaml#
$schema: http://devicetree.org/meta-schemas/core.yaml#

title: Qualcomm SPMI PMICs multi-function device

description: |
  Some Qualcomm PMICs used with the Snapdragon series SoCs are interfaced
  to the chip via the SPMI (System Power Management Interface) bus.
  Support for multiple independent functions are implemented by splitting the
  16-bit SPMI peripheral address space into 256 smaller fixed-size regions, 256 bytes
  each. A function can consume one or more of these fixed-size register regions.

  The Qualcomm SPMI series includes the PM8941, PM8841, PMA8084, PM8998 and other
  PMICs.  These PMICs use a "QPNP" scheme through SPMI interface.
  QPNP is effectively a partitioning scheme for dividing the SPMI extended
  register space up into logical pieces, and set of fixed register
  locations/definitions within these regions, with some of these regions
  specifically used for interrupt handling.

maintainers:
  - Stephen Boyd <sboyd@kernel.org>

properties:
  $nodename:
    oneOf:
      - pattern: '^pmic@.*$'
      - pattern: '^pm(a|s)?[0-9]*@.*$'
        deprecated: true

  compatible:
    items:
      - enum:
<<<<<<< HEAD
=======
          - qcom,pm6125
>>>>>>> 0ee29814
          - qcom,pm6150
          - qcom,pm6150l
          - qcom,pm6350
          - qcom,pm660
          - qcom,pm660l
          - qcom,pm7250b
          - qcom,pm7325
          - qcom,pm8004
          - qcom,pm8005
          - qcom,pm8009
          - qcom,pm8019
          - qcom,pm8028
          - qcom,pm8110
          - qcom,pm8150
          - qcom,pm8150b
          - qcom,pm8150c
          - qcom,pm8150l
          - qcom,pm8226
          - qcom,pm8350
          - qcom,pm8350b
          - qcom,pm8350c
          - qcom,pm8841
          - qcom,pm8909
          - qcom,pm8916
          - qcom,pm8941
          - qcom,pm8950
          - qcom,pm8953
          - qcom,pm8994
          - qcom,pm8998
          - qcom,pma8084
          - qcom,pmd9635
          - qcom,pmi8950
          - qcom,pmi8962
          - qcom,pmi8994
          - qcom,pmi8998
          - qcom,pmk8002
          - qcom,pmk8350
          - qcom,pmm8155au
          - qcom,pmp8074
          - qcom,pmr735a
          - qcom,pmr735b
          - qcom,pms405
          - qcom,pmx55
          - qcom,pmx65
          - qcom,smb2351
      - const: qcom,spmi-pmic

  reg:
    minItems: 1
    maxItems: 2

  '#address-cells':
    const: 1

  '#size-cells':
    const: 0

  labibb:
    type: object
    $ref: /schemas/regulator/qcom-labibb-regulator.yaml#

  regulators:
    type: object
    $ref: /schemas/regulator/qcom,spmi-regulator.yaml#

patternProperties:
  "^adc@[0-9a-f]+$":
    type: object
    $ref: /schemas/iio/adc/qcom,spmi-vadc.yaml#

  "^adc-tm@[0-9a-f]+$":
    type: object
    # ref depends on compatible, see allOf below

  "^audio-codec@[0-9a-f]+$":
    type: object
    additionalProperties: true # FIXME qcom,pm8916-wcd-analog-codec binding not converted yet

  "extcon@[0-9a-f]+$":
    type: object
    $ref: /schemas/extcon/qcom,pm8941-misc.yaml#

  "gpio(s)?@[0-9a-f]+$":
    type: object
    $ref: /schemas/pinctrl/qcom,pmic-gpio.yaml#

  "pon@[0-9a-f]+$":
    type: object
    $ref: /schemas/power/reset/qcom,pon.yaml#

  "pwm@[0-9a-f]+$":
    type: object
    $ref: /schemas/leds/leds-qcom-lpg.yaml#

  "^rtc@[0-9a-f]+$":
    type: object
    $ref: /schemas/rtc/qcom-pm8xxx-rtc.yaml#

  "^temp-alarm@[0-9a-f]+$":
    type: object
    $ref: /schemas/thermal/qcom,spmi-temp-alarm.yaml#

  "^vibrator@[0-9a-f]+$":
    type: object
    additionalProperties: true # FIXME qcom,pm8916-vib binding not converted yet

  "^mpps@[0-9a-f]+$":
    type: object
    $ref: /schemas/pinctrl/qcom,pmic-mpp.yaml#

  "(.*)?(wled|leds)@[0-9a-f]+$":
    type: object
    $ref: /schemas/leds/backlight/qcom-wled.yaml#
    unevaluatedProperties: false

required:
  - compatible
  - reg

allOf:
  - if:
      properties:
        compatible:
          contains:
            enum:
              - qcom,pm8998
    then:
      patternProperties:
        "^adc-tm@[0-9a-f]+$":
          $ref: /schemas/thermal/qcom-spmi-adc-tm-hc.yaml#
    else:
      patternProperties:
        "^adc-tm@[0-9a-f]+$":
          $ref: /schemas/thermal/qcom-spmi-adc-tm5.yaml#

additionalProperties: false

examples:
  - |
    #include <dt-bindings/spmi/spmi.h>
    #include <dt-bindings/interrupt-controller/irq.h>
    #include <dt-bindings/interrupt-controller/arm-gic.h>

    spmi@c440000 {
        compatible = "qcom,spmi-pmic-arb";
        reg = <0x0c440000 0x1100>,
              <0x0c600000 0x2000000>,
              <0x0e600000 0x100000>,
              <0x0e700000 0xa0000>,
              <0x0c40a000 0x26000>;
        reg-names = "core", "chnls", "obsrvr", "intr", "cnfg";
        interrupt-names = "periph_irq";
        interrupts = <GIC_SPI 481 IRQ_TYPE_LEVEL_HIGH>;
        qcom,ee = <0>;
        qcom,channel = <0>;
        #address-cells = <2>;
        #size-cells = <0>;
        interrupt-controller;
        #interrupt-cells = <4>;

        pmi8998_lsid0: pmic@2 {
            compatible = "qcom,pmi8998", "qcom,spmi-pmic";
            reg = <0x2 SPMI_USID>;
            #address-cells = <1>;
            #size-cells = <0>;

            pmi8998_gpio: gpios@c000 {
                compatible = "qcom,pmi8998-gpio", "qcom,spmi-gpio";
                reg = <0xc000>;
                gpio-controller;
                gpio-ranges = <&pmi8998_gpio 0 0 14>;
                #gpio-cells = <2>;
                interrupt-controller;
                #interrupt-cells = <2>;
            };
        };
    };

  - |
    #include <dt-bindings/input/input.h>
    #include <dt-bindings/interrupt-controller/irq.h>
    #include <dt-bindings/interrupt-controller/arm-gic.h>
    #include <dt-bindings/iio/qcom,spmi-vadc.h>
    #include <dt-bindings/spmi/spmi.h>

    pmic@0 {
        compatible = "qcom,pm6150", "qcom,spmi-pmic";
        reg = <0x0 SPMI_USID>;
        #address-cells = <1>;
        #size-cells = <0>;

        pon@800 {
            compatible = "qcom,pm8998-pon";
            reg = <0x800>;
            mode-bootloader = <0x2>;
            mode-recovery = <0x1>;

            pwrkey {
                compatible = "qcom,pm8941-pwrkey";
                interrupts = <0x0 0x8 0 IRQ_TYPE_EDGE_BOTH>;
                debounce = <15625>;
                bias-pull-up;
                linux,code = <KEY_POWER>;
            };
        };

        temp-alarm@2400 {
            compatible = "qcom,spmi-temp-alarm";
            reg = <0x2400>;
            interrupts = <0x0 0x24 0x0 IRQ_TYPE_EDGE_RISING>;
            io-channels = <&pm6150_adc ADC5_DIE_TEMP>;
            io-channel-names = "thermal";
            #thermal-sensor-cells = <0>;
        };

        pm6150_adc: adc@3100 {
            compatible = "qcom,spmi-adc5";
            reg = <0x3100>;
            interrupts = <0x0 0x31 0x0 IRQ_TYPE_EDGE_RISING>;
            #address-cells = <1>;
            #size-cells = <0>;
            #io-channel-cells = <1>;

            adc-chan@6 {
                reg = <ADC5_DIE_TEMP>;
                label = "die_temp";
            };

            adc-chan@4f {
                reg = <ADC5_AMUX_THM3_100K_PU>;
                qcom,ratiometric;
                qcom,hw-settle-time = <200>;
            };
        };

        adc-tm@3500 {
            compatible = "qcom,spmi-adc-tm5";
            reg = <0x3500>;
            interrupts = <0x0 0x35 0x0 IRQ_TYPE_EDGE_RISING>;
            #thermal-sensor-cells = <1>;
            #address-cells = <1>;
            #size-cells = <0>;

            charger-thermistor@0 {
                reg = <0>;
                io-channels = <&pm6150_adc ADC5_AMUX_THM3_100K_PU>;
                qcom,ratiometric;
                qcom,hw-settle-time-us = <200>;
            };
        };

        pm6150_gpio: gpios@c000 {
            compatible = "qcom,pm6150-gpio", "qcom,spmi-gpio";
            reg = <0xc000>;
            gpio-controller;
            gpio-ranges = <&pm6150_gpio 0 0 10>;
            #gpio-cells = <2>;
            interrupt-controller;
            #interrupt-cells = <2>;
        };
    };<|MERGE_RESOLUTION|>--- conflicted
+++ resolved
@@ -33,10 +33,7 @@
   compatible:
     items:
       - enum:
-<<<<<<< HEAD
-=======
           - qcom,pm6125
->>>>>>> 0ee29814
           - qcom,pm6150
           - qcom,pm6150l
           - qcom,pm6350
