--- conflicted
+++ resolved
@@ -58,7 +58,6 @@
 		reg = <0x0 0x0 0x0 0x40000000>;
 	};
 
-<<<<<<< HEAD
 	usb_pwr: regulator-usb-pwrs {
 		compatible = "regulator-fixed";
 
@@ -70,7 +69,8 @@
 		/* signal name in schematic: USB_PWR_EN */
 		gpio = <&gpio GPIODV_24 GPIO_ACTIVE_HIGH>;
 		enable-active-high;
-=======
+	};
+
 	vddio_card: gpio-regulator {
 		compatible = "regulator-gpio";
 
@@ -110,7 +110,6 @@
 	emmc_pwrseq: emmc-pwrseq {
 		compatible = "mmc-pwrseq-emmc";
 		reset-gpios = <&gpio BOOT_9 GPIO_ACTIVE_LOW>;
->>>>>>> 8e4653a6
 	};
 };
 
@@ -127,7 +126,6 @@
 	pinctrl-names = "default";
 };
 
-<<<<<<< HEAD
 &ir {
 	status = "okay";
 	pinctrl-0 = <&remote_input_ao_pins>;
@@ -149,7 +147,8 @@
 
 &usb1 {
 	status = "okay";
-=======
+};
+
 /* SD card */
 &sd_emmc_b {
 	status = "okay";
@@ -186,5 +185,4 @@
 	mmc-pwrseq = <&emmc_pwrseq>;
 	vmmc-supply = <&vcc_3v3>;
 	vqmmc-supply = <&vddio_boot>;
->>>>>>> 8e4653a6
 };