// SPDX-License-Identifier: (GPL-2.0+ OR MIT)

/dts-v1/;

#include "armada-3720-uDPU.dtsi"

/ {
	model = "Methode uDPU Board";
	compatible = "methode,udpu", "marvell,armada3720", "marvell,armada3710";

	sfp_eth0: sfp-eth0 {
		compatible = "sff,sfp";
		i2c-bus = <&i2c0>;
		los-gpios = <&gpiosb 2 GPIO_ACTIVE_HIGH>;
		mod-def0-gpios = <&gpiosb 3 GPIO_ACTIVE_LOW>;
		tx-disable-gpios = <&gpiosb 4 GPIO_ACTIVE_HIGH>;
		tx-fault-gpios = <&gpiosb 5 GPIO_ACTIVE_HIGH>;
		maximum-power-milliwatt = <3000>;
	};
<<<<<<< HEAD

	sfp_eth1: sfp-eth1 {
		compatible = "sff,sfp";
		i2c-bus = <&i2c1>;
		los-gpios = <&gpiosb 7 GPIO_ACTIVE_HIGH>;
		mod-def0-gpios = <&gpiosb 8 GPIO_ACTIVE_LOW>;
		tx-disable-gpios = <&gpiosb 9 GPIO_ACTIVE_HIGH>;
		tx-fault-gpios = <&gpiosb 10 GPIO_ACTIVE_HIGH>;
		maximum-power-milliwatt = <3000>;
	};
};

&sdhci0 {
	status = "okay";
	bus-width = <8>;
	mmc-ddr-1_8v;
	mmc-hs400-1_8v;
	marvell,pad-type = "fixed-1-8v";
	non-removable;
	no-sd;
	no-sdio;
};

&spi0 {
	status = "okay";
	pinctrl-names = "default";
	pinctrl-0 = <&spi_quad_pins>;

	flash@0 {
		compatible = "jedec,spi-nor";
		reg = <0>;
		spi-max-frequency = <54000000>;

		partitions {
			compatible = "fixed-partitions";
			#address-cells = <1>;
			#size-cells = <1>;

			partition@0 {
				label = "firmware";
				reg = <0x0 0x180000>;
			};

			partition@180000 {
				label = "u-boot-env";
				reg = <0x180000 0x10000>;
			};
		};
	};
=======
>>>>>>> 66283a8f
};

&pinctrl_nb {
	i2c1_recovery_pins: i2c1-recovery-pins {
		groups = "i2c1";
		function = "gpio";
	};
};

&i2c0 {
	status = "okay";
	pinctrl-names = "default", "recovery";
	pinctrl-0 = <&i2c1_pins>;
	pinctrl-1 = <&i2c1_recovery_pins>;
	/delete-property/mrvl,i2c-fast-mode;
	scl-gpios = <&gpionb 0 (GPIO_ACTIVE_HIGH | GPIO_OPEN_DRAIN)>;
	sda-gpios = <&gpionb 1 (GPIO_ACTIVE_HIGH | GPIO_OPEN_DRAIN)>;
};

<<<<<<< HEAD
&i2c1 {
	status = "okay";
	pinctrl-names = "default", "recovery";
	pinctrl-0 = <&i2c2_pins>;
	pinctrl-1 = <&i2c2_recovery_pins>;
	/delete-property/mrvl,i2c-fast-mode;
	scl-gpios = <&gpionb 2 (GPIO_ACTIVE_HIGH | GPIO_OPEN_DRAIN)>;
	sda-gpios = <&gpionb 3 (GPIO_ACTIVE_HIGH | GPIO_OPEN_DRAIN)>;

	nct375@48 {
		status = "okay";
		compatible = "ti,tmp75c";
		reg = <0x48>;
	};

	nct375@49 {
		status = "okay";
		compatible = "ti,tmp75c";
		reg = <0x49>;
	};
};

=======
>>>>>>> 66283a8f
&eth0 {
	phy-mode = "sgmii";
	sfp = <&sfp_eth0>;
};<|MERGE_RESOLUTION|>--- conflicted
+++ resolved
@@ -17,58 +17,6 @@
 		tx-fault-gpios = <&gpiosb 5 GPIO_ACTIVE_HIGH>;
 		maximum-power-milliwatt = <3000>;
 	};
-<<<<<<< HEAD
-
-	sfp_eth1: sfp-eth1 {
-		compatible = "sff,sfp";
-		i2c-bus = <&i2c1>;
-		los-gpios = <&gpiosb 7 GPIO_ACTIVE_HIGH>;
-		mod-def0-gpios = <&gpiosb 8 GPIO_ACTIVE_LOW>;
-		tx-disable-gpios = <&gpiosb 9 GPIO_ACTIVE_HIGH>;
-		tx-fault-gpios = <&gpiosb 10 GPIO_ACTIVE_HIGH>;
-		maximum-power-milliwatt = <3000>;
-	};
-};
-
-&sdhci0 {
-	status = "okay";
-	bus-width = <8>;
-	mmc-ddr-1_8v;
-	mmc-hs400-1_8v;
-	marvell,pad-type = "fixed-1-8v";
-	non-removable;
-	no-sd;
-	no-sdio;
-};
-
-&spi0 {
-	status = "okay";
-	pinctrl-names = "default";
-	pinctrl-0 = <&spi_quad_pins>;
-
-	flash@0 {
-		compatible = "jedec,spi-nor";
-		reg = <0>;
-		spi-max-frequency = <54000000>;
-
-		partitions {
-			compatible = "fixed-partitions";
-			#address-cells = <1>;
-			#size-cells = <1>;
-
-			partition@0 {
-				label = "firmware";
-				reg = <0x0 0x180000>;
-			};
-
-			partition@180000 {
-				label = "u-boot-env";
-				reg = <0x180000 0x10000>;
-			};
-		};
-	};
-=======
->>>>>>> 66283a8f
 };
 
 &pinctrl_nb {
@@ -88,31 +36,6 @@
 	sda-gpios = <&gpionb 1 (GPIO_ACTIVE_HIGH | GPIO_OPEN_DRAIN)>;
 };
 
-<<<<<<< HEAD
-&i2c1 {
-	status = "okay";
-	pinctrl-names = "default", "recovery";
-	pinctrl-0 = <&i2c2_pins>;
-	pinctrl-1 = <&i2c2_recovery_pins>;
-	/delete-property/mrvl,i2c-fast-mode;
-	scl-gpios = <&gpionb 2 (GPIO_ACTIVE_HIGH | GPIO_OPEN_DRAIN)>;
-	sda-gpios = <&gpionb 3 (GPIO_ACTIVE_HIGH | GPIO_OPEN_DRAIN)>;
-
-	nct375@48 {
-		status = "okay";
-		compatible = "ti,tmp75c";
-		reg = <0x48>;
-	};
-
-	nct375@49 {
-		status = "okay";
-		compatible = "ti,tmp75c";
-		reg = <0x49>;
-	};
-};
-
-=======
->>>>>>> 66283a8f
 &eth0 {
 	phy-mode = "sgmii";
 	sfp = <&sfp_eth0>;
