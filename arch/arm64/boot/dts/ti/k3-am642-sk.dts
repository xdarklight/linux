// SPDX-License-Identifier: GPL-2.0
/*
 * Copyright (C) 2021 Texas Instruments Incorporated - https://www.ti.com/
 */

/dts-v1/;

#include <dt-bindings/mux/ti-serdes.h>
#include <dt-bindings/phy/phy.h>
#include <dt-bindings/gpio/gpio.h>
#include <dt-bindings/net/ti-dp83867.h>
#include <dt-bindings/leds/common.h>
#include "k3-am642.dtsi"

/ {
	compatible = "ti,am642-sk", "ti,am642";
	model = "Texas Instruments AM642 SK";

	chosen {
		stdout-path = "serial2:115200n8";
		bootargs = "console=ttyS2,115200n8 earlycon=ns16550a,mmio32,0x02800000";
	};

	memory@80000000 {
		device_type = "memory";
		/* 2G RAM */
		reg = <0x00000000 0x80000000 0x00000000 0x80000000>;

	};

	reserved-memory {
		#address-cells = <2>;
		#size-cells = <2>;
		ranges;

		secure_ddr: optee@9e800000 {
			reg = <0x00 0x9e800000 0x00 0x01800000>; /* for OP-TEE */
			alignment = <0x1000>;
			no-map;
		};

		main_r5fss0_core0_dma_memory_region: r5f-dma-memory@a0000000 {
			compatible = "shared-dma-pool";
			reg = <0x00 0xa0000000 0x00 0x100000>;
			no-map;
		};

		main_r5fss0_core0_memory_region: r5f-memory@a0100000 {
			compatible = "shared-dma-pool";
			reg = <0x00 0xa0100000 0x00 0xf00000>;
			no-map;
		};

		main_r5fss0_core1_dma_memory_region: r5f-dma-memory@a1000000 {
			compatible = "shared-dma-pool";
			reg = <0x00 0xa1000000 0x00 0x100000>;
			no-map;
		};

		main_r5fss0_core1_memory_region: r5f-memory@a1100000 {
			compatible = "shared-dma-pool";
			reg = <0x00 0xa1100000 0x00 0xf00000>;
			no-map;
		};

		main_r5fss1_core0_dma_memory_region: r5f-dma-memory@a2000000 {
			compatible = "shared-dma-pool";
			reg = <0x00 0xa2000000 0x00 0x100000>;
			no-map;
		};

		main_r5fss1_core0_memory_region: r5f-memory@a2100000 {
			compatible = "shared-dma-pool";
			reg = <0x00 0xa2100000 0x00 0xf00000>;
			no-map;
		};

		main_r5fss1_core1_dma_memory_region: r5f-dma-memory@a3000000 {
			compatible = "shared-dma-pool";
			reg = <0x00 0xa3000000 0x00 0x100000>;
			no-map;
		};

		main_r5fss1_core1_memory_region: r5f-memory@a3100000 {
			compatible = "shared-dma-pool";
			reg = <0x00 0xa3100000 0x00 0xf00000>;
			no-map;
		};

		rtos_ipc_memory_region: ipc-memories@a5000000 {
			reg = <0x00 0xa5000000 0x00 0x00800000>;
			alignment = <0x1000>;
			no-map;
		};
	};

	vusb_main: fixed-regulator-vusb-main5v0 {
		/* USB MAIN INPUT 5V DC */
		compatible = "regulator-fixed";
		regulator-name = "vusb_main5v0";
		regulator-min-microvolt = <5000000>;
		regulator-max-microvolt = <5000000>;
		regulator-always-on;
		regulator-boot-on;
	};

	vcc_3v3_sys: fixedregulator-vcc-3v3-sys {
		/* output of LP8733xx */
		compatible = "regulator-fixed";
		regulator-name = "vcc_3v3_sys";
		regulator-min-microvolt = <3300000>;
		regulator-max-microvolt = <3300000>;
		vin-supply = <&vusb_main>;
		regulator-always-on;
		regulator-boot-on;
	};

	vdd_mmc1: fixed-regulator-sd {
		/* TPS2051BD */
		compatible = "regulator-fixed";
		regulator-name = "vdd_mmc1";
		regulator-min-microvolt = <3300000>;
		regulator-max-microvolt = <3300000>;
		regulator-boot-on;
		enable-active-high;
		vin-supply = <&vcc_3v3_sys>;
		gpio = <&exp1 3 GPIO_ACTIVE_HIGH>;
	};

	com8_ls_en: regulator-1 {
		compatible = "regulator-fixed";
		regulator-name = "com8_ls_en";
		regulator-min-microvolt = <3300000>;
		regulator-max-microvolt = <3300000>;
		regulator-always-on;
		regulator-boot-on;
		pinctrl-0 = <&main_com8_ls_en_pins_default>;
		pinctrl-names = "default";
		gpio = <&main_gpio0 62 GPIO_ACTIVE_LOW>;
	};

	wlan_en: regulator-2 {
		/* output of SN74AVC4T245RSVR */
		compatible = "regulator-fixed";
		regulator-name = "wlan_en";
		regulator-min-microvolt = <1800000>;
		regulator-max-microvolt = <1800000>;
		enable-active-high;
		pinctrl-0 = <&main_wlan_en_pins_default>;
		pinctrl-names = "default";
		vin-supply = <&com8_ls_en>;
		gpio = <&main_gpio0 48 GPIO_ACTIVE_HIGH>;
	};
<<<<<<< HEAD
=======

	led-controller {
		compatible = "gpio-leds";

		led-0 {
			color = <LED_COLOR_ID_GREEN>;
			function = LED_FUNCTION_INDICATOR;
			function-enumerator = <1>;
			gpios = <&exp2 0 GPIO_ACTIVE_HIGH>;
			default-state = "off";
		};

		led-1 {
			color = <LED_COLOR_ID_RED>;
			function = LED_FUNCTION_INDICATOR;
			function-enumerator = <2>;
			gpios = <&exp2 1 GPIO_ACTIVE_HIGH>;
			default-state = "off";
		};

		led-2 {
			color = <LED_COLOR_ID_GREEN>;
			function = LED_FUNCTION_INDICATOR;
			function-enumerator = <3>;
			gpios = <&exp2 2 GPIO_ACTIVE_HIGH>;
			default-state = "off";
		};

		led-3 {
			color = <LED_COLOR_ID_AMBER>;
			function = LED_FUNCTION_INDICATOR;
			function-enumerator = <4>;
			gpios = <&exp2 3 GPIO_ACTIVE_HIGH>;
			default-state = "off";
		};

		led-4 {
			color = <LED_COLOR_ID_GREEN>;
			function = LED_FUNCTION_INDICATOR;
			function-enumerator = <5>;
			gpios = <&exp2 4 GPIO_ACTIVE_HIGH>;
			default-state = "off";
		};

		led-5 {
			color = <LED_COLOR_ID_RED>;
			function = LED_FUNCTION_INDICATOR;
			function-enumerator = <6>;
			gpios = <&exp2 5 GPIO_ACTIVE_HIGH>;
			default-state = "off";
		};

		led-6 {
			color = <LED_COLOR_ID_GREEN>;
			function = LED_FUNCTION_INDICATOR;
			function-enumerator = <7>;
			gpios = <&exp2 6 GPIO_ACTIVE_HIGH>;
			default-state = "off";
		};

		led-7 {
			color = <LED_COLOR_ID_AMBER>;
			function = LED_FUNCTION_HEARTBEAT;
			function-enumerator = <8>;
			linux,default-trigger = "heartbeat";
			gpios = <&exp2 7 GPIO_ACTIVE_HIGH>;
		};
	};
>>>>>>> 7365df19
};

&main_pmx0 {
	main_mmc1_pins_default: main-mmc1-pins-default {
		pinctrl-single,pins = <
			AM64X_IOPAD(0x0294, PIN_INPUT, 0) /* (J19) MMC1_CMD */
			AM64X_IOPAD(0x0290, PIN_INPUT, 0) /* (#N/A) MMC1_CLKLB */
			AM64X_IOPAD(0x028c, PIN_INPUT, 0) /* (L20) MMC1_CLK */
			AM64X_IOPAD(0x0288, PIN_INPUT, 0) /* (K21) MMC1_DAT0 */
			AM64X_IOPAD(0x0284, PIN_INPUT, 0) /* (L21) MMC1_DAT1 */
			AM64X_IOPAD(0x0280, PIN_INPUT, 0) /* (K19) MMC1_DAT2 */
			AM64X_IOPAD(0x027c, PIN_INPUT, 0) /* (K18) MMC1_DAT3 */
			AM64X_IOPAD(0x0298, PIN_INPUT, 0) /* (D19) MMC1_SDCD */
		>;
	};

	main_uart0_pins_default: main-uart0-pins-default {
		pinctrl-single,pins = <
			AM64X_IOPAD(0x0238, PIN_INPUT, 0) /* (B16) UART0_CTSn */
			AM64X_IOPAD(0x023c, PIN_OUTPUT, 0) /* (A16) UART0_RTSn */
			AM64X_IOPAD(0x0230, PIN_INPUT, 0) /* (D15) UART0_RXD */
			AM64X_IOPAD(0x0234, PIN_OUTPUT, 0) /* (C16) UART0_TXD */
		>;
	};

	main_usb0_pins_default: main-usb0-pins-default {
		pinctrl-single,pins = <
			AM64X_IOPAD(0x02a8, PIN_OUTPUT, 0) /* (E19) USB0_DRVVBUS */
		>;
	};

	main_i2c1_pins_default: main-i2c1-pins-default {
		pinctrl-single,pins = <
			AM64X_IOPAD(0x0268, PIN_INPUT_PULLUP, 0) /* (C18) I2C1_SCL */
			AM64X_IOPAD(0x026c, PIN_INPUT_PULLUP, 0) /* (B19) I2C1_SDA */
		>;
	};

	mdio1_pins_default: mdio1-pins-default {
		pinctrl-single,pins = <
			AM64X_IOPAD(0x01fc, PIN_OUTPUT, 4) /* (R2) PRG0_PRU1_GPO19.MDIO0_MDC */
			AM64X_IOPAD(0x01f8, PIN_INPUT, 4) /* (P5) PRG0_PRU1_GPO18.MDIO0_MDIO */
		>;
	};

	rgmii1_pins_default: rgmii1-pins-default {
		pinctrl-single,pins = <
			AM64X_IOPAD(0x011c, PIN_INPUT, 4) /* (AA13) PRG1_PRU1_GPO5.RGMII1_RD0 */
			AM64X_IOPAD(0x0128, PIN_INPUT, 4) /* (U12) PRG1_PRU1_GPO8.RGMII1_RD1 */
			AM64X_IOPAD(0x0150, PIN_INPUT, 4) /* (Y13) PRG1_PRU1_GPO18.RGMII1_RD2 */
			AM64X_IOPAD(0x0154, PIN_INPUT, 4) /* (V12) PRG1_PRU1_GPO19.RGMII1_RD3 */
			AM64X_IOPAD(0x00d8, PIN_INPUT, 4) /* (W13) PRG1_PRU0_GPO8.RGMII1_RXC */
			AM64X_IOPAD(0x00cc, PIN_INPUT, 4) /* (V13) PRG1_PRU0_GPO5.RGMII1_RX_CTL */
			AM64X_IOPAD(0x0124, PIN_OUTPUT, 4) /* (V15) PRG1_PRU1_GPO7.RGMII1_TD0 */
			AM64X_IOPAD(0x012c, PIN_OUTPUT, 4) /* (V14) PRG1_PRU1_GPO9.RGMII1_TD1 */
			AM64X_IOPAD(0x0130, PIN_OUTPUT, 4) /* (W14) PRG1_PRU1_GPO10.RGMII1_TD2 */
			AM64X_IOPAD(0x014c, PIN_OUTPUT, 4) /* (AA14) PRG1_PRU1_GPO17.RGMII1_TD3 */
			AM64X_IOPAD(0x00e0, PIN_OUTPUT, 4) /* (U14) PRG1_PRU0_GPO10.RGMII1_TXC */
			AM64X_IOPAD(0x00dc, PIN_OUTPUT, 4) /* (U15) PRG1_PRU0_GPO9.RGMII1_TX_CTL */
		>;
	};

       rgmii2_pins_default: rgmii2-pins-default {
		pinctrl-single,pins = <
			AM64X_IOPAD(0x0108, PIN_INPUT, 4) /* (W11) PRG1_PRU1_GPO0.RGMII2_RD0 */
			AM64X_IOPAD(0x010c, PIN_INPUT, 4) /* (V11) PRG1_PRU1_GPO1.RGMII2_RD1 */
			AM64X_IOPAD(0x0110, PIN_INPUT, 4) /* (AA12) PRG1_PRU1_GPO2.RGMII2_RD2 */
			AM64X_IOPAD(0x0114, PIN_INPUT, 4) /* (Y12) PRG1_PRU1_GPO3.RGMII2_RD3 */
			AM64X_IOPAD(0x0120, PIN_INPUT, 4) /* (U11) PRG1_PRU1_GPO6.RGMII2_RXC */
			AM64X_IOPAD(0x0118, PIN_INPUT, 4) /* (W12) PRG1_PRU1_GPO4.RGMII2_RX_CTL */
			AM64X_IOPAD(0x0134, PIN_OUTPUT, 4) /* (AA10) PRG1_PRU1_GPO11.RGMII2_TD0 */
			AM64X_IOPAD(0x0138, PIN_OUTPUT, 4) /* (V10) PRG1_PRU1_GPO12.RGMII2_TD1 */
			AM64X_IOPAD(0x013c, PIN_OUTPUT, 4) /* (U10) PRG1_PRU1_GPO13.RGMII2_TD2 */
			AM64X_IOPAD(0x0140, PIN_OUTPUT, 4) /* (AA11) PRG1_PRU1_GPO14.RGMII2_TD3 */
			AM64X_IOPAD(0x0148, PIN_OUTPUT, 4) /* (Y10) PRG1_PRU1_GPO16.RGMII2_TXC */
			AM64X_IOPAD(0x0144, PIN_OUTPUT, 4) /* (Y11) PRG1_PRU1_GPO15.RGMII2_TX_CTL */
		>;
	};

	ospi0_pins_default: ospi0-pins-default {
		pinctrl-single,pins = <
			AM64X_IOPAD(0x0000, PIN_OUTPUT, 0) /* (N20) OSPI0_CLK */
			AM64X_IOPAD(0x002c, PIN_OUTPUT, 0) /* (L19) OSPI0_CSn0 */
			AM64X_IOPAD(0x000c, PIN_INPUT, 0) /* (M19) OSPI0_D0 */
			AM64X_IOPAD(0x0010, PIN_INPUT, 0) /* (M18) OSPI0_D1 */
			AM64X_IOPAD(0x0014, PIN_INPUT, 0) /* (M20) OSPI0_D2 */
			AM64X_IOPAD(0x0018, PIN_INPUT, 0) /* (M21) OSPI0_D3 */
			AM64X_IOPAD(0x001c, PIN_INPUT, 0) /* (P21) OSPI0_D4 */
			AM64X_IOPAD(0x0020, PIN_INPUT, 0) /* (P20) OSPI0_D5 */
			AM64X_IOPAD(0x0024, PIN_INPUT, 0) /* (N18) OSPI0_D6 */
			AM64X_IOPAD(0x0028, PIN_INPUT, 0) /* (M17) OSPI0_D7 */
			AM64X_IOPAD(0x0008, PIN_INPUT, 0) /* (N19) OSPI0_DQS */
		>;
	};

	main_ecap0_pins_default: main-ecap0-pins-default {
		pinctrl-single,pins = <
			AM64X_IOPAD(0x0270, PIN_INPUT, 0) /* (D18) ECAP0_IN_APWM_OUT */
		>;
	};
	main_wlan_en_pins_default: main-wlan-en-pins-default {
		pinctrl-single,pins = <
			AM64X_IOPAD(0x00c4, PIN_OUTPUT_PULLUP, 7) /* (V8) GPIO0_48 */
		>;
	};

	main_com8_ls_en_pins_default: main-com8-ls-en-pins-default {
		pinctrl-single,pins = <
			AM64X_IOPAD(0x00fc, PIN_OUTPUT, 7) /* (U7) PRG1_PRU0_GPO17.GPIO0_62 */
		>;
	};

	main_wlan_pins_default: main-wlan-pins-default {
		pinctrl-single,pins = <
			AM64X_IOPAD(0x00bc, PIN_INPUT, 7) /* (U8) GPIO0_46 */
		>;
	};
};

&mcu_uart0 {
	status = "disabled";
};

&mcu_uart1 {
	status = "disabled";
};

&main_uart0 {
	pinctrl-names = "default";
	pinctrl-0 = <&main_uart0_pins_default>;
};

&main_uart1 {
	/* main_uart1 is reserved for firmware usage */
	status = "reserved";
};

&main_uart2 {
	status = "disabled";
};

&main_uart3 {
	status = "disabled";
};

&main_uart4 {
	status = "disabled";
};

&main_uart5 {
	status = "disabled";
};

&main_uart6 {
	status = "disabled";
};

&mcu_i2c0 {
	status = "disabled";
};

&mcu_i2c1 {
	status = "disabled";
};

&main_i2c1 {
	pinctrl-names = "default";
	pinctrl-0 = <&main_i2c1_pins_default>;
	clock-frequency = <400000>;

	exp1: gpio@70 {
		compatible = "nxp,pca9538";
		reg = <0x70>;
		gpio-controller;
		#gpio-cells = <2>;
		gpio-line-names = "GPIO_CPSW2_RST", "GPIO_CPSW1_RST",
				  "PRU_DETECT", "MMC1_SD_EN",
				  "VPP_LDO_EN", "RPI_PS_3V3_En",
				  "RPI_PS_5V0_En", "RPI_HAT_DETECT";
	};

	exp2: gpio@60 {
		compatible = "ti,tpic2810";
		reg = <0x60>;
		gpio-controller;
		#gpio-cells = <2>;
		gpio-line-names = "LED1","LED2","LED3","LED4","LED5","LED6","LED7","LED8";
	};
};

&main_i2c3 {
	status = "disabled";
};

&mcu_spi0 {
	status = "disabled";
};

&mcu_spi1 {
	status = "disabled";
};

/* mcu_gpio0 is reserved for mcu firmware usage */
&mcu_gpio0 {
	status = "reserved";
};

&sdhci0 {
	vmmc-supply = <&wlan_en>;
	bus-width = <4>;
	non-removable;
	cap-power-off-card;
	keep-power-in-suspend;
	ti,driver-strength-ohm = <50>;

	#address-cells = <1>;
	#size-cells = <0>;
	wlcore: wlcore@2 {
		compatible = "ti,wl1837";
		reg = <2>;
		pinctrl-0 = <&main_wlan_pins_default>;
		pinctrl-names = "default";
		interrupt-parent = <&main_gpio0>;
		interrupts = <46 IRQ_TYPE_EDGE_FALLING>;
	};
};

&sdhci1 {
	/* SD/MMC */
	vmmc-supply = <&vdd_mmc1>;
	pinctrl-names = "default";
	bus-width = <4>;
	pinctrl-0 = <&main_mmc1_pins_default>;
	ti,driver-strength-ohm = <50>;
	disable-wp;
};

&serdes_ln_ctrl {
	idle-states = <AM64_SERDES0_LANE0_USB>;
};

&serdes0 {
	serdes0_usb_link: phy@0 {
		reg = <0>;
		cdns,num-lanes = <1>;
		#phy-cells = <0>;
		cdns,phy-type = <PHY_TYPE_USB3>;
		resets = <&serdes_wiz0 1>;
	};
};

&usbss0 {
	ti,vbus-divider;
};

&usb0 {
	dr_mode = "host";
	maximum-speed = "super-speed";
	pinctrl-names = "default";
	pinctrl-0 = <&main_usb0_pins_default>;
	phys = <&serdes0_usb_link>;
	phy-names = "cdns3,usb3-phy";
};

&cpsw3g {
	pinctrl-names = "default";
	pinctrl-0 = <&mdio1_pins_default
		     &rgmii1_pins_default
		     &rgmii2_pins_default>;
};

&cpsw_port1 {
	phy-mode = "rgmii-rxid";
	phy-handle = <&cpsw3g_phy0>;
};

&cpsw_port2 {
	phy-mode = "rgmii-rxid";
	phy-handle = <&cpsw3g_phy1>;
};

&cpsw3g_mdio {
	cpsw3g_phy0: ethernet-phy@0 {
		reg = <0>;
		ti,rx-internal-delay = <DP83867_RGMIIDCTL_2_00_NS>;
		ti,fifo-depth = <DP83867_PHYCR_FIFO_DEPTH_4_B_NIB>;
	};

	cpsw3g_phy1: ethernet-phy@1 {
		reg = <1>;
		ti,rx-internal-delay = <DP83867_RGMIIDCTL_2_00_NS>;
		ti,fifo-depth = <DP83867_PHYCR_FIFO_DEPTH_4_B_NIB>;
	};
};

&tscadc0 {
	status = "disabled";
};

&ospi0 {
	pinctrl-names = "default";
	pinctrl-0 = <&ospi0_pins_default>;

	flash@0 {
		compatible = "jedec,spi-nor";
		reg = <0x0>;
		spi-tx-bus-width = <8>;
		spi-rx-bus-width = <8>;
		spi-max-frequency = <25000000>;
		cdns,tshsl-ns = <60>;
		cdns,tsd2d-ns = <60>;
		cdns,tchsh-ns = <60>;
		cdns,tslch-ns = <60>;
		cdns,read-delay = <4>;
	};
};

&mailbox0_cluster2 {
	mbox_main_r5fss0_core0: mbox-main-r5fss0-core0 {
		ti,mbox-rx = <0 0 2>;
		ti,mbox-tx = <1 0 2>;
	};

	mbox_main_r5fss0_core1: mbox-main-r5fss0-core1 {
		ti,mbox-rx = <2 0 2>;
		ti,mbox-tx = <3 0 2>;
	};
};

&mailbox0_cluster3 {
	status = "disabled";
};

&mailbox0_cluster4 {
	mbox_main_r5fss1_core0: mbox-main-r5fss1-core0 {
		ti,mbox-rx = <0 0 2>;
		ti,mbox-tx = <1 0 2>;
	};

	mbox_main_r5fss1_core1: mbox-main-r5fss1-core1 {
		ti,mbox-rx = <2 0 2>;
		ti,mbox-tx = <3 0 2>;
	};
};

&mailbox0_cluster5 {
	status = "disabled";
};

&mailbox0_cluster6 {
	mbox_m4_0: mbox-m4-0 {
		ti,mbox-rx = <0 0 2>;
		ti,mbox-tx = <1 0 2>;
	};
};

&mailbox0_cluster7 {
	status = "disabled";
};

&main_r5fss0_core0 {
	mboxes = <&mailbox0_cluster2 &mbox_main_r5fss0_core0>;
	memory-region = <&main_r5fss0_core0_dma_memory_region>,
			<&main_r5fss0_core0_memory_region>;
};

&main_r5fss0_core1 {
	mboxes = <&mailbox0_cluster2 &mbox_main_r5fss0_core1>;
	memory-region = <&main_r5fss0_core1_dma_memory_region>,
			<&main_r5fss0_core1_memory_region>;
};

&main_r5fss1_core0 {
	mboxes = <&mailbox0_cluster4 &mbox_main_r5fss1_core0>;
	memory-region = <&main_r5fss1_core0_dma_memory_region>,
			<&main_r5fss1_core0_memory_region>;
};

&main_r5fss1_core1 {
	mboxes = <&mailbox0_cluster4 &mbox_main_r5fss1_core1>;
	memory-region = <&main_r5fss1_core1_dma_memory_region>,
			<&main_r5fss1_core1_memory_region>;
};

&pcie0_rc {
	status = "disabled";
};

&pcie0_ep {
	status = "disabled";
};

&ecap0 {
	/* PWM is available on Pin 1 of header J3 */
	pinctrl-names = "default";
	pinctrl-0 = <&main_ecap0_pins_default>;
};

&ecap1 {
	status = "disabled";
};

&ecap2 {
	status = "disabled";
};

&epwm0 {
	status = "disabled";
};

&epwm1 {
	status = "disabled";
};

&epwm2 {
	status = "disabled";
};

&epwm3 {
	status = "disabled";
};

&epwm4 {
	/*
	 * EPWM4_A, EPWM4_B is available on Pin 32 and 33 on J4 (RPi hat)
	 * But RPi Hat will be used for other use cases, so marking epwm4 as disabled.
	 */
	status = "disabled";
};

&epwm5 {
	/*
	 * EPWM5_A, EPWM5_B is available on Pin 29 and 31 on J4 (RPi hat)
	 * But RPi Hat will be used for other use cases, so marking epwm5 as disabled.
	 */
	status = "disabled";
};

&epwm6 {
	status = "disabled";
};

&epwm7 {
	status = "disabled";
};

&epwm8 {
	status = "disabled";
};

&icssg0_mdio {
	status = "disabled";
};

&icssg1_mdio {
	status = "disabled";
};

&main_mcan0 {
	status = "disabled";
};

&main_mcan1 {
	status = "disabled";
};

&gpmc0 {
	status = "disabled";
};

&elm0 {
	status = "disabled";
};<|MERGE_RESOLUTION|>--- conflicted
+++ resolved
@@ -151,8 +151,6 @@
 		vin-supply = <&com8_ls_en>;
 		gpio = <&main_gpio0 48 GPIO_ACTIVE_HIGH>;
 	};
-<<<<<<< HEAD
-=======
 
 	led-controller {
 		compatible = "gpio-leds";
@@ -221,7 +219,6 @@
 			gpios = <&exp2 7 GPIO_ACTIVE_HIGH>;
 		};
 	};
->>>>>>> 7365df19
 };
 
 &main_pmx0 {
