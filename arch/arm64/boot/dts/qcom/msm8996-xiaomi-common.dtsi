--- conflicted
+++ resolved
@@ -305,8 +305,6 @@
 	linux,code = <KEY_VOLUMEDOWN>;
 };
 
-<<<<<<< HEAD
-=======
 &pm8994_lpg {
 	status = "okay";
 
@@ -342,7 +340,6 @@
 	};
 };
 
->>>>>>> 7365df19
 &slpi_pil {
 	status = "okay";
 
@@ -654,8 +651,6 @@
 };
 
 &pm8994_gpios {
-<<<<<<< HEAD
-=======
 	irled_default: irled-default-state {
 		pins = "gpio5";
 		function = PMIC_GPIO_FUNC_FUNC1;
@@ -665,7 +660,6 @@
 		bias-disable;
 	};
 
->>>>>>> 7365df19
 	wlan_en_default: wlan-en-state {
 		pins = "gpio8";
 		function = PMIC_GPIO_FUNC_NORMAL;
