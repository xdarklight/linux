--- conflicted
+++ resolved
@@ -80,27 +80,6 @@
 		};
 	};
 
-	composite-in {
-		compatible = "composite-video-connector";
-
-		port {
-			composite_con_in: endpoint {
-				remote-endpoint = <&adv7180_in>;
-			};
-		};
-	};
-
-	hdmi-in {
-		compatible = "hdmi-connector";
-		type = "a";
-
-		port {
-			hdmi_con_in: endpoint {
-				remote-endpoint = <&adv7612_in>;
-			};
-		};
-	};
-
 	memory@48000000 {
 		device_type = "memory";
 		/* first 128MB is reserved for secure area. */
@@ -125,8 +104,6 @@
 		regulator-always-on;
 	};
 
-<<<<<<< HEAD
-=======
 	vga {
 		compatible = "vga-connector";
 
@@ -159,14 +136,11 @@
 		};
 	};
 
->>>>>>> 0fd79184
 	x12_clk: x12 {
 		compatible = "fixed-clock";
 		#clock-cells = <0>;
 		clock-frequency = <74250000>;
 	};
-<<<<<<< HEAD
-=======
 };
 
 &avb {
@@ -206,7 +180,6 @@
 
 &ehci0 {
 	status = "okay";
->>>>>>> 0fd79184
 };
 
 &extal_clk {
@@ -421,7 +394,6 @@
 		groups = "usb0";
 		function = "usb0";
 	};
-<<<<<<< HEAD
 
 	vin4_pins_cvbs: vin4 {
 		groups = "vin4_data8", "vin4_sync", "vin4_clk";
@@ -429,111 +401,11 @@
 	};
 };
 
-&i2c0 {
-	pinctrl-0 = <&i2c0_pins>;
-	pinctrl-names = "default";
-	status = "okay";
-=======
->>>>>>> 0fd79184
-
-	vin4_pins_cvbs: vin4 {
-		groups = "vin4_data8", "vin4_sync", "vin4_clk";
-		function = "vin4";
-	};
-
-	composite-in@20 {
-		compatible = "adi,adv7180cp";
-		reg = <0x20>;
-
-		port {
-			#address-cells = <1>;
-			#size-cells = <0>;
-
-			port@0 {
-				reg = <0>;
-				adv7180_in: endpoint {
-					remote-endpoint = <&composite_con_in>;
-				};
-			};
-
-			port@3 {
-				reg = <3>;
-
-				/*
-				 * The VIN4 video input path is shared between
-				 * CVBS and HDMI inputs through SW[49-53]
-				 * switches.
-				 *
-				 * CVBS is the default selection, link it to
-				 * VIN4 here.
-				 */
-				adv7180_out: endpoint {
-					remote-endpoint = <&vin4_in>;
-				};
-			};
-		};
-
-	};
-
-	hdmi-decoder@4c {
-		compatible = "adi,adv7612";
-		reg = <0x4c>;
-		default-input = <0>;
-
-		ports {
-			#address-cells = <1>;
-			#size-cells = <0>;
-
-			port@0 {
-				reg = <0>;
-
-				adv7612_in: endpoint {
-					remote-endpoint = <&hdmi_con_in>;
-				};
-			};
-
-			port@2 {
-				reg = <2>;
-
-				/*
-				 * The VIN4 video input path is shared between
-				 * CVBS and HDMI inputs through SW[49-53]
-				 * switches.
-				 *
-				 * CVBS is the default selection, leave HDMI
-				 * not connected here.
-				 */
-				adv7612_out: endpoint {
-					pclk-sample = <0>;
-					hsync-active = <0>;
-					vsync-active = <0>;
-				};
-			};
-		};
-	};
-};
-
 &pwm0 {
 	pinctrl-0 = <&pwm0_pins>;
 	pinctrl-names = "default";
 
 	status = "okay";
-<<<<<<< HEAD
-
-	clocks = <&cpg CPG_MOD 724>,
-		 <&cpg CPG_MOD 723>,
-		 <&x12_clk>;
-	clock-names = "du.0", "du.1", "dclkin.0";
-
-	ports {
-		port@0 {
-			endpoint {
-				remote-endpoint = <&adv7123_in>;
-			};
-		};
-	};
-=======
->>>>>>> 0fd79184
 };
 
 &pwm1 {
@@ -589,27 +461,6 @@
 		port@0 {
 			reg = <0>;
 
-<<<<<<< HEAD
-&rwdt {
-	timeout-sec = <60>;
-	status = "okay";
-};
-
-&vin4 {
-	pinctrl-0 = <&vin4_pins_cvbs>;
-	pinctrl-names = "default";
-
-	status = "okay";
-
-	ports {
-		#address-cells = <1>;
-		#size-cells = <0>;
-
-		port@0 {
-			reg = <0>;
-
-=======
->>>>>>> 0fd79184
 			vin4_in: endpoint {
 				remote-endpoint = <&adv7180_out>;
 			};
