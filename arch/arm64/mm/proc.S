/* SPDX-License-Identifier: GPL-2.0-only */
/*
 * Based on arch/arm/mm/proc.S
 *
 * Copyright (C) 2001 Deep Blue Solutions Ltd.
 * Copyright (C) 2012 ARM Ltd.
 * Author: Catalin Marinas <catalin.marinas@arm.com>
 */

#include <linux/init.h>
#include <linux/linkage.h>
#include <linux/pgtable.h>
#include <asm/assembler.h>
#include <asm/asm-offsets.h>
#include <asm/asm_pointer_auth.h>
#include <asm/hwcap.h>
#include <asm/pgtable-hwdef.h>
#include <asm/cpufeature.h>
#include <asm/alternative.h>
#include <asm/smp.h>
#include <asm/sysreg.h>

#ifdef CONFIG_ARM64_64K_PAGES
#define TCR_TG_FLAGS	TCR_TG0_64K | TCR_TG1_64K
#elif defined(CONFIG_ARM64_16K_PAGES)
#define TCR_TG_FLAGS	TCR_TG0_16K | TCR_TG1_16K
#else /* CONFIG_ARM64_4K_PAGES */
#define TCR_TG_FLAGS	TCR_TG0_4K | TCR_TG1_4K
#endif

#ifdef CONFIG_RANDOMIZE_BASE
#define TCR_KASLR_FLAGS	TCR_NFD1
#else
#define TCR_KASLR_FLAGS	0
#endif

#define TCR_SMP_FLAGS	TCR_SHARED

/* PTWs cacheable, inner/outer WBWA */
#define TCR_CACHE_FLAGS	TCR_IRGN_WBWA | TCR_ORGN_WBWA

#ifdef CONFIG_KASAN_SW_TAGS
<<<<<<< HEAD
#define TCR_KASAN_FLAGS TCR_TBI1 | TCR_TBID1
=======
#define TCR_KASAN_SW_FLAGS TCR_TBI1 | TCR_TBID1
>>>>>>> 8a8109f3
#else
#define TCR_KASAN_SW_FLAGS 0
#endif

#ifdef CONFIG_KASAN_HW_TAGS
#define TCR_KASAN_HW_FLAGS SYS_TCR_EL1_TCMA1 | TCR_TBI1
#else
#define TCR_KASAN_HW_FLAGS 0
#endif

/*
 * Default MAIR_EL1. MT_NORMAL_TAGGED is initially mapped as Normal memory and
 * changed during __cpu_setup to Normal Tagged if the system supports MTE.
 */
#define MAIR_EL1_SET							\
	(MAIR_ATTRIDX(MAIR_ATTR_DEVICE_nGnRnE, MT_DEVICE_nGnRnE) |	\
	 MAIR_ATTRIDX(MAIR_ATTR_DEVICE_nGnRE, MT_DEVICE_nGnRE) |	\
	 MAIR_ATTRIDX(MAIR_ATTR_DEVICE_GRE, MT_DEVICE_GRE) |		\
	 MAIR_ATTRIDX(MAIR_ATTR_NORMAL_NC, MT_NORMAL_NC) |		\
	 MAIR_ATTRIDX(MAIR_ATTR_NORMAL, MT_NORMAL) |			\
	 MAIR_ATTRIDX(MAIR_ATTR_NORMAL_WT, MT_NORMAL_WT) |		\
	 MAIR_ATTRIDX(MAIR_ATTR_NORMAL, MT_NORMAL_TAGGED))

#ifdef CONFIG_CPU_PM
/**
 * cpu_do_suspend - save CPU registers context
 *
 * x0: virtual address of context pointer
 *
 * This must be kept in sync with struct cpu_suspend_ctx in <asm/suspend.h>.
 */
SYM_FUNC_START(cpu_do_suspend)
	mrs	x2, tpidr_el0
	mrs	x3, tpidrro_el0
	mrs	x4, contextidr_el1
	mrs	x5, osdlr_el1
	mrs	x6, cpacr_el1
	mrs	x7, tcr_el1
	mrs	x8, vbar_el1
	mrs	x9, mdscr_el1
	mrs	x10, oslsr_el1
	mrs	x11, sctlr_el1
alternative_if_not ARM64_HAS_VIRT_HOST_EXTN
	mrs	x12, tpidr_el1
alternative_else
	mrs	x12, tpidr_el2
alternative_endif
	mrs	x13, sp_el0
	stp	x2, x3, [x0]
	stp	x4, x5, [x0, #16]
	stp	x6, x7, [x0, #32]
	stp	x8, x9, [x0, #48]
	stp	x10, x11, [x0, #64]
	stp	x12, x13, [x0, #80]
	/*
	 * Save x18 as it may be used as a platform register, e.g. by shadow
	 * call stack.
	 */
	str	x18, [x0, #96]
	ret
SYM_FUNC_END(cpu_do_suspend)

/**
 * cpu_do_resume - restore CPU register context
 *
 * x0: Address of context pointer
 */
	.pushsection ".idmap.text", "awx"
SYM_FUNC_START(cpu_do_resume)
	ldp	x2, x3, [x0]
	ldp	x4, x5, [x0, #16]
	ldp	x6, x8, [x0, #32]
	ldp	x9, x10, [x0, #48]
	ldp	x11, x12, [x0, #64]
	ldp	x13, x14, [x0, #80]
	/*
	 * Restore x18, as it may be used as a platform register, and clear
	 * the buffer to minimize the risk of exposure when used for shadow
	 * call stack.
	 */
	ldr	x18, [x0, #96]
	str	xzr, [x0, #96]
	msr	tpidr_el0, x2
	msr	tpidrro_el0, x3
	msr	contextidr_el1, x4
	msr	cpacr_el1, x6

	/* Don't change t0sz here, mask those bits when restoring */
	mrs	x7, tcr_el1
	bfi	x8, x7, TCR_T0SZ_OFFSET, TCR_TxSZ_WIDTH

	msr	tcr_el1, x8
	msr	vbar_el1, x9

	/*
	 * __cpu_setup() cleared MDSCR_EL1.MDE and friends, before unmasking
	 * debug exceptions. By restoring MDSCR_EL1 here, we may take a debug
	 * exception. Mask them until local_daif_restore() in cpu_suspend()
	 * resets them.
	 */
	disable_daif
	msr	mdscr_el1, x10

	msr	sctlr_el1, x12
alternative_if_not ARM64_HAS_VIRT_HOST_EXTN
	msr	tpidr_el1, x13
alternative_else
	msr	tpidr_el2, x13
alternative_endif
	msr	sp_el0, x14
	/*
	 * Restore oslsr_el1 by writing oslar_el1
	 */
	msr	osdlr_el1, x5
	ubfx	x11, x11, #1, #1
	msr	oslar_el1, x11
	reset_pmuserenr_el0 x0			// Disable PMU access from EL0
	reset_amuserenr_el0 x0			// Disable AMU access from EL0

alternative_if ARM64_HAS_RAS_EXTN
	msr_s	SYS_DISR_EL1, xzr
alternative_else_nop_endif

	ptrauth_keys_install_kernel_nosync x14, x1, x2, x3
	isb
	ret
SYM_FUNC_END(cpu_do_resume)
	.popsection
#endif

	.pushsection ".idmap.text", "awx"

.macro	__idmap_cpu_set_reserved_ttbr1, tmp1, tmp2
	adrp	\tmp1, reserved_pg_dir
	phys_to_ttbr \tmp2, \tmp1
	offset_ttbr1 \tmp2, \tmp1
	msr	ttbr1_el1, \tmp2
	isb
	tlbi	vmalle1
	dsb	nsh
	isb
.endm

/*
 * void idmap_cpu_replace_ttbr1(phys_addr_t ttbr1)
 *
 * This is the low-level counterpart to cpu_replace_ttbr1, and should not be
 * called by anything else. It can only be executed from a TTBR0 mapping.
 */
SYM_FUNC_START(idmap_cpu_replace_ttbr1)
	save_and_disable_daif flags=x2

	__idmap_cpu_set_reserved_ttbr1 x1, x3

	offset_ttbr1 x0, x3
	msr	ttbr1_el1, x0
	isb

	restore_daif x2

	ret
SYM_FUNC_END(idmap_cpu_replace_ttbr1)
	.popsection

#ifdef CONFIG_UNMAP_KERNEL_AT_EL0
	.pushsection ".idmap.text", "awx"

	.macro	__idmap_kpti_get_pgtable_ent, type
	dc	cvac, cur_\()\type\()p		// Ensure any existing dirty
	dmb	sy				// lines are written back before
	ldr	\type, [cur_\()\type\()p]	// loading the entry
	tbz	\type, #0, skip_\()\type	// Skip invalid and
	tbnz	\type, #11, skip_\()\type	// non-global entries
	.endm

	.macro __idmap_kpti_put_pgtable_ent_ng, type
	orr	\type, \type, #PTE_NG		// Same bit for blocks and pages
	str	\type, [cur_\()\type\()p]	// Update the entry and ensure
	dmb	sy				// that it is visible to all
	dc	civac, cur_\()\type\()p		// CPUs.
	.endm

/*
 * void __kpti_install_ng_mappings(int cpu, int num_cpus, phys_addr_t swapper)
 *
 * Called exactly once from stop_machine context by each CPU found during boot.
 */
__idmap_kpti_flag:
	.long	1
SYM_FUNC_START(idmap_kpti_install_ng_mappings)
	cpu		.req	w0
	num_cpus	.req	w1
	swapper_pa	.req	x2
	swapper_ttb	.req	x3
	flag_ptr	.req	x4
	cur_pgdp	.req	x5
	end_pgdp	.req	x6
	pgd		.req	x7
	cur_pudp	.req	x8
	end_pudp	.req	x9
	pud		.req	x10
	cur_pmdp	.req	x11
	end_pmdp	.req	x12
	pmd		.req	x13
	cur_ptep	.req	x14
	end_ptep	.req	x15
	pte		.req	x16

	mrs	swapper_ttb, ttbr1_el1
	restore_ttbr1	swapper_ttb
	adr	flag_ptr, __idmap_kpti_flag

	cbnz	cpu, __idmap_kpti_secondary

	/* We're the boot CPU. Wait for the others to catch up */
	sevl
1:	wfe
	ldaxr	w17, [flag_ptr]
	eor	w17, w17, num_cpus
	cbnz	w17, 1b

	/* We need to walk swapper, so turn off the MMU. */
	pre_disable_mmu_workaround
	mrs	x17, sctlr_el1
	bic	x17, x17, #SCTLR_ELx_M
	msr	sctlr_el1, x17
	isb

	/* Everybody is enjoying the idmap, so we can rewrite swapper. */
	/* PGD */
	mov	cur_pgdp, swapper_pa
	add	end_pgdp, cur_pgdp, #(PTRS_PER_PGD * 8)
do_pgd:	__idmap_kpti_get_pgtable_ent	pgd
	tbnz	pgd, #1, walk_puds
next_pgd:
	__idmap_kpti_put_pgtable_ent_ng	pgd
skip_pgd:
	add	cur_pgdp, cur_pgdp, #8
	cmp	cur_pgdp, end_pgdp
	b.ne	do_pgd

	/* Publish the updated tables and nuke all the TLBs */
	dsb	sy
	tlbi	vmalle1is
	dsb	ish
	isb

	/* We're done: fire up the MMU again */
	mrs	x17, sctlr_el1
	orr	x17, x17, #SCTLR_ELx_M
	msr	sctlr_el1, x17
	isb

	/*
	 * Invalidate the local I-cache so that any instructions fetched
	 * speculatively from the PoC are discarded, since they may have
	 * been dynamically patched at the PoU.
	 */
	ic	iallu
	dsb	nsh
	isb

	/* Set the flag to zero to indicate that we're all done */
	str	wzr, [flag_ptr]
	ret

	/* PUD */
walk_puds:
	.if CONFIG_PGTABLE_LEVELS > 3
	pte_to_phys	cur_pudp, pgd
	add	end_pudp, cur_pudp, #(PTRS_PER_PUD * 8)
do_pud:	__idmap_kpti_get_pgtable_ent	pud
	tbnz	pud, #1, walk_pmds
next_pud:
	__idmap_kpti_put_pgtable_ent_ng	pud
skip_pud:
	add	cur_pudp, cur_pudp, 8
	cmp	cur_pudp, end_pudp
	b.ne	do_pud
	b	next_pgd
	.else /* CONFIG_PGTABLE_LEVELS <= 3 */
	mov	pud, pgd
	b	walk_pmds
next_pud:
	b	next_pgd
	.endif

	/* PMD */
walk_pmds:
	.if CONFIG_PGTABLE_LEVELS > 2
	pte_to_phys	cur_pmdp, pud
	add	end_pmdp, cur_pmdp, #(PTRS_PER_PMD * 8)
do_pmd:	__idmap_kpti_get_pgtable_ent	pmd
	tbnz	pmd, #1, walk_ptes
next_pmd:
	__idmap_kpti_put_pgtable_ent_ng	pmd
skip_pmd:
	add	cur_pmdp, cur_pmdp, #8
	cmp	cur_pmdp, end_pmdp
	b.ne	do_pmd
	b	next_pud
	.else /* CONFIG_PGTABLE_LEVELS <= 2 */
	mov	pmd, pud
	b	walk_ptes
next_pmd:
	b	next_pud
	.endif

	/* PTE */
walk_ptes:
	pte_to_phys	cur_ptep, pmd
	add	end_ptep, cur_ptep, #(PTRS_PER_PTE * 8)
do_pte:	__idmap_kpti_get_pgtable_ent	pte
	__idmap_kpti_put_pgtable_ent_ng	pte
skip_pte:
	add	cur_ptep, cur_ptep, #8
	cmp	cur_ptep, end_ptep
	b.ne	do_pte
	b	next_pmd

	.unreq	cpu
	.unreq	num_cpus
	.unreq	swapper_pa
	.unreq	cur_pgdp
	.unreq	end_pgdp
	.unreq	pgd
	.unreq	cur_pudp
	.unreq	end_pudp
	.unreq	pud
	.unreq	cur_pmdp
	.unreq	end_pmdp
	.unreq	pmd
	.unreq	cur_ptep
	.unreq	end_ptep
	.unreq	pte

	/* Secondary CPUs end up here */
__idmap_kpti_secondary:
	/* Uninstall swapper before surgery begins */
	__idmap_cpu_set_reserved_ttbr1 x16, x17

	/* Increment the flag to let the boot CPU we're ready */
1:	ldxr	w16, [flag_ptr]
	add	w16, w16, #1
	stxr	w17, w16, [flag_ptr]
	cbnz	w17, 1b

	/* Wait for the boot CPU to finish messing around with swapper */
	sevl
1:	wfe
	ldxr	w16, [flag_ptr]
	cbnz	w16, 1b

	/* All done, act like nothing happened */
	offset_ttbr1 swapper_ttb, x16
	msr	ttbr1_el1, swapper_ttb
	isb
	ret

	.unreq	swapper_ttb
	.unreq	flag_ptr
SYM_FUNC_END(idmap_kpti_install_ng_mappings)
	.popsection
#endif

/*
 *	__cpu_setup
 *
 *	Initialise the processor for turning the MMU on.
 *
 * Output:
 *	Return in x0 the value of the SCTLR_EL1 register.
 */
	.pushsection ".idmap.text", "awx"
SYM_FUNC_START(__cpu_setup)
	tlbi	vmalle1				// Invalidate local TLB
	dsb	nsh

	mov	x1, #3 << 20
	msr	cpacr_el1, x1			// Enable FP/ASIMD
	mov	x1, #1 << 12			// Reset mdscr_el1 and disable
	msr	mdscr_el1, x1			// access to the DCC from EL0
	isb					// Unmask debug exceptions now,
	enable_dbg				// since this is per-cpu
	reset_pmuserenr_el0 x1			// Disable PMU access from EL0
	reset_amuserenr_el0 x1			// Disable AMU access from EL0

	/*
	 * Memory region attributes
	 */
	mov_q	x5, MAIR_EL1_SET
#ifdef CONFIG_ARM64_MTE
	mte_tcr	.req	x20

	mov	mte_tcr, #0

	/*
	 * Update MAIR_EL1, GCR_EL1 and TFSR*_EL1 if MTE is supported
	 * (ID_AA64PFR1_EL1[11:8] > 1).
	 */
	mrs	x10, ID_AA64PFR1_EL1
	ubfx	x10, x10, #ID_AA64PFR1_MTE_SHIFT, #4
	cmp	x10, #ID_AA64PFR1_MTE
	b.lt	1f

	/* Normal Tagged memory type at the corresponding MAIR index */
	mov	x10, #MAIR_ATTR_NORMAL_TAGGED
	bfi	x5, x10, #(8 *  MT_NORMAL_TAGGED), #8

	/* initialize GCR_EL1: all non-zero tags excluded by default */
	mov	x10, #(SYS_GCR_EL1_RRND | SYS_GCR_EL1_EXCL_MASK)
	msr_s	SYS_GCR_EL1, x10

	/* clear any pending tag check faults in TFSR*_EL1 */
	msr_s	SYS_TFSR_EL1, xzr
	msr_s	SYS_TFSRE0_EL1, xzr

	/* set the TCR_EL1 bits */
	mov_q	mte_tcr, TCR_KASAN_HW_FLAGS
1:
#endif
	msr	mair_el1, x5
	/*
	 * Set/prepare TCR and TTBR. We use 512GB (39-bit) address range for
	 * both user and kernel.
	 */
	mov_q	x10, TCR_TxSZ(VA_BITS) | TCR_CACHE_FLAGS | TCR_SMP_FLAGS | \
			TCR_TG_FLAGS | TCR_KASLR_FLAGS | TCR_ASID16 | \
			TCR_TBI0 | TCR_A1 | TCR_KASAN_SW_FLAGS
#ifdef CONFIG_ARM64_MTE
	orr	x10, x10, mte_tcr
	.unreq	mte_tcr
#endif
	tcr_clear_errata_bits x10, x9, x5

#ifdef CONFIG_ARM64_VA_BITS_52
	ldr_l		x9, vabits_actual
	sub		x9, xzr, x9
	add		x9, x9, #64
	tcr_set_t1sz	x10, x9
#else
	ldr_l		x9, idmap_t0sz
#endif
	tcr_set_t0sz	x10, x9

	/*
	 * Set the IPS bits in TCR_EL1.
	 */
	tcr_compute_pa_size x10, #TCR_IPS_SHIFT, x5, x6
#ifdef CONFIG_ARM64_HW_AFDBM
	/*
	 * Enable hardware update of the Access Flags bit.
	 * Hardware dirty bit management is enabled later,
	 * via capabilities.
	 */
	mrs	x9, ID_AA64MMFR1_EL1
	and	x9, x9, #0xf
	cbz	x9, 1f
	orr	x10, x10, #TCR_HA		// hardware Access flag update
1:
#endif	/* CONFIG_ARM64_HW_AFDBM */
	msr	tcr_el1, x10
	/*
	 * Prepare SCTLR
	 */
	mov_q	x0, INIT_SCTLR_EL1_MMU_ON
	ret					// return to head.S
SYM_FUNC_END(__cpu_setup)<|MERGE_RESOLUTION|>--- conflicted
+++ resolved
@@ -40,11 +40,7 @@
 #define TCR_CACHE_FLAGS	TCR_IRGN_WBWA | TCR_ORGN_WBWA
 
 #ifdef CONFIG_KASAN_SW_TAGS
-<<<<<<< HEAD
-#define TCR_KASAN_FLAGS TCR_TBI1 | TCR_TBID1
-=======
 #define TCR_KASAN_SW_FLAGS TCR_TBI1 | TCR_TBID1
->>>>>>> 8a8109f3
 #else
 #define TCR_KASAN_SW_FLAGS 0
 #endif
