// SPDX-License-Identifier: GPL-2.0-only
/*
 * Based on arch/arm/mm/mmu.c
 *
 * Copyright (C) 1995-2005 Russell King
 * Copyright (C) 2012 ARM Ltd.
 */

#include <linux/cache.h>
#include <linux/export.h>
#include <linux/kernel.h>
#include <linux/errno.h>
#include <linux/init.h>
#include <linux/ioport.h>
#include <linux/kexec.h>
#include <linux/libfdt.h>
#include <linux/mman.h>
#include <linux/nodemask.h>
#include <linux/memblock.h>
#include <linux/memremap.h>
#include <linux/memory.h>
#include <linux/fs.h>
#include <linux/io.h>
#include <linux/mm.h>
#include <linux/vmalloc.h>
#include <linux/set_memory.h>

#include <asm/barrier.h>
#include <asm/cputype.h>
#include <asm/fixmap.h>
#include <asm/kasan.h>
#include <asm/kernel-pgtable.h>
#include <asm/sections.h>
#include <asm/setup.h>
#include <linux/sizes.h>
#include <asm/tlb.h>
#include <asm/mmu_context.h>
#include <asm/ptdump.h>
#include <asm/tlbflush.h>
#include <asm/pgalloc.h>

#define NO_BLOCK_MAPPINGS	BIT(0)
#define NO_CONT_MAPPINGS	BIT(1)
#define NO_EXEC_MAPPINGS	BIT(2)	/* assumes FEAT_HPDS is not used */

int idmap_t0sz __ro_after_init;

#if VA_BITS > 48
u64 vabits_actual __ro_after_init = VA_BITS_MIN;
EXPORT_SYMBOL(vabits_actual);
#endif

u64 kimage_vaddr __ro_after_init = (u64)&_text;
EXPORT_SYMBOL(kimage_vaddr);

u64 kimage_voffset __ro_after_init;
EXPORT_SYMBOL(kimage_voffset);

u32 __boot_cpu_mode[] = { BOOT_CPU_MODE_EL2, BOOT_CPU_MODE_EL1 };

/*
 * The booting CPU updates the failed status @__early_cpu_boot_status,
 * with MMU turned off.
 */
long __section(".mmuoff.data.write") __early_cpu_boot_status;

/*
 * Empty_zero_page is a special page that is used for zero-initialized data
 * and COW.
 */
unsigned long empty_zero_page[PAGE_SIZE / sizeof(unsigned long)] __page_aligned_bss;
EXPORT_SYMBOL(empty_zero_page);

static pte_t bm_pte[PTRS_PER_PTE] __page_aligned_bss;
static pmd_t bm_pmd[PTRS_PER_PMD] __page_aligned_bss __maybe_unused;
static pud_t bm_pud[PTRS_PER_PUD] __page_aligned_bss __maybe_unused;

static DEFINE_SPINLOCK(swapper_pgdir_lock);
static DEFINE_MUTEX(fixmap_lock);

void set_swapper_pgd(pgd_t *pgdp, pgd_t pgd)
{
	pgd_t *fixmap_pgdp;

	spin_lock(&swapper_pgdir_lock);
	fixmap_pgdp = pgd_set_fixmap(__pa_symbol(pgdp));
	WRITE_ONCE(*fixmap_pgdp, pgd);
	/*
	 * We need dsb(ishst) here to ensure the page-table-walker sees
	 * our new entry before set_p?d() returns. The fixmap's
	 * flush_tlb_kernel_range() via clear_fixmap() does this for us.
	 */
	pgd_clear_fixmap();
	spin_unlock(&swapper_pgdir_lock);
}

pgprot_t phys_mem_access_prot(struct file *file, unsigned long pfn,
			      unsigned long size, pgprot_t vma_prot)
{
	if (!pfn_is_map_memory(pfn))
		return pgprot_noncached(vma_prot);
	else if (file->f_flags & O_SYNC)
		return pgprot_writecombine(vma_prot);
	return vma_prot;
}
EXPORT_SYMBOL(phys_mem_access_prot);

static phys_addr_t __init early_pgtable_alloc(int shift)
{
	phys_addr_t phys;
	void *ptr;

	phys = memblock_phys_alloc_range(PAGE_SIZE, PAGE_SIZE, 0,
					 MEMBLOCK_ALLOC_NOLEAKTRACE);
	if (!phys)
		panic("Failed to allocate page table page\n");

	/*
	 * The FIX_{PGD,PUD,PMD} slots may be in active use, but the FIX_PTE
	 * slot will be free, so we can (ab)use the FIX_PTE slot to initialise
	 * any level of table.
	 */
	ptr = pte_set_fixmap(phys);

	memset(ptr, 0, PAGE_SIZE);

	/*
	 * Implicit barriers also ensure the zeroed page is visible to the page
	 * table walker
	 */
	pte_clear_fixmap();

	return phys;
}

static bool pgattr_change_is_safe(u64 old, u64 new)
{
	/*
	 * The following mapping attributes may be updated in live
	 * kernel mappings without the need for break-before-make.
	 */
	pteval_t mask = PTE_PXN | PTE_RDONLY | PTE_WRITE | PTE_NG;

	/* creating or taking down mappings is always safe */
	if (old == 0 || new == 0)
		return true;

	/* live contiguous mappings may not be manipulated at all */
	if ((old | new) & PTE_CONT)
		return false;

	/* Transitioning from Non-Global to Global is unsafe */
	if (old & ~new & PTE_NG)
		return false;

	/*
	 * Changing the memory type between Normal and Normal-Tagged is safe
	 * since Tagged is considered a permission attribute from the
	 * mismatched attribute aliases perspective.
	 */
	if (((old & PTE_ATTRINDX_MASK) == PTE_ATTRINDX(MT_NORMAL) ||
	     (old & PTE_ATTRINDX_MASK) == PTE_ATTRINDX(MT_NORMAL_TAGGED)) &&
	    ((new & PTE_ATTRINDX_MASK) == PTE_ATTRINDX(MT_NORMAL) ||
	     (new & PTE_ATTRINDX_MASK) == PTE_ATTRINDX(MT_NORMAL_TAGGED)))
		mask |= PTE_ATTRINDX_MASK;

	return ((old ^ new) & ~mask) == 0;
}

static void init_pte(pmd_t *pmdp, unsigned long addr, unsigned long end,
		     phys_addr_t phys, pgprot_t prot)
{
	pte_t *ptep;

	ptep = pte_set_fixmap_offset(pmdp, addr);
	do {
		pte_t old_pte = READ_ONCE(*ptep);

		set_pte(ptep, pfn_pte(__phys_to_pfn(phys), prot));

		/*
		 * After the PTE entry has been populated once, we
		 * only allow updates to the permission attributes.
		 */
		BUG_ON(!pgattr_change_is_safe(pte_val(old_pte),
					      READ_ONCE(pte_val(*ptep))));

		phys += PAGE_SIZE;
	} while (ptep++, addr += PAGE_SIZE, addr != end);

	pte_clear_fixmap();
}

static void alloc_init_cont_pte(pmd_t *pmdp, unsigned long addr,
				unsigned long end, phys_addr_t phys,
				pgprot_t prot,
				phys_addr_t (*pgtable_alloc)(int),
				int flags)
{
	unsigned long next;
	pmd_t pmd = READ_ONCE(*pmdp);

	BUG_ON(pmd_sect(pmd));
	if (pmd_none(pmd)) {
		pmdval_t pmdval = PMD_TYPE_TABLE | PMD_TABLE_UXN;
		phys_addr_t pte_phys;

		if (flags & NO_EXEC_MAPPINGS)
			pmdval |= PMD_TABLE_PXN;
		BUG_ON(!pgtable_alloc);
		pte_phys = pgtable_alloc(PAGE_SHIFT);
		__pmd_populate(pmdp, pte_phys, pmdval);
		pmd = READ_ONCE(*pmdp);
	}
	BUG_ON(pmd_bad(pmd));

	do {
		pgprot_t __prot = prot;

		next = pte_cont_addr_end(addr, end);

		/* use a contiguous mapping if the range is suitably aligned */
		if ((((addr | next | phys) & ~CONT_PTE_MASK) == 0) &&
		    (flags & NO_CONT_MAPPINGS) == 0)
			__prot = __pgprot(pgprot_val(prot) | PTE_CONT);

		init_pte(pmdp, addr, next, phys, __prot);

		phys += next - addr;
	} while (addr = next, addr != end);
}

static void init_pmd(pud_t *pudp, unsigned long addr, unsigned long end,
		     phys_addr_t phys, pgprot_t prot,
		     phys_addr_t (*pgtable_alloc)(int), int flags)
{
	unsigned long next;
	pmd_t *pmdp;

	pmdp = pmd_set_fixmap_offset(pudp, addr);
	do {
		pmd_t old_pmd = READ_ONCE(*pmdp);

		next = pmd_addr_end(addr, end);

		/* try section mapping first */
		if (((addr | next | phys) & ~PMD_MASK) == 0 &&
		    (flags & NO_BLOCK_MAPPINGS) == 0) {
			pmd_set_huge(pmdp, phys, prot);

			/*
			 * After the PMD entry has been populated once, we
			 * only allow updates to the permission attributes.
			 */
			BUG_ON(!pgattr_change_is_safe(pmd_val(old_pmd),
						      READ_ONCE(pmd_val(*pmdp))));
		} else {
			alloc_init_cont_pte(pmdp, addr, next, phys, prot,
					    pgtable_alloc, flags);

			BUG_ON(pmd_val(old_pmd) != 0 &&
			       pmd_val(old_pmd) != READ_ONCE(pmd_val(*pmdp)));
		}
		phys += next - addr;
	} while (pmdp++, addr = next, addr != end);

	pmd_clear_fixmap();
}

static void alloc_init_cont_pmd(pud_t *pudp, unsigned long addr,
				unsigned long end, phys_addr_t phys,
				pgprot_t prot,
				phys_addr_t (*pgtable_alloc)(int), int flags)
{
	unsigned long next;
	pud_t pud = READ_ONCE(*pudp);

	/*
	 * Check for initial section mappings in the pgd/pud.
	 */
	BUG_ON(pud_sect(pud));
	if (pud_none(pud)) {
		pudval_t pudval = PUD_TYPE_TABLE | PUD_TABLE_UXN;
		phys_addr_t pmd_phys;

		if (flags & NO_EXEC_MAPPINGS)
			pudval |= PUD_TABLE_PXN;
		BUG_ON(!pgtable_alloc);
		pmd_phys = pgtable_alloc(PMD_SHIFT);
		__pud_populate(pudp, pmd_phys, pudval);
		pud = READ_ONCE(*pudp);
	}
	BUG_ON(pud_bad(pud));

	do {
		pgprot_t __prot = prot;

		next = pmd_cont_addr_end(addr, end);

		/* use a contiguous mapping if the range is suitably aligned */
		if ((((addr | next | phys) & ~CONT_PMD_MASK) == 0) &&
		    (flags & NO_CONT_MAPPINGS) == 0)
			__prot = __pgprot(pgprot_val(prot) | PTE_CONT);

		init_pmd(pudp, addr, next, phys, __prot, pgtable_alloc, flags);

		phys += next - addr;
	} while (addr = next, addr != end);
}

static void alloc_init_pud(pgd_t *pgdp, unsigned long addr, unsigned long end,
			   phys_addr_t phys, pgprot_t prot,
			   phys_addr_t (*pgtable_alloc)(int),
			   int flags)
{
	unsigned long next;
	pud_t *pudp;
	p4d_t *p4dp = p4d_offset(pgdp, addr);
	p4d_t p4d = READ_ONCE(*p4dp);

	if (p4d_none(p4d)) {
		p4dval_t p4dval = P4D_TYPE_TABLE | P4D_TABLE_UXN;
		phys_addr_t pud_phys;

		if (flags & NO_EXEC_MAPPINGS)
			p4dval |= P4D_TABLE_PXN;
		BUG_ON(!pgtable_alloc);
		pud_phys = pgtable_alloc(PUD_SHIFT);
		__p4d_populate(p4dp, pud_phys, p4dval);
		p4d = READ_ONCE(*p4dp);
	}
	BUG_ON(p4d_bad(p4d));

	pudp = pud_set_fixmap_offset(p4dp, addr);
	do {
		pud_t old_pud = READ_ONCE(*pudp);

		next = pud_addr_end(addr, end);

		/*
		 * For 4K granule only, attempt to put down a 1GB block
		 */
		if (pud_sect_supported() &&
		   ((addr | next | phys) & ~PUD_MASK) == 0 &&
		    (flags & NO_BLOCK_MAPPINGS) == 0) {
			pud_set_huge(pudp, phys, prot);

			/*
			 * After the PUD entry has been populated once, we
			 * only allow updates to the permission attributes.
			 */
			BUG_ON(!pgattr_change_is_safe(pud_val(old_pud),
						      READ_ONCE(pud_val(*pudp))));
		} else {
			alloc_init_cont_pmd(pudp, addr, next, phys, prot,
					    pgtable_alloc, flags);

			BUG_ON(pud_val(old_pud) != 0 &&
			       pud_val(old_pud) != READ_ONCE(pud_val(*pudp)));
		}
		phys += next - addr;
	} while (pudp++, addr = next, addr != end);

	pud_clear_fixmap();
}

static void __create_pgd_mapping_locked(pgd_t *pgdir, phys_addr_t phys,
					unsigned long virt, phys_addr_t size,
					pgprot_t prot,
					phys_addr_t (*pgtable_alloc)(int),
					int flags)
{
	unsigned long addr, end, next;
	pgd_t *pgdp = pgd_offset_pgd(pgdir, virt);

	/*
	 * If the virtual and physical address don't have the same offset
	 * within a page, we cannot map the region as the caller expects.
	 */
	if (WARN_ON((phys ^ virt) & ~PAGE_MASK))
		return;

	phys &= PAGE_MASK;
	addr = virt & PAGE_MASK;
	end = PAGE_ALIGN(virt + size);

	do {
		next = pgd_addr_end(addr, end);
		alloc_init_pud(pgdp, addr, next, phys, prot, pgtable_alloc,
			       flags);
		phys += next - addr;
	} while (pgdp++, addr = next, addr != end);
}

static void __create_pgd_mapping(pgd_t *pgdir, phys_addr_t phys,
				 unsigned long virt, phys_addr_t size,
				 pgprot_t prot,
				 phys_addr_t (*pgtable_alloc)(int),
				 int flags)
{
	mutex_lock(&fixmap_lock);
	__create_pgd_mapping_locked(pgdir, phys, virt, size, prot,
				    pgtable_alloc, flags);
	mutex_unlock(&fixmap_lock);
}

#ifdef CONFIG_UNMAP_KERNEL_AT_EL0
extern __alias(__create_pgd_mapping_locked)
void create_kpti_ng_temp_pgd(pgd_t *pgdir, phys_addr_t phys, unsigned long virt,
			     phys_addr_t size, pgprot_t prot,
			     phys_addr_t (*pgtable_alloc)(int), int flags);
#endif

static phys_addr_t __pgd_pgtable_alloc(int shift)
{
	void *ptr = (void *)__get_free_page(GFP_PGTABLE_KERNEL);
	BUG_ON(!ptr);

	/* Ensure the zeroed page is visible to the page table walker */
	dsb(ishst);
	return __pa(ptr);
}

static phys_addr_t pgd_pgtable_alloc(int shift)
{
	phys_addr_t pa = __pgd_pgtable_alloc(shift);

	/*
	 * Call proper page table ctor in case later we need to
	 * call core mm functions like apply_to_page_range() on
	 * this pre-allocated page table.
	 *
	 * We don't select ARCH_ENABLE_SPLIT_PMD_PTLOCK if pmd is
	 * folded, and if so pgtable_pmd_page_ctor() becomes nop.
	 */
	if (shift == PAGE_SHIFT)
		BUG_ON(!pgtable_pte_page_ctor(phys_to_page(pa)));
	else if (shift == PMD_SHIFT)
		BUG_ON(!pgtable_pmd_page_ctor(phys_to_page(pa)));

	return pa;
}

/*
 * This function can only be used to modify existing table entries,
 * without allocating new levels of table. Note that this permits the
 * creation of new section or page entries.
 */
static void __init create_mapping_noalloc(phys_addr_t phys, unsigned long virt,
				  phys_addr_t size, pgprot_t prot)
{
	if ((virt >= PAGE_END) && (virt < VMALLOC_START)) {
		pr_warn("BUG: not creating mapping for %pa at 0x%016lx - outside kernel range\n",
			&phys, virt);
		return;
	}
	__create_pgd_mapping(init_mm.pgd, phys, virt, size, prot, NULL,
			     NO_CONT_MAPPINGS);
}

void __init create_pgd_mapping(struct mm_struct *mm, phys_addr_t phys,
			       unsigned long virt, phys_addr_t size,
			       pgprot_t prot, bool page_mappings_only)
{
	int flags = 0;

	BUG_ON(mm == &init_mm);

	if (page_mappings_only)
		flags = NO_BLOCK_MAPPINGS | NO_CONT_MAPPINGS;

	__create_pgd_mapping(mm->pgd, phys, virt, size, prot,
			     pgd_pgtable_alloc, flags);
}

static void update_mapping_prot(phys_addr_t phys, unsigned long virt,
				phys_addr_t size, pgprot_t prot)
{
	if ((virt >= PAGE_END) && (virt < VMALLOC_START)) {
		pr_warn("BUG: not updating mapping for %pa at 0x%016lx - outside kernel range\n",
			&phys, virt);
		return;
	}

	__create_pgd_mapping(init_mm.pgd, phys, virt, size, prot, NULL,
			     NO_CONT_MAPPINGS);

	/* flush the TLBs after updating live kernel mappings */
	flush_tlb_kernel_range(virt, virt + size);
}

static void __init __map_memblock(pgd_t *pgdp, phys_addr_t start,
				  phys_addr_t end, pgprot_t prot, int flags)
{
	__create_pgd_mapping(pgdp, start, __phys_to_virt(start), end - start,
			     prot, early_pgtable_alloc, flags);
}

void __init mark_linear_text_alias_ro(void)
{
	/*
	 * Remove the write permissions from the linear alias of .text/.rodata
	 */
	update_mapping_prot(__pa_symbol(_stext), (unsigned long)lm_alias(_stext),
			    (unsigned long)__init_begin - (unsigned long)_stext,
			    PAGE_KERNEL_RO);
}

static bool crash_mem_map __initdata;

static int __init enable_crash_mem_map(char *arg)
{
	/*
	 * Proper parameter parsing is done by reserve_crashkernel(). We only
	 * need to know if the linear map has to avoid block mappings so that
	 * the crashkernel reservations can be unmapped later.
	 */
	crash_mem_map = true;

	return 0;
}
early_param("crashkernel", enable_crash_mem_map);

static void __init map_mem(pgd_t *pgdp)
{
	static const u64 direct_map_end = _PAGE_END(VA_BITS_MIN);
	phys_addr_t kernel_start = __pa_symbol(_stext);
	phys_addr_t kernel_end = __pa_symbol(__init_begin);
	phys_addr_t start, end;
	int flags = NO_EXEC_MAPPINGS;
	u64 i;

	/*
	 * Setting hierarchical PXNTable attributes on table entries covering
	 * the linear region is only possible if it is guaranteed that no table
	 * entries at any level are being shared between the linear region and
	 * the vmalloc region. Check whether this is true for the PGD level, in
	 * which case it is guaranteed to be true for all other levels as well.
	 */
	BUILD_BUG_ON(pgd_index(direct_map_end - 1) == pgd_index(direct_map_end));

	if (can_set_direct_map())
		flags |= NO_BLOCK_MAPPINGS | NO_CONT_MAPPINGS;

	/*
	 * Take care not to create a writable alias for the
	 * read-only text and rodata sections of the kernel image.
	 * So temporarily mark them as NOMAP to skip mappings in
	 * the following for-loop
	 */
	memblock_mark_nomap(kernel_start, kernel_end - kernel_start);

#ifdef CONFIG_KEXEC_CORE
	if (crash_mem_map) {
		if (defer_reserve_crashkernel())
			flags |= NO_BLOCK_MAPPINGS | NO_CONT_MAPPINGS;
		else if (crashk_res.end)
			memblock_mark_nomap(crashk_res.start,
			    resource_size(&crashk_res));
	}
#endif

	/* map all the memory banks */
	for_each_mem_range(i, &start, &end) {
		if (start >= end)
			break;
		/*
		 * The linear map must allow allocation tags reading/writing
		 * if MTE is present. Otherwise, it has the same attributes as
		 * PAGE_KERNEL.
		 */
		__map_memblock(pgdp, start, end, pgprot_tagged(PAGE_KERNEL),
			       flags);
	}

	/*
	 * Map the linear alias of the [_stext, __init_begin) interval
	 * as non-executable now, and remove the write permission in
	 * mark_linear_text_alias_ro() below (which will be called after
	 * alternative patching has completed). This makes the contents
	 * of the region accessible to subsystems such as hibernate,
	 * but protects it from inadvertent modification or execution.
	 * Note that contiguous mappings cannot be remapped in this way,
	 * so we should avoid them here.
	 */
	__map_memblock(pgdp, kernel_start, kernel_end,
		       PAGE_KERNEL, NO_CONT_MAPPINGS);
	memblock_clear_nomap(kernel_start, kernel_end - kernel_start);

	/*
	 * Use page-level mappings here so that we can shrink the region
	 * in page granularity and put back unused memory to buddy system
	 * through /sys/kernel/kexec_crash_size interface.
	 */
#ifdef CONFIG_KEXEC_CORE
	if (crash_mem_map && !defer_reserve_crashkernel()) {
		if (crashk_res.end) {
			__map_memblock(pgdp, crashk_res.start,
				       crashk_res.end + 1,
				       PAGE_KERNEL,
				       NO_BLOCK_MAPPINGS | NO_CONT_MAPPINGS);
			memblock_clear_nomap(crashk_res.start,
					     resource_size(&crashk_res));
		}
	}
#endif
}

void mark_rodata_ro(void)
{
	unsigned long section_size;

	/*
	 * mark .rodata as read only. Use __init_begin rather than __end_rodata
	 * to cover NOTES and EXCEPTION_TABLE.
	 */
	section_size = (unsigned long)__init_begin - (unsigned long)__start_rodata;
	update_mapping_prot(__pa_symbol(__start_rodata), (unsigned long)__start_rodata,
			    section_size, PAGE_KERNEL_RO);

	debug_checkwx();
}

static void __init map_kernel_segment(pgd_t *pgdp, void *va_start, void *va_end,
				      pgprot_t prot, struct vm_struct *vma,
				      int flags, unsigned long vm_flags)
{
	phys_addr_t pa_start = __pa_symbol(va_start);
	unsigned long size = va_end - va_start;

	BUG_ON(!PAGE_ALIGNED(pa_start));
	BUG_ON(!PAGE_ALIGNED(size));

	__create_pgd_mapping(pgdp, pa_start, (unsigned long)va_start, size, prot,
			     early_pgtable_alloc, flags);

	if (!(vm_flags & VM_NO_GUARD))
		size += PAGE_SIZE;

	vma->addr	= va_start;
	vma->phys_addr	= pa_start;
	vma->size	= size;
	vma->flags	= VM_MAP | vm_flags;
	vma->caller	= __builtin_return_address(0);

	vm_area_add_early(vma);
}

#ifdef CONFIG_UNMAP_KERNEL_AT_EL0
static int __init map_entry_trampoline(void)
{
	int i;

	pgprot_t prot = rodata_enabled ? PAGE_KERNEL_ROX : PAGE_KERNEL_EXEC;
	phys_addr_t pa_start = __pa_symbol(__entry_tramp_text_start);

	/* The trampoline is always mapped and can therefore be global */
	pgprot_val(prot) &= ~PTE_NG;

	/* Map only the text into the trampoline page table */
	memset(tramp_pg_dir, 0, PGD_SIZE);
	__create_pgd_mapping(tramp_pg_dir, pa_start, TRAMP_VALIAS,
			     entry_tramp_text_size(), prot,
			     __pgd_pgtable_alloc, NO_BLOCK_MAPPINGS);

	/* Map both the text and data into the kernel page table */
	for (i = 0; i < DIV_ROUND_UP(entry_tramp_text_size(), PAGE_SIZE); i++)
		__set_fixmap(FIX_ENTRY_TRAMP_TEXT1 - i,
			     pa_start + i * PAGE_SIZE, prot);

	if (IS_ENABLED(CONFIG_RELOCATABLE))
		__set_fixmap(FIX_ENTRY_TRAMP_TEXT1 - i,
			     pa_start + i * PAGE_SIZE, PAGE_KERNEL_RO);

	return 0;
}
core_initcall(map_entry_trampoline);
#endif

/*
 * Open coded check for BTI, only for use to determine configuration
 * for early mappings for before the cpufeature code has run.
 */
static bool arm64_early_this_cpu_has_bti(void)
{
	u64 pfr1;

	if (!IS_ENABLED(CONFIG_ARM64_BTI_KERNEL))
		return false;

	pfr1 = __read_sysreg_by_encoding(SYS_ID_AA64PFR1_EL1);
	return cpuid_feature_extract_unsigned_field(pfr1,
						    ID_AA64PFR1_EL1_BT_SHIFT);
}

/*
 * Create fine-grained mappings for the kernel.
 */
static void __init map_kernel(pgd_t *pgdp)
{
	static struct vm_struct vmlinux_text, vmlinux_rodata, vmlinux_inittext,
				vmlinux_initdata, vmlinux_data;

	/*
	 * External debuggers may need to write directly to the text
	 * mapping to install SW breakpoints. Allow this (only) when
	 * explicitly requested with rodata=off.
	 */
	pgprot_t text_prot = rodata_enabled ? PAGE_KERNEL_ROX : PAGE_KERNEL_EXEC;

	/*
	 * If we have a CPU that supports BTI and a kernel built for
	 * BTI then mark the kernel executable text as guarded pages
	 * now so we don't have to rewrite the page tables later.
	 */
	if (arm64_early_this_cpu_has_bti())
		text_prot = __pgprot_modify(text_prot, PTE_GP, PTE_GP);

	/*
	 * Only rodata will be remapped with different permissions later on,
	 * all other segments are allowed to use contiguous mappings.
	 */
	map_kernel_segment(pgdp, _stext, _etext, text_prot, &vmlinux_text, 0,
			   VM_NO_GUARD);
	map_kernel_segment(pgdp, __start_rodata, __inittext_begin, PAGE_KERNEL,
			   &vmlinux_rodata, NO_CONT_MAPPINGS, VM_NO_GUARD);
	map_kernel_segment(pgdp, __inittext_begin, __inittext_end, text_prot,
			   &vmlinux_inittext, 0, VM_NO_GUARD);
	map_kernel_segment(pgdp, __initdata_begin, __initdata_end, PAGE_KERNEL,
			   &vmlinux_initdata, 0, VM_NO_GUARD);
	map_kernel_segment(pgdp, _data, _end, PAGE_KERNEL, &vmlinux_data, 0, 0);

	if (!READ_ONCE(pgd_val(*pgd_offset_pgd(pgdp, FIXADDR_START)))) {
		/*
		 * The fixmap falls in a separate pgd to the kernel, and doesn't
		 * live in the carveout for the swapper_pg_dir. We can simply
		 * re-use the existing dir for the fixmap.
		 */
		set_pgd(pgd_offset_pgd(pgdp, FIXADDR_START),
			READ_ONCE(*pgd_offset_k(FIXADDR_START)));
	} else if (CONFIG_PGTABLE_LEVELS > 3) {
		pgd_t *bm_pgdp;
		p4d_t *bm_p4dp;
		pud_t *bm_pudp;
		/*
		 * The fixmap shares its top level pgd entry with the kernel
		 * mapping. This can really only occur when we are running
		 * with 16k/4 levels, so we can simply reuse the pud level
		 * entry instead.
		 */
		BUG_ON(!IS_ENABLED(CONFIG_ARM64_16K_PAGES));
		bm_pgdp = pgd_offset_pgd(pgdp, FIXADDR_START);
		bm_p4dp = p4d_offset(bm_pgdp, FIXADDR_START);
		bm_pudp = pud_set_fixmap_offset(bm_p4dp, FIXADDR_START);
		pud_populate(&init_mm, bm_pudp, lm_alias(bm_pmd));
		pud_clear_fixmap();
	} else {
		BUG();
	}

	kasan_copy_shadow(pgdp);
}

static void __init create_idmap(void)
{
	u64 start = __pa_symbol(__idmap_text_start);
	u64 size = __pa_symbol(__idmap_text_end) - start;
	pgd_t *pgd = idmap_pg_dir;
	u64 pgd_phys;

	/* check if we need an additional level of translation */
	if (VA_BITS < 48 && idmap_t0sz < (64 - VA_BITS_MIN)) {
		pgd_phys = early_pgtable_alloc(PAGE_SHIFT);
		set_pgd(&idmap_pg_dir[start >> VA_BITS],
			__pgd(pgd_phys | P4D_TYPE_TABLE));
		pgd = __va(pgd_phys);
	}
	__create_pgd_mapping(pgd, start, start, size, PAGE_KERNEL_ROX,
			     early_pgtable_alloc, 0);

	if (IS_ENABLED(CONFIG_UNMAP_KERNEL_AT_EL0)) {
		extern u32 __idmap_kpti_flag;
		u64 pa = __pa_symbol(&__idmap_kpti_flag);

		/*
		 * The KPTI G-to-nG conversion code needs a read-write mapping
		 * of its synchronization flag in the ID map.
		 */
		__create_pgd_mapping(pgd, pa, pa, sizeof(u32), PAGE_KERNEL,
				     early_pgtable_alloc, 0);
	}
}

void __init paging_init(void)
{
	pgd_t *pgdp = pgd_set_fixmap(__pa_symbol(swapper_pg_dir));
	extern pgd_t init_idmap_pg_dir[];

	idmap_t0sz = 63UL - __fls(__pa_symbol(_end) | GENMASK(VA_BITS_MIN - 1, 0));

	map_kernel(pgdp);
	map_mem(pgdp);

	pgd_clear_fixmap();

	cpu_replace_ttbr1(lm_alias(swapper_pg_dir), init_idmap_pg_dir);
	init_mm.pgd = swapper_pg_dir;

	memblock_phys_free(__pa_symbol(init_pg_dir),
			   __pa_symbol(init_pg_end) - __pa_symbol(init_pg_dir));

	memblock_allow_resize();

	create_idmap();
}

#ifdef CONFIG_MEMORY_HOTPLUG
static void free_hotplug_page_range(struct page *page, size_t size,
				    struct vmem_altmap *altmap)
{
	if (altmap) {
		vmem_altmap_free(altmap, size >> PAGE_SHIFT);
	} else {
		WARN_ON(PageReserved(page));
		free_pages((unsigned long)page_address(page), get_order(size));
	}
}

static void free_hotplug_pgtable_page(struct page *page)
{
	free_hotplug_page_range(page, PAGE_SIZE, NULL);
}

static bool pgtable_range_aligned(unsigned long start, unsigned long end,
				  unsigned long floor, unsigned long ceiling,
				  unsigned long mask)
{
	start &= mask;
	if (start < floor)
		return false;

	if (ceiling) {
		ceiling &= mask;
		if (!ceiling)
			return false;
	}

	if (end - 1 > ceiling - 1)
		return false;
	return true;
}

static void unmap_hotplug_pte_range(pmd_t *pmdp, unsigned long addr,
				    unsigned long end, bool free_mapped,
				    struct vmem_altmap *altmap)
{
	pte_t *ptep, pte;

	do {
		ptep = pte_offset_kernel(pmdp, addr);
		pte = READ_ONCE(*ptep);
		if (pte_none(pte))
			continue;

		WARN_ON(!pte_present(pte));
		pte_clear(&init_mm, addr, ptep);
		flush_tlb_kernel_range(addr, addr + PAGE_SIZE);
		if (free_mapped)
			free_hotplug_page_range(pte_page(pte),
						PAGE_SIZE, altmap);
	} while (addr += PAGE_SIZE, addr < end);
}

static void unmap_hotplug_pmd_range(pud_t *pudp, unsigned long addr,
				    unsigned long end, bool free_mapped,
				    struct vmem_altmap *altmap)
{
	unsigned long next;
	pmd_t *pmdp, pmd;

	do {
		next = pmd_addr_end(addr, end);
		pmdp = pmd_offset(pudp, addr);
		pmd = READ_ONCE(*pmdp);
		if (pmd_none(pmd))
			continue;

		WARN_ON(!pmd_present(pmd));
		if (pmd_sect(pmd)) {
			pmd_clear(pmdp);

			/*
			 * One TLBI should be sufficient here as the PMD_SIZE
			 * range is mapped with a single block entry.
			 */
			flush_tlb_kernel_range(addr, addr + PAGE_SIZE);
			if (free_mapped)
				free_hotplug_page_range(pmd_page(pmd),
							PMD_SIZE, altmap);
			continue;
		}
		WARN_ON(!pmd_table(pmd));
		unmap_hotplug_pte_range(pmdp, addr, next, free_mapped, altmap);
	} while (addr = next, addr < end);
}

static void unmap_hotplug_pud_range(p4d_t *p4dp, unsigned long addr,
				    unsigned long end, bool free_mapped,
				    struct vmem_altmap *altmap)
{
	unsigned long next;
	pud_t *pudp, pud;

	do {
		next = pud_addr_end(addr, end);
		pudp = pud_offset(p4dp, addr);
		pud = READ_ONCE(*pudp);
		if (pud_none(pud))
			continue;

		WARN_ON(!pud_present(pud));
		if (pud_sect(pud)) {
			pud_clear(pudp);

			/*
			 * One TLBI should be sufficient here as the PUD_SIZE
			 * range is mapped with a single block entry.
			 */
			flush_tlb_kernel_range(addr, addr + PAGE_SIZE);
			if (free_mapped)
				free_hotplug_page_range(pud_page(pud),
							PUD_SIZE, altmap);
			continue;
		}
		WARN_ON(!pud_table(pud));
		unmap_hotplug_pmd_range(pudp, addr, next, free_mapped, altmap);
	} while (addr = next, addr < end);
}

static void unmap_hotplug_p4d_range(pgd_t *pgdp, unsigned long addr,
				    unsigned long end, bool free_mapped,
				    struct vmem_altmap *altmap)
{
	unsigned long next;
	p4d_t *p4dp, p4d;

	do {
		next = p4d_addr_end(addr, end);
		p4dp = p4d_offset(pgdp, addr);
		p4d = READ_ONCE(*p4dp);
		if (p4d_none(p4d))
			continue;

		WARN_ON(!p4d_present(p4d));
		unmap_hotplug_pud_range(p4dp, addr, next, free_mapped, altmap);
	} while (addr = next, addr < end);
}

static void unmap_hotplug_range(unsigned long addr, unsigned long end,
				bool free_mapped, struct vmem_altmap *altmap)
{
	unsigned long next;
	pgd_t *pgdp, pgd;

	/*
	 * altmap can only be used as vmemmap mapping backing memory.
	 * In case the backing memory itself is not being freed, then
	 * altmap is irrelevant. Warn about this inconsistency when
	 * encountered.
	 */
	WARN_ON(!free_mapped && altmap);

	do {
		next = pgd_addr_end(addr, end);
		pgdp = pgd_offset_k(addr);
		pgd = READ_ONCE(*pgdp);
		if (pgd_none(pgd))
			continue;

		WARN_ON(!pgd_present(pgd));
		unmap_hotplug_p4d_range(pgdp, addr, next, free_mapped, altmap);
	} while (addr = next, addr < end);
}

static void free_empty_pte_table(pmd_t *pmdp, unsigned long addr,
				 unsigned long end, unsigned long floor,
				 unsigned long ceiling)
{
	pte_t *ptep, pte;
	unsigned long i, start = addr;

	do {
		ptep = pte_offset_kernel(pmdp, addr);
		pte = READ_ONCE(*ptep);

		/*
		 * This is just a sanity check here which verifies that
		 * pte clearing has been done by earlier unmap loops.
		 */
		WARN_ON(!pte_none(pte));
	} while (addr += PAGE_SIZE, addr < end);

	if (!pgtable_range_aligned(start, end, floor, ceiling, PMD_MASK))
		return;

	/*
	 * Check whether we can free the pte page if the rest of the
	 * entries are empty. Overlap with other regions have been
	 * handled by the floor/ceiling check.
	 */
	ptep = pte_offset_kernel(pmdp, 0UL);
	for (i = 0; i < PTRS_PER_PTE; i++) {
		if (!pte_none(READ_ONCE(ptep[i])))
			return;
	}

	pmd_clear(pmdp);
	__flush_tlb_kernel_pgtable(start);
	free_hotplug_pgtable_page(virt_to_page(ptep));
}

static void free_empty_pmd_table(pud_t *pudp, unsigned long addr,
				 unsigned long end, unsigned long floor,
				 unsigned long ceiling)
{
	pmd_t *pmdp, pmd;
	unsigned long i, next, start = addr;

	do {
		next = pmd_addr_end(addr, end);
		pmdp = pmd_offset(pudp, addr);
		pmd = READ_ONCE(*pmdp);
		if (pmd_none(pmd))
			continue;

		WARN_ON(!pmd_present(pmd) || !pmd_table(pmd) || pmd_sect(pmd));
		free_empty_pte_table(pmdp, addr, next, floor, ceiling);
	} while (addr = next, addr < end);

	if (CONFIG_PGTABLE_LEVELS <= 2)
		return;

	if (!pgtable_range_aligned(start, end, floor, ceiling, PUD_MASK))
		return;

	/*
	 * Check whether we can free the pmd page if the rest of the
	 * entries are empty. Overlap with other regions have been
	 * handled by the floor/ceiling check.
	 */
	pmdp = pmd_offset(pudp, 0UL);
	for (i = 0; i < PTRS_PER_PMD; i++) {
		if (!pmd_none(READ_ONCE(pmdp[i])))
			return;
	}

	pud_clear(pudp);
	__flush_tlb_kernel_pgtable(start);
	free_hotplug_pgtable_page(virt_to_page(pmdp));
}

static void free_empty_pud_table(p4d_t *p4dp, unsigned long addr,
				 unsigned long end, unsigned long floor,
				 unsigned long ceiling)
{
	pud_t *pudp, pud;
	unsigned long i, next, start = addr;

	do {
		next = pud_addr_end(addr, end);
		pudp = pud_offset(p4dp, addr);
		pud = READ_ONCE(*pudp);
		if (pud_none(pud))
			continue;

		WARN_ON(!pud_present(pud) || !pud_table(pud) || pud_sect(pud));
		free_empty_pmd_table(pudp, addr, next, floor, ceiling);
	} while (addr = next, addr < end);

	if (CONFIG_PGTABLE_LEVELS <= 3)
		return;

	if (!pgtable_range_aligned(start, end, floor, ceiling, PGDIR_MASK))
		return;

	/*
	 * Check whether we can free the pud page if the rest of the
	 * entries are empty. Overlap with other regions have been
	 * handled by the floor/ceiling check.
	 */
	pudp = pud_offset(p4dp, 0UL);
	for (i = 0; i < PTRS_PER_PUD; i++) {
		if (!pud_none(READ_ONCE(pudp[i])))
			return;
	}

	p4d_clear(p4dp);
	__flush_tlb_kernel_pgtable(start);
	free_hotplug_pgtable_page(virt_to_page(pudp));
}

static void free_empty_p4d_table(pgd_t *pgdp, unsigned long addr,
				 unsigned long end, unsigned long floor,
				 unsigned long ceiling)
{
	unsigned long next;
	p4d_t *p4dp, p4d;

	do {
		next = p4d_addr_end(addr, end);
		p4dp = p4d_offset(pgdp, addr);
		p4d = READ_ONCE(*p4dp);
		if (p4d_none(p4d))
			continue;

		WARN_ON(!p4d_present(p4d));
		free_empty_pud_table(p4dp, addr, next, floor, ceiling);
	} while (addr = next, addr < end);
}

static void free_empty_tables(unsigned long addr, unsigned long end,
			      unsigned long floor, unsigned long ceiling)
{
	unsigned long next;
	pgd_t *pgdp, pgd;

	do {
		next = pgd_addr_end(addr, end);
		pgdp = pgd_offset_k(addr);
		pgd = READ_ONCE(*pgdp);
		if (pgd_none(pgd))
			continue;

		WARN_ON(!pgd_present(pgd));
		free_empty_p4d_table(pgdp, addr, next, floor, ceiling);
	} while (addr = next, addr < end);
}
#endif

void __meminit vmemmap_set_pmd(pmd_t *pmdp, void *p, int node,
			       unsigned long addr, unsigned long next)
{
	pmd_set_huge(pmdp, __pa(p), __pgprot(PROT_SECT_NORMAL));
}

int __meminit vmemmap_check_pmd(pmd_t *pmdp, int node,
				unsigned long addr, unsigned long next)
{
	vmemmap_verify((pte_t *)pmdp, node, addr, next);
	return 1;
}

int __meminit vmemmap_populate(unsigned long start, unsigned long end, int node,
		struct vmem_altmap *altmap)
{
	WARN_ON((start < VMEMMAP_START) || (end > VMEMMAP_END));

	if (!IS_ENABLED(CONFIG_ARM64_4K_PAGES))
		return vmemmap_populate_basepages(start, end, node, altmap);
	else
		return vmemmap_populate_hugepages(start, end, node, altmap);
}

#ifdef CONFIG_MEMORY_HOTPLUG
void vmemmap_free(unsigned long start, unsigned long end,
		struct vmem_altmap *altmap)
{
	WARN_ON((start < VMEMMAP_START) || (end > VMEMMAP_END));

	unmap_hotplug_range(start, end, true, altmap);
	free_empty_tables(start, end, VMEMMAP_START, VMEMMAP_END);
}
#endif /* CONFIG_MEMORY_HOTPLUG */

static inline pud_t *fixmap_pud(unsigned long addr)
{
	pgd_t *pgdp = pgd_offset_k(addr);
	p4d_t *p4dp = p4d_offset(pgdp, addr);
	p4d_t p4d = READ_ONCE(*p4dp);

	BUG_ON(p4d_none(p4d) || p4d_bad(p4d));

	return pud_offset_kimg(p4dp, addr);
}

static inline pmd_t *fixmap_pmd(unsigned long addr)
{
	pud_t *pudp = fixmap_pud(addr);
	pud_t pud = READ_ONCE(*pudp);

	BUG_ON(pud_none(pud) || pud_bad(pud));

	return pmd_offset_kimg(pudp, addr);
}

static inline pte_t *fixmap_pte(unsigned long addr)
{
	return &bm_pte[pte_index(addr)];
}

/*
 * The p*d_populate functions call virt_to_phys implicitly so they can't be used
 * directly on kernel symbols (bm_p*d). This function is called too early to use
 * lm_alias so __p*d_populate functions must be used to populate with the
 * physical address from __pa_symbol.
 */
void __init early_fixmap_init(void)
{
	pgd_t *pgdp;
	p4d_t *p4dp, p4d;
	pud_t *pudp;
	pmd_t *pmdp;
	unsigned long addr = FIXADDR_START;

	pgdp = pgd_offset_k(addr);
	p4dp = p4d_offset(pgdp, addr);
	p4d = READ_ONCE(*p4dp);
	if (CONFIG_PGTABLE_LEVELS > 3 &&
	    !(p4d_none(p4d) || p4d_page_paddr(p4d) == __pa_symbol(bm_pud))) {
		/*
		 * We only end up here if the kernel mapping and the fixmap
		 * share the top level pgd entry, which should only happen on
		 * 16k/4 levels configurations.
		 */
		BUG_ON(!IS_ENABLED(CONFIG_ARM64_16K_PAGES));
		pudp = pud_offset_kimg(p4dp, addr);
	} else {
		if (p4d_none(p4d))
			__p4d_populate(p4dp, __pa_symbol(bm_pud), P4D_TYPE_TABLE);
		pudp = fixmap_pud(addr);
	}
	if (pud_none(READ_ONCE(*pudp)))
		__pud_populate(pudp, __pa_symbol(bm_pmd), PUD_TYPE_TABLE);
	pmdp = fixmap_pmd(addr);
	__pmd_populate(pmdp, __pa_symbol(bm_pte), PMD_TYPE_TABLE);

	/*
	 * The boot-ioremap range spans multiple pmds, for which
	 * we are not prepared:
	 */
	BUILD_BUG_ON((__fix_to_virt(FIX_BTMAP_BEGIN) >> PMD_SHIFT)
		     != (__fix_to_virt(FIX_BTMAP_END) >> PMD_SHIFT));

	if ((pmdp != fixmap_pmd(fix_to_virt(FIX_BTMAP_BEGIN)))
	     || pmdp != fixmap_pmd(fix_to_virt(FIX_BTMAP_END))) {
		WARN_ON(1);
		pr_warn("pmdp %p != %p, %p\n",
			pmdp, fixmap_pmd(fix_to_virt(FIX_BTMAP_BEGIN)),
			fixmap_pmd(fix_to_virt(FIX_BTMAP_END)));
		pr_warn("fix_to_virt(FIX_BTMAP_BEGIN): %08lx\n",
			fix_to_virt(FIX_BTMAP_BEGIN));
		pr_warn("fix_to_virt(FIX_BTMAP_END):   %08lx\n",
			fix_to_virt(FIX_BTMAP_END));

		pr_warn("FIX_BTMAP_END:       %d\n", FIX_BTMAP_END);
		pr_warn("FIX_BTMAP_BEGIN:     %d\n", FIX_BTMAP_BEGIN);
	}
}

/*
 * Unusually, this is also called in IRQ context (ghes_iounmap_irq) so if we
 * ever need to use IPIs for TLB broadcasting, then we're in trouble here.
 */
void __set_fixmap(enum fixed_addresses idx,
			       phys_addr_t phys, pgprot_t flags)
{
	unsigned long addr = __fix_to_virt(idx);
	pte_t *ptep;

	BUG_ON(idx <= FIX_HOLE || idx >= __end_of_fixed_addresses);

	ptep = fixmap_pte(addr);

	if (pgprot_val(flags)) {
		set_pte(ptep, pfn_pte(phys >> PAGE_SHIFT, flags));
	} else {
		pte_clear(&init_mm, addr, ptep);
		flush_tlb_kernel_range(addr, addr+PAGE_SIZE);
	}
}

void *__init fixmap_remap_fdt(phys_addr_t dt_phys, int *size, pgprot_t prot)
{
	const u64 dt_virt_base = __fix_to_virt(FIX_FDT);
	int offset;
	void *dt_virt;

	/*
	 * Check whether the physical FDT address is set and meets the minimum
	 * alignment requirement. Since we are relying on MIN_FDT_ALIGN to be
	 * at least 8 bytes so that we can always access the magic and size
	 * fields of the FDT header after mapping the first chunk, double check
	 * here if that is indeed the case.
	 */
	BUILD_BUG_ON(MIN_FDT_ALIGN < 8);
	if (!dt_phys || dt_phys % MIN_FDT_ALIGN)
		return NULL;

	/*
	 * Make sure that the FDT region can be mapped without the need to
	 * allocate additional translation table pages, so that it is safe
	 * to call create_mapping_noalloc() this early.
	 *
	 * On 64k pages, the FDT will be mapped using PTEs, so we need to
	 * be in the same PMD as the rest of the fixmap.
	 * On 4k pages, we'll use section mappings for the FDT so we only
	 * have to be in the same PUD.
	 */
	BUILD_BUG_ON(dt_virt_base % SZ_2M);

	BUILD_BUG_ON(__fix_to_virt(FIX_FDT_END) >> SWAPPER_TABLE_SHIFT !=
		     __fix_to_virt(FIX_BTMAP_BEGIN) >> SWAPPER_TABLE_SHIFT);

	offset = dt_phys % SWAPPER_BLOCK_SIZE;
	dt_virt = (void *)dt_virt_base + offset;

	/* map the first chunk so we can read the size from the header */
	create_mapping_noalloc(round_down(dt_phys, SWAPPER_BLOCK_SIZE),
			dt_virt_base, SWAPPER_BLOCK_SIZE, prot);

	if (fdt_magic(dt_virt) != FDT_MAGIC)
		return NULL;

	*size = fdt_totalsize(dt_virt);
	if (*size > MAX_FDT_SIZE)
		return NULL;

	if (offset + *size > SWAPPER_BLOCK_SIZE)
		create_mapping_noalloc(round_down(dt_phys, SWAPPER_BLOCK_SIZE), dt_virt_base,
			       round_up(offset + *size, SWAPPER_BLOCK_SIZE), prot);

	return dt_virt;
}

int pud_set_huge(pud_t *pudp, phys_addr_t phys, pgprot_t prot)
{
	pud_t new_pud = pfn_pud(__phys_to_pfn(phys), mk_pud_sect_prot(prot));

	/* Only allow permission changes for now */
	if (!pgattr_change_is_safe(READ_ONCE(pud_val(*pudp)),
				   pud_val(new_pud)))
		return 0;

	VM_BUG_ON(phys & ~PUD_MASK);
	set_pud(pudp, new_pud);
	return 1;
}

int pmd_set_huge(pmd_t *pmdp, phys_addr_t phys, pgprot_t prot)
{
	pmd_t new_pmd = pfn_pmd(__phys_to_pfn(phys), mk_pmd_sect_prot(prot));

	/* Only allow permission changes for now */
	if (!pgattr_change_is_safe(READ_ONCE(pmd_val(*pmdp)),
				   pmd_val(new_pmd)))
		return 0;

	VM_BUG_ON(phys & ~PMD_MASK);
	set_pmd(pmdp, new_pmd);
	return 1;
}

int pud_clear_huge(pud_t *pudp)
{
	if (!pud_sect(READ_ONCE(*pudp)))
		return 0;
	pud_clear(pudp);
	return 1;
}

int pmd_clear_huge(pmd_t *pmdp)
{
	if (!pmd_sect(READ_ONCE(*pmdp)))
		return 0;
	pmd_clear(pmdp);
	return 1;
}

int pmd_free_pte_page(pmd_t *pmdp, unsigned long addr)
{
	pte_t *table;
	pmd_t pmd;

	pmd = READ_ONCE(*pmdp);

	if (!pmd_table(pmd)) {
		VM_WARN_ON(1);
		return 1;
	}

	table = pte_offset_kernel(pmdp, addr);
	pmd_clear(pmdp);
	__flush_tlb_kernel_pgtable(addr);
	pte_free_kernel(NULL, table);
	return 1;
}

int pud_free_pmd_page(pud_t *pudp, unsigned long addr)
{
	pmd_t *table;
	pmd_t *pmdp;
	pud_t pud;
	unsigned long next, end;

	pud = READ_ONCE(*pudp);

	if (!pud_table(pud)) {
		VM_WARN_ON(1);
		return 1;
	}

	table = pmd_offset(pudp, addr);
	pmdp = table;
	next = addr;
	end = addr + PUD_SIZE;
	do {
		pmd_free_pte_page(pmdp, next);
	} while (pmdp++, next += PMD_SIZE, next != end);

	pud_clear(pudp);
	__flush_tlb_kernel_pgtable(addr);
	pmd_free(NULL, table);
	return 1;
}

#ifdef CONFIG_MEMORY_HOTPLUG
static void __remove_pgd_mapping(pgd_t *pgdir, unsigned long start, u64 size)
{
	unsigned long end = start + size;

	WARN_ON(pgdir != init_mm.pgd);
	WARN_ON((start < PAGE_OFFSET) || (end > PAGE_END));

	unmap_hotplug_range(start, end, false, NULL);
	free_empty_tables(start, end, PAGE_OFFSET, PAGE_END);
}

struct range arch_get_mappable_range(void)
{
	struct range mhp_range;
	u64 start_linear_pa = __pa(_PAGE_OFFSET(vabits_actual));
	u64 end_linear_pa = __pa(PAGE_END - 1);

	if (IS_ENABLED(CONFIG_RANDOMIZE_BASE)) {
		/*
		 * Check for a wrap, it is possible because of randomized linear
		 * mapping the start physical address is actually bigger than
		 * the end physical address. In this case set start to zero
		 * because [0, end_linear_pa] range must still be able to cover
		 * all addressable physical addresses.
		 */
		if (start_linear_pa > end_linear_pa)
			start_linear_pa = 0;
	}

	WARN_ON(start_linear_pa > end_linear_pa);

	/*
	 * Linear mapping region is the range [PAGE_OFFSET..(PAGE_END - 1)]
	 * accommodating both its ends but excluding PAGE_END. Max physical
	 * range which can be mapped inside this linear mapping range, must
	 * also be derived from its end points.
	 */
	mhp_range.start = start_linear_pa;
	mhp_range.end =  end_linear_pa;

	return mhp_range;
}

int arch_add_memory(int nid, u64 start, u64 size,
		    struct mhp_params *params)
{
	int ret, flags = NO_EXEC_MAPPINGS;

	VM_BUG_ON(!mhp_range_allowed(start, size, true));

	if (can_set_direct_map())
		flags |= NO_BLOCK_MAPPINGS | NO_CONT_MAPPINGS;

	__create_pgd_mapping(swapper_pg_dir, start, __phys_to_virt(start),
			     size, params->pgprot, __pgd_pgtable_alloc,
			     flags);

	memblock_clear_nomap(start, size);

	ret = __add_pages(nid, start >> PAGE_SHIFT, size >> PAGE_SHIFT,
			   params);
	if (ret)
		__remove_pgd_mapping(swapper_pg_dir,
				     __phys_to_virt(start), size);
	else {
		max_pfn = PFN_UP(start + size);
		max_low_pfn = max_pfn;
	}

	return ret;
}

void arch_remove_memory(u64 start, u64 size, struct vmem_altmap *altmap)
{
	unsigned long start_pfn = start >> PAGE_SHIFT;
	unsigned long nr_pages = size >> PAGE_SHIFT;

	__remove_pages(start_pfn, nr_pages, altmap);
	__remove_pgd_mapping(swapper_pg_dir, __phys_to_virt(start), size);
}

/*
 * This memory hotplug notifier helps prevent boot memory from being
 * inadvertently removed as it blocks pfn range offlining process in
 * __offline_pages(). Hence this prevents both offlining as well as
 * removal process for boot memory which is initially always online.
 * In future if and when boot memory could be removed, this notifier
 * should be dropped and free_hotplug_page_range() should handle any
 * reserved pages allocated during boot.
 */
static int prevent_bootmem_remove_notifier(struct notifier_block *nb,
					   unsigned long action, void *data)
{
	struct mem_section *ms;
	struct memory_notify *arg = data;
	unsigned long end_pfn = arg->start_pfn + arg->nr_pages;
	unsigned long pfn = arg->start_pfn;

	if ((action != MEM_GOING_OFFLINE) && (action != MEM_OFFLINE))
		return NOTIFY_OK;

	for (; pfn < end_pfn; pfn += PAGES_PER_SECTION) {
		unsigned long start = PFN_PHYS(pfn);
		unsigned long end = start + (1UL << PA_SECTION_SHIFT);

		ms = __pfn_to_section(pfn);
		if (!early_section(ms))
			continue;

		if (action == MEM_GOING_OFFLINE) {
			/*
			 * Boot memory removal is not supported. Prevent
			 * it via blocking any attempted offline request
			 * for the boot memory and just report it.
			 */
			pr_warn("Boot memory [%lx %lx] offlining attempted\n", start, end);
			return NOTIFY_BAD;
		} else if (action == MEM_OFFLINE) {
			/*
			 * This should have never happened. Boot memory
			 * offlining should have been prevented by this
			 * very notifier. Probably some memory removal
			 * procedure might have changed which would then
			 * require further debug.
			 */
			pr_err("Boot memory [%lx %lx] offlined\n", start, end);

			/*
			 * Core memory hotplug does not process a return
			 * code from the notifier for MEM_OFFLINE events.
			 * The error condition has been reported. Return
			 * from here as if ignored.
			 */
			return NOTIFY_DONE;
		}
	}
	return NOTIFY_OK;
}

static struct notifier_block prevent_bootmem_remove_nb = {
	.notifier_call = prevent_bootmem_remove_notifier,
};

/*
 * This ensures that boot memory sections on the platform are online
 * from early boot. Memory sections could not be prevented from being
 * offlined, unless for some reason they are not online to begin with.
 * This helps validate the basic assumption on which the above memory
 * event notifier works to prevent boot memory section offlining and
 * its possible removal.
 */
static void validate_bootmem_online(void)
{
	phys_addr_t start, end, addr;
	struct mem_section *ms;
	u64 i;

	/*
	 * Scanning across all memblock might be expensive
	 * on some big memory systems. Hence enable this
	 * validation only with DEBUG_VM.
	 */
	if (!IS_ENABLED(CONFIG_DEBUG_VM))
		return;

	for_each_mem_range(i, &start, &end) {
		for (addr = start; addr < end; addr += (1UL << PA_SECTION_SHIFT)) {
			ms = __pfn_to_section(PHYS_PFN(addr));

			/*
			 * All memory ranges in the system at this point
			 * should have been marked as early sections.
			 */
			WARN_ON(!early_section(ms));

			/*
			 * Memory notifier mechanism here to prevent boot
			 * memory offlining depends on the fact that each
			 * early section memory on the system is initially
			 * online. Otherwise a given memory section which
			 * is already offline will be overlooked and can
			 * be removed completely. Call out such sections.
			 */
			if (!online_section(ms))
				pr_err("Boot memory [%llx %llx] is offline, can be removed\n",
					addr, addr + (1UL << PA_SECTION_SHIFT));
		}
	}
}

static int __init prevent_bootmem_remove_init(void)
{
	int ret = 0;

	if (!IS_ENABLED(CONFIG_MEMORY_HOTREMOVE))
		return ret;

	validate_bootmem_online();
	ret = register_memory_notifier(&prevent_bootmem_remove_nb);
	if (ret)
		pr_err("%s: Notifier registration failed %d\n", __func__, ret);

	return ret;
}
early_initcall(prevent_bootmem_remove_init);
<<<<<<< HEAD
#endif
=======
#endif

pte_t ptep_modify_prot_start(struct vm_area_struct *vma, unsigned long addr, pte_t *ptep)
{
	if (IS_ENABLED(CONFIG_ARM64_ERRATUM_2645198) &&
	    cpus_have_const_cap(ARM64_WORKAROUND_2645198)) {
		/*
		 * Break-before-make (BBM) is required for all user space mappings
		 * when the permission changes from executable to non-executable
		 * in cases where cpu is affected with errata #2645198.
		 */
		if (pte_user_exec(READ_ONCE(*ptep)))
			return ptep_clear_flush(vma, addr, ptep);
	}
	return ptep_get_and_clear(vma->vm_mm, addr, ptep);
}

void ptep_modify_prot_commit(struct vm_area_struct *vma, unsigned long addr, pte_t *ptep,
			     pte_t old_pte, pte_t pte)
{
	set_pte_at(vma->vm_mm, addr, ptep, pte);
}
>>>>>>> e7a909d5
<|MERGE_RESOLUTION|>--- conflicted
+++ resolved
@@ -1629,9 +1629,6 @@
 	return ret;
 }
 early_initcall(prevent_bootmem_remove_init);
-<<<<<<< HEAD
-#endif
-=======
 #endif
 
 pte_t ptep_modify_prot_start(struct vm_area_struct *vma, unsigned long addr, pte_t *ptep)
@@ -1653,5 +1650,4 @@
 			     pte_t old_pte, pte_t pte)
 {
 	set_pte_at(vma->vm_mm, addr, ptep, pte);
-}
->>>>>>> e7a909d5
+}