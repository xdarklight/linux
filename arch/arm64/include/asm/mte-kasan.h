--- conflicted
+++ resolved
@@ -81,13 +81,8 @@
  * Note: The address must be non-NULL and MTE_GRANULE_SIZE aligned and
  * size must be MTE_GRANULE_SIZE aligned.
  */
-<<<<<<< HEAD
-static inline void mte_set_mem_tag_range(void *addr, size_t size,
-						u8 tag, bool init)
-=======
 static inline void mte_set_mem_tag_range(void *addr, size_t size, u8 tag,
 					 bool init)
->>>>>>> e48bf29c
 {
 	u64 curr, mask, dczid_bs, end1, end2, end3;
 
@@ -95,31 +90,6 @@
 	dczid_bs = 4ul << (read_cpuid(DCZID_EL0) & 0xf);
 
 	curr = (u64)__tag_set(addr, tag);
-<<<<<<< HEAD
-	end = curr + size;
-
-	/*
-	 * 'asm volatile' is required to prevent the compiler to move
-	 * the statement outside of the loop.
-	 */
-	if (init) {
-		do {
-			asm volatile(__MTE_PREAMBLE "stzg %0, [%0]"
-				     :
-				     : "r" (curr)
-				     : "memory");
-			curr += MTE_GRANULE_SIZE;
-		} while (curr != end);
-	} else {
-		do {
-			asm volatile(__MTE_PREAMBLE "stg %0, [%0]"
-				     :
-				     : "r" (curr)
-				     : "memory");
-			curr += MTE_GRANULE_SIZE;
-		} while (curr != end);
-	}
-=======
 	mask = dczid_bs - 1;
 	/* STG/STZG up to the end of the first block. */
 	end1 = curr | mask;
@@ -156,7 +126,6 @@
 	else
 		SET_MEMTAG_RANGE(__stg_post, __dc_gva);
 #undef SET_MEMTAG_RANGE
->>>>>>> e48bf29c
 }
 
 void mte_enable_kernel_sync(void);
