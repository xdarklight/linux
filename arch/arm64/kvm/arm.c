--- conflicted
+++ resolved
@@ -234,11 +234,8 @@
 	case KVM_CAP_VCPU_ATTRIBUTES:
 	case KVM_CAP_PTP_KVM:
 	case KVM_CAP_ARM_SYSTEM_SUSPEND:
-<<<<<<< HEAD
 	case KVM_CAP_IRQFD_RESAMPLE:
-=======
 	case KVM_CAP_COUNTER_OFFSET:
->>>>>>> b87b85f8
 		r = 1;
 		break;
 	case KVM_CAP_SET_GUEST_DEBUG2:
@@ -1479,9 +1476,6 @@
 	}
 }
 
-<<<<<<< HEAD
-int kvm_arch_vm_ioctl(struct file *filp, unsigned int ioctl, unsigned long arg)
-=======
 static int kvm_vm_has_attr(struct kvm *kvm, struct kvm_device_attr *attr)
 {
 	switch (attr->group) {
@@ -1502,9 +1496,7 @@
 	}
 }
 
-long kvm_arch_vm_ioctl(struct file *filp,
-		       unsigned int ioctl, unsigned long arg)
->>>>>>> b87b85f8
+int kvm_arch_vm_ioctl(struct file *filp, unsigned int ioctl, unsigned long arg)
 {
 	struct kvm *kvm = filp->private_data;
 	void __user *argp = (void __user *)arg;
