--- conflicted
+++ resolved
@@ -3,11 +3,8 @@
  * Copyright (C) 2020-2022 Loongson Technology Corporation Limited
  */
 #include <linux/export.h>
-<<<<<<< HEAD
-=======
 #include <linux/io.h>
 #include <linux/memblock.h>
->>>>>>> 8950f345
 #include <linux/mm.h>
 #include <linux/mman.h>
 
