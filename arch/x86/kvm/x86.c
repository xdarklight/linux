// SPDX-License-Identifier: GPL-2.0-only
/*
 * Kernel-based Virtual Machine driver for Linux
 *
 * derived from drivers/kvm/kvm_main.c
 *
 * Copyright (C) 2006 Qumranet, Inc.
 * Copyright (C) 2008 Qumranet, Inc.
 * Copyright IBM Corporation, 2008
 * Copyright 2010 Red Hat, Inc. and/or its affiliates.
 *
 * Authors:
 *   Avi Kivity   <avi@qumranet.com>
 *   Yaniv Kamay  <yaniv@qumranet.com>
 *   Amit Shah    <amit.shah@qumranet.com>
 *   Ben-Ami Yassour <benami@il.ibm.com>
 */

#include <linux/kvm_host.h>
#include "irq.h"
#include "ioapic.h"
#include "mmu.h"
#include "i8254.h"
#include "tss.h"
#include "kvm_cache_regs.h"
#include "kvm_emulate.h"
#include "x86.h"
#include "cpuid.h"
#include "pmu.h"
#include "hyperv.h"
#include "lapic.h"
#include "xen.h"

#include <linux/clocksource.h>
#include <linux/interrupt.h>
#include <linux/kvm.h>
#include <linux/fs.h>
#include <linux/vmalloc.h>
#include <linux/export.h>
#include <linux/moduleparam.h>
#include <linux/mman.h>
#include <linux/highmem.h>
#include <linux/iommu.h>
#include <linux/intel-iommu.h>
#include <linux/cpufreq.h>
#include <linux/user-return-notifier.h>
#include <linux/srcu.h>
#include <linux/slab.h>
#include <linux/perf_event.h>
#include <linux/uaccess.h>
#include <linux/hash.h>
#include <linux/pci.h>
#include <linux/timekeeper_internal.h>
#include <linux/pvclock_gtod.h>
#include <linux/kvm_irqfd.h>
#include <linux/irqbypass.h>
#include <linux/sched/stat.h>
#include <linux/sched/isolation.h>
#include <linux/mem_encrypt.h>
#include <linux/entry-kvm.h>
#include <linux/suspend.h>

#include <trace/events/kvm.h>

#include <asm/debugreg.h>
#include <asm/msr.h>
#include <asm/desc.h>
#include <asm/mce.h>
#include <asm/pkru.h>
#include <linux/kernel_stat.h>
#include <asm/fpu/api.h>
#include <asm/fpu/xcr.h>
#include <asm/fpu/xstate.h>
#include <asm/pvclock.h>
#include <asm/div64.h>
#include <asm/irq_remapping.h>
#include <asm/mshyperv.h>
#include <asm/hypervisor.h>
#include <asm/tlbflush.h>
#include <asm/intel_pt.h>
#include <asm/emulate_prefix.h>
#include <asm/sgx.h>
#include <clocksource/hyperv_timer.h>

#define CREATE_TRACE_POINTS
#include "trace.h"

#define MAX_IO_MSRS 256
#define KVM_MAX_MCE_BANKS 32
u64 __read_mostly kvm_mce_cap_supported = MCG_CTL_P | MCG_SER_P;
EXPORT_SYMBOL_GPL(kvm_mce_cap_supported);

#define  ERR_PTR_USR(e)  ((void __user *)ERR_PTR(e))

#define emul_to_vcpu(ctxt) \
	((struct kvm_vcpu *)(ctxt)->vcpu)

/* EFER defaults:
 * - enable syscall per default because its emulated by KVM
 * - enable LME and LMA per default on 64 bit KVM
 */
#ifdef CONFIG_X86_64
static
u64 __read_mostly efer_reserved_bits = ~((u64)(EFER_SCE | EFER_LME | EFER_LMA));
#else
static u64 __read_mostly efer_reserved_bits = ~((u64)EFER_SCE);
#endif

static u64 __read_mostly cr4_reserved_bits = CR4_RESERVED_BITS;

#define KVM_EXIT_HYPERCALL_VALID_MASK (1 << KVM_HC_MAP_GPA_RANGE)

#define KVM_CAP_PMU_VALID_MASK KVM_PMU_CAP_DISABLE

#define KVM_X2APIC_API_VALID_FLAGS (KVM_X2APIC_API_USE_32BIT_IDS | \
                                    KVM_X2APIC_API_DISABLE_BROADCAST_QUIRK)

static void update_cr8_intercept(struct kvm_vcpu *vcpu);
static void process_nmi(struct kvm_vcpu *vcpu);
static void process_smi(struct kvm_vcpu *vcpu);
static void enter_smm(struct kvm_vcpu *vcpu);
static void __kvm_set_rflags(struct kvm_vcpu *vcpu, unsigned long rflags);
static void store_regs(struct kvm_vcpu *vcpu);
static int sync_regs(struct kvm_vcpu *vcpu);
static int kvm_vcpu_do_singlestep(struct kvm_vcpu *vcpu);

static int __set_sregs2(struct kvm_vcpu *vcpu, struct kvm_sregs2 *sregs2);
static void __get_sregs2(struct kvm_vcpu *vcpu, struct kvm_sregs2 *sregs2);

struct kvm_x86_ops kvm_x86_ops __read_mostly;

#define KVM_X86_OP(func)					     \
	DEFINE_STATIC_CALL_NULL(kvm_x86_##func,			     \
				*(((struct kvm_x86_ops *)0)->func));
#define KVM_X86_OP_OPTIONAL KVM_X86_OP
#define KVM_X86_OP_OPTIONAL_RET0 KVM_X86_OP
#include <asm/kvm-x86-ops.h>
EXPORT_STATIC_CALL_GPL(kvm_x86_get_cs_db_l_bits);
EXPORT_STATIC_CALL_GPL(kvm_x86_cache_reg);

static bool __read_mostly ignore_msrs = 0;
module_param(ignore_msrs, bool, S_IRUGO | S_IWUSR);

bool __read_mostly report_ignored_msrs = true;
module_param(report_ignored_msrs, bool, S_IRUGO | S_IWUSR);
EXPORT_SYMBOL_GPL(report_ignored_msrs);

unsigned int min_timer_period_us = 200;
module_param(min_timer_period_us, uint, S_IRUGO | S_IWUSR);

static bool __read_mostly kvmclock_periodic_sync = true;
module_param(kvmclock_periodic_sync, bool, S_IRUGO);

bool __read_mostly kvm_has_tsc_control;
EXPORT_SYMBOL_GPL(kvm_has_tsc_control);
u32  __read_mostly kvm_max_guest_tsc_khz;
EXPORT_SYMBOL_GPL(kvm_max_guest_tsc_khz);
u8   __read_mostly kvm_tsc_scaling_ratio_frac_bits;
EXPORT_SYMBOL_GPL(kvm_tsc_scaling_ratio_frac_bits);
u64  __read_mostly kvm_max_tsc_scaling_ratio;
EXPORT_SYMBOL_GPL(kvm_max_tsc_scaling_ratio);
u64 __read_mostly kvm_default_tsc_scaling_ratio;
EXPORT_SYMBOL_GPL(kvm_default_tsc_scaling_ratio);
bool __read_mostly kvm_has_bus_lock_exit;
EXPORT_SYMBOL_GPL(kvm_has_bus_lock_exit);

/* tsc tolerance in parts per million - default to 1/2 of the NTP threshold */
static u32 __read_mostly tsc_tolerance_ppm = 250;
module_param(tsc_tolerance_ppm, uint, S_IRUGO | S_IWUSR);

/*
 * lapic timer advance (tscdeadline mode only) in nanoseconds.  '-1' enables
 * adaptive tuning starting from default advancement of 1000ns.  '0' disables
 * advancement entirely.  Any other value is used as-is and disables adaptive
 * tuning, i.e. allows privileged userspace to set an exact advancement time.
 */
static int __read_mostly lapic_timer_advance_ns = -1;
module_param(lapic_timer_advance_ns, int, S_IRUGO | S_IWUSR);

static bool __read_mostly vector_hashing = true;
module_param(vector_hashing, bool, S_IRUGO);

bool __read_mostly enable_vmware_backdoor = false;
module_param(enable_vmware_backdoor, bool, S_IRUGO);
EXPORT_SYMBOL_GPL(enable_vmware_backdoor);

static bool __read_mostly force_emulation_prefix = false;
module_param(force_emulation_prefix, bool, S_IRUGO);

int __read_mostly pi_inject_timer = -1;
module_param(pi_inject_timer, bint, S_IRUGO | S_IWUSR);

/* Enable/disable PMU virtualization */
bool __read_mostly enable_pmu = true;
EXPORT_SYMBOL_GPL(enable_pmu);
module_param(enable_pmu, bool, 0444);

<<<<<<< HEAD
=======
bool __read_mostly eager_page_split = true;
module_param(eager_page_split, bool, 0644);

>>>>>>> 95cd2cdc
/*
 * Restoring the host value for MSRs that are only consumed when running in
 * usermode, e.g. SYSCALL MSRs and TSC_AUX, can be deferred until the CPU
 * returns to userspace, i.e. the kernel can run with the guest's value.
 */
#define KVM_MAX_NR_USER_RETURN_MSRS 16

struct kvm_user_return_msrs {
	struct user_return_notifier urn;
	bool registered;
	struct kvm_user_return_msr_values {
		u64 host;
		u64 curr;
	} values[KVM_MAX_NR_USER_RETURN_MSRS];
};

u32 __read_mostly kvm_nr_uret_msrs;
EXPORT_SYMBOL_GPL(kvm_nr_uret_msrs);
static u32 __read_mostly kvm_uret_msrs_list[KVM_MAX_NR_USER_RETURN_MSRS];
static struct kvm_user_return_msrs __percpu *user_return_msrs;

#define KVM_SUPPORTED_XCR0     (XFEATURE_MASK_FP | XFEATURE_MASK_SSE \
				| XFEATURE_MASK_YMM | XFEATURE_MASK_BNDREGS \
				| XFEATURE_MASK_BNDCSR | XFEATURE_MASK_AVX512 \
				| XFEATURE_MASK_PKRU | XFEATURE_MASK_XTILE)

u64 __read_mostly host_efer;
EXPORT_SYMBOL_GPL(host_efer);

bool __read_mostly allow_smaller_maxphyaddr = 0;
EXPORT_SYMBOL_GPL(allow_smaller_maxphyaddr);

bool __read_mostly enable_apicv = true;
EXPORT_SYMBOL_GPL(enable_apicv);

u64 __read_mostly host_xss;
EXPORT_SYMBOL_GPL(host_xss);
u64 __read_mostly supported_xss;
EXPORT_SYMBOL_GPL(supported_xss);

const struct _kvm_stats_desc kvm_vm_stats_desc[] = {
	KVM_GENERIC_VM_STATS(),
	STATS_DESC_COUNTER(VM, mmu_shadow_zapped),
	STATS_DESC_COUNTER(VM, mmu_pte_write),
	STATS_DESC_COUNTER(VM, mmu_pde_zapped),
	STATS_DESC_COUNTER(VM, mmu_flooded),
	STATS_DESC_COUNTER(VM, mmu_recycled),
	STATS_DESC_COUNTER(VM, mmu_cache_miss),
	STATS_DESC_ICOUNTER(VM, mmu_unsync),
	STATS_DESC_ICOUNTER(VM, pages_4k),
	STATS_DESC_ICOUNTER(VM, pages_2m),
	STATS_DESC_ICOUNTER(VM, pages_1g),
	STATS_DESC_ICOUNTER(VM, nx_lpage_splits),
	STATS_DESC_PCOUNTER(VM, max_mmu_rmap_size),
	STATS_DESC_PCOUNTER(VM, max_mmu_page_hash_collisions)
};

const struct kvm_stats_header kvm_vm_stats_header = {
	.name_size = KVM_STATS_NAME_SIZE,
	.num_desc = ARRAY_SIZE(kvm_vm_stats_desc),
	.id_offset = sizeof(struct kvm_stats_header),
	.desc_offset = sizeof(struct kvm_stats_header) + KVM_STATS_NAME_SIZE,
	.data_offset = sizeof(struct kvm_stats_header) + KVM_STATS_NAME_SIZE +
		       sizeof(kvm_vm_stats_desc),
};

const struct _kvm_stats_desc kvm_vcpu_stats_desc[] = {
	KVM_GENERIC_VCPU_STATS(),
	STATS_DESC_COUNTER(VCPU, pf_fixed),
	STATS_DESC_COUNTER(VCPU, pf_guest),
	STATS_DESC_COUNTER(VCPU, tlb_flush),
	STATS_DESC_COUNTER(VCPU, invlpg),
	STATS_DESC_COUNTER(VCPU, exits),
	STATS_DESC_COUNTER(VCPU, io_exits),
	STATS_DESC_COUNTER(VCPU, mmio_exits),
	STATS_DESC_COUNTER(VCPU, signal_exits),
	STATS_DESC_COUNTER(VCPU, irq_window_exits),
	STATS_DESC_COUNTER(VCPU, nmi_window_exits),
	STATS_DESC_COUNTER(VCPU, l1d_flush),
	STATS_DESC_COUNTER(VCPU, halt_exits),
	STATS_DESC_COUNTER(VCPU, request_irq_exits),
	STATS_DESC_COUNTER(VCPU, irq_exits),
	STATS_DESC_COUNTER(VCPU, host_state_reload),
	STATS_DESC_COUNTER(VCPU, fpu_reload),
	STATS_DESC_COUNTER(VCPU, insn_emulation),
	STATS_DESC_COUNTER(VCPU, insn_emulation_fail),
	STATS_DESC_COUNTER(VCPU, hypercalls),
	STATS_DESC_COUNTER(VCPU, irq_injections),
	STATS_DESC_COUNTER(VCPU, nmi_injections),
	STATS_DESC_COUNTER(VCPU, req_event),
	STATS_DESC_COUNTER(VCPU, nested_run),
	STATS_DESC_COUNTER(VCPU, directed_yield_attempted),
	STATS_DESC_COUNTER(VCPU, directed_yield_successful),
	STATS_DESC_ICOUNTER(VCPU, guest_mode)
};

const struct kvm_stats_header kvm_vcpu_stats_header = {
	.name_size = KVM_STATS_NAME_SIZE,
	.num_desc = ARRAY_SIZE(kvm_vcpu_stats_desc),
	.id_offset = sizeof(struct kvm_stats_header),
	.desc_offset = sizeof(struct kvm_stats_header) + KVM_STATS_NAME_SIZE,
	.data_offset = sizeof(struct kvm_stats_header) + KVM_STATS_NAME_SIZE +
		       sizeof(kvm_vcpu_stats_desc),
};

u64 __read_mostly host_xcr0;
u64 __read_mostly supported_xcr0;
EXPORT_SYMBOL_GPL(supported_xcr0);

static struct kmem_cache *x86_emulator_cache;

/*
 * When called, it means the previous get/set msr reached an invalid msr.
 * Return true if we want to ignore/silent this failed msr access.
 */
static bool kvm_msr_ignored_check(u32 msr, u64 data, bool write)
{
	const char *op = write ? "wrmsr" : "rdmsr";

	if (ignore_msrs) {
		if (report_ignored_msrs)
			kvm_pr_unimpl("ignored %s: 0x%x data 0x%llx\n",
				      op, msr, data);
		/* Mask the error */
		return true;
	} else {
		kvm_debug_ratelimited("unhandled %s: 0x%x data 0x%llx\n",
				      op, msr, data);
		return false;
	}
}

static struct kmem_cache *kvm_alloc_emulator_cache(void)
{
	unsigned int useroffset = offsetof(struct x86_emulate_ctxt, src);
	unsigned int size = sizeof(struct x86_emulate_ctxt);

	return kmem_cache_create_usercopy("x86_emulator", size,
					  __alignof__(struct x86_emulate_ctxt),
					  SLAB_ACCOUNT, useroffset,
					  size - useroffset, NULL);
}

static int emulator_fix_hypercall(struct x86_emulate_ctxt *ctxt);

static inline void kvm_async_pf_hash_reset(struct kvm_vcpu *vcpu)
{
	int i;
	for (i = 0; i < ASYNC_PF_PER_VCPU; i++)
		vcpu->arch.apf.gfns[i] = ~0;
}

static void kvm_on_user_return(struct user_return_notifier *urn)
{
	unsigned slot;
	struct kvm_user_return_msrs *msrs
		= container_of(urn, struct kvm_user_return_msrs, urn);
	struct kvm_user_return_msr_values *values;
	unsigned long flags;

	/*
	 * Disabling irqs at this point since the following code could be
	 * interrupted and executed through kvm_arch_hardware_disable()
	 */
	local_irq_save(flags);
	if (msrs->registered) {
		msrs->registered = false;
		user_return_notifier_unregister(urn);
	}
	local_irq_restore(flags);
	for (slot = 0; slot < kvm_nr_uret_msrs; ++slot) {
		values = &msrs->values[slot];
		if (values->host != values->curr) {
			wrmsrl(kvm_uret_msrs_list[slot], values->host);
			values->curr = values->host;
		}
	}
}

static int kvm_probe_user_return_msr(u32 msr)
{
	u64 val;
	int ret;

	preempt_disable();
	ret = rdmsrl_safe(msr, &val);
	if (ret)
		goto out;
	ret = wrmsrl_safe(msr, val);
out:
	preempt_enable();
	return ret;
}

int kvm_add_user_return_msr(u32 msr)
{
	BUG_ON(kvm_nr_uret_msrs >= KVM_MAX_NR_USER_RETURN_MSRS);

	if (kvm_probe_user_return_msr(msr))
		return -1;

	kvm_uret_msrs_list[kvm_nr_uret_msrs] = msr;
	return kvm_nr_uret_msrs++;
}
EXPORT_SYMBOL_GPL(kvm_add_user_return_msr);

int kvm_find_user_return_msr(u32 msr)
{
	int i;

	for (i = 0; i < kvm_nr_uret_msrs; ++i) {
		if (kvm_uret_msrs_list[i] == msr)
			return i;
	}
	return -1;
}
EXPORT_SYMBOL_GPL(kvm_find_user_return_msr);

static void kvm_user_return_msr_cpu_online(void)
{
	unsigned int cpu = smp_processor_id();
	struct kvm_user_return_msrs *msrs = per_cpu_ptr(user_return_msrs, cpu);
	u64 value;
	int i;

	for (i = 0; i < kvm_nr_uret_msrs; ++i) {
		rdmsrl_safe(kvm_uret_msrs_list[i], &value);
		msrs->values[i].host = value;
		msrs->values[i].curr = value;
	}
}

int kvm_set_user_return_msr(unsigned slot, u64 value, u64 mask)
{
	unsigned int cpu = smp_processor_id();
	struct kvm_user_return_msrs *msrs = per_cpu_ptr(user_return_msrs, cpu);
	int err;

	value = (value & mask) | (msrs->values[slot].host & ~mask);
	if (value == msrs->values[slot].curr)
		return 0;
	err = wrmsrl_safe(kvm_uret_msrs_list[slot], value);
	if (err)
		return 1;

	msrs->values[slot].curr = value;
	if (!msrs->registered) {
		msrs->urn.on_user_return = kvm_on_user_return;
		user_return_notifier_register(&msrs->urn);
		msrs->registered = true;
	}
	return 0;
}
EXPORT_SYMBOL_GPL(kvm_set_user_return_msr);

static void drop_user_return_notifiers(void)
{
	unsigned int cpu = smp_processor_id();
	struct kvm_user_return_msrs *msrs = per_cpu_ptr(user_return_msrs, cpu);

	if (msrs->registered)
		kvm_on_user_return(&msrs->urn);
}

u64 kvm_get_apic_base(struct kvm_vcpu *vcpu)
{
	return vcpu->arch.apic_base;
}
EXPORT_SYMBOL_GPL(kvm_get_apic_base);

enum lapic_mode kvm_get_apic_mode(struct kvm_vcpu *vcpu)
{
	return kvm_apic_mode(kvm_get_apic_base(vcpu));
}
EXPORT_SYMBOL_GPL(kvm_get_apic_mode);

int kvm_set_apic_base(struct kvm_vcpu *vcpu, struct msr_data *msr_info)
{
	enum lapic_mode old_mode = kvm_get_apic_mode(vcpu);
	enum lapic_mode new_mode = kvm_apic_mode(msr_info->data);
	u64 reserved_bits = kvm_vcpu_reserved_gpa_bits_raw(vcpu) | 0x2ff |
		(guest_cpuid_has(vcpu, X86_FEATURE_X2APIC) ? 0 : X2APIC_ENABLE);

	if ((msr_info->data & reserved_bits) != 0 || new_mode == LAPIC_MODE_INVALID)
		return 1;
	if (!msr_info->host_initiated) {
		if (old_mode == LAPIC_MODE_X2APIC && new_mode == LAPIC_MODE_XAPIC)
			return 1;
		if (old_mode == LAPIC_MODE_DISABLED && new_mode == LAPIC_MODE_X2APIC)
			return 1;
	}

	kvm_lapic_set_base(vcpu, msr_info->data);
	kvm_recalculate_apic_map(vcpu->kvm);
	return 0;
}
EXPORT_SYMBOL_GPL(kvm_set_apic_base);

/*
 * Handle a fault on a hardware virtualization (VMX or SVM) instruction.
 *
 * Hardware virtualization extension instructions may fault if a reboot turns
 * off virtualization while processes are running.  Usually after catching the
 * fault we just panic; during reboot instead the instruction is ignored.
 */
noinstr void kvm_spurious_fault(void)
{
	/* Fault while not rebooting.  We want the trace. */
	BUG_ON(!kvm_rebooting);
}
EXPORT_SYMBOL_GPL(kvm_spurious_fault);

#define EXCPT_BENIGN		0
#define EXCPT_CONTRIBUTORY	1
#define EXCPT_PF		2

static int exception_class(int vector)
{
	switch (vector) {
	case PF_VECTOR:
		return EXCPT_PF;
	case DE_VECTOR:
	case TS_VECTOR:
	case NP_VECTOR:
	case SS_VECTOR:
	case GP_VECTOR:
		return EXCPT_CONTRIBUTORY;
	default:
		break;
	}
	return EXCPT_BENIGN;
}

#define EXCPT_FAULT		0
#define EXCPT_TRAP		1
#define EXCPT_ABORT		2
#define EXCPT_INTERRUPT		3

static int exception_type(int vector)
{
	unsigned int mask;

	if (WARN_ON(vector > 31 || vector == NMI_VECTOR))
		return EXCPT_INTERRUPT;

	mask = 1 << vector;

	/* #DB is trap, as instruction watchpoints are handled elsewhere */
	if (mask & ((1 << DB_VECTOR) | (1 << BP_VECTOR) | (1 << OF_VECTOR)))
		return EXCPT_TRAP;

	if (mask & ((1 << DF_VECTOR) | (1 << MC_VECTOR)))
		return EXCPT_ABORT;

	/* Reserved exceptions will result in fault */
	return EXCPT_FAULT;
}

void kvm_deliver_exception_payload(struct kvm_vcpu *vcpu)
{
	unsigned nr = vcpu->arch.exception.nr;
	bool has_payload = vcpu->arch.exception.has_payload;
	unsigned long payload = vcpu->arch.exception.payload;

	if (!has_payload)
		return;

	switch (nr) {
	case DB_VECTOR:
		/*
		 * "Certain debug exceptions may clear bit 0-3.  The
		 * remaining contents of the DR6 register are never
		 * cleared by the processor".
		 */
		vcpu->arch.dr6 &= ~DR_TRAP_BITS;
		/*
		 * In order to reflect the #DB exception payload in guest
		 * dr6, three components need to be considered: active low
		 * bit, FIXED_1 bits and active high bits (e.g. DR6_BD,
		 * DR6_BS and DR6_BT)
		 * DR6_ACTIVE_LOW contains the FIXED_1 and active low bits.
		 * In the target guest dr6:
		 * FIXED_1 bits should always be set.
		 * Active low bits should be cleared if 1-setting in payload.
		 * Active high bits should be set if 1-setting in payload.
		 *
		 * Note, the payload is compatible with the pending debug
		 * exceptions/exit qualification under VMX, that active_low bits
		 * are active high in payload.
		 * So they need to be flipped for DR6.
		 */
		vcpu->arch.dr6 |= DR6_ACTIVE_LOW;
		vcpu->arch.dr6 |= payload;
		vcpu->arch.dr6 ^= payload & DR6_ACTIVE_LOW;

		/*
		 * The #DB payload is defined as compatible with the 'pending
		 * debug exceptions' field under VMX, not DR6. While bit 12 is
		 * defined in the 'pending debug exceptions' field (enabled
		 * breakpoint), it is reserved and must be zero in DR6.
		 */
		vcpu->arch.dr6 &= ~BIT(12);
		break;
	case PF_VECTOR:
		vcpu->arch.cr2 = payload;
		break;
	}

	vcpu->arch.exception.has_payload = false;
	vcpu->arch.exception.payload = 0;
}
EXPORT_SYMBOL_GPL(kvm_deliver_exception_payload);

static void kvm_multiple_exception(struct kvm_vcpu *vcpu,
		unsigned nr, bool has_error, u32 error_code,
	        bool has_payload, unsigned long payload, bool reinject)
{
	u32 prev_nr;
	int class1, class2;

	kvm_make_request(KVM_REQ_EVENT, vcpu);

	if (!vcpu->arch.exception.pending && !vcpu->arch.exception.injected) {
	queue:
		if (reinject) {
			/*
			 * On vmentry, vcpu->arch.exception.pending is only
			 * true if an event injection was blocked by
			 * nested_run_pending.  In that case, however,
			 * vcpu_enter_guest requests an immediate exit,
			 * and the guest shouldn't proceed far enough to
			 * need reinjection.
			 */
			WARN_ON_ONCE(vcpu->arch.exception.pending);
			vcpu->arch.exception.injected = true;
			if (WARN_ON_ONCE(has_payload)) {
				/*
				 * A reinjected event has already
				 * delivered its payload.
				 */
				has_payload = false;
				payload = 0;
			}
		} else {
			vcpu->arch.exception.pending = true;
			vcpu->arch.exception.injected = false;
		}
		vcpu->arch.exception.has_error_code = has_error;
		vcpu->arch.exception.nr = nr;
		vcpu->arch.exception.error_code = error_code;
		vcpu->arch.exception.has_payload = has_payload;
		vcpu->arch.exception.payload = payload;
		if (!is_guest_mode(vcpu))
			kvm_deliver_exception_payload(vcpu);
		return;
	}

	/* to check exception */
	prev_nr = vcpu->arch.exception.nr;
	if (prev_nr == DF_VECTOR) {
		/* triple fault -> shutdown */
		kvm_make_request(KVM_REQ_TRIPLE_FAULT, vcpu);
		return;
	}
	class1 = exception_class(prev_nr);
	class2 = exception_class(nr);
	if ((class1 == EXCPT_CONTRIBUTORY && class2 == EXCPT_CONTRIBUTORY)
		|| (class1 == EXCPT_PF && class2 != EXCPT_BENIGN)) {
		/*
		 * Generate double fault per SDM Table 5-5.  Set
		 * exception.pending = true so that the double fault
		 * can trigger a nested vmexit.
		 */
		vcpu->arch.exception.pending = true;
		vcpu->arch.exception.injected = false;
		vcpu->arch.exception.has_error_code = true;
		vcpu->arch.exception.nr = DF_VECTOR;
		vcpu->arch.exception.error_code = 0;
		vcpu->arch.exception.has_payload = false;
		vcpu->arch.exception.payload = 0;
	} else
		/* replace previous exception with a new one in a hope
		   that instruction re-execution will regenerate lost
		   exception */
		goto queue;
}

void kvm_queue_exception(struct kvm_vcpu *vcpu, unsigned nr)
{
	kvm_multiple_exception(vcpu, nr, false, 0, false, 0, false);
}
EXPORT_SYMBOL_GPL(kvm_queue_exception);

void kvm_requeue_exception(struct kvm_vcpu *vcpu, unsigned nr)
{
	kvm_multiple_exception(vcpu, nr, false, 0, false, 0, true);
}
EXPORT_SYMBOL_GPL(kvm_requeue_exception);

void kvm_queue_exception_p(struct kvm_vcpu *vcpu, unsigned nr,
			   unsigned long payload)
{
	kvm_multiple_exception(vcpu, nr, false, 0, true, payload, false);
}
EXPORT_SYMBOL_GPL(kvm_queue_exception_p);

static void kvm_queue_exception_e_p(struct kvm_vcpu *vcpu, unsigned nr,
				    u32 error_code, unsigned long payload)
{
	kvm_multiple_exception(vcpu, nr, true, error_code,
			       true, payload, false);
}

int kvm_complete_insn_gp(struct kvm_vcpu *vcpu, int err)
{
	if (err)
		kvm_inject_gp(vcpu, 0);
	else
		return kvm_skip_emulated_instruction(vcpu);

	return 1;
}
EXPORT_SYMBOL_GPL(kvm_complete_insn_gp);

static int complete_emulated_insn_gp(struct kvm_vcpu *vcpu, int err)
{
	if (err) {
		kvm_inject_gp(vcpu, 0);
		return 1;
	}

	return kvm_emulate_instruction(vcpu, EMULTYPE_NO_DECODE | EMULTYPE_SKIP |
				       EMULTYPE_COMPLETE_USER_EXIT);
}

void kvm_inject_page_fault(struct kvm_vcpu *vcpu, struct x86_exception *fault)
{
	++vcpu->stat.pf_guest;
	vcpu->arch.exception.nested_apf =
		is_guest_mode(vcpu) && fault->async_page_fault;
	if (vcpu->arch.exception.nested_apf) {
		vcpu->arch.apf.nested_apf_token = fault->address;
		kvm_queue_exception_e(vcpu, PF_VECTOR, fault->error_code);
	} else {
		kvm_queue_exception_e_p(vcpu, PF_VECTOR, fault->error_code,
					fault->address);
	}
}
EXPORT_SYMBOL_GPL(kvm_inject_page_fault);

bool kvm_inject_emulated_page_fault(struct kvm_vcpu *vcpu,
				    struct x86_exception *fault)
{
	struct kvm_mmu *fault_mmu;
	WARN_ON_ONCE(fault->vector != PF_VECTOR);

	fault_mmu = fault->nested_page_fault ? vcpu->arch.mmu :
					       vcpu->arch.walk_mmu;

	/*
	 * Invalidate the TLB entry for the faulting address, if it exists,
	 * else the access will fault indefinitely (and to emulate hardware).
	 */
	if ((fault->error_code & PFERR_PRESENT_MASK) &&
	    !(fault->error_code & PFERR_RSVD_MASK))
		kvm_mmu_invalidate_gva(vcpu, fault_mmu, fault->address,
				       fault_mmu->root.hpa);

	fault_mmu->inject_page_fault(vcpu, fault);
	return fault->nested_page_fault;
}
EXPORT_SYMBOL_GPL(kvm_inject_emulated_page_fault);

void kvm_inject_nmi(struct kvm_vcpu *vcpu)
{
	atomic_inc(&vcpu->arch.nmi_queued);
	kvm_make_request(KVM_REQ_NMI, vcpu);
}
EXPORT_SYMBOL_GPL(kvm_inject_nmi);

void kvm_queue_exception_e(struct kvm_vcpu *vcpu, unsigned nr, u32 error_code)
{
	kvm_multiple_exception(vcpu, nr, true, error_code, false, 0, false);
}
EXPORT_SYMBOL_GPL(kvm_queue_exception_e);

void kvm_requeue_exception_e(struct kvm_vcpu *vcpu, unsigned nr, u32 error_code)
{
	kvm_multiple_exception(vcpu, nr, true, error_code, false, 0, true);
}
EXPORT_SYMBOL_GPL(kvm_requeue_exception_e);

/*
 * Checks if cpl <= required_cpl; if true, return true.  Otherwise queue
 * a #GP and return false.
 */
bool kvm_require_cpl(struct kvm_vcpu *vcpu, int required_cpl)
{
	if (static_call(kvm_x86_get_cpl)(vcpu) <= required_cpl)
		return true;
	kvm_queue_exception_e(vcpu, GP_VECTOR, 0);
	return false;
}
EXPORT_SYMBOL_GPL(kvm_require_cpl);

bool kvm_require_dr(struct kvm_vcpu *vcpu, int dr)
{
	if ((dr != 4 && dr != 5) || !kvm_read_cr4_bits(vcpu, X86_CR4_DE))
		return true;

	kvm_queue_exception(vcpu, UD_VECTOR);
	return false;
}
EXPORT_SYMBOL_GPL(kvm_require_dr);

static inline u64 pdptr_rsvd_bits(struct kvm_vcpu *vcpu)
{
	return vcpu->arch.reserved_gpa_bits | rsvd_bits(5, 8) | rsvd_bits(1, 2);
}

/*
 * Load the pae pdptrs.  Return 1 if they are all valid, 0 otherwise.
 */
int load_pdptrs(struct kvm_vcpu *vcpu, unsigned long cr3)
{
	struct kvm_mmu *mmu = vcpu->arch.walk_mmu;
	gfn_t pdpt_gfn = cr3 >> PAGE_SHIFT;
	gpa_t real_gpa;
	int i;
	int ret;
	u64 pdpte[ARRAY_SIZE(mmu->pdptrs)];

	/*
	 * If the MMU is nested, CR3 holds an L2 GPA and needs to be translated
	 * to an L1 GPA.
	 */
	real_gpa = kvm_translate_gpa(vcpu, mmu, gfn_to_gpa(pdpt_gfn),
				     PFERR_USER_MASK | PFERR_WRITE_MASK, NULL);
	if (real_gpa == UNMAPPED_GVA)
		return 0;

	/* Note the offset, PDPTRs are 32 byte aligned when using PAE paging. */
	ret = kvm_vcpu_read_guest_page(vcpu, gpa_to_gfn(real_gpa), pdpte,
				       cr3 & GENMASK(11, 5), sizeof(pdpte));
	if (ret < 0)
		return 0;

	for (i = 0; i < ARRAY_SIZE(pdpte); ++i) {
		if ((pdpte[i] & PT_PRESENT_MASK) &&
		    (pdpte[i] & pdptr_rsvd_bits(vcpu))) {
			return 0;
		}
	}

	/*
	 * Marking VCPU_EXREG_PDPTR dirty doesn't work for !tdp_enabled.
	 * Shadow page roots need to be reconstructed instead.
	 */
	if (!tdp_enabled && memcmp(mmu->pdptrs, pdpte, sizeof(mmu->pdptrs)))
<<<<<<< HEAD
		kvm_mmu_free_roots(vcpu, mmu, KVM_MMU_ROOT_CURRENT);
=======
		kvm_mmu_free_roots(vcpu->kvm, mmu, KVM_MMU_ROOT_CURRENT);
>>>>>>> 95cd2cdc

	memcpy(mmu->pdptrs, pdpte, sizeof(mmu->pdptrs));
	kvm_register_mark_dirty(vcpu, VCPU_EXREG_PDPTR);
	kvm_make_request(KVM_REQ_LOAD_MMU_PGD, vcpu);
	vcpu->arch.pdptrs_from_userspace = false;

	return 1;
}
EXPORT_SYMBOL_GPL(load_pdptrs);

void kvm_post_set_cr0(struct kvm_vcpu *vcpu, unsigned long old_cr0, unsigned long cr0)
{
	if ((cr0 ^ old_cr0) & X86_CR0_PG) {
		kvm_clear_async_pf_completion_queue(vcpu);
		kvm_async_pf_hash_reset(vcpu);

		/*
		 * Clearing CR0.PG is defined to flush the TLB from the guest's
		 * perspective.
		 */
		if (!(cr0 & X86_CR0_PG))
			kvm_make_request(KVM_REQ_TLB_FLUSH_GUEST, vcpu);
	}

	if ((cr0 ^ old_cr0) & KVM_MMU_CR0_ROLE_BITS)
		kvm_mmu_reset_context(vcpu);

	if (((cr0 ^ old_cr0) & X86_CR0_CD) &&
	    kvm_arch_has_noncoherent_dma(vcpu->kvm) &&
	    !kvm_check_has_quirk(vcpu->kvm, KVM_X86_QUIRK_CD_NW_CLEARED))
		kvm_zap_gfn_range(vcpu->kvm, 0, ~0ULL);
}
EXPORT_SYMBOL_GPL(kvm_post_set_cr0);

int kvm_set_cr0(struct kvm_vcpu *vcpu, unsigned long cr0)
{
	unsigned long old_cr0 = kvm_read_cr0(vcpu);

	cr0 |= X86_CR0_ET;

#ifdef CONFIG_X86_64
	if (cr0 & 0xffffffff00000000UL)
		return 1;
#endif

	cr0 &= ~CR0_RESERVED_BITS;

	if ((cr0 & X86_CR0_NW) && !(cr0 & X86_CR0_CD))
		return 1;

	if ((cr0 & X86_CR0_PG) && !(cr0 & X86_CR0_PE))
		return 1;

#ifdef CONFIG_X86_64
	if ((vcpu->arch.efer & EFER_LME) && !is_paging(vcpu) &&
	    (cr0 & X86_CR0_PG)) {
		int cs_db, cs_l;

		if (!is_pae(vcpu))
			return 1;
		static_call(kvm_x86_get_cs_db_l_bits)(vcpu, &cs_db, &cs_l);
		if (cs_l)
			return 1;
	}
#endif
	if (!(vcpu->arch.efer & EFER_LME) && (cr0 & X86_CR0_PG) &&
	    is_pae(vcpu) && ((cr0 ^ old_cr0) & X86_CR0_PDPTR_BITS) &&
	    !load_pdptrs(vcpu, kvm_read_cr3(vcpu)))
		return 1;

	if (!(cr0 & X86_CR0_PG) &&
	    (is_64_bit_mode(vcpu) || kvm_read_cr4_bits(vcpu, X86_CR4_PCIDE)))
		return 1;

	static_call(kvm_x86_set_cr0)(vcpu, cr0);

	kvm_post_set_cr0(vcpu, old_cr0, cr0);

	return 0;
}
EXPORT_SYMBOL_GPL(kvm_set_cr0);

void kvm_lmsw(struct kvm_vcpu *vcpu, unsigned long msw)
{
	(void)kvm_set_cr0(vcpu, kvm_read_cr0_bits(vcpu, ~0x0eul) | (msw & 0x0f));
}
EXPORT_SYMBOL_GPL(kvm_lmsw);

void kvm_load_guest_xsave_state(struct kvm_vcpu *vcpu)
{
	if (vcpu->arch.guest_state_protected)
		return;

	if (kvm_read_cr4_bits(vcpu, X86_CR4_OSXSAVE)) {

		if (vcpu->arch.xcr0 != host_xcr0)
			xsetbv(XCR_XFEATURE_ENABLED_MASK, vcpu->arch.xcr0);

		if (vcpu->arch.xsaves_enabled &&
		    vcpu->arch.ia32_xss != host_xss)
			wrmsrl(MSR_IA32_XSS, vcpu->arch.ia32_xss);
	}

	if (static_cpu_has(X86_FEATURE_PKU) &&
	    (kvm_read_cr4_bits(vcpu, X86_CR4_PKE) ||
	     (vcpu->arch.xcr0 & XFEATURE_MASK_PKRU)) &&
	    vcpu->arch.pkru != vcpu->arch.host_pkru)
		write_pkru(vcpu->arch.pkru);
}
EXPORT_SYMBOL_GPL(kvm_load_guest_xsave_state);

void kvm_load_host_xsave_state(struct kvm_vcpu *vcpu)
{
	if (vcpu->arch.guest_state_protected)
		return;

	if (static_cpu_has(X86_FEATURE_PKU) &&
	    (kvm_read_cr4_bits(vcpu, X86_CR4_PKE) ||
	     (vcpu->arch.xcr0 & XFEATURE_MASK_PKRU))) {
		vcpu->arch.pkru = rdpkru();
		if (vcpu->arch.pkru != vcpu->arch.host_pkru)
			write_pkru(vcpu->arch.host_pkru);
	}

	if (kvm_read_cr4_bits(vcpu, X86_CR4_OSXSAVE)) {

		if (vcpu->arch.xcr0 != host_xcr0)
			xsetbv(XCR_XFEATURE_ENABLED_MASK, host_xcr0);

		if (vcpu->arch.xsaves_enabled &&
		    vcpu->arch.ia32_xss != host_xss)
			wrmsrl(MSR_IA32_XSS, host_xss);
	}

}
EXPORT_SYMBOL_GPL(kvm_load_host_xsave_state);

static inline u64 kvm_guest_supported_xcr0(struct kvm_vcpu *vcpu)
{
	return vcpu->arch.guest_fpu.fpstate->user_xfeatures;
}

#ifdef CONFIG_X86_64
static inline u64 kvm_guest_supported_xfd(struct kvm_vcpu *vcpu)
{
	return kvm_guest_supported_xcr0(vcpu) & XFEATURE_MASK_USER_DYNAMIC;
}
#endif

static int __kvm_set_xcr(struct kvm_vcpu *vcpu, u32 index, u64 xcr)
{
	u64 xcr0 = xcr;
	u64 old_xcr0 = vcpu->arch.xcr0;
	u64 valid_bits;

	/* Only support XCR_XFEATURE_ENABLED_MASK(xcr0) now  */
	if (index != XCR_XFEATURE_ENABLED_MASK)
		return 1;
	if (!(xcr0 & XFEATURE_MASK_FP))
		return 1;
	if ((xcr0 & XFEATURE_MASK_YMM) && !(xcr0 & XFEATURE_MASK_SSE))
		return 1;

	/*
	 * Do not allow the guest to set bits that we do not support
	 * saving.  However, xcr0 bit 0 is always set, even if the
	 * emulated CPU does not support XSAVE (see kvm_vcpu_reset()).
	 */
	valid_bits = kvm_guest_supported_xcr0(vcpu) | XFEATURE_MASK_FP;
	if (xcr0 & ~valid_bits)
		return 1;

	if ((!(xcr0 & XFEATURE_MASK_BNDREGS)) !=
	    (!(xcr0 & XFEATURE_MASK_BNDCSR)))
		return 1;

	if (xcr0 & XFEATURE_MASK_AVX512) {
		if (!(xcr0 & XFEATURE_MASK_YMM))
			return 1;
		if ((xcr0 & XFEATURE_MASK_AVX512) != XFEATURE_MASK_AVX512)
			return 1;
	}

	if ((xcr0 & XFEATURE_MASK_XTILE) &&
	    ((xcr0 & XFEATURE_MASK_XTILE) != XFEATURE_MASK_XTILE))
		return 1;

	vcpu->arch.xcr0 = xcr0;

	if ((xcr0 ^ old_xcr0) & XFEATURE_MASK_EXTEND)
		kvm_update_cpuid_runtime(vcpu);
	return 0;
}

int kvm_emulate_xsetbv(struct kvm_vcpu *vcpu)
{
	if (static_call(kvm_x86_get_cpl)(vcpu) != 0 ||
	    __kvm_set_xcr(vcpu, kvm_rcx_read(vcpu), kvm_read_edx_eax(vcpu))) {
		kvm_inject_gp(vcpu, 0);
		return 1;
	}

	return kvm_skip_emulated_instruction(vcpu);
}
EXPORT_SYMBOL_GPL(kvm_emulate_xsetbv);

bool kvm_is_valid_cr4(struct kvm_vcpu *vcpu, unsigned long cr4)
{
	if (cr4 & cr4_reserved_bits)
		return false;

	if (cr4 & vcpu->arch.cr4_guest_rsvd_bits)
		return false;

	return static_call(kvm_x86_is_valid_cr4)(vcpu, cr4);
}
EXPORT_SYMBOL_GPL(kvm_is_valid_cr4);

void kvm_post_set_cr4(struct kvm_vcpu *vcpu, unsigned long old_cr4, unsigned long cr4)
{
	if ((cr4 ^ old_cr4) & KVM_MMU_CR4_ROLE_BITS)
		kvm_mmu_reset_context(vcpu);

	/*
	 * If CR4.PCIDE is changed 0 -> 1, there is no need to flush the TLB
	 * according to the SDM; however, stale prev_roots could be reused
	 * incorrectly in the future after a MOV to CR3 with NOFLUSH=1, so we
	 * free them all.  This is *not* a superset of KVM_REQ_TLB_FLUSH_GUEST
	 * or KVM_REQ_TLB_FLUSH_CURRENT, because the hardware TLB is not flushed,
	 * so fall through.
	 */
	if (!tdp_enabled &&
	    (cr4 & X86_CR4_PCIDE) && !(old_cr4 & X86_CR4_PCIDE))
		kvm_mmu_unload(vcpu);

	/*
	 * The TLB has to be flushed for all PCIDs if any of the following
	 * (architecturally required) changes happen:
	 * - CR4.PCIDE is changed from 1 to 0
	 * - CR4.PGE is toggled
	 *
	 * This is a superset of KVM_REQ_TLB_FLUSH_CURRENT.
	 */
	if (((cr4 ^ old_cr4) & X86_CR4_PGE) ||
	    (!(cr4 & X86_CR4_PCIDE) && (old_cr4 & X86_CR4_PCIDE)))
		kvm_make_request(KVM_REQ_TLB_FLUSH_GUEST, vcpu);

	/*
	 * The TLB has to be flushed for the current PCID if any of the
	 * following (architecturally required) changes happen:
	 * - CR4.SMEP is changed from 0 to 1
	 * - CR4.PAE is toggled
	 */
	else if (((cr4 ^ old_cr4) & X86_CR4_PAE) ||
		 ((cr4 & X86_CR4_SMEP) && !(old_cr4 & X86_CR4_SMEP)))
		kvm_make_request(KVM_REQ_TLB_FLUSH_CURRENT, vcpu);

}
EXPORT_SYMBOL_GPL(kvm_post_set_cr4);

int kvm_set_cr4(struct kvm_vcpu *vcpu, unsigned long cr4)
{
	unsigned long old_cr4 = kvm_read_cr4(vcpu);

	if (!kvm_is_valid_cr4(vcpu, cr4))
		return 1;

	if (is_long_mode(vcpu)) {
		if (!(cr4 & X86_CR4_PAE))
			return 1;
		if ((cr4 ^ old_cr4) & X86_CR4_LA57)
			return 1;
	} else if (is_paging(vcpu) && (cr4 & X86_CR4_PAE)
		   && ((cr4 ^ old_cr4) & X86_CR4_PDPTR_BITS)
		   && !load_pdptrs(vcpu, kvm_read_cr3(vcpu)))
		return 1;

	if ((cr4 & X86_CR4_PCIDE) && !(old_cr4 & X86_CR4_PCIDE)) {
		if (!guest_cpuid_has(vcpu, X86_FEATURE_PCID))
			return 1;

		/* PCID can not be enabled when cr3[11:0]!=000H or EFER.LMA=0 */
		if ((kvm_read_cr3(vcpu) & X86_CR3_PCID_MASK) || !is_long_mode(vcpu))
			return 1;
	}

	static_call(kvm_x86_set_cr4)(vcpu, cr4);

	kvm_post_set_cr4(vcpu, old_cr4, cr4);

	return 0;
}
EXPORT_SYMBOL_GPL(kvm_set_cr4);

static void kvm_invalidate_pcid(struct kvm_vcpu *vcpu, unsigned long pcid)
{
	struct kvm_mmu *mmu = vcpu->arch.mmu;
	unsigned long roots_to_free = 0;
	int i;

	/*
	 * MOV CR3 and INVPCID are usually not intercepted when using TDP, but
	 * this is reachable when running EPT=1 and unrestricted_guest=0,  and
	 * also via the emulator.  KVM's TDP page tables are not in the scope of
	 * the invalidation, but the guest's TLB entries need to be flushed as
	 * the CPU may have cached entries in its TLB for the target PCID.
	 */
	if (unlikely(tdp_enabled)) {
		kvm_make_request(KVM_REQ_TLB_FLUSH_GUEST, vcpu);
		return;
	}

	/*
	 * If neither the current CR3 nor any of the prev_roots use the given
	 * PCID, then nothing needs to be done here because a resync will
	 * happen anyway before switching to any other CR3.
	 */
	if (kvm_get_active_pcid(vcpu) == pcid) {
		kvm_make_request(KVM_REQ_MMU_SYNC, vcpu);
		kvm_make_request(KVM_REQ_TLB_FLUSH_CURRENT, vcpu);
	}

	/*
	 * If PCID is disabled, there is no need to free prev_roots even if the
	 * PCIDs for them are also 0, because MOV to CR3 always flushes the TLB
	 * with PCIDE=0.
	 */
	if (!kvm_read_cr4_bits(vcpu, X86_CR4_PCIDE))
		return;

	for (i = 0; i < KVM_MMU_NUM_PREV_ROOTS; i++)
		if (kvm_get_pcid(vcpu, mmu->prev_roots[i].pgd) == pcid)
			roots_to_free |= KVM_MMU_ROOT_PREVIOUS(i);

	kvm_mmu_free_roots(vcpu->kvm, mmu, roots_to_free);
}

int kvm_set_cr3(struct kvm_vcpu *vcpu, unsigned long cr3)
{
	bool skip_tlb_flush = false;
	unsigned long pcid = 0;
#ifdef CONFIG_X86_64
	bool pcid_enabled = kvm_read_cr4_bits(vcpu, X86_CR4_PCIDE);

	if (pcid_enabled) {
		skip_tlb_flush = cr3 & X86_CR3_PCID_NOFLUSH;
		cr3 &= ~X86_CR3_PCID_NOFLUSH;
		pcid = cr3 & X86_CR3_PCID_MASK;
	}
#endif

	/* PDPTRs are always reloaded for PAE paging. */
	if (cr3 == kvm_read_cr3(vcpu) && !is_pae_paging(vcpu))
		goto handle_tlb_flush;

	/*
	 * Do not condition the GPA check on long mode, this helper is used to
	 * stuff CR3, e.g. for RSM emulation, and there is no guarantee that
	 * the current vCPU mode is accurate.
	 */
	if (kvm_vcpu_is_illegal_gpa(vcpu, cr3))
		return 1;

	if (is_pae_paging(vcpu) && !load_pdptrs(vcpu, cr3))
		return 1;

	if (cr3 != kvm_read_cr3(vcpu))
		kvm_mmu_new_pgd(vcpu, cr3);

	vcpu->arch.cr3 = cr3;
	kvm_register_mark_dirty(vcpu, VCPU_EXREG_CR3);
	/* Do not call post_set_cr3, we do not get here for confidential guests.  */

handle_tlb_flush:
	/*
	 * A load of CR3 that flushes the TLB flushes only the current PCID,
	 * even if PCID is disabled, in which case PCID=0 is flushed.  It's a
	 * moot point in the end because _disabling_ PCID will flush all PCIDs,
	 * and it's impossible to use a non-zero PCID when PCID is disabled,
	 * i.e. only PCID=0 can be relevant.
	 */
	if (!skip_tlb_flush)
		kvm_invalidate_pcid(vcpu, pcid);

	return 0;
}
EXPORT_SYMBOL_GPL(kvm_set_cr3);

int kvm_set_cr8(struct kvm_vcpu *vcpu, unsigned long cr8)
{
	if (cr8 & CR8_RESERVED_BITS)
		return 1;
	if (lapic_in_kernel(vcpu))
		kvm_lapic_set_tpr(vcpu, cr8);
	else
		vcpu->arch.cr8 = cr8;
	return 0;
}
EXPORT_SYMBOL_GPL(kvm_set_cr8);

unsigned long kvm_get_cr8(struct kvm_vcpu *vcpu)
{
	if (lapic_in_kernel(vcpu))
		return kvm_lapic_get_cr8(vcpu);
	else
		return vcpu->arch.cr8;
}
EXPORT_SYMBOL_GPL(kvm_get_cr8);

static void kvm_update_dr0123(struct kvm_vcpu *vcpu)
{
	int i;

	if (!(vcpu->guest_debug & KVM_GUESTDBG_USE_HW_BP)) {
		for (i = 0; i < KVM_NR_DB_REGS; i++)
			vcpu->arch.eff_db[i] = vcpu->arch.db[i];
	}
}

void kvm_update_dr7(struct kvm_vcpu *vcpu)
{
	unsigned long dr7;

	if (vcpu->guest_debug & KVM_GUESTDBG_USE_HW_BP)
		dr7 = vcpu->arch.guest_debug_dr7;
	else
		dr7 = vcpu->arch.dr7;
	static_call(kvm_x86_set_dr7)(vcpu, dr7);
	vcpu->arch.switch_db_regs &= ~KVM_DEBUGREG_BP_ENABLED;
	if (dr7 & DR7_BP_EN_MASK)
		vcpu->arch.switch_db_regs |= KVM_DEBUGREG_BP_ENABLED;
}
EXPORT_SYMBOL_GPL(kvm_update_dr7);

static u64 kvm_dr6_fixed(struct kvm_vcpu *vcpu)
{
	u64 fixed = DR6_FIXED_1;

	if (!guest_cpuid_has(vcpu, X86_FEATURE_RTM))
		fixed |= DR6_RTM;

	if (!guest_cpuid_has(vcpu, X86_FEATURE_BUS_LOCK_DETECT))
		fixed |= DR6_BUS_LOCK;
	return fixed;
}

int kvm_set_dr(struct kvm_vcpu *vcpu, int dr, unsigned long val)
{
	size_t size = ARRAY_SIZE(vcpu->arch.db);

	switch (dr) {
	case 0 ... 3:
		vcpu->arch.db[array_index_nospec(dr, size)] = val;
		if (!(vcpu->guest_debug & KVM_GUESTDBG_USE_HW_BP))
			vcpu->arch.eff_db[dr] = val;
		break;
	case 4:
	case 6:
		if (!kvm_dr6_valid(val))
			return 1; /* #GP */
		vcpu->arch.dr6 = (val & DR6_VOLATILE) | kvm_dr6_fixed(vcpu);
		break;
	case 5:
	default: /* 7 */
		if (!kvm_dr7_valid(val))
			return 1; /* #GP */
		vcpu->arch.dr7 = (val & DR7_VOLATILE) | DR7_FIXED_1;
		kvm_update_dr7(vcpu);
		break;
	}

	return 0;
}
EXPORT_SYMBOL_GPL(kvm_set_dr);

void kvm_get_dr(struct kvm_vcpu *vcpu, int dr, unsigned long *val)
{
	size_t size = ARRAY_SIZE(vcpu->arch.db);

	switch (dr) {
	case 0 ... 3:
		*val = vcpu->arch.db[array_index_nospec(dr, size)];
		break;
	case 4:
	case 6:
		*val = vcpu->arch.dr6;
		break;
	case 5:
	default: /* 7 */
		*val = vcpu->arch.dr7;
		break;
	}
}
EXPORT_SYMBOL_GPL(kvm_get_dr);

int kvm_emulate_rdpmc(struct kvm_vcpu *vcpu)
{
	u32 ecx = kvm_rcx_read(vcpu);
	u64 data;

	if (kvm_pmu_rdpmc(vcpu, ecx, &data)) {
		kvm_inject_gp(vcpu, 0);
		return 1;
	}

	kvm_rax_write(vcpu, (u32)data);
	kvm_rdx_write(vcpu, data >> 32);
	return kvm_skip_emulated_instruction(vcpu);
}
EXPORT_SYMBOL_GPL(kvm_emulate_rdpmc);

/*
 * List of msr numbers which we expose to userspace through KVM_GET_MSRS
 * and KVM_SET_MSRS, and KVM_GET_MSR_INDEX_LIST.
 *
 * The three MSR lists(msrs_to_save, emulated_msrs, msr_based_features)
 * extract the supported MSRs from the related const lists.
 * msrs_to_save is selected from the msrs_to_save_all to reflect the
 * capabilities of the host cpu. This capabilities test skips MSRs that are
 * kvm-specific. Those are put in emulated_msrs_all; filtering of emulated_msrs
 * may depend on host virtualization features rather than host cpu features.
 */

static const u32 msrs_to_save_all[] = {
	MSR_IA32_SYSENTER_CS, MSR_IA32_SYSENTER_ESP, MSR_IA32_SYSENTER_EIP,
	MSR_STAR,
#ifdef CONFIG_X86_64
	MSR_CSTAR, MSR_KERNEL_GS_BASE, MSR_SYSCALL_MASK, MSR_LSTAR,
#endif
	MSR_IA32_TSC, MSR_IA32_CR_PAT, MSR_VM_HSAVE_PA,
	MSR_IA32_FEAT_CTL, MSR_IA32_BNDCFGS, MSR_TSC_AUX,
	MSR_IA32_SPEC_CTRL,
	MSR_IA32_RTIT_CTL, MSR_IA32_RTIT_STATUS, MSR_IA32_RTIT_CR3_MATCH,
	MSR_IA32_RTIT_OUTPUT_BASE, MSR_IA32_RTIT_OUTPUT_MASK,
	MSR_IA32_RTIT_ADDR0_A, MSR_IA32_RTIT_ADDR0_B,
	MSR_IA32_RTIT_ADDR1_A, MSR_IA32_RTIT_ADDR1_B,
	MSR_IA32_RTIT_ADDR2_A, MSR_IA32_RTIT_ADDR2_B,
	MSR_IA32_RTIT_ADDR3_A, MSR_IA32_RTIT_ADDR3_B,
	MSR_IA32_UMWAIT_CONTROL,

	MSR_ARCH_PERFMON_FIXED_CTR0, MSR_ARCH_PERFMON_FIXED_CTR1,
	MSR_ARCH_PERFMON_FIXED_CTR0 + 2,
	MSR_CORE_PERF_FIXED_CTR_CTRL, MSR_CORE_PERF_GLOBAL_STATUS,
	MSR_CORE_PERF_GLOBAL_CTRL, MSR_CORE_PERF_GLOBAL_OVF_CTRL,
	MSR_ARCH_PERFMON_PERFCTR0, MSR_ARCH_PERFMON_PERFCTR1,
	MSR_ARCH_PERFMON_PERFCTR0 + 2, MSR_ARCH_PERFMON_PERFCTR0 + 3,
	MSR_ARCH_PERFMON_PERFCTR0 + 4, MSR_ARCH_PERFMON_PERFCTR0 + 5,
	MSR_ARCH_PERFMON_PERFCTR0 + 6, MSR_ARCH_PERFMON_PERFCTR0 + 7,
	MSR_ARCH_PERFMON_PERFCTR0 + 8, MSR_ARCH_PERFMON_PERFCTR0 + 9,
	MSR_ARCH_PERFMON_PERFCTR0 + 10, MSR_ARCH_PERFMON_PERFCTR0 + 11,
	MSR_ARCH_PERFMON_PERFCTR0 + 12, MSR_ARCH_PERFMON_PERFCTR0 + 13,
	MSR_ARCH_PERFMON_PERFCTR0 + 14, MSR_ARCH_PERFMON_PERFCTR0 + 15,
	MSR_ARCH_PERFMON_PERFCTR0 + 16, MSR_ARCH_PERFMON_PERFCTR0 + 17,
	MSR_ARCH_PERFMON_EVENTSEL0, MSR_ARCH_PERFMON_EVENTSEL1,
	MSR_ARCH_PERFMON_EVENTSEL0 + 2, MSR_ARCH_PERFMON_EVENTSEL0 + 3,
	MSR_ARCH_PERFMON_EVENTSEL0 + 4, MSR_ARCH_PERFMON_EVENTSEL0 + 5,
	MSR_ARCH_PERFMON_EVENTSEL0 + 6, MSR_ARCH_PERFMON_EVENTSEL0 + 7,
	MSR_ARCH_PERFMON_EVENTSEL0 + 8, MSR_ARCH_PERFMON_EVENTSEL0 + 9,
	MSR_ARCH_PERFMON_EVENTSEL0 + 10, MSR_ARCH_PERFMON_EVENTSEL0 + 11,
	MSR_ARCH_PERFMON_EVENTSEL0 + 12, MSR_ARCH_PERFMON_EVENTSEL0 + 13,
	MSR_ARCH_PERFMON_EVENTSEL0 + 14, MSR_ARCH_PERFMON_EVENTSEL0 + 15,
	MSR_ARCH_PERFMON_EVENTSEL0 + 16, MSR_ARCH_PERFMON_EVENTSEL0 + 17,

	MSR_K7_EVNTSEL0, MSR_K7_EVNTSEL1, MSR_K7_EVNTSEL2, MSR_K7_EVNTSEL3,
	MSR_K7_PERFCTR0, MSR_K7_PERFCTR1, MSR_K7_PERFCTR2, MSR_K7_PERFCTR3,
	MSR_F15H_PERF_CTL0, MSR_F15H_PERF_CTL1, MSR_F15H_PERF_CTL2,
	MSR_F15H_PERF_CTL3, MSR_F15H_PERF_CTL4, MSR_F15H_PERF_CTL5,
	MSR_F15H_PERF_CTR0, MSR_F15H_PERF_CTR1, MSR_F15H_PERF_CTR2,
	MSR_F15H_PERF_CTR3, MSR_F15H_PERF_CTR4, MSR_F15H_PERF_CTR5,
	MSR_IA32_XFD, MSR_IA32_XFD_ERR,
};

static u32 msrs_to_save[ARRAY_SIZE(msrs_to_save_all)];
static unsigned num_msrs_to_save;

static const u32 emulated_msrs_all[] = {
	MSR_KVM_SYSTEM_TIME, MSR_KVM_WALL_CLOCK,
	MSR_KVM_SYSTEM_TIME_NEW, MSR_KVM_WALL_CLOCK_NEW,
	HV_X64_MSR_GUEST_OS_ID, HV_X64_MSR_HYPERCALL,
	HV_X64_MSR_TIME_REF_COUNT, HV_X64_MSR_REFERENCE_TSC,
	HV_X64_MSR_TSC_FREQUENCY, HV_X64_MSR_APIC_FREQUENCY,
	HV_X64_MSR_CRASH_P0, HV_X64_MSR_CRASH_P1, HV_X64_MSR_CRASH_P2,
	HV_X64_MSR_CRASH_P3, HV_X64_MSR_CRASH_P4, HV_X64_MSR_CRASH_CTL,
	HV_X64_MSR_RESET,
	HV_X64_MSR_VP_INDEX,
	HV_X64_MSR_VP_RUNTIME,
	HV_X64_MSR_SCONTROL,
	HV_X64_MSR_STIMER0_CONFIG,
	HV_X64_MSR_VP_ASSIST_PAGE,
	HV_X64_MSR_REENLIGHTENMENT_CONTROL, HV_X64_MSR_TSC_EMULATION_CONTROL,
	HV_X64_MSR_TSC_EMULATION_STATUS,
	HV_X64_MSR_SYNDBG_OPTIONS,
	HV_X64_MSR_SYNDBG_CONTROL, HV_X64_MSR_SYNDBG_STATUS,
	HV_X64_MSR_SYNDBG_SEND_BUFFER, HV_X64_MSR_SYNDBG_RECV_BUFFER,
	HV_X64_MSR_SYNDBG_PENDING_BUFFER,

	MSR_KVM_ASYNC_PF_EN, MSR_KVM_STEAL_TIME,
	MSR_KVM_PV_EOI_EN, MSR_KVM_ASYNC_PF_INT, MSR_KVM_ASYNC_PF_ACK,

	MSR_IA32_TSC_ADJUST,
	MSR_IA32_TSC_DEADLINE,
	MSR_IA32_ARCH_CAPABILITIES,
	MSR_IA32_PERF_CAPABILITIES,
	MSR_IA32_MISC_ENABLE,
	MSR_IA32_MCG_STATUS,
	MSR_IA32_MCG_CTL,
	MSR_IA32_MCG_EXT_CTL,
	MSR_IA32_SMBASE,
	MSR_SMI_COUNT,
	MSR_PLATFORM_INFO,
	MSR_MISC_FEATURES_ENABLES,
	MSR_AMD64_VIRT_SPEC_CTRL,
	MSR_AMD64_TSC_RATIO,
	MSR_IA32_POWER_CTL,
	MSR_IA32_UCODE_REV,

	/*
	 * The following list leaves out MSRs whose values are determined
	 * by arch/x86/kvm/vmx/nested.c based on CPUID or other MSRs.
	 * We always support the "true" VMX control MSRs, even if the host
	 * processor does not, so I am putting these registers here rather
	 * than in msrs_to_save_all.
	 */
	MSR_IA32_VMX_BASIC,
	MSR_IA32_VMX_TRUE_PINBASED_CTLS,
	MSR_IA32_VMX_TRUE_PROCBASED_CTLS,
	MSR_IA32_VMX_TRUE_EXIT_CTLS,
	MSR_IA32_VMX_TRUE_ENTRY_CTLS,
	MSR_IA32_VMX_MISC,
	MSR_IA32_VMX_CR0_FIXED0,
	MSR_IA32_VMX_CR4_FIXED0,
	MSR_IA32_VMX_VMCS_ENUM,
	MSR_IA32_VMX_PROCBASED_CTLS2,
	MSR_IA32_VMX_EPT_VPID_CAP,
	MSR_IA32_VMX_VMFUNC,

	MSR_K7_HWCR,
	MSR_KVM_POLL_CONTROL,
};

static u32 emulated_msrs[ARRAY_SIZE(emulated_msrs_all)];
static unsigned num_emulated_msrs;

/*
 * List of msr numbers which are used to expose MSR-based features that
 * can be used by a hypervisor to validate requested CPU features.
 */
static const u32 msr_based_features_all[] = {
	MSR_IA32_VMX_BASIC,
	MSR_IA32_VMX_TRUE_PINBASED_CTLS,
	MSR_IA32_VMX_PINBASED_CTLS,
	MSR_IA32_VMX_TRUE_PROCBASED_CTLS,
	MSR_IA32_VMX_PROCBASED_CTLS,
	MSR_IA32_VMX_TRUE_EXIT_CTLS,
	MSR_IA32_VMX_EXIT_CTLS,
	MSR_IA32_VMX_TRUE_ENTRY_CTLS,
	MSR_IA32_VMX_ENTRY_CTLS,
	MSR_IA32_VMX_MISC,
	MSR_IA32_VMX_CR0_FIXED0,
	MSR_IA32_VMX_CR0_FIXED1,
	MSR_IA32_VMX_CR4_FIXED0,
	MSR_IA32_VMX_CR4_FIXED1,
	MSR_IA32_VMX_VMCS_ENUM,
	MSR_IA32_VMX_PROCBASED_CTLS2,
	MSR_IA32_VMX_EPT_VPID_CAP,
	MSR_IA32_VMX_VMFUNC,

	MSR_F10H_DECFG,
	MSR_IA32_UCODE_REV,
	MSR_IA32_ARCH_CAPABILITIES,
	MSR_IA32_PERF_CAPABILITIES,
};

static u32 msr_based_features[ARRAY_SIZE(msr_based_features_all)];
static unsigned int num_msr_based_features;

static u64 kvm_get_arch_capabilities(void)
{
	u64 data = 0;

	if (boot_cpu_has(X86_FEATURE_ARCH_CAPABILITIES))
		rdmsrl(MSR_IA32_ARCH_CAPABILITIES, data);

	/*
	 * If nx_huge_pages is enabled, KVM's shadow paging will ensure that
	 * the nested hypervisor runs with NX huge pages.  If it is not,
	 * L1 is anyway vulnerable to ITLB_MULTIHIT exploits from other
	 * L1 guests, so it need not worry about its own (L2) guests.
	 */
	data |= ARCH_CAP_PSCHANGE_MC_NO;

	/*
	 * If we're doing cache flushes (either "always" or "cond")
	 * we will do one whenever the guest does a vmlaunch/vmresume.
	 * If an outer hypervisor is doing the cache flush for us
	 * (VMENTER_L1D_FLUSH_NESTED_VM), we can safely pass that
	 * capability to the guest too, and if EPT is disabled we're not
	 * vulnerable.  Overall, only VMENTER_L1D_FLUSH_NEVER will
	 * require a nested hypervisor to do a flush of its own.
	 */
	if (l1tf_vmx_mitigation != VMENTER_L1D_FLUSH_NEVER)
		data |= ARCH_CAP_SKIP_VMENTRY_L1DFLUSH;

	if (!boot_cpu_has_bug(X86_BUG_CPU_MELTDOWN))
		data |= ARCH_CAP_RDCL_NO;
	if (!boot_cpu_has_bug(X86_BUG_SPEC_STORE_BYPASS))
		data |= ARCH_CAP_SSB_NO;
	if (!boot_cpu_has_bug(X86_BUG_MDS))
		data |= ARCH_CAP_MDS_NO;

	if (!boot_cpu_has(X86_FEATURE_RTM)) {
		/*
		 * If RTM=0 because the kernel has disabled TSX, the host might
		 * have TAA_NO or TSX_CTRL.  Clear TAA_NO (the guest sees RTM=0
		 * and therefore knows that there cannot be TAA) but keep
		 * TSX_CTRL: some buggy userspaces leave it set on tsx=on hosts,
		 * and we want to allow migrating those guests to tsx=off hosts.
		 */
		data &= ~ARCH_CAP_TAA_NO;
	} else if (!boot_cpu_has_bug(X86_BUG_TAA)) {
		data |= ARCH_CAP_TAA_NO;
	} else {
		/*
		 * Nothing to do here; we emulate TSX_CTRL if present on the
		 * host so the guest can choose between disabling TSX or
		 * using VERW to clear CPU buffers.
		 */
	}

	return data;
}

static int kvm_get_msr_feature(struct kvm_msr_entry *msr)
{
	switch (msr->index) {
	case MSR_IA32_ARCH_CAPABILITIES:
		msr->data = kvm_get_arch_capabilities();
		break;
	case MSR_IA32_UCODE_REV:
		rdmsrl_safe(msr->index, &msr->data);
		break;
	default:
		return static_call(kvm_x86_get_msr_feature)(msr);
	}
	return 0;
}

static int do_get_msr_feature(struct kvm_vcpu *vcpu, unsigned index, u64 *data)
{
	struct kvm_msr_entry msr;
	int r;

	msr.index = index;
	r = kvm_get_msr_feature(&msr);

	if (r == KVM_MSR_RET_INVALID) {
		/* Unconditionally clear the output for simplicity */
		*data = 0;
		if (kvm_msr_ignored_check(index, 0, false))
			r = 0;
	}

	if (r)
		return r;

	*data = msr.data;

	return 0;
}

static bool __kvm_valid_efer(struct kvm_vcpu *vcpu, u64 efer)
{
	if (efer & EFER_FFXSR && !guest_cpuid_has(vcpu, X86_FEATURE_FXSR_OPT))
		return false;

	if (efer & EFER_SVME && !guest_cpuid_has(vcpu, X86_FEATURE_SVM))
		return false;

	if (efer & (EFER_LME | EFER_LMA) &&
	    !guest_cpuid_has(vcpu, X86_FEATURE_LM))
		return false;

	if (efer & EFER_NX && !guest_cpuid_has(vcpu, X86_FEATURE_NX))
		return false;

	return true;

}
bool kvm_valid_efer(struct kvm_vcpu *vcpu, u64 efer)
{
	if (efer & efer_reserved_bits)
		return false;

	return __kvm_valid_efer(vcpu, efer);
}
EXPORT_SYMBOL_GPL(kvm_valid_efer);

static int set_efer(struct kvm_vcpu *vcpu, struct msr_data *msr_info)
{
	u64 old_efer = vcpu->arch.efer;
	u64 efer = msr_info->data;
	int r;

	if (efer & efer_reserved_bits)
		return 1;

	if (!msr_info->host_initiated) {
		if (!__kvm_valid_efer(vcpu, efer))
			return 1;

		if (is_paging(vcpu) &&
		    (vcpu->arch.efer & EFER_LME) != (efer & EFER_LME))
			return 1;
	}

	efer &= ~EFER_LMA;
	efer |= vcpu->arch.efer & EFER_LMA;

	r = static_call(kvm_x86_set_efer)(vcpu, efer);
	if (r) {
		WARN_ON(r > 0);
		return r;
	}

	if ((efer ^ old_efer) & KVM_MMU_EFER_ROLE_BITS)
		kvm_mmu_reset_context(vcpu);

	return 0;
}

void kvm_enable_efer_bits(u64 mask)
{
       efer_reserved_bits &= ~mask;
}
EXPORT_SYMBOL_GPL(kvm_enable_efer_bits);

bool kvm_msr_allowed(struct kvm_vcpu *vcpu, u32 index, u32 type)
{
	struct kvm_x86_msr_filter *msr_filter;
	struct msr_bitmap_range *ranges;
	struct kvm *kvm = vcpu->kvm;
	bool allowed;
	int idx;
	u32 i;

	/* x2APIC MSRs do not support filtering. */
	if (index >= 0x800 && index <= 0x8ff)
		return true;

	idx = srcu_read_lock(&kvm->srcu);

	msr_filter = srcu_dereference(kvm->arch.msr_filter, &kvm->srcu);
	if (!msr_filter) {
		allowed = true;
		goto out;
	}

	allowed = msr_filter->default_allow;
	ranges = msr_filter->ranges;

	for (i = 0; i < msr_filter->count; i++) {
		u32 start = ranges[i].base;
		u32 end = start + ranges[i].nmsrs;
		u32 flags = ranges[i].flags;
		unsigned long *bitmap = ranges[i].bitmap;

		if ((index >= start) && (index < end) && (flags & type)) {
			allowed = !!test_bit(index - start, bitmap);
			break;
		}
	}

out:
	srcu_read_unlock(&kvm->srcu, idx);

	return allowed;
}
EXPORT_SYMBOL_GPL(kvm_msr_allowed);

/*
 * Write @data into the MSR specified by @index.  Select MSR specific fault
 * checks are bypassed if @host_initiated is %true.
 * Returns 0 on success, non-0 otherwise.
 * Assumes vcpu_load() was already called.
 */
static int __kvm_set_msr(struct kvm_vcpu *vcpu, u32 index, u64 data,
			 bool host_initiated)
{
	struct msr_data msr;

	if (!host_initiated && !kvm_msr_allowed(vcpu, index, KVM_MSR_FILTER_WRITE))
		return KVM_MSR_RET_FILTERED;

	switch (index) {
	case MSR_FS_BASE:
	case MSR_GS_BASE:
	case MSR_KERNEL_GS_BASE:
	case MSR_CSTAR:
	case MSR_LSTAR:
		if (is_noncanonical_address(data, vcpu))
			return 1;
		break;
	case MSR_IA32_SYSENTER_EIP:
	case MSR_IA32_SYSENTER_ESP:
		/*
		 * IA32_SYSENTER_ESP and IA32_SYSENTER_EIP cause #GP if
		 * non-canonical address is written on Intel but not on
		 * AMD (which ignores the top 32-bits, because it does
		 * not implement 64-bit SYSENTER).
		 *
		 * 64-bit code should hence be able to write a non-canonical
		 * value on AMD.  Making the address canonical ensures that
		 * vmentry does not fail on Intel after writing a non-canonical
		 * value, and that something deterministic happens if the guest
		 * invokes 64-bit SYSENTER.
		 */
		data = __canonical_address(data, vcpu_virt_addr_bits(vcpu));
		break;
	case MSR_TSC_AUX:
		if (!kvm_is_supported_user_return_msr(MSR_TSC_AUX))
			return 1;

		if (!host_initiated &&
		    !guest_cpuid_has(vcpu, X86_FEATURE_RDTSCP) &&
		    !guest_cpuid_has(vcpu, X86_FEATURE_RDPID))
			return 1;

		/*
		 * Per Intel's SDM, bits 63:32 are reserved, but AMD's APM has
		 * incomplete and conflicting architectural behavior.  Current
		 * AMD CPUs completely ignore bits 63:32, i.e. they aren't
		 * reserved and always read as zeros.  Enforce Intel's reserved
		 * bits check if and only if the guest CPU is Intel, and clear
		 * the bits in all other cases.  This ensures cross-vendor
		 * migration will provide consistent behavior for the guest.
		 */
		if (guest_cpuid_is_intel(vcpu) && (data >> 32) != 0)
			return 1;

		data = (u32)data;
		break;
	}

	msr.data = data;
	msr.index = index;
	msr.host_initiated = host_initiated;

	return static_call(kvm_x86_set_msr)(vcpu, &msr);
}

static int kvm_set_msr_ignored_check(struct kvm_vcpu *vcpu,
				     u32 index, u64 data, bool host_initiated)
{
	int ret = __kvm_set_msr(vcpu, index, data, host_initiated);

	if (ret == KVM_MSR_RET_INVALID)
		if (kvm_msr_ignored_check(index, data, true))
			ret = 0;

	return ret;
}

/*
 * Read the MSR specified by @index into @data.  Select MSR specific fault
 * checks are bypassed if @host_initiated is %true.
 * Returns 0 on success, non-0 otherwise.
 * Assumes vcpu_load() was already called.
 */
int __kvm_get_msr(struct kvm_vcpu *vcpu, u32 index, u64 *data,
		  bool host_initiated)
{
	struct msr_data msr;
	int ret;

	if (!host_initiated && !kvm_msr_allowed(vcpu, index, KVM_MSR_FILTER_READ))
		return KVM_MSR_RET_FILTERED;

	switch (index) {
	case MSR_TSC_AUX:
		if (!kvm_is_supported_user_return_msr(MSR_TSC_AUX))
			return 1;

		if (!host_initiated &&
		    !guest_cpuid_has(vcpu, X86_FEATURE_RDTSCP) &&
		    !guest_cpuid_has(vcpu, X86_FEATURE_RDPID))
			return 1;
		break;
	}

	msr.index = index;
	msr.host_initiated = host_initiated;

	ret = static_call(kvm_x86_get_msr)(vcpu, &msr);
	if (!ret)
		*data = msr.data;
	return ret;
}

static int kvm_get_msr_ignored_check(struct kvm_vcpu *vcpu,
				     u32 index, u64 *data, bool host_initiated)
{
	int ret = __kvm_get_msr(vcpu, index, data, host_initiated);

	if (ret == KVM_MSR_RET_INVALID) {
		/* Unconditionally clear *data for simplicity */
		*data = 0;
		if (kvm_msr_ignored_check(index, 0, false))
			ret = 0;
	}

	return ret;
}

int kvm_get_msr(struct kvm_vcpu *vcpu, u32 index, u64 *data)
{
	return kvm_get_msr_ignored_check(vcpu, index, data, false);
}
EXPORT_SYMBOL_GPL(kvm_get_msr);

int kvm_set_msr(struct kvm_vcpu *vcpu, u32 index, u64 data)
{
	return kvm_set_msr_ignored_check(vcpu, index, data, false);
}
EXPORT_SYMBOL_GPL(kvm_set_msr);

static void complete_userspace_rdmsr(struct kvm_vcpu *vcpu)
{
	if (!vcpu->run->msr.error) {
		kvm_rax_write(vcpu, (u32)vcpu->run->msr.data);
		kvm_rdx_write(vcpu, vcpu->run->msr.data >> 32);
	}
}

static int complete_emulated_msr_access(struct kvm_vcpu *vcpu)
{
	return complete_emulated_insn_gp(vcpu, vcpu->run->msr.error);
}

static int complete_emulated_rdmsr(struct kvm_vcpu *vcpu)
{
	complete_userspace_rdmsr(vcpu);
	return complete_emulated_msr_access(vcpu);
}

static int complete_fast_msr_access(struct kvm_vcpu *vcpu)
{
	return static_call(kvm_x86_complete_emulated_msr)(vcpu, vcpu->run->msr.error);
}

static int complete_fast_rdmsr(struct kvm_vcpu *vcpu)
{
	complete_userspace_rdmsr(vcpu);
	return complete_fast_msr_access(vcpu);
}

static u64 kvm_msr_reason(int r)
{
	switch (r) {
	case KVM_MSR_RET_INVALID:
		return KVM_MSR_EXIT_REASON_UNKNOWN;
	case KVM_MSR_RET_FILTERED:
		return KVM_MSR_EXIT_REASON_FILTER;
	default:
		return KVM_MSR_EXIT_REASON_INVAL;
	}
}

static int kvm_msr_user_space(struct kvm_vcpu *vcpu, u32 index,
			      u32 exit_reason, u64 data,
			      int (*completion)(struct kvm_vcpu *vcpu),
			      int r)
{
	u64 msr_reason = kvm_msr_reason(r);

	/* Check if the user wanted to know about this MSR fault */
	if (!(vcpu->kvm->arch.user_space_msr_mask & msr_reason))
		return 0;

	vcpu->run->exit_reason = exit_reason;
	vcpu->run->msr.error = 0;
	memset(vcpu->run->msr.pad, 0, sizeof(vcpu->run->msr.pad));
	vcpu->run->msr.reason = msr_reason;
	vcpu->run->msr.index = index;
	vcpu->run->msr.data = data;
	vcpu->arch.complete_userspace_io = completion;

	return 1;
}

int kvm_emulate_rdmsr(struct kvm_vcpu *vcpu)
{
	u32 ecx = kvm_rcx_read(vcpu);
	u64 data;
	int r;

	r = kvm_get_msr(vcpu, ecx, &data);

	if (!r) {
		trace_kvm_msr_read(ecx, data);

		kvm_rax_write(vcpu, data & -1u);
		kvm_rdx_write(vcpu, (data >> 32) & -1u);
	} else {
		/* MSR read failed? See if we should ask user space */
		if (kvm_msr_user_space(vcpu, ecx, KVM_EXIT_X86_RDMSR, 0,
				       complete_fast_rdmsr, r))
			return 0;
		trace_kvm_msr_read_ex(ecx);
	}

	return static_call(kvm_x86_complete_emulated_msr)(vcpu, r);
}
EXPORT_SYMBOL_GPL(kvm_emulate_rdmsr);

int kvm_emulate_wrmsr(struct kvm_vcpu *vcpu)
{
	u32 ecx = kvm_rcx_read(vcpu);
	u64 data = kvm_read_edx_eax(vcpu);
	int r;

	r = kvm_set_msr(vcpu, ecx, data);

	if (!r) {
		trace_kvm_msr_write(ecx, data);
	} else {
		/* MSR write failed? See if we should ask user space */
		if (kvm_msr_user_space(vcpu, ecx, KVM_EXIT_X86_WRMSR, data,
				       complete_fast_msr_access, r))
			return 0;
		/* Signal all other negative errors to userspace */
		if (r < 0)
			return r;
		trace_kvm_msr_write_ex(ecx, data);
	}

	return static_call(kvm_x86_complete_emulated_msr)(vcpu, r);
}
EXPORT_SYMBOL_GPL(kvm_emulate_wrmsr);

int kvm_emulate_as_nop(struct kvm_vcpu *vcpu)
{
	return kvm_skip_emulated_instruction(vcpu);
}
EXPORT_SYMBOL_GPL(kvm_emulate_as_nop);

int kvm_emulate_invd(struct kvm_vcpu *vcpu)
{
	/* Treat an INVD instruction as a NOP and just skip it. */
	return kvm_emulate_as_nop(vcpu);
}
EXPORT_SYMBOL_GPL(kvm_emulate_invd);

int kvm_emulate_mwait(struct kvm_vcpu *vcpu)
{
	pr_warn_once("kvm: MWAIT instruction emulated as NOP!\n");
	return kvm_emulate_as_nop(vcpu);
}
EXPORT_SYMBOL_GPL(kvm_emulate_mwait);

int kvm_handle_invalid_op(struct kvm_vcpu *vcpu)
{
	kvm_queue_exception(vcpu, UD_VECTOR);
	return 1;
}
EXPORT_SYMBOL_GPL(kvm_handle_invalid_op);

int kvm_emulate_monitor(struct kvm_vcpu *vcpu)
{
	pr_warn_once("kvm: MONITOR instruction emulated as NOP!\n");
	return kvm_emulate_as_nop(vcpu);
}
EXPORT_SYMBOL_GPL(kvm_emulate_monitor);

static inline bool kvm_vcpu_exit_request(struct kvm_vcpu *vcpu)
{
	xfer_to_guest_mode_prepare();
	return vcpu->mode == EXITING_GUEST_MODE || kvm_request_pending(vcpu) ||
		xfer_to_guest_mode_work_pending();
}

/*
 * The fast path for frequent and performance sensitive wrmsr emulation,
 * i.e. the sending of IPI, sending IPI early in the VM-Exit flow reduces
 * the latency of virtual IPI by avoiding the expensive bits of transitioning
 * from guest to host, e.g. reacquiring KVM's SRCU lock. In contrast to the
 * other cases which must be called after interrupts are enabled on the host.
 */
static int handle_fastpath_set_x2apic_icr_irqoff(struct kvm_vcpu *vcpu, u64 data)
{
	if (!lapic_in_kernel(vcpu) || !apic_x2apic_mode(vcpu->arch.apic))
		return 1;

	if (((data & APIC_SHORT_MASK) == APIC_DEST_NOSHORT) &&
	    ((data & APIC_DEST_MASK) == APIC_DEST_PHYSICAL) &&
	    ((data & APIC_MODE_MASK) == APIC_DM_FIXED) &&
	    ((u32)(data >> 32) != X2APIC_BROADCAST))
		return kvm_x2apic_icr_write(vcpu->arch.apic, data);

	return 1;
}

static int handle_fastpath_set_tscdeadline(struct kvm_vcpu *vcpu, u64 data)
{
	if (!kvm_can_use_hv_timer(vcpu))
		return 1;

	kvm_set_lapic_tscdeadline_msr(vcpu, data);
	return 0;
}

fastpath_t handle_fastpath_set_msr_irqoff(struct kvm_vcpu *vcpu)
{
	u32 msr = kvm_rcx_read(vcpu);
	u64 data;
	fastpath_t ret = EXIT_FASTPATH_NONE;

	switch (msr) {
	case APIC_BASE_MSR + (APIC_ICR >> 4):
		data = kvm_read_edx_eax(vcpu);
		if (!handle_fastpath_set_x2apic_icr_irqoff(vcpu, data)) {
			kvm_skip_emulated_instruction(vcpu);
			ret = EXIT_FASTPATH_EXIT_HANDLED;
		}
		break;
	case MSR_IA32_TSC_DEADLINE:
		data = kvm_read_edx_eax(vcpu);
		if (!handle_fastpath_set_tscdeadline(vcpu, data)) {
			kvm_skip_emulated_instruction(vcpu);
			ret = EXIT_FASTPATH_REENTER_GUEST;
		}
		break;
	default:
		break;
	}

	if (ret != EXIT_FASTPATH_NONE)
		trace_kvm_msr_write(msr, data);

	return ret;
}
EXPORT_SYMBOL_GPL(handle_fastpath_set_msr_irqoff);

/*
 * Adapt set_msr() to msr_io()'s calling convention
 */
static int do_get_msr(struct kvm_vcpu *vcpu, unsigned index, u64 *data)
{
	return kvm_get_msr_ignored_check(vcpu, index, data, true);
}

static int do_set_msr(struct kvm_vcpu *vcpu, unsigned index, u64 *data)
{
	return kvm_set_msr_ignored_check(vcpu, index, *data, true);
}

#ifdef CONFIG_X86_64
struct pvclock_clock {
	int vclock_mode;
	u64 cycle_last;
	u64 mask;
	u32 mult;
	u32 shift;
	u64 base_cycles;
	u64 offset;
};

struct pvclock_gtod_data {
	seqcount_t	seq;

	struct pvclock_clock clock; /* extract of a clocksource struct */
	struct pvclock_clock raw_clock; /* extract of a clocksource struct */

	ktime_t		offs_boot;
	u64		wall_time_sec;
};

static struct pvclock_gtod_data pvclock_gtod_data;

static void update_pvclock_gtod(struct timekeeper *tk)
{
	struct pvclock_gtod_data *vdata = &pvclock_gtod_data;

	write_seqcount_begin(&vdata->seq);

	/* copy pvclock gtod data */
	vdata->clock.vclock_mode	= tk->tkr_mono.clock->vdso_clock_mode;
	vdata->clock.cycle_last		= tk->tkr_mono.cycle_last;
	vdata->clock.mask		= tk->tkr_mono.mask;
	vdata->clock.mult		= tk->tkr_mono.mult;
	vdata->clock.shift		= tk->tkr_mono.shift;
	vdata->clock.base_cycles	= tk->tkr_mono.xtime_nsec;
	vdata->clock.offset		= tk->tkr_mono.base;

	vdata->raw_clock.vclock_mode	= tk->tkr_raw.clock->vdso_clock_mode;
	vdata->raw_clock.cycle_last	= tk->tkr_raw.cycle_last;
	vdata->raw_clock.mask		= tk->tkr_raw.mask;
	vdata->raw_clock.mult		= tk->tkr_raw.mult;
	vdata->raw_clock.shift		= tk->tkr_raw.shift;
	vdata->raw_clock.base_cycles	= tk->tkr_raw.xtime_nsec;
	vdata->raw_clock.offset		= tk->tkr_raw.base;

	vdata->wall_time_sec            = tk->xtime_sec;

	vdata->offs_boot		= tk->offs_boot;

	write_seqcount_end(&vdata->seq);
}

static s64 get_kvmclock_base_ns(void)
{
	/* Count up from boot time, but with the frequency of the raw clock.  */
	return ktime_to_ns(ktime_add(ktime_get_raw(), pvclock_gtod_data.offs_boot));
}
#else
static s64 get_kvmclock_base_ns(void)
{
	/* Master clock not used, so we can just use CLOCK_BOOTTIME.  */
	return ktime_get_boottime_ns();
}
#endif

static void kvm_write_wall_clock(struct kvm *kvm, gpa_t wall_clock, int sec_hi_ofs)
{
	int version;
	int r;
	struct pvclock_wall_clock wc;
	u32 wc_sec_hi;
	u64 wall_nsec;

	if (!wall_clock)
		return;

	r = kvm_read_guest(kvm, wall_clock, &version, sizeof(version));
	if (r)
		return;

	if (version & 1)
		++version;  /* first time write, random junk */

	++version;

	if (kvm_write_guest(kvm, wall_clock, &version, sizeof(version)))
		return;

	/*
	 * The guest calculates current wall clock time by adding
	 * system time (updated by kvm_guest_time_update below) to the
	 * wall clock specified here.  We do the reverse here.
	 */
	wall_nsec = ktime_get_real_ns() - get_kvmclock_ns(kvm);

	wc.nsec = do_div(wall_nsec, 1000000000);
	wc.sec = (u32)wall_nsec; /* overflow in 2106 guest time */
	wc.version = version;

	kvm_write_guest(kvm, wall_clock, &wc, sizeof(wc));

	if (sec_hi_ofs) {
		wc_sec_hi = wall_nsec >> 32;
		kvm_write_guest(kvm, wall_clock + sec_hi_ofs,
				&wc_sec_hi, sizeof(wc_sec_hi));
	}

	version++;
	kvm_write_guest(kvm, wall_clock, &version, sizeof(version));
}

static void kvm_write_system_time(struct kvm_vcpu *vcpu, gpa_t system_time,
				  bool old_msr, bool host_initiated)
{
	struct kvm_arch *ka = &vcpu->kvm->arch;

	if (vcpu->vcpu_id == 0 && !host_initiated) {
		if (ka->boot_vcpu_runs_old_kvmclock != old_msr)
			kvm_make_request(KVM_REQ_MASTERCLOCK_UPDATE, vcpu);

		ka->boot_vcpu_runs_old_kvmclock = old_msr;
	}

	vcpu->arch.time = system_time;
	kvm_make_request(KVM_REQ_GLOBAL_CLOCK_UPDATE, vcpu);

	/* we verify if the enable bit is set... */
	vcpu->arch.pv_time_enabled = false;
	if (!(system_time & 1))
		return;

	if (!kvm_gfn_to_hva_cache_init(vcpu->kvm,
				       &vcpu->arch.pv_time, system_time & ~1ULL,
				       sizeof(struct pvclock_vcpu_time_info)))
		vcpu->arch.pv_time_enabled = true;

	return;
}

static uint32_t div_frac(uint32_t dividend, uint32_t divisor)
{
	do_shl32_div32(dividend, divisor);
	return dividend;
}

static void kvm_get_time_scale(uint64_t scaled_hz, uint64_t base_hz,
			       s8 *pshift, u32 *pmultiplier)
{
	uint64_t scaled64;
	int32_t  shift = 0;
	uint64_t tps64;
	uint32_t tps32;

	tps64 = base_hz;
	scaled64 = scaled_hz;
	while (tps64 > scaled64*2 || tps64 & 0xffffffff00000000ULL) {
		tps64 >>= 1;
		shift--;
	}

	tps32 = (uint32_t)tps64;
	while (tps32 <= scaled64 || scaled64 & 0xffffffff00000000ULL) {
		if (scaled64 & 0xffffffff00000000ULL || tps32 & 0x80000000)
			scaled64 >>= 1;
		else
			tps32 <<= 1;
		shift++;
	}

	*pshift = shift;
	*pmultiplier = div_frac(scaled64, tps32);
}

#ifdef CONFIG_X86_64
static atomic_t kvm_guest_has_master_clock = ATOMIC_INIT(0);
#endif

static DEFINE_PER_CPU(unsigned long, cpu_tsc_khz);
static unsigned long max_tsc_khz;

static u32 adjust_tsc_khz(u32 khz, s32 ppm)
{
	u64 v = (u64)khz * (1000000 + ppm);
	do_div(v, 1000000);
	return v;
}

static void kvm_vcpu_write_tsc_multiplier(struct kvm_vcpu *vcpu, u64 l1_multiplier);

static int set_tsc_khz(struct kvm_vcpu *vcpu, u32 user_tsc_khz, bool scale)
{
	u64 ratio;

	/* Guest TSC same frequency as host TSC? */
	if (!scale) {
		kvm_vcpu_write_tsc_multiplier(vcpu, kvm_default_tsc_scaling_ratio);
		return 0;
	}

	/* TSC scaling supported? */
	if (!kvm_has_tsc_control) {
		if (user_tsc_khz > tsc_khz) {
			vcpu->arch.tsc_catchup = 1;
			vcpu->arch.tsc_always_catchup = 1;
			return 0;
		} else {
			pr_warn_ratelimited("user requested TSC rate below hardware speed\n");
			return -1;
		}
	}

	/* TSC scaling required  - calculate ratio */
	ratio = mul_u64_u32_div(1ULL << kvm_tsc_scaling_ratio_frac_bits,
				user_tsc_khz, tsc_khz);

	if (ratio == 0 || ratio >= kvm_max_tsc_scaling_ratio) {
		pr_warn_ratelimited("Invalid TSC scaling ratio - virtual-tsc-khz=%u\n",
			            user_tsc_khz);
		return -1;
	}

	kvm_vcpu_write_tsc_multiplier(vcpu, ratio);
	return 0;
}

static int kvm_set_tsc_khz(struct kvm_vcpu *vcpu, u32 user_tsc_khz)
{
	u32 thresh_lo, thresh_hi;
	int use_scaling = 0;

	/* tsc_khz can be zero if TSC calibration fails */
	if (user_tsc_khz == 0) {
		/* set tsc_scaling_ratio to a safe value */
		kvm_vcpu_write_tsc_multiplier(vcpu, kvm_default_tsc_scaling_ratio);
		return -1;
	}

	/* Compute a scale to convert nanoseconds in TSC cycles */
	kvm_get_time_scale(user_tsc_khz * 1000LL, NSEC_PER_SEC,
			   &vcpu->arch.virtual_tsc_shift,
			   &vcpu->arch.virtual_tsc_mult);
	vcpu->arch.virtual_tsc_khz = user_tsc_khz;

	/*
	 * Compute the variation in TSC rate which is acceptable
	 * within the range of tolerance and decide if the
	 * rate being applied is within that bounds of the hardware
	 * rate.  If so, no scaling or compensation need be done.
	 */
	thresh_lo = adjust_tsc_khz(tsc_khz, -tsc_tolerance_ppm);
	thresh_hi = adjust_tsc_khz(tsc_khz, tsc_tolerance_ppm);
	if (user_tsc_khz < thresh_lo || user_tsc_khz > thresh_hi) {
		pr_debug("kvm: requested TSC rate %u falls outside tolerance [%u,%u]\n", user_tsc_khz, thresh_lo, thresh_hi);
		use_scaling = 1;
	}
	return set_tsc_khz(vcpu, user_tsc_khz, use_scaling);
}

static u64 compute_guest_tsc(struct kvm_vcpu *vcpu, s64 kernel_ns)
{
	u64 tsc = pvclock_scale_delta(kernel_ns-vcpu->arch.this_tsc_nsec,
				      vcpu->arch.virtual_tsc_mult,
				      vcpu->arch.virtual_tsc_shift);
	tsc += vcpu->arch.this_tsc_write;
	return tsc;
}

#ifdef CONFIG_X86_64
static inline int gtod_is_based_on_tsc(int mode)
{
	return mode == VDSO_CLOCKMODE_TSC || mode == VDSO_CLOCKMODE_HVCLOCK;
}
#endif

static void kvm_track_tsc_matching(struct kvm_vcpu *vcpu)
{
#ifdef CONFIG_X86_64
	bool vcpus_matched;
	struct kvm_arch *ka = &vcpu->kvm->arch;
	struct pvclock_gtod_data *gtod = &pvclock_gtod_data;

	vcpus_matched = (ka->nr_vcpus_matched_tsc + 1 ==
			 atomic_read(&vcpu->kvm->online_vcpus));

	/*
	 * Once the masterclock is enabled, always perform request in
	 * order to update it.
	 *
	 * In order to enable masterclock, the host clocksource must be TSC
	 * and the vcpus need to have matched TSCs.  When that happens,
	 * perform request to enable masterclock.
	 */
	if (ka->use_master_clock ||
	    (gtod_is_based_on_tsc(gtod->clock.vclock_mode) && vcpus_matched))
		kvm_make_request(KVM_REQ_MASTERCLOCK_UPDATE, vcpu);

	trace_kvm_track_tsc(vcpu->vcpu_id, ka->nr_vcpus_matched_tsc,
			    atomic_read(&vcpu->kvm->online_vcpus),
		            ka->use_master_clock, gtod->clock.vclock_mode);
#endif
}

/*
 * Multiply tsc by a fixed point number represented by ratio.
 *
 * The most significant 64-N bits (mult) of ratio represent the
 * integral part of the fixed point number; the remaining N bits
 * (frac) represent the fractional part, ie. ratio represents a fixed
 * point number (mult + frac * 2^(-N)).
 *
 * N equals to kvm_tsc_scaling_ratio_frac_bits.
 */
static inline u64 __scale_tsc(u64 ratio, u64 tsc)
{
	return mul_u64_u64_shr(tsc, ratio, kvm_tsc_scaling_ratio_frac_bits);
}

u64 kvm_scale_tsc(u64 tsc, u64 ratio)
{
	u64 _tsc = tsc;

	if (ratio != kvm_default_tsc_scaling_ratio)
		_tsc = __scale_tsc(ratio, tsc);

	return _tsc;
}
EXPORT_SYMBOL_GPL(kvm_scale_tsc);

static u64 kvm_compute_l1_tsc_offset(struct kvm_vcpu *vcpu, u64 target_tsc)
{
	u64 tsc;

	tsc = kvm_scale_tsc(rdtsc(), vcpu->arch.l1_tsc_scaling_ratio);

	return target_tsc - tsc;
}

u64 kvm_read_l1_tsc(struct kvm_vcpu *vcpu, u64 host_tsc)
{
	return vcpu->arch.l1_tsc_offset +
		kvm_scale_tsc(host_tsc, vcpu->arch.l1_tsc_scaling_ratio);
}
EXPORT_SYMBOL_GPL(kvm_read_l1_tsc);

u64 kvm_calc_nested_tsc_offset(u64 l1_offset, u64 l2_offset, u64 l2_multiplier)
{
	u64 nested_offset;

	if (l2_multiplier == kvm_default_tsc_scaling_ratio)
		nested_offset = l1_offset;
	else
		nested_offset = mul_s64_u64_shr((s64) l1_offset, l2_multiplier,
						kvm_tsc_scaling_ratio_frac_bits);

	nested_offset += l2_offset;
	return nested_offset;
}
EXPORT_SYMBOL_GPL(kvm_calc_nested_tsc_offset);

u64 kvm_calc_nested_tsc_multiplier(u64 l1_multiplier, u64 l2_multiplier)
{
	if (l2_multiplier != kvm_default_tsc_scaling_ratio)
		return mul_u64_u64_shr(l1_multiplier, l2_multiplier,
				       kvm_tsc_scaling_ratio_frac_bits);

	return l1_multiplier;
}
EXPORT_SYMBOL_GPL(kvm_calc_nested_tsc_multiplier);

static void kvm_vcpu_write_tsc_offset(struct kvm_vcpu *vcpu, u64 l1_offset)
{
	trace_kvm_write_tsc_offset(vcpu->vcpu_id,
				   vcpu->arch.l1_tsc_offset,
				   l1_offset);

	vcpu->arch.l1_tsc_offset = l1_offset;

	/*
	 * If we are here because L1 chose not to trap WRMSR to TSC then
	 * according to the spec this should set L1's TSC (as opposed to
	 * setting L1's offset for L2).
	 */
	if (is_guest_mode(vcpu))
		vcpu->arch.tsc_offset = kvm_calc_nested_tsc_offset(
			l1_offset,
			static_call(kvm_x86_get_l2_tsc_offset)(vcpu),
			static_call(kvm_x86_get_l2_tsc_multiplier)(vcpu));
	else
		vcpu->arch.tsc_offset = l1_offset;

	static_call(kvm_x86_write_tsc_offset)(vcpu, vcpu->arch.tsc_offset);
}

static void kvm_vcpu_write_tsc_multiplier(struct kvm_vcpu *vcpu, u64 l1_multiplier)
{
	vcpu->arch.l1_tsc_scaling_ratio = l1_multiplier;

	/* Userspace is changing the multiplier while L2 is active */
	if (is_guest_mode(vcpu))
		vcpu->arch.tsc_scaling_ratio = kvm_calc_nested_tsc_multiplier(
			l1_multiplier,
			static_call(kvm_x86_get_l2_tsc_multiplier)(vcpu));
	else
		vcpu->arch.tsc_scaling_ratio = l1_multiplier;

	if (kvm_has_tsc_control)
		static_call(kvm_x86_write_tsc_multiplier)(
			vcpu, vcpu->arch.tsc_scaling_ratio);
}

static inline bool kvm_check_tsc_unstable(void)
{
#ifdef CONFIG_X86_64
	/*
	 * TSC is marked unstable when we're running on Hyper-V,
	 * 'TSC page' clocksource is good.
	 */
	if (pvclock_gtod_data.clock.vclock_mode == VDSO_CLOCKMODE_HVCLOCK)
		return false;
#endif
	return check_tsc_unstable();
}

/*
 * Infers attempts to synchronize the guest's tsc from host writes. Sets the
 * offset for the vcpu and tracks the TSC matching generation that the vcpu
 * participates in.
 */
static void __kvm_synchronize_tsc(struct kvm_vcpu *vcpu, u64 offset, u64 tsc,
				  u64 ns, bool matched)
{
	struct kvm *kvm = vcpu->kvm;

	lockdep_assert_held(&kvm->arch.tsc_write_lock);

	/*
	 * We also track th most recent recorded KHZ, write and time to
	 * allow the matching interval to be extended at each write.
	 */
	kvm->arch.last_tsc_nsec = ns;
	kvm->arch.last_tsc_write = tsc;
	kvm->arch.last_tsc_khz = vcpu->arch.virtual_tsc_khz;
	kvm->arch.last_tsc_offset = offset;

	vcpu->arch.last_guest_tsc = tsc;

	kvm_vcpu_write_tsc_offset(vcpu, offset);

	if (!matched) {
		/*
		 * We split periods of matched TSC writes into generations.
		 * For each generation, we track the original measured
		 * nanosecond time, offset, and write, so if TSCs are in
		 * sync, we can match exact offset, and if not, we can match
		 * exact software computation in compute_guest_tsc()
		 *
		 * These values are tracked in kvm->arch.cur_xxx variables.
		 */
		kvm->arch.cur_tsc_generation++;
		kvm->arch.cur_tsc_nsec = ns;
		kvm->arch.cur_tsc_write = tsc;
		kvm->arch.cur_tsc_offset = offset;
		kvm->arch.nr_vcpus_matched_tsc = 0;
	} else if (vcpu->arch.this_tsc_generation != kvm->arch.cur_tsc_generation) {
		kvm->arch.nr_vcpus_matched_tsc++;
	}

	/* Keep track of which generation this VCPU has synchronized to */
	vcpu->arch.this_tsc_generation = kvm->arch.cur_tsc_generation;
	vcpu->arch.this_tsc_nsec = kvm->arch.cur_tsc_nsec;
	vcpu->arch.this_tsc_write = kvm->arch.cur_tsc_write;

	kvm_track_tsc_matching(vcpu);
}

static void kvm_synchronize_tsc(struct kvm_vcpu *vcpu, u64 data)
{
	struct kvm *kvm = vcpu->kvm;
	u64 offset, ns, elapsed;
	unsigned long flags;
	bool matched = false;
	bool synchronizing = false;

	raw_spin_lock_irqsave(&kvm->arch.tsc_write_lock, flags);
	offset = kvm_compute_l1_tsc_offset(vcpu, data);
	ns = get_kvmclock_base_ns();
	elapsed = ns - kvm->arch.last_tsc_nsec;

	if (vcpu->arch.virtual_tsc_khz) {
		if (data == 0) {
			/*
			 * detection of vcpu initialization -- need to sync
			 * with other vCPUs. This particularly helps to keep
			 * kvm_clock stable after CPU hotplug
			 */
			synchronizing = true;
		} else {
			u64 tsc_exp = kvm->arch.last_tsc_write +
						nsec_to_cycles(vcpu, elapsed);
			u64 tsc_hz = vcpu->arch.virtual_tsc_khz * 1000LL;
			/*
			 * Special case: TSC write with a small delta (1 second)
			 * of virtual cycle time against real time is
			 * interpreted as an attempt to synchronize the CPU.
			 */
			synchronizing = data < tsc_exp + tsc_hz &&
					data + tsc_hz > tsc_exp;
		}
	}

	/*
	 * For a reliable TSC, we can match TSC offsets, and for an unstable
	 * TSC, we add elapsed time in this computation.  We could let the
	 * compensation code attempt to catch up if we fall behind, but
	 * it's better to try to match offsets from the beginning.
         */
	if (synchronizing &&
	    vcpu->arch.virtual_tsc_khz == kvm->arch.last_tsc_khz) {
		if (!kvm_check_tsc_unstable()) {
			offset = kvm->arch.cur_tsc_offset;
		} else {
			u64 delta = nsec_to_cycles(vcpu, elapsed);
			data += delta;
			offset = kvm_compute_l1_tsc_offset(vcpu, data);
		}
		matched = true;
	}

	__kvm_synchronize_tsc(vcpu, offset, data, ns, matched);
	raw_spin_unlock_irqrestore(&kvm->arch.tsc_write_lock, flags);
}

static inline void adjust_tsc_offset_guest(struct kvm_vcpu *vcpu,
					   s64 adjustment)
{
	u64 tsc_offset = vcpu->arch.l1_tsc_offset;
	kvm_vcpu_write_tsc_offset(vcpu, tsc_offset + adjustment);
}

static inline void adjust_tsc_offset_host(struct kvm_vcpu *vcpu, s64 adjustment)
{
	if (vcpu->arch.l1_tsc_scaling_ratio != kvm_default_tsc_scaling_ratio)
		WARN_ON(adjustment < 0);
	adjustment = kvm_scale_tsc((u64) adjustment,
				   vcpu->arch.l1_tsc_scaling_ratio);
	adjust_tsc_offset_guest(vcpu, adjustment);
}

#ifdef CONFIG_X86_64

static u64 read_tsc(void)
{
	u64 ret = (u64)rdtsc_ordered();
	u64 last = pvclock_gtod_data.clock.cycle_last;

	if (likely(ret >= last))
		return ret;

	/*
	 * GCC likes to generate cmov here, but this branch is extremely
	 * predictable (it's just a function of time and the likely is
	 * very likely) and there's a data dependence, so force GCC
	 * to generate a branch instead.  I don't barrier() because
	 * we don't actually need a barrier, and if this function
	 * ever gets inlined it will generate worse code.
	 */
	asm volatile ("");
	return last;
}

static inline u64 vgettsc(struct pvclock_clock *clock, u64 *tsc_timestamp,
			  int *mode)
{
	long v;
	u64 tsc_pg_val;

	switch (clock->vclock_mode) {
	case VDSO_CLOCKMODE_HVCLOCK:
		tsc_pg_val = hv_read_tsc_page_tsc(hv_get_tsc_page(),
						  tsc_timestamp);
		if (tsc_pg_val != U64_MAX) {
			/* TSC page valid */
			*mode = VDSO_CLOCKMODE_HVCLOCK;
			v = (tsc_pg_val - clock->cycle_last) &
				clock->mask;
		} else {
			/* TSC page invalid */
			*mode = VDSO_CLOCKMODE_NONE;
		}
		break;
	case VDSO_CLOCKMODE_TSC:
		*mode = VDSO_CLOCKMODE_TSC;
		*tsc_timestamp = read_tsc();
		v = (*tsc_timestamp - clock->cycle_last) &
			clock->mask;
		break;
	default:
		*mode = VDSO_CLOCKMODE_NONE;
	}

	if (*mode == VDSO_CLOCKMODE_NONE)
		*tsc_timestamp = v = 0;

	return v * clock->mult;
}

static int do_monotonic_raw(s64 *t, u64 *tsc_timestamp)
{
	struct pvclock_gtod_data *gtod = &pvclock_gtod_data;
	unsigned long seq;
	int mode;
	u64 ns;

	do {
		seq = read_seqcount_begin(&gtod->seq);
		ns = gtod->raw_clock.base_cycles;
		ns += vgettsc(&gtod->raw_clock, tsc_timestamp, &mode);
		ns >>= gtod->raw_clock.shift;
		ns += ktime_to_ns(ktime_add(gtod->raw_clock.offset, gtod->offs_boot));
	} while (unlikely(read_seqcount_retry(&gtod->seq, seq)));
	*t = ns;

	return mode;
}

static int do_realtime(struct timespec64 *ts, u64 *tsc_timestamp)
{
	struct pvclock_gtod_data *gtod = &pvclock_gtod_data;
	unsigned long seq;
	int mode;
	u64 ns;

	do {
		seq = read_seqcount_begin(&gtod->seq);
		ts->tv_sec = gtod->wall_time_sec;
		ns = gtod->clock.base_cycles;
		ns += vgettsc(&gtod->clock, tsc_timestamp, &mode);
		ns >>= gtod->clock.shift;
	} while (unlikely(read_seqcount_retry(&gtod->seq, seq)));

	ts->tv_sec += __iter_div_u64_rem(ns, NSEC_PER_SEC, &ns);
	ts->tv_nsec = ns;

	return mode;
}

/* returns true if host is using TSC based clocksource */
static bool kvm_get_time_and_clockread(s64 *kernel_ns, u64 *tsc_timestamp)
{
	/* checked again under seqlock below */
	if (!gtod_is_based_on_tsc(pvclock_gtod_data.clock.vclock_mode))
		return false;

	return gtod_is_based_on_tsc(do_monotonic_raw(kernel_ns,
						      tsc_timestamp));
}

/* returns true if host is using TSC based clocksource */
static bool kvm_get_walltime_and_clockread(struct timespec64 *ts,
					   u64 *tsc_timestamp)
{
	/* checked again under seqlock below */
	if (!gtod_is_based_on_tsc(pvclock_gtod_data.clock.vclock_mode))
		return false;

	return gtod_is_based_on_tsc(do_realtime(ts, tsc_timestamp));
}
#endif

/*
 *
 * Assuming a stable TSC across physical CPUS, and a stable TSC
 * across virtual CPUs, the following condition is possible.
 * Each numbered line represents an event visible to both
 * CPUs at the next numbered event.
 *
 * "timespecX" represents host monotonic time. "tscX" represents
 * RDTSC value.
 *
 * 		VCPU0 on CPU0		|	VCPU1 on CPU1
 *
 * 1.  read timespec0,tsc0
 * 2.					| timespec1 = timespec0 + N
 * 					| tsc1 = tsc0 + M
 * 3. transition to guest		| transition to guest
 * 4. ret0 = timespec0 + (rdtsc - tsc0) |
 * 5.				        | ret1 = timespec1 + (rdtsc - tsc1)
 * 				        | ret1 = timespec0 + N + (rdtsc - (tsc0 + M))
 *
 * Since ret0 update is visible to VCPU1 at time 5, to obey monotonicity:
 *
 * 	- ret0 < ret1
 *	- timespec0 + (rdtsc - tsc0) < timespec0 + N + (rdtsc - (tsc0 + M))
 *		...
 *	- 0 < N - M => M < N
 *
 * That is, when timespec0 != timespec1, M < N. Unfortunately that is not
 * always the case (the difference between two distinct xtime instances
 * might be smaller then the difference between corresponding TSC reads,
 * when updating guest vcpus pvclock areas).
 *
 * To avoid that problem, do not allow visibility of distinct
 * system_timestamp/tsc_timestamp values simultaneously: use a master
 * copy of host monotonic time values. Update that master copy
 * in lockstep.
 *
 * Rely on synchronization of host TSCs and guest TSCs for monotonicity.
 *
 */

static void pvclock_update_vm_gtod_copy(struct kvm *kvm)
{
#ifdef CONFIG_X86_64
	struct kvm_arch *ka = &kvm->arch;
	int vclock_mode;
	bool host_tsc_clocksource, vcpus_matched;

	lockdep_assert_held(&kvm->arch.tsc_write_lock);
	vcpus_matched = (ka->nr_vcpus_matched_tsc + 1 ==
			atomic_read(&kvm->online_vcpus));

	/*
	 * If the host uses TSC clock, then passthrough TSC as stable
	 * to the guest.
	 */
	host_tsc_clocksource = kvm_get_time_and_clockread(
					&ka->master_kernel_ns,
					&ka->master_cycle_now);

	ka->use_master_clock = host_tsc_clocksource && vcpus_matched
				&& !ka->backwards_tsc_observed
				&& !ka->boot_vcpu_runs_old_kvmclock;

	if (ka->use_master_clock)
		atomic_set(&kvm_guest_has_master_clock, 1);

	vclock_mode = pvclock_gtod_data.clock.vclock_mode;
	trace_kvm_update_master_clock(ka->use_master_clock, vclock_mode,
					vcpus_matched);
#endif
}

static void kvm_make_mclock_inprogress_request(struct kvm *kvm)
{
	kvm_make_all_cpus_request(kvm, KVM_REQ_MCLOCK_INPROGRESS);
}

static void __kvm_start_pvclock_update(struct kvm *kvm)
{
	raw_spin_lock_irq(&kvm->arch.tsc_write_lock);
	write_seqcount_begin(&kvm->arch.pvclock_sc);
}

static void kvm_start_pvclock_update(struct kvm *kvm)
{
	kvm_make_mclock_inprogress_request(kvm);

	/* no guest entries from this point */
	__kvm_start_pvclock_update(kvm);
}

static void kvm_end_pvclock_update(struct kvm *kvm)
{
	struct kvm_arch *ka = &kvm->arch;
	struct kvm_vcpu *vcpu;
	unsigned long i;

	write_seqcount_end(&ka->pvclock_sc);
	raw_spin_unlock_irq(&ka->tsc_write_lock);
	kvm_for_each_vcpu(i, vcpu, kvm)
		kvm_make_request(KVM_REQ_CLOCK_UPDATE, vcpu);

	/* guest entries allowed */
	kvm_for_each_vcpu(i, vcpu, kvm)
		kvm_clear_request(KVM_REQ_MCLOCK_INPROGRESS, vcpu);
}

static void kvm_update_masterclock(struct kvm *kvm)
{
	kvm_hv_invalidate_tsc_page(kvm);
	kvm_start_pvclock_update(kvm);
	pvclock_update_vm_gtod_copy(kvm);
	kvm_end_pvclock_update(kvm);
}

/* Called within read_seqcount_begin/retry for kvm->pvclock_sc.  */
static void __get_kvmclock(struct kvm *kvm, struct kvm_clock_data *data)
{
	struct kvm_arch *ka = &kvm->arch;
	struct pvclock_vcpu_time_info hv_clock;

	/* both __this_cpu_read() and rdtsc() should be on the same cpu */
	get_cpu();

	data->flags = 0;
	if (ka->use_master_clock && __this_cpu_read(cpu_tsc_khz)) {
#ifdef CONFIG_X86_64
		struct timespec64 ts;

		if (kvm_get_walltime_and_clockread(&ts, &data->host_tsc)) {
			data->realtime = ts.tv_nsec + NSEC_PER_SEC * ts.tv_sec;
			data->flags |= KVM_CLOCK_REALTIME | KVM_CLOCK_HOST_TSC;
		} else
#endif
		data->host_tsc = rdtsc();

		data->flags |= KVM_CLOCK_TSC_STABLE;
		hv_clock.tsc_timestamp = ka->master_cycle_now;
		hv_clock.system_time = ka->master_kernel_ns + ka->kvmclock_offset;
		kvm_get_time_scale(NSEC_PER_SEC, __this_cpu_read(cpu_tsc_khz) * 1000LL,
				   &hv_clock.tsc_shift,
				   &hv_clock.tsc_to_system_mul);
		data->clock = __pvclock_read_cycles(&hv_clock, data->host_tsc);
	} else {
		data->clock = get_kvmclock_base_ns() + ka->kvmclock_offset;
	}

	put_cpu();
}

static void get_kvmclock(struct kvm *kvm, struct kvm_clock_data *data)
{
	struct kvm_arch *ka = &kvm->arch;
	unsigned seq;

	do {
		seq = read_seqcount_begin(&ka->pvclock_sc);
		__get_kvmclock(kvm, data);
	} while (read_seqcount_retry(&ka->pvclock_sc, seq));
}

u64 get_kvmclock_ns(struct kvm *kvm)
{
	struct kvm_clock_data data;

	get_kvmclock(kvm, &data);
	return data.clock;
}

static void kvm_setup_pvclock_page(struct kvm_vcpu *v,
				   struct gfn_to_hva_cache *cache,
				   unsigned int offset)
{
	struct kvm_vcpu_arch *vcpu = &v->arch;
	struct pvclock_vcpu_time_info guest_hv_clock;

	if (unlikely(kvm_read_guest_offset_cached(v->kvm, cache,
		&guest_hv_clock, offset, sizeof(guest_hv_clock))))
		return;

	/* This VCPU is paused, but it's legal for a guest to read another
	 * VCPU's kvmclock, so we really have to follow the specification where
	 * it says that version is odd if data is being modified, and even after
	 * it is consistent.
	 *
	 * Version field updates must be kept separate.  This is because
	 * kvm_write_guest_cached might use a "rep movs" instruction, and
	 * writes within a string instruction are weakly ordered.  So there
	 * are three writes overall.
	 *
	 * As a small optimization, only write the version field in the first
	 * and third write.  The vcpu->pv_time cache is still valid, because the
	 * version field is the first in the struct.
	 */
	BUILD_BUG_ON(offsetof(struct pvclock_vcpu_time_info, version) != 0);

	if (guest_hv_clock.version & 1)
		++guest_hv_clock.version;  /* first time write, random junk */

	vcpu->hv_clock.version = guest_hv_clock.version + 1;
	kvm_write_guest_offset_cached(v->kvm, cache,
				      &vcpu->hv_clock, offset,
				      sizeof(vcpu->hv_clock.version));

	smp_wmb();

	/* retain PVCLOCK_GUEST_STOPPED if set in guest copy */
	vcpu->hv_clock.flags |= (guest_hv_clock.flags & PVCLOCK_GUEST_STOPPED);

	if (vcpu->pvclock_set_guest_stopped_request) {
		vcpu->hv_clock.flags |= PVCLOCK_GUEST_STOPPED;
		vcpu->pvclock_set_guest_stopped_request = false;
	}

	trace_kvm_pvclock_update(v->vcpu_id, &vcpu->hv_clock);

	kvm_write_guest_offset_cached(v->kvm, cache,
				      &vcpu->hv_clock, offset,
				      sizeof(vcpu->hv_clock));

	smp_wmb();

	vcpu->hv_clock.version++;
	kvm_write_guest_offset_cached(v->kvm, cache,
				     &vcpu->hv_clock, offset,
				     sizeof(vcpu->hv_clock.version));
}

static int kvm_guest_time_update(struct kvm_vcpu *v)
{
	unsigned long flags, tgt_tsc_khz;
	unsigned seq;
	struct kvm_vcpu_arch *vcpu = &v->arch;
	struct kvm_arch *ka = &v->kvm->arch;
	s64 kernel_ns;
	u64 tsc_timestamp, host_tsc;
	u8 pvclock_flags;
	bool use_master_clock;

	kernel_ns = 0;
	host_tsc = 0;

	/*
	 * If the host uses TSC clock, then passthrough TSC as stable
	 * to the guest.
	 */
	do {
		seq = read_seqcount_begin(&ka->pvclock_sc);
		use_master_clock = ka->use_master_clock;
		if (use_master_clock) {
			host_tsc = ka->master_cycle_now;
			kernel_ns = ka->master_kernel_ns;
		}
	} while (read_seqcount_retry(&ka->pvclock_sc, seq));

	/* Keep irq disabled to prevent changes to the clock */
	local_irq_save(flags);
	tgt_tsc_khz = __this_cpu_read(cpu_tsc_khz);
	if (unlikely(tgt_tsc_khz == 0)) {
		local_irq_restore(flags);
		kvm_make_request(KVM_REQ_CLOCK_UPDATE, v);
		return 1;
	}
	if (!use_master_clock) {
		host_tsc = rdtsc();
		kernel_ns = get_kvmclock_base_ns();
	}

	tsc_timestamp = kvm_read_l1_tsc(v, host_tsc);

	/*
	 * We may have to catch up the TSC to match elapsed wall clock
	 * time for two reasons, even if kvmclock is used.
	 *   1) CPU could have been running below the maximum TSC rate
	 *   2) Broken TSC compensation resets the base at each VCPU
	 *      entry to avoid unknown leaps of TSC even when running
	 *      again on the same CPU.  This may cause apparent elapsed
	 *      time to disappear, and the guest to stand still or run
	 *	very slowly.
	 */
	if (vcpu->tsc_catchup) {
		u64 tsc = compute_guest_tsc(v, kernel_ns);
		if (tsc > tsc_timestamp) {
			adjust_tsc_offset_guest(v, tsc - tsc_timestamp);
			tsc_timestamp = tsc;
		}
	}

	local_irq_restore(flags);

	/* With all the info we got, fill in the values */

	if (kvm_has_tsc_control)
		tgt_tsc_khz = kvm_scale_tsc(tgt_tsc_khz,
					    v->arch.l1_tsc_scaling_ratio);

	if (unlikely(vcpu->hw_tsc_khz != tgt_tsc_khz)) {
		kvm_get_time_scale(NSEC_PER_SEC, tgt_tsc_khz * 1000LL,
				   &vcpu->hv_clock.tsc_shift,
				   &vcpu->hv_clock.tsc_to_system_mul);
		vcpu->hw_tsc_khz = tgt_tsc_khz;
	}

	vcpu->hv_clock.tsc_timestamp = tsc_timestamp;
	vcpu->hv_clock.system_time = kernel_ns + v->kvm->arch.kvmclock_offset;
	vcpu->last_guest_tsc = tsc_timestamp;

	/* If the host uses TSC clocksource, then it is stable */
	pvclock_flags = 0;
	if (use_master_clock)
		pvclock_flags |= PVCLOCK_TSC_STABLE_BIT;

	vcpu->hv_clock.flags = pvclock_flags;

	if (vcpu->pv_time_enabled)
		kvm_setup_pvclock_page(v, &vcpu->pv_time, 0);
	if (vcpu->xen.vcpu_info_set)
		kvm_setup_pvclock_page(v, &vcpu->xen.vcpu_info_cache,
				       offsetof(struct compat_vcpu_info, time));
	if (vcpu->xen.vcpu_time_info_set)
		kvm_setup_pvclock_page(v, &vcpu->xen.vcpu_time_info_cache, 0);
	if (!v->vcpu_idx)
		kvm_hv_setup_tsc_page(v->kvm, &vcpu->hv_clock);
	return 0;
}

/*
 * kvmclock updates which are isolated to a given vcpu, such as
 * vcpu->cpu migration, should not allow system_timestamp from
 * the rest of the vcpus to remain static. Otherwise ntp frequency
 * correction applies to one vcpu's system_timestamp but not
 * the others.
 *
 * So in those cases, request a kvmclock update for all vcpus.
 * We need to rate-limit these requests though, as they can
 * considerably slow guests that have a large number of vcpus.
 * The time for a remote vcpu to update its kvmclock is bound
 * by the delay we use to rate-limit the updates.
 */

#define KVMCLOCK_UPDATE_DELAY msecs_to_jiffies(100)

static void kvmclock_update_fn(struct work_struct *work)
{
	unsigned long i;
	struct delayed_work *dwork = to_delayed_work(work);
	struct kvm_arch *ka = container_of(dwork, struct kvm_arch,
					   kvmclock_update_work);
	struct kvm *kvm = container_of(ka, struct kvm, arch);
	struct kvm_vcpu *vcpu;

	kvm_for_each_vcpu(i, vcpu, kvm) {
		kvm_make_request(KVM_REQ_CLOCK_UPDATE, vcpu);
		kvm_vcpu_kick(vcpu);
	}
}

static void kvm_gen_kvmclock_update(struct kvm_vcpu *v)
{
	struct kvm *kvm = v->kvm;

	kvm_make_request(KVM_REQ_CLOCK_UPDATE, v);
	schedule_delayed_work(&kvm->arch.kvmclock_update_work,
					KVMCLOCK_UPDATE_DELAY);
}

#define KVMCLOCK_SYNC_PERIOD (300 * HZ)

static void kvmclock_sync_fn(struct work_struct *work)
{
	struct delayed_work *dwork = to_delayed_work(work);
	struct kvm_arch *ka = container_of(dwork, struct kvm_arch,
					   kvmclock_sync_work);
	struct kvm *kvm = container_of(ka, struct kvm, arch);

	if (!kvmclock_periodic_sync)
		return;

	schedule_delayed_work(&kvm->arch.kvmclock_update_work, 0);
	schedule_delayed_work(&kvm->arch.kvmclock_sync_work,
					KVMCLOCK_SYNC_PERIOD);
}

/*
 * On AMD, HWCR[McStatusWrEn] controls whether setting MCi_STATUS results in #GP.
 */
static bool can_set_mci_status(struct kvm_vcpu *vcpu)
{
	/* McStatusWrEn enabled? */
	if (guest_cpuid_is_amd_or_hygon(vcpu))
		return !!(vcpu->arch.msr_hwcr & BIT_ULL(18));

	return false;
}

static int set_msr_mce(struct kvm_vcpu *vcpu, struct msr_data *msr_info)
{
	u64 mcg_cap = vcpu->arch.mcg_cap;
	unsigned bank_num = mcg_cap & 0xff;
	u32 msr = msr_info->index;
	u64 data = msr_info->data;

	switch (msr) {
	case MSR_IA32_MCG_STATUS:
		vcpu->arch.mcg_status = data;
		break;
	case MSR_IA32_MCG_CTL:
		if (!(mcg_cap & MCG_CTL_P) &&
		    (data || !msr_info->host_initiated))
			return 1;
		if (data != 0 && data != ~(u64)0)
			return 1;
		vcpu->arch.mcg_ctl = data;
		break;
	default:
		if (msr >= MSR_IA32_MC0_CTL &&
		    msr < MSR_IA32_MCx_CTL(bank_num)) {
			u32 offset = array_index_nospec(
				msr - MSR_IA32_MC0_CTL,
				MSR_IA32_MCx_CTL(bank_num) - MSR_IA32_MC0_CTL);

			/* only 0 or all 1s can be written to IA32_MCi_CTL
			 * some Linux kernels though clear bit 10 in bank 4 to
			 * workaround a BIOS/GART TBL issue on AMD K8s, ignore
			 * this to avoid an uncatched #GP in the guest
			 */
			if ((offset & 0x3) == 0 &&
			    data != 0 && (data | (1 << 10)) != ~(u64)0)
				return -1;

			/* MCi_STATUS */
			if (!msr_info->host_initiated &&
			    (offset & 0x3) == 1 && data != 0) {
				if (!can_set_mci_status(vcpu))
					return -1;
			}

			vcpu->arch.mce_banks[offset] = data;
			break;
		}
		return 1;
	}
	return 0;
}

static inline bool kvm_pv_async_pf_enabled(struct kvm_vcpu *vcpu)
{
	u64 mask = KVM_ASYNC_PF_ENABLED | KVM_ASYNC_PF_DELIVERY_AS_INT;

	return (vcpu->arch.apf.msr_en_val & mask) == mask;
}

static int kvm_pv_enable_async_pf(struct kvm_vcpu *vcpu, u64 data)
{
	gpa_t gpa = data & ~0x3f;

	/* Bits 4:5 are reserved, Should be zero */
	if (data & 0x30)
		return 1;

	if (!guest_pv_has(vcpu, KVM_FEATURE_ASYNC_PF_VMEXIT) &&
	    (data & KVM_ASYNC_PF_DELIVERY_AS_PF_VMEXIT))
		return 1;

	if (!guest_pv_has(vcpu, KVM_FEATURE_ASYNC_PF_INT) &&
	    (data & KVM_ASYNC_PF_DELIVERY_AS_INT))
		return 1;

	if (!lapic_in_kernel(vcpu))
		return data ? 1 : 0;

	vcpu->arch.apf.msr_en_val = data;

	if (!kvm_pv_async_pf_enabled(vcpu)) {
		kvm_clear_async_pf_completion_queue(vcpu);
		kvm_async_pf_hash_reset(vcpu);
		return 0;
	}

	if (kvm_gfn_to_hva_cache_init(vcpu->kvm, &vcpu->arch.apf.data, gpa,
					sizeof(u64)))
		return 1;

	vcpu->arch.apf.send_user_only = !(data & KVM_ASYNC_PF_SEND_ALWAYS);
	vcpu->arch.apf.delivery_as_pf_vmexit = data & KVM_ASYNC_PF_DELIVERY_AS_PF_VMEXIT;

	kvm_async_pf_wakeup_all(vcpu);

	return 0;
}

static int kvm_pv_enable_async_pf_int(struct kvm_vcpu *vcpu, u64 data)
{
	/* Bits 8-63 are reserved */
	if (data >> 8)
		return 1;

	if (!lapic_in_kernel(vcpu))
		return 1;

	vcpu->arch.apf.msr_int_val = data;

	vcpu->arch.apf.vec = data & KVM_ASYNC_PF_VEC_MASK;

	return 0;
}

static void kvmclock_reset(struct kvm_vcpu *vcpu)
{
	vcpu->arch.pv_time_enabled = false;
	vcpu->arch.time = 0;
}

static void kvm_vcpu_flush_tlb_all(struct kvm_vcpu *vcpu)
{
	++vcpu->stat.tlb_flush;
	static_call(kvm_x86_flush_tlb_all)(vcpu);
}

static void kvm_vcpu_flush_tlb_guest(struct kvm_vcpu *vcpu)
{
	++vcpu->stat.tlb_flush;

	if (!tdp_enabled) {
		/*
		 * A TLB flush on behalf of the guest is equivalent to
		 * INVPCID(all), toggling CR4.PGE, etc., which requires
		 * a forced sync of the shadow page tables.  Ensure all the
		 * roots are synced and the guest TLB in hardware is clean.
		 */
		kvm_mmu_sync_roots(vcpu);
		kvm_mmu_sync_prev_roots(vcpu);
	}

	static_call(kvm_x86_flush_tlb_guest)(vcpu);
}


static inline void kvm_vcpu_flush_tlb_current(struct kvm_vcpu *vcpu)
{
	++vcpu->stat.tlb_flush;
	static_call(kvm_x86_flush_tlb_current)(vcpu);
}

/*
 * Service "local" TLB flush requests, which are specific to the current MMU
 * context.  In addition to the generic event handling in vcpu_enter_guest(),
 * TLB flushes that are targeted at an MMU context also need to be serviced
 * prior before nested VM-Enter/VM-Exit.
 */
void kvm_service_local_tlb_flush_requests(struct kvm_vcpu *vcpu)
{
	if (kvm_check_request(KVM_REQ_TLB_FLUSH_CURRENT, vcpu))
		kvm_vcpu_flush_tlb_current(vcpu);

	if (kvm_check_request(KVM_REQ_TLB_FLUSH_GUEST, vcpu))
		kvm_vcpu_flush_tlb_guest(vcpu);
}
EXPORT_SYMBOL_GPL(kvm_service_local_tlb_flush_requests);

static void record_steal_time(struct kvm_vcpu *vcpu)
{
	struct gfn_to_hva_cache *ghc = &vcpu->arch.st.cache;
	struct kvm_steal_time __user *st;
	struct kvm_memslots *slots;
	u64 steal;
	u32 version;

	if (kvm_xen_msr_enabled(vcpu->kvm)) {
		kvm_xen_runstate_set_running(vcpu);
		return;
	}

	if (!(vcpu->arch.st.msr_val & KVM_MSR_ENABLED))
		return;

	if (WARN_ON_ONCE(current->mm != vcpu->kvm->mm))
		return;

	slots = kvm_memslots(vcpu->kvm);

	if (unlikely(slots->generation != ghc->generation ||
		     kvm_is_error_hva(ghc->hva) || !ghc->memslot)) {
		gfn_t gfn = vcpu->arch.st.msr_val & KVM_STEAL_VALID_BITS;

		/* We rely on the fact that it fits in a single page. */
		BUILD_BUG_ON((sizeof(*st) - 1) & KVM_STEAL_VALID_BITS);

		if (kvm_gfn_to_hva_cache_init(vcpu->kvm, ghc, gfn, sizeof(*st)) ||
		    kvm_is_error_hva(ghc->hva) || !ghc->memslot)
			return;
	}

	st = (struct kvm_steal_time __user *)ghc->hva;
	/*
	 * Doing a TLB flush here, on the guest's behalf, can avoid
	 * expensive IPIs.
	 */
	if (guest_pv_has(vcpu, KVM_FEATURE_PV_TLB_FLUSH)) {
		u8 st_preempted = 0;
		int err = -EFAULT;

		if (!user_access_begin(st, sizeof(*st)))
			return;

		asm volatile("1: xchgb %0, %2\n"
			     "xor %1, %1\n"
			     "2:\n"
			     _ASM_EXTABLE_UA(1b, 2b)
			     : "+q" (st_preempted),
			       "+&r" (err),
			       "+m" (st->preempted));
		if (err)
			goto out;

		user_access_end();

		vcpu->arch.st.preempted = 0;

		trace_kvm_pv_tlb_flush(vcpu->vcpu_id,
				       st_preempted & KVM_VCPU_FLUSH_TLB);
		if (st_preempted & KVM_VCPU_FLUSH_TLB)
			kvm_vcpu_flush_tlb_guest(vcpu);

		if (!user_access_begin(st, sizeof(*st)))
			goto dirty;
	} else {
		if (!user_access_begin(st, sizeof(*st)))
			return;

		unsafe_put_user(0, &st->preempted, out);
		vcpu->arch.st.preempted = 0;
	}

	unsafe_get_user(version, &st->version, out);
	if (version & 1)
		version += 1;  /* first time write, random junk */

	version += 1;
	unsafe_put_user(version, &st->version, out);

	smp_wmb();

	unsafe_get_user(steal, &st->steal, out);
	steal += current->sched_info.run_delay -
		vcpu->arch.st.last_steal;
	vcpu->arch.st.last_steal = current->sched_info.run_delay;
	unsafe_put_user(steal, &st->steal, out);

	version += 1;
	unsafe_put_user(version, &st->version, out);

 out:
	user_access_end();
 dirty:
	mark_page_dirty_in_slot(vcpu->kvm, ghc->memslot, gpa_to_gfn(ghc->gpa));
}

int kvm_set_msr_common(struct kvm_vcpu *vcpu, struct msr_data *msr_info)
{
	bool pr = false;
	u32 msr = msr_info->index;
	u64 data = msr_info->data;

	if (msr && msr == vcpu->kvm->arch.xen_hvm_config.msr)
		return kvm_xen_write_hypercall_page(vcpu, data);

	switch (msr) {
	case MSR_AMD64_NB_CFG:
	case MSR_IA32_UCODE_WRITE:
	case MSR_VM_HSAVE_PA:
	case MSR_AMD64_PATCH_LOADER:
	case MSR_AMD64_BU_CFG2:
	case MSR_AMD64_DC_CFG:
	case MSR_F15H_EX_CFG:
		break;

	case MSR_IA32_UCODE_REV:
		if (msr_info->host_initiated)
			vcpu->arch.microcode_version = data;
		break;
	case MSR_IA32_ARCH_CAPABILITIES:
		if (!msr_info->host_initiated)
			return 1;
		vcpu->arch.arch_capabilities = data;
		break;
	case MSR_IA32_PERF_CAPABILITIES: {
		struct kvm_msr_entry msr_ent = {.index = msr, .data = 0};

		if (!msr_info->host_initiated)
			return 1;
		if (kvm_get_msr_feature(&msr_ent))
			return 1;
		if (data & ~msr_ent.data)
			return 1;

		vcpu->arch.perf_capabilities = data;

		return 0;
		}
	case MSR_EFER:
		return set_efer(vcpu, msr_info);
	case MSR_K7_HWCR:
		data &= ~(u64)0x40;	/* ignore flush filter disable */
		data &= ~(u64)0x100;	/* ignore ignne emulation enable */
		data &= ~(u64)0x8;	/* ignore TLB cache disable */

		/* Handle McStatusWrEn */
		if (data == BIT_ULL(18)) {
			vcpu->arch.msr_hwcr = data;
		} else if (data != 0) {
			vcpu_unimpl(vcpu, "unimplemented HWCR wrmsr: 0x%llx\n",
				    data);
			return 1;
		}
		break;
	case MSR_FAM10H_MMIO_CONF_BASE:
		if (data != 0) {
			vcpu_unimpl(vcpu, "unimplemented MMIO_CONF_BASE wrmsr: "
				    "0x%llx\n", data);
			return 1;
		}
		break;
	case 0x200 ... 0x2ff:
		return kvm_mtrr_set_msr(vcpu, msr, data);
	case MSR_IA32_APICBASE:
		return kvm_set_apic_base(vcpu, msr_info);
	case APIC_BASE_MSR ... APIC_BASE_MSR + 0xff:
		return kvm_x2apic_msr_write(vcpu, msr, data);
	case MSR_IA32_TSC_DEADLINE:
		kvm_set_lapic_tscdeadline_msr(vcpu, data);
		break;
	case MSR_IA32_TSC_ADJUST:
		if (guest_cpuid_has(vcpu, X86_FEATURE_TSC_ADJUST)) {
			if (!msr_info->host_initiated) {
				s64 adj = data - vcpu->arch.ia32_tsc_adjust_msr;
				adjust_tsc_offset_guest(vcpu, adj);
				/* Before back to guest, tsc_timestamp must be adjusted
				 * as well, otherwise guest's percpu pvclock time could jump.
				 */
				kvm_make_request(KVM_REQ_CLOCK_UPDATE, vcpu);
			}
			vcpu->arch.ia32_tsc_adjust_msr = data;
		}
		break;
	case MSR_IA32_MISC_ENABLE:
		if (!kvm_check_has_quirk(vcpu->kvm, KVM_X86_QUIRK_MISC_ENABLE_NO_MWAIT) &&
		    ((vcpu->arch.ia32_misc_enable_msr ^ data) & MSR_IA32_MISC_ENABLE_MWAIT)) {
			if (!guest_cpuid_has(vcpu, X86_FEATURE_XMM3))
				return 1;
			vcpu->arch.ia32_misc_enable_msr = data;
			kvm_update_cpuid_runtime(vcpu);
		} else {
			vcpu->arch.ia32_misc_enable_msr = data;
		}
		break;
	case MSR_IA32_SMBASE:
		if (!msr_info->host_initiated)
			return 1;
		vcpu->arch.smbase = data;
		break;
	case MSR_IA32_POWER_CTL:
		vcpu->arch.msr_ia32_power_ctl = data;
		break;
	case MSR_IA32_TSC:
		if (msr_info->host_initiated) {
			kvm_synchronize_tsc(vcpu, data);
		} else {
			u64 adj = kvm_compute_l1_tsc_offset(vcpu, data) - vcpu->arch.l1_tsc_offset;
			adjust_tsc_offset_guest(vcpu, adj);
			vcpu->arch.ia32_tsc_adjust_msr += adj;
		}
		break;
	case MSR_IA32_XSS:
		if (!msr_info->host_initiated &&
		    !guest_cpuid_has(vcpu, X86_FEATURE_XSAVES))
			return 1;
		/*
		 * KVM supports exposing PT to the guest, but does not support
		 * IA32_XSS[bit 8]. Guests have to use RDMSR/WRMSR rather than
		 * XSAVES/XRSTORS to save/restore PT MSRs.
		 */
		if (data & ~supported_xss)
			return 1;
		vcpu->arch.ia32_xss = data;
		kvm_update_cpuid_runtime(vcpu);
		break;
	case MSR_SMI_COUNT:
		if (!msr_info->host_initiated)
			return 1;
		vcpu->arch.smi_count = data;
		break;
	case MSR_KVM_WALL_CLOCK_NEW:
		if (!guest_pv_has(vcpu, KVM_FEATURE_CLOCKSOURCE2))
			return 1;

		vcpu->kvm->arch.wall_clock = data;
		kvm_write_wall_clock(vcpu->kvm, data, 0);
		break;
	case MSR_KVM_WALL_CLOCK:
		if (!guest_pv_has(vcpu, KVM_FEATURE_CLOCKSOURCE))
			return 1;

		vcpu->kvm->arch.wall_clock = data;
		kvm_write_wall_clock(vcpu->kvm, data, 0);
		break;
	case MSR_KVM_SYSTEM_TIME_NEW:
		if (!guest_pv_has(vcpu, KVM_FEATURE_CLOCKSOURCE2))
			return 1;

		kvm_write_system_time(vcpu, data, false, msr_info->host_initiated);
		break;
	case MSR_KVM_SYSTEM_TIME:
		if (!guest_pv_has(vcpu, KVM_FEATURE_CLOCKSOURCE))
			return 1;

		kvm_write_system_time(vcpu, data, true,  msr_info->host_initiated);
		break;
	case MSR_KVM_ASYNC_PF_EN:
		if (!guest_pv_has(vcpu, KVM_FEATURE_ASYNC_PF))
			return 1;

		if (kvm_pv_enable_async_pf(vcpu, data))
			return 1;
		break;
	case MSR_KVM_ASYNC_PF_INT:
		if (!guest_pv_has(vcpu, KVM_FEATURE_ASYNC_PF_INT))
			return 1;

		if (kvm_pv_enable_async_pf_int(vcpu, data))
			return 1;
		break;
	case MSR_KVM_ASYNC_PF_ACK:
		if (!guest_pv_has(vcpu, KVM_FEATURE_ASYNC_PF_INT))
			return 1;
		if (data & 0x1) {
			vcpu->arch.apf.pageready_pending = false;
			kvm_check_async_pf_completion(vcpu);
		}
		break;
	case MSR_KVM_STEAL_TIME:
		if (!guest_pv_has(vcpu, KVM_FEATURE_STEAL_TIME))
			return 1;

		if (unlikely(!sched_info_on()))
			return 1;

		if (data & KVM_STEAL_RESERVED_MASK)
			return 1;

		vcpu->arch.st.msr_val = data;

		if (!(data & KVM_MSR_ENABLED))
			break;

		kvm_make_request(KVM_REQ_STEAL_UPDATE, vcpu);

		break;
	case MSR_KVM_PV_EOI_EN:
		if (!guest_pv_has(vcpu, KVM_FEATURE_PV_EOI))
			return 1;

		if (kvm_lapic_set_pv_eoi(vcpu, data, sizeof(u8)))
			return 1;
		break;

	case MSR_KVM_POLL_CONTROL:
		if (!guest_pv_has(vcpu, KVM_FEATURE_POLL_CONTROL))
			return 1;

		/* only enable bit supported */
		if (data & (-1ULL << 1))
			return 1;

		vcpu->arch.msr_kvm_poll_control = data;
		break;

	case MSR_IA32_MCG_CTL:
	case MSR_IA32_MCG_STATUS:
	case MSR_IA32_MC0_CTL ... MSR_IA32_MCx_CTL(KVM_MAX_MCE_BANKS) - 1:
		return set_msr_mce(vcpu, msr_info);

	case MSR_K7_PERFCTR0 ... MSR_K7_PERFCTR3:
	case MSR_P6_PERFCTR0 ... MSR_P6_PERFCTR1:
		pr = true;
		fallthrough;
	case MSR_K7_EVNTSEL0 ... MSR_K7_EVNTSEL3:
	case MSR_P6_EVNTSEL0 ... MSR_P6_EVNTSEL1:
		if (kvm_pmu_is_valid_msr(vcpu, msr))
			return kvm_pmu_set_msr(vcpu, msr_info);

		if (pr || data != 0)
			vcpu_unimpl(vcpu, "disabled perfctr wrmsr: "
				    "0x%x data 0x%llx\n", msr, data);
		break;
	case MSR_K7_CLK_CTL:
		/*
		 * Ignore all writes to this no longer documented MSR.
		 * Writes are only relevant for old K7 processors,
		 * all pre-dating SVM, but a recommended workaround from
		 * AMD for these chips. It is possible to specify the
		 * affected processor models on the command line, hence
		 * the need to ignore the workaround.
		 */
		break;
	case HV_X64_MSR_GUEST_OS_ID ... HV_X64_MSR_SINT15:
	case HV_X64_MSR_SYNDBG_CONTROL ... HV_X64_MSR_SYNDBG_PENDING_BUFFER:
	case HV_X64_MSR_SYNDBG_OPTIONS:
	case HV_X64_MSR_CRASH_P0 ... HV_X64_MSR_CRASH_P4:
	case HV_X64_MSR_CRASH_CTL:
	case HV_X64_MSR_STIMER0_CONFIG ... HV_X64_MSR_STIMER3_COUNT:
	case HV_X64_MSR_REENLIGHTENMENT_CONTROL:
	case HV_X64_MSR_TSC_EMULATION_CONTROL:
	case HV_X64_MSR_TSC_EMULATION_STATUS:
		return kvm_hv_set_msr_common(vcpu, msr, data,
					     msr_info->host_initiated);
	case MSR_IA32_BBL_CR_CTL3:
		/* Drop writes to this legacy MSR -- see rdmsr
		 * counterpart for further detail.
		 */
		if (report_ignored_msrs)
			vcpu_unimpl(vcpu, "ignored wrmsr: 0x%x data 0x%llx\n",
				msr, data);
		break;
	case MSR_AMD64_OSVW_ID_LENGTH:
		if (!guest_cpuid_has(vcpu, X86_FEATURE_OSVW))
			return 1;
		vcpu->arch.osvw.length = data;
		break;
	case MSR_AMD64_OSVW_STATUS:
		if (!guest_cpuid_has(vcpu, X86_FEATURE_OSVW))
			return 1;
		vcpu->arch.osvw.status = data;
		break;
	case MSR_PLATFORM_INFO:
		if (!msr_info->host_initiated ||
		    (!(data & MSR_PLATFORM_INFO_CPUID_FAULT) &&
		     cpuid_fault_enabled(vcpu)))
			return 1;
		vcpu->arch.msr_platform_info = data;
		break;
	case MSR_MISC_FEATURES_ENABLES:
		if (data & ~MSR_MISC_FEATURES_ENABLES_CPUID_FAULT ||
		    (data & MSR_MISC_FEATURES_ENABLES_CPUID_FAULT &&
		     !supports_cpuid_fault(vcpu)))
			return 1;
		vcpu->arch.msr_misc_features_enables = data;
		break;
#ifdef CONFIG_X86_64
	case MSR_IA32_XFD:
		if (!msr_info->host_initiated &&
		    !guest_cpuid_has(vcpu, X86_FEATURE_XFD))
			return 1;

<<<<<<< HEAD
		if (data & ~(XFEATURE_MASK_USER_DYNAMIC &
			     vcpu->arch.guest_supported_xcr0))
=======
		if (data & ~kvm_guest_supported_xfd(vcpu))
>>>>>>> 95cd2cdc
			return 1;

		fpu_update_guest_xfd(&vcpu->arch.guest_fpu, data);
		break;
	case MSR_IA32_XFD_ERR:
		if (!msr_info->host_initiated &&
		    !guest_cpuid_has(vcpu, X86_FEATURE_XFD))
			return 1;

<<<<<<< HEAD
		if (data & ~(XFEATURE_MASK_USER_DYNAMIC &
			     vcpu->arch.guest_supported_xcr0))
=======
		if (data & ~kvm_guest_supported_xfd(vcpu))
>>>>>>> 95cd2cdc
			return 1;

		vcpu->arch.guest_fpu.xfd_err = data;
		break;
#endif
	default:
		if (kvm_pmu_is_valid_msr(vcpu, msr))
			return kvm_pmu_set_msr(vcpu, msr_info);
		return KVM_MSR_RET_INVALID;
	}
	return 0;
}
EXPORT_SYMBOL_GPL(kvm_set_msr_common);

static int get_msr_mce(struct kvm_vcpu *vcpu, u32 msr, u64 *pdata, bool host)
{
	u64 data;
	u64 mcg_cap = vcpu->arch.mcg_cap;
	unsigned bank_num = mcg_cap & 0xff;

	switch (msr) {
	case MSR_IA32_P5_MC_ADDR:
	case MSR_IA32_P5_MC_TYPE:
		data = 0;
		break;
	case MSR_IA32_MCG_CAP:
		data = vcpu->arch.mcg_cap;
		break;
	case MSR_IA32_MCG_CTL:
		if (!(mcg_cap & MCG_CTL_P) && !host)
			return 1;
		data = vcpu->arch.mcg_ctl;
		break;
	case MSR_IA32_MCG_STATUS:
		data = vcpu->arch.mcg_status;
		break;
	default:
		if (msr >= MSR_IA32_MC0_CTL &&
		    msr < MSR_IA32_MCx_CTL(bank_num)) {
			u32 offset = array_index_nospec(
				msr - MSR_IA32_MC0_CTL,
				MSR_IA32_MCx_CTL(bank_num) - MSR_IA32_MC0_CTL);

			data = vcpu->arch.mce_banks[offset];
			break;
		}
		return 1;
	}
	*pdata = data;
	return 0;
}

int kvm_get_msr_common(struct kvm_vcpu *vcpu, struct msr_data *msr_info)
{
	switch (msr_info->index) {
	case MSR_IA32_PLATFORM_ID:
	case MSR_IA32_EBL_CR_POWERON:
	case MSR_IA32_LASTBRANCHFROMIP:
	case MSR_IA32_LASTBRANCHTOIP:
	case MSR_IA32_LASTINTFROMIP:
	case MSR_IA32_LASTINTTOIP:
	case MSR_AMD64_SYSCFG:
	case MSR_K8_TSEG_ADDR:
	case MSR_K8_TSEG_MASK:
	case MSR_VM_HSAVE_PA:
	case MSR_K8_INT_PENDING_MSG:
	case MSR_AMD64_NB_CFG:
	case MSR_FAM10H_MMIO_CONF_BASE:
	case MSR_AMD64_BU_CFG2:
	case MSR_IA32_PERF_CTL:
	case MSR_AMD64_DC_CFG:
	case MSR_F15H_EX_CFG:
	/*
	 * Intel Sandy Bridge CPUs must support the RAPL (running average power
	 * limit) MSRs. Just return 0, as we do not want to expose the host
	 * data here. Do not conditionalize this on CPUID, as KVM does not do
	 * so for existing CPU-specific MSRs.
	 */
	case MSR_RAPL_POWER_UNIT:
	case MSR_PP0_ENERGY_STATUS:	/* Power plane 0 (core) */
	case MSR_PP1_ENERGY_STATUS:	/* Power plane 1 (graphics uncore) */
	case MSR_PKG_ENERGY_STATUS:	/* Total package */
	case MSR_DRAM_ENERGY_STATUS:	/* DRAM controller */
		msr_info->data = 0;
		break;
	case MSR_F15H_PERF_CTL0 ... MSR_F15H_PERF_CTR5:
		if (kvm_pmu_is_valid_msr(vcpu, msr_info->index))
			return kvm_pmu_get_msr(vcpu, msr_info);
		if (!msr_info->host_initiated)
			return 1;
		msr_info->data = 0;
		break;
	case MSR_K7_EVNTSEL0 ... MSR_K7_EVNTSEL3:
	case MSR_K7_PERFCTR0 ... MSR_K7_PERFCTR3:
	case MSR_P6_PERFCTR0 ... MSR_P6_PERFCTR1:
	case MSR_P6_EVNTSEL0 ... MSR_P6_EVNTSEL1:
		if (kvm_pmu_is_valid_msr(vcpu, msr_info->index))
			return kvm_pmu_get_msr(vcpu, msr_info);
		msr_info->data = 0;
		break;
	case MSR_IA32_UCODE_REV:
		msr_info->data = vcpu->arch.microcode_version;
		break;
	case MSR_IA32_ARCH_CAPABILITIES:
		if (!msr_info->host_initiated &&
		    !guest_cpuid_has(vcpu, X86_FEATURE_ARCH_CAPABILITIES))
			return 1;
		msr_info->data = vcpu->arch.arch_capabilities;
		break;
	case MSR_IA32_PERF_CAPABILITIES:
		if (!msr_info->host_initiated &&
		    !guest_cpuid_has(vcpu, X86_FEATURE_PDCM))
			return 1;
		msr_info->data = vcpu->arch.perf_capabilities;
		break;
	case MSR_IA32_POWER_CTL:
		msr_info->data = vcpu->arch.msr_ia32_power_ctl;
		break;
	case MSR_IA32_TSC: {
		/*
		 * Intel SDM states that MSR_IA32_TSC read adds the TSC offset
		 * even when not intercepted. AMD manual doesn't explicitly
		 * state this but appears to behave the same.
		 *
		 * On userspace reads and writes, however, we unconditionally
		 * return L1's TSC value to ensure backwards-compatible
		 * behavior for migration.
		 */
		u64 offset, ratio;

		if (msr_info->host_initiated) {
			offset = vcpu->arch.l1_tsc_offset;
			ratio = vcpu->arch.l1_tsc_scaling_ratio;
		} else {
			offset = vcpu->arch.tsc_offset;
			ratio = vcpu->arch.tsc_scaling_ratio;
		}

		msr_info->data = kvm_scale_tsc(rdtsc(), ratio) + offset;
		break;
	}
	case MSR_MTRRcap:
	case 0x200 ... 0x2ff:
		return kvm_mtrr_get_msr(vcpu, msr_info->index, &msr_info->data);
	case 0xcd: /* fsb frequency */
		msr_info->data = 3;
		break;
		/*
		 * MSR_EBC_FREQUENCY_ID
		 * Conservative value valid for even the basic CPU models.
		 * Models 0,1: 000 in bits 23:21 indicating a bus speed of
		 * 100MHz, model 2 000 in bits 18:16 indicating 100MHz,
		 * and 266MHz for model 3, or 4. Set Core Clock
		 * Frequency to System Bus Frequency Ratio to 1 (bits
		 * 31:24) even though these are only valid for CPU
		 * models > 2, however guests may end up dividing or
		 * multiplying by zero otherwise.
		 */
	case MSR_EBC_FREQUENCY_ID:
		msr_info->data = 1 << 24;
		break;
	case MSR_IA32_APICBASE:
		msr_info->data = kvm_get_apic_base(vcpu);
		break;
	case APIC_BASE_MSR ... APIC_BASE_MSR + 0xff:
		return kvm_x2apic_msr_read(vcpu, msr_info->index, &msr_info->data);
	case MSR_IA32_TSC_DEADLINE:
		msr_info->data = kvm_get_lapic_tscdeadline_msr(vcpu);
		break;
	case MSR_IA32_TSC_ADJUST:
		msr_info->data = (u64)vcpu->arch.ia32_tsc_adjust_msr;
		break;
	case MSR_IA32_MISC_ENABLE:
		msr_info->data = vcpu->arch.ia32_misc_enable_msr;
		break;
	case MSR_IA32_SMBASE:
		if (!msr_info->host_initiated)
			return 1;
		msr_info->data = vcpu->arch.smbase;
		break;
	case MSR_SMI_COUNT:
		msr_info->data = vcpu->arch.smi_count;
		break;
	case MSR_IA32_PERF_STATUS:
		/* TSC increment by tick */
		msr_info->data = 1000ULL;
		/* CPU multiplier */
		msr_info->data |= (((uint64_t)4ULL) << 40);
		break;
	case MSR_EFER:
		msr_info->data = vcpu->arch.efer;
		break;
	case MSR_KVM_WALL_CLOCK:
		if (!guest_pv_has(vcpu, KVM_FEATURE_CLOCKSOURCE))
			return 1;

		msr_info->data = vcpu->kvm->arch.wall_clock;
		break;
	case MSR_KVM_WALL_CLOCK_NEW:
		if (!guest_pv_has(vcpu, KVM_FEATURE_CLOCKSOURCE2))
			return 1;

		msr_info->data = vcpu->kvm->arch.wall_clock;
		break;
	case MSR_KVM_SYSTEM_TIME:
		if (!guest_pv_has(vcpu, KVM_FEATURE_CLOCKSOURCE))
			return 1;

		msr_info->data = vcpu->arch.time;
		break;
	case MSR_KVM_SYSTEM_TIME_NEW:
		if (!guest_pv_has(vcpu, KVM_FEATURE_CLOCKSOURCE2))
			return 1;

		msr_info->data = vcpu->arch.time;
		break;
	case MSR_KVM_ASYNC_PF_EN:
		if (!guest_pv_has(vcpu, KVM_FEATURE_ASYNC_PF))
			return 1;

		msr_info->data = vcpu->arch.apf.msr_en_val;
		break;
	case MSR_KVM_ASYNC_PF_INT:
		if (!guest_pv_has(vcpu, KVM_FEATURE_ASYNC_PF_INT))
			return 1;

		msr_info->data = vcpu->arch.apf.msr_int_val;
		break;
	case MSR_KVM_ASYNC_PF_ACK:
		if (!guest_pv_has(vcpu, KVM_FEATURE_ASYNC_PF_INT))
			return 1;

		msr_info->data = 0;
		break;
	case MSR_KVM_STEAL_TIME:
		if (!guest_pv_has(vcpu, KVM_FEATURE_STEAL_TIME))
			return 1;

		msr_info->data = vcpu->arch.st.msr_val;
		break;
	case MSR_KVM_PV_EOI_EN:
		if (!guest_pv_has(vcpu, KVM_FEATURE_PV_EOI))
			return 1;

		msr_info->data = vcpu->arch.pv_eoi.msr_val;
		break;
	case MSR_KVM_POLL_CONTROL:
		if (!guest_pv_has(vcpu, KVM_FEATURE_POLL_CONTROL))
			return 1;

		msr_info->data = vcpu->arch.msr_kvm_poll_control;
		break;
	case MSR_IA32_P5_MC_ADDR:
	case MSR_IA32_P5_MC_TYPE:
	case MSR_IA32_MCG_CAP:
	case MSR_IA32_MCG_CTL:
	case MSR_IA32_MCG_STATUS:
	case MSR_IA32_MC0_CTL ... MSR_IA32_MCx_CTL(KVM_MAX_MCE_BANKS) - 1:
		return get_msr_mce(vcpu, msr_info->index, &msr_info->data,
				   msr_info->host_initiated);
	case MSR_IA32_XSS:
		if (!msr_info->host_initiated &&
		    !guest_cpuid_has(vcpu, X86_FEATURE_XSAVES))
			return 1;
		msr_info->data = vcpu->arch.ia32_xss;
		break;
	case MSR_K7_CLK_CTL:
		/*
		 * Provide expected ramp-up count for K7. All other
		 * are set to zero, indicating minimum divisors for
		 * every field.
		 *
		 * This prevents guest kernels on AMD host with CPU
		 * type 6, model 8 and higher from exploding due to
		 * the rdmsr failing.
		 */
		msr_info->data = 0x20000000;
		break;
	case HV_X64_MSR_GUEST_OS_ID ... HV_X64_MSR_SINT15:
	case HV_X64_MSR_SYNDBG_CONTROL ... HV_X64_MSR_SYNDBG_PENDING_BUFFER:
	case HV_X64_MSR_SYNDBG_OPTIONS:
	case HV_X64_MSR_CRASH_P0 ... HV_X64_MSR_CRASH_P4:
	case HV_X64_MSR_CRASH_CTL:
	case HV_X64_MSR_STIMER0_CONFIG ... HV_X64_MSR_STIMER3_COUNT:
	case HV_X64_MSR_REENLIGHTENMENT_CONTROL:
	case HV_X64_MSR_TSC_EMULATION_CONTROL:
	case HV_X64_MSR_TSC_EMULATION_STATUS:
		return kvm_hv_get_msr_common(vcpu,
					     msr_info->index, &msr_info->data,
					     msr_info->host_initiated);
	case MSR_IA32_BBL_CR_CTL3:
		/* This legacy MSR exists but isn't fully documented in current
		 * silicon.  It is however accessed by winxp in very narrow
		 * scenarios where it sets bit #19, itself documented as
		 * a "reserved" bit.  Best effort attempt to source coherent
		 * read data here should the balance of the register be
		 * interpreted by the guest:
		 *
		 * L2 cache control register 3: 64GB range, 256KB size,
		 * enabled, latency 0x1, configured
		 */
		msr_info->data = 0xbe702111;
		break;
	case MSR_AMD64_OSVW_ID_LENGTH:
		if (!guest_cpuid_has(vcpu, X86_FEATURE_OSVW))
			return 1;
		msr_info->data = vcpu->arch.osvw.length;
		break;
	case MSR_AMD64_OSVW_STATUS:
		if (!guest_cpuid_has(vcpu, X86_FEATURE_OSVW))
			return 1;
		msr_info->data = vcpu->arch.osvw.status;
		break;
	case MSR_PLATFORM_INFO:
		if (!msr_info->host_initiated &&
		    !vcpu->kvm->arch.guest_can_read_msr_platform_info)
			return 1;
		msr_info->data = vcpu->arch.msr_platform_info;
		break;
	case MSR_MISC_FEATURES_ENABLES:
		msr_info->data = vcpu->arch.msr_misc_features_enables;
		break;
	case MSR_K7_HWCR:
		msr_info->data = vcpu->arch.msr_hwcr;
		break;
#ifdef CONFIG_X86_64
	case MSR_IA32_XFD:
		if (!msr_info->host_initiated &&
		    !guest_cpuid_has(vcpu, X86_FEATURE_XFD))
			return 1;

		msr_info->data = vcpu->arch.guest_fpu.fpstate->xfd;
		break;
	case MSR_IA32_XFD_ERR:
		if (!msr_info->host_initiated &&
		    !guest_cpuid_has(vcpu, X86_FEATURE_XFD))
			return 1;

		msr_info->data = vcpu->arch.guest_fpu.xfd_err;
		break;
#endif
	default:
		if (kvm_pmu_is_valid_msr(vcpu, msr_info->index))
			return kvm_pmu_get_msr(vcpu, msr_info);
		return KVM_MSR_RET_INVALID;
	}
	return 0;
}
EXPORT_SYMBOL_GPL(kvm_get_msr_common);

/*
 * Read or write a bunch of msrs. All parameters are kernel addresses.
 *
 * @return number of msrs set successfully.
 */
static int __msr_io(struct kvm_vcpu *vcpu, struct kvm_msrs *msrs,
		    struct kvm_msr_entry *entries,
		    int (*do_msr)(struct kvm_vcpu *vcpu,
				  unsigned index, u64 *data))
{
	int i;

	for (i = 0; i < msrs->nmsrs; ++i)
		if (do_msr(vcpu, entries[i].index, &entries[i].data))
			break;

	return i;
}

/*
 * Read or write a bunch of msrs. Parameters are user addresses.
 *
 * @return number of msrs set successfully.
 */
static int msr_io(struct kvm_vcpu *vcpu, struct kvm_msrs __user *user_msrs,
		  int (*do_msr)(struct kvm_vcpu *vcpu,
				unsigned index, u64 *data),
		  int writeback)
{
	struct kvm_msrs msrs;
	struct kvm_msr_entry *entries;
	int r, n;
	unsigned size;

	r = -EFAULT;
	if (copy_from_user(&msrs, user_msrs, sizeof(msrs)))
		goto out;

	r = -E2BIG;
	if (msrs.nmsrs >= MAX_IO_MSRS)
		goto out;

	size = sizeof(struct kvm_msr_entry) * msrs.nmsrs;
	entries = memdup_user(user_msrs->entries, size);
	if (IS_ERR(entries)) {
		r = PTR_ERR(entries);
		goto out;
	}

	r = n = __msr_io(vcpu, &msrs, entries, do_msr);
	if (r < 0)
		goto out_free;

	r = -EFAULT;
	if (writeback && copy_to_user(user_msrs->entries, entries, size))
		goto out_free;

	r = n;

out_free:
	kfree(entries);
out:
	return r;
}

static inline bool kvm_can_mwait_in_guest(void)
{
	return boot_cpu_has(X86_FEATURE_MWAIT) &&
		!boot_cpu_has_bug(X86_BUG_MONITOR) &&
		boot_cpu_has(X86_FEATURE_ARAT);
}

static int kvm_ioctl_get_supported_hv_cpuid(struct kvm_vcpu *vcpu,
					    struct kvm_cpuid2 __user *cpuid_arg)
{
	struct kvm_cpuid2 cpuid;
	int r;

	r = -EFAULT;
	if (copy_from_user(&cpuid, cpuid_arg, sizeof(cpuid)))
		return r;

	r = kvm_get_hv_cpuid(vcpu, &cpuid, cpuid_arg->entries);
	if (r)
		return r;

	r = -EFAULT;
	if (copy_to_user(cpuid_arg, &cpuid, sizeof(cpuid)))
		return r;

	return 0;
}

int kvm_vm_ioctl_check_extension(struct kvm *kvm, long ext)
{
	int r = 0;

	switch (ext) {
	case KVM_CAP_IRQCHIP:
	case KVM_CAP_HLT:
	case KVM_CAP_MMU_SHADOW_CACHE_CONTROL:
	case KVM_CAP_SET_TSS_ADDR:
	case KVM_CAP_EXT_CPUID:
	case KVM_CAP_EXT_EMUL_CPUID:
	case KVM_CAP_CLOCKSOURCE:
	case KVM_CAP_PIT:
	case KVM_CAP_NOP_IO_DELAY:
	case KVM_CAP_MP_STATE:
	case KVM_CAP_SYNC_MMU:
	case KVM_CAP_USER_NMI:
	case KVM_CAP_REINJECT_CONTROL:
	case KVM_CAP_IRQ_INJECT_STATUS:
	case KVM_CAP_IOEVENTFD:
	case KVM_CAP_IOEVENTFD_NO_LENGTH:
	case KVM_CAP_PIT2:
	case KVM_CAP_PIT_STATE2:
	case KVM_CAP_SET_IDENTITY_MAP_ADDR:
	case KVM_CAP_VCPU_EVENTS:
	case KVM_CAP_HYPERV:
	case KVM_CAP_HYPERV_VAPIC:
	case KVM_CAP_HYPERV_SPIN:
	case KVM_CAP_HYPERV_SYNIC:
	case KVM_CAP_HYPERV_SYNIC2:
	case KVM_CAP_HYPERV_VP_INDEX:
	case KVM_CAP_HYPERV_EVENTFD:
	case KVM_CAP_HYPERV_TLBFLUSH:
	case KVM_CAP_HYPERV_SEND_IPI:
	case KVM_CAP_HYPERV_CPUID:
	case KVM_CAP_HYPERV_ENFORCE_CPUID:
	case KVM_CAP_SYS_HYPERV_CPUID:
	case KVM_CAP_PCI_SEGMENT:
	case KVM_CAP_DEBUGREGS:
	case KVM_CAP_X86_ROBUST_SINGLESTEP:
	case KVM_CAP_XSAVE:
	case KVM_CAP_ASYNC_PF:
	case KVM_CAP_ASYNC_PF_INT:
	case KVM_CAP_GET_TSC_KHZ:
	case KVM_CAP_KVMCLOCK_CTRL:
	case KVM_CAP_READONLY_MEM:
	case KVM_CAP_HYPERV_TIME:
	case KVM_CAP_IOAPIC_POLARITY_IGNORED:
	case KVM_CAP_TSC_DEADLINE_TIMER:
	case KVM_CAP_DISABLE_QUIRKS:
	case KVM_CAP_SET_BOOT_CPU_ID:
 	case KVM_CAP_SPLIT_IRQCHIP:
	case KVM_CAP_IMMEDIATE_EXIT:
	case KVM_CAP_PMU_EVENT_FILTER:
	case KVM_CAP_GET_MSR_FEATURES:
	case KVM_CAP_MSR_PLATFORM_INFO:
	case KVM_CAP_EXCEPTION_PAYLOAD:
	case KVM_CAP_SET_GUEST_DEBUG:
	case KVM_CAP_LAST_CPU:
	case KVM_CAP_X86_USER_SPACE_MSR:
	case KVM_CAP_X86_MSR_FILTER:
	case KVM_CAP_ENFORCE_PV_FEATURE_CPUID:
#ifdef CONFIG_X86_SGX_KVM
	case KVM_CAP_SGX_ATTRIBUTE:
#endif
	case KVM_CAP_VM_COPY_ENC_CONTEXT_FROM:
	case KVM_CAP_VM_MOVE_ENC_CONTEXT_FROM:
	case KVM_CAP_SREGS2:
	case KVM_CAP_EXIT_ON_EMULATION_FAILURE:
	case KVM_CAP_VCPU_ATTRIBUTES:
	case KVM_CAP_SYS_ATTRIBUTES:
<<<<<<< HEAD
=======
	case KVM_CAP_VAPIC:
	case KVM_CAP_ENABLE_CAP:
>>>>>>> 95cd2cdc
		r = 1;
		break;
	case KVM_CAP_EXIT_HYPERCALL:
		r = KVM_EXIT_HYPERCALL_VALID_MASK;
		break;
	case KVM_CAP_SET_GUEST_DEBUG2:
		return KVM_GUESTDBG_VALID_MASK;
#ifdef CONFIG_KVM_XEN
	case KVM_CAP_XEN_HVM:
		r = KVM_XEN_HVM_CONFIG_HYPERCALL_MSR |
		    KVM_XEN_HVM_CONFIG_INTERCEPT_HCALL |
		    KVM_XEN_HVM_CONFIG_SHARED_INFO |
		    KVM_XEN_HVM_CONFIG_EVTCHN_2LEVEL;
		if (sched_info_on())
			r |= KVM_XEN_HVM_CONFIG_RUNSTATE;
		break;
#endif
	case KVM_CAP_SYNC_REGS:
		r = KVM_SYNC_X86_VALID_FIELDS;
		break;
	case KVM_CAP_ADJUST_CLOCK:
		r = KVM_CLOCK_VALID_FLAGS;
		break;
	case KVM_CAP_X86_DISABLE_EXITS:
		r |=  KVM_X86_DISABLE_EXITS_HLT | KVM_X86_DISABLE_EXITS_PAUSE |
		      KVM_X86_DISABLE_EXITS_CSTATE;
		if(kvm_can_mwait_in_guest())
			r |= KVM_X86_DISABLE_EXITS_MWAIT;
		break;
	case KVM_CAP_X86_SMM:
		/* SMBASE is usually relocated above 1M on modern chipsets,
		 * and SMM handlers might indeed rely on 4G segment limits,
		 * so do not report SMM to be available if real mode is
		 * emulated via vm86 mode.  Still, do not go to great lengths
		 * to avoid userspace's usage of the feature, because it is a
		 * fringe case that is not enabled except via specific settings
		 * of the module parameters.
		 */
		r = static_call(kvm_x86_has_emulated_msr)(kvm, MSR_IA32_SMBASE);
		break;
	case KVM_CAP_NR_VCPUS:
		r = min_t(unsigned int, num_online_cpus(), KVM_MAX_VCPUS);
		break;
	case KVM_CAP_MAX_VCPUS:
		r = KVM_MAX_VCPUS;
		break;
	case KVM_CAP_MAX_VCPU_ID:
		r = KVM_MAX_VCPU_IDS;
		break;
	case KVM_CAP_PV_MMU:	/* obsolete */
		r = 0;
		break;
	case KVM_CAP_MCE:
		r = KVM_MAX_MCE_BANKS;
		break;
	case KVM_CAP_XCRS:
		r = boot_cpu_has(X86_FEATURE_XSAVE);
		break;
	case KVM_CAP_TSC_CONTROL:
		r = kvm_has_tsc_control;
		break;
	case KVM_CAP_X2APIC_API:
		r = KVM_X2APIC_API_VALID_FLAGS;
		break;
	case KVM_CAP_NESTED_STATE:
		r = kvm_x86_ops.nested_ops->get_state ?
			kvm_x86_ops.nested_ops->get_state(NULL, NULL, 0) : 0;
		break;
	case KVM_CAP_HYPERV_DIRECT_TLBFLUSH:
		r = kvm_x86_ops.enable_direct_tlbflush != NULL;
		break;
	case KVM_CAP_HYPERV_ENLIGHTENED_VMCS:
		r = kvm_x86_ops.nested_ops->enable_evmcs != NULL;
		break;
	case KVM_CAP_SMALLER_MAXPHYADDR:
		r = (int) allow_smaller_maxphyaddr;
		break;
	case KVM_CAP_STEAL_TIME:
		r = sched_info_on();
		break;
	case KVM_CAP_X86_BUS_LOCK_EXIT:
		if (kvm_has_bus_lock_exit)
			r = KVM_BUS_LOCK_DETECTION_OFF |
			    KVM_BUS_LOCK_DETECTION_EXIT;
		else
			r = 0;
		break;
	case KVM_CAP_XSAVE2: {
		u64 guest_perm = xstate_get_guest_group_perm();

		r = xstate_required_size(supported_xcr0 & guest_perm, false);
		if (r < sizeof(struct kvm_xsave))
			r = sizeof(struct kvm_xsave);
		break;
<<<<<<< HEAD
	}
=======
	case KVM_CAP_PMU_CAPABILITY:
		r = enable_pmu ? KVM_CAP_PMU_VALID_MASK : 0;
		break;
	}
	case KVM_CAP_DISABLE_QUIRKS2:
		r = KVM_X86_VALID_QUIRKS;
		break;
>>>>>>> 95cd2cdc
	default:
		break;
	}
	return r;
}

static inline void __user *kvm_get_attr_addr(struct kvm_device_attr *attr)
{
	void __user *uaddr = (void __user*)(unsigned long)attr->addr;
<<<<<<< HEAD

	if ((u64)(unsigned long)uaddr != attr->addr)
		return ERR_PTR_USR(-EFAULT);
	return uaddr;
}

=======

	if ((u64)(unsigned long)uaddr != attr->addr)
		return ERR_PTR_USR(-EFAULT);
	return uaddr;
}

>>>>>>> 95cd2cdc
static int kvm_x86_dev_get_attr(struct kvm_device_attr *attr)
{
	u64 __user *uaddr = kvm_get_attr_addr(attr);

	if (attr->group)
		return -ENXIO;

	if (IS_ERR(uaddr))
		return PTR_ERR(uaddr);

	switch (attr->attr) {
	case KVM_X86_XCOMP_GUEST_SUPP:
		if (put_user(supported_xcr0, uaddr))
			return -EFAULT;
		return 0;
	default:
		return -ENXIO;
		break;
	}
}

static int kvm_x86_dev_has_attr(struct kvm_device_attr *attr)
{
	if (attr->group)
		return -ENXIO;

	switch (attr->attr) {
	case KVM_X86_XCOMP_GUEST_SUPP:
		return 0;
	default:
		return -ENXIO;
	}
}

long kvm_arch_dev_ioctl(struct file *filp,
			unsigned int ioctl, unsigned long arg)
{
	void __user *argp = (void __user *)arg;
	long r;

	switch (ioctl) {
	case KVM_GET_MSR_INDEX_LIST: {
		struct kvm_msr_list __user *user_msr_list = argp;
		struct kvm_msr_list msr_list;
		unsigned n;

		r = -EFAULT;
		if (copy_from_user(&msr_list, user_msr_list, sizeof(msr_list)))
			goto out;
		n = msr_list.nmsrs;
		msr_list.nmsrs = num_msrs_to_save + num_emulated_msrs;
		if (copy_to_user(user_msr_list, &msr_list, sizeof(msr_list)))
			goto out;
		r = -E2BIG;
		if (n < msr_list.nmsrs)
			goto out;
		r = -EFAULT;
		if (copy_to_user(user_msr_list->indices, &msrs_to_save,
				 num_msrs_to_save * sizeof(u32)))
			goto out;
		if (copy_to_user(user_msr_list->indices + num_msrs_to_save,
				 &emulated_msrs,
				 num_emulated_msrs * sizeof(u32)))
			goto out;
		r = 0;
		break;
	}
	case KVM_GET_SUPPORTED_CPUID:
	case KVM_GET_EMULATED_CPUID: {
		struct kvm_cpuid2 __user *cpuid_arg = argp;
		struct kvm_cpuid2 cpuid;

		r = -EFAULT;
		if (copy_from_user(&cpuid, cpuid_arg, sizeof(cpuid)))
			goto out;

		r = kvm_dev_ioctl_get_cpuid(&cpuid, cpuid_arg->entries,
					    ioctl);
		if (r)
			goto out;

		r = -EFAULT;
		if (copy_to_user(cpuid_arg, &cpuid, sizeof(cpuid)))
			goto out;
		r = 0;
		break;
	}
	case KVM_X86_GET_MCE_CAP_SUPPORTED:
		r = -EFAULT;
		if (copy_to_user(argp, &kvm_mce_cap_supported,
				 sizeof(kvm_mce_cap_supported)))
			goto out;
		r = 0;
		break;
	case KVM_GET_MSR_FEATURE_INDEX_LIST: {
		struct kvm_msr_list __user *user_msr_list = argp;
		struct kvm_msr_list msr_list;
		unsigned int n;

		r = -EFAULT;
		if (copy_from_user(&msr_list, user_msr_list, sizeof(msr_list)))
			goto out;
		n = msr_list.nmsrs;
		msr_list.nmsrs = num_msr_based_features;
		if (copy_to_user(user_msr_list, &msr_list, sizeof(msr_list)))
			goto out;
		r = -E2BIG;
		if (n < msr_list.nmsrs)
			goto out;
		r = -EFAULT;
		if (copy_to_user(user_msr_list->indices, &msr_based_features,
				 num_msr_based_features * sizeof(u32)))
			goto out;
		r = 0;
		break;
	}
	case KVM_GET_MSRS:
		r = msr_io(NULL, argp, do_get_msr_feature, 1);
		break;
	case KVM_GET_SUPPORTED_HV_CPUID:
		r = kvm_ioctl_get_supported_hv_cpuid(NULL, argp);
		break;
	case KVM_GET_DEVICE_ATTR: {
		struct kvm_device_attr attr;
		r = -EFAULT;
		if (copy_from_user(&attr, (void __user *)arg, sizeof(attr)))
			break;
		r = kvm_x86_dev_get_attr(&attr);
		break;
	}
	case KVM_HAS_DEVICE_ATTR: {
		struct kvm_device_attr attr;
		r = -EFAULT;
		if (copy_from_user(&attr, (void __user *)arg, sizeof(attr)))
			break;
		r = kvm_x86_dev_has_attr(&attr);
		break;
	}
	default:
		r = -EINVAL;
		break;
	}
out:
	return r;
}

static void wbinvd_ipi(void *garbage)
{
	wbinvd();
}

static bool need_emulate_wbinvd(struct kvm_vcpu *vcpu)
{
	return kvm_arch_has_noncoherent_dma(vcpu->kvm);
}

void kvm_arch_vcpu_load(struct kvm_vcpu *vcpu, int cpu)
{
	/* Address WBINVD may be executed by guest */
	if (need_emulate_wbinvd(vcpu)) {
		if (static_call(kvm_x86_has_wbinvd_exit)())
			cpumask_set_cpu(cpu, vcpu->arch.wbinvd_dirty_mask);
		else if (vcpu->cpu != -1 && vcpu->cpu != cpu)
			smp_call_function_single(vcpu->cpu,
					wbinvd_ipi, NULL, 1);
	}

	static_call(kvm_x86_vcpu_load)(vcpu, cpu);

	/* Save host pkru register if supported */
	vcpu->arch.host_pkru = read_pkru();

	/* Apply any externally detected TSC adjustments (due to suspend) */
	if (unlikely(vcpu->arch.tsc_offset_adjustment)) {
		adjust_tsc_offset_host(vcpu, vcpu->arch.tsc_offset_adjustment);
		vcpu->arch.tsc_offset_adjustment = 0;
		kvm_make_request(KVM_REQ_CLOCK_UPDATE, vcpu);
	}

	if (unlikely(vcpu->cpu != cpu) || kvm_check_tsc_unstable()) {
		s64 tsc_delta = !vcpu->arch.last_host_tsc ? 0 :
				rdtsc() - vcpu->arch.last_host_tsc;
		if (tsc_delta < 0)
			mark_tsc_unstable("KVM discovered backwards TSC");

		if (kvm_check_tsc_unstable()) {
			u64 offset = kvm_compute_l1_tsc_offset(vcpu,
						vcpu->arch.last_guest_tsc);
			kvm_vcpu_write_tsc_offset(vcpu, offset);
			vcpu->arch.tsc_catchup = 1;
		}

		if (kvm_lapic_hv_timer_in_use(vcpu))
			kvm_lapic_restart_hv_timer(vcpu);

		/*
		 * On a host with synchronized TSC, there is no need to update
		 * kvmclock on vcpu->cpu migration
		 */
		if (!vcpu->kvm->arch.use_master_clock || vcpu->cpu == -1)
			kvm_make_request(KVM_REQ_GLOBAL_CLOCK_UPDATE, vcpu);
		if (vcpu->cpu != cpu)
			kvm_make_request(KVM_REQ_MIGRATE_TIMER, vcpu);
		vcpu->cpu = cpu;
	}

	kvm_make_request(KVM_REQ_STEAL_UPDATE, vcpu);
}

static void kvm_steal_time_set_preempted(struct kvm_vcpu *vcpu)
{
	struct gfn_to_hva_cache *ghc = &vcpu->arch.st.cache;
	struct kvm_steal_time __user *st;
	struct kvm_memslots *slots;
	static const u8 preempted = KVM_VCPU_PREEMPTED;

	if (!(vcpu->arch.st.msr_val & KVM_MSR_ENABLED))
		return;

	if (vcpu->arch.st.preempted)
		return;

	/* This happens on process exit */
	if (unlikely(current->mm != vcpu->kvm->mm))
		return;

	slots = kvm_memslots(vcpu->kvm);

	if (unlikely(slots->generation != ghc->generation ||
		     kvm_is_error_hva(ghc->hva) || !ghc->memslot))
		return;

	st = (struct kvm_steal_time __user *)ghc->hva;
	BUILD_BUG_ON(sizeof(st->preempted) != sizeof(preempted));

	if (!copy_to_user_nofault(&st->preempted, &preempted, sizeof(preempted)))
		vcpu->arch.st.preempted = KVM_VCPU_PREEMPTED;

	mark_page_dirty_in_slot(vcpu->kvm, ghc->memslot, gpa_to_gfn(ghc->gpa));
}

void kvm_arch_vcpu_put(struct kvm_vcpu *vcpu)
{
	int idx;

	if (vcpu->preempted && !vcpu->arch.guest_state_protected)
		vcpu->arch.preempted_in_kernel = !static_call(kvm_x86_get_cpl)(vcpu);

	/*
	 * Take the srcu lock as memslots will be accessed to check the gfn
	 * cache generation against the memslots generation.
	 */
	idx = srcu_read_lock(&vcpu->kvm->srcu);
	if (kvm_xen_msr_enabled(vcpu->kvm))
		kvm_xen_runstate_set_preempted(vcpu);
	else
		kvm_steal_time_set_preempted(vcpu);
	srcu_read_unlock(&vcpu->kvm->srcu, idx);

	static_call(kvm_x86_vcpu_put)(vcpu);
	vcpu->arch.last_host_tsc = rdtsc();
}

static int kvm_vcpu_ioctl_get_lapic(struct kvm_vcpu *vcpu,
				    struct kvm_lapic_state *s)
{
	static_call_cond(kvm_x86_sync_pir_to_irr)(vcpu);

	return kvm_apic_get_state(vcpu, s);
}

static int kvm_vcpu_ioctl_set_lapic(struct kvm_vcpu *vcpu,
				    struct kvm_lapic_state *s)
{
	int r;

	r = kvm_apic_set_state(vcpu, s);
	if (r)
		return r;
	update_cr8_intercept(vcpu);

	return 0;
}

static int kvm_cpu_accept_dm_intr(struct kvm_vcpu *vcpu)
{
	/*
	 * We can accept userspace's request for interrupt injection
	 * as long as we have a place to store the interrupt number.
	 * The actual injection will happen when the CPU is able to
	 * deliver the interrupt.
	 */
	if (kvm_cpu_has_extint(vcpu))
		return false;

	/* Acknowledging ExtINT does not happen if LINT0 is masked.  */
	return (!lapic_in_kernel(vcpu) ||
		kvm_apic_accept_pic_intr(vcpu));
}

static int kvm_vcpu_ready_for_interrupt_injection(struct kvm_vcpu *vcpu)
{
	/*
	 * Do not cause an interrupt window exit if an exception
	 * is pending or an event needs reinjection; userspace
	 * might want to inject the interrupt manually using KVM_SET_REGS
	 * or KVM_SET_SREGS.  For that to work, we must be at an
	 * instruction boundary and with no events half-injected.
	 */
	return (kvm_arch_interrupt_allowed(vcpu) &&
		kvm_cpu_accept_dm_intr(vcpu) &&
		!kvm_event_needs_reinjection(vcpu) &&
		!vcpu->arch.exception.pending);
}

static int kvm_vcpu_ioctl_interrupt(struct kvm_vcpu *vcpu,
				    struct kvm_interrupt *irq)
{
	if (irq->irq >= KVM_NR_INTERRUPTS)
		return -EINVAL;

	if (!irqchip_in_kernel(vcpu->kvm)) {
		kvm_queue_interrupt(vcpu, irq->irq, false);
		kvm_make_request(KVM_REQ_EVENT, vcpu);
		return 0;
	}

	/*
	 * With in-kernel LAPIC, we only use this to inject EXTINT, so
	 * fail for in-kernel 8259.
	 */
	if (pic_in_kernel(vcpu->kvm))
		return -ENXIO;

	if (vcpu->arch.pending_external_vector != -1)
		return -EEXIST;

	vcpu->arch.pending_external_vector = irq->irq;
	kvm_make_request(KVM_REQ_EVENT, vcpu);
	return 0;
}

static int kvm_vcpu_ioctl_nmi(struct kvm_vcpu *vcpu)
{
	kvm_inject_nmi(vcpu);

	return 0;
}

static int kvm_vcpu_ioctl_smi(struct kvm_vcpu *vcpu)
{
	kvm_make_request(KVM_REQ_SMI, vcpu);

	return 0;
}

static int vcpu_ioctl_tpr_access_reporting(struct kvm_vcpu *vcpu,
					   struct kvm_tpr_access_ctl *tac)
{
	if (tac->flags)
		return -EINVAL;
	vcpu->arch.tpr_access_reporting = !!tac->enabled;
	return 0;
}

static int kvm_vcpu_ioctl_x86_setup_mce(struct kvm_vcpu *vcpu,
					u64 mcg_cap)
{
	int r;
	unsigned bank_num = mcg_cap & 0xff, bank;

	r = -EINVAL;
	if (!bank_num || bank_num > KVM_MAX_MCE_BANKS)
		goto out;
	if (mcg_cap & ~(kvm_mce_cap_supported | 0xff | 0xff0000))
		goto out;
	r = 0;
	vcpu->arch.mcg_cap = mcg_cap;
	/* Init IA32_MCG_CTL to all 1s */
	if (mcg_cap & MCG_CTL_P)
		vcpu->arch.mcg_ctl = ~(u64)0;
	/* Init IA32_MCi_CTL to all 1s */
	for (bank = 0; bank < bank_num; bank++)
		vcpu->arch.mce_banks[bank*4] = ~(u64)0;

	static_call(kvm_x86_setup_mce)(vcpu);
out:
	return r;
}

static int kvm_vcpu_ioctl_x86_set_mce(struct kvm_vcpu *vcpu,
				      struct kvm_x86_mce *mce)
{
	u64 mcg_cap = vcpu->arch.mcg_cap;
	unsigned bank_num = mcg_cap & 0xff;
	u64 *banks = vcpu->arch.mce_banks;

	if (mce->bank >= bank_num || !(mce->status & MCI_STATUS_VAL))
		return -EINVAL;
	/*
	 * if IA32_MCG_CTL is not all 1s, the uncorrected error
	 * reporting is disabled
	 */
	if ((mce->status & MCI_STATUS_UC) && (mcg_cap & MCG_CTL_P) &&
	    vcpu->arch.mcg_ctl != ~(u64)0)
		return 0;
	banks += 4 * mce->bank;
	/*
	 * if IA32_MCi_CTL is not all 1s, the uncorrected error
	 * reporting is disabled for the bank
	 */
	if ((mce->status & MCI_STATUS_UC) && banks[0] != ~(u64)0)
		return 0;
	if (mce->status & MCI_STATUS_UC) {
		if ((vcpu->arch.mcg_status & MCG_STATUS_MCIP) ||
		    !kvm_read_cr4_bits(vcpu, X86_CR4_MCE)) {
			kvm_make_request(KVM_REQ_TRIPLE_FAULT, vcpu);
			return 0;
		}
		if (banks[1] & MCI_STATUS_VAL)
			mce->status |= MCI_STATUS_OVER;
		banks[2] = mce->addr;
		banks[3] = mce->misc;
		vcpu->arch.mcg_status = mce->mcg_status;
		banks[1] = mce->status;
		kvm_queue_exception(vcpu, MC_VECTOR);
	} else if (!(banks[1] & MCI_STATUS_VAL)
		   || !(banks[1] & MCI_STATUS_UC)) {
		if (banks[1] & MCI_STATUS_VAL)
			mce->status |= MCI_STATUS_OVER;
		banks[2] = mce->addr;
		banks[3] = mce->misc;
		banks[1] = mce->status;
	} else
		banks[1] |= MCI_STATUS_OVER;
	return 0;
}

static void kvm_vcpu_ioctl_x86_get_vcpu_events(struct kvm_vcpu *vcpu,
					       struct kvm_vcpu_events *events)
{
	process_nmi(vcpu);

	if (kvm_check_request(KVM_REQ_SMI, vcpu))
		process_smi(vcpu);

	/*
	 * In guest mode, payload delivery should be deferred,
	 * so that the L1 hypervisor can intercept #PF before
	 * CR2 is modified (or intercept #DB before DR6 is
	 * modified under nVMX). Unless the per-VM capability,
	 * KVM_CAP_EXCEPTION_PAYLOAD, is set, we may not defer the delivery of
	 * an exception payload and handle after a KVM_GET_VCPU_EVENTS. Since we
	 * opportunistically defer the exception payload, deliver it if the
	 * capability hasn't been requested before processing a
	 * KVM_GET_VCPU_EVENTS.
	 */
	if (!vcpu->kvm->arch.exception_payload_enabled &&
	    vcpu->arch.exception.pending && vcpu->arch.exception.has_payload)
		kvm_deliver_exception_payload(vcpu);

	/*
	 * The API doesn't provide the instruction length for software
	 * exceptions, so don't report them. As long as the guest RIP
	 * isn't advanced, we should expect to encounter the exception
	 * again.
	 */
	if (kvm_exception_is_soft(vcpu->arch.exception.nr)) {
		events->exception.injected = 0;
		events->exception.pending = 0;
	} else {
		events->exception.injected = vcpu->arch.exception.injected;
		events->exception.pending = vcpu->arch.exception.pending;
		/*
		 * For ABI compatibility, deliberately conflate
		 * pending and injected exceptions when
		 * KVM_CAP_EXCEPTION_PAYLOAD isn't enabled.
		 */
		if (!vcpu->kvm->arch.exception_payload_enabled)
			events->exception.injected |=
				vcpu->arch.exception.pending;
	}
	events->exception.nr = vcpu->arch.exception.nr;
	events->exception.has_error_code = vcpu->arch.exception.has_error_code;
	events->exception.error_code = vcpu->arch.exception.error_code;
	events->exception_has_payload = vcpu->arch.exception.has_payload;
	events->exception_payload = vcpu->arch.exception.payload;

	events->interrupt.injected =
		vcpu->arch.interrupt.injected && !vcpu->arch.interrupt.soft;
	events->interrupt.nr = vcpu->arch.interrupt.nr;
	events->interrupt.soft = 0;
	events->interrupt.shadow = static_call(kvm_x86_get_interrupt_shadow)(vcpu);

	events->nmi.injected = vcpu->arch.nmi_injected;
	events->nmi.pending = vcpu->arch.nmi_pending != 0;
	events->nmi.masked = static_call(kvm_x86_get_nmi_mask)(vcpu);
	events->nmi.pad = 0;

	events->sipi_vector = 0; /* never valid when reporting to user space */

	events->smi.smm = is_smm(vcpu);
	events->smi.pending = vcpu->arch.smi_pending;
	events->smi.smm_inside_nmi =
		!!(vcpu->arch.hflags & HF_SMM_INSIDE_NMI_MASK);
	events->smi.latched_init = kvm_lapic_latched_init(vcpu);

	events->flags = (KVM_VCPUEVENT_VALID_NMI_PENDING
			 | KVM_VCPUEVENT_VALID_SHADOW
			 | KVM_VCPUEVENT_VALID_SMM);
	if (vcpu->kvm->arch.exception_payload_enabled)
		events->flags |= KVM_VCPUEVENT_VALID_PAYLOAD;

	memset(&events->reserved, 0, sizeof(events->reserved));
}

static void kvm_smm_changed(struct kvm_vcpu *vcpu, bool entering_smm);

static int kvm_vcpu_ioctl_x86_set_vcpu_events(struct kvm_vcpu *vcpu,
					      struct kvm_vcpu_events *events)
{
	if (events->flags & ~(KVM_VCPUEVENT_VALID_NMI_PENDING
			      | KVM_VCPUEVENT_VALID_SIPI_VECTOR
			      | KVM_VCPUEVENT_VALID_SHADOW
			      | KVM_VCPUEVENT_VALID_SMM
			      | KVM_VCPUEVENT_VALID_PAYLOAD))
		return -EINVAL;

	if (events->flags & KVM_VCPUEVENT_VALID_PAYLOAD) {
		if (!vcpu->kvm->arch.exception_payload_enabled)
			return -EINVAL;
		if (events->exception.pending)
			events->exception.injected = 0;
		else
			events->exception_has_payload = 0;
	} else {
		events->exception.pending = 0;
		events->exception_has_payload = 0;
	}

	if ((events->exception.injected || events->exception.pending) &&
	    (events->exception.nr > 31 || events->exception.nr == NMI_VECTOR))
		return -EINVAL;

	/* INITs are latched while in SMM */
	if (events->flags & KVM_VCPUEVENT_VALID_SMM &&
	    (events->smi.smm || events->smi.pending) &&
	    vcpu->arch.mp_state == KVM_MP_STATE_INIT_RECEIVED)
		return -EINVAL;

	process_nmi(vcpu);
	vcpu->arch.exception.injected = events->exception.injected;
	vcpu->arch.exception.pending = events->exception.pending;
	vcpu->arch.exception.nr = events->exception.nr;
	vcpu->arch.exception.has_error_code = events->exception.has_error_code;
	vcpu->arch.exception.error_code = events->exception.error_code;
	vcpu->arch.exception.has_payload = events->exception_has_payload;
	vcpu->arch.exception.payload = events->exception_payload;

	vcpu->arch.interrupt.injected = events->interrupt.injected;
	vcpu->arch.interrupt.nr = events->interrupt.nr;
	vcpu->arch.interrupt.soft = events->interrupt.soft;
	if (events->flags & KVM_VCPUEVENT_VALID_SHADOW)
		static_call(kvm_x86_set_interrupt_shadow)(vcpu,
						events->interrupt.shadow);

	vcpu->arch.nmi_injected = events->nmi.injected;
	if (events->flags & KVM_VCPUEVENT_VALID_NMI_PENDING)
		vcpu->arch.nmi_pending = events->nmi.pending;
	static_call(kvm_x86_set_nmi_mask)(vcpu, events->nmi.masked);

	if (events->flags & KVM_VCPUEVENT_VALID_SIPI_VECTOR &&
	    lapic_in_kernel(vcpu))
		vcpu->arch.apic->sipi_vector = events->sipi_vector;

	if (events->flags & KVM_VCPUEVENT_VALID_SMM) {
		if (!!(vcpu->arch.hflags & HF_SMM_MASK) != events->smi.smm) {
			kvm_x86_ops.nested_ops->leave_nested(vcpu);
			kvm_smm_changed(vcpu, events->smi.smm);
		}

		vcpu->arch.smi_pending = events->smi.pending;

		if (events->smi.smm) {
			if (events->smi.smm_inside_nmi)
				vcpu->arch.hflags |= HF_SMM_INSIDE_NMI_MASK;
			else
				vcpu->arch.hflags &= ~HF_SMM_INSIDE_NMI_MASK;
		}

		if (lapic_in_kernel(vcpu)) {
			if (events->smi.latched_init)
				set_bit(KVM_APIC_INIT, &vcpu->arch.apic->pending_events);
			else
				clear_bit(KVM_APIC_INIT, &vcpu->arch.apic->pending_events);
		}
	}

	kvm_make_request(KVM_REQ_EVENT, vcpu);

	return 0;
}

static void kvm_vcpu_ioctl_x86_get_debugregs(struct kvm_vcpu *vcpu,
					     struct kvm_debugregs *dbgregs)
{
	unsigned long val;

	memcpy(dbgregs->db, vcpu->arch.db, sizeof(vcpu->arch.db));
	kvm_get_dr(vcpu, 6, &val);
	dbgregs->dr6 = val;
	dbgregs->dr7 = vcpu->arch.dr7;
	dbgregs->flags = 0;
	memset(&dbgregs->reserved, 0, sizeof(dbgregs->reserved));
}

static int kvm_vcpu_ioctl_x86_set_debugregs(struct kvm_vcpu *vcpu,
					    struct kvm_debugregs *dbgregs)
{
	if (dbgregs->flags)
		return -EINVAL;

	if (!kvm_dr6_valid(dbgregs->dr6))
		return -EINVAL;
	if (!kvm_dr7_valid(dbgregs->dr7))
		return -EINVAL;

	memcpy(vcpu->arch.db, dbgregs->db, sizeof(vcpu->arch.db));
	kvm_update_dr0123(vcpu);
	vcpu->arch.dr6 = dbgregs->dr6;
	vcpu->arch.dr7 = dbgregs->dr7;
	kvm_update_dr7(vcpu);

	return 0;
}

static void kvm_vcpu_ioctl_x86_get_xsave(struct kvm_vcpu *vcpu,
					 struct kvm_xsave *guest_xsave)
{
	if (fpstate_is_confidential(&vcpu->arch.guest_fpu))
		return;

	fpu_copy_guest_fpstate_to_uabi(&vcpu->arch.guest_fpu,
				       guest_xsave->region,
				       sizeof(guest_xsave->region),
				       vcpu->arch.pkru);
}

static void kvm_vcpu_ioctl_x86_get_xsave2(struct kvm_vcpu *vcpu,
					  u8 *state, unsigned int size)
{
	if (fpstate_is_confidential(&vcpu->arch.guest_fpu))
		return;

	fpu_copy_guest_fpstate_to_uabi(&vcpu->arch.guest_fpu,
				       state, size, vcpu->arch.pkru);
}

static int kvm_vcpu_ioctl_x86_set_xsave(struct kvm_vcpu *vcpu,
					struct kvm_xsave *guest_xsave)
{
	if (fpstate_is_confidential(&vcpu->arch.guest_fpu))
		return 0;

	return fpu_copy_uabi_to_guest_fpstate(&vcpu->arch.guest_fpu,
					      guest_xsave->region,
					      supported_xcr0, &vcpu->arch.pkru);
}

static void kvm_vcpu_ioctl_x86_get_xcrs(struct kvm_vcpu *vcpu,
					struct kvm_xcrs *guest_xcrs)
{
	if (!boot_cpu_has(X86_FEATURE_XSAVE)) {
		guest_xcrs->nr_xcrs = 0;
		return;
	}

	guest_xcrs->nr_xcrs = 1;
	guest_xcrs->flags = 0;
	guest_xcrs->xcrs[0].xcr = XCR_XFEATURE_ENABLED_MASK;
	guest_xcrs->xcrs[0].value = vcpu->arch.xcr0;
}

static int kvm_vcpu_ioctl_x86_set_xcrs(struct kvm_vcpu *vcpu,
				       struct kvm_xcrs *guest_xcrs)
{
	int i, r = 0;

	if (!boot_cpu_has(X86_FEATURE_XSAVE))
		return -EINVAL;

	if (guest_xcrs->nr_xcrs > KVM_MAX_XCRS || guest_xcrs->flags)
		return -EINVAL;

	for (i = 0; i < guest_xcrs->nr_xcrs; i++)
		/* Only support XCR0 currently */
		if (guest_xcrs->xcrs[i].xcr == XCR_XFEATURE_ENABLED_MASK) {
			r = __kvm_set_xcr(vcpu, XCR_XFEATURE_ENABLED_MASK,
				guest_xcrs->xcrs[i].value);
			break;
		}
	if (r)
		r = -EINVAL;
	return r;
}

/*
 * kvm_set_guest_paused() indicates to the guest kernel that it has been
 * stopped by the hypervisor.  This function will be called from the host only.
 * EINVAL is returned when the host attempts to set the flag for a guest that
 * does not support pv clocks.
 */
static int kvm_set_guest_paused(struct kvm_vcpu *vcpu)
{
	if (!vcpu->arch.pv_time_enabled)
		return -EINVAL;
	vcpu->arch.pvclock_set_guest_stopped_request = true;
	kvm_make_request(KVM_REQ_CLOCK_UPDATE, vcpu);
	return 0;
}

static int kvm_arch_tsc_has_attr(struct kvm_vcpu *vcpu,
				 struct kvm_device_attr *attr)
{
	int r;

	switch (attr->attr) {
	case KVM_VCPU_TSC_OFFSET:
		r = 0;
		break;
	default:
		r = -ENXIO;
	}

	return r;
}

static int kvm_arch_tsc_get_attr(struct kvm_vcpu *vcpu,
				 struct kvm_device_attr *attr)
{
	u64 __user *uaddr = kvm_get_attr_addr(attr);
	int r;

	if (IS_ERR(uaddr))
		return PTR_ERR(uaddr);

	switch (attr->attr) {
	case KVM_VCPU_TSC_OFFSET:
		r = -EFAULT;
		if (put_user(vcpu->arch.l1_tsc_offset, uaddr))
			break;
		r = 0;
		break;
	default:
		r = -ENXIO;
	}

	return r;
}

static int kvm_arch_tsc_set_attr(struct kvm_vcpu *vcpu,
				 struct kvm_device_attr *attr)
{
	u64 __user *uaddr = kvm_get_attr_addr(attr);
	struct kvm *kvm = vcpu->kvm;
	int r;

	if (IS_ERR(uaddr))
		return PTR_ERR(uaddr);

	switch (attr->attr) {
	case KVM_VCPU_TSC_OFFSET: {
		u64 offset, tsc, ns;
		unsigned long flags;
		bool matched;

		r = -EFAULT;
		if (get_user(offset, uaddr))
			break;

		raw_spin_lock_irqsave(&kvm->arch.tsc_write_lock, flags);

		matched = (vcpu->arch.virtual_tsc_khz &&
			   kvm->arch.last_tsc_khz == vcpu->arch.virtual_tsc_khz &&
			   kvm->arch.last_tsc_offset == offset);

		tsc = kvm_scale_tsc(rdtsc(), vcpu->arch.l1_tsc_scaling_ratio) + offset;
		ns = get_kvmclock_base_ns();

		__kvm_synchronize_tsc(vcpu, offset, tsc, ns, matched);
		raw_spin_unlock_irqrestore(&kvm->arch.tsc_write_lock, flags);

		r = 0;
		break;
	}
	default:
		r = -ENXIO;
	}

	return r;
}

static int kvm_vcpu_ioctl_device_attr(struct kvm_vcpu *vcpu,
				      unsigned int ioctl,
				      void __user *argp)
{
	struct kvm_device_attr attr;
	int r;

	if (copy_from_user(&attr, argp, sizeof(attr)))
		return -EFAULT;

	if (attr.group != KVM_VCPU_TSC_CTRL)
		return -ENXIO;

	switch (ioctl) {
	case KVM_HAS_DEVICE_ATTR:
		r = kvm_arch_tsc_has_attr(vcpu, &attr);
		break;
	case KVM_GET_DEVICE_ATTR:
		r = kvm_arch_tsc_get_attr(vcpu, &attr);
		break;
	case KVM_SET_DEVICE_ATTR:
		r = kvm_arch_tsc_set_attr(vcpu, &attr);
		break;
	}

	return r;
}

static int kvm_vcpu_ioctl_enable_cap(struct kvm_vcpu *vcpu,
				     struct kvm_enable_cap *cap)
{
	int r;
	uint16_t vmcs_version;
	void __user *user_ptr;

	if (cap->flags)
		return -EINVAL;

	switch (cap->cap) {
	case KVM_CAP_HYPERV_SYNIC2:
		if (cap->args[0])
			return -EINVAL;
		fallthrough;

	case KVM_CAP_HYPERV_SYNIC:
		if (!irqchip_in_kernel(vcpu->kvm))
			return -EINVAL;
		return kvm_hv_activate_synic(vcpu, cap->cap ==
					     KVM_CAP_HYPERV_SYNIC2);
	case KVM_CAP_HYPERV_ENLIGHTENED_VMCS:
		if (!kvm_x86_ops.nested_ops->enable_evmcs)
			return -ENOTTY;
		r = kvm_x86_ops.nested_ops->enable_evmcs(vcpu, &vmcs_version);
		if (!r) {
			user_ptr = (void __user *)(uintptr_t)cap->args[0];
			if (copy_to_user(user_ptr, &vmcs_version,
					 sizeof(vmcs_version)))
				r = -EFAULT;
		}
		return r;
	case KVM_CAP_HYPERV_DIRECT_TLBFLUSH:
		if (!kvm_x86_ops.enable_direct_tlbflush)
			return -ENOTTY;

		return static_call(kvm_x86_enable_direct_tlbflush)(vcpu);

	case KVM_CAP_HYPERV_ENFORCE_CPUID:
		return kvm_hv_set_enforce_cpuid(vcpu, cap->args[0]);

	case KVM_CAP_ENFORCE_PV_FEATURE_CPUID:
		vcpu->arch.pv_cpuid.enforce = cap->args[0];
		if (vcpu->arch.pv_cpuid.enforce)
			kvm_update_pv_runtime(vcpu);

		return 0;
	default:
		return -EINVAL;
	}
}

long kvm_arch_vcpu_ioctl(struct file *filp,
			 unsigned int ioctl, unsigned long arg)
{
	struct kvm_vcpu *vcpu = filp->private_data;
	void __user *argp = (void __user *)arg;
	int r;
	union {
		struct kvm_sregs2 *sregs2;
		struct kvm_lapic_state *lapic;
		struct kvm_xsave *xsave;
		struct kvm_xcrs *xcrs;
		void *buffer;
	} u;

	vcpu_load(vcpu);

	u.buffer = NULL;
	switch (ioctl) {
	case KVM_GET_LAPIC: {
		r = -EINVAL;
		if (!lapic_in_kernel(vcpu))
			goto out;
		u.lapic = kzalloc(sizeof(struct kvm_lapic_state),
				GFP_KERNEL_ACCOUNT);

		r = -ENOMEM;
		if (!u.lapic)
			goto out;
		r = kvm_vcpu_ioctl_get_lapic(vcpu, u.lapic);
		if (r)
			goto out;
		r = -EFAULT;
		if (copy_to_user(argp, u.lapic, sizeof(struct kvm_lapic_state)))
			goto out;
		r = 0;
		break;
	}
	case KVM_SET_LAPIC: {
		r = -EINVAL;
		if (!lapic_in_kernel(vcpu))
			goto out;
		u.lapic = memdup_user(argp, sizeof(*u.lapic));
		if (IS_ERR(u.lapic)) {
			r = PTR_ERR(u.lapic);
			goto out_nofree;
		}

		r = kvm_vcpu_ioctl_set_lapic(vcpu, u.lapic);
		break;
	}
	case KVM_INTERRUPT: {
		struct kvm_interrupt irq;

		r = -EFAULT;
		if (copy_from_user(&irq, argp, sizeof(irq)))
			goto out;
		r = kvm_vcpu_ioctl_interrupt(vcpu, &irq);
		break;
	}
	case KVM_NMI: {
		r = kvm_vcpu_ioctl_nmi(vcpu);
		break;
	}
	case KVM_SMI: {
		r = kvm_vcpu_ioctl_smi(vcpu);
		break;
	}
	case KVM_SET_CPUID: {
		struct kvm_cpuid __user *cpuid_arg = argp;
		struct kvm_cpuid cpuid;

		r = -EFAULT;
		if (copy_from_user(&cpuid, cpuid_arg, sizeof(cpuid)))
			goto out;
		r = kvm_vcpu_ioctl_set_cpuid(vcpu, &cpuid, cpuid_arg->entries);
		break;
	}
	case KVM_SET_CPUID2: {
		struct kvm_cpuid2 __user *cpuid_arg = argp;
		struct kvm_cpuid2 cpuid;

		r = -EFAULT;
		if (copy_from_user(&cpuid, cpuid_arg, sizeof(cpuid)))
			goto out;
		r = kvm_vcpu_ioctl_set_cpuid2(vcpu, &cpuid,
					      cpuid_arg->entries);
		break;
	}
	case KVM_GET_CPUID2: {
		struct kvm_cpuid2 __user *cpuid_arg = argp;
		struct kvm_cpuid2 cpuid;

		r = -EFAULT;
		if (copy_from_user(&cpuid, cpuid_arg, sizeof(cpuid)))
			goto out;
		r = kvm_vcpu_ioctl_get_cpuid2(vcpu, &cpuid,
					      cpuid_arg->entries);
		if (r)
			goto out;
		r = -EFAULT;
		if (copy_to_user(cpuid_arg, &cpuid, sizeof(cpuid)))
			goto out;
		r = 0;
		break;
	}
	case KVM_GET_MSRS: {
		int idx = srcu_read_lock(&vcpu->kvm->srcu);
		r = msr_io(vcpu, argp, do_get_msr, 1);
		srcu_read_unlock(&vcpu->kvm->srcu, idx);
		break;
	}
	case KVM_SET_MSRS: {
		int idx = srcu_read_lock(&vcpu->kvm->srcu);
		r = msr_io(vcpu, argp, do_set_msr, 0);
		srcu_read_unlock(&vcpu->kvm->srcu, idx);
		break;
	}
	case KVM_TPR_ACCESS_REPORTING: {
		struct kvm_tpr_access_ctl tac;

		r = -EFAULT;
		if (copy_from_user(&tac, argp, sizeof(tac)))
			goto out;
		r = vcpu_ioctl_tpr_access_reporting(vcpu, &tac);
		if (r)
			goto out;
		r = -EFAULT;
		if (copy_to_user(argp, &tac, sizeof(tac)))
			goto out;
		r = 0;
		break;
	};
	case KVM_SET_VAPIC_ADDR: {
		struct kvm_vapic_addr va;
		int idx;

		r = -EINVAL;
		if (!lapic_in_kernel(vcpu))
			goto out;
		r = -EFAULT;
		if (copy_from_user(&va, argp, sizeof(va)))
			goto out;
		idx = srcu_read_lock(&vcpu->kvm->srcu);
		r = kvm_lapic_set_vapic_addr(vcpu, va.vapic_addr);
		srcu_read_unlock(&vcpu->kvm->srcu, idx);
		break;
	}
	case KVM_X86_SETUP_MCE: {
		u64 mcg_cap;

		r = -EFAULT;
		if (copy_from_user(&mcg_cap, argp, sizeof(mcg_cap)))
			goto out;
		r = kvm_vcpu_ioctl_x86_setup_mce(vcpu, mcg_cap);
		break;
	}
	case KVM_X86_SET_MCE: {
		struct kvm_x86_mce mce;

		r = -EFAULT;
		if (copy_from_user(&mce, argp, sizeof(mce)))
			goto out;
		r = kvm_vcpu_ioctl_x86_set_mce(vcpu, &mce);
		break;
	}
	case KVM_GET_VCPU_EVENTS: {
		struct kvm_vcpu_events events;

		kvm_vcpu_ioctl_x86_get_vcpu_events(vcpu, &events);

		r = -EFAULT;
		if (copy_to_user(argp, &events, sizeof(struct kvm_vcpu_events)))
			break;
		r = 0;
		break;
	}
	case KVM_SET_VCPU_EVENTS: {
		struct kvm_vcpu_events events;

		r = -EFAULT;
		if (copy_from_user(&events, argp, sizeof(struct kvm_vcpu_events)))
			break;

		r = kvm_vcpu_ioctl_x86_set_vcpu_events(vcpu, &events);
		break;
	}
	case KVM_GET_DEBUGREGS: {
		struct kvm_debugregs dbgregs;

		kvm_vcpu_ioctl_x86_get_debugregs(vcpu, &dbgregs);

		r = -EFAULT;
		if (copy_to_user(argp, &dbgregs,
				 sizeof(struct kvm_debugregs)))
			break;
		r = 0;
		break;
	}
	case KVM_SET_DEBUGREGS: {
		struct kvm_debugregs dbgregs;

		r = -EFAULT;
		if (copy_from_user(&dbgregs, argp,
				   sizeof(struct kvm_debugregs)))
			break;

		r = kvm_vcpu_ioctl_x86_set_debugregs(vcpu, &dbgregs);
		break;
	}
	case KVM_GET_XSAVE: {
		r = -EINVAL;
		if (vcpu->arch.guest_fpu.uabi_size > sizeof(struct kvm_xsave))
			break;

		u.xsave = kzalloc(sizeof(struct kvm_xsave), GFP_KERNEL_ACCOUNT);
		r = -ENOMEM;
		if (!u.xsave)
			break;

		kvm_vcpu_ioctl_x86_get_xsave(vcpu, u.xsave);

		r = -EFAULT;
		if (copy_to_user(argp, u.xsave, sizeof(struct kvm_xsave)))
			break;
		r = 0;
		break;
	}
	case KVM_SET_XSAVE: {
		int size = vcpu->arch.guest_fpu.uabi_size;

		u.xsave = memdup_user(argp, size);
		if (IS_ERR(u.xsave)) {
			r = PTR_ERR(u.xsave);
			goto out_nofree;
		}

		r = kvm_vcpu_ioctl_x86_set_xsave(vcpu, u.xsave);
		break;
	}

	case KVM_GET_XSAVE2: {
		int size = vcpu->arch.guest_fpu.uabi_size;

		u.xsave = kzalloc(size, GFP_KERNEL_ACCOUNT);
		r = -ENOMEM;
		if (!u.xsave)
			break;

		kvm_vcpu_ioctl_x86_get_xsave2(vcpu, u.buffer, size);

		r = -EFAULT;
		if (copy_to_user(argp, u.xsave, size))
			break;

		r = 0;
		break;
	}

	case KVM_GET_XCRS: {
		u.xcrs = kzalloc(sizeof(struct kvm_xcrs), GFP_KERNEL_ACCOUNT);
		r = -ENOMEM;
		if (!u.xcrs)
			break;

		kvm_vcpu_ioctl_x86_get_xcrs(vcpu, u.xcrs);

		r = -EFAULT;
		if (copy_to_user(argp, u.xcrs,
				 sizeof(struct kvm_xcrs)))
			break;
		r = 0;
		break;
	}
	case KVM_SET_XCRS: {
		u.xcrs = memdup_user(argp, sizeof(*u.xcrs));
		if (IS_ERR(u.xcrs)) {
			r = PTR_ERR(u.xcrs);
			goto out_nofree;
		}

		r = kvm_vcpu_ioctl_x86_set_xcrs(vcpu, u.xcrs);
		break;
	}
	case KVM_SET_TSC_KHZ: {
		u32 user_tsc_khz;

		r = -EINVAL;
		user_tsc_khz = (u32)arg;

		if (kvm_has_tsc_control &&
		    user_tsc_khz >= kvm_max_guest_tsc_khz)
			goto out;

		if (user_tsc_khz == 0)
			user_tsc_khz = tsc_khz;

		if (!kvm_set_tsc_khz(vcpu, user_tsc_khz))
			r = 0;

		goto out;
	}
	case KVM_GET_TSC_KHZ: {
		r = vcpu->arch.virtual_tsc_khz;
		goto out;
	}
	case KVM_KVMCLOCK_CTRL: {
		r = kvm_set_guest_paused(vcpu);
		goto out;
	}
	case KVM_ENABLE_CAP: {
		struct kvm_enable_cap cap;

		r = -EFAULT;
		if (copy_from_user(&cap, argp, sizeof(cap)))
			goto out;
		r = kvm_vcpu_ioctl_enable_cap(vcpu, &cap);
		break;
	}
	case KVM_GET_NESTED_STATE: {
		struct kvm_nested_state __user *user_kvm_nested_state = argp;
		u32 user_data_size;

		r = -EINVAL;
		if (!kvm_x86_ops.nested_ops->get_state)
			break;

		BUILD_BUG_ON(sizeof(user_data_size) != sizeof(user_kvm_nested_state->size));
		r = -EFAULT;
		if (get_user(user_data_size, &user_kvm_nested_state->size))
			break;

		r = kvm_x86_ops.nested_ops->get_state(vcpu, user_kvm_nested_state,
						     user_data_size);
		if (r < 0)
			break;

		if (r > user_data_size) {
			if (put_user(r, &user_kvm_nested_state->size))
				r = -EFAULT;
			else
				r = -E2BIG;
			break;
		}

		r = 0;
		break;
	}
	case KVM_SET_NESTED_STATE: {
		struct kvm_nested_state __user *user_kvm_nested_state = argp;
		struct kvm_nested_state kvm_state;
		int idx;

		r = -EINVAL;
		if (!kvm_x86_ops.nested_ops->set_state)
			break;

		r = -EFAULT;
		if (copy_from_user(&kvm_state, user_kvm_nested_state, sizeof(kvm_state)))
			break;

		r = -EINVAL;
		if (kvm_state.size < sizeof(kvm_state))
			break;

		if (kvm_state.flags &
		    ~(KVM_STATE_NESTED_RUN_PENDING | KVM_STATE_NESTED_GUEST_MODE
		      | KVM_STATE_NESTED_EVMCS | KVM_STATE_NESTED_MTF_PENDING
		      | KVM_STATE_NESTED_GIF_SET))
			break;

		/* nested_run_pending implies guest_mode.  */
		if ((kvm_state.flags & KVM_STATE_NESTED_RUN_PENDING)
		    && !(kvm_state.flags & KVM_STATE_NESTED_GUEST_MODE))
			break;

		idx = srcu_read_lock(&vcpu->kvm->srcu);
		r = kvm_x86_ops.nested_ops->set_state(vcpu, user_kvm_nested_state, &kvm_state);
		srcu_read_unlock(&vcpu->kvm->srcu, idx);
		break;
	}
	case KVM_GET_SUPPORTED_HV_CPUID:
		r = kvm_ioctl_get_supported_hv_cpuid(vcpu, argp);
		break;
#ifdef CONFIG_KVM_XEN
	case KVM_XEN_VCPU_GET_ATTR: {
		struct kvm_xen_vcpu_attr xva;

		r = -EFAULT;
		if (copy_from_user(&xva, argp, sizeof(xva)))
			goto out;
		r = kvm_xen_vcpu_get_attr(vcpu, &xva);
		if (!r && copy_to_user(argp, &xva, sizeof(xva)))
			r = -EFAULT;
		break;
	}
	case KVM_XEN_VCPU_SET_ATTR: {
		struct kvm_xen_vcpu_attr xva;

		r = -EFAULT;
		if (copy_from_user(&xva, argp, sizeof(xva)))
			goto out;
		r = kvm_xen_vcpu_set_attr(vcpu, &xva);
		break;
	}
#endif
	case KVM_GET_SREGS2: {
		u.sregs2 = kzalloc(sizeof(struct kvm_sregs2), GFP_KERNEL);
		r = -ENOMEM;
		if (!u.sregs2)
			goto out;
		__get_sregs2(vcpu, u.sregs2);
		r = -EFAULT;
		if (copy_to_user(argp, u.sregs2, sizeof(struct kvm_sregs2)))
			goto out;
		r = 0;
		break;
	}
	case KVM_SET_SREGS2: {
		u.sregs2 = memdup_user(argp, sizeof(struct kvm_sregs2));
		if (IS_ERR(u.sregs2)) {
			r = PTR_ERR(u.sregs2);
			u.sregs2 = NULL;
			goto out;
		}
		r = __set_sregs2(vcpu, u.sregs2);
		break;
	}
	case KVM_HAS_DEVICE_ATTR:
	case KVM_GET_DEVICE_ATTR:
	case KVM_SET_DEVICE_ATTR:
		r = kvm_vcpu_ioctl_device_attr(vcpu, ioctl, argp);
		break;
	default:
		r = -EINVAL;
	}
out:
	kfree(u.buffer);
out_nofree:
	vcpu_put(vcpu);
	return r;
}

vm_fault_t kvm_arch_vcpu_fault(struct kvm_vcpu *vcpu, struct vm_fault *vmf)
{
	return VM_FAULT_SIGBUS;
}

static int kvm_vm_ioctl_set_tss_addr(struct kvm *kvm, unsigned long addr)
{
	int ret;

	if (addr > (unsigned int)(-3 * PAGE_SIZE))
		return -EINVAL;
	ret = static_call(kvm_x86_set_tss_addr)(kvm, addr);
	return ret;
}

static int kvm_vm_ioctl_set_identity_map_addr(struct kvm *kvm,
					      u64 ident_addr)
{
	return static_call(kvm_x86_set_identity_map_addr)(kvm, ident_addr);
}

static int kvm_vm_ioctl_set_nr_mmu_pages(struct kvm *kvm,
					 unsigned long kvm_nr_mmu_pages)
{
	if (kvm_nr_mmu_pages < KVM_MIN_ALLOC_MMU_PAGES)
		return -EINVAL;

	mutex_lock(&kvm->slots_lock);

	kvm_mmu_change_mmu_pages(kvm, kvm_nr_mmu_pages);
	kvm->arch.n_requested_mmu_pages = kvm_nr_mmu_pages;

	mutex_unlock(&kvm->slots_lock);
	return 0;
}

static unsigned long kvm_vm_ioctl_get_nr_mmu_pages(struct kvm *kvm)
{
	return kvm->arch.n_max_mmu_pages;
}

static int kvm_vm_ioctl_get_irqchip(struct kvm *kvm, struct kvm_irqchip *chip)
{
	struct kvm_pic *pic = kvm->arch.vpic;
	int r;

	r = 0;
	switch (chip->chip_id) {
	case KVM_IRQCHIP_PIC_MASTER:
		memcpy(&chip->chip.pic, &pic->pics[0],
			sizeof(struct kvm_pic_state));
		break;
	case KVM_IRQCHIP_PIC_SLAVE:
		memcpy(&chip->chip.pic, &pic->pics[1],
			sizeof(struct kvm_pic_state));
		break;
	case KVM_IRQCHIP_IOAPIC:
		kvm_get_ioapic(kvm, &chip->chip.ioapic);
		break;
	default:
		r = -EINVAL;
		break;
	}
	return r;
}

static int kvm_vm_ioctl_set_irqchip(struct kvm *kvm, struct kvm_irqchip *chip)
{
	struct kvm_pic *pic = kvm->arch.vpic;
	int r;

	r = 0;
	switch (chip->chip_id) {
	case KVM_IRQCHIP_PIC_MASTER:
		spin_lock(&pic->lock);
		memcpy(&pic->pics[0], &chip->chip.pic,
			sizeof(struct kvm_pic_state));
		spin_unlock(&pic->lock);
		break;
	case KVM_IRQCHIP_PIC_SLAVE:
		spin_lock(&pic->lock);
		memcpy(&pic->pics[1], &chip->chip.pic,
			sizeof(struct kvm_pic_state));
		spin_unlock(&pic->lock);
		break;
	case KVM_IRQCHIP_IOAPIC:
		kvm_set_ioapic(kvm, &chip->chip.ioapic);
		break;
	default:
		r = -EINVAL;
		break;
	}
	kvm_pic_update_irq(pic);
	return r;
}

static int kvm_vm_ioctl_get_pit(struct kvm *kvm, struct kvm_pit_state *ps)
{
	struct kvm_kpit_state *kps = &kvm->arch.vpit->pit_state;

	BUILD_BUG_ON(sizeof(*ps) != sizeof(kps->channels));

	mutex_lock(&kps->lock);
	memcpy(ps, &kps->channels, sizeof(*ps));
	mutex_unlock(&kps->lock);
	return 0;
}

static int kvm_vm_ioctl_set_pit(struct kvm *kvm, struct kvm_pit_state *ps)
{
	int i;
	struct kvm_pit *pit = kvm->arch.vpit;

	mutex_lock(&pit->pit_state.lock);
	memcpy(&pit->pit_state.channels, ps, sizeof(*ps));
	for (i = 0; i < 3; i++)
		kvm_pit_load_count(pit, i, ps->channels[i].count, 0);
	mutex_unlock(&pit->pit_state.lock);
	return 0;
}

static int kvm_vm_ioctl_get_pit2(struct kvm *kvm, struct kvm_pit_state2 *ps)
{
	mutex_lock(&kvm->arch.vpit->pit_state.lock);
	memcpy(ps->channels, &kvm->arch.vpit->pit_state.channels,
		sizeof(ps->channels));
	ps->flags = kvm->arch.vpit->pit_state.flags;
	mutex_unlock(&kvm->arch.vpit->pit_state.lock);
	memset(&ps->reserved, 0, sizeof(ps->reserved));
	return 0;
}

static int kvm_vm_ioctl_set_pit2(struct kvm *kvm, struct kvm_pit_state2 *ps)
{
	int start = 0;
	int i;
	u32 prev_legacy, cur_legacy;
	struct kvm_pit *pit = kvm->arch.vpit;

	mutex_lock(&pit->pit_state.lock);
	prev_legacy = pit->pit_state.flags & KVM_PIT_FLAGS_HPET_LEGACY;
	cur_legacy = ps->flags & KVM_PIT_FLAGS_HPET_LEGACY;
	if (!prev_legacy && cur_legacy)
		start = 1;
	memcpy(&pit->pit_state.channels, &ps->channels,
	       sizeof(pit->pit_state.channels));
	pit->pit_state.flags = ps->flags;
	for (i = 0; i < 3; i++)
		kvm_pit_load_count(pit, i, pit->pit_state.channels[i].count,
				   start && i == 0);
	mutex_unlock(&pit->pit_state.lock);
	return 0;
}

static int kvm_vm_ioctl_reinject(struct kvm *kvm,
				 struct kvm_reinject_control *control)
{
	struct kvm_pit *pit = kvm->arch.vpit;

	/* pit->pit_state.lock was overloaded to prevent userspace from getting
	 * an inconsistent state after running multiple KVM_REINJECT_CONTROL
	 * ioctls in parallel.  Use a separate lock if that ioctl isn't rare.
	 */
	mutex_lock(&pit->pit_state.lock);
	kvm_pit_set_reinject(pit, control->pit_reinject);
	mutex_unlock(&pit->pit_state.lock);

	return 0;
}

void kvm_arch_sync_dirty_log(struct kvm *kvm, struct kvm_memory_slot *memslot)
{

	/*
	 * Flush all CPUs' dirty log buffers to the  dirty_bitmap.  Called
	 * before reporting dirty_bitmap to userspace.  KVM flushes the buffers
	 * on all VM-Exits, thus we only need to kick running vCPUs to force a
	 * VM-Exit.
	 */
	struct kvm_vcpu *vcpu;
	unsigned long i;

	kvm_for_each_vcpu(i, vcpu, kvm)
		kvm_vcpu_kick(vcpu);
}

int kvm_vm_ioctl_irq_line(struct kvm *kvm, struct kvm_irq_level *irq_event,
			bool line_status)
{
	if (!irqchip_in_kernel(kvm))
		return -ENXIO;

	irq_event->status = kvm_set_irq(kvm, KVM_USERSPACE_IRQ_SOURCE_ID,
					irq_event->irq, irq_event->level,
					line_status);
	return 0;
}

int kvm_vm_ioctl_enable_cap(struct kvm *kvm,
			    struct kvm_enable_cap *cap)
{
	int r;

	if (cap->flags)
		return -EINVAL;

	switch (cap->cap) {
	case KVM_CAP_DISABLE_QUIRKS2:
		r = -EINVAL;
		if (cap->args[0] & ~KVM_X86_VALID_QUIRKS)
			break;
		fallthrough;
	case KVM_CAP_DISABLE_QUIRKS:
		kvm->arch.disabled_quirks = cap->args[0];
		r = 0;
		break;
	case KVM_CAP_SPLIT_IRQCHIP: {
		mutex_lock(&kvm->lock);
		r = -EINVAL;
		if (cap->args[0] > MAX_NR_RESERVED_IOAPIC_PINS)
			goto split_irqchip_unlock;
		r = -EEXIST;
		if (irqchip_in_kernel(kvm))
			goto split_irqchip_unlock;
		if (kvm->created_vcpus)
			goto split_irqchip_unlock;
		r = kvm_setup_empty_irq_routing(kvm);
		if (r)
			goto split_irqchip_unlock;
		/* Pairs with irqchip_in_kernel. */
		smp_wmb();
		kvm->arch.irqchip_mode = KVM_IRQCHIP_SPLIT;
		kvm->arch.nr_reserved_ioapic_pins = cap->args[0];
		kvm_request_apicv_update(kvm, true, APICV_INHIBIT_REASON_ABSENT);
		r = 0;
split_irqchip_unlock:
		mutex_unlock(&kvm->lock);
		break;
	}
	case KVM_CAP_X2APIC_API:
		r = -EINVAL;
		if (cap->args[0] & ~KVM_X2APIC_API_VALID_FLAGS)
			break;

		if (cap->args[0] & KVM_X2APIC_API_USE_32BIT_IDS)
			kvm->arch.x2apic_format = true;
		if (cap->args[0] & KVM_X2APIC_API_DISABLE_BROADCAST_QUIRK)
			kvm->arch.x2apic_broadcast_quirk_disabled = true;

		r = 0;
		break;
	case KVM_CAP_X86_DISABLE_EXITS:
		r = -EINVAL;
		if (cap->args[0] & ~KVM_X86_DISABLE_VALID_EXITS)
			break;

		if ((cap->args[0] & KVM_X86_DISABLE_EXITS_MWAIT) &&
			kvm_can_mwait_in_guest())
			kvm->arch.mwait_in_guest = true;
		if (cap->args[0] & KVM_X86_DISABLE_EXITS_HLT)
			kvm->arch.hlt_in_guest = true;
		if (cap->args[0] & KVM_X86_DISABLE_EXITS_PAUSE)
			kvm->arch.pause_in_guest = true;
		if (cap->args[0] & KVM_X86_DISABLE_EXITS_CSTATE)
			kvm->arch.cstate_in_guest = true;
		r = 0;
		break;
	case KVM_CAP_MSR_PLATFORM_INFO:
		kvm->arch.guest_can_read_msr_platform_info = cap->args[0];
		r = 0;
		break;
	case KVM_CAP_EXCEPTION_PAYLOAD:
		kvm->arch.exception_payload_enabled = cap->args[0];
		r = 0;
		break;
	case KVM_CAP_X86_USER_SPACE_MSR:
		kvm->arch.user_space_msr_mask = cap->args[0];
		r = 0;
		break;
	case KVM_CAP_X86_BUS_LOCK_EXIT:
		r = -EINVAL;
		if (cap->args[0] & ~KVM_BUS_LOCK_DETECTION_VALID_MODE)
			break;

		if ((cap->args[0] & KVM_BUS_LOCK_DETECTION_OFF) &&
		    (cap->args[0] & KVM_BUS_LOCK_DETECTION_EXIT))
			break;

		if (kvm_has_bus_lock_exit &&
		    cap->args[0] & KVM_BUS_LOCK_DETECTION_EXIT)
			kvm->arch.bus_lock_detection_enabled = true;
		r = 0;
		break;
#ifdef CONFIG_X86_SGX_KVM
	case KVM_CAP_SGX_ATTRIBUTE: {
		unsigned long allowed_attributes = 0;

		r = sgx_set_attribute(&allowed_attributes, cap->args[0]);
		if (r)
			break;

		/* KVM only supports the PROVISIONKEY privileged attribute. */
		if ((allowed_attributes & SGX_ATTR_PROVISIONKEY) &&
		    !(allowed_attributes & ~SGX_ATTR_PROVISIONKEY))
			kvm->arch.sgx_provisioning_allowed = true;
		else
			r = -EINVAL;
		break;
	}
#endif
	case KVM_CAP_VM_COPY_ENC_CONTEXT_FROM:
		r = -EINVAL;
		if (!kvm_x86_ops.vm_copy_enc_context_from)
			break;

		r = static_call(kvm_x86_vm_copy_enc_context_from)(kvm, cap->args[0]);
		break;
	case KVM_CAP_VM_MOVE_ENC_CONTEXT_FROM:
		r = -EINVAL;
		if (!kvm_x86_ops.vm_move_enc_context_from)
			break;

		r = static_call(kvm_x86_vm_move_enc_context_from)(kvm, cap->args[0]);
		break;
	case KVM_CAP_EXIT_HYPERCALL:
		if (cap->args[0] & ~KVM_EXIT_HYPERCALL_VALID_MASK) {
			r = -EINVAL;
			break;
		}
		kvm->arch.hypercall_exit_enabled = cap->args[0];
		r = 0;
		break;
	case KVM_CAP_EXIT_ON_EMULATION_FAILURE:
		r = -EINVAL;
		if (cap->args[0] & ~1)
			break;
		kvm->arch.exit_on_emulation_error = cap->args[0];
		r = 0;
		break;
	case KVM_CAP_PMU_CAPABILITY:
		r = -EINVAL;
		if (!enable_pmu || (cap->args[0] & ~KVM_CAP_PMU_VALID_MASK))
			break;

		mutex_lock(&kvm->lock);
		if (!kvm->created_vcpus) {
			kvm->arch.enable_pmu = !(cap->args[0] & KVM_PMU_CAP_DISABLE);
			r = 0;
		}
		mutex_unlock(&kvm->lock);
		break;
	default:
		r = -EINVAL;
		break;
	}
	return r;
}

static struct kvm_x86_msr_filter *kvm_alloc_msr_filter(bool default_allow)
{
	struct kvm_x86_msr_filter *msr_filter;

	msr_filter = kzalloc(sizeof(*msr_filter), GFP_KERNEL_ACCOUNT);
	if (!msr_filter)
		return NULL;

	msr_filter->default_allow = default_allow;
	return msr_filter;
}

static void kvm_free_msr_filter(struct kvm_x86_msr_filter *msr_filter)
{
	u32 i;

	if (!msr_filter)
		return;

	for (i = 0; i < msr_filter->count; i++)
		kfree(msr_filter->ranges[i].bitmap);

	kfree(msr_filter);
}

static int kvm_add_msr_filter(struct kvm_x86_msr_filter *msr_filter,
			      struct kvm_msr_filter_range *user_range)
{
	unsigned long *bitmap = NULL;
	size_t bitmap_size;

	if (!user_range->nmsrs)
		return 0;

	if (user_range->flags & ~(KVM_MSR_FILTER_READ | KVM_MSR_FILTER_WRITE))
		return -EINVAL;

	if (!user_range->flags)
		return -EINVAL;

	bitmap_size = BITS_TO_LONGS(user_range->nmsrs) * sizeof(long);
	if (!bitmap_size || bitmap_size > KVM_MSR_FILTER_MAX_BITMAP_SIZE)
		return -EINVAL;

	bitmap = memdup_user((__user u8*)user_range->bitmap, bitmap_size);
	if (IS_ERR(bitmap))
		return PTR_ERR(bitmap);

	msr_filter->ranges[msr_filter->count] = (struct msr_bitmap_range) {
		.flags = user_range->flags,
		.base = user_range->base,
		.nmsrs = user_range->nmsrs,
		.bitmap = bitmap,
	};

	msr_filter->count++;
	return 0;
}

static int kvm_vm_ioctl_set_msr_filter(struct kvm *kvm, void __user *argp)
{
	struct kvm_msr_filter __user *user_msr_filter = argp;
	struct kvm_x86_msr_filter *new_filter, *old_filter;
	struct kvm_msr_filter filter;
	bool default_allow;
	bool empty = true;
	int r = 0;
	u32 i;

	if (copy_from_user(&filter, user_msr_filter, sizeof(filter)))
		return -EFAULT;

	for (i = 0; i < ARRAY_SIZE(filter.ranges); i++)
		empty &= !filter.ranges[i].nmsrs;

	default_allow = !(filter.flags & KVM_MSR_FILTER_DEFAULT_DENY);
	if (empty && !default_allow)
		return -EINVAL;

	new_filter = kvm_alloc_msr_filter(default_allow);
	if (!new_filter)
		return -ENOMEM;

	for (i = 0; i < ARRAY_SIZE(filter.ranges); i++) {
		r = kvm_add_msr_filter(new_filter, &filter.ranges[i]);
		if (r) {
			kvm_free_msr_filter(new_filter);
			return r;
		}
	}

	mutex_lock(&kvm->lock);

	/* The per-VM filter is protected by kvm->lock... */
	old_filter = srcu_dereference_check(kvm->arch.msr_filter, &kvm->srcu, 1);

	rcu_assign_pointer(kvm->arch.msr_filter, new_filter);
	synchronize_srcu(&kvm->srcu);

	kvm_free_msr_filter(old_filter);

	kvm_make_all_cpus_request(kvm, KVM_REQ_MSR_FILTER_CHANGED);
	mutex_unlock(&kvm->lock);

	return 0;
}

#ifdef CONFIG_HAVE_KVM_PM_NOTIFIER
static int kvm_arch_suspend_notifier(struct kvm *kvm)
{
	struct kvm_vcpu *vcpu;
	unsigned long i;
	int ret = 0;

	mutex_lock(&kvm->lock);
	kvm_for_each_vcpu(i, vcpu, kvm) {
		if (!vcpu->arch.pv_time_enabled)
			continue;

		ret = kvm_set_guest_paused(vcpu);
		if (ret) {
			kvm_err("Failed to pause guest VCPU%d: %d\n",
				vcpu->vcpu_id, ret);
			break;
		}
	}
	mutex_unlock(&kvm->lock);

	return ret ? NOTIFY_BAD : NOTIFY_DONE;
}

int kvm_arch_pm_notifier(struct kvm *kvm, unsigned long state)
{
	switch (state) {
	case PM_HIBERNATION_PREPARE:
	case PM_SUSPEND_PREPARE:
		return kvm_arch_suspend_notifier(kvm);
	}

	return NOTIFY_DONE;
}
#endif /* CONFIG_HAVE_KVM_PM_NOTIFIER */

static int kvm_vm_ioctl_get_clock(struct kvm *kvm, void __user *argp)
{
	struct kvm_clock_data data = { 0 };

	get_kvmclock(kvm, &data);
	if (copy_to_user(argp, &data, sizeof(data)))
		return -EFAULT;

	return 0;
}

static int kvm_vm_ioctl_set_clock(struct kvm *kvm, void __user *argp)
{
	struct kvm_arch *ka = &kvm->arch;
	struct kvm_clock_data data;
	u64 now_raw_ns;

	if (copy_from_user(&data, argp, sizeof(data)))
		return -EFAULT;

	/*
	 * Only KVM_CLOCK_REALTIME is used, but allow passing the
	 * result of KVM_GET_CLOCK back to KVM_SET_CLOCK.
	 */
	if (data.flags & ~KVM_CLOCK_VALID_FLAGS)
		return -EINVAL;

	kvm_hv_invalidate_tsc_page(kvm);
	kvm_start_pvclock_update(kvm);
	pvclock_update_vm_gtod_copy(kvm);

	/*
	 * This pairs with kvm_guest_time_update(): when masterclock is
	 * in use, we use master_kernel_ns + kvmclock_offset to set
	 * unsigned 'system_time' so if we use get_kvmclock_ns() (which
	 * is slightly ahead) here we risk going negative on unsigned
	 * 'system_time' when 'data.clock' is very small.
	 */
	if (data.flags & KVM_CLOCK_REALTIME) {
		u64 now_real_ns = ktime_get_real_ns();

		/*
		 * Avoid stepping the kvmclock backwards.
		 */
		if (now_real_ns > data.realtime)
			data.clock += now_real_ns - data.realtime;
	}

	if (ka->use_master_clock)
		now_raw_ns = ka->master_kernel_ns;
	else
		now_raw_ns = get_kvmclock_base_ns();
	ka->kvmclock_offset = data.clock - now_raw_ns;
	kvm_end_pvclock_update(kvm);
	return 0;
}

long kvm_arch_vm_ioctl(struct file *filp,
		       unsigned int ioctl, unsigned long arg)
{
	struct kvm *kvm = filp->private_data;
	void __user *argp = (void __user *)arg;
	int r = -ENOTTY;
	/*
	 * This union makes it completely explicit to gcc-3.x
	 * that these two variables' stack usage should be
	 * combined, not added together.
	 */
	union {
		struct kvm_pit_state ps;
		struct kvm_pit_state2 ps2;
		struct kvm_pit_config pit_config;
	} u;

	switch (ioctl) {
	case KVM_SET_TSS_ADDR:
		r = kvm_vm_ioctl_set_tss_addr(kvm, arg);
		break;
	case KVM_SET_IDENTITY_MAP_ADDR: {
		u64 ident_addr;

		mutex_lock(&kvm->lock);
		r = -EINVAL;
		if (kvm->created_vcpus)
			goto set_identity_unlock;
		r = -EFAULT;
		if (copy_from_user(&ident_addr, argp, sizeof(ident_addr)))
			goto set_identity_unlock;
		r = kvm_vm_ioctl_set_identity_map_addr(kvm, ident_addr);
set_identity_unlock:
		mutex_unlock(&kvm->lock);
		break;
	}
	case KVM_SET_NR_MMU_PAGES:
		r = kvm_vm_ioctl_set_nr_mmu_pages(kvm, arg);
		break;
	case KVM_GET_NR_MMU_PAGES:
		r = kvm_vm_ioctl_get_nr_mmu_pages(kvm);
		break;
	case KVM_CREATE_IRQCHIP: {
		mutex_lock(&kvm->lock);

		r = -EEXIST;
		if (irqchip_in_kernel(kvm))
			goto create_irqchip_unlock;

		r = -EINVAL;
		if (kvm->created_vcpus)
			goto create_irqchip_unlock;

		r = kvm_pic_init(kvm);
		if (r)
			goto create_irqchip_unlock;

		r = kvm_ioapic_init(kvm);
		if (r) {
			kvm_pic_destroy(kvm);
			goto create_irqchip_unlock;
		}

		r = kvm_setup_default_irq_routing(kvm);
		if (r) {
			kvm_ioapic_destroy(kvm);
			kvm_pic_destroy(kvm);
			goto create_irqchip_unlock;
		}
		/* Write kvm->irq_routing before enabling irqchip_in_kernel. */
		smp_wmb();
		kvm->arch.irqchip_mode = KVM_IRQCHIP_KERNEL;
		kvm_request_apicv_update(kvm, true, APICV_INHIBIT_REASON_ABSENT);
	create_irqchip_unlock:
		mutex_unlock(&kvm->lock);
		break;
	}
	case KVM_CREATE_PIT:
		u.pit_config.flags = KVM_PIT_SPEAKER_DUMMY;
		goto create_pit;
	case KVM_CREATE_PIT2:
		r = -EFAULT;
		if (copy_from_user(&u.pit_config, argp,
				   sizeof(struct kvm_pit_config)))
			goto out;
	create_pit:
		mutex_lock(&kvm->lock);
		r = -EEXIST;
		if (kvm->arch.vpit)
			goto create_pit_unlock;
		r = -ENOMEM;
		kvm->arch.vpit = kvm_create_pit(kvm, u.pit_config.flags);
		if (kvm->arch.vpit)
			r = 0;
	create_pit_unlock:
		mutex_unlock(&kvm->lock);
		break;
	case KVM_GET_IRQCHIP: {
		/* 0: PIC master, 1: PIC slave, 2: IOAPIC */
		struct kvm_irqchip *chip;

		chip = memdup_user(argp, sizeof(*chip));
		if (IS_ERR(chip)) {
			r = PTR_ERR(chip);
			goto out;
		}

		r = -ENXIO;
		if (!irqchip_kernel(kvm))
			goto get_irqchip_out;
		r = kvm_vm_ioctl_get_irqchip(kvm, chip);
		if (r)
			goto get_irqchip_out;
		r = -EFAULT;
		if (copy_to_user(argp, chip, sizeof(*chip)))
			goto get_irqchip_out;
		r = 0;
	get_irqchip_out:
		kfree(chip);
		break;
	}
	case KVM_SET_IRQCHIP: {
		/* 0: PIC master, 1: PIC slave, 2: IOAPIC */
		struct kvm_irqchip *chip;

		chip = memdup_user(argp, sizeof(*chip));
		if (IS_ERR(chip)) {
			r = PTR_ERR(chip);
			goto out;
		}

		r = -ENXIO;
		if (!irqchip_kernel(kvm))
			goto set_irqchip_out;
		r = kvm_vm_ioctl_set_irqchip(kvm, chip);
	set_irqchip_out:
		kfree(chip);
		break;
	}
	case KVM_GET_PIT: {
		r = -EFAULT;
		if (copy_from_user(&u.ps, argp, sizeof(struct kvm_pit_state)))
			goto out;
		r = -ENXIO;
		if (!kvm->arch.vpit)
			goto out;
		r = kvm_vm_ioctl_get_pit(kvm, &u.ps);
		if (r)
			goto out;
		r = -EFAULT;
		if (copy_to_user(argp, &u.ps, sizeof(struct kvm_pit_state)))
			goto out;
		r = 0;
		break;
	}
	case KVM_SET_PIT: {
		r = -EFAULT;
		if (copy_from_user(&u.ps, argp, sizeof(u.ps)))
			goto out;
		mutex_lock(&kvm->lock);
		r = -ENXIO;
		if (!kvm->arch.vpit)
			goto set_pit_out;
		r = kvm_vm_ioctl_set_pit(kvm, &u.ps);
set_pit_out:
		mutex_unlock(&kvm->lock);
		break;
	}
	case KVM_GET_PIT2: {
		r = -ENXIO;
		if (!kvm->arch.vpit)
			goto out;
		r = kvm_vm_ioctl_get_pit2(kvm, &u.ps2);
		if (r)
			goto out;
		r = -EFAULT;
		if (copy_to_user(argp, &u.ps2, sizeof(u.ps2)))
			goto out;
		r = 0;
		break;
	}
	case KVM_SET_PIT2: {
		r = -EFAULT;
		if (copy_from_user(&u.ps2, argp, sizeof(u.ps2)))
			goto out;
		mutex_lock(&kvm->lock);
		r = -ENXIO;
		if (!kvm->arch.vpit)
			goto set_pit2_out;
		r = kvm_vm_ioctl_set_pit2(kvm, &u.ps2);
set_pit2_out:
		mutex_unlock(&kvm->lock);
		break;
	}
	case KVM_REINJECT_CONTROL: {
		struct kvm_reinject_control control;
		r =  -EFAULT;
		if (copy_from_user(&control, argp, sizeof(control)))
			goto out;
		r = -ENXIO;
		if (!kvm->arch.vpit)
			goto out;
		r = kvm_vm_ioctl_reinject(kvm, &control);
		break;
	}
	case KVM_SET_BOOT_CPU_ID:
		r = 0;
		mutex_lock(&kvm->lock);
		if (kvm->created_vcpus)
			r = -EBUSY;
		else
			kvm->arch.bsp_vcpu_id = arg;
		mutex_unlock(&kvm->lock);
		break;
#ifdef CONFIG_KVM_XEN
	case KVM_XEN_HVM_CONFIG: {
		struct kvm_xen_hvm_config xhc;
		r = -EFAULT;
		if (copy_from_user(&xhc, argp, sizeof(xhc)))
			goto out;
		r = kvm_xen_hvm_config(kvm, &xhc);
		break;
	}
	case KVM_XEN_HVM_GET_ATTR: {
		struct kvm_xen_hvm_attr xha;

		r = -EFAULT;
		if (copy_from_user(&xha, argp, sizeof(xha)))
			goto out;
		r = kvm_xen_hvm_get_attr(kvm, &xha);
		if (!r && copy_to_user(argp, &xha, sizeof(xha)))
			r = -EFAULT;
		break;
	}
	case KVM_XEN_HVM_SET_ATTR: {
		struct kvm_xen_hvm_attr xha;

		r = -EFAULT;
		if (copy_from_user(&xha, argp, sizeof(xha)))
			goto out;
		r = kvm_xen_hvm_set_attr(kvm, &xha);
		break;
	}
#endif
	case KVM_SET_CLOCK:
		r = kvm_vm_ioctl_set_clock(kvm, argp);
		break;
	case KVM_GET_CLOCK:
		r = kvm_vm_ioctl_get_clock(kvm, argp);
		break;
	case KVM_MEMORY_ENCRYPT_OP: {
		r = -ENOTTY;
		if (!kvm_x86_ops.mem_enc_ioctl)
			goto out;

		r = static_call(kvm_x86_mem_enc_ioctl)(kvm, argp);
		break;
	}
	case KVM_MEMORY_ENCRYPT_REG_REGION: {
		struct kvm_enc_region region;

		r = -EFAULT;
		if (copy_from_user(&region, argp, sizeof(region)))
			goto out;

		r = -ENOTTY;
		if (!kvm_x86_ops.mem_enc_register_region)
			goto out;

		r = static_call(kvm_x86_mem_enc_register_region)(kvm, &region);
		break;
	}
	case KVM_MEMORY_ENCRYPT_UNREG_REGION: {
		struct kvm_enc_region region;

		r = -EFAULT;
		if (copy_from_user(&region, argp, sizeof(region)))
			goto out;

		r = -ENOTTY;
		if (!kvm_x86_ops.mem_enc_unregister_region)
			goto out;

		r = static_call(kvm_x86_mem_enc_unregister_region)(kvm, &region);
		break;
	}
	case KVM_HYPERV_EVENTFD: {
		struct kvm_hyperv_eventfd hvevfd;

		r = -EFAULT;
		if (copy_from_user(&hvevfd, argp, sizeof(hvevfd)))
			goto out;
		r = kvm_vm_ioctl_hv_eventfd(kvm, &hvevfd);
		break;
	}
	case KVM_SET_PMU_EVENT_FILTER:
		r = kvm_vm_ioctl_set_pmu_event_filter(kvm, argp);
		break;
	case KVM_X86_SET_MSR_FILTER:
		r = kvm_vm_ioctl_set_msr_filter(kvm, argp);
		break;
	default:
		r = -ENOTTY;
	}
out:
	return r;
}

static void kvm_init_msr_list(void)
{
	struct x86_pmu_capability x86_pmu;
	u32 dummy[2];
	unsigned i;

	BUILD_BUG_ON_MSG(KVM_PMC_MAX_FIXED != 3,
			 "Please update the fixed PMCs in msrs_to_saved_all[]");

	perf_get_x86_pmu_capability(&x86_pmu);

	num_msrs_to_save = 0;
	num_emulated_msrs = 0;
	num_msr_based_features = 0;

	for (i = 0; i < ARRAY_SIZE(msrs_to_save_all); i++) {
		if (rdmsr_safe(msrs_to_save_all[i], &dummy[0], &dummy[1]) < 0)
			continue;

		/*
		 * Even MSRs that are valid in the host may not be exposed
		 * to the guests in some cases.
		 */
		switch (msrs_to_save_all[i]) {
		case MSR_IA32_BNDCFGS:
			if (!kvm_mpx_supported())
				continue;
			break;
		case MSR_TSC_AUX:
			if (!kvm_cpu_cap_has(X86_FEATURE_RDTSCP) &&
			    !kvm_cpu_cap_has(X86_FEATURE_RDPID))
				continue;
			break;
		case MSR_IA32_UMWAIT_CONTROL:
			if (!kvm_cpu_cap_has(X86_FEATURE_WAITPKG))
				continue;
			break;
		case MSR_IA32_RTIT_CTL:
		case MSR_IA32_RTIT_STATUS:
			if (!kvm_cpu_cap_has(X86_FEATURE_INTEL_PT))
				continue;
			break;
		case MSR_IA32_RTIT_CR3_MATCH:
			if (!kvm_cpu_cap_has(X86_FEATURE_INTEL_PT) ||
			    !intel_pt_validate_hw_cap(PT_CAP_cr3_filtering))
				continue;
			break;
		case MSR_IA32_RTIT_OUTPUT_BASE:
		case MSR_IA32_RTIT_OUTPUT_MASK:
			if (!kvm_cpu_cap_has(X86_FEATURE_INTEL_PT) ||
				(!intel_pt_validate_hw_cap(PT_CAP_topa_output) &&
				 !intel_pt_validate_hw_cap(PT_CAP_single_range_output)))
				continue;
			break;
		case MSR_IA32_RTIT_ADDR0_A ... MSR_IA32_RTIT_ADDR3_B:
			if (!kvm_cpu_cap_has(X86_FEATURE_INTEL_PT) ||
				msrs_to_save_all[i] - MSR_IA32_RTIT_ADDR0_A >=
				intel_pt_validate_hw_cap(PT_CAP_num_address_ranges) * 2)
				continue;
			break;
		case MSR_ARCH_PERFMON_PERFCTR0 ... MSR_ARCH_PERFMON_PERFCTR0 + 17:
			if (msrs_to_save_all[i] - MSR_ARCH_PERFMON_PERFCTR0 >=
			    min(INTEL_PMC_MAX_GENERIC, x86_pmu.num_counters_gp))
				continue;
			break;
		case MSR_ARCH_PERFMON_EVENTSEL0 ... MSR_ARCH_PERFMON_EVENTSEL0 + 17:
			if (msrs_to_save_all[i] - MSR_ARCH_PERFMON_EVENTSEL0 >=
			    min(INTEL_PMC_MAX_GENERIC, x86_pmu.num_counters_gp))
				continue;
			break;
		case MSR_IA32_XFD:
		case MSR_IA32_XFD_ERR:
			if (!kvm_cpu_cap_has(X86_FEATURE_XFD))
				continue;
			break;
		default:
			break;
		}

		msrs_to_save[num_msrs_to_save++] = msrs_to_save_all[i];
	}

	for (i = 0; i < ARRAY_SIZE(emulated_msrs_all); i++) {
		if (!static_call(kvm_x86_has_emulated_msr)(NULL, emulated_msrs_all[i]))
			continue;

		emulated_msrs[num_emulated_msrs++] = emulated_msrs_all[i];
	}

	for (i = 0; i < ARRAY_SIZE(msr_based_features_all); i++) {
		struct kvm_msr_entry msr;

		msr.index = msr_based_features_all[i];
		if (kvm_get_msr_feature(&msr))
			continue;

		msr_based_features[num_msr_based_features++] = msr_based_features_all[i];
	}
}

static int vcpu_mmio_write(struct kvm_vcpu *vcpu, gpa_t addr, int len,
			   const void *v)
{
	int handled = 0;
	int n;

	do {
		n = min(len, 8);
		if (!(lapic_in_kernel(vcpu) &&
		      !kvm_iodevice_write(vcpu, &vcpu->arch.apic->dev, addr, n, v))
		    && kvm_io_bus_write(vcpu, KVM_MMIO_BUS, addr, n, v))
			break;
		handled += n;
		addr += n;
		len -= n;
		v += n;
	} while (len);

	return handled;
}

static int vcpu_mmio_read(struct kvm_vcpu *vcpu, gpa_t addr, int len, void *v)
{
	int handled = 0;
	int n;

	do {
		n = min(len, 8);
		if (!(lapic_in_kernel(vcpu) &&
		      !kvm_iodevice_read(vcpu, &vcpu->arch.apic->dev,
					 addr, n, v))
		    && kvm_io_bus_read(vcpu, KVM_MMIO_BUS, addr, n, v))
			break;
		trace_kvm_mmio(KVM_TRACE_MMIO_READ, n, addr, v);
		handled += n;
		addr += n;
		len -= n;
		v += n;
	} while (len);

	return handled;
}

static void kvm_set_segment(struct kvm_vcpu *vcpu,
			struct kvm_segment *var, int seg)
{
	static_call(kvm_x86_set_segment)(vcpu, var, seg);
}

void kvm_get_segment(struct kvm_vcpu *vcpu,
		     struct kvm_segment *var, int seg)
{
	static_call(kvm_x86_get_segment)(vcpu, var, seg);
}

gpa_t translate_nested_gpa(struct kvm_vcpu *vcpu, gpa_t gpa, u32 access,
			   struct x86_exception *exception)
{
	struct kvm_mmu *mmu = vcpu->arch.mmu;
	gpa_t t_gpa;

	BUG_ON(!mmu_is_nested(vcpu));

	/* NPT walks are always user-walks */
	access |= PFERR_USER_MASK;
	t_gpa  = mmu->gva_to_gpa(vcpu, mmu, gpa, access, exception);

	return t_gpa;
}

gpa_t kvm_mmu_gva_to_gpa_read(struct kvm_vcpu *vcpu, gva_t gva,
			      struct x86_exception *exception)
{
	struct kvm_mmu *mmu = vcpu->arch.walk_mmu;

	u32 access = (static_call(kvm_x86_get_cpl)(vcpu) == 3) ? PFERR_USER_MASK : 0;
	return mmu->gva_to_gpa(vcpu, mmu, gva, access, exception);
}
EXPORT_SYMBOL_GPL(kvm_mmu_gva_to_gpa_read);

 gpa_t kvm_mmu_gva_to_gpa_fetch(struct kvm_vcpu *vcpu, gva_t gva,
				struct x86_exception *exception)
{
	struct kvm_mmu *mmu = vcpu->arch.walk_mmu;

	u32 access = (static_call(kvm_x86_get_cpl)(vcpu) == 3) ? PFERR_USER_MASK : 0;
	access |= PFERR_FETCH_MASK;
	return mmu->gva_to_gpa(vcpu, mmu, gva, access, exception);
}

gpa_t kvm_mmu_gva_to_gpa_write(struct kvm_vcpu *vcpu, gva_t gva,
			       struct x86_exception *exception)
{
	struct kvm_mmu *mmu = vcpu->arch.walk_mmu;

	u32 access = (static_call(kvm_x86_get_cpl)(vcpu) == 3) ? PFERR_USER_MASK : 0;
	access |= PFERR_WRITE_MASK;
	return mmu->gva_to_gpa(vcpu, mmu, gva, access, exception);
}
EXPORT_SYMBOL_GPL(kvm_mmu_gva_to_gpa_write);

/* uses this to access any guest's mapped memory without checking CPL */
gpa_t kvm_mmu_gva_to_gpa_system(struct kvm_vcpu *vcpu, gva_t gva,
				struct x86_exception *exception)
{
	struct kvm_mmu *mmu = vcpu->arch.walk_mmu;

	return mmu->gva_to_gpa(vcpu, mmu, gva, 0, exception);
}

static int kvm_read_guest_virt_helper(gva_t addr, void *val, unsigned int bytes,
				      struct kvm_vcpu *vcpu, u32 access,
				      struct x86_exception *exception)
{
	struct kvm_mmu *mmu = vcpu->arch.walk_mmu;
	void *data = val;
	int r = X86EMUL_CONTINUE;

	while (bytes) {
		gpa_t gpa = mmu->gva_to_gpa(vcpu, mmu, addr, access, exception);
		unsigned offset = addr & (PAGE_SIZE-1);
		unsigned toread = min(bytes, (unsigned)PAGE_SIZE - offset);
		int ret;

		if (gpa == UNMAPPED_GVA)
			return X86EMUL_PROPAGATE_FAULT;
		ret = kvm_vcpu_read_guest_page(vcpu, gpa >> PAGE_SHIFT, data,
					       offset, toread);
		if (ret < 0) {
			r = X86EMUL_IO_NEEDED;
			goto out;
		}

		bytes -= toread;
		data += toread;
		addr += toread;
	}
out:
	return r;
}

/* used for instruction fetching */
static int kvm_fetch_guest_virt(struct x86_emulate_ctxt *ctxt,
				gva_t addr, void *val, unsigned int bytes,
				struct x86_exception *exception)
{
	struct kvm_vcpu *vcpu = emul_to_vcpu(ctxt);
	struct kvm_mmu *mmu = vcpu->arch.walk_mmu;
	u32 access = (static_call(kvm_x86_get_cpl)(vcpu) == 3) ? PFERR_USER_MASK : 0;
	unsigned offset;
	int ret;

	/* Inline kvm_read_guest_virt_helper for speed.  */
	gpa_t gpa = mmu->gva_to_gpa(vcpu, mmu, addr, access|PFERR_FETCH_MASK,
				    exception);
	if (unlikely(gpa == UNMAPPED_GVA))
		return X86EMUL_PROPAGATE_FAULT;

	offset = addr & (PAGE_SIZE-1);
	if (WARN_ON(offset + bytes > PAGE_SIZE))
		bytes = (unsigned)PAGE_SIZE - offset;
	ret = kvm_vcpu_read_guest_page(vcpu, gpa >> PAGE_SHIFT, val,
				       offset, bytes);
	if (unlikely(ret < 0))
		return X86EMUL_IO_NEEDED;

	return X86EMUL_CONTINUE;
}

int kvm_read_guest_virt(struct kvm_vcpu *vcpu,
			       gva_t addr, void *val, unsigned int bytes,
			       struct x86_exception *exception)
{
	u32 access = (static_call(kvm_x86_get_cpl)(vcpu) == 3) ? PFERR_USER_MASK : 0;

	/*
	 * FIXME: this should call handle_emulation_failure if X86EMUL_IO_NEEDED
	 * is returned, but our callers are not ready for that and they blindly
	 * call kvm_inject_page_fault.  Ensure that they at least do not leak
	 * uninitialized kernel stack memory into cr2 and error code.
	 */
	memset(exception, 0, sizeof(*exception));
	return kvm_read_guest_virt_helper(addr, val, bytes, vcpu, access,
					  exception);
}
EXPORT_SYMBOL_GPL(kvm_read_guest_virt);

static int emulator_read_std(struct x86_emulate_ctxt *ctxt,
			     gva_t addr, void *val, unsigned int bytes,
			     struct x86_exception *exception, bool system)
{
	struct kvm_vcpu *vcpu = emul_to_vcpu(ctxt);
	u32 access = 0;

	if (!system && static_call(kvm_x86_get_cpl)(vcpu) == 3)
		access |= PFERR_USER_MASK;

	return kvm_read_guest_virt_helper(addr, val, bytes, vcpu, access, exception);
}

static int kvm_read_guest_phys_system(struct x86_emulate_ctxt *ctxt,
		unsigned long addr, void *val, unsigned int bytes)
{
	struct kvm_vcpu *vcpu = emul_to_vcpu(ctxt);
	int r = kvm_vcpu_read_guest(vcpu, addr, val, bytes);

	return r < 0 ? X86EMUL_IO_NEEDED : X86EMUL_CONTINUE;
}

static int kvm_write_guest_virt_helper(gva_t addr, void *val, unsigned int bytes,
				      struct kvm_vcpu *vcpu, u32 access,
				      struct x86_exception *exception)
{
	struct kvm_mmu *mmu = vcpu->arch.walk_mmu;
	void *data = val;
	int r = X86EMUL_CONTINUE;

	while (bytes) {
		gpa_t gpa = mmu->gva_to_gpa(vcpu, mmu, addr, access, exception);
		unsigned offset = addr & (PAGE_SIZE-1);
		unsigned towrite = min(bytes, (unsigned)PAGE_SIZE - offset);
		int ret;

		if (gpa == UNMAPPED_GVA)
			return X86EMUL_PROPAGATE_FAULT;
		ret = kvm_vcpu_write_guest(vcpu, gpa, data, towrite);
		if (ret < 0) {
			r = X86EMUL_IO_NEEDED;
			goto out;
		}

		bytes -= towrite;
		data += towrite;
		addr += towrite;
	}
out:
	return r;
}

static int emulator_write_std(struct x86_emulate_ctxt *ctxt, gva_t addr, void *val,
			      unsigned int bytes, struct x86_exception *exception,
			      bool system)
{
	struct kvm_vcpu *vcpu = emul_to_vcpu(ctxt);
	u32 access = PFERR_WRITE_MASK;

	if (!system && static_call(kvm_x86_get_cpl)(vcpu) == 3)
		access |= PFERR_USER_MASK;

	return kvm_write_guest_virt_helper(addr, val, bytes, vcpu,
					   access, exception);
}

int kvm_write_guest_virt_system(struct kvm_vcpu *vcpu, gva_t addr, void *val,
				unsigned int bytes, struct x86_exception *exception)
{
	/* kvm_write_guest_virt_system can pull in tons of pages. */
	vcpu->arch.l1tf_flush_l1d = true;

	return kvm_write_guest_virt_helper(addr, val, bytes, vcpu,
					   PFERR_WRITE_MASK, exception);
}
EXPORT_SYMBOL_GPL(kvm_write_guest_virt_system);

static int kvm_can_emulate_insn(struct kvm_vcpu *vcpu, int emul_type,
				void *insn, int insn_len)
{
	return static_call(kvm_x86_can_emulate_instruction)(vcpu, emul_type,
							    insn, insn_len);
}

int handle_ud(struct kvm_vcpu *vcpu)
{
	static const char kvm_emulate_prefix[] = { __KVM_EMULATE_PREFIX };
	int emul_type = EMULTYPE_TRAP_UD;
	char sig[5]; /* ud2; .ascii "kvm" */
	struct x86_exception e;

	if (unlikely(!kvm_can_emulate_insn(vcpu, emul_type, NULL, 0)))
		return 1;

	if (force_emulation_prefix &&
	    kvm_read_guest_virt(vcpu, kvm_get_linear_rip(vcpu),
				sig, sizeof(sig), &e) == 0 &&
	    memcmp(sig, kvm_emulate_prefix, sizeof(sig)) == 0) {
		kvm_rip_write(vcpu, kvm_rip_read(vcpu) + sizeof(sig));
		emul_type = EMULTYPE_TRAP_UD_FORCED;
	}

	return kvm_emulate_instruction(vcpu, emul_type);
}
EXPORT_SYMBOL_GPL(handle_ud);

static int vcpu_is_mmio_gpa(struct kvm_vcpu *vcpu, unsigned long gva,
			    gpa_t gpa, bool write)
{
	/* For APIC access vmexit */
	if ((gpa & PAGE_MASK) == APIC_DEFAULT_PHYS_BASE)
		return 1;

	if (vcpu_match_mmio_gpa(vcpu, gpa)) {
		trace_vcpu_match_mmio(gva, gpa, write, true);
		return 1;
	}

	return 0;
}

static int vcpu_mmio_gva_to_gpa(struct kvm_vcpu *vcpu, unsigned long gva,
				gpa_t *gpa, struct x86_exception *exception,
				bool write)
{
	struct kvm_mmu *mmu = vcpu->arch.walk_mmu;
	u32 access = ((static_call(kvm_x86_get_cpl)(vcpu) == 3) ? PFERR_USER_MASK : 0)
		| (write ? PFERR_WRITE_MASK : 0);

	/*
	 * currently PKRU is only applied to ept enabled guest so
	 * there is no pkey in EPT page table for L1 guest or EPT
	 * shadow page table for L2 guest.
	 */
	if (vcpu_match_mmio_gva(vcpu, gva) && (!is_paging(vcpu) ||
	    !permission_fault(vcpu, vcpu->arch.walk_mmu,
			      vcpu->arch.mmio_access, 0, access))) {
		*gpa = vcpu->arch.mmio_gfn << PAGE_SHIFT |
					(gva & (PAGE_SIZE - 1));
		trace_vcpu_match_mmio(gva, *gpa, write, false);
		return 1;
	}

	*gpa = mmu->gva_to_gpa(vcpu, mmu, gva, access, exception);

	if (*gpa == UNMAPPED_GVA)
		return -1;

	return vcpu_is_mmio_gpa(vcpu, gva, *gpa, write);
}

int emulator_write_phys(struct kvm_vcpu *vcpu, gpa_t gpa,
			const void *val, int bytes)
{
	int ret;

	ret = kvm_vcpu_write_guest(vcpu, gpa, val, bytes);
	if (ret < 0)
		return 0;
	kvm_page_track_write(vcpu, gpa, val, bytes);
	return 1;
}

struct read_write_emulator_ops {
	int (*read_write_prepare)(struct kvm_vcpu *vcpu, void *val,
				  int bytes);
	int (*read_write_emulate)(struct kvm_vcpu *vcpu, gpa_t gpa,
				  void *val, int bytes);
	int (*read_write_mmio)(struct kvm_vcpu *vcpu, gpa_t gpa,
			       int bytes, void *val);
	int (*read_write_exit_mmio)(struct kvm_vcpu *vcpu, gpa_t gpa,
				    void *val, int bytes);
	bool write;
};

static int read_prepare(struct kvm_vcpu *vcpu, void *val, int bytes)
{
	if (vcpu->mmio_read_completed) {
		trace_kvm_mmio(KVM_TRACE_MMIO_READ, bytes,
			       vcpu->mmio_fragments[0].gpa, val);
		vcpu->mmio_read_completed = 0;
		return 1;
	}

	return 0;
}

static int read_emulate(struct kvm_vcpu *vcpu, gpa_t gpa,
			void *val, int bytes)
{
	return !kvm_vcpu_read_guest(vcpu, gpa, val, bytes);
}

static int write_emulate(struct kvm_vcpu *vcpu, gpa_t gpa,
			 void *val, int bytes)
{
	return emulator_write_phys(vcpu, gpa, val, bytes);
}

static int write_mmio(struct kvm_vcpu *vcpu, gpa_t gpa, int bytes, void *val)
{
	trace_kvm_mmio(KVM_TRACE_MMIO_WRITE, bytes, gpa, val);
	return vcpu_mmio_write(vcpu, gpa, bytes, val);
}

static int read_exit_mmio(struct kvm_vcpu *vcpu, gpa_t gpa,
			  void *val, int bytes)
{
	trace_kvm_mmio(KVM_TRACE_MMIO_READ_UNSATISFIED, bytes, gpa, NULL);
	return X86EMUL_IO_NEEDED;
}

static int write_exit_mmio(struct kvm_vcpu *vcpu, gpa_t gpa,
			   void *val, int bytes)
{
	struct kvm_mmio_fragment *frag = &vcpu->mmio_fragments[0];

	memcpy(vcpu->run->mmio.data, frag->data, min(8u, frag->len));
	return X86EMUL_CONTINUE;
}

static const struct read_write_emulator_ops read_emultor = {
	.read_write_prepare = read_prepare,
	.read_write_emulate = read_emulate,
	.read_write_mmio = vcpu_mmio_read,
	.read_write_exit_mmio = read_exit_mmio,
};

static const struct read_write_emulator_ops write_emultor = {
	.read_write_emulate = write_emulate,
	.read_write_mmio = write_mmio,
	.read_write_exit_mmio = write_exit_mmio,
	.write = true,
};

static int emulator_read_write_onepage(unsigned long addr, void *val,
				       unsigned int bytes,
				       struct x86_exception *exception,
				       struct kvm_vcpu *vcpu,
				       const struct read_write_emulator_ops *ops)
{
	gpa_t gpa;
	int handled, ret;
	bool write = ops->write;
	struct kvm_mmio_fragment *frag;
	struct x86_emulate_ctxt *ctxt = vcpu->arch.emulate_ctxt;

	/*
	 * If the exit was due to a NPF we may already have a GPA.
	 * If the GPA is present, use it to avoid the GVA to GPA table walk.
	 * Note, this cannot be used on string operations since string
	 * operation using rep will only have the initial GPA from the NPF
	 * occurred.
	 */
	if (ctxt->gpa_available && emulator_can_use_gpa(ctxt) &&
	    (addr & ~PAGE_MASK) == (ctxt->gpa_val & ~PAGE_MASK)) {
		gpa = ctxt->gpa_val;
		ret = vcpu_is_mmio_gpa(vcpu, addr, gpa, write);
	} else {
		ret = vcpu_mmio_gva_to_gpa(vcpu, addr, &gpa, exception, write);
		if (ret < 0)
			return X86EMUL_PROPAGATE_FAULT;
	}

	if (!ret && ops->read_write_emulate(vcpu, gpa, val, bytes))
		return X86EMUL_CONTINUE;

	/*
	 * Is this MMIO handled locally?
	 */
	handled = ops->read_write_mmio(vcpu, gpa, bytes, val);
	if (handled == bytes)
		return X86EMUL_CONTINUE;

	gpa += handled;
	bytes -= handled;
	val += handled;

	WARN_ON(vcpu->mmio_nr_fragments >= KVM_MAX_MMIO_FRAGMENTS);
	frag = &vcpu->mmio_fragments[vcpu->mmio_nr_fragments++];
	frag->gpa = gpa;
	frag->data = val;
	frag->len = bytes;
	return X86EMUL_CONTINUE;
}

static int emulator_read_write(struct x86_emulate_ctxt *ctxt,
			unsigned long addr,
			void *val, unsigned int bytes,
			struct x86_exception *exception,
			const struct read_write_emulator_ops *ops)
{
	struct kvm_vcpu *vcpu = emul_to_vcpu(ctxt);
	gpa_t gpa;
	int rc;

	if (ops->read_write_prepare &&
		  ops->read_write_prepare(vcpu, val, bytes))
		return X86EMUL_CONTINUE;

	vcpu->mmio_nr_fragments = 0;

	/* Crossing a page boundary? */
	if (((addr + bytes - 1) ^ addr) & PAGE_MASK) {
		int now;

		now = -addr & ~PAGE_MASK;
		rc = emulator_read_write_onepage(addr, val, now, exception,
						 vcpu, ops);

		if (rc != X86EMUL_CONTINUE)
			return rc;
		addr += now;
		if (ctxt->mode != X86EMUL_MODE_PROT64)
			addr = (u32)addr;
		val += now;
		bytes -= now;
	}

	rc = emulator_read_write_onepage(addr, val, bytes, exception,
					 vcpu, ops);
	if (rc != X86EMUL_CONTINUE)
		return rc;

	if (!vcpu->mmio_nr_fragments)
		return rc;

	gpa = vcpu->mmio_fragments[0].gpa;

	vcpu->mmio_needed = 1;
	vcpu->mmio_cur_fragment = 0;

	vcpu->run->mmio.len = min(8u, vcpu->mmio_fragments[0].len);
	vcpu->run->mmio.is_write = vcpu->mmio_is_write = ops->write;
	vcpu->run->exit_reason = KVM_EXIT_MMIO;
	vcpu->run->mmio.phys_addr = gpa;

	return ops->read_write_exit_mmio(vcpu, gpa, val, bytes);
}

static int emulator_read_emulated(struct x86_emulate_ctxt *ctxt,
				  unsigned long addr,
				  void *val,
				  unsigned int bytes,
				  struct x86_exception *exception)
{
	return emulator_read_write(ctxt, addr, val, bytes,
				   exception, &read_emultor);
}

static int emulator_write_emulated(struct x86_emulate_ctxt *ctxt,
			    unsigned long addr,
			    const void *val,
			    unsigned int bytes,
			    struct x86_exception *exception)
{
	return emulator_read_write(ctxt, addr, (void *)val, bytes,
				   exception, &write_emultor);
}

#define CMPXCHG_TYPE(t, ptr, old, new) \
	(cmpxchg((t *)(ptr), *(t *)(old), *(t *)(new)) == *(t *)(old))

#ifdef CONFIG_X86_64
#  define CMPXCHG64(ptr, old, new) CMPXCHG_TYPE(u64, ptr, old, new)
#else
#  define CMPXCHG64(ptr, old, new) \
	(cmpxchg64((u64 *)(ptr), *(u64 *)(old), *(u64 *)(new)) == *(u64 *)(old))
#endif

static int emulator_cmpxchg_emulated(struct x86_emulate_ctxt *ctxt,
				     unsigned long addr,
				     const void *old,
				     const void *new,
				     unsigned int bytes,
				     struct x86_exception *exception)
{
	struct kvm_host_map map;
	struct kvm_vcpu *vcpu = emul_to_vcpu(ctxt);
	u64 page_line_mask;
	gpa_t gpa;
	char *kaddr;
	bool exchanged;

	/* guests cmpxchg8b have to be emulated atomically */
	if (bytes > 8 || (bytes & (bytes - 1)))
		goto emul_write;

	gpa = kvm_mmu_gva_to_gpa_write(vcpu, addr, NULL);

	if (gpa == UNMAPPED_GVA ||
	    (gpa & PAGE_MASK) == APIC_DEFAULT_PHYS_BASE)
		goto emul_write;

	/*
	 * Emulate the atomic as a straight write to avoid #AC if SLD is
	 * enabled in the host and the access splits a cache line.
	 */
	if (boot_cpu_has(X86_FEATURE_SPLIT_LOCK_DETECT))
		page_line_mask = ~(cache_line_size() - 1);
	else
		page_line_mask = PAGE_MASK;

	if (((gpa + bytes - 1) & page_line_mask) != (gpa & page_line_mask))
		goto emul_write;

	if (kvm_vcpu_map(vcpu, gpa_to_gfn(gpa), &map))
		goto emul_write;

	kaddr = map.hva + offset_in_page(gpa);

	switch (bytes) {
	case 1:
		exchanged = CMPXCHG_TYPE(u8, kaddr, old, new);
		break;
	case 2:
		exchanged = CMPXCHG_TYPE(u16, kaddr, old, new);
		break;
	case 4:
		exchanged = CMPXCHG_TYPE(u32, kaddr, old, new);
		break;
	case 8:
		exchanged = CMPXCHG64(kaddr, old, new);
		break;
	default:
		BUG();
	}

	kvm_vcpu_unmap(vcpu, &map, true);

	if (!exchanged)
		return X86EMUL_CMPXCHG_FAILED;

	kvm_page_track_write(vcpu, gpa, new, bytes);

	return X86EMUL_CONTINUE;

emul_write:
	printk_once(KERN_WARNING "kvm: emulating exchange as write\n");

	return emulator_write_emulated(ctxt, addr, new, bytes, exception);
}

static int kernel_pio(struct kvm_vcpu *vcpu, void *pd)
{
	int r = 0, i;

	for (i = 0; i < vcpu->arch.pio.count; i++) {
		if (vcpu->arch.pio.in)
			r = kvm_io_bus_read(vcpu, KVM_PIO_BUS, vcpu->arch.pio.port,
					    vcpu->arch.pio.size, pd);
		else
			r = kvm_io_bus_write(vcpu, KVM_PIO_BUS,
					     vcpu->arch.pio.port, vcpu->arch.pio.size,
					     pd);
		if (r)
			break;
		pd += vcpu->arch.pio.size;
	}
	return r;
}

static int emulator_pio_in_out(struct kvm_vcpu *vcpu, int size,
			       unsigned short port,
			       unsigned int count, bool in)
{
	vcpu->arch.pio.port = port;
	vcpu->arch.pio.in = in;
	vcpu->arch.pio.count  = count;
	vcpu->arch.pio.size = size;

	if (!kernel_pio(vcpu, vcpu->arch.pio_data))
		return 1;

	vcpu->run->exit_reason = KVM_EXIT_IO;
	vcpu->run->io.direction = in ? KVM_EXIT_IO_IN : KVM_EXIT_IO_OUT;
	vcpu->run->io.size = size;
	vcpu->run->io.data_offset = KVM_PIO_PAGE_OFFSET * PAGE_SIZE;
	vcpu->run->io.count = count;
	vcpu->run->io.port = port;

	return 0;
}

static int __emulator_pio_in(struct kvm_vcpu *vcpu, int size,
			     unsigned short port, unsigned int count)
{
	WARN_ON(vcpu->arch.pio.count);
	memset(vcpu->arch.pio_data, 0, size * count);
	return emulator_pio_in_out(vcpu, size, port, count, true);
}

static void complete_emulator_pio_in(struct kvm_vcpu *vcpu, void *val)
{
	int size = vcpu->arch.pio.size;
	unsigned count = vcpu->arch.pio.count;
	memcpy(val, vcpu->arch.pio_data, size * count);
	trace_kvm_pio(KVM_PIO_IN, vcpu->arch.pio.port, size, count, vcpu->arch.pio_data);
	vcpu->arch.pio.count = 0;
}

static int emulator_pio_in(struct kvm_vcpu *vcpu, int size,
			   unsigned short port, void *val, unsigned int count)
{
	if (vcpu->arch.pio.count) {
		/*
		 * Complete a previous iteration that required userspace I/O.
		 * Note, @count isn't guaranteed to match pio.count as userspace
		 * can modify ECX before rerunning the vCPU.  Ignore any such
		 * shenanigans as KVM doesn't support modifying the rep count,
		 * and the emulator ensures @count doesn't overflow the buffer.
		 */
	} else {
		int r = __emulator_pio_in(vcpu, size, port, count);
		if (!r)
			return r;

		/* Results already available, fall through.  */
	}

	complete_emulator_pio_in(vcpu, val);
	return 1;
}

static int emulator_pio_in_emulated(struct x86_emulate_ctxt *ctxt,
				    int size, unsigned short port, void *val,
				    unsigned int count)
{
	return emulator_pio_in(emul_to_vcpu(ctxt), size, port, val, count);

}

static int emulator_pio_out(struct kvm_vcpu *vcpu, int size,
			    unsigned short port, const void *val,
			    unsigned int count)
{
	int ret;

	memcpy(vcpu->arch.pio_data, val, size * count);
	trace_kvm_pio(KVM_PIO_OUT, port, size, count, vcpu->arch.pio_data);
	ret = emulator_pio_in_out(vcpu, size, port, count, false);
	if (ret)
                vcpu->arch.pio.count = 0;

        return ret;
}

static int emulator_pio_out_emulated(struct x86_emulate_ctxt *ctxt,
				     int size, unsigned short port,
				     const void *val, unsigned int count)
{
	return emulator_pio_out(emul_to_vcpu(ctxt), size, port, val, count);
}

static unsigned long get_segment_base(struct kvm_vcpu *vcpu, int seg)
{
	return static_call(kvm_x86_get_segment_base)(vcpu, seg);
}

static void emulator_invlpg(struct x86_emulate_ctxt *ctxt, ulong address)
{
	kvm_mmu_invlpg(emul_to_vcpu(ctxt), address);
}

static int kvm_emulate_wbinvd_noskip(struct kvm_vcpu *vcpu)
{
	if (!need_emulate_wbinvd(vcpu))
		return X86EMUL_CONTINUE;

	if (static_call(kvm_x86_has_wbinvd_exit)()) {
		int cpu = get_cpu();

		cpumask_set_cpu(cpu, vcpu->arch.wbinvd_dirty_mask);
		on_each_cpu_mask(vcpu->arch.wbinvd_dirty_mask,
				wbinvd_ipi, NULL, 1);
		put_cpu();
		cpumask_clear(vcpu->arch.wbinvd_dirty_mask);
	} else
		wbinvd();
	return X86EMUL_CONTINUE;
}

int kvm_emulate_wbinvd(struct kvm_vcpu *vcpu)
{
	kvm_emulate_wbinvd_noskip(vcpu);
	return kvm_skip_emulated_instruction(vcpu);
}
EXPORT_SYMBOL_GPL(kvm_emulate_wbinvd);



static void emulator_wbinvd(struct x86_emulate_ctxt *ctxt)
{
	kvm_emulate_wbinvd_noskip(emul_to_vcpu(ctxt));
}

static void emulator_get_dr(struct x86_emulate_ctxt *ctxt, int dr,
			    unsigned long *dest)
{
	kvm_get_dr(emul_to_vcpu(ctxt), dr, dest);
}

static int emulator_set_dr(struct x86_emulate_ctxt *ctxt, int dr,
			   unsigned long value)
{

	return kvm_set_dr(emul_to_vcpu(ctxt), dr, value);
}

static u64 mk_cr_64(u64 curr_cr, u32 new_val)
{
	return (curr_cr & ~((1ULL << 32) - 1)) | new_val;
}

static unsigned long emulator_get_cr(struct x86_emulate_ctxt *ctxt, int cr)
{
	struct kvm_vcpu *vcpu = emul_to_vcpu(ctxt);
	unsigned long value;

	switch (cr) {
	case 0:
		value = kvm_read_cr0(vcpu);
		break;
	case 2:
		value = vcpu->arch.cr2;
		break;
	case 3:
		value = kvm_read_cr3(vcpu);
		break;
	case 4:
		value = kvm_read_cr4(vcpu);
		break;
	case 8:
		value = kvm_get_cr8(vcpu);
		break;
	default:
		kvm_err("%s: unexpected cr %u\n", __func__, cr);
		return 0;
	}

	return value;
}

static int emulator_set_cr(struct x86_emulate_ctxt *ctxt, int cr, ulong val)
{
	struct kvm_vcpu *vcpu = emul_to_vcpu(ctxt);
	int res = 0;

	switch (cr) {
	case 0:
		res = kvm_set_cr0(vcpu, mk_cr_64(kvm_read_cr0(vcpu), val));
		break;
	case 2:
		vcpu->arch.cr2 = val;
		break;
	case 3:
		res = kvm_set_cr3(vcpu, val);
		break;
	case 4:
		res = kvm_set_cr4(vcpu, mk_cr_64(kvm_read_cr4(vcpu), val));
		break;
	case 8:
		res = kvm_set_cr8(vcpu, val);
		break;
	default:
		kvm_err("%s: unexpected cr %u\n", __func__, cr);
		res = -1;
	}

	return res;
}

static int emulator_get_cpl(struct x86_emulate_ctxt *ctxt)
{
	return static_call(kvm_x86_get_cpl)(emul_to_vcpu(ctxt));
}

static void emulator_get_gdt(struct x86_emulate_ctxt *ctxt, struct desc_ptr *dt)
{
	static_call(kvm_x86_get_gdt)(emul_to_vcpu(ctxt), dt);
}

static void emulator_get_idt(struct x86_emulate_ctxt *ctxt, struct desc_ptr *dt)
{
	static_call(kvm_x86_get_idt)(emul_to_vcpu(ctxt), dt);
}

static void emulator_set_gdt(struct x86_emulate_ctxt *ctxt, struct desc_ptr *dt)
{
	static_call(kvm_x86_set_gdt)(emul_to_vcpu(ctxt), dt);
}

static void emulator_set_idt(struct x86_emulate_ctxt *ctxt, struct desc_ptr *dt)
{
	static_call(kvm_x86_set_idt)(emul_to_vcpu(ctxt), dt);
}

static unsigned long emulator_get_cached_segment_base(
	struct x86_emulate_ctxt *ctxt, int seg)
{
	return get_segment_base(emul_to_vcpu(ctxt), seg);
}

static bool emulator_get_segment(struct x86_emulate_ctxt *ctxt, u16 *selector,
				 struct desc_struct *desc, u32 *base3,
				 int seg)
{
	struct kvm_segment var;

	kvm_get_segment(emul_to_vcpu(ctxt), &var, seg);
	*selector = var.selector;

	if (var.unusable) {
		memset(desc, 0, sizeof(*desc));
		if (base3)
			*base3 = 0;
		return false;
	}

	if (var.g)
		var.limit >>= 12;
	set_desc_limit(desc, var.limit);
	set_desc_base(desc, (unsigned long)var.base);
#ifdef CONFIG_X86_64
	if (base3)
		*base3 = var.base >> 32;
#endif
	desc->type = var.type;
	desc->s = var.s;
	desc->dpl = var.dpl;
	desc->p = var.present;
	desc->avl = var.avl;
	desc->l = var.l;
	desc->d = var.db;
	desc->g = var.g;

	return true;
}

static void emulator_set_segment(struct x86_emulate_ctxt *ctxt, u16 selector,
				 struct desc_struct *desc, u32 base3,
				 int seg)
{
	struct kvm_vcpu *vcpu = emul_to_vcpu(ctxt);
	struct kvm_segment var;

	var.selector = selector;
	var.base = get_desc_base(desc);
#ifdef CONFIG_X86_64
	var.base |= ((u64)base3) << 32;
#endif
	var.limit = get_desc_limit(desc);
	if (desc->g)
		var.limit = (var.limit << 12) | 0xfff;
	var.type = desc->type;
	var.dpl = desc->dpl;
	var.db = desc->d;
	var.s = desc->s;
	var.l = desc->l;
	var.g = desc->g;
	var.avl = desc->avl;
	var.present = desc->p;
	var.unusable = !var.present;
	var.padding = 0;

	kvm_set_segment(vcpu, &var, seg);
	return;
}

static int emulator_get_msr(struct x86_emulate_ctxt *ctxt,
			    u32 msr_index, u64 *pdata)
{
	struct kvm_vcpu *vcpu = emul_to_vcpu(ctxt);
	int r;

	r = kvm_get_msr(vcpu, msr_index, pdata);

	if (r && kvm_msr_user_space(vcpu, msr_index, KVM_EXIT_X86_RDMSR, 0,
				    complete_emulated_rdmsr, r)) {
		/* Bounce to user space */
		return X86EMUL_IO_NEEDED;
	}

	return r;
}

static int emulator_set_msr(struct x86_emulate_ctxt *ctxt,
			    u32 msr_index, u64 data)
{
	struct kvm_vcpu *vcpu = emul_to_vcpu(ctxt);
	int r;

	r = kvm_set_msr(vcpu, msr_index, data);

	if (r && kvm_msr_user_space(vcpu, msr_index, KVM_EXIT_X86_WRMSR, data,
				    complete_emulated_msr_access, r)) {
		/* Bounce to user space */
		return X86EMUL_IO_NEEDED;
	}

	return r;
}

static u64 emulator_get_smbase(struct x86_emulate_ctxt *ctxt)
{
	struct kvm_vcpu *vcpu = emul_to_vcpu(ctxt);

	return vcpu->arch.smbase;
}

static void emulator_set_smbase(struct x86_emulate_ctxt *ctxt, u64 smbase)
{
	struct kvm_vcpu *vcpu = emul_to_vcpu(ctxt);

	vcpu->arch.smbase = smbase;
}

static int emulator_check_pmc(struct x86_emulate_ctxt *ctxt,
			      u32 pmc)
{
	if (kvm_pmu_is_valid_rdpmc_ecx(emul_to_vcpu(ctxt), pmc))
		return 0;
	return -EINVAL;
}

static int emulator_read_pmc(struct x86_emulate_ctxt *ctxt,
			     u32 pmc, u64 *pdata)
{
	return kvm_pmu_rdpmc(emul_to_vcpu(ctxt), pmc, pdata);
}

static void emulator_halt(struct x86_emulate_ctxt *ctxt)
{
	emul_to_vcpu(ctxt)->arch.halt_request = 1;
}

static int emulator_intercept(struct x86_emulate_ctxt *ctxt,
			      struct x86_instruction_info *info,
			      enum x86_intercept_stage stage)
{
	return static_call(kvm_x86_check_intercept)(emul_to_vcpu(ctxt), info, stage,
					    &ctxt->exception);
}

static bool emulator_get_cpuid(struct x86_emulate_ctxt *ctxt,
			      u32 *eax, u32 *ebx, u32 *ecx, u32 *edx,
			      bool exact_only)
{
	return kvm_cpuid(emul_to_vcpu(ctxt), eax, ebx, ecx, edx, exact_only);
}

static bool emulator_guest_has_long_mode(struct x86_emulate_ctxt *ctxt)
{
	return guest_cpuid_has(emul_to_vcpu(ctxt), X86_FEATURE_LM);
}

static bool emulator_guest_has_movbe(struct x86_emulate_ctxt *ctxt)
{
	return guest_cpuid_has(emul_to_vcpu(ctxt), X86_FEATURE_MOVBE);
}

static bool emulator_guest_has_fxsr(struct x86_emulate_ctxt *ctxt)
{
	return guest_cpuid_has(emul_to_vcpu(ctxt), X86_FEATURE_FXSR);
}

static ulong emulator_read_gpr(struct x86_emulate_ctxt *ctxt, unsigned reg)
{
	return kvm_register_read_raw(emul_to_vcpu(ctxt), reg);
}

static void emulator_write_gpr(struct x86_emulate_ctxt *ctxt, unsigned reg, ulong val)
{
	kvm_register_write_raw(emul_to_vcpu(ctxt), reg, val);
}

static void emulator_set_nmi_mask(struct x86_emulate_ctxt *ctxt, bool masked)
{
	static_call(kvm_x86_set_nmi_mask)(emul_to_vcpu(ctxt), masked);
}

static unsigned emulator_get_hflags(struct x86_emulate_ctxt *ctxt)
{
	return emul_to_vcpu(ctxt)->arch.hflags;
}

static void emulator_exiting_smm(struct x86_emulate_ctxt *ctxt)
{
	struct kvm_vcpu *vcpu = emul_to_vcpu(ctxt);

	kvm_smm_changed(vcpu, false);
}

static int emulator_leave_smm(struct x86_emulate_ctxt *ctxt,
				  const char *smstate)
{
	return static_call(kvm_x86_leave_smm)(emul_to_vcpu(ctxt), smstate);
}

static void emulator_triple_fault(struct x86_emulate_ctxt *ctxt)
{
	kvm_make_request(KVM_REQ_TRIPLE_FAULT, emul_to_vcpu(ctxt));
}

static int emulator_set_xcr(struct x86_emulate_ctxt *ctxt, u32 index, u64 xcr)
{
	return __kvm_set_xcr(emul_to_vcpu(ctxt), index, xcr);
}

static const struct x86_emulate_ops emulate_ops = {
	.read_gpr            = emulator_read_gpr,
	.write_gpr           = emulator_write_gpr,
	.read_std            = emulator_read_std,
	.write_std           = emulator_write_std,
	.read_phys           = kvm_read_guest_phys_system,
	.fetch               = kvm_fetch_guest_virt,
	.read_emulated       = emulator_read_emulated,
	.write_emulated      = emulator_write_emulated,
	.cmpxchg_emulated    = emulator_cmpxchg_emulated,
	.invlpg              = emulator_invlpg,
	.pio_in_emulated     = emulator_pio_in_emulated,
	.pio_out_emulated    = emulator_pio_out_emulated,
	.get_segment         = emulator_get_segment,
	.set_segment         = emulator_set_segment,
	.get_cached_segment_base = emulator_get_cached_segment_base,
	.get_gdt             = emulator_get_gdt,
	.get_idt	     = emulator_get_idt,
	.set_gdt             = emulator_set_gdt,
	.set_idt	     = emulator_set_idt,
	.get_cr              = emulator_get_cr,
	.set_cr              = emulator_set_cr,
	.cpl                 = emulator_get_cpl,
	.get_dr              = emulator_get_dr,
	.set_dr              = emulator_set_dr,
	.get_smbase          = emulator_get_smbase,
	.set_smbase          = emulator_set_smbase,
	.set_msr             = emulator_set_msr,
	.get_msr             = emulator_get_msr,
	.check_pmc	     = emulator_check_pmc,
	.read_pmc            = emulator_read_pmc,
	.halt                = emulator_halt,
	.wbinvd              = emulator_wbinvd,
	.fix_hypercall       = emulator_fix_hypercall,
	.intercept           = emulator_intercept,
	.get_cpuid           = emulator_get_cpuid,
	.guest_has_long_mode = emulator_guest_has_long_mode,
	.guest_has_movbe     = emulator_guest_has_movbe,
	.guest_has_fxsr      = emulator_guest_has_fxsr,
	.set_nmi_mask        = emulator_set_nmi_mask,
	.get_hflags          = emulator_get_hflags,
	.exiting_smm         = emulator_exiting_smm,
	.leave_smm           = emulator_leave_smm,
	.triple_fault        = emulator_triple_fault,
	.set_xcr             = emulator_set_xcr,
};

static void toggle_interruptibility(struct kvm_vcpu *vcpu, u32 mask)
{
	u32 int_shadow = static_call(kvm_x86_get_interrupt_shadow)(vcpu);
	/*
	 * an sti; sti; sequence only disable interrupts for the first
	 * instruction. So, if the last instruction, be it emulated or
	 * not, left the system with the INT_STI flag enabled, it
	 * means that the last instruction is an sti. We should not
	 * leave the flag on in this case. The same goes for mov ss
	 */
	if (int_shadow & mask)
		mask = 0;
	if (unlikely(int_shadow || mask)) {
		static_call(kvm_x86_set_interrupt_shadow)(vcpu, mask);
		if (!mask)
			kvm_make_request(KVM_REQ_EVENT, vcpu);
	}
}

static bool inject_emulated_exception(struct kvm_vcpu *vcpu)
{
	struct x86_emulate_ctxt *ctxt = vcpu->arch.emulate_ctxt;
	if (ctxt->exception.vector == PF_VECTOR)
		return kvm_inject_emulated_page_fault(vcpu, &ctxt->exception);

	if (ctxt->exception.error_code_valid)
		kvm_queue_exception_e(vcpu, ctxt->exception.vector,
				      ctxt->exception.error_code);
	else
		kvm_queue_exception(vcpu, ctxt->exception.vector);
	return false;
}

static struct x86_emulate_ctxt *alloc_emulate_ctxt(struct kvm_vcpu *vcpu)
{
	struct x86_emulate_ctxt *ctxt;

	ctxt = kmem_cache_zalloc(x86_emulator_cache, GFP_KERNEL_ACCOUNT);
	if (!ctxt) {
		pr_err("kvm: failed to allocate vcpu's emulator\n");
		return NULL;
	}

	ctxt->vcpu = vcpu;
	ctxt->ops = &emulate_ops;
	vcpu->arch.emulate_ctxt = ctxt;

	return ctxt;
}

static void init_emulate_ctxt(struct kvm_vcpu *vcpu)
{
	struct x86_emulate_ctxt *ctxt = vcpu->arch.emulate_ctxt;
	int cs_db, cs_l;

	static_call(kvm_x86_get_cs_db_l_bits)(vcpu, &cs_db, &cs_l);

	ctxt->gpa_available = false;
	ctxt->eflags = kvm_get_rflags(vcpu);
	ctxt->tf = (ctxt->eflags & X86_EFLAGS_TF) != 0;

	ctxt->eip = kvm_rip_read(vcpu);
	ctxt->mode = (!is_protmode(vcpu))		? X86EMUL_MODE_REAL :
		     (ctxt->eflags & X86_EFLAGS_VM)	? X86EMUL_MODE_VM86 :
		     (cs_l && is_long_mode(vcpu))	? X86EMUL_MODE_PROT64 :
		     cs_db				? X86EMUL_MODE_PROT32 :
							  X86EMUL_MODE_PROT16;
	BUILD_BUG_ON(HF_GUEST_MASK != X86EMUL_GUEST_MASK);
	BUILD_BUG_ON(HF_SMM_MASK != X86EMUL_SMM_MASK);
	BUILD_BUG_ON(HF_SMM_INSIDE_NMI_MASK != X86EMUL_SMM_INSIDE_NMI_MASK);

	ctxt->interruptibility = 0;
	ctxt->have_exception = false;
	ctxt->exception.vector = -1;
	ctxt->perm_ok = false;

	init_decode_cache(ctxt);
	vcpu->arch.emulate_regs_need_sync_from_vcpu = false;
}

void kvm_inject_realmode_interrupt(struct kvm_vcpu *vcpu, int irq, int inc_eip)
{
	struct x86_emulate_ctxt *ctxt = vcpu->arch.emulate_ctxt;
	int ret;

	init_emulate_ctxt(vcpu);

	ctxt->op_bytes = 2;
	ctxt->ad_bytes = 2;
	ctxt->_eip = ctxt->eip + inc_eip;
	ret = emulate_int_real(ctxt, irq);

	if (ret != X86EMUL_CONTINUE) {
		kvm_make_request(KVM_REQ_TRIPLE_FAULT, vcpu);
	} else {
		ctxt->eip = ctxt->_eip;
		kvm_rip_write(vcpu, ctxt->eip);
		kvm_set_rflags(vcpu, ctxt->eflags);
	}
}
EXPORT_SYMBOL_GPL(kvm_inject_realmode_interrupt);

static void prepare_emulation_failure_exit(struct kvm_vcpu *vcpu, u64 *data,
					   u8 ndata, u8 *insn_bytes, u8 insn_size)
{
	struct kvm_run *run = vcpu->run;
	u64 info[5];
	u8 info_start;

	/*
	 * Zero the whole array used to retrieve the exit info, as casting to
	 * u32 for select entries will leave some chunks uninitialized.
	 */
	memset(&info, 0, sizeof(info));

	static_call(kvm_x86_get_exit_info)(vcpu, (u32 *)&info[0], &info[1],
					   &info[2], (u32 *)&info[3],
					   (u32 *)&info[4]);

	run->exit_reason = KVM_EXIT_INTERNAL_ERROR;
	run->emulation_failure.suberror = KVM_INTERNAL_ERROR_EMULATION;

	/*
	 * There's currently space for 13 entries, but 5 are used for the exit
	 * reason and info.  Restrict to 4 to reduce the maintenance burden
	 * when expanding kvm_run.emulation_failure in the future.
	 */
	if (WARN_ON_ONCE(ndata > 4))
		ndata = 4;

	/* Always include the flags as a 'data' entry. */
	info_start = 1;
	run->emulation_failure.flags = 0;

	if (insn_size) {
		BUILD_BUG_ON((sizeof(run->emulation_failure.insn_size) +
			      sizeof(run->emulation_failure.insn_bytes) != 16));
		info_start += 2;
		run->emulation_failure.flags |=
			KVM_INTERNAL_ERROR_EMULATION_FLAG_INSTRUCTION_BYTES;
		run->emulation_failure.insn_size = insn_size;
		memset(run->emulation_failure.insn_bytes, 0x90,
		       sizeof(run->emulation_failure.insn_bytes));
		memcpy(run->emulation_failure.insn_bytes, insn_bytes, insn_size);
	}

	memcpy(&run->internal.data[info_start], info, sizeof(info));
	memcpy(&run->internal.data[info_start + ARRAY_SIZE(info)], data,
	       ndata * sizeof(data[0]));

	run->emulation_failure.ndata = info_start + ARRAY_SIZE(info) + ndata;
}

static void prepare_emulation_ctxt_failure_exit(struct kvm_vcpu *vcpu)
{
	struct x86_emulate_ctxt *ctxt = vcpu->arch.emulate_ctxt;

	prepare_emulation_failure_exit(vcpu, NULL, 0, ctxt->fetch.data,
				       ctxt->fetch.end - ctxt->fetch.data);
}

void __kvm_prepare_emulation_failure_exit(struct kvm_vcpu *vcpu, u64 *data,
					  u8 ndata)
{
	prepare_emulation_failure_exit(vcpu, data, ndata, NULL, 0);
}
EXPORT_SYMBOL_GPL(__kvm_prepare_emulation_failure_exit);

void kvm_prepare_emulation_failure_exit(struct kvm_vcpu *vcpu)
{
	__kvm_prepare_emulation_failure_exit(vcpu, NULL, 0);
}
EXPORT_SYMBOL_GPL(kvm_prepare_emulation_failure_exit);

static int handle_emulation_failure(struct kvm_vcpu *vcpu, int emulation_type)
{
	struct kvm *kvm = vcpu->kvm;

	++vcpu->stat.insn_emulation_fail;
	trace_kvm_emulate_insn_failed(vcpu);

	if (emulation_type & EMULTYPE_VMWARE_GP) {
		kvm_queue_exception_e(vcpu, GP_VECTOR, 0);
		return 1;
	}

	if (kvm->arch.exit_on_emulation_error ||
	    (emulation_type & EMULTYPE_SKIP)) {
		prepare_emulation_ctxt_failure_exit(vcpu);
		return 0;
	}

	kvm_queue_exception(vcpu, UD_VECTOR);

	if (!is_guest_mode(vcpu) && static_call(kvm_x86_get_cpl)(vcpu) == 0) {
		prepare_emulation_ctxt_failure_exit(vcpu);
		return 0;
	}

	return 1;
}

static bool reexecute_instruction(struct kvm_vcpu *vcpu, gpa_t cr2_or_gpa,
				  bool write_fault_to_shadow_pgtable,
				  int emulation_type)
{
	gpa_t gpa = cr2_or_gpa;
	kvm_pfn_t pfn;

	if (!(emulation_type & EMULTYPE_ALLOW_RETRY_PF))
		return false;

	if (WARN_ON_ONCE(is_guest_mode(vcpu)) ||
	    WARN_ON_ONCE(!(emulation_type & EMULTYPE_PF)))
		return false;

	if (!vcpu->arch.mmu->direct_map) {
		/*
		 * Write permission should be allowed since only
		 * write access need to be emulated.
		 */
		gpa = kvm_mmu_gva_to_gpa_write(vcpu, cr2_or_gpa, NULL);

		/*
		 * If the mapping is invalid in guest, let cpu retry
		 * it to generate fault.
		 */
		if (gpa == UNMAPPED_GVA)
			return true;
	}

	/*
	 * Do not retry the unhandleable instruction if it faults on the
	 * readonly host memory, otherwise it will goto a infinite loop:
	 * retry instruction -> write #PF -> emulation fail -> retry
	 * instruction -> ...
	 */
	pfn = gfn_to_pfn(vcpu->kvm, gpa_to_gfn(gpa));

	/*
	 * If the instruction failed on the error pfn, it can not be fixed,
	 * report the error to userspace.
	 */
	if (is_error_noslot_pfn(pfn))
		return false;

	kvm_release_pfn_clean(pfn);

	/* The instructions are well-emulated on direct mmu. */
	if (vcpu->arch.mmu->direct_map) {
		unsigned int indirect_shadow_pages;

		write_lock(&vcpu->kvm->mmu_lock);
		indirect_shadow_pages = vcpu->kvm->arch.indirect_shadow_pages;
		write_unlock(&vcpu->kvm->mmu_lock);

		if (indirect_shadow_pages)
			kvm_mmu_unprotect_page(vcpu->kvm, gpa_to_gfn(gpa));

		return true;
	}

	/*
	 * if emulation was due to access to shadowed page table
	 * and it failed try to unshadow page and re-enter the
	 * guest to let CPU execute the instruction.
	 */
	kvm_mmu_unprotect_page(vcpu->kvm, gpa_to_gfn(gpa));

	/*
	 * If the access faults on its page table, it can not
	 * be fixed by unprotecting shadow page and it should
	 * be reported to userspace.
	 */
	return !write_fault_to_shadow_pgtable;
}

static bool retry_instruction(struct x86_emulate_ctxt *ctxt,
			      gpa_t cr2_or_gpa,  int emulation_type)
{
	struct kvm_vcpu *vcpu = emul_to_vcpu(ctxt);
	unsigned long last_retry_eip, last_retry_addr, gpa = cr2_or_gpa;

	last_retry_eip = vcpu->arch.last_retry_eip;
	last_retry_addr = vcpu->arch.last_retry_addr;

	/*
	 * If the emulation is caused by #PF and it is non-page_table
	 * writing instruction, it means the VM-EXIT is caused by shadow
	 * page protected, we can zap the shadow page and retry this
	 * instruction directly.
	 *
	 * Note: if the guest uses a non-page-table modifying instruction
	 * on the PDE that points to the instruction, then we will unmap
	 * the instruction and go to an infinite loop. So, we cache the
	 * last retried eip and the last fault address, if we meet the eip
	 * and the address again, we can break out of the potential infinite
	 * loop.
	 */
	vcpu->arch.last_retry_eip = vcpu->arch.last_retry_addr = 0;

	if (!(emulation_type & EMULTYPE_ALLOW_RETRY_PF))
		return false;

	if (WARN_ON_ONCE(is_guest_mode(vcpu)) ||
	    WARN_ON_ONCE(!(emulation_type & EMULTYPE_PF)))
		return false;

	if (x86_page_table_writing_insn(ctxt))
		return false;

	if (ctxt->eip == last_retry_eip && last_retry_addr == cr2_or_gpa)
		return false;

	vcpu->arch.last_retry_eip = ctxt->eip;
	vcpu->arch.last_retry_addr = cr2_or_gpa;

	if (!vcpu->arch.mmu->direct_map)
		gpa = kvm_mmu_gva_to_gpa_write(vcpu, cr2_or_gpa, NULL);

	kvm_mmu_unprotect_page(vcpu->kvm, gpa_to_gfn(gpa));

	return true;
}

static int complete_emulated_mmio(struct kvm_vcpu *vcpu);
static int complete_emulated_pio(struct kvm_vcpu *vcpu);

static void kvm_smm_changed(struct kvm_vcpu *vcpu, bool entering_smm)
{
	trace_kvm_smm_transition(vcpu->vcpu_id, vcpu->arch.smbase, entering_smm);

	if (entering_smm) {
		vcpu->arch.hflags |= HF_SMM_MASK;
	} else {
		vcpu->arch.hflags &= ~(HF_SMM_MASK | HF_SMM_INSIDE_NMI_MASK);

		/* Process a latched INIT or SMI, if any.  */
		kvm_make_request(KVM_REQ_EVENT, vcpu);

		/*
		 * Even if KVM_SET_SREGS2 loaded PDPTRs out of band,
		 * on SMM exit we still need to reload them from
		 * guest memory
		 */
		vcpu->arch.pdptrs_from_userspace = false;
	}

	kvm_mmu_reset_context(vcpu);
}

static int kvm_vcpu_check_hw_bp(unsigned long addr, u32 type, u32 dr7,
				unsigned long *db)
{
	u32 dr6 = 0;
	int i;
	u32 enable, rwlen;

	enable = dr7;
	rwlen = dr7 >> 16;
	for (i = 0; i < 4; i++, enable >>= 2, rwlen >>= 4)
		if ((enable & 3) && (rwlen & 15) == type && db[i] == addr)
			dr6 |= (1 << i);
	return dr6;
}

static int kvm_vcpu_do_singlestep(struct kvm_vcpu *vcpu)
{
	struct kvm_run *kvm_run = vcpu->run;

	if (vcpu->guest_debug & KVM_GUESTDBG_SINGLESTEP) {
		kvm_run->debug.arch.dr6 = DR6_BS | DR6_ACTIVE_LOW;
		kvm_run->debug.arch.pc = kvm_get_linear_rip(vcpu);
		kvm_run->debug.arch.exception = DB_VECTOR;
		kvm_run->exit_reason = KVM_EXIT_DEBUG;
		return 0;
	}
	kvm_queue_exception_p(vcpu, DB_VECTOR, DR6_BS);
	return 1;
}

int kvm_skip_emulated_instruction(struct kvm_vcpu *vcpu)
{
	unsigned long rflags = static_call(kvm_x86_get_rflags)(vcpu);
	int r;

	r = static_call(kvm_x86_skip_emulated_instruction)(vcpu);
	if (unlikely(!r))
		return 0;

	kvm_pmu_trigger_event(vcpu, PERF_COUNT_HW_INSTRUCTIONS);

	/*
	 * rflags is the old, "raw" value of the flags.  The new value has
	 * not been saved yet.
	 *
	 * This is correct even for TF set by the guest, because "the
	 * processor will not generate this exception after the instruction
	 * that sets the TF flag".
	 */
	if (unlikely(rflags & X86_EFLAGS_TF))
		r = kvm_vcpu_do_singlestep(vcpu);
	return r;
}
EXPORT_SYMBOL_GPL(kvm_skip_emulated_instruction);

static bool kvm_vcpu_check_breakpoint(struct kvm_vcpu *vcpu, int *r)
{
	if (unlikely(vcpu->guest_debug & KVM_GUESTDBG_USE_HW_BP) &&
	    (vcpu->arch.guest_debug_dr7 & DR7_BP_EN_MASK)) {
		struct kvm_run *kvm_run = vcpu->run;
		unsigned long eip = kvm_get_linear_rip(vcpu);
		u32 dr6 = kvm_vcpu_check_hw_bp(eip, 0,
					   vcpu->arch.guest_debug_dr7,
					   vcpu->arch.eff_db);

		if (dr6 != 0) {
			kvm_run->debug.arch.dr6 = dr6 | DR6_ACTIVE_LOW;
			kvm_run->debug.arch.pc = eip;
			kvm_run->debug.arch.exception = DB_VECTOR;
			kvm_run->exit_reason = KVM_EXIT_DEBUG;
			*r = 0;
			return true;
		}
	}

	if (unlikely(vcpu->arch.dr7 & DR7_BP_EN_MASK) &&
	    !(kvm_get_rflags(vcpu) & X86_EFLAGS_RF)) {
		unsigned long eip = kvm_get_linear_rip(vcpu);
		u32 dr6 = kvm_vcpu_check_hw_bp(eip, 0,
					   vcpu->arch.dr7,
					   vcpu->arch.db);

		if (dr6 != 0) {
			kvm_queue_exception_p(vcpu, DB_VECTOR, dr6);
			*r = 1;
			return true;
		}
	}

	return false;
}

static bool is_vmware_backdoor_opcode(struct x86_emulate_ctxt *ctxt)
{
	switch (ctxt->opcode_len) {
	case 1:
		switch (ctxt->b) {
		case 0xe4:	/* IN */
		case 0xe5:
		case 0xec:
		case 0xed:
		case 0xe6:	/* OUT */
		case 0xe7:
		case 0xee:
		case 0xef:
		case 0x6c:	/* INS */
		case 0x6d:
		case 0x6e:	/* OUTS */
		case 0x6f:
			return true;
		}
		break;
	case 2:
		switch (ctxt->b) {
		case 0x33:	/* RDPMC */
			return true;
		}
		break;
	}

	return false;
}

/*
 * Decode to be emulated instruction. Return EMULATION_OK if success.
 */
int x86_decode_emulated_instruction(struct kvm_vcpu *vcpu, int emulation_type,
				    void *insn, int insn_len)
{
	int r = EMULATION_OK;
	struct x86_emulate_ctxt *ctxt = vcpu->arch.emulate_ctxt;

	init_emulate_ctxt(vcpu);

	/*
	 * We will reenter on the same instruction since we do not set
	 * complete_userspace_io. This does not handle watchpoints yet,
	 * those would be handled in the emulate_ops.
	 */
	if (!(emulation_type & EMULTYPE_SKIP) &&
	    kvm_vcpu_check_breakpoint(vcpu, &r))
		return r;

	r = x86_decode_insn(ctxt, insn, insn_len, emulation_type);

	trace_kvm_emulate_insn_start(vcpu);
	++vcpu->stat.insn_emulation;

	return r;
}
EXPORT_SYMBOL_GPL(x86_decode_emulated_instruction);

int x86_emulate_instruction(struct kvm_vcpu *vcpu, gpa_t cr2_or_gpa,
			    int emulation_type, void *insn, int insn_len)
{
	int r;
	struct x86_emulate_ctxt *ctxt = vcpu->arch.emulate_ctxt;
	bool writeback = true;
	bool write_fault_to_spt;

	if (unlikely(!kvm_can_emulate_insn(vcpu, emulation_type, insn, insn_len)))
		return 1;

	vcpu->arch.l1tf_flush_l1d = true;

	/*
	 * Clear write_fault_to_shadow_pgtable here to ensure it is
	 * never reused.
	 */
	write_fault_to_spt = vcpu->arch.write_fault_to_shadow_pgtable;
	vcpu->arch.write_fault_to_shadow_pgtable = false;

	if (!(emulation_type & EMULTYPE_NO_DECODE)) {
		kvm_clear_exception_queue(vcpu);

		r = x86_decode_emulated_instruction(vcpu, emulation_type,
						    insn, insn_len);
		if (r != EMULATION_OK)  {
			if ((emulation_type & EMULTYPE_TRAP_UD) ||
			    (emulation_type & EMULTYPE_TRAP_UD_FORCED)) {
				kvm_queue_exception(vcpu, UD_VECTOR);
				return 1;
			}
			if (reexecute_instruction(vcpu, cr2_or_gpa,
						  write_fault_to_spt,
						  emulation_type))
				return 1;
			if (ctxt->have_exception) {
				/*
				 * #UD should result in just EMULATION_FAILED, and trap-like
				 * exception should not be encountered during decode.
				 */
				WARN_ON_ONCE(ctxt->exception.vector == UD_VECTOR ||
					     exception_type(ctxt->exception.vector) == EXCPT_TRAP);
				inject_emulated_exception(vcpu);
				return 1;
			}
			return handle_emulation_failure(vcpu, emulation_type);
		}
	}

	if ((emulation_type & EMULTYPE_VMWARE_GP) &&
	    !is_vmware_backdoor_opcode(ctxt)) {
		kvm_queue_exception_e(vcpu, GP_VECTOR, 0);
		return 1;
	}

	/*
	 * EMULTYPE_SKIP without EMULTYPE_COMPLETE_USER_EXIT is intended for
	 * use *only* by vendor callbacks for kvm_skip_emulated_instruction().
	 * The caller is responsible for updating interruptibility state and
	 * injecting single-step #DBs.
	 */
	if (emulation_type & EMULTYPE_SKIP) {
		if (ctxt->mode != X86EMUL_MODE_PROT64)
			ctxt->eip = (u32)ctxt->_eip;
		else
			ctxt->eip = ctxt->_eip;

		if (emulation_type & EMULTYPE_COMPLETE_USER_EXIT) {
			r = 1;
			goto writeback;
		}

		kvm_rip_write(vcpu, ctxt->eip);
		if (ctxt->eflags & X86_EFLAGS_RF)
			kvm_set_rflags(vcpu, ctxt->eflags & ~X86_EFLAGS_RF);
		return 1;
	}

	if (retry_instruction(ctxt, cr2_or_gpa, emulation_type))
		return 1;

	/* this is needed for vmware backdoor interface to work since it
	   changes registers values  during IO operation */
	if (vcpu->arch.emulate_regs_need_sync_from_vcpu) {
		vcpu->arch.emulate_regs_need_sync_from_vcpu = false;
		emulator_invalidate_register_cache(ctxt);
	}

restart:
	if (emulation_type & EMULTYPE_PF) {
		/* Save the faulting GPA (cr2) in the address field */
		ctxt->exception.address = cr2_or_gpa;

		/* With shadow page tables, cr2 contains a GVA or nGPA. */
		if (vcpu->arch.mmu->direct_map) {
			ctxt->gpa_available = true;
			ctxt->gpa_val = cr2_or_gpa;
		}
	} else {
		/* Sanitize the address out of an abundance of paranoia. */
		ctxt->exception.address = 0;
	}

	r = x86_emulate_insn(ctxt);

	if (r == EMULATION_INTERCEPTED)
		return 1;

	if (r == EMULATION_FAILED) {
		if (reexecute_instruction(vcpu, cr2_or_gpa, write_fault_to_spt,
					emulation_type))
			return 1;

		return handle_emulation_failure(vcpu, emulation_type);
	}

	if (ctxt->have_exception) {
		r = 1;
		if (inject_emulated_exception(vcpu))
			return r;
	} else if (vcpu->arch.pio.count) {
		if (!vcpu->arch.pio.in) {
			/* FIXME: return into emulator if single-stepping.  */
			vcpu->arch.pio.count = 0;
		} else {
			writeback = false;
			vcpu->arch.complete_userspace_io = complete_emulated_pio;
		}
		r = 0;
	} else if (vcpu->mmio_needed) {
		++vcpu->stat.mmio_exits;

		if (!vcpu->mmio_is_write)
			writeback = false;
		r = 0;
		vcpu->arch.complete_userspace_io = complete_emulated_mmio;
	} else if (vcpu->arch.complete_userspace_io) {
		writeback = false;
		r = 0;
	} else if (r == EMULATION_RESTART)
		goto restart;
	else
		r = 1;

writeback:
	if (writeback) {
		unsigned long rflags = static_call(kvm_x86_get_rflags)(vcpu);
		toggle_interruptibility(vcpu, ctxt->interruptibility);
		vcpu->arch.emulate_regs_need_sync_to_vcpu = false;
		if (!ctxt->have_exception ||
		    exception_type(ctxt->exception.vector) == EXCPT_TRAP) {
			kvm_pmu_trigger_event(vcpu, PERF_COUNT_HW_INSTRUCTIONS);
			if (ctxt->is_branch)
				kvm_pmu_trigger_event(vcpu, PERF_COUNT_HW_BRANCH_INSTRUCTIONS);
			kvm_rip_write(vcpu, ctxt->eip);
			if (r && (ctxt->tf || (vcpu->guest_debug & KVM_GUESTDBG_SINGLESTEP)))
				r = kvm_vcpu_do_singlestep(vcpu);
			static_call_cond(kvm_x86_update_emulated_instruction)(vcpu);
			__kvm_set_rflags(vcpu, ctxt->eflags);
		}

		/*
		 * For STI, interrupts are shadowed; so KVM_REQ_EVENT will
		 * do nothing, and it will be requested again as soon as
		 * the shadow expires.  But we still need to check here,
		 * because POPF has no interrupt shadow.
		 */
		if (unlikely((ctxt->eflags & ~rflags) & X86_EFLAGS_IF))
			kvm_make_request(KVM_REQ_EVENT, vcpu);
	} else
		vcpu->arch.emulate_regs_need_sync_to_vcpu = true;

	return r;
}

int kvm_emulate_instruction(struct kvm_vcpu *vcpu, int emulation_type)
{
	return x86_emulate_instruction(vcpu, 0, emulation_type, NULL, 0);
}
EXPORT_SYMBOL_GPL(kvm_emulate_instruction);

int kvm_emulate_instruction_from_buffer(struct kvm_vcpu *vcpu,
					void *insn, int insn_len)
{
	return x86_emulate_instruction(vcpu, 0, 0, insn, insn_len);
}
EXPORT_SYMBOL_GPL(kvm_emulate_instruction_from_buffer);

static int complete_fast_pio_out_port_0x7e(struct kvm_vcpu *vcpu)
{
	vcpu->arch.pio.count = 0;
	return 1;
}

static int complete_fast_pio_out(struct kvm_vcpu *vcpu)
{
	vcpu->arch.pio.count = 0;

	if (unlikely(!kvm_is_linear_rip(vcpu, vcpu->arch.pio.linear_rip)))
		return 1;

	return kvm_skip_emulated_instruction(vcpu);
}

static int kvm_fast_pio_out(struct kvm_vcpu *vcpu, int size,
			    unsigned short port)
{
	unsigned long val = kvm_rax_read(vcpu);
	int ret = emulator_pio_out(vcpu, size, port, &val, 1);

	if (ret)
		return ret;

	/*
	 * Workaround userspace that relies on old KVM behavior of %rip being
	 * incremented prior to exiting to userspace to handle "OUT 0x7e".
	 */
	if (port == 0x7e &&
	    kvm_check_has_quirk(vcpu->kvm, KVM_X86_QUIRK_OUT_7E_INC_RIP)) {
		vcpu->arch.complete_userspace_io =
			complete_fast_pio_out_port_0x7e;
		kvm_skip_emulated_instruction(vcpu);
	} else {
		vcpu->arch.pio.linear_rip = kvm_get_linear_rip(vcpu);
		vcpu->arch.complete_userspace_io = complete_fast_pio_out;
	}
	return 0;
}

static int complete_fast_pio_in(struct kvm_vcpu *vcpu)
{
	unsigned long val;

	/* We should only ever be called with arch.pio.count equal to 1 */
	BUG_ON(vcpu->arch.pio.count != 1);

	if (unlikely(!kvm_is_linear_rip(vcpu, vcpu->arch.pio.linear_rip))) {
		vcpu->arch.pio.count = 0;
		return 1;
	}

	/* For size less than 4 we merge, else we zero extend */
	val = (vcpu->arch.pio.size < 4) ? kvm_rax_read(vcpu) : 0;

	/*
	 * Since vcpu->arch.pio.count == 1 let emulator_pio_in perform
	 * the copy and tracing
	 */
	emulator_pio_in(vcpu, vcpu->arch.pio.size, vcpu->arch.pio.port, &val, 1);
	kvm_rax_write(vcpu, val);

	return kvm_skip_emulated_instruction(vcpu);
}

static int kvm_fast_pio_in(struct kvm_vcpu *vcpu, int size,
			   unsigned short port)
{
	unsigned long val;
	int ret;

	/* For size less than 4 we merge, else we zero extend */
	val = (size < 4) ? kvm_rax_read(vcpu) : 0;

	ret = emulator_pio_in(vcpu, size, port, &val, 1);
	if (ret) {
		kvm_rax_write(vcpu, val);
		return ret;
	}

	vcpu->arch.pio.linear_rip = kvm_get_linear_rip(vcpu);
	vcpu->arch.complete_userspace_io = complete_fast_pio_in;

	return 0;
}

int kvm_fast_pio(struct kvm_vcpu *vcpu, int size, unsigned short port, int in)
{
	int ret;

	if (in)
		ret = kvm_fast_pio_in(vcpu, size, port);
	else
		ret = kvm_fast_pio_out(vcpu, size, port);
	return ret && kvm_skip_emulated_instruction(vcpu);
}
EXPORT_SYMBOL_GPL(kvm_fast_pio);

static int kvmclock_cpu_down_prep(unsigned int cpu)
{
	__this_cpu_write(cpu_tsc_khz, 0);
	return 0;
}

static void tsc_khz_changed(void *data)
{
	struct cpufreq_freqs *freq = data;
	unsigned long khz = 0;

	if (data)
		khz = freq->new;
	else if (!boot_cpu_has(X86_FEATURE_CONSTANT_TSC))
		khz = cpufreq_quick_get(raw_smp_processor_id());
	if (!khz)
		khz = tsc_khz;
	__this_cpu_write(cpu_tsc_khz, khz);
}

#ifdef CONFIG_X86_64
static void kvm_hyperv_tsc_notifier(void)
{
	struct kvm *kvm;
	int cpu;

	mutex_lock(&kvm_lock);
	list_for_each_entry(kvm, &vm_list, vm_list)
		kvm_make_mclock_inprogress_request(kvm);

	/* no guest entries from this point */
	hyperv_stop_tsc_emulation();

	/* TSC frequency always matches when on Hyper-V */
	for_each_present_cpu(cpu)
		per_cpu(cpu_tsc_khz, cpu) = tsc_khz;
	kvm_max_guest_tsc_khz = tsc_khz;

	list_for_each_entry(kvm, &vm_list, vm_list) {
		__kvm_start_pvclock_update(kvm);
		pvclock_update_vm_gtod_copy(kvm);
		kvm_end_pvclock_update(kvm);
	}

	mutex_unlock(&kvm_lock);
}
#endif

static void __kvmclock_cpufreq_notifier(struct cpufreq_freqs *freq, int cpu)
{
	struct kvm *kvm;
	struct kvm_vcpu *vcpu;
	int send_ipi = 0;
	unsigned long i;

	/*
	 * We allow guests to temporarily run on slowing clocks,
	 * provided we notify them after, or to run on accelerating
	 * clocks, provided we notify them before.  Thus time never
	 * goes backwards.
	 *
	 * However, we have a problem.  We can't atomically update
	 * the frequency of a given CPU from this function; it is
	 * merely a notifier, which can be called from any CPU.
	 * Changing the TSC frequency at arbitrary points in time
	 * requires a recomputation of local variables related to
	 * the TSC for each VCPU.  We must flag these local variables
	 * to be updated and be sure the update takes place with the
	 * new frequency before any guests proceed.
	 *
	 * Unfortunately, the combination of hotplug CPU and frequency
	 * change creates an intractable locking scenario; the order
	 * of when these callouts happen is undefined with respect to
	 * CPU hotplug, and they can race with each other.  As such,
	 * merely setting per_cpu(cpu_tsc_khz) = X during a hotadd is
	 * undefined; you can actually have a CPU frequency change take
	 * place in between the computation of X and the setting of the
	 * variable.  To protect against this problem, all updates of
	 * the per_cpu tsc_khz variable are done in an interrupt
	 * protected IPI, and all callers wishing to update the value
	 * must wait for a synchronous IPI to complete (which is trivial
	 * if the caller is on the CPU already).  This establishes the
	 * necessary total order on variable updates.
	 *
	 * Note that because a guest time update may take place
	 * anytime after the setting of the VCPU's request bit, the
	 * correct TSC value must be set before the request.  However,
	 * to ensure the update actually makes it to any guest which
	 * starts running in hardware virtualization between the set
	 * and the acquisition of the spinlock, we must also ping the
	 * CPU after setting the request bit.
	 *
	 */

	smp_call_function_single(cpu, tsc_khz_changed, freq, 1);

	mutex_lock(&kvm_lock);
	list_for_each_entry(kvm, &vm_list, vm_list) {
		kvm_for_each_vcpu(i, vcpu, kvm) {
			if (vcpu->cpu != cpu)
				continue;
			kvm_make_request(KVM_REQ_CLOCK_UPDATE, vcpu);
			if (vcpu->cpu != raw_smp_processor_id())
				send_ipi = 1;
		}
	}
	mutex_unlock(&kvm_lock);

	if (freq->old < freq->new && send_ipi) {
		/*
		 * We upscale the frequency.  Must make the guest
		 * doesn't see old kvmclock values while running with
		 * the new frequency, otherwise we risk the guest sees
		 * time go backwards.
		 *
		 * In case we update the frequency for another cpu
		 * (which might be in guest context) send an interrupt
		 * to kick the cpu out of guest context.  Next time
		 * guest context is entered kvmclock will be updated,
		 * so the guest will not see stale values.
		 */
		smp_call_function_single(cpu, tsc_khz_changed, freq, 1);
	}
}

static int kvmclock_cpufreq_notifier(struct notifier_block *nb, unsigned long val,
				     void *data)
{
	struct cpufreq_freqs *freq = data;
	int cpu;

	if (val == CPUFREQ_PRECHANGE && freq->old > freq->new)
		return 0;
	if (val == CPUFREQ_POSTCHANGE && freq->old < freq->new)
		return 0;

	for_each_cpu(cpu, freq->policy->cpus)
		__kvmclock_cpufreq_notifier(freq, cpu);

	return 0;
}

static struct notifier_block kvmclock_cpufreq_notifier_block = {
	.notifier_call  = kvmclock_cpufreq_notifier
};

static int kvmclock_cpu_online(unsigned int cpu)
{
	tsc_khz_changed(NULL);
	return 0;
}

static void kvm_timer_init(void)
{
	max_tsc_khz = tsc_khz;

	if (!boot_cpu_has(X86_FEATURE_CONSTANT_TSC)) {
#ifdef CONFIG_CPU_FREQ
		struct cpufreq_policy *policy;
		int cpu;

		cpu = get_cpu();
		policy = cpufreq_cpu_get(cpu);
		if (policy) {
			if (policy->cpuinfo.max_freq)
				max_tsc_khz = policy->cpuinfo.max_freq;
			cpufreq_cpu_put(policy);
		}
		put_cpu();
#endif
		cpufreq_register_notifier(&kvmclock_cpufreq_notifier_block,
					  CPUFREQ_TRANSITION_NOTIFIER);
	}

	cpuhp_setup_state(CPUHP_AP_X86_KVM_CLK_ONLINE, "x86/kvm/clk:online",
			  kvmclock_cpu_online, kvmclock_cpu_down_prep);
}

#ifdef CONFIG_X86_64
static void pvclock_gtod_update_fn(struct work_struct *work)
{
	struct kvm *kvm;
	struct kvm_vcpu *vcpu;
	unsigned long i;

	mutex_lock(&kvm_lock);
	list_for_each_entry(kvm, &vm_list, vm_list)
		kvm_for_each_vcpu(i, vcpu, kvm)
			kvm_make_request(KVM_REQ_MASTERCLOCK_UPDATE, vcpu);
	atomic_set(&kvm_guest_has_master_clock, 0);
	mutex_unlock(&kvm_lock);
}

static DECLARE_WORK(pvclock_gtod_work, pvclock_gtod_update_fn);

/*
 * Indirection to move queue_work() out of the tk_core.seq write held
 * region to prevent possible deadlocks against time accessors which
 * are invoked with work related locks held.
 */
static void pvclock_irq_work_fn(struct irq_work *w)
{
	queue_work(system_long_wq, &pvclock_gtod_work);
}

static DEFINE_IRQ_WORK(pvclock_irq_work, pvclock_irq_work_fn);

/*
 * Notification about pvclock gtod data update.
 */
static int pvclock_gtod_notify(struct notifier_block *nb, unsigned long unused,
			       void *priv)
{
	struct pvclock_gtod_data *gtod = &pvclock_gtod_data;
	struct timekeeper *tk = priv;

	update_pvclock_gtod(tk);

	/*
	 * Disable master clock if host does not trust, or does not use,
	 * TSC based clocksource. Delegate queue_work() to irq_work as
	 * this is invoked with tk_core.seq write held.
	 */
	if (!gtod_is_based_on_tsc(gtod->clock.vclock_mode) &&
	    atomic_read(&kvm_guest_has_master_clock) != 0)
		irq_work_queue(&pvclock_irq_work);
	return 0;
}

static struct notifier_block pvclock_gtod_notifier = {
	.notifier_call = pvclock_gtod_notify,
};
#endif

int kvm_arch_init(void *opaque)
{
	struct kvm_x86_init_ops *ops = opaque;
	int r;

	if (kvm_x86_ops.hardware_enable) {
		pr_err("kvm: already loaded vendor module '%s'\n", kvm_x86_ops.name);
		r = -EEXIST;
		goto out;
	}

	if (!ops->cpu_has_kvm_support()) {
		pr_err_ratelimited("kvm: no hardware support for '%s'\n",
				   ops->runtime_ops->name);
		r = -EOPNOTSUPP;
		goto out;
	}
	if (ops->disabled_by_bios()) {
		pr_err_ratelimited("kvm: support for '%s' disabled by bios\n",
				   ops->runtime_ops->name);
		r = -EOPNOTSUPP;
		goto out;
	}

	/*
	 * KVM explicitly assumes that the guest has an FPU and
	 * FXSAVE/FXRSTOR. For example, the KVM_GET_FPU explicitly casts the
	 * vCPU's FPU state as a fxregs_state struct.
	 */
	if (!boot_cpu_has(X86_FEATURE_FPU) || !boot_cpu_has(X86_FEATURE_FXSR)) {
		printk(KERN_ERR "kvm: inadequate fpu\n");
		r = -EOPNOTSUPP;
		goto out;
	}

	if (IS_ENABLED(CONFIG_PREEMPT_RT) && !boot_cpu_has(X86_FEATURE_CONSTANT_TSC)) {
		pr_err("RT requires X86_FEATURE_CONSTANT_TSC\n");
		r = -EOPNOTSUPP;
		goto out;
	}

	r = -ENOMEM;

	x86_emulator_cache = kvm_alloc_emulator_cache();
	if (!x86_emulator_cache) {
		pr_err("kvm: failed to allocate cache for x86 emulator\n");
		goto out;
	}

	user_return_msrs = alloc_percpu(struct kvm_user_return_msrs);
	if (!user_return_msrs) {
		printk(KERN_ERR "kvm: failed to allocate percpu kvm_user_return_msrs\n");
		goto out_free_x86_emulator_cache;
	}
	kvm_nr_uret_msrs = 0;

	r = kvm_mmu_module_init();
	if (r)
		goto out_free_percpu;

	kvm_timer_init();

	if (boot_cpu_has(X86_FEATURE_XSAVE)) {
		host_xcr0 = xgetbv(XCR_XFEATURE_ENABLED_MASK);
		supported_xcr0 = host_xcr0 & KVM_SUPPORTED_XCR0;
	}

	if (pi_inject_timer == -1)
		pi_inject_timer = housekeeping_enabled(HK_TYPE_TIMER);
#ifdef CONFIG_X86_64
	pvclock_gtod_register_notifier(&pvclock_gtod_notifier);

	if (hypervisor_is_type(X86_HYPER_MS_HYPERV))
		set_hv_tscchange_cb(kvm_hyperv_tsc_notifier);
#endif

	return 0;

out_free_percpu:
	free_percpu(user_return_msrs);
out_free_x86_emulator_cache:
	kmem_cache_destroy(x86_emulator_cache);
out:
	return r;
}

void kvm_arch_exit(void)
{
#ifdef CONFIG_X86_64
	if (hypervisor_is_type(X86_HYPER_MS_HYPERV))
		clear_hv_tscchange_cb();
#endif
	kvm_lapic_exit();

	if (!boot_cpu_has(X86_FEATURE_CONSTANT_TSC))
		cpufreq_unregister_notifier(&kvmclock_cpufreq_notifier_block,
					    CPUFREQ_TRANSITION_NOTIFIER);
	cpuhp_remove_state_nocalls(CPUHP_AP_X86_KVM_CLK_ONLINE);
#ifdef CONFIG_X86_64
	pvclock_gtod_unregister_notifier(&pvclock_gtod_notifier);
	irq_work_sync(&pvclock_irq_work);
	cancel_work_sync(&pvclock_gtod_work);
#endif
	kvm_x86_ops.hardware_enable = NULL;
	kvm_mmu_module_exit();
	free_percpu(user_return_msrs);
	kmem_cache_destroy(x86_emulator_cache);
#ifdef CONFIG_KVM_XEN
	static_key_deferred_flush(&kvm_xen_enabled);
	WARN_ON(static_branch_unlikely(&kvm_xen_enabled.key));
#endif
}

static int __kvm_emulate_halt(struct kvm_vcpu *vcpu, int state, int reason)
{
	/*
	 * The vCPU has halted, e.g. executed HLT.  Update the run state if the
	 * local APIC is in-kernel, the run loop will detect the non-runnable
	 * state and halt the vCPU.  Exit to userspace if the local APIC is
	 * managed by userspace, in which case userspace is responsible for
	 * handling wake events.
	 */
	++vcpu->stat.halt_exits;
	if (lapic_in_kernel(vcpu)) {
		vcpu->arch.mp_state = state;
		return 1;
	} else {
		vcpu->run->exit_reason = reason;
		return 0;
	}
}

int kvm_emulate_halt_noskip(struct kvm_vcpu *vcpu)
{
	return __kvm_emulate_halt(vcpu, KVM_MP_STATE_HALTED, KVM_EXIT_HLT);
}
EXPORT_SYMBOL_GPL(kvm_emulate_halt_noskip);

int kvm_emulate_halt(struct kvm_vcpu *vcpu)
{
	int ret = kvm_skip_emulated_instruction(vcpu);
	/*
	 * TODO: we might be squashing a GUESTDBG_SINGLESTEP-triggered
	 * KVM_EXIT_DEBUG here.
	 */
	return kvm_emulate_halt_noskip(vcpu) && ret;
}
EXPORT_SYMBOL_GPL(kvm_emulate_halt);

int kvm_emulate_ap_reset_hold(struct kvm_vcpu *vcpu)
{
	int ret = kvm_skip_emulated_instruction(vcpu);

	return __kvm_emulate_halt(vcpu, KVM_MP_STATE_AP_RESET_HOLD,
					KVM_EXIT_AP_RESET_HOLD) && ret;
}
EXPORT_SYMBOL_GPL(kvm_emulate_ap_reset_hold);

#ifdef CONFIG_X86_64
static int kvm_pv_clock_pairing(struct kvm_vcpu *vcpu, gpa_t paddr,
			        unsigned long clock_type)
{
	struct kvm_clock_pairing clock_pairing;
	struct timespec64 ts;
	u64 cycle;
	int ret;

	if (clock_type != KVM_CLOCK_PAIRING_WALLCLOCK)
		return -KVM_EOPNOTSUPP;

	/*
	 * When tsc is in permanent catchup mode guests won't be able to use
	 * pvclock_read_retry loop to get consistent view of pvclock
	 */
	if (vcpu->arch.tsc_always_catchup)
		return -KVM_EOPNOTSUPP;

	if (!kvm_get_walltime_and_clockread(&ts, &cycle))
		return -KVM_EOPNOTSUPP;

	clock_pairing.sec = ts.tv_sec;
	clock_pairing.nsec = ts.tv_nsec;
	clock_pairing.tsc = kvm_read_l1_tsc(vcpu, cycle);
	clock_pairing.flags = 0;
	memset(&clock_pairing.pad, 0, sizeof(clock_pairing.pad));

	ret = 0;
	if (kvm_write_guest(vcpu->kvm, paddr, &clock_pairing,
			    sizeof(struct kvm_clock_pairing)))
		ret = -KVM_EFAULT;

	return ret;
}
#endif

/*
 * kvm_pv_kick_cpu_op:  Kick a vcpu.
 *
 * @apicid - apicid of vcpu to be kicked.
 */
static void kvm_pv_kick_cpu_op(struct kvm *kvm, int apicid)
{
	struct kvm_lapic_irq lapic_irq;

	lapic_irq.shorthand = APIC_DEST_NOSHORT;
	lapic_irq.dest_mode = APIC_DEST_PHYSICAL;
	lapic_irq.level = 0;
	lapic_irq.dest_id = apicid;
	lapic_irq.msi_redir_hint = false;

	lapic_irq.delivery_mode = APIC_DM_REMRD;
	kvm_irq_delivery_to_apic(kvm, NULL, &lapic_irq, NULL);
}

bool kvm_apicv_activated(struct kvm *kvm)
{
	return (READ_ONCE(kvm->arch.apicv_inhibit_reasons) == 0);
}
EXPORT_SYMBOL_GPL(kvm_apicv_activated);

static void kvm_apicv_init(struct kvm *kvm)
{
	init_rwsem(&kvm->arch.apicv_update_lock);

	set_bit(APICV_INHIBIT_REASON_ABSENT,
		&kvm->arch.apicv_inhibit_reasons);
	if (!enable_apicv)
		set_bit(APICV_INHIBIT_REASON_DISABLE,
			&kvm->arch.apicv_inhibit_reasons);
}

static void kvm_sched_yield(struct kvm_vcpu *vcpu, unsigned long dest_id)
{
	struct kvm_vcpu *target = NULL;
	struct kvm_apic_map *map;

	vcpu->stat.directed_yield_attempted++;

	if (single_task_running())
		goto no_yield;

	rcu_read_lock();
	map = rcu_dereference(vcpu->kvm->arch.apic_map);

	if (likely(map) && dest_id <= map->max_apic_id && map->phys_map[dest_id])
		target = map->phys_map[dest_id]->vcpu;

	rcu_read_unlock();

	if (!target || !READ_ONCE(target->ready))
		goto no_yield;

	/* Ignore requests to yield to self */
	if (vcpu == target)
		goto no_yield;

	if (kvm_vcpu_yield_to(target) <= 0)
		goto no_yield;

	vcpu->stat.directed_yield_successful++;

no_yield:
	return;
}

static int complete_hypercall_exit(struct kvm_vcpu *vcpu)
{
	u64 ret = vcpu->run->hypercall.ret;

	if (!is_64_bit_mode(vcpu))
		ret = (u32)ret;
	kvm_rax_write(vcpu, ret);
	++vcpu->stat.hypercalls;
	return kvm_skip_emulated_instruction(vcpu);
}

int kvm_emulate_hypercall(struct kvm_vcpu *vcpu)
{
	unsigned long nr, a0, a1, a2, a3, ret;
	int op_64_bit;

	if (kvm_xen_hypercall_enabled(vcpu->kvm))
		return kvm_xen_hypercall(vcpu);

	if (kvm_hv_hypercall_enabled(vcpu))
		return kvm_hv_hypercall(vcpu);

	nr = kvm_rax_read(vcpu);
	a0 = kvm_rbx_read(vcpu);
	a1 = kvm_rcx_read(vcpu);
	a2 = kvm_rdx_read(vcpu);
	a3 = kvm_rsi_read(vcpu);

	trace_kvm_hypercall(nr, a0, a1, a2, a3);

	op_64_bit = is_64_bit_hypercall(vcpu);
	if (!op_64_bit) {
		nr &= 0xFFFFFFFF;
		a0 &= 0xFFFFFFFF;
		a1 &= 0xFFFFFFFF;
		a2 &= 0xFFFFFFFF;
		a3 &= 0xFFFFFFFF;
	}

	if (static_call(kvm_x86_get_cpl)(vcpu) != 0) {
		ret = -KVM_EPERM;
		goto out;
	}

	ret = -KVM_ENOSYS;

	switch (nr) {
	case KVM_HC_VAPIC_POLL_IRQ:
		ret = 0;
		break;
	case KVM_HC_KICK_CPU:
		if (!guest_pv_has(vcpu, KVM_FEATURE_PV_UNHALT))
			break;

		kvm_pv_kick_cpu_op(vcpu->kvm, a1);
		kvm_sched_yield(vcpu, a1);
		ret = 0;
		break;
#ifdef CONFIG_X86_64
	case KVM_HC_CLOCK_PAIRING:
		ret = kvm_pv_clock_pairing(vcpu, a0, a1);
		break;
#endif
	case KVM_HC_SEND_IPI:
		if (!guest_pv_has(vcpu, KVM_FEATURE_PV_SEND_IPI))
			break;

		ret = kvm_pv_send_ipi(vcpu->kvm, a0, a1, a2, a3, op_64_bit);
		break;
	case KVM_HC_SCHED_YIELD:
		if (!guest_pv_has(vcpu, KVM_FEATURE_PV_SCHED_YIELD))
			break;

		kvm_sched_yield(vcpu, a0);
		ret = 0;
		break;
	case KVM_HC_MAP_GPA_RANGE: {
		u64 gpa = a0, npages = a1, attrs = a2;

		ret = -KVM_ENOSYS;
		if (!(vcpu->kvm->arch.hypercall_exit_enabled & (1 << KVM_HC_MAP_GPA_RANGE)))
			break;

		if (!PAGE_ALIGNED(gpa) || !npages ||
		    gpa_to_gfn(gpa) + npages <= gpa_to_gfn(gpa)) {
			ret = -KVM_EINVAL;
			break;
		}

		vcpu->run->exit_reason        = KVM_EXIT_HYPERCALL;
		vcpu->run->hypercall.nr       = KVM_HC_MAP_GPA_RANGE;
		vcpu->run->hypercall.args[0]  = gpa;
		vcpu->run->hypercall.args[1]  = npages;
		vcpu->run->hypercall.args[2]  = attrs;
		vcpu->run->hypercall.longmode = op_64_bit;
		vcpu->arch.complete_userspace_io = complete_hypercall_exit;
		return 0;
	}
	default:
		ret = -KVM_ENOSYS;
		break;
	}
out:
	if (!op_64_bit)
		ret = (u32)ret;
	kvm_rax_write(vcpu, ret);

	++vcpu->stat.hypercalls;
	return kvm_skip_emulated_instruction(vcpu);
}
EXPORT_SYMBOL_GPL(kvm_emulate_hypercall);

static int emulator_fix_hypercall(struct x86_emulate_ctxt *ctxt)
{
	struct kvm_vcpu *vcpu = emul_to_vcpu(ctxt);
	char instruction[3];
	unsigned long rip = kvm_rip_read(vcpu);

	static_call(kvm_x86_patch_hypercall)(vcpu, instruction);

	return emulator_write_emulated(ctxt, rip, instruction, 3,
		&ctxt->exception);
}

static int dm_request_for_irq_injection(struct kvm_vcpu *vcpu)
{
	return vcpu->run->request_interrupt_window &&
		likely(!pic_in_kernel(vcpu->kvm));
}

/* Called within kvm->srcu read side.  */
static void post_kvm_run_save(struct kvm_vcpu *vcpu)
{
	struct kvm_run *kvm_run = vcpu->run;

	kvm_run->if_flag = static_call(kvm_x86_get_if_flag)(vcpu);
	kvm_run->cr8 = kvm_get_cr8(vcpu);
	kvm_run->apic_base = kvm_get_apic_base(vcpu);

	kvm_run->ready_for_interrupt_injection =
		pic_in_kernel(vcpu->kvm) ||
		kvm_vcpu_ready_for_interrupt_injection(vcpu);

	if (is_smm(vcpu))
		kvm_run->flags |= KVM_RUN_X86_SMM;
}

static void update_cr8_intercept(struct kvm_vcpu *vcpu)
{
	int max_irr, tpr;

	if (!kvm_x86_ops.update_cr8_intercept)
		return;

	if (!lapic_in_kernel(vcpu))
		return;

	if (vcpu->arch.apicv_active)
		return;

	if (!vcpu->arch.apic->vapic_addr)
		max_irr = kvm_lapic_find_highest_irr(vcpu);
	else
		max_irr = -1;

	if (max_irr != -1)
		max_irr >>= 4;

	tpr = kvm_lapic_get_cr8(vcpu);

	static_call(kvm_x86_update_cr8_intercept)(vcpu, tpr, max_irr);
}


int kvm_check_nested_events(struct kvm_vcpu *vcpu)
{
	if (kvm_check_request(KVM_REQ_TRIPLE_FAULT, vcpu)) {
		kvm_x86_ops.nested_ops->triple_fault(vcpu);
		return 1;
	}

	return kvm_x86_ops.nested_ops->check_events(vcpu);
}

static void kvm_inject_exception(struct kvm_vcpu *vcpu)
{
	if (vcpu->arch.exception.error_code && !is_protmode(vcpu))
		vcpu->arch.exception.error_code = false;
	static_call(kvm_x86_queue_exception)(vcpu);
}

static int inject_pending_event(struct kvm_vcpu *vcpu, bool *req_immediate_exit)
{
	int r;
	bool can_inject = true;

	/* try to reinject previous events if any */

	if (vcpu->arch.exception.injected) {
		kvm_inject_exception(vcpu);
		can_inject = false;
	}
	/*
	 * Do not inject an NMI or interrupt if there is a pending
	 * exception.  Exceptions and interrupts are recognized at
	 * instruction boundaries, i.e. the start of an instruction.
	 * Trap-like exceptions, e.g. #DB, have higher priority than
	 * NMIs and interrupts, i.e. traps are recognized before an
	 * NMI/interrupt that's pending on the same instruction.
	 * Fault-like exceptions, e.g. #GP and #PF, are the lowest
	 * priority, but are only generated (pended) during instruction
	 * execution, i.e. a pending fault-like exception means the
	 * fault occurred on the *previous* instruction and must be
	 * serviced prior to recognizing any new events in order to
	 * fully complete the previous instruction.
	 */
	else if (!vcpu->arch.exception.pending) {
		if (vcpu->arch.nmi_injected) {
			static_call(kvm_x86_inject_nmi)(vcpu);
			can_inject = false;
		} else if (vcpu->arch.interrupt.injected) {
			static_call(kvm_x86_inject_irq)(vcpu);
			can_inject = false;
		}
	}

	WARN_ON_ONCE(vcpu->arch.exception.injected &&
		     vcpu->arch.exception.pending);

	/*
	 * Call check_nested_events() even if we reinjected a previous event
	 * in order for caller to determine if it should require immediate-exit
	 * from L2 to L1 due to pending L1 events which require exit
	 * from L2 to L1.
	 */
	if (is_guest_mode(vcpu)) {
		r = kvm_check_nested_events(vcpu);
		if (r < 0)
			goto out;
	}

	/* try to inject new event if pending */
	if (vcpu->arch.exception.pending) {
		trace_kvm_inj_exception(vcpu->arch.exception.nr,
					vcpu->arch.exception.has_error_code,
					vcpu->arch.exception.error_code);

		vcpu->arch.exception.pending = false;
		vcpu->arch.exception.injected = true;

		if (exception_type(vcpu->arch.exception.nr) == EXCPT_FAULT)
			__kvm_set_rflags(vcpu, kvm_get_rflags(vcpu) |
					     X86_EFLAGS_RF);

		if (vcpu->arch.exception.nr == DB_VECTOR) {
			kvm_deliver_exception_payload(vcpu);
			if (vcpu->arch.dr7 & DR7_GD) {
				vcpu->arch.dr7 &= ~DR7_GD;
				kvm_update_dr7(vcpu);
			}
		}

		kvm_inject_exception(vcpu);
		can_inject = false;
	}

	/* Don't inject interrupts if the user asked to avoid doing so */
	if (vcpu->guest_debug & KVM_GUESTDBG_BLOCKIRQ)
		return 0;

	/*
	 * Finally, inject interrupt events.  If an event cannot be injected
	 * due to architectural conditions (e.g. IF=0) a window-open exit
	 * will re-request KVM_REQ_EVENT.  Sometimes however an event is pending
	 * and can architecturally be injected, but we cannot do it right now:
	 * an interrupt could have arrived just now and we have to inject it
	 * as a vmexit, or there could already an event in the queue, which is
	 * indicated by can_inject.  In that case we request an immediate exit
	 * in order to make progress and get back here for another iteration.
	 * The kvm_x86_ops hooks communicate this by returning -EBUSY.
	 */
	if (vcpu->arch.smi_pending) {
		r = can_inject ? static_call(kvm_x86_smi_allowed)(vcpu, true) : -EBUSY;
		if (r < 0)
			goto out;
		if (r) {
			vcpu->arch.smi_pending = false;
			++vcpu->arch.smi_count;
			enter_smm(vcpu);
			can_inject = false;
		} else
			static_call(kvm_x86_enable_smi_window)(vcpu);
	}

	if (vcpu->arch.nmi_pending) {
		r = can_inject ? static_call(kvm_x86_nmi_allowed)(vcpu, true) : -EBUSY;
		if (r < 0)
			goto out;
		if (r) {
			--vcpu->arch.nmi_pending;
			vcpu->arch.nmi_injected = true;
			static_call(kvm_x86_inject_nmi)(vcpu);
			can_inject = false;
			WARN_ON(static_call(kvm_x86_nmi_allowed)(vcpu, true) < 0);
		}
		if (vcpu->arch.nmi_pending)
			static_call(kvm_x86_enable_nmi_window)(vcpu);
	}

	if (kvm_cpu_has_injectable_intr(vcpu)) {
		r = can_inject ? static_call(kvm_x86_interrupt_allowed)(vcpu, true) : -EBUSY;
		if (r < 0)
			goto out;
		if (r) {
			kvm_queue_interrupt(vcpu, kvm_cpu_get_interrupt(vcpu), false);
			static_call(kvm_x86_inject_irq)(vcpu);
			WARN_ON(static_call(kvm_x86_interrupt_allowed)(vcpu, true) < 0);
		}
		if (kvm_cpu_has_injectable_intr(vcpu))
			static_call(kvm_x86_enable_irq_window)(vcpu);
	}

	if (is_guest_mode(vcpu) &&
	    kvm_x86_ops.nested_ops->hv_timer_pending &&
	    kvm_x86_ops.nested_ops->hv_timer_pending(vcpu))
		*req_immediate_exit = true;

	WARN_ON(vcpu->arch.exception.pending);
	return 0;

out:
	if (r == -EBUSY) {
		*req_immediate_exit = true;
		r = 0;
	}
	return r;
}

static void process_nmi(struct kvm_vcpu *vcpu)
{
	unsigned limit = 2;

	/*
	 * x86 is limited to one NMI running, and one NMI pending after it.
	 * If an NMI is already in progress, limit further NMIs to just one.
	 * Otherwise, allow two (and we'll inject the first one immediately).
	 */
	if (static_call(kvm_x86_get_nmi_mask)(vcpu) || vcpu->arch.nmi_injected)
		limit = 1;

	vcpu->arch.nmi_pending += atomic_xchg(&vcpu->arch.nmi_queued, 0);
	vcpu->arch.nmi_pending = min(vcpu->arch.nmi_pending, limit);
	kvm_make_request(KVM_REQ_EVENT, vcpu);
}

static u32 enter_smm_get_segment_flags(struct kvm_segment *seg)
{
	u32 flags = 0;
	flags |= seg->g       << 23;
	flags |= seg->db      << 22;
	flags |= seg->l       << 21;
	flags |= seg->avl     << 20;
	flags |= seg->present << 15;
	flags |= seg->dpl     << 13;
	flags |= seg->s       << 12;
	flags |= seg->type    << 8;
	return flags;
}

static void enter_smm_save_seg_32(struct kvm_vcpu *vcpu, char *buf, int n)
{
	struct kvm_segment seg;
	int offset;

	kvm_get_segment(vcpu, &seg, n);
	put_smstate(u32, buf, 0x7fa8 + n * 4, seg.selector);

	if (n < 3)
		offset = 0x7f84 + n * 12;
	else
		offset = 0x7f2c + (n - 3) * 12;

	put_smstate(u32, buf, offset + 8, seg.base);
	put_smstate(u32, buf, offset + 4, seg.limit);
	put_smstate(u32, buf, offset, enter_smm_get_segment_flags(&seg));
}

#ifdef CONFIG_X86_64
static void enter_smm_save_seg_64(struct kvm_vcpu *vcpu, char *buf, int n)
{
	struct kvm_segment seg;
	int offset;
	u16 flags;

	kvm_get_segment(vcpu, &seg, n);
	offset = 0x7e00 + n * 16;

	flags = enter_smm_get_segment_flags(&seg) >> 8;
	put_smstate(u16, buf, offset, seg.selector);
	put_smstate(u16, buf, offset + 2, flags);
	put_smstate(u32, buf, offset + 4, seg.limit);
	put_smstate(u64, buf, offset + 8, seg.base);
}
#endif

static void enter_smm_save_state_32(struct kvm_vcpu *vcpu, char *buf)
{
	struct desc_ptr dt;
	struct kvm_segment seg;
	unsigned long val;
	int i;

	put_smstate(u32, buf, 0x7ffc, kvm_read_cr0(vcpu));
	put_smstate(u32, buf, 0x7ff8, kvm_read_cr3(vcpu));
	put_smstate(u32, buf, 0x7ff4, kvm_get_rflags(vcpu));
	put_smstate(u32, buf, 0x7ff0, kvm_rip_read(vcpu));

	for (i = 0; i < 8; i++)
		put_smstate(u32, buf, 0x7fd0 + i * 4, kvm_register_read_raw(vcpu, i));

	kvm_get_dr(vcpu, 6, &val);
	put_smstate(u32, buf, 0x7fcc, (u32)val);
	kvm_get_dr(vcpu, 7, &val);
	put_smstate(u32, buf, 0x7fc8, (u32)val);

	kvm_get_segment(vcpu, &seg, VCPU_SREG_TR);
	put_smstate(u32, buf, 0x7fc4, seg.selector);
	put_smstate(u32, buf, 0x7f64, seg.base);
	put_smstate(u32, buf, 0x7f60, seg.limit);
	put_smstate(u32, buf, 0x7f5c, enter_smm_get_segment_flags(&seg));

	kvm_get_segment(vcpu, &seg, VCPU_SREG_LDTR);
	put_smstate(u32, buf, 0x7fc0, seg.selector);
	put_smstate(u32, buf, 0x7f80, seg.base);
	put_smstate(u32, buf, 0x7f7c, seg.limit);
	put_smstate(u32, buf, 0x7f78, enter_smm_get_segment_flags(&seg));

	static_call(kvm_x86_get_gdt)(vcpu, &dt);
	put_smstate(u32, buf, 0x7f74, dt.address);
	put_smstate(u32, buf, 0x7f70, dt.size);

	static_call(kvm_x86_get_idt)(vcpu, &dt);
	put_smstate(u32, buf, 0x7f58, dt.address);
	put_smstate(u32, buf, 0x7f54, dt.size);

	for (i = 0; i < 6; i++)
		enter_smm_save_seg_32(vcpu, buf, i);

	put_smstate(u32, buf, 0x7f14, kvm_read_cr4(vcpu));

	/* revision id */
	put_smstate(u32, buf, 0x7efc, 0x00020000);
	put_smstate(u32, buf, 0x7ef8, vcpu->arch.smbase);
}

#ifdef CONFIG_X86_64
static void enter_smm_save_state_64(struct kvm_vcpu *vcpu, char *buf)
{
	struct desc_ptr dt;
	struct kvm_segment seg;
	unsigned long val;
	int i;

	for (i = 0; i < 16; i++)
		put_smstate(u64, buf, 0x7ff8 - i * 8, kvm_register_read_raw(vcpu, i));

	put_smstate(u64, buf, 0x7f78, kvm_rip_read(vcpu));
	put_smstate(u32, buf, 0x7f70, kvm_get_rflags(vcpu));

	kvm_get_dr(vcpu, 6, &val);
	put_smstate(u64, buf, 0x7f68, val);
	kvm_get_dr(vcpu, 7, &val);
	put_smstate(u64, buf, 0x7f60, val);

	put_smstate(u64, buf, 0x7f58, kvm_read_cr0(vcpu));
	put_smstate(u64, buf, 0x7f50, kvm_read_cr3(vcpu));
	put_smstate(u64, buf, 0x7f48, kvm_read_cr4(vcpu));

	put_smstate(u32, buf, 0x7f00, vcpu->arch.smbase);

	/* revision id */
	put_smstate(u32, buf, 0x7efc, 0x00020064);

	put_smstate(u64, buf, 0x7ed0, vcpu->arch.efer);

	kvm_get_segment(vcpu, &seg, VCPU_SREG_TR);
	put_smstate(u16, buf, 0x7e90, seg.selector);
	put_smstate(u16, buf, 0x7e92, enter_smm_get_segment_flags(&seg) >> 8);
	put_smstate(u32, buf, 0x7e94, seg.limit);
	put_smstate(u64, buf, 0x7e98, seg.base);

	static_call(kvm_x86_get_idt)(vcpu, &dt);
	put_smstate(u32, buf, 0x7e84, dt.size);
	put_smstate(u64, buf, 0x7e88, dt.address);

	kvm_get_segment(vcpu, &seg, VCPU_SREG_LDTR);
	put_smstate(u16, buf, 0x7e70, seg.selector);
	put_smstate(u16, buf, 0x7e72, enter_smm_get_segment_flags(&seg) >> 8);
	put_smstate(u32, buf, 0x7e74, seg.limit);
	put_smstate(u64, buf, 0x7e78, seg.base);

	static_call(kvm_x86_get_gdt)(vcpu, &dt);
	put_smstate(u32, buf, 0x7e64, dt.size);
	put_smstate(u64, buf, 0x7e68, dt.address);

	for (i = 0; i < 6; i++)
		enter_smm_save_seg_64(vcpu, buf, i);
}
#endif

static void enter_smm(struct kvm_vcpu *vcpu)
{
	struct kvm_segment cs, ds;
	struct desc_ptr dt;
	unsigned long cr0;
	char buf[512];

	memset(buf, 0, 512);
#ifdef CONFIG_X86_64
	if (guest_cpuid_has(vcpu, X86_FEATURE_LM))
		enter_smm_save_state_64(vcpu, buf);
	else
#endif
		enter_smm_save_state_32(vcpu, buf);

	/*
	 * Give enter_smm() a chance to make ISA-specific changes to the vCPU
	 * state (e.g. leave guest mode) after we've saved the state into the
	 * SMM state-save area.
	 */
	static_call(kvm_x86_enter_smm)(vcpu, buf);

	kvm_smm_changed(vcpu, true);
	kvm_vcpu_write_guest(vcpu, vcpu->arch.smbase + 0xfe00, buf, sizeof(buf));

	if (static_call(kvm_x86_get_nmi_mask)(vcpu))
		vcpu->arch.hflags |= HF_SMM_INSIDE_NMI_MASK;
	else
		static_call(kvm_x86_set_nmi_mask)(vcpu, true);

	kvm_set_rflags(vcpu, X86_EFLAGS_FIXED);
	kvm_rip_write(vcpu, 0x8000);

	cr0 = vcpu->arch.cr0 & ~(X86_CR0_PE | X86_CR0_EM | X86_CR0_TS | X86_CR0_PG);
	static_call(kvm_x86_set_cr0)(vcpu, cr0);
	vcpu->arch.cr0 = cr0;

	static_call(kvm_x86_set_cr4)(vcpu, 0);

	/* Undocumented: IDT limit is set to zero on entry to SMM.  */
	dt.address = dt.size = 0;
	static_call(kvm_x86_set_idt)(vcpu, &dt);

	kvm_set_dr(vcpu, 7, DR7_FIXED_1);

	cs.selector = (vcpu->arch.smbase >> 4) & 0xffff;
	cs.base = vcpu->arch.smbase;

	ds.selector = 0;
	ds.base = 0;

	cs.limit    = ds.limit = 0xffffffff;
	cs.type     = ds.type = 0x3;
	cs.dpl      = ds.dpl = 0;
	cs.db       = ds.db = 0;
	cs.s        = ds.s = 1;
	cs.l        = ds.l = 0;
	cs.g        = ds.g = 1;
	cs.avl      = ds.avl = 0;
	cs.present  = ds.present = 1;
	cs.unusable = ds.unusable = 0;
	cs.padding  = ds.padding = 0;

	kvm_set_segment(vcpu, &cs, VCPU_SREG_CS);
	kvm_set_segment(vcpu, &ds, VCPU_SREG_DS);
	kvm_set_segment(vcpu, &ds, VCPU_SREG_ES);
	kvm_set_segment(vcpu, &ds, VCPU_SREG_FS);
	kvm_set_segment(vcpu, &ds, VCPU_SREG_GS);
	kvm_set_segment(vcpu, &ds, VCPU_SREG_SS);

#ifdef CONFIG_X86_64
	if (guest_cpuid_has(vcpu, X86_FEATURE_LM))
		static_call(kvm_x86_set_efer)(vcpu, 0);
#endif

	kvm_update_cpuid_runtime(vcpu);
	kvm_mmu_reset_context(vcpu);
}

static void process_smi(struct kvm_vcpu *vcpu)
{
	vcpu->arch.smi_pending = true;
	kvm_make_request(KVM_REQ_EVENT, vcpu);
}

void kvm_make_scan_ioapic_request_mask(struct kvm *kvm,
				       unsigned long *vcpu_bitmap)
{
	kvm_make_vcpus_request_mask(kvm, KVM_REQ_SCAN_IOAPIC, vcpu_bitmap);
}

void kvm_make_scan_ioapic_request(struct kvm *kvm)
{
	kvm_make_all_cpus_request(kvm, KVM_REQ_SCAN_IOAPIC);
}

void kvm_vcpu_update_apicv(struct kvm_vcpu *vcpu)
{
	bool activate;

	if (!lapic_in_kernel(vcpu))
		return;

	down_read(&vcpu->kvm->arch.apicv_update_lock);

	activate = kvm_apicv_activated(vcpu->kvm);
	if (vcpu->arch.apicv_active == activate)
		goto out;

	vcpu->arch.apicv_active = activate;
	kvm_apic_update_apicv(vcpu);
	static_call(kvm_x86_refresh_apicv_exec_ctrl)(vcpu);

	/*
	 * When APICv gets disabled, we may still have injected interrupts
	 * pending. At the same time, KVM_REQ_EVENT may not be set as APICv was
	 * still active when the interrupt got accepted. Make sure
	 * inject_pending_event() is called to check for that.
	 */
	if (!vcpu->arch.apicv_active)
		kvm_make_request(KVM_REQ_EVENT, vcpu);

out:
	up_read(&vcpu->kvm->arch.apicv_update_lock);
}
EXPORT_SYMBOL_GPL(kvm_vcpu_update_apicv);

void __kvm_request_apicv_update(struct kvm *kvm, bool activate, ulong bit)
{
	unsigned long old, new;

	lockdep_assert_held_write(&kvm->arch.apicv_update_lock);

	if (!static_call(kvm_x86_check_apicv_inhibit_reasons)(bit))
		return;

	old = new = kvm->arch.apicv_inhibit_reasons;

	if (activate)
		__clear_bit(bit, &new);
	else
		__set_bit(bit, &new);

	if (!!old != !!new) {
		trace_kvm_apicv_update_request(activate, bit);
		/*
		 * Kick all vCPUs before setting apicv_inhibit_reasons to avoid
		 * false positives in the sanity check WARN in svm_vcpu_run().
		 * This task will wait for all vCPUs to ack the kick IRQ before
		 * updating apicv_inhibit_reasons, and all other vCPUs will
		 * block on acquiring apicv_update_lock so that vCPUs can't
		 * redo svm_vcpu_run() without seeing the new inhibit state.
		 *
		 * Note, holding apicv_update_lock and taking it in the read
		 * side (handling the request) also prevents other vCPUs from
		 * servicing the request with a stale apicv_inhibit_reasons.
		 */
		kvm_make_all_cpus_request(kvm, KVM_REQ_APICV_UPDATE);
		kvm->arch.apicv_inhibit_reasons = new;
		if (new) {
			unsigned long gfn = gpa_to_gfn(APIC_DEFAULT_PHYS_BASE);
			kvm_zap_gfn_range(kvm, gfn, gfn+1);
		}
	} else
		kvm->arch.apicv_inhibit_reasons = new;
}

void kvm_request_apicv_update(struct kvm *kvm, bool activate, ulong bit)
{
	if (!enable_apicv)
		return;

	down_write(&kvm->arch.apicv_update_lock);
	__kvm_request_apicv_update(kvm, activate, bit);
	up_write(&kvm->arch.apicv_update_lock);
}
EXPORT_SYMBOL_GPL(kvm_request_apicv_update);

static void vcpu_scan_ioapic(struct kvm_vcpu *vcpu)
{
	if (!kvm_apic_present(vcpu))
		return;

	bitmap_zero(vcpu->arch.ioapic_handled_vectors, 256);

	if (irqchip_split(vcpu->kvm))
		kvm_scan_ioapic_routes(vcpu, vcpu->arch.ioapic_handled_vectors);
	else {
		static_call_cond(kvm_x86_sync_pir_to_irr)(vcpu);
		if (ioapic_in_kernel(vcpu->kvm))
			kvm_ioapic_scan_entry(vcpu, vcpu->arch.ioapic_handled_vectors);
	}

	if (is_guest_mode(vcpu))
		vcpu->arch.load_eoi_exitmap_pending = true;
	else
		kvm_make_request(KVM_REQ_LOAD_EOI_EXITMAP, vcpu);
}

static void vcpu_load_eoi_exitmap(struct kvm_vcpu *vcpu)
{
	u64 eoi_exit_bitmap[4];

	if (!kvm_apic_hw_enabled(vcpu->arch.apic))
		return;

	if (to_hv_vcpu(vcpu)) {
		bitmap_or((ulong *)eoi_exit_bitmap,
			  vcpu->arch.ioapic_handled_vectors,
			  to_hv_synic(vcpu)->vec_bitmap, 256);
		static_call_cond(kvm_x86_load_eoi_exitmap)(vcpu, eoi_exit_bitmap);
		return;
	}

	static_call_cond(kvm_x86_load_eoi_exitmap)(
		vcpu, (u64 *)vcpu->arch.ioapic_handled_vectors);
}

void kvm_arch_mmu_notifier_invalidate_range(struct kvm *kvm,
					    unsigned long start, unsigned long end)
{
	unsigned long apic_address;

	/*
	 * The physical address of apic access page is stored in the VMCS.
	 * Update it when it becomes invalid.
	 */
	apic_address = gfn_to_hva(kvm, APIC_DEFAULT_PHYS_BASE >> PAGE_SHIFT);
	if (start <= apic_address && apic_address < end)
		kvm_make_all_cpus_request(kvm, KVM_REQ_APIC_PAGE_RELOAD);
}

static void kvm_vcpu_reload_apic_access_page(struct kvm_vcpu *vcpu)
{
	if (!lapic_in_kernel(vcpu))
		return;

	static_call_cond(kvm_x86_set_apic_access_page_addr)(vcpu);
}

void __kvm_request_immediate_exit(struct kvm_vcpu *vcpu)
{
	smp_send_reschedule(vcpu->cpu);
}
EXPORT_SYMBOL_GPL(__kvm_request_immediate_exit);

/*
 * Called within kvm->srcu read side.
 * Returns 1 to let vcpu_run() continue the guest execution loop without
 * exiting to the userspace.  Otherwise, the value will be returned to the
 * userspace.
 */
static int vcpu_enter_guest(struct kvm_vcpu *vcpu)
{
	int r;
	bool req_int_win =
		dm_request_for_irq_injection(vcpu) &&
		kvm_cpu_accept_dm_intr(vcpu);
	fastpath_t exit_fastpath;

	bool req_immediate_exit = false;

	/* Forbid vmenter if vcpu dirty ring is soft-full */
	if (unlikely(vcpu->kvm->dirty_ring_size &&
		     kvm_dirty_ring_soft_full(&vcpu->dirty_ring))) {
		vcpu->run->exit_reason = KVM_EXIT_DIRTY_RING_FULL;
		trace_kvm_dirty_ring_exit(vcpu);
		r = 0;
		goto out;
	}

	if (kvm_request_pending(vcpu)) {
		if (kvm_check_request(KVM_REQ_VM_DEAD, vcpu)) {
			r = -EIO;
			goto out;
		}
		if (kvm_check_request(KVM_REQ_GET_NESTED_STATE_PAGES, vcpu)) {
			if (unlikely(!kvm_x86_ops.nested_ops->get_nested_state_pages(vcpu))) {
				r = 0;
				goto out;
			}
		}
		if (kvm_check_request(KVM_REQ_MMU_FREE_OBSOLETE_ROOTS, vcpu))
			kvm_mmu_free_obsolete_roots(vcpu);
		if (kvm_check_request(KVM_REQ_MIGRATE_TIMER, vcpu))
			__kvm_migrate_timers(vcpu);
		if (kvm_check_request(KVM_REQ_MASTERCLOCK_UPDATE, vcpu))
			kvm_update_masterclock(vcpu->kvm);
		if (kvm_check_request(KVM_REQ_GLOBAL_CLOCK_UPDATE, vcpu))
			kvm_gen_kvmclock_update(vcpu);
		if (kvm_check_request(KVM_REQ_CLOCK_UPDATE, vcpu)) {
			r = kvm_guest_time_update(vcpu);
			if (unlikely(r))
				goto out;
		}
		if (kvm_check_request(KVM_REQ_MMU_SYNC, vcpu))
			kvm_mmu_sync_roots(vcpu);
		if (kvm_check_request(KVM_REQ_LOAD_MMU_PGD, vcpu))
			kvm_mmu_load_pgd(vcpu);
		if (kvm_check_request(KVM_REQ_TLB_FLUSH, vcpu)) {
			kvm_vcpu_flush_tlb_all(vcpu);

			/* Flushing all ASIDs flushes the current ASID... */
			kvm_clear_request(KVM_REQ_TLB_FLUSH_CURRENT, vcpu);
		}
		kvm_service_local_tlb_flush_requests(vcpu);

		if (kvm_check_request(KVM_REQ_REPORT_TPR_ACCESS, vcpu)) {
			vcpu->run->exit_reason = KVM_EXIT_TPR_ACCESS;
			r = 0;
			goto out;
		}
		if (kvm_check_request(KVM_REQ_TRIPLE_FAULT, vcpu)) {
			if (is_guest_mode(vcpu)) {
				kvm_x86_ops.nested_ops->triple_fault(vcpu);
			} else {
				vcpu->run->exit_reason = KVM_EXIT_SHUTDOWN;
				vcpu->mmio_needed = 0;
				r = 0;
				goto out;
			}
		}
		if (kvm_check_request(KVM_REQ_APF_HALT, vcpu)) {
			/* Page is swapped out. Do synthetic halt */
			vcpu->arch.apf.halted = true;
			r = 1;
			goto out;
		}
		if (kvm_check_request(KVM_REQ_STEAL_UPDATE, vcpu))
			record_steal_time(vcpu);
		if (kvm_check_request(KVM_REQ_SMI, vcpu))
			process_smi(vcpu);
		if (kvm_check_request(KVM_REQ_NMI, vcpu))
			process_nmi(vcpu);
		if (kvm_check_request(KVM_REQ_PMU, vcpu))
			kvm_pmu_handle_event(vcpu);
		if (kvm_check_request(KVM_REQ_PMI, vcpu))
			kvm_pmu_deliver_pmi(vcpu);
		if (kvm_check_request(KVM_REQ_IOAPIC_EOI_EXIT, vcpu)) {
			BUG_ON(vcpu->arch.pending_ioapic_eoi > 255);
			if (test_bit(vcpu->arch.pending_ioapic_eoi,
				     vcpu->arch.ioapic_handled_vectors)) {
				vcpu->run->exit_reason = KVM_EXIT_IOAPIC_EOI;
				vcpu->run->eoi.vector =
						vcpu->arch.pending_ioapic_eoi;
				r = 0;
				goto out;
			}
		}
		if (kvm_check_request(KVM_REQ_SCAN_IOAPIC, vcpu))
			vcpu_scan_ioapic(vcpu);
		if (kvm_check_request(KVM_REQ_LOAD_EOI_EXITMAP, vcpu))
			vcpu_load_eoi_exitmap(vcpu);
		if (kvm_check_request(KVM_REQ_APIC_PAGE_RELOAD, vcpu))
			kvm_vcpu_reload_apic_access_page(vcpu);
		if (kvm_check_request(KVM_REQ_HV_CRASH, vcpu)) {
			vcpu->run->exit_reason = KVM_EXIT_SYSTEM_EVENT;
			vcpu->run->system_event.type = KVM_SYSTEM_EVENT_CRASH;
			r = 0;
			goto out;
		}
		if (kvm_check_request(KVM_REQ_HV_RESET, vcpu)) {
			vcpu->run->exit_reason = KVM_EXIT_SYSTEM_EVENT;
			vcpu->run->system_event.type = KVM_SYSTEM_EVENT_RESET;
			r = 0;
			goto out;
		}
		if (kvm_check_request(KVM_REQ_HV_EXIT, vcpu)) {
			struct kvm_vcpu_hv *hv_vcpu = to_hv_vcpu(vcpu);

			vcpu->run->exit_reason = KVM_EXIT_HYPERV;
			vcpu->run->hyperv = hv_vcpu->exit;
			r = 0;
			goto out;
		}

		/*
		 * KVM_REQ_HV_STIMER has to be processed after
		 * KVM_REQ_CLOCK_UPDATE, because Hyper-V SynIC timers
		 * depend on the guest clock being up-to-date
		 */
		if (kvm_check_request(KVM_REQ_HV_STIMER, vcpu))
			kvm_hv_process_stimers(vcpu);
		if (kvm_check_request(KVM_REQ_APICV_UPDATE, vcpu))
			kvm_vcpu_update_apicv(vcpu);
		if (kvm_check_request(KVM_REQ_APF_READY, vcpu))
			kvm_check_async_pf_completion(vcpu);
		if (kvm_check_request(KVM_REQ_MSR_FILTER_CHANGED, vcpu))
			static_call(kvm_x86_msr_filter_changed)(vcpu);

		if (kvm_check_request(KVM_REQ_UPDATE_CPU_DIRTY_LOGGING, vcpu))
			static_call(kvm_x86_update_cpu_dirty_logging)(vcpu);
	}

	if (kvm_check_request(KVM_REQ_EVENT, vcpu) || req_int_win ||
	    kvm_xen_has_interrupt(vcpu)) {
		++vcpu->stat.req_event;
		r = kvm_apic_accept_events(vcpu);
		if (r < 0) {
			r = 0;
			goto out;
		}
		if (vcpu->arch.mp_state == KVM_MP_STATE_INIT_RECEIVED) {
			r = 1;
			goto out;
		}

		r = inject_pending_event(vcpu, &req_immediate_exit);
		if (r < 0) {
			r = 0;
			goto out;
		}
		if (req_int_win)
			static_call(kvm_x86_enable_irq_window)(vcpu);

		if (kvm_lapic_enabled(vcpu)) {
			update_cr8_intercept(vcpu);
			kvm_lapic_sync_to_vapic(vcpu);
		}
	}

	r = kvm_mmu_reload(vcpu);
	if (unlikely(r)) {
		goto cancel_injection;
	}

	preempt_disable();

	static_call(kvm_x86_prepare_switch_to_guest)(vcpu);

	/*
	 * Disable IRQs before setting IN_GUEST_MODE.  Posted interrupt
	 * IPI are then delayed after guest entry, which ensures that they
	 * result in virtual interrupt delivery.
	 */
	local_irq_disable();

	/* Store vcpu->apicv_active before vcpu->mode.  */
	smp_store_release(&vcpu->mode, IN_GUEST_MODE);

	srcu_read_unlock(&vcpu->kvm->srcu, vcpu->srcu_idx);

	/*
	 * 1) We should set ->mode before checking ->requests.  Please see
	 * the comment in kvm_vcpu_exiting_guest_mode().
	 *
	 * 2) For APICv, we should set ->mode before checking PID.ON. This
	 * pairs with the memory barrier implicit in pi_test_and_set_on
	 * (see vmx_deliver_posted_interrupt).
	 *
	 * 3) This also orders the write to mode from any reads to the page
	 * tables done while the VCPU is running.  Please see the comment
	 * in kvm_flush_remote_tlbs.
	 */
	smp_mb__after_srcu_read_unlock();

	/*
	 * Process pending posted interrupts to handle the case where the
	 * notification IRQ arrived in the host, or was never sent (because the
	 * target vCPU wasn't running).  Do this regardless of the vCPU's APICv
	 * status, KVM doesn't update assigned devices when APICv is inhibited,
	 * i.e. they can post interrupts even if APICv is temporarily disabled.
	 */
	if (kvm_lapic_enabled(vcpu))
		static_call_cond(kvm_x86_sync_pir_to_irr)(vcpu);

	if (kvm_vcpu_exit_request(vcpu)) {
		vcpu->mode = OUTSIDE_GUEST_MODE;
		smp_wmb();
		local_irq_enable();
		preempt_enable();
		vcpu->srcu_idx = srcu_read_lock(&vcpu->kvm->srcu);
		r = 1;
		goto cancel_injection;
	}

	if (req_immediate_exit) {
		kvm_make_request(KVM_REQ_EVENT, vcpu);
		static_call(kvm_x86_request_immediate_exit)(vcpu);
	}

	fpregs_assert_state_consistent();
	if (test_thread_flag(TIF_NEED_FPU_LOAD))
		switch_fpu_return();

	if (vcpu->arch.guest_fpu.xfd_err)
		wrmsrl(MSR_IA32_XFD_ERR, vcpu->arch.guest_fpu.xfd_err);

	if (unlikely(vcpu->arch.switch_db_regs)) {
		set_debugreg(0, 7);
		set_debugreg(vcpu->arch.eff_db[0], 0);
		set_debugreg(vcpu->arch.eff_db[1], 1);
		set_debugreg(vcpu->arch.eff_db[2], 2);
		set_debugreg(vcpu->arch.eff_db[3], 3);
	} else if (unlikely(hw_breakpoint_active())) {
		set_debugreg(0, 7);
	}

	guest_timing_enter_irqoff();

	for (;;) {
		/*
		 * Assert that vCPU vs. VM APICv state is consistent.  An APICv
		 * update must kick and wait for all vCPUs before toggling the
		 * per-VM state, and responsing vCPUs must wait for the update
		 * to complete before servicing KVM_REQ_APICV_UPDATE.
		 */
		WARN_ON_ONCE(kvm_apicv_activated(vcpu->kvm) != kvm_vcpu_apicv_active(vcpu));

		exit_fastpath = static_call(kvm_x86_vcpu_run)(vcpu);
		if (likely(exit_fastpath != EXIT_FASTPATH_REENTER_GUEST))
			break;

		if (kvm_lapic_enabled(vcpu))
			static_call_cond(kvm_x86_sync_pir_to_irr)(vcpu);

		if (unlikely(kvm_vcpu_exit_request(vcpu))) {
			exit_fastpath = EXIT_FASTPATH_EXIT_HANDLED;
			break;
		}
	}

	/*
	 * Do this here before restoring debug registers on the host.  And
	 * since we do this before handling the vmexit, a DR access vmexit
	 * can (a) read the correct value of the debug registers, (b) set
	 * KVM_DEBUGREG_WONT_EXIT again.
	 */
	if (unlikely(vcpu->arch.switch_db_regs & KVM_DEBUGREG_WONT_EXIT)) {
		WARN_ON(vcpu->guest_debug & KVM_GUESTDBG_USE_HW_BP);
		static_call(kvm_x86_sync_dirty_debug_regs)(vcpu);
		kvm_update_dr0123(vcpu);
		kvm_update_dr7(vcpu);
	}

	/*
	 * If the guest has used debug registers, at least dr7
	 * will be disabled while returning to the host.
	 * If we don't have active breakpoints in the host, we don't
	 * care about the messed up debug address registers. But if
	 * we have some of them active, restore the old state.
	 */
	if (hw_breakpoint_active())
		hw_breakpoint_restore();

	vcpu->arch.last_vmentry_cpu = vcpu->cpu;
	vcpu->arch.last_guest_tsc = kvm_read_l1_tsc(vcpu, rdtsc());

	vcpu->mode = OUTSIDE_GUEST_MODE;
	smp_wmb();

	/*
	 * Sync xfd before calling handle_exit_irqoff() which may
	 * rely on the fact that guest_fpu::xfd is up-to-date (e.g.
	 * in #NM irqoff handler).
	 */
	if (vcpu->arch.xfd_no_write_intercept)
		fpu_sync_guest_vmexit_xfd_state();

	static_call(kvm_x86_handle_exit_irqoff)(vcpu);

	if (vcpu->arch.guest_fpu.xfd_err)
		wrmsrl(MSR_IA32_XFD_ERR, 0);

	/*
	 * Consume any pending interrupts, including the possible source of
	 * VM-Exit on SVM and any ticks that occur between VM-Exit and now.
	 * An instruction is required after local_irq_enable() to fully unblock
	 * interrupts on processors that implement an interrupt shadow, the
	 * stat.exits increment will do nicely.
	 */
	kvm_before_interrupt(vcpu, KVM_HANDLING_IRQ);
	local_irq_enable();
	++vcpu->stat.exits;
	local_irq_disable();
	kvm_after_interrupt(vcpu);

	/*
	 * Wait until after servicing IRQs to account guest time so that any
	 * ticks that occurred while running the guest are properly accounted
	 * to the guest.  Waiting until IRQs are enabled degrades the accuracy
	 * of accounting via context tracking, but the loss of accuracy is
	 * acceptable for all known use cases.
	 */
	guest_timing_exit_irqoff();

	if (lapic_in_kernel(vcpu)) {
		s64 delta = vcpu->arch.apic->lapic_timer.advance_expire_delta;
		if (delta != S64_MIN) {
			trace_kvm_wait_lapic_expire(vcpu->vcpu_id, delta);
			vcpu->arch.apic->lapic_timer.advance_expire_delta = S64_MIN;
		}
	}

	local_irq_enable();
	preempt_enable();

	vcpu->srcu_idx = srcu_read_lock(&vcpu->kvm->srcu);

	/*
	 * Profile KVM exit RIPs:
	 */
	if (unlikely(prof_on == KVM_PROFILING)) {
		unsigned long rip = kvm_rip_read(vcpu);
		profile_hit(KVM_PROFILING, (void *)rip);
	}

	if (unlikely(vcpu->arch.tsc_always_catchup))
		kvm_make_request(KVM_REQ_CLOCK_UPDATE, vcpu);

	if (vcpu->arch.apic_attention)
		kvm_lapic_sync_from_vapic(vcpu);

	r = static_call(kvm_x86_handle_exit)(vcpu, exit_fastpath);
	return r;

cancel_injection:
	if (req_immediate_exit)
		kvm_make_request(KVM_REQ_EVENT, vcpu);
	static_call(kvm_x86_cancel_injection)(vcpu);
	if (unlikely(vcpu->arch.apic_attention))
		kvm_lapic_sync_from_vapic(vcpu);
out:
	return r;
}

/* Called within kvm->srcu read side.  */
static inline int vcpu_block(struct kvm *kvm, struct kvm_vcpu *vcpu)
{
	bool hv_timer;

	if (!kvm_arch_vcpu_runnable(vcpu)) {
		/*
		 * Switch to the software timer before halt-polling/blocking as
		 * the guest's timer may be a break event for the vCPU, and the
		 * hypervisor timer runs only when the CPU is in guest mode.
		 * Switch before halt-polling so that KVM recognizes an expired
		 * timer before blocking.
		 */
		hv_timer = kvm_lapic_hv_timer_in_use(vcpu);
		if (hv_timer)
			kvm_lapic_switch_to_sw_timer(vcpu);

		srcu_read_unlock(&kvm->srcu, vcpu->srcu_idx);
		if (vcpu->arch.mp_state == KVM_MP_STATE_HALTED)
			kvm_vcpu_halt(vcpu);
		else
			kvm_vcpu_block(vcpu);
		vcpu->srcu_idx = srcu_read_lock(&kvm->srcu);

		if (hv_timer)
			kvm_lapic_switch_to_hv_timer(vcpu);

		if (!kvm_check_request(KVM_REQ_UNHALT, vcpu))
			return 1;
	}

	if (kvm_apic_accept_events(vcpu) < 0)
		return 0;
	switch(vcpu->arch.mp_state) {
	case KVM_MP_STATE_HALTED:
	case KVM_MP_STATE_AP_RESET_HOLD:
		vcpu->arch.pv.pv_unhalted = false;
		vcpu->arch.mp_state =
			KVM_MP_STATE_RUNNABLE;
		fallthrough;
	case KVM_MP_STATE_RUNNABLE:
		vcpu->arch.apf.halted = false;
		break;
	case KVM_MP_STATE_INIT_RECEIVED:
		break;
	default:
		return -EINTR;
	}
	return 1;
}

static inline bool kvm_vcpu_running(struct kvm_vcpu *vcpu)
{
	if (is_guest_mode(vcpu))
		kvm_check_nested_events(vcpu);

	return (vcpu->arch.mp_state == KVM_MP_STATE_RUNNABLE &&
		!vcpu->arch.apf.halted);
}

/* Called within kvm->srcu read side.  */
static int vcpu_run(struct kvm_vcpu *vcpu)
{
	int r;
	struct kvm *kvm = vcpu->kvm;

	vcpu->arch.l1tf_flush_l1d = true;

	for (;;) {
		if (kvm_vcpu_running(vcpu)) {
			r = vcpu_enter_guest(vcpu);
		} else {
			r = vcpu_block(kvm, vcpu);
		}

		if (r <= 0)
			break;

		kvm_clear_request(KVM_REQ_UNBLOCK, vcpu);
		if (kvm_cpu_has_pending_timer(vcpu))
			kvm_inject_pending_timer_irqs(vcpu);

		if (dm_request_for_irq_injection(vcpu) &&
			kvm_vcpu_ready_for_interrupt_injection(vcpu)) {
			r = 0;
			vcpu->run->exit_reason = KVM_EXIT_IRQ_WINDOW_OPEN;
			++vcpu->stat.request_irq_exits;
			break;
		}

		if (__xfer_to_guest_mode_work_pending()) {
			srcu_read_unlock(&kvm->srcu, vcpu->srcu_idx);
			r = xfer_to_guest_mode_handle_work(vcpu);
			vcpu->srcu_idx = srcu_read_lock(&kvm->srcu);
			if (r)
				return r;
		}
	}

	return r;
}

static inline int complete_emulated_io(struct kvm_vcpu *vcpu)
{
	int r;

	vcpu->srcu_idx = srcu_read_lock(&vcpu->kvm->srcu);
	r = kvm_emulate_instruction(vcpu, EMULTYPE_NO_DECODE);
	srcu_read_unlock(&vcpu->kvm->srcu, vcpu->srcu_idx);
	return r;
}

static int complete_emulated_pio(struct kvm_vcpu *vcpu)
{
	BUG_ON(!vcpu->arch.pio.count);

	return complete_emulated_io(vcpu);
}

/*
 * Implements the following, as a state machine:
 *
 * read:
 *   for each fragment
 *     for each mmio piece in the fragment
 *       write gpa, len
 *       exit
 *       copy data
 *   execute insn
 *
 * write:
 *   for each fragment
 *     for each mmio piece in the fragment
 *       write gpa, len
 *       copy data
 *       exit
 */
static int complete_emulated_mmio(struct kvm_vcpu *vcpu)
{
	struct kvm_run *run = vcpu->run;
	struct kvm_mmio_fragment *frag;
	unsigned len;

	BUG_ON(!vcpu->mmio_needed);

	/* Complete previous fragment */
	frag = &vcpu->mmio_fragments[vcpu->mmio_cur_fragment];
	len = min(8u, frag->len);
	if (!vcpu->mmio_is_write)
		memcpy(frag->data, run->mmio.data, len);

	if (frag->len <= 8) {
		/* Switch to the next fragment. */
		frag++;
		vcpu->mmio_cur_fragment++;
	} else {
		/* Go forward to the next mmio piece. */
		frag->data += len;
		frag->gpa += len;
		frag->len -= len;
	}

	if (vcpu->mmio_cur_fragment >= vcpu->mmio_nr_fragments) {
		vcpu->mmio_needed = 0;

		/* FIXME: return into emulator if single-stepping.  */
		if (vcpu->mmio_is_write)
			return 1;
		vcpu->mmio_read_completed = 1;
		return complete_emulated_io(vcpu);
	}

	run->exit_reason = KVM_EXIT_MMIO;
	run->mmio.phys_addr = frag->gpa;
	if (vcpu->mmio_is_write)
		memcpy(run->mmio.data, frag->data, min(8u, frag->len));
	run->mmio.len = min(8u, frag->len);
	run->mmio.is_write = vcpu->mmio_is_write;
	vcpu->arch.complete_userspace_io = complete_emulated_mmio;
	return 0;
}

/* Swap (qemu) user FPU context for the guest FPU context. */
static void kvm_load_guest_fpu(struct kvm_vcpu *vcpu)
{
	/* Exclude PKRU, it's restored separately immediately after VM-Exit. */
	fpu_swap_kvm_fpstate(&vcpu->arch.guest_fpu, true);
	trace_kvm_fpu(1);
}

/* When vcpu_run ends, restore user space FPU context. */
static void kvm_put_guest_fpu(struct kvm_vcpu *vcpu)
{
	fpu_swap_kvm_fpstate(&vcpu->arch.guest_fpu, false);
	++vcpu->stat.fpu_reload;
	trace_kvm_fpu(0);
}

int kvm_arch_vcpu_ioctl_run(struct kvm_vcpu *vcpu)
{
	struct kvm_run *kvm_run = vcpu->run;
	struct kvm *kvm = vcpu->kvm;
	int r;

	vcpu_load(vcpu);
	kvm_sigset_activate(vcpu);
	kvm_run->flags = 0;
	kvm_load_guest_fpu(vcpu);

	vcpu->srcu_idx = srcu_read_lock(&vcpu->kvm->srcu);
	if (unlikely(vcpu->arch.mp_state == KVM_MP_STATE_UNINITIALIZED)) {
		if (kvm_run->immediate_exit) {
			r = -EINTR;
			goto out;
		}
		/*
		 * It should be impossible for the hypervisor timer to be in
		 * use before KVM has ever run the vCPU.
		 */
		WARN_ON_ONCE(kvm_lapic_hv_timer_in_use(vcpu));
<<<<<<< HEAD
=======

		srcu_read_unlock(&kvm->srcu, vcpu->srcu_idx);
>>>>>>> 95cd2cdc
		kvm_vcpu_block(vcpu);
		vcpu->srcu_idx = srcu_read_lock(&kvm->srcu);

		if (kvm_apic_accept_events(vcpu) < 0) {
			r = 0;
			goto out;
		}
		kvm_clear_request(KVM_REQ_UNHALT, vcpu);
		r = -EAGAIN;
		if (signal_pending(current)) {
			r = -EINTR;
			kvm_run->exit_reason = KVM_EXIT_INTR;
			++vcpu->stat.signal_exits;
		}
		goto out;
	}

	if ((kvm_run->kvm_valid_regs & ~KVM_SYNC_X86_VALID_FIELDS) ||
	    (kvm_run->kvm_dirty_regs & ~KVM_SYNC_X86_VALID_FIELDS)) {
		r = -EINVAL;
		goto out;
	}

	if (kvm_run->kvm_dirty_regs) {
		r = sync_regs(vcpu);
		if (r != 0)
			goto out;
	}

	/* re-sync apic's tpr */
	if (!lapic_in_kernel(vcpu)) {
		if (kvm_set_cr8(vcpu, kvm_run->cr8) != 0) {
			r = -EINVAL;
			goto out;
		}
	}

	if (unlikely(vcpu->arch.complete_userspace_io)) {
		int (*cui)(struct kvm_vcpu *) = vcpu->arch.complete_userspace_io;
		vcpu->arch.complete_userspace_io = NULL;
		r = cui(vcpu);
		if (r <= 0)
			goto out;
	} else
		WARN_ON(vcpu->arch.pio.count || vcpu->mmio_needed);

	if (kvm_run->immediate_exit) {
		r = -EINTR;
		goto out;
	}

	r = static_call(kvm_x86_vcpu_pre_run)(vcpu);
	if (r <= 0)
		goto out;

	r = vcpu_run(vcpu);

out:
	kvm_put_guest_fpu(vcpu);
	if (kvm_run->kvm_valid_regs)
		store_regs(vcpu);
	post_kvm_run_save(vcpu);
	srcu_read_unlock(&kvm->srcu, vcpu->srcu_idx);

	kvm_sigset_deactivate(vcpu);
	vcpu_put(vcpu);
	return r;
}

static void __get_regs(struct kvm_vcpu *vcpu, struct kvm_regs *regs)
{
	if (vcpu->arch.emulate_regs_need_sync_to_vcpu) {
		/*
		 * We are here if userspace calls get_regs() in the middle of
		 * instruction emulation. Registers state needs to be copied
		 * back from emulation context to vcpu. Userspace shouldn't do
		 * that usually, but some bad designed PV devices (vmware
		 * backdoor interface) need this to work
		 */
		emulator_writeback_register_cache(vcpu->arch.emulate_ctxt);
		vcpu->arch.emulate_regs_need_sync_to_vcpu = false;
	}
	regs->rax = kvm_rax_read(vcpu);
	regs->rbx = kvm_rbx_read(vcpu);
	regs->rcx = kvm_rcx_read(vcpu);
	regs->rdx = kvm_rdx_read(vcpu);
	regs->rsi = kvm_rsi_read(vcpu);
	regs->rdi = kvm_rdi_read(vcpu);
	regs->rsp = kvm_rsp_read(vcpu);
	regs->rbp = kvm_rbp_read(vcpu);
#ifdef CONFIG_X86_64
	regs->r8 = kvm_r8_read(vcpu);
	regs->r9 = kvm_r9_read(vcpu);
	regs->r10 = kvm_r10_read(vcpu);
	regs->r11 = kvm_r11_read(vcpu);
	regs->r12 = kvm_r12_read(vcpu);
	regs->r13 = kvm_r13_read(vcpu);
	regs->r14 = kvm_r14_read(vcpu);
	regs->r15 = kvm_r15_read(vcpu);
#endif

	regs->rip = kvm_rip_read(vcpu);
	regs->rflags = kvm_get_rflags(vcpu);
}

int kvm_arch_vcpu_ioctl_get_regs(struct kvm_vcpu *vcpu, struct kvm_regs *regs)
{
	vcpu_load(vcpu);
	__get_regs(vcpu, regs);
	vcpu_put(vcpu);
	return 0;
}

static void __set_regs(struct kvm_vcpu *vcpu, struct kvm_regs *regs)
{
	vcpu->arch.emulate_regs_need_sync_from_vcpu = true;
	vcpu->arch.emulate_regs_need_sync_to_vcpu = false;

	kvm_rax_write(vcpu, regs->rax);
	kvm_rbx_write(vcpu, regs->rbx);
	kvm_rcx_write(vcpu, regs->rcx);
	kvm_rdx_write(vcpu, regs->rdx);
	kvm_rsi_write(vcpu, regs->rsi);
	kvm_rdi_write(vcpu, regs->rdi);
	kvm_rsp_write(vcpu, regs->rsp);
	kvm_rbp_write(vcpu, regs->rbp);
#ifdef CONFIG_X86_64
	kvm_r8_write(vcpu, regs->r8);
	kvm_r9_write(vcpu, regs->r9);
	kvm_r10_write(vcpu, regs->r10);
	kvm_r11_write(vcpu, regs->r11);
	kvm_r12_write(vcpu, regs->r12);
	kvm_r13_write(vcpu, regs->r13);
	kvm_r14_write(vcpu, regs->r14);
	kvm_r15_write(vcpu, regs->r15);
#endif

	kvm_rip_write(vcpu, regs->rip);
	kvm_set_rflags(vcpu, regs->rflags | X86_EFLAGS_FIXED);

	vcpu->arch.exception.pending = false;

	kvm_make_request(KVM_REQ_EVENT, vcpu);
}

int kvm_arch_vcpu_ioctl_set_regs(struct kvm_vcpu *vcpu, struct kvm_regs *regs)
{
	vcpu_load(vcpu);
	__set_regs(vcpu, regs);
	vcpu_put(vcpu);
	return 0;
}

static void __get_sregs_common(struct kvm_vcpu *vcpu, struct kvm_sregs *sregs)
{
	struct desc_ptr dt;

	if (vcpu->arch.guest_state_protected)
		goto skip_protected_regs;

	kvm_get_segment(vcpu, &sregs->cs, VCPU_SREG_CS);
	kvm_get_segment(vcpu, &sregs->ds, VCPU_SREG_DS);
	kvm_get_segment(vcpu, &sregs->es, VCPU_SREG_ES);
	kvm_get_segment(vcpu, &sregs->fs, VCPU_SREG_FS);
	kvm_get_segment(vcpu, &sregs->gs, VCPU_SREG_GS);
	kvm_get_segment(vcpu, &sregs->ss, VCPU_SREG_SS);

	kvm_get_segment(vcpu, &sregs->tr, VCPU_SREG_TR);
	kvm_get_segment(vcpu, &sregs->ldt, VCPU_SREG_LDTR);

	static_call(kvm_x86_get_idt)(vcpu, &dt);
	sregs->idt.limit = dt.size;
	sregs->idt.base = dt.address;
	static_call(kvm_x86_get_gdt)(vcpu, &dt);
	sregs->gdt.limit = dt.size;
	sregs->gdt.base = dt.address;

	sregs->cr2 = vcpu->arch.cr2;
	sregs->cr3 = kvm_read_cr3(vcpu);

skip_protected_regs:
	sregs->cr0 = kvm_read_cr0(vcpu);
	sregs->cr4 = kvm_read_cr4(vcpu);
	sregs->cr8 = kvm_get_cr8(vcpu);
	sregs->efer = vcpu->arch.efer;
	sregs->apic_base = kvm_get_apic_base(vcpu);
}

static void __get_sregs(struct kvm_vcpu *vcpu, struct kvm_sregs *sregs)
{
	__get_sregs_common(vcpu, sregs);

	if (vcpu->arch.guest_state_protected)
		return;

	if (vcpu->arch.interrupt.injected && !vcpu->arch.interrupt.soft)
		set_bit(vcpu->arch.interrupt.nr,
			(unsigned long *)sregs->interrupt_bitmap);
}

static void __get_sregs2(struct kvm_vcpu *vcpu, struct kvm_sregs2 *sregs2)
{
	int i;

	__get_sregs_common(vcpu, (struct kvm_sregs *)sregs2);

	if (vcpu->arch.guest_state_protected)
		return;

	if (is_pae_paging(vcpu)) {
		for (i = 0 ; i < 4 ; i++)
			sregs2->pdptrs[i] = kvm_pdptr_read(vcpu, i);
		sregs2->flags |= KVM_SREGS2_FLAGS_PDPTRS_VALID;
	}
}

int kvm_arch_vcpu_ioctl_get_sregs(struct kvm_vcpu *vcpu,
				  struct kvm_sregs *sregs)
{
	vcpu_load(vcpu);
	__get_sregs(vcpu, sregs);
	vcpu_put(vcpu);
	return 0;
}

int kvm_arch_vcpu_ioctl_get_mpstate(struct kvm_vcpu *vcpu,
				    struct kvm_mp_state *mp_state)
{
	int r;

	vcpu_load(vcpu);
	if (kvm_mpx_supported())
		kvm_load_guest_fpu(vcpu);

	r = kvm_apic_accept_events(vcpu);
	if (r < 0)
		goto out;
	r = 0;

	if ((vcpu->arch.mp_state == KVM_MP_STATE_HALTED ||
	     vcpu->arch.mp_state == KVM_MP_STATE_AP_RESET_HOLD) &&
	    vcpu->arch.pv.pv_unhalted)
		mp_state->mp_state = KVM_MP_STATE_RUNNABLE;
	else
		mp_state->mp_state = vcpu->arch.mp_state;

out:
	if (kvm_mpx_supported())
		kvm_put_guest_fpu(vcpu);
	vcpu_put(vcpu);
	return r;
}

int kvm_arch_vcpu_ioctl_set_mpstate(struct kvm_vcpu *vcpu,
				    struct kvm_mp_state *mp_state)
{
	int ret = -EINVAL;

	vcpu_load(vcpu);

	if (!lapic_in_kernel(vcpu) &&
	    mp_state->mp_state != KVM_MP_STATE_RUNNABLE)
		goto out;

	/*
	 * KVM_MP_STATE_INIT_RECEIVED means the processor is in
	 * INIT state; latched init should be reported using
	 * KVM_SET_VCPU_EVENTS, so reject it here.
	 */
	if ((kvm_vcpu_latch_init(vcpu) || vcpu->arch.smi_pending) &&
	    (mp_state->mp_state == KVM_MP_STATE_SIPI_RECEIVED ||
	     mp_state->mp_state == KVM_MP_STATE_INIT_RECEIVED))
		goto out;

	if (mp_state->mp_state == KVM_MP_STATE_SIPI_RECEIVED) {
		vcpu->arch.mp_state = KVM_MP_STATE_INIT_RECEIVED;
		set_bit(KVM_APIC_SIPI, &vcpu->arch.apic->pending_events);
	} else
		vcpu->arch.mp_state = mp_state->mp_state;
	kvm_make_request(KVM_REQ_EVENT, vcpu);

	ret = 0;
out:
	vcpu_put(vcpu);
	return ret;
}

int kvm_task_switch(struct kvm_vcpu *vcpu, u16 tss_selector, int idt_index,
		    int reason, bool has_error_code, u32 error_code)
{
	struct x86_emulate_ctxt *ctxt = vcpu->arch.emulate_ctxt;
	int ret;

	init_emulate_ctxt(vcpu);

	ret = emulator_task_switch(ctxt, tss_selector, idt_index, reason,
				   has_error_code, error_code);
	if (ret) {
		vcpu->run->exit_reason = KVM_EXIT_INTERNAL_ERROR;
		vcpu->run->internal.suberror = KVM_INTERNAL_ERROR_EMULATION;
		vcpu->run->internal.ndata = 0;
		return 0;
	}

	kvm_rip_write(vcpu, ctxt->eip);
	kvm_set_rflags(vcpu, ctxt->eflags);
	return 1;
}
EXPORT_SYMBOL_GPL(kvm_task_switch);

static bool kvm_is_valid_sregs(struct kvm_vcpu *vcpu, struct kvm_sregs *sregs)
{
	if ((sregs->efer & EFER_LME) && (sregs->cr0 & X86_CR0_PG)) {
		/*
		 * When EFER.LME and CR0.PG are set, the processor is in
		 * 64-bit mode (though maybe in a 32-bit code segment).
		 * CR4.PAE and EFER.LMA must be set.
		 */
		if (!(sregs->cr4 & X86_CR4_PAE) || !(sregs->efer & EFER_LMA))
			return false;
		if (kvm_vcpu_is_illegal_gpa(vcpu, sregs->cr3))
			return false;
	} else {
		/*
		 * Not in 64-bit mode: EFER.LMA is clear and the code
		 * segment cannot be 64-bit.
		 */
		if (sregs->efer & EFER_LMA || sregs->cs.l)
			return false;
	}

	return kvm_is_valid_cr4(vcpu, sregs->cr4);
}

static int __set_sregs_common(struct kvm_vcpu *vcpu, struct kvm_sregs *sregs,
		int *mmu_reset_needed, bool update_pdptrs)
{
	struct msr_data apic_base_msr;
	int idx;
	struct desc_ptr dt;

	if (!kvm_is_valid_sregs(vcpu, sregs))
		return -EINVAL;

	apic_base_msr.data = sregs->apic_base;
	apic_base_msr.host_initiated = true;
	if (kvm_set_apic_base(vcpu, &apic_base_msr))
		return -EINVAL;

	if (vcpu->arch.guest_state_protected)
		return 0;

	dt.size = sregs->idt.limit;
	dt.address = sregs->idt.base;
	static_call(kvm_x86_set_idt)(vcpu, &dt);
	dt.size = sregs->gdt.limit;
	dt.address = sregs->gdt.base;
	static_call(kvm_x86_set_gdt)(vcpu, &dt);

	vcpu->arch.cr2 = sregs->cr2;
	*mmu_reset_needed |= kvm_read_cr3(vcpu) != sregs->cr3;
	vcpu->arch.cr3 = sregs->cr3;
	kvm_register_mark_dirty(vcpu, VCPU_EXREG_CR3);
	static_call_cond(kvm_x86_post_set_cr3)(vcpu, sregs->cr3);

	kvm_set_cr8(vcpu, sregs->cr8);

	*mmu_reset_needed |= vcpu->arch.efer != sregs->efer;
	static_call(kvm_x86_set_efer)(vcpu, sregs->efer);

	*mmu_reset_needed |= kvm_read_cr0(vcpu) != sregs->cr0;
	static_call(kvm_x86_set_cr0)(vcpu, sregs->cr0);
	vcpu->arch.cr0 = sregs->cr0;

	*mmu_reset_needed |= kvm_read_cr4(vcpu) != sregs->cr4;
	static_call(kvm_x86_set_cr4)(vcpu, sregs->cr4);

	if (update_pdptrs) {
		idx = srcu_read_lock(&vcpu->kvm->srcu);
		if (is_pae_paging(vcpu)) {
			load_pdptrs(vcpu, kvm_read_cr3(vcpu));
			*mmu_reset_needed = 1;
		}
		srcu_read_unlock(&vcpu->kvm->srcu, idx);
	}

	kvm_set_segment(vcpu, &sregs->cs, VCPU_SREG_CS);
	kvm_set_segment(vcpu, &sregs->ds, VCPU_SREG_DS);
	kvm_set_segment(vcpu, &sregs->es, VCPU_SREG_ES);
	kvm_set_segment(vcpu, &sregs->fs, VCPU_SREG_FS);
	kvm_set_segment(vcpu, &sregs->gs, VCPU_SREG_GS);
	kvm_set_segment(vcpu, &sregs->ss, VCPU_SREG_SS);

	kvm_set_segment(vcpu, &sregs->tr, VCPU_SREG_TR);
	kvm_set_segment(vcpu, &sregs->ldt, VCPU_SREG_LDTR);

	update_cr8_intercept(vcpu);

	/* Older userspace won't unhalt the vcpu on reset. */
	if (kvm_vcpu_is_bsp(vcpu) && kvm_rip_read(vcpu) == 0xfff0 &&
	    sregs->cs.selector == 0xf000 && sregs->cs.base == 0xffff0000 &&
	    !is_protmode(vcpu))
		vcpu->arch.mp_state = KVM_MP_STATE_RUNNABLE;

	return 0;
}

static int __set_sregs(struct kvm_vcpu *vcpu, struct kvm_sregs *sregs)
{
	int pending_vec, max_bits;
	int mmu_reset_needed = 0;
	int ret = __set_sregs_common(vcpu, sregs, &mmu_reset_needed, true);

	if (ret)
		return ret;

	if (mmu_reset_needed)
		kvm_mmu_reset_context(vcpu);

	max_bits = KVM_NR_INTERRUPTS;
	pending_vec = find_first_bit(
		(const unsigned long *)sregs->interrupt_bitmap, max_bits);

	if (pending_vec < max_bits) {
		kvm_queue_interrupt(vcpu, pending_vec, false);
		pr_debug("Set back pending irq %d\n", pending_vec);
		kvm_make_request(KVM_REQ_EVENT, vcpu);
	}
	return 0;
}

static int __set_sregs2(struct kvm_vcpu *vcpu, struct kvm_sregs2 *sregs2)
{
	int mmu_reset_needed = 0;
	bool valid_pdptrs = sregs2->flags & KVM_SREGS2_FLAGS_PDPTRS_VALID;
	bool pae = (sregs2->cr0 & X86_CR0_PG) && (sregs2->cr4 & X86_CR4_PAE) &&
		!(sregs2->efer & EFER_LMA);
	int i, ret;

	if (sregs2->flags & ~KVM_SREGS2_FLAGS_PDPTRS_VALID)
		return -EINVAL;

	if (valid_pdptrs && (!pae || vcpu->arch.guest_state_protected))
		return -EINVAL;

	ret = __set_sregs_common(vcpu, (struct kvm_sregs *)sregs2,
				 &mmu_reset_needed, !valid_pdptrs);
	if (ret)
		return ret;

	if (valid_pdptrs) {
		for (i = 0; i < 4 ; i++)
			kvm_pdptr_write(vcpu, i, sregs2->pdptrs[i]);

		kvm_register_mark_dirty(vcpu, VCPU_EXREG_PDPTR);
		mmu_reset_needed = 1;
		vcpu->arch.pdptrs_from_userspace = true;
	}
	if (mmu_reset_needed)
		kvm_mmu_reset_context(vcpu);
	return 0;
}

int kvm_arch_vcpu_ioctl_set_sregs(struct kvm_vcpu *vcpu,
				  struct kvm_sregs *sregs)
{
	int ret;

	vcpu_load(vcpu);
	ret = __set_sregs(vcpu, sregs);
	vcpu_put(vcpu);
	return ret;
}

static void kvm_arch_vcpu_guestdbg_update_apicv_inhibit(struct kvm *kvm)
{
	bool inhibit = false;
	struct kvm_vcpu *vcpu;
	unsigned long i;

	down_write(&kvm->arch.apicv_update_lock);

	kvm_for_each_vcpu(i, vcpu, kvm) {
		if (vcpu->guest_debug & KVM_GUESTDBG_BLOCKIRQ) {
			inhibit = true;
			break;
		}
	}
	__kvm_request_apicv_update(kvm, !inhibit, APICV_INHIBIT_REASON_BLOCKIRQ);
	up_write(&kvm->arch.apicv_update_lock);
}

int kvm_arch_vcpu_ioctl_set_guest_debug(struct kvm_vcpu *vcpu,
					struct kvm_guest_debug *dbg)
{
	unsigned long rflags;
	int i, r;

	if (vcpu->arch.guest_state_protected)
		return -EINVAL;

	vcpu_load(vcpu);

	if (dbg->control & (KVM_GUESTDBG_INJECT_DB | KVM_GUESTDBG_INJECT_BP)) {
		r = -EBUSY;
		if (vcpu->arch.exception.pending)
			goto out;
		if (dbg->control & KVM_GUESTDBG_INJECT_DB)
			kvm_queue_exception(vcpu, DB_VECTOR);
		else
			kvm_queue_exception(vcpu, BP_VECTOR);
	}

	/*
	 * Read rflags as long as potentially injected trace flags are still
	 * filtered out.
	 */
	rflags = kvm_get_rflags(vcpu);

	vcpu->guest_debug = dbg->control;
	if (!(vcpu->guest_debug & KVM_GUESTDBG_ENABLE))
		vcpu->guest_debug = 0;

	if (vcpu->guest_debug & KVM_GUESTDBG_USE_HW_BP) {
		for (i = 0; i < KVM_NR_DB_REGS; ++i)
			vcpu->arch.eff_db[i] = dbg->arch.debugreg[i];
		vcpu->arch.guest_debug_dr7 = dbg->arch.debugreg[7];
	} else {
		for (i = 0; i < KVM_NR_DB_REGS; i++)
			vcpu->arch.eff_db[i] = vcpu->arch.db[i];
	}
	kvm_update_dr7(vcpu);

	if (vcpu->guest_debug & KVM_GUESTDBG_SINGLESTEP)
		vcpu->arch.singlestep_rip = kvm_get_linear_rip(vcpu);

	/*
	 * Trigger an rflags update that will inject or remove the trace
	 * flags.
	 */
	kvm_set_rflags(vcpu, rflags);

	static_call(kvm_x86_update_exception_bitmap)(vcpu);

	kvm_arch_vcpu_guestdbg_update_apicv_inhibit(vcpu->kvm);

	r = 0;

out:
	vcpu_put(vcpu);
	return r;
}

/*
 * Translate a guest virtual address to a guest physical address.
 */
int kvm_arch_vcpu_ioctl_translate(struct kvm_vcpu *vcpu,
				    struct kvm_translation *tr)
{
	unsigned long vaddr = tr->linear_address;
	gpa_t gpa;
	int idx;

	vcpu_load(vcpu);

	idx = srcu_read_lock(&vcpu->kvm->srcu);
	gpa = kvm_mmu_gva_to_gpa_system(vcpu, vaddr, NULL);
	srcu_read_unlock(&vcpu->kvm->srcu, idx);
	tr->physical_address = gpa;
	tr->valid = gpa != UNMAPPED_GVA;
	tr->writeable = 1;
	tr->usermode = 0;

	vcpu_put(vcpu);
	return 0;
}

int kvm_arch_vcpu_ioctl_get_fpu(struct kvm_vcpu *vcpu, struct kvm_fpu *fpu)
{
	struct fxregs_state *fxsave;

	if (fpstate_is_confidential(&vcpu->arch.guest_fpu))
		return 0;

	vcpu_load(vcpu);

	fxsave = &vcpu->arch.guest_fpu.fpstate->regs.fxsave;
	memcpy(fpu->fpr, fxsave->st_space, 128);
	fpu->fcw = fxsave->cwd;
	fpu->fsw = fxsave->swd;
	fpu->ftwx = fxsave->twd;
	fpu->last_opcode = fxsave->fop;
	fpu->last_ip = fxsave->rip;
	fpu->last_dp = fxsave->rdp;
	memcpy(fpu->xmm, fxsave->xmm_space, sizeof(fxsave->xmm_space));

	vcpu_put(vcpu);
	return 0;
}

int kvm_arch_vcpu_ioctl_set_fpu(struct kvm_vcpu *vcpu, struct kvm_fpu *fpu)
{
	struct fxregs_state *fxsave;

	if (fpstate_is_confidential(&vcpu->arch.guest_fpu))
		return 0;

	vcpu_load(vcpu);

	fxsave = &vcpu->arch.guest_fpu.fpstate->regs.fxsave;

	memcpy(fxsave->st_space, fpu->fpr, 128);
	fxsave->cwd = fpu->fcw;
	fxsave->swd = fpu->fsw;
	fxsave->twd = fpu->ftwx;
	fxsave->fop = fpu->last_opcode;
	fxsave->rip = fpu->last_ip;
	fxsave->rdp = fpu->last_dp;
	memcpy(fxsave->xmm_space, fpu->xmm, sizeof(fxsave->xmm_space));

	vcpu_put(vcpu);
	return 0;
}

static void store_regs(struct kvm_vcpu *vcpu)
{
	BUILD_BUG_ON(sizeof(struct kvm_sync_regs) > SYNC_REGS_SIZE_BYTES);

	if (vcpu->run->kvm_valid_regs & KVM_SYNC_X86_REGS)
		__get_regs(vcpu, &vcpu->run->s.regs.regs);

	if (vcpu->run->kvm_valid_regs & KVM_SYNC_X86_SREGS)
		__get_sregs(vcpu, &vcpu->run->s.regs.sregs);

	if (vcpu->run->kvm_valid_regs & KVM_SYNC_X86_EVENTS)
		kvm_vcpu_ioctl_x86_get_vcpu_events(
				vcpu, &vcpu->run->s.regs.events);
}

static int sync_regs(struct kvm_vcpu *vcpu)
{
	if (vcpu->run->kvm_dirty_regs & KVM_SYNC_X86_REGS) {
		__set_regs(vcpu, &vcpu->run->s.regs.regs);
		vcpu->run->kvm_dirty_regs &= ~KVM_SYNC_X86_REGS;
	}
	if (vcpu->run->kvm_dirty_regs & KVM_SYNC_X86_SREGS) {
		if (__set_sregs(vcpu, &vcpu->run->s.regs.sregs))
			return -EINVAL;
		vcpu->run->kvm_dirty_regs &= ~KVM_SYNC_X86_SREGS;
	}
	if (vcpu->run->kvm_dirty_regs & KVM_SYNC_X86_EVENTS) {
		if (kvm_vcpu_ioctl_x86_set_vcpu_events(
				vcpu, &vcpu->run->s.regs.events))
			return -EINVAL;
		vcpu->run->kvm_dirty_regs &= ~KVM_SYNC_X86_EVENTS;
	}

	return 0;
}

int kvm_arch_vcpu_precreate(struct kvm *kvm, unsigned int id)
{
	if (kvm_check_tsc_unstable() && atomic_read(&kvm->online_vcpus) != 0)
		pr_warn_once("kvm: SMP vm created on host with unstable TSC; "
			     "guest TSC will not be reliable\n");

	return 0;
}

int kvm_arch_vcpu_create(struct kvm_vcpu *vcpu)
{
	struct page *page;
	int r;

	vcpu->arch.last_vmentry_cpu = -1;
	vcpu->arch.regs_avail = ~0;
	vcpu->arch.regs_dirty = ~0;

	if (!irqchip_in_kernel(vcpu->kvm) || kvm_vcpu_is_reset_bsp(vcpu))
		vcpu->arch.mp_state = KVM_MP_STATE_RUNNABLE;
	else
		vcpu->arch.mp_state = KVM_MP_STATE_UNINITIALIZED;

	r = kvm_mmu_create(vcpu);
	if (r < 0)
		return r;

	if (irqchip_in_kernel(vcpu->kvm)) {
		r = kvm_create_lapic(vcpu, lapic_timer_advance_ns);
		if (r < 0)
			goto fail_mmu_destroy;
		if (kvm_apicv_activated(vcpu->kvm))
			vcpu->arch.apicv_active = true;
	} else
		static_branch_inc(&kvm_has_noapic_vcpu);

	r = -ENOMEM;

	page = alloc_page(GFP_KERNEL_ACCOUNT | __GFP_ZERO);
	if (!page)
		goto fail_free_lapic;
	vcpu->arch.pio_data = page_address(page);

	vcpu->arch.mce_banks = kzalloc(KVM_MAX_MCE_BANKS * sizeof(u64) * 4,
				       GFP_KERNEL_ACCOUNT);
	if (!vcpu->arch.mce_banks)
		goto fail_free_pio_data;
	vcpu->arch.mcg_cap = KVM_MAX_MCE_BANKS;

	if (!zalloc_cpumask_var(&vcpu->arch.wbinvd_dirty_mask,
				GFP_KERNEL_ACCOUNT))
		goto fail_free_mce_banks;

	if (!alloc_emulate_ctxt(vcpu))
		goto free_wbinvd_dirty_mask;

	if (!fpu_alloc_guest_fpstate(&vcpu->arch.guest_fpu)) {
		pr_err("kvm: failed to allocate vcpu's fpu\n");
		goto free_emulate_ctxt;
	}

	vcpu->arch.maxphyaddr = cpuid_query_maxphyaddr(vcpu);
	vcpu->arch.reserved_gpa_bits = kvm_vcpu_reserved_gpa_bits_raw(vcpu);

	vcpu->arch.pat = MSR_IA32_CR_PAT_DEFAULT;

	kvm_async_pf_hash_reset(vcpu);
	kvm_pmu_init(vcpu);

	vcpu->arch.pending_external_vector = -1;
	vcpu->arch.preempted_in_kernel = false;

#if IS_ENABLED(CONFIG_HYPERV)
	vcpu->arch.hv_root_tdp = INVALID_PAGE;
#endif

	r = static_call(kvm_x86_vcpu_create)(vcpu);
	if (r)
		goto free_guest_fpu;

	vcpu->arch.arch_capabilities = kvm_get_arch_capabilities();
	vcpu->arch.msr_platform_info = MSR_PLATFORM_INFO_CPUID_FAULT;
	kvm_vcpu_mtrr_init(vcpu);
	vcpu_load(vcpu);
	kvm_set_tsc_khz(vcpu, max_tsc_khz);
	kvm_vcpu_reset(vcpu, false);
	kvm_init_mmu(vcpu);
	vcpu_put(vcpu);
	return 0;

free_guest_fpu:
	fpu_free_guest_fpstate(&vcpu->arch.guest_fpu);
free_emulate_ctxt:
	kmem_cache_free(x86_emulator_cache, vcpu->arch.emulate_ctxt);
free_wbinvd_dirty_mask:
	free_cpumask_var(vcpu->arch.wbinvd_dirty_mask);
fail_free_mce_banks:
	kfree(vcpu->arch.mce_banks);
fail_free_pio_data:
	free_page((unsigned long)vcpu->arch.pio_data);
fail_free_lapic:
	kvm_free_lapic(vcpu);
fail_mmu_destroy:
	kvm_mmu_destroy(vcpu);
	return r;
}

void kvm_arch_vcpu_postcreate(struct kvm_vcpu *vcpu)
{
	struct kvm *kvm = vcpu->kvm;

	if (mutex_lock_killable(&vcpu->mutex))
		return;
	vcpu_load(vcpu);
	kvm_synchronize_tsc(vcpu, 0);
	vcpu_put(vcpu);

	/* poll control enabled by default */
	vcpu->arch.msr_kvm_poll_control = 1;

	mutex_unlock(&vcpu->mutex);

	if (kvmclock_periodic_sync && vcpu->vcpu_idx == 0)
		schedule_delayed_work(&kvm->arch.kvmclock_sync_work,
						KVMCLOCK_SYNC_PERIOD);
}

void kvm_arch_vcpu_destroy(struct kvm_vcpu *vcpu)
{
	int idx;

	kvmclock_reset(vcpu);

	static_call(kvm_x86_vcpu_free)(vcpu);

	kmem_cache_free(x86_emulator_cache, vcpu->arch.emulate_ctxt);
	free_cpumask_var(vcpu->arch.wbinvd_dirty_mask);
	fpu_free_guest_fpstate(&vcpu->arch.guest_fpu);

	kvm_hv_vcpu_uninit(vcpu);
	kvm_pmu_destroy(vcpu);
	kfree(vcpu->arch.mce_banks);
	kvm_free_lapic(vcpu);
	idx = srcu_read_lock(&vcpu->kvm->srcu);
	kvm_mmu_destroy(vcpu);
	srcu_read_unlock(&vcpu->kvm->srcu, idx);
	free_page((unsigned long)vcpu->arch.pio_data);
	kvfree(vcpu->arch.cpuid_entries);
	if (!lapic_in_kernel(vcpu))
		static_branch_dec(&kvm_has_noapic_vcpu);
}

void kvm_vcpu_reset(struct kvm_vcpu *vcpu, bool init_event)
{
	struct kvm_cpuid_entry2 *cpuid_0x1;
	unsigned long old_cr0 = kvm_read_cr0(vcpu);
	unsigned long new_cr0;

	/*
	 * Several of the "set" flows, e.g. ->set_cr0(), read other registers
	 * to handle side effects.  RESET emulation hits those flows and relies
	 * on emulated/virtualized registers, including those that are loaded
	 * into hardware, to be zeroed at vCPU creation.  Use CRs as a sentinel
	 * to detect improper or missing initialization.
	 */
	WARN_ON_ONCE(!init_event &&
		     (old_cr0 || kvm_read_cr3(vcpu) || kvm_read_cr4(vcpu)));

	kvm_lapic_reset(vcpu, init_event);

	vcpu->arch.hflags = 0;

	vcpu->arch.smi_pending = 0;
	vcpu->arch.smi_count = 0;
	atomic_set(&vcpu->arch.nmi_queued, 0);
	vcpu->arch.nmi_pending = 0;
	vcpu->arch.nmi_injected = false;
	kvm_clear_interrupt_queue(vcpu);
	kvm_clear_exception_queue(vcpu);

	memset(vcpu->arch.db, 0, sizeof(vcpu->arch.db));
	kvm_update_dr0123(vcpu);
	vcpu->arch.dr6 = DR6_ACTIVE_LOW;
	vcpu->arch.dr7 = DR7_FIXED_1;
	kvm_update_dr7(vcpu);

	vcpu->arch.cr2 = 0;

	kvm_make_request(KVM_REQ_EVENT, vcpu);
	vcpu->arch.apf.msr_en_val = 0;
	vcpu->arch.apf.msr_int_val = 0;
	vcpu->arch.st.msr_val = 0;

	kvmclock_reset(vcpu);

	kvm_clear_async_pf_completion_queue(vcpu);
	kvm_async_pf_hash_reset(vcpu);
	vcpu->arch.apf.halted = false;

	if (vcpu->arch.guest_fpu.fpstate && kvm_mpx_supported()) {
		struct fpstate *fpstate = vcpu->arch.guest_fpu.fpstate;

		/*
		 * To avoid have the INIT path from kvm_apic_has_events() that be
		 * called with loaded FPU and does not let userspace fix the state.
		 */
		if (init_event)
			kvm_put_guest_fpu(vcpu);

		fpstate_clear_xstate_component(fpstate, XFEATURE_BNDREGS);
		fpstate_clear_xstate_component(fpstate, XFEATURE_BNDCSR);

		if (init_event)
			kvm_load_guest_fpu(vcpu);
	}

	if (!init_event) {
		kvm_pmu_reset(vcpu);
		vcpu->arch.smbase = 0x30000;

		vcpu->arch.msr_misc_features_enables = 0;

		__kvm_set_xcr(vcpu, 0, XFEATURE_MASK_FP);
		__kvm_set_msr(vcpu, MSR_IA32_XSS, 0, true);
	}

	/* All GPRs except RDX (handled below) are zeroed on RESET/INIT. */
	memset(vcpu->arch.regs, 0, sizeof(vcpu->arch.regs));
	kvm_register_mark_dirty(vcpu, VCPU_REGS_RSP);

	/*
	 * Fall back to KVM's default Family/Model/Stepping of 0x600 (P6/Athlon)
	 * if no CPUID match is found.  Note, it's impossible to get a match at
	 * RESET since KVM emulates RESET before exposing the vCPU to userspace,
	 * i.e. it's impossible for kvm_find_cpuid_entry() to find a valid entry
	 * on RESET.  But, go through the motions in case that's ever remedied.
	 */
	cpuid_0x1 = kvm_find_cpuid_entry(vcpu, 1, 0);
	kvm_rdx_write(vcpu, cpuid_0x1 ? cpuid_0x1->eax : 0x600);

	static_call(kvm_x86_vcpu_reset)(vcpu, init_event);

	kvm_set_rflags(vcpu, X86_EFLAGS_FIXED);
	kvm_rip_write(vcpu, 0xfff0);

	vcpu->arch.cr3 = 0;
	kvm_register_mark_dirty(vcpu, VCPU_EXREG_CR3);

	/*
	 * CR0.CD/NW are set on RESET, preserved on INIT.  Note, some versions
	 * of Intel's SDM list CD/NW as being set on INIT, but they contradict
	 * (or qualify) that with a footnote stating that CD/NW are preserved.
	 */
	new_cr0 = X86_CR0_ET;
	if (init_event)
		new_cr0 |= (old_cr0 & (X86_CR0_NW | X86_CR0_CD));
	else
		new_cr0 |= X86_CR0_NW | X86_CR0_CD;

	static_call(kvm_x86_set_cr0)(vcpu, new_cr0);
	static_call(kvm_x86_set_cr4)(vcpu, 0);
	static_call(kvm_x86_set_efer)(vcpu, 0);
	static_call(kvm_x86_update_exception_bitmap)(vcpu);

	/*
	 * On the standard CR0/CR4/EFER modification paths, there are several
	 * complex conditions determining whether the MMU has to be reset and/or
	 * which PCIDs have to be flushed.  However, CR0.WP and the paging-related
	 * bits in CR4 and EFER are irrelevant if CR0.PG was '0'; and a reset+flush
	 * is needed anyway if CR0.PG was '1' (which can only happen for INIT, as
	 * CR0 will be '0' prior to RESET).  So we only need to check CR0.PG here.
	 */
	if (old_cr0 & X86_CR0_PG) {
		kvm_make_request(KVM_REQ_TLB_FLUSH_GUEST, vcpu);
		kvm_mmu_reset_context(vcpu);
	}

	/*
	 * Intel's SDM states that all TLB entries are flushed on INIT.  AMD's
	 * APM states the TLBs are untouched by INIT, but it also states that
	 * the TLBs are flushed on "External initialization of the processor."
	 * Flush the guest TLB regardless of vendor, there is no meaningful
	 * benefit in relying on the guest to flush the TLB immediately after
	 * INIT.  A spurious TLB flush is benign and likely negligible from a
	 * performance perspective.
	 */
	if (init_event)
		kvm_make_request(KVM_REQ_TLB_FLUSH_GUEST, vcpu);
}
EXPORT_SYMBOL_GPL(kvm_vcpu_reset);

void kvm_vcpu_deliver_sipi_vector(struct kvm_vcpu *vcpu, u8 vector)
{
	struct kvm_segment cs;

	kvm_get_segment(vcpu, &cs, VCPU_SREG_CS);
	cs.selector = vector << 8;
	cs.base = vector << 12;
	kvm_set_segment(vcpu, &cs, VCPU_SREG_CS);
	kvm_rip_write(vcpu, 0);
}
EXPORT_SYMBOL_GPL(kvm_vcpu_deliver_sipi_vector);

int kvm_arch_hardware_enable(void)
{
	struct kvm *kvm;
	struct kvm_vcpu *vcpu;
	unsigned long i;
	int ret;
	u64 local_tsc;
	u64 max_tsc = 0;
	bool stable, backwards_tsc = false;

	kvm_user_return_msr_cpu_online();
	ret = static_call(kvm_x86_hardware_enable)();
	if (ret != 0)
		return ret;

	local_tsc = rdtsc();
	stable = !kvm_check_tsc_unstable();
	list_for_each_entry(kvm, &vm_list, vm_list) {
		kvm_for_each_vcpu(i, vcpu, kvm) {
			if (!stable && vcpu->cpu == smp_processor_id())
				kvm_make_request(KVM_REQ_CLOCK_UPDATE, vcpu);
			if (stable && vcpu->arch.last_host_tsc > local_tsc) {
				backwards_tsc = true;
				if (vcpu->arch.last_host_tsc > max_tsc)
					max_tsc = vcpu->arch.last_host_tsc;
			}
		}
	}

	/*
	 * Sometimes, even reliable TSCs go backwards.  This happens on
	 * platforms that reset TSC during suspend or hibernate actions, but
	 * maintain synchronization.  We must compensate.  Fortunately, we can
	 * detect that condition here, which happens early in CPU bringup,
	 * before any KVM threads can be running.  Unfortunately, we can't
	 * bring the TSCs fully up to date with real time, as we aren't yet far
	 * enough into CPU bringup that we know how much real time has actually
	 * elapsed; our helper function, ktime_get_boottime_ns() will be using boot
	 * variables that haven't been updated yet.
	 *
	 * So we simply find the maximum observed TSC above, then record the
	 * adjustment to TSC in each VCPU.  When the VCPU later gets loaded,
	 * the adjustment will be applied.  Note that we accumulate
	 * adjustments, in case multiple suspend cycles happen before some VCPU
	 * gets a chance to run again.  In the event that no KVM threads get a
	 * chance to run, we will miss the entire elapsed period, as we'll have
	 * reset last_host_tsc, so VCPUs will not have the TSC adjusted and may
	 * loose cycle time.  This isn't too big a deal, since the loss will be
	 * uniform across all VCPUs (not to mention the scenario is extremely
	 * unlikely). It is possible that a second hibernate recovery happens
	 * much faster than a first, causing the observed TSC here to be
	 * smaller; this would require additional padding adjustment, which is
	 * why we set last_host_tsc to the local tsc observed here.
	 *
	 * N.B. - this code below runs only on platforms with reliable TSC,
	 * as that is the only way backwards_tsc is set above.  Also note
	 * that this runs for ALL vcpus, which is not a bug; all VCPUs should
	 * have the same delta_cyc adjustment applied if backwards_tsc
	 * is detected.  Note further, this adjustment is only done once,
	 * as we reset last_host_tsc on all VCPUs to stop this from being
	 * called multiple times (one for each physical CPU bringup).
	 *
	 * Platforms with unreliable TSCs don't have to deal with this, they
	 * will be compensated by the logic in vcpu_load, which sets the TSC to
	 * catchup mode.  This will catchup all VCPUs to real time, but cannot
	 * guarantee that they stay in perfect synchronization.
	 */
	if (backwards_tsc) {
		u64 delta_cyc = max_tsc - local_tsc;
		list_for_each_entry(kvm, &vm_list, vm_list) {
			kvm->arch.backwards_tsc_observed = true;
			kvm_for_each_vcpu(i, vcpu, kvm) {
				vcpu->arch.tsc_offset_adjustment += delta_cyc;
				vcpu->arch.last_host_tsc = local_tsc;
				kvm_make_request(KVM_REQ_MASTERCLOCK_UPDATE, vcpu);
			}

			/*
			 * We have to disable TSC offset matching.. if you were
			 * booting a VM while issuing an S4 host suspend....
			 * you may have some problem.  Solving this issue is
			 * left as an exercise to the reader.
			 */
			kvm->arch.last_tsc_nsec = 0;
			kvm->arch.last_tsc_write = 0;
		}

	}
	return 0;
}

void kvm_arch_hardware_disable(void)
{
	static_call(kvm_x86_hardware_disable)();
	drop_user_return_notifiers();
}

int kvm_arch_hardware_setup(void *opaque)
{
	struct kvm_x86_init_ops *ops = opaque;
	int r;

	rdmsrl_safe(MSR_EFER, &host_efer);

	if (boot_cpu_has(X86_FEATURE_XSAVES))
		rdmsrl(MSR_IA32_XSS, host_xss);

	r = ops->hardware_setup();
	if (r != 0)
		return r;

	memcpy(&kvm_x86_ops, ops->runtime_ops, sizeof(kvm_x86_ops));
	kvm_ops_static_call_update();

	kvm_register_perf_callbacks(ops->handle_intel_pt_intr);

	if (!kvm_cpu_cap_has(X86_FEATURE_XSAVES))
		supported_xss = 0;

#define __kvm_cpu_cap_has(UNUSED_, f) kvm_cpu_cap_has(f)
	cr4_reserved_bits = __cr4_reserved_bits(__kvm_cpu_cap_has, UNUSED_);
#undef __kvm_cpu_cap_has

	if (kvm_has_tsc_control) {
		/*
		 * Make sure the user can only configure tsc_khz values that
		 * fit into a signed integer.
		 * A min value is not calculated because it will always
		 * be 1 on all machines.
		 */
		u64 max = min(0x7fffffffULL,
			      __scale_tsc(kvm_max_tsc_scaling_ratio, tsc_khz));
		kvm_max_guest_tsc_khz = max;

		kvm_default_tsc_scaling_ratio = 1ULL << kvm_tsc_scaling_ratio_frac_bits;
	}

	kvm_init_msr_list();
	return 0;
}

void kvm_arch_hardware_unsetup(void)
{
	kvm_unregister_perf_callbacks();

	static_call(kvm_x86_hardware_unsetup)();
}

int kvm_arch_check_processor_compat(void *opaque)
{
	struct cpuinfo_x86 *c = &cpu_data(smp_processor_id());
	struct kvm_x86_init_ops *ops = opaque;

	WARN_ON(!irqs_disabled());

	if (__cr4_reserved_bits(cpu_has, c) !=
	    __cr4_reserved_bits(cpu_has, &boot_cpu_data))
		return -EIO;

	return ops->check_processor_compatibility();
}

bool kvm_vcpu_is_reset_bsp(struct kvm_vcpu *vcpu)
{
	return vcpu->kvm->arch.bsp_vcpu_id == vcpu->vcpu_id;
}
EXPORT_SYMBOL_GPL(kvm_vcpu_is_reset_bsp);

bool kvm_vcpu_is_bsp(struct kvm_vcpu *vcpu)
{
	return (vcpu->arch.apic_base & MSR_IA32_APICBASE_BSP) != 0;
}

__read_mostly DEFINE_STATIC_KEY_FALSE(kvm_has_noapic_vcpu);
EXPORT_SYMBOL_GPL(kvm_has_noapic_vcpu);

void kvm_arch_sched_in(struct kvm_vcpu *vcpu, int cpu)
{
	struct kvm_pmu *pmu = vcpu_to_pmu(vcpu);

	vcpu->arch.l1tf_flush_l1d = true;
	if (pmu->version && unlikely(pmu->event_count)) {
		pmu->need_cleanup = true;
		kvm_make_request(KVM_REQ_PMU, vcpu);
	}
	static_call(kvm_x86_sched_in)(vcpu, cpu);
}

void kvm_arch_free_vm(struct kvm *kvm)
{
	kfree(to_kvm_hv(kvm)->hv_pa_pg);
	__kvm_arch_free_vm(kvm);
}


int kvm_arch_init_vm(struct kvm *kvm, unsigned long type)
{
	int ret;
	unsigned long flags;

	if (type)
		return -EINVAL;

	ret = kvm_page_track_init(kvm);
	if (ret)
		return ret;

	INIT_HLIST_HEAD(&kvm->arch.mask_notifier_list);
	INIT_LIST_HEAD(&kvm->arch.active_mmu_pages);
	INIT_LIST_HEAD(&kvm->arch.zapped_obsolete_pages);
	INIT_LIST_HEAD(&kvm->arch.lpage_disallowed_mmu_pages);
	INIT_LIST_HEAD(&kvm->arch.assigned_dev_head);
	atomic_set(&kvm->arch.noncoherent_dma_count, 0);

	/* Reserve bit 0 of irq_sources_bitmap for userspace irq source */
	set_bit(KVM_USERSPACE_IRQ_SOURCE_ID, &kvm->arch.irq_sources_bitmap);
	/* Reserve bit 1 of irq_sources_bitmap for irqfd-resampler */
	set_bit(KVM_IRQFD_RESAMPLE_IRQ_SOURCE_ID,
		&kvm->arch.irq_sources_bitmap);

	raw_spin_lock_init(&kvm->arch.tsc_write_lock);
	mutex_init(&kvm->arch.apic_map_lock);
	seqcount_raw_spinlock_init(&kvm->arch.pvclock_sc, &kvm->arch.tsc_write_lock);
	kvm->arch.kvmclock_offset = -get_kvmclock_base_ns();

	raw_spin_lock_irqsave(&kvm->arch.tsc_write_lock, flags);
	pvclock_update_vm_gtod_copy(kvm);
	raw_spin_unlock_irqrestore(&kvm->arch.tsc_write_lock, flags);

	kvm->arch.guest_can_read_msr_platform_info = true;
	kvm->arch.enable_pmu = enable_pmu;

#if IS_ENABLED(CONFIG_HYPERV)
	spin_lock_init(&kvm->arch.hv_root_tdp_lock);
	kvm->arch.hv_root_tdp = INVALID_PAGE;
#endif

	INIT_DELAYED_WORK(&kvm->arch.kvmclock_update_work, kvmclock_update_fn);
	INIT_DELAYED_WORK(&kvm->arch.kvmclock_sync_work, kvmclock_sync_fn);

	kvm_apicv_init(kvm);
	kvm_hv_init_vm(kvm);
	kvm_mmu_init_vm(kvm);
	kvm_xen_init_vm(kvm);

	return static_call(kvm_x86_vm_init)(kvm);
}

int kvm_arch_post_init_vm(struct kvm *kvm)
{
	return kvm_mmu_post_init_vm(kvm);
}

static void kvm_unload_vcpu_mmu(struct kvm_vcpu *vcpu)
{
	vcpu_load(vcpu);
	kvm_mmu_unload(vcpu);
	vcpu_put(vcpu);
}

static void kvm_free_vcpus(struct kvm *kvm)
{
	unsigned long i;
	struct kvm_vcpu *vcpu;

	/*
	 * Unpin any mmu pages first.
	 */
	kvm_for_each_vcpu(i, vcpu, kvm) {
		kvm_clear_async_pf_completion_queue(vcpu);
		kvm_unload_vcpu_mmu(vcpu);
	}

	kvm_destroy_vcpus(kvm);
}

void kvm_arch_sync_events(struct kvm *kvm)
{
	cancel_delayed_work_sync(&kvm->arch.kvmclock_sync_work);
	cancel_delayed_work_sync(&kvm->arch.kvmclock_update_work);
	kvm_free_pit(kvm);
}

/**
 * __x86_set_memory_region: Setup KVM internal memory slot
 *
 * @kvm: the kvm pointer to the VM.
 * @id: the slot ID to setup.
 * @gpa: the GPA to install the slot (unused when @size == 0).
 * @size: the size of the slot. Set to zero to uninstall a slot.
 *
 * This function helps to setup a KVM internal memory slot.  Specify
 * @size > 0 to install a new slot, while @size == 0 to uninstall a
 * slot.  The return code can be one of the following:
 *
 *   HVA:           on success (uninstall will return a bogus HVA)
 *   -errno:        on error
 *
 * The caller should always use IS_ERR() to check the return value
 * before use.  Note, the KVM internal memory slots are guaranteed to
 * remain valid and unchanged until the VM is destroyed, i.e., the
 * GPA->HVA translation will not change.  However, the HVA is a user
 * address, i.e. its accessibility is not guaranteed, and must be
 * accessed via __copy_{to,from}_user().
 */
void __user * __x86_set_memory_region(struct kvm *kvm, int id, gpa_t gpa,
				      u32 size)
{
	int i, r;
	unsigned long hva, old_npages;
	struct kvm_memslots *slots = kvm_memslots(kvm);
	struct kvm_memory_slot *slot;

	/* Called with kvm->slots_lock held.  */
	if (WARN_ON(id >= KVM_MEM_SLOTS_NUM))
		return ERR_PTR_USR(-EINVAL);

	slot = id_to_memslot(slots, id);
	if (size) {
		if (slot && slot->npages)
			return ERR_PTR_USR(-EEXIST);

		/*
		 * MAP_SHARED to prevent internal slot pages from being moved
		 * by fork()/COW.
		 */
		hva = vm_mmap(NULL, 0, size, PROT_READ | PROT_WRITE,
			      MAP_SHARED | MAP_ANONYMOUS, 0);
		if (IS_ERR((void *)hva))
			return (void __user *)hva;
	} else {
		if (!slot || !slot->npages)
			return NULL;

		old_npages = slot->npages;
		hva = slot->userspace_addr;
	}

	for (i = 0; i < KVM_ADDRESS_SPACE_NUM; i++) {
		struct kvm_userspace_memory_region m;

		m.slot = id | (i << 16);
		m.flags = 0;
		m.guest_phys_addr = gpa;
		m.userspace_addr = hva;
		m.memory_size = size;
		r = __kvm_set_memory_region(kvm, &m);
		if (r < 0)
			return ERR_PTR_USR(r);
	}

	if (!size)
		vm_munmap(hva, old_npages * PAGE_SIZE);

	return (void __user *)hva;
}
EXPORT_SYMBOL_GPL(__x86_set_memory_region);

void kvm_arch_pre_destroy_vm(struct kvm *kvm)
{
	kvm_mmu_pre_destroy_vm(kvm);
}

void kvm_arch_destroy_vm(struct kvm *kvm)
{
	if (current->mm == kvm->mm) {
		/*
		 * Free memory regions allocated on behalf of userspace,
		 * unless the the memory map has changed due to process exit
		 * or fd copying.
		 */
		mutex_lock(&kvm->slots_lock);
		__x86_set_memory_region(kvm, APIC_ACCESS_PAGE_PRIVATE_MEMSLOT,
					0, 0);
		__x86_set_memory_region(kvm, IDENTITY_PAGETABLE_PRIVATE_MEMSLOT,
					0, 0);
		__x86_set_memory_region(kvm, TSS_PRIVATE_MEMSLOT, 0, 0);
		mutex_unlock(&kvm->slots_lock);
	}
	static_call_cond(kvm_x86_vm_destroy)(kvm);
	kvm_free_msr_filter(srcu_dereference_check(kvm->arch.msr_filter, &kvm->srcu, 1));
	kvm_pic_destroy(kvm);
	kvm_ioapic_destroy(kvm);
	kvm_free_vcpus(kvm);
	kvfree(rcu_dereference_check(kvm->arch.apic_map, 1));
	kfree(srcu_dereference_check(kvm->arch.pmu_event_filter, &kvm->srcu, 1));
	kvm_mmu_uninit_vm(kvm);
	kvm_page_track_cleanup(kvm);
	kvm_xen_destroy_vm(kvm);
	kvm_hv_destroy_vm(kvm);
}

static void memslot_rmap_free(struct kvm_memory_slot *slot)
{
	int i;

	for (i = 0; i < KVM_NR_PAGE_SIZES; ++i) {
		kvfree(slot->arch.rmap[i]);
		slot->arch.rmap[i] = NULL;
	}
}

void kvm_arch_free_memslot(struct kvm *kvm, struct kvm_memory_slot *slot)
{
	int i;

	memslot_rmap_free(slot);

	for (i = 1; i < KVM_NR_PAGE_SIZES; ++i) {
		kvfree(slot->arch.lpage_info[i - 1]);
		slot->arch.lpage_info[i - 1] = NULL;
	}

	kvm_page_track_free_memslot(slot);
}

int memslot_rmap_alloc(struct kvm_memory_slot *slot, unsigned long npages)
{
	const int sz = sizeof(*slot->arch.rmap[0]);
	int i;

	for (i = 0; i < KVM_NR_PAGE_SIZES; ++i) {
		int level = i + 1;
		int lpages = __kvm_mmu_slot_lpages(slot, npages, level);

		if (slot->arch.rmap[i])
			continue;

		slot->arch.rmap[i] = __vcalloc(lpages, sz, GFP_KERNEL_ACCOUNT);
		if (!slot->arch.rmap[i]) {
			memslot_rmap_free(slot);
			return -ENOMEM;
		}
	}

	return 0;
}

static int kvm_alloc_memslot_metadata(struct kvm *kvm,
				      struct kvm_memory_slot *slot)
{
	unsigned long npages = slot->npages;
	int i, r;

	/*
	 * Clear out the previous array pointers for the KVM_MR_MOVE case.  The
	 * old arrays will be freed by __kvm_set_memory_region() if installing
	 * the new memslot is successful.
	 */
	memset(&slot->arch, 0, sizeof(slot->arch));

	if (kvm_memslots_have_rmaps(kvm)) {
		r = memslot_rmap_alloc(slot, npages);
		if (r)
			return r;
	}

	for (i = 1; i < KVM_NR_PAGE_SIZES; ++i) {
		struct kvm_lpage_info *linfo;
		unsigned long ugfn;
		int lpages;
		int level = i + 1;

		lpages = __kvm_mmu_slot_lpages(slot, npages, level);

		linfo = __vcalloc(lpages, sizeof(*linfo), GFP_KERNEL_ACCOUNT);
		if (!linfo)
			goto out_free;

		slot->arch.lpage_info[i - 1] = linfo;

		if (slot->base_gfn & (KVM_PAGES_PER_HPAGE(level) - 1))
			linfo[0].disallow_lpage = 1;
		if ((slot->base_gfn + npages) & (KVM_PAGES_PER_HPAGE(level) - 1))
			linfo[lpages - 1].disallow_lpage = 1;
		ugfn = slot->userspace_addr >> PAGE_SHIFT;
		/*
		 * If the gfn and userspace address are not aligned wrt each
		 * other, disable large page support for this slot.
		 */
		if ((slot->base_gfn ^ ugfn) & (KVM_PAGES_PER_HPAGE(level) - 1)) {
			unsigned long j;

			for (j = 0; j < lpages; ++j)
				linfo[j].disallow_lpage = 1;
		}
	}

	if (kvm_page_track_create_memslot(kvm, slot, npages))
		goto out_free;

	return 0;

out_free:
	memslot_rmap_free(slot);

	for (i = 1; i < KVM_NR_PAGE_SIZES; ++i) {
		kvfree(slot->arch.lpage_info[i - 1]);
		slot->arch.lpage_info[i - 1] = NULL;
	}
	return -ENOMEM;
}

void kvm_arch_memslots_updated(struct kvm *kvm, u64 gen)
{
	struct kvm_vcpu *vcpu;
	unsigned long i;

	/*
	 * memslots->generation has been incremented.
	 * mmio generation may have reached its maximum value.
	 */
	kvm_mmu_invalidate_mmio_sptes(kvm, gen);

	/* Force re-initialization of steal_time cache */
	kvm_for_each_vcpu(i, vcpu, kvm)
		kvm_vcpu_kick(vcpu);
}

int kvm_arch_prepare_memory_region(struct kvm *kvm,
				   const struct kvm_memory_slot *old,
				   struct kvm_memory_slot *new,
				   enum kvm_mr_change change)
{
	if (change == KVM_MR_CREATE || change == KVM_MR_MOVE)
		return kvm_alloc_memslot_metadata(kvm, new);

	if (change == KVM_MR_FLAGS_ONLY)
		memcpy(&new->arch, &old->arch, sizeof(old->arch));
	else if (WARN_ON_ONCE(change != KVM_MR_DELETE))
		return -EIO;

	return 0;
}


static void kvm_mmu_update_cpu_dirty_logging(struct kvm *kvm, bool enable)
{
	struct kvm_arch *ka = &kvm->arch;

	if (!kvm_x86_ops.cpu_dirty_log_size)
		return;

	if ((enable && ++ka->cpu_dirty_logging_count == 1) ||
	    (!enable && --ka->cpu_dirty_logging_count == 0))
		kvm_make_all_cpus_request(kvm, KVM_REQ_UPDATE_CPU_DIRTY_LOGGING);

	WARN_ON_ONCE(ka->cpu_dirty_logging_count < 0);
}

static void kvm_mmu_slot_apply_flags(struct kvm *kvm,
				     struct kvm_memory_slot *old,
				     const struct kvm_memory_slot *new,
				     enum kvm_mr_change change)
{
	u32 old_flags = old ? old->flags : 0;
	u32 new_flags = new ? new->flags : 0;
	bool log_dirty_pages = new_flags & KVM_MEM_LOG_DIRTY_PAGES;

	/*
	 * Update CPU dirty logging if dirty logging is being toggled.  This
	 * applies to all operations.
	 */
	if ((old_flags ^ new_flags) & KVM_MEM_LOG_DIRTY_PAGES)
		kvm_mmu_update_cpu_dirty_logging(kvm, log_dirty_pages);

	/*
	 * Nothing more to do for RO slots (which can't be dirtied and can't be
	 * made writable) or CREATE/MOVE/DELETE of a slot.
	 *
	 * For a memslot with dirty logging disabled:
	 * CREATE:      No dirty mappings will already exist.
	 * MOVE/DELETE: The old mappings will already have been cleaned up by
	 *		kvm_arch_flush_shadow_memslot()
	 *
	 * For a memslot with dirty logging enabled:
	 * CREATE:      No shadow pages exist, thus nothing to write-protect
	 *		and no dirty bits to clear.
	 * MOVE/DELETE: The old mappings will already have been cleaned up by
	 *		kvm_arch_flush_shadow_memslot().
	 */
	if ((change != KVM_MR_FLAGS_ONLY) || (new_flags & KVM_MEM_READONLY))
		return;

	/*
	 * READONLY and non-flags changes were filtered out above, and the only
	 * other flag is LOG_DIRTY_PAGES, i.e. something is wrong if dirty
	 * logging isn't being toggled on or off.
	 */
	if (WARN_ON_ONCE(!((old_flags ^ new_flags) & KVM_MEM_LOG_DIRTY_PAGES)))
		return;

	if (!log_dirty_pages) {
		/*
		 * Dirty logging tracks sptes in 4k granularity, meaning that
		 * large sptes have to be split.  If live migration succeeds,
		 * the guest in the source machine will be destroyed and large
		 * sptes will be created in the destination.  However, if the
		 * guest continues to run in the source machine (for example if
		 * live migration fails), small sptes will remain around and
		 * cause bad performance.
		 *
		 * Scan sptes if dirty logging has been stopped, dropping those
		 * which can be collapsed into a single large-page spte.  Later
		 * page faults will create the large-page sptes.
		 */
		kvm_mmu_zap_collapsible_sptes(kvm, new);
	} else {
		/*
		 * Initially-all-set does not require write protecting any page,
		 * because they're all assumed to be dirty.
		 */
		if (kvm_dirty_log_manual_protect_and_init_set(kvm))
			return;

		if (READ_ONCE(eager_page_split))
			kvm_mmu_slot_try_split_huge_pages(kvm, new, PG_LEVEL_4K);

		if (kvm_x86_ops.cpu_dirty_log_size) {
			kvm_mmu_slot_leaf_clear_dirty(kvm, new);
			kvm_mmu_slot_remove_write_access(kvm, new, PG_LEVEL_2M);
		} else {
			kvm_mmu_slot_remove_write_access(kvm, new, PG_LEVEL_4K);
		}
	}
}

void kvm_arch_commit_memory_region(struct kvm *kvm,
				struct kvm_memory_slot *old,
				const struct kvm_memory_slot *new,
				enum kvm_mr_change change)
{
	if (!kvm->arch.n_requested_mmu_pages &&
	    (change == KVM_MR_CREATE || change == KVM_MR_DELETE)) {
		unsigned long nr_mmu_pages;

		nr_mmu_pages = kvm->nr_memslot_pages / KVM_MEMSLOT_PAGES_TO_MMU_PAGES_RATIO;
		nr_mmu_pages = max(nr_mmu_pages, KVM_MIN_ALLOC_MMU_PAGES);
		kvm_mmu_change_mmu_pages(kvm, nr_mmu_pages);
	}

	kvm_mmu_slot_apply_flags(kvm, old, new, change);

	/* Free the arrays associated with the old memslot. */
	if (change == KVM_MR_MOVE)
		kvm_arch_free_memslot(kvm, old);
}

void kvm_arch_flush_shadow_all(struct kvm *kvm)
{
	kvm_mmu_zap_all(kvm);
}

void kvm_arch_flush_shadow_memslot(struct kvm *kvm,
				   struct kvm_memory_slot *slot)
{
	kvm_page_track_flush_slot(kvm, slot);
}

static inline bool kvm_guest_apic_has_interrupt(struct kvm_vcpu *vcpu)
{
	return (is_guest_mode(vcpu) &&
		static_call(kvm_x86_guest_apic_has_interrupt)(vcpu));
}

static inline bool kvm_vcpu_has_events(struct kvm_vcpu *vcpu)
{
	if (!list_empty_careful(&vcpu->async_pf.done))
		return true;

	if (kvm_apic_has_events(vcpu))
		return true;

	if (vcpu->arch.pv.pv_unhalted)
		return true;

	if (vcpu->arch.exception.pending)
		return true;

	if (kvm_test_request(KVM_REQ_NMI, vcpu) ||
	    (vcpu->arch.nmi_pending &&
	     static_call(kvm_x86_nmi_allowed)(vcpu, false)))
		return true;

	if (kvm_test_request(KVM_REQ_SMI, vcpu) ||
	    (vcpu->arch.smi_pending &&
	     static_call(kvm_x86_smi_allowed)(vcpu, false)))
		return true;

	if (kvm_arch_interrupt_allowed(vcpu) &&
	    (kvm_cpu_has_interrupt(vcpu) ||
	    kvm_guest_apic_has_interrupt(vcpu)))
		return true;

	if (kvm_hv_has_stimer_pending(vcpu))
		return true;

	if (is_guest_mode(vcpu) &&
	    kvm_x86_ops.nested_ops->hv_timer_pending &&
	    kvm_x86_ops.nested_ops->hv_timer_pending(vcpu))
		return true;

	return false;
}

int kvm_arch_vcpu_runnable(struct kvm_vcpu *vcpu)
{
	return kvm_vcpu_running(vcpu) || kvm_vcpu_has_events(vcpu);
}

bool kvm_arch_dy_has_pending_interrupt(struct kvm_vcpu *vcpu)
{
	if (vcpu->arch.apicv_active && static_call(kvm_x86_dy_apicv_has_pending_interrupt)(vcpu))
		return true;

	return false;
}

bool kvm_arch_dy_runnable(struct kvm_vcpu *vcpu)
{
	if (READ_ONCE(vcpu->arch.pv.pv_unhalted))
		return true;

	if (kvm_test_request(KVM_REQ_NMI, vcpu) ||
		kvm_test_request(KVM_REQ_SMI, vcpu) ||
		 kvm_test_request(KVM_REQ_EVENT, vcpu))
		return true;

	return kvm_arch_dy_has_pending_interrupt(vcpu);
}

bool kvm_arch_vcpu_in_kernel(struct kvm_vcpu *vcpu)
{
	if (vcpu->arch.guest_state_protected)
		return true;

	return vcpu->arch.preempted_in_kernel;
}

unsigned long kvm_arch_vcpu_get_ip(struct kvm_vcpu *vcpu)
{
	return kvm_rip_read(vcpu);
}

int kvm_arch_vcpu_should_kick(struct kvm_vcpu *vcpu)
{
	return kvm_vcpu_exiting_guest_mode(vcpu) == IN_GUEST_MODE;
}

int kvm_arch_interrupt_allowed(struct kvm_vcpu *vcpu)
{
	return static_call(kvm_x86_interrupt_allowed)(vcpu, false);
}

unsigned long kvm_get_linear_rip(struct kvm_vcpu *vcpu)
{
	/* Can't read the RIP when guest state is protected, just return 0 */
	if (vcpu->arch.guest_state_protected)
		return 0;

	if (is_64_bit_mode(vcpu))
		return kvm_rip_read(vcpu);
	return (u32)(get_segment_base(vcpu, VCPU_SREG_CS) +
		     kvm_rip_read(vcpu));
}
EXPORT_SYMBOL_GPL(kvm_get_linear_rip);

bool kvm_is_linear_rip(struct kvm_vcpu *vcpu, unsigned long linear_rip)
{
	return kvm_get_linear_rip(vcpu) == linear_rip;
}
EXPORT_SYMBOL_GPL(kvm_is_linear_rip);

unsigned long kvm_get_rflags(struct kvm_vcpu *vcpu)
{
	unsigned long rflags;

	rflags = static_call(kvm_x86_get_rflags)(vcpu);
	if (vcpu->guest_debug & KVM_GUESTDBG_SINGLESTEP)
		rflags &= ~X86_EFLAGS_TF;
	return rflags;
}
EXPORT_SYMBOL_GPL(kvm_get_rflags);

static void __kvm_set_rflags(struct kvm_vcpu *vcpu, unsigned long rflags)
{
	if (vcpu->guest_debug & KVM_GUESTDBG_SINGLESTEP &&
	    kvm_is_linear_rip(vcpu, vcpu->arch.singlestep_rip))
		rflags |= X86_EFLAGS_TF;
	static_call(kvm_x86_set_rflags)(vcpu, rflags);
}

void kvm_set_rflags(struct kvm_vcpu *vcpu, unsigned long rflags)
{
	__kvm_set_rflags(vcpu, rflags);
	kvm_make_request(KVM_REQ_EVENT, vcpu);
}
EXPORT_SYMBOL_GPL(kvm_set_rflags);

void kvm_arch_async_page_ready(struct kvm_vcpu *vcpu, struct kvm_async_pf *work)
{
	int r;

	if ((vcpu->arch.mmu->direct_map != work->arch.direct_map) ||
	      work->wakeup_all)
		return;

	r = kvm_mmu_reload(vcpu);
	if (unlikely(r))
		return;

	if (!vcpu->arch.mmu->direct_map &&
	      work->arch.cr3 != vcpu->arch.mmu->get_guest_pgd(vcpu))
		return;

	kvm_mmu_do_page_fault(vcpu, work->cr2_or_gpa, 0, true);
}

static inline u32 kvm_async_pf_hash_fn(gfn_t gfn)
{
	BUILD_BUG_ON(!is_power_of_2(ASYNC_PF_PER_VCPU));

	return hash_32(gfn & 0xffffffff, order_base_2(ASYNC_PF_PER_VCPU));
}

static inline u32 kvm_async_pf_next_probe(u32 key)
{
	return (key + 1) & (ASYNC_PF_PER_VCPU - 1);
}

static void kvm_add_async_pf_gfn(struct kvm_vcpu *vcpu, gfn_t gfn)
{
	u32 key = kvm_async_pf_hash_fn(gfn);

	while (vcpu->arch.apf.gfns[key] != ~0)
		key = kvm_async_pf_next_probe(key);

	vcpu->arch.apf.gfns[key] = gfn;
}

static u32 kvm_async_pf_gfn_slot(struct kvm_vcpu *vcpu, gfn_t gfn)
{
	int i;
	u32 key = kvm_async_pf_hash_fn(gfn);

	for (i = 0; i < ASYNC_PF_PER_VCPU &&
		     (vcpu->arch.apf.gfns[key] != gfn &&
		      vcpu->arch.apf.gfns[key] != ~0); i++)
		key = kvm_async_pf_next_probe(key);

	return key;
}

bool kvm_find_async_pf_gfn(struct kvm_vcpu *vcpu, gfn_t gfn)
{
	return vcpu->arch.apf.gfns[kvm_async_pf_gfn_slot(vcpu, gfn)] == gfn;
}

static void kvm_del_async_pf_gfn(struct kvm_vcpu *vcpu, gfn_t gfn)
{
	u32 i, j, k;

	i = j = kvm_async_pf_gfn_slot(vcpu, gfn);

	if (WARN_ON_ONCE(vcpu->arch.apf.gfns[i] != gfn))
		return;

	while (true) {
		vcpu->arch.apf.gfns[i] = ~0;
		do {
			j = kvm_async_pf_next_probe(j);
			if (vcpu->arch.apf.gfns[j] == ~0)
				return;
			k = kvm_async_pf_hash_fn(vcpu->arch.apf.gfns[j]);
			/*
			 * k lies cyclically in ]i,j]
			 * |    i.k.j |
			 * |....j i.k.| or  |.k..j i...|
			 */
		} while ((i <= j) ? (i < k && k <= j) : (i < k || k <= j));
		vcpu->arch.apf.gfns[i] = vcpu->arch.apf.gfns[j];
		i = j;
	}
}

static inline int apf_put_user_notpresent(struct kvm_vcpu *vcpu)
{
	u32 reason = KVM_PV_REASON_PAGE_NOT_PRESENT;

	return kvm_write_guest_cached(vcpu->kvm, &vcpu->arch.apf.data, &reason,
				      sizeof(reason));
}

static inline int apf_put_user_ready(struct kvm_vcpu *vcpu, u32 token)
{
	unsigned int offset = offsetof(struct kvm_vcpu_pv_apf_data, token);

	return kvm_write_guest_offset_cached(vcpu->kvm, &vcpu->arch.apf.data,
					     &token, offset, sizeof(token));
}

static inline bool apf_pageready_slot_free(struct kvm_vcpu *vcpu)
{
	unsigned int offset = offsetof(struct kvm_vcpu_pv_apf_data, token);
	u32 val;

	if (kvm_read_guest_offset_cached(vcpu->kvm, &vcpu->arch.apf.data,
					 &val, offset, sizeof(val)))
		return false;

	return !val;
}

static bool kvm_can_deliver_async_pf(struct kvm_vcpu *vcpu)
{

	if (!kvm_pv_async_pf_enabled(vcpu))
		return false;

	if (vcpu->arch.apf.send_user_only &&
	    static_call(kvm_x86_get_cpl)(vcpu) == 0)
		return false;

	if (is_guest_mode(vcpu)) {
		/*
		 * L1 needs to opt into the special #PF vmexits that are
		 * used to deliver async page faults.
		 */
		return vcpu->arch.apf.delivery_as_pf_vmexit;
	} else {
		/*
		 * Play it safe in case the guest temporarily disables paging.
		 * The real mode IDT in particular is unlikely to have a #PF
		 * exception setup.
		 */
		return is_paging(vcpu);
	}
}

bool kvm_can_do_async_pf(struct kvm_vcpu *vcpu)
{
	if (unlikely(!lapic_in_kernel(vcpu) ||
		     kvm_event_needs_reinjection(vcpu) ||
		     vcpu->arch.exception.pending))
		return false;

	if (kvm_hlt_in_guest(vcpu->kvm) && !kvm_can_deliver_async_pf(vcpu))
		return false;

	/*
	 * If interrupts are off we cannot even use an artificial
	 * halt state.
	 */
	return kvm_arch_interrupt_allowed(vcpu);
}

bool kvm_arch_async_page_not_present(struct kvm_vcpu *vcpu,
				     struct kvm_async_pf *work)
{
	struct x86_exception fault;

	trace_kvm_async_pf_not_present(work->arch.token, work->cr2_or_gpa);
	kvm_add_async_pf_gfn(vcpu, work->arch.gfn);

	if (kvm_can_deliver_async_pf(vcpu) &&
	    !apf_put_user_notpresent(vcpu)) {
		fault.vector = PF_VECTOR;
		fault.error_code_valid = true;
		fault.error_code = 0;
		fault.nested_page_fault = false;
		fault.address = work->arch.token;
		fault.async_page_fault = true;
		kvm_inject_page_fault(vcpu, &fault);
		return true;
	} else {
		/*
		 * It is not possible to deliver a paravirtualized asynchronous
		 * page fault, but putting the guest in an artificial halt state
		 * can be beneficial nevertheless: if an interrupt arrives, we
		 * can deliver it timely and perhaps the guest will schedule
		 * another process.  When the instruction that triggered a page
		 * fault is retried, hopefully the page will be ready in the host.
		 */
		kvm_make_request(KVM_REQ_APF_HALT, vcpu);
		return false;
	}
}

void kvm_arch_async_page_present(struct kvm_vcpu *vcpu,
				 struct kvm_async_pf *work)
{
	struct kvm_lapic_irq irq = {
		.delivery_mode = APIC_DM_FIXED,
		.vector = vcpu->arch.apf.vec
	};

	if (work->wakeup_all)
		work->arch.token = ~0; /* broadcast wakeup */
	else
		kvm_del_async_pf_gfn(vcpu, work->arch.gfn);
	trace_kvm_async_pf_ready(work->arch.token, work->cr2_or_gpa);

	if ((work->wakeup_all || work->notpresent_injected) &&
	    kvm_pv_async_pf_enabled(vcpu) &&
	    !apf_put_user_ready(vcpu, work->arch.token)) {
		vcpu->arch.apf.pageready_pending = true;
		kvm_apic_set_irq(vcpu, &irq, NULL);
	}

	vcpu->arch.apf.halted = false;
	vcpu->arch.mp_state = KVM_MP_STATE_RUNNABLE;
}

void kvm_arch_async_page_present_queued(struct kvm_vcpu *vcpu)
{
	kvm_make_request(KVM_REQ_APF_READY, vcpu);
	if (!vcpu->arch.apf.pageready_pending)
		kvm_vcpu_kick(vcpu);
}

bool kvm_arch_can_dequeue_async_page_present(struct kvm_vcpu *vcpu)
{
	if (!kvm_pv_async_pf_enabled(vcpu))
		return true;
	else
		return kvm_lapic_enabled(vcpu) && apf_pageready_slot_free(vcpu);
}

void kvm_arch_start_assignment(struct kvm *kvm)
{
	if (atomic_inc_return(&kvm->arch.assigned_device_count) == 1)
		static_call_cond(kvm_x86_pi_start_assignment)(kvm);
}
EXPORT_SYMBOL_GPL(kvm_arch_start_assignment);

void kvm_arch_end_assignment(struct kvm *kvm)
{
	atomic_dec(&kvm->arch.assigned_device_count);
}
EXPORT_SYMBOL_GPL(kvm_arch_end_assignment);

bool kvm_arch_has_assigned_device(struct kvm *kvm)
{
	return atomic_read(&kvm->arch.assigned_device_count);
}
EXPORT_SYMBOL_GPL(kvm_arch_has_assigned_device);

void kvm_arch_register_noncoherent_dma(struct kvm *kvm)
{
	atomic_inc(&kvm->arch.noncoherent_dma_count);
}
EXPORT_SYMBOL_GPL(kvm_arch_register_noncoherent_dma);

void kvm_arch_unregister_noncoherent_dma(struct kvm *kvm)
{
	atomic_dec(&kvm->arch.noncoherent_dma_count);
}
EXPORT_SYMBOL_GPL(kvm_arch_unregister_noncoherent_dma);

bool kvm_arch_has_noncoherent_dma(struct kvm *kvm)
{
	return atomic_read(&kvm->arch.noncoherent_dma_count);
}
EXPORT_SYMBOL_GPL(kvm_arch_has_noncoherent_dma);

bool kvm_arch_has_irq_bypass(void)
{
	return true;
}

int kvm_arch_irq_bypass_add_producer(struct irq_bypass_consumer *cons,
				      struct irq_bypass_producer *prod)
{
	struct kvm_kernel_irqfd *irqfd =
		container_of(cons, struct kvm_kernel_irqfd, consumer);
	int ret;

	irqfd->producer = prod;
	kvm_arch_start_assignment(irqfd->kvm);
	ret = static_call(kvm_x86_pi_update_irte)(irqfd->kvm,
					 prod->irq, irqfd->gsi, 1);

	if (ret)
		kvm_arch_end_assignment(irqfd->kvm);

	return ret;
}

void kvm_arch_irq_bypass_del_producer(struct irq_bypass_consumer *cons,
				      struct irq_bypass_producer *prod)
{
	int ret;
	struct kvm_kernel_irqfd *irqfd =
		container_of(cons, struct kvm_kernel_irqfd, consumer);

	WARN_ON(irqfd->producer != prod);
	irqfd->producer = NULL;

	/*
	 * When producer of consumer is unregistered, we change back to
	 * remapped mode, so we can re-use the current implementation
	 * when the irq is masked/disabled or the consumer side (KVM
	 * int this case doesn't want to receive the interrupts.
	*/
	ret = static_call(kvm_x86_pi_update_irte)(irqfd->kvm, prod->irq, irqfd->gsi, 0);
	if (ret)
		printk(KERN_INFO "irq bypass consumer (token %p) unregistration"
		       " fails: %d\n", irqfd->consumer.token, ret);

	kvm_arch_end_assignment(irqfd->kvm);
}

int kvm_arch_update_irqfd_routing(struct kvm *kvm, unsigned int host_irq,
				   uint32_t guest_irq, bool set)
{
	return static_call(kvm_x86_pi_update_irte)(kvm, host_irq, guest_irq, set);
}

bool kvm_arch_irqfd_route_changed(struct kvm_kernel_irq_routing_entry *old,
				  struct kvm_kernel_irq_routing_entry *new)
{
	if (new->type != KVM_IRQ_ROUTING_MSI)
		return true;

	return !!memcmp(&old->msi, &new->msi, sizeof(new->msi));
}

bool kvm_vector_hashing_enabled(void)
{
	return vector_hashing;
}

bool kvm_arch_no_poll(struct kvm_vcpu *vcpu)
{
	return (vcpu->arch.msr_kvm_poll_control & 1) == 0;
}
EXPORT_SYMBOL_GPL(kvm_arch_no_poll);


int kvm_spec_ctrl_test_value(u64 value)
{
	/*
	 * test that setting IA32_SPEC_CTRL to given value
	 * is allowed by the host processor
	 */

	u64 saved_value;
	unsigned long flags;
	int ret = 0;

	local_irq_save(flags);

	if (rdmsrl_safe(MSR_IA32_SPEC_CTRL, &saved_value))
		ret = 1;
	else if (wrmsrl_safe(MSR_IA32_SPEC_CTRL, value))
		ret = 1;
	else
		wrmsrl(MSR_IA32_SPEC_CTRL, saved_value);

	local_irq_restore(flags);

	return ret;
}
EXPORT_SYMBOL_GPL(kvm_spec_ctrl_test_value);

void kvm_fixup_and_inject_pf_error(struct kvm_vcpu *vcpu, gva_t gva, u16 error_code)
{
	struct kvm_mmu *mmu = vcpu->arch.walk_mmu;
	struct x86_exception fault;
	u32 access = error_code &
		(PFERR_WRITE_MASK | PFERR_FETCH_MASK | PFERR_USER_MASK);

	if (!(error_code & PFERR_PRESENT_MASK) ||
	    mmu->gva_to_gpa(vcpu, mmu, gva, access, &fault) != UNMAPPED_GVA) {
		/*
		 * If vcpu->arch.walk_mmu->gva_to_gpa succeeded, the page
		 * tables probably do not match the TLB.  Just proceed
		 * with the error code that the processor gave.
		 */
		fault.vector = PF_VECTOR;
		fault.error_code_valid = true;
		fault.error_code = error_code;
		fault.nested_page_fault = false;
		fault.address = gva;
	}
	vcpu->arch.walk_mmu->inject_page_fault(vcpu, &fault);
}
EXPORT_SYMBOL_GPL(kvm_fixup_and_inject_pf_error);

/*
 * Handles kvm_read/write_guest_virt*() result and either injects #PF or returns
 * KVM_EXIT_INTERNAL_ERROR for cases not currently handled by KVM. Return value
 * indicates whether exit to userspace is needed.
 */
int kvm_handle_memory_failure(struct kvm_vcpu *vcpu, int r,
			      struct x86_exception *e)
{
	if (r == X86EMUL_PROPAGATE_FAULT) {
		kvm_inject_emulated_page_fault(vcpu, e);
		return 1;
	}

	/*
	 * In case kvm_read/write_guest_virt*() failed with X86EMUL_IO_NEEDED
	 * while handling a VMX instruction KVM could've handled the request
	 * correctly by exiting to userspace and performing I/O but there
	 * doesn't seem to be a real use-case behind such requests, just return
	 * KVM_EXIT_INTERNAL_ERROR for now.
	 */
	kvm_prepare_emulation_failure_exit(vcpu);

	return 0;
}
EXPORT_SYMBOL_GPL(kvm_handle_memory_failure);

int kvm_handle_invpcid(struct kvm_vcpu *vcpu, unsigned long type, gva_t gva)
{
	bool pcid_enabled;
	struct x86_exception e;
	struct {
		u64 pcid;
		u64 gla;
	} operand;
	int r;

	r = kvm_read_guest_virt(vcpu, gva, &operand, sizeof(operand), &e);
	if (r != X86EMUL_CONTINUE)
		return kvm_handle_memory_failure(vcpu, r, &e);

	if (operand.pcid >> 12 != 0) {
		kvm_inject_gp(vcpu, 0);
		return 1;
	}

	pcid_enabled = kvm_read_cr4_bits(vcpu, X86_CR4_PCIDE);

	switch (type) {
	case INVPCID_TYPE_INDIV_ADDR:
		if ((!pcid_enabled && (operand.pcid != 0)) ||
		    is_noncanonical_address(operand.gla, vcpu)) {
			kvm_inject_gp(vcpu, 0);
			return 1;
		}
		kvm_mmu_invpcid_gva(vcpu, operand.gla, operand.pcid);
		return kvm_skip_emulated_instruction(vcpu);

	case INVPCID_TYPE_SINGLE_CTXT:
		if (!pcid_enabled && (operand.pcid != 0)) {
			kvm_inject_gp(vcpu, 0);
			return 1;
		}

		kvm_invalidate_pcid(vcpu, operand.pcid);
		return kvm_skip_emulated_instruction(vcpu);

	case INVPCID_TYPE_ALL_NON_GLOBAL:
		/*
		 * Currently, KVM doesn't mark global entries in the shadow
		 * page tables, so a non-global flush just degenerates to a
		 * global flush. If needed, we could optimize this later by
		 * keeping track of global entries in shadow page tables.
		 */

		fallthrough;
	case INVPCID_TYPE_ALL_INCL_GLOBAL:
		kvm_make_request(KVM_REQ_TLB_FLUSH_GUEST, vcpu);
		return kvm_skip_emulated_instruction(vcpu);

	default:
		kvm_inject_gp(vcpu, 0);
		return 1;
	}
}
EXPORT_SYMBOL_GPL(kvm_handle_invpcid);

static int complete_sev_es_emulated_mmio(struct kvm_vcpu *vcpu)
{
	struct kvm_run *run = vcpu->run;
	struct kvm_mmio_fragment *frag;
	unsigned int len;

	BUG_ON(!vcpu->mmio_needed);

	/* Complete previous fragment */
	frag = &vcpu->mmio_fragments[vcpu->mmio_cur_fragment];
	len = min(8u, frag->len);
	if (!vcpu->mmio_is_write)
		memcpy(frag->data, run->mmio.data, len);

	if (frag->len <= 8) {
		/* Switch to the next fragment. */
		frag++;
		vcpu->mmio_cur_fragment++;
	} else {
		/* Go forward to the next mmio piece. */
		frag->data += len;
		frag->gpa += len;
		frag->len -= len;
	}

	if (vcpu->mmio_cur_fragment >= vcpu->mmio_nr_fragments) {
		vcpu->mmio_needed = 0;

		// VMG change, at this point, we're always done
		// RIP has already been advanced
		return 1;
	}

	// More MMIO is needed
	run->mmio.phys_addr = frag->gpa;
	run->mmio.len = min(8u, frag->len);
	run->mmio.is_write = vcpu->mmio_is_write;
	if (run->mmio.is_write)
		memcpy(run->mmio.data, frag->data, min(8u, frag->len));
	run->exit_reason = KVM_EXIT_MMIO;

	vcpu->arch.complete_userspace_io = complete_sev_es_emulated_mmio;

	return 0;
}

int kvm_sev_es_mmio_write(struct kvm_vcpu *vcpu, gpa_t gpa, unsigned int bytes,
			  void *data)
{
	int handled;
	struct kvm_mmio_fragment *frag;

	if (!data)
		return -EINVAL;

	handled = write_emultor.read_write_mmio(vcpu, gpa, bytes, data);
	if (handled == bytes)
		return 1;

	bytes -= handled;
	gpa += handled;
	data += handled;

	/*TODO: Check if need to increment number of frags */
	frag = vcpu->mmio_fragments;
	vcpu->mmio_nr_fragments = 1;
	frag->len = bytes;
	frag->gpa = gpa;
	frag->data = data;

	vcpu->mmio_needed = 1;
	vcpu->mmio_cur_fragment = 0;

	vcpu->run->mmio.phys_addr = gpa;
	vcpu->run->mmio.len = min(8u, frag->len);
	vcpu->run->mmio.is_write = 1;
	memcpy(vcpu->run->mmio.data, frag->data, min(8u, frag->len));
	vcpu->run->exit_reason = KVM_EXIT_MMIO;

	vcpu->arch.complete_userspace_io = complete_sev_es_emulated_mmio;

	return 0;
}
EXPORT_SYMBOL_GPL(kvm_sev_es_mmio_write);

int kvm_sev_es_mmio_read(struct kvm_vcpu *vcpu, gpa_t gpa, unsigned int bytes,
			 void *data)
{
	int handled;
	struct kvm_mmio_fragment *frag;

	if (!data)
		return -EINVAL;

	handled = read_emultor.read_write_mmio(vcpu, gpa, bytes, data);
	if (handled == bytes)
		return 1;

	bytes -= handled;
	gpa += handled;
	data += handled;

	/*TODO: Check if need to increment number of frags */
	frag = vcpu->mmio_fragments;
	vcpu->mmio_nr_fragments = 1;
	frag->len = bytes;
	frag->gpa = gpa;
	frag->data = data;

	vcpu->mmio_needed = 1;
	vcpu->mmio_cur_fragment = 0;

	vcpu->run->mmio.phys_addr = gpa;
	vcpu->run->mmio.len = min(8u, frag->len);
	vcpu->run->mmio.is_write = 0;
	vcpu->run->exit_reason = KVM_EXIT_MMIO;

	vcpu->arch.complete_userspace_io = complete_sev_es_emulated_mmio;

	return 0;
}
EXPORT_SYMBOL_GPL(kvm_sev_es_mmio_read);

static int kvm_sev_es_outs(struct kvm_vcpu *vcpu, unsigned int size,
			   unsigned int port);

static int complete_sev_es_emulated_outs(struct kvm_vcpu *vcpu)
{
	int size = vcpu->arch.pio.size;
	int port = vcpu->arch.pio.port;

	vcpu->arch.pio.count = 0;
	if (vcpu->arch.sev_pio_count)
		return kvm_sev_es_outs(vcpu, size, port);
	return 1;
}

static int kvm_sev_es_outs(struct kvm_vcpu *vcpu, unsigned int size,
			   unsigned int port)
{
	for (;;) {
		unsigned int count =
			min_t(unsigned int, PAGE_SIZE / size, vcpu->arch.sev_pio_count);
		int ret = emulator_pio_out(vcpu, size, port, vcpu->arch.sev_pio_data, count);

		/* memcpy done already by emulator_pio_out.  */
		vcpu->arch.sev_pio_count -= count;
		vcpu->arch.sev_pio_data += count * vcpu->arch.pio.size;
		if (!ret)
			break;

		/* Emulation done by the kernel.  */
		if (!vcpu->arch.sev_pio_count)
			return 1;
	}

	vcpu->arch.complete_userspace_io = complete_sev_es_emulated_outs;
	return 0;
}

static int kvm_sev_es_ins(struct kvm_vcpu *vcpu, unsigned int size,
			  unsigned int port);

static void advance_sev_es_emulated_ins(struct kvm_vcpu *vcpu)
{
	unsigned count = vcpu->arch.pio.count;
	complete_emulator_pio_in(vcpu, vcpu->arch.sev_pio_data);
	vcpu->arch.sev_pio_count -= count;
	vcpu->arch.sev_pio_data += count * vcpu->arch.pio.size;
}

static int complete_sev_es_emulated_ins(struct kvm_vcpu *vcpu)
{
	int size = vcpu->arch.pio.size;
	int port = vcpu->arch.pio.port;

	advance_sev_es_emulated_ins(vcpu);
	if (vcpu->arch.sev_pio_count)
		return kvm_sev_es_ins(vcpu, size, port);
	return 1;
}

static int kvm_sev_es_ins(struct kvm_vcpu *vcpu, unsigned int size,
			  unsigned int port)
{
	for (;;) {
		unsigned int count =
			min_t(unsigned int, PAGE_SIZE / size, vcpu->arch.sev_pio_count);
		if (!__emulator_pio_in(vcpu, size, port, count))
			break;

		/* Emulation done by the kernel.  */
		advance_sev_es_emulated_ins(vcpu);
		if (!vcpu->arch.sev_pio_count)
			return 1;
	}

	vcpu->arch.complete_userspace_io = complete_sev_es_emulated_ins;
	return 0;
}

int kvm_sev_es_string_io(struct kvm_vcpu *vcpu, unsigned int size,
			 unsigned int port, void *data,  unsigned int count,
			 int in)
{
	vcpu->arch.sev_pio_data = data;
	vcpu->arch.sev_pio_count = count;
	return in ? kvm_sev_es_ins(vcpu, size, port)
		  : kvm_sev_es_outs(vcpu, size, port);
}
EXPORT_SYMBOL_GPL(kvm_sev_es_string_io);

EXPORT_TRACEPOINT_SYMBOL_GPL(kvm_entry);
EXPORT_TRACEPOINT_SYMBOL_GPL(kvm_exit);
EXPORT_TRACEPOINT_SYMBOL_GPL(kvm_fast_mmio);
EXPORT_TRACEPOINT_SYMBOL_GPL(kvm_inj_virq);
EXPORT_TRACEPOINT_SYMBOL_GPL(kvm_page_fault);
EXPORT_TRACEPOINT_SYMBOL_GPL(kvm_msr);
EXPORT_TRACEPOINT_SYMBOL_GPL(kvm_cr);
EXPORT_TRACEPOINT_SYMBOL_GPL(kvm_nested_vmrun);
EXPORT_TRACEPOINT_SYMBOL_GPL(kvm_nested_vmexit);
EXPORT_TRACEPOINT_SYMBOL_GPL(kvm_nested_vmexit_inject);
EXPORT_TRACEPOINT_SYMBOL_GPL(kvm_nested_intr_vmexit);
EXPORT_TRACEPOINT_SYMBOL_GPL(kvm_nested_vmenter_failed);
EXPORT_TRACEPOINT_SYMBOL_GPL(kvm_invlpga);
EXPORT_TRACEPOINT_SYMBOL_GPL(kvm_skinit);
EXPORT_TRACEPOINT_SYMBOL_GPL(kvm_nested_intercepts);
EXPORT_TRACEPOINT_SYMBOL_GPL(kvm_write_tsc_offset);
EXPORT_TRACEPOINT_SYMBOL_GPL(kvm_ple_window_update);
EXPORT_TRACEPOINT_SYMBOL_GPL(kvm_pml_full);
EXPORT_TRACEPOINT_SYMBOL_GPL(kvm_pi_irte_update);
EXPORT_TRACEPOINT_SYMBOL_GPL(kvm_avic_unaccelerated_access);
EXPORT_TRACEPOINT_SYMBOL_GPL(kvm_avic_incomplete_ipi);
EXPORT_TRACEPOINT_SYMBOL_GPL(kvm_avic_ga_log);
EXPORT_TRACEPOINT_SYMBOL_GPL(kvm_apicv_update_request);
EXPORT_TRACEPOINT_SYMBOL_GPL(kvm_apicv_accept_irq);
EXPORT_TRACEPOINT_SYMBOL_GPL(kvm_vmgexit_enter);
EXPORT_TRACEPOINT_SYMBOL_GPL(kvm_vmgexit_exit);
EXPORT_TRACEPOINT_SYMBOL_GPL(kvm_vmgexit_msr_protocol_enter);
EXPORT_TRACEPOINT_SYMBOL_GPL(kvm_vmgexit_msr_protocol_exit);<|MERGE_RESOLUTION|>--- conflicted
+++ resolved
@@ -195,12 +195,9 @@
 EXPORT_SYMBOL_GPL(enable_pmu);
 module_param(enable_pmu, bool, 0444);
 
-<<<<<<< HEAD
-=======
 bool __read_mostly eager_page_split = true;
 module_param(eager_page_split, bool, 0644);
 
->>>>>>> 95cd2cdc
 /*
  * Restoring the host value for MSRs that are only consumed when running in
  * usermode, e.g. SYSCALL MSRs and TSC_AUX, can be deferred until the CPU
@@ -860,11 +857,7 @@
 	 * Shadow page roots need to be reconstructed instead.
 	 */
 	if (!tdp_enabled && memcmp(mmu->pdptrs, pdpte, sizeof(mmu->pdptrs)))
-<<<<<<< HEAD
-		kvm_mmu_free_roots(vcpu, mmu, KVM_MMU_ROOT_CURRENT);
-=======
 		kvm_mmu_free_roots(vcpu->kvm, mmu, KVM_MMU_ROOT_CURRENT);
->>>>>>> 95cd2cdc
 
 	memcpy(mmu->pdptrs, pdpte, sizeof(mmu->pdptrs));
 	kvm_register_mark_dirty(vcpu, VCPU_EXREG_PDPTR);
@@ -3745,12 +3738,7 @@
 		    !guest_cpuid_has(vcpu, X86_FEATURE_XFD))
 			return 1;
 
-<<<<<<< HEAD
-		if (data & ~(XFEATURE_MASK_USER_DYNAMIC &
-			     vcpu->arch.guest_supported_xcr0))
-=======
 		if (data & ~kvm_guest_supported_xfd(vcpu))
->>>>>>> 95cd2cdc
 			return 1;
 
 		fpu_update_guest_xfd(&vcpu->arch.guest_fpu, data);
@@ -3760,12 +3748,7 @@
 		    !guest_cpuid_has(vcpu, X86_FEATURE_XFD))
 			return 1;
 
-<<<<<<< HEAD
-		if (data & ~(XFEATURE_MASK_USER_DYNAMIC &
-			     vcpu->arch.guest_supported_xcr0))
-=======
 		if (data & ~kvm_guest_supported_xfd(vcpu))
->>>>>>> 95cd2cdc
 			return 1;
 
 		vcpu->arch.guest_fpu.xfd_err = data;
@@ -4280,11 +4263,8 @@
 	case KVM_CAP_EXIT_ON_EMULATION_FAILURE:
 	case KVM_CAP_VCPU_ATTRIBUTES:
 	case KVM_CAP_SYS_ATTRIBUTES:
-<<<<<<< HEAD
-=======
 	case KVM_CAP_VAPIC:
 	case KVM_CAP_ENABLE_CAP:
->>>>>>> 95cd2cdc
 		r = 1;
 		break;
 	case KVM_CAP_EXIT_HYPERCALL:
@@ -4379,9 +4359,6 @@
 		if (r < sizeof(struct kvm_xsave))
 			r = sizeof(struct kvm_xsave);
 		break;
-<<<<<<< HEAD
-	}
-=======
 	case KVM_CAP_PMU_CAPABILITY:
 		r = enable_pmu ? KVM_CAP_PMU_VALID_MASK : 0;
 		break;
@@ -4389,7 +4366,6 @@
 	case KVM_CAP_DISABLE_QUIRKS2:
 		r = KVM_X86_VALID_QUIRKS;
 		break;
->>>>>>> 95cd2cdc
 	default:
 		break;
 	}
@@ -4399,21 +4375,12 @@
 static inline void __user *kvm_get_attr_addr(struct kvm_device_attr *attr)
 {
 	void __user *uaddr = (void __user*)(unsigned long)attr->addr;
-<<<<<<< HEAD
 
 	if ((u64)(unsigned long)uaddr != attr->addr)
 		return ERR_PTR_USR(-EFAULT);
 	return uaddr;
 }
 
-=======
-
-	if ((u64)(unsigned long)uaddr != attr->addr)
-		return ERR_PTR_USR(-EFAULT);
-	return uaddr;
-}
-
->>>>>>> 95cd2cdc
 static int kvm_x86_dev_get_attr(struct kvm_device_attr *attr)
 {
 	u64 __user *uaddr = kvm_get_attr_addr(attr);
@@ -10492,11 +10459,8 @@
 		 * use before KVM has ever run the vCPU.
 		 */
 		WARN_ON_ONCE(kvm_lapic_hv_timer_in_use(vcpu));
-<<<<<<< HEAD
-=======
 
 		srcu_read_unlock(&kvm->srcu, vcpu->srcu_idx);
->>>>>>> 95cd2cdc
 		kvm_vcpu_block(vcpu);
 		vcpu->srcu_idx = srcu_read_lock(&kvm->srcu);
 
