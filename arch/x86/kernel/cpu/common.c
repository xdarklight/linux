--- conflicted
+++ resolved
@@ -366,23 +366,6 @@
 	cr4_clear_bits(X86_CR4_UMIP);
 }
 
-<<<<<<< HEAD
-static __init int x86_nofsgsbase_setup(char *arg)
-{
-	/* Require an exact match without trailing characters. */
-	if (strlen(arg))
-		return 0;
-
-	/* Do not emit a message if the feature is not present. */
-	if (!boot_cpu_has(X86_FEATURE_FSGSBASE))
-		return 1;
-
-	setup_clear_cpu_cap(X86_FEATURE_FSGSBASE);
-	pr_info("FSGSBASE disabled via kernel command line\n");
-	return 1;
-}
-__setup("nofsgsbase", x86_nofsgsbase_setup);
-=======
 DEFINE_STATIC_KEY_FALSE_RO(cr_pinning);
 EXPORT_SYMBOL(cr_pinning);
 unsigned long cr4_pinned_bits __ro_after_init;
@@ -401,7 +384,22 @@
 	cr4_pinned_bits = this_cpu_read(cpu_tlbstate.cr4) & mask;
 	static_key_enable(&cr_pinning.key);
 }
->>>>>>> 7457c0da
+
+static __init int x86_nofsgsbase_setup(char *arg)
+{
+	/* Require an exact match without trailing characters. */
+	if (strlen(arg))
+		return 0;
+
+	/* Do not emit a message if the feature is not present. */
+	if (!boot_cpu_has(X86_FEATURE_FSGSBASE))
+		return 1;
+
+	setup_clear_cpu_cap(X86_FEATURE_FSGSBASE);
+	pr_info("FSGSBASE disabled via kernel command line\n");
+	return 1;
+}
+__setup("nofsgsbase", x86_nofsgsbase_setup);
 
 /*
  * Protection Keys are not available in 32-bit mode.
