// SPDX-License-Identifier: GPL-2.0-only
/*
 * X86 specific Hyper-V initialization code.
 *
 * Copyright (C) 2016, Microsoft, Inc.
 *
 * Author : K. Y. Srinivasan <kys@microsoft.com>
 */

#include <linux/efi.h>
#include <linux/types.h>
#include <linux/bitfield.h>
#include <linux/io.h>
#include <asm/apic.h>
#include <asm/desc.h>
#include <asm/sev.h>
#include <asm/hypervisor.h>
#include <asm/hyperv-tlfs.h>
#include <asm/mshyperv.h>
#include <asm/idtentry.h>
#include <linux/kexec.h>
#include <linux/version.h>
#include <linux/vmalloc.h>
#include <linux/mm.h>
#include <linux/hyperv.h>
#include <linux/slab.h>
#include <linux/kernel.h>
#include <linux/cpuhotplug.h>
#include <linux/syscore_ops.h>
#include <clocksource/hyperv_timer.h>
#include <linux/highmem.h>
#include <linux/swiotlb.h>

int hyperv_init_cpuhp;
u64 hv_current_partition_id = ~0ull;
EXPORT_SYMBOL_GPL(hv_current_partition_id);

void *hv_hypercall_pg;
EXPORT_SYMBOL_GPL(hv_hypercall_pg);

union hv_ghcb * __percpu *hv_ghcb_pg;

/* Storage to save the hypercall page temporarily for hibernation */
static void *hv_hypercall_pg_saved;

struct hv_vp_assist_page **hv_vp_assist_page;
EXPORT_SYMBOL_GPL(hv_vp_assist_page);

static int hyperv_init_ghcb(void)
{
	u64 ghcb_gpa;
	void *ghcb_va;
	void **ghcb_base;

	if (!hv_isolation_type_snp())
		return 0;

	if (!hv_ghcb_pg)
		return -EINVAL;

	/*
	 * GHCB page is allocated by paravisor. The address
	 * returned by MSR_AMD64_SEV_ES_GHCB is above shared
	 * memory boundary and map it here.
	 */
	rdmsrl(MSR_AMD64_SEV_ES_GHCB, ghcb_gpa);
	ghcb_va = memremap(ghcb_gpa, HV_HYP_PAGE_SIZE, MEMREMAP_WB);
	if (!ghcb_va)
		return -ENOMEM;

	ghcb_base = (void **)this_cpu_ptr(hv_ghcb_pg);
	*ghcb_base = ghcb_va;

	return 0;
}

static int hv_cpu_init(unsigned int cpu)
{
	union hv_vp_assist_msr_contents msr = { 0 };
	struct hv_vp_assist_page **hvp = &hv_vp_assist_page[cpu];
	int ret;

	ret = hv_common_cpu_init(cpu);
	if (ret)
		return ret;

	if (!hv_vp_assist_page)
		return 0;

	if (hv_root_partition) {
		/*
		 * For root partition we get the hypervisor provided VP assist
		 * page, instead of allocating a new page.
		 */
		rdmsrl(HV_X64_MSR_VP_ASSIST_PAGE, msr.as_uint64);
		*hvp = memremap(msr.pfn << HV_X64_MSR_VP_ASSIST_PAGE_ADDRESS_SHIFT,
				PAGE_SIZE, MEMREMAP_WB);
	} else {
		/*
		 * The VP assist page is an "overlay" page (see Hyper-V TLFS's
		 * Section 5.2.1 "GPA Overlay Pages"). Here it must be zeroed
		 * out to make sure we always write the EOI MSR in
		 * hv_apic_eoi_write() *after* the EOI optimization is disabled
		 * in hv_cpu_die(), otherwise a CPU may not be stopped in the
		 * case of CPU offlining and the VM will hang.
		 */
		if (!*hvp)
			*hvp = __vmalloc(PAGE_SIZE, GFP_KERNEL | __GFP_ZERO);
		if (*hvp)
			msr.pfn = vmalloc_to_pfn(*hvp);

	}
	if (!WARN_ON(!(*hvp))) {
		msr.enable = 1;
		wrmsrl(HV_X64_MSR_VP_ASSIST_PAGE, msr.as_uint64);
	}

	return hyperv_init_ghcb();
}

static void (*hv_reenlightenment_cb)(void);

static void hv_reenlightenment_notify(struct work_struct *dummy)
{
	struct hv_tsc_emulation_status emu_status;

	rdmsrl(HV_X64_MSR_TSC_EMULATION_STATUS, *(u64 *)&emu_status);

	/* Don't issue the callback if TSC accesses are not emulated */
	if (hv_reenlightenment_cb && emu_status.inprogress)
		hv_reenlightenment_cb();
}
static DECLARE_DELAYED_WORK(hv_reenlightenment_work, hv_reenlightenment_notify);

void hyperv_stop_tsc_emulation(void)
{
	u64 freq;
	struct hv_tsc_emulation_status emu_status;

	rdmsrl(HV_X64_MSR_TSC_EMULATION_STATUS, *(u64 *)&emu_status);
	emu_status.inprogress = 0;
	wrmsrl(HV_X64_MSR_TSC_EMULATION_STATUS, *(u64 *)&emu_status);

	rdmsrl(HV_X64_MSR_TSC_FREQUENCY, freq);
	tsc_khz = div64_u64(freq, 1000);
}
EXPORT_SYMBOL_GPL(hyperv_stop_tsc_emulation);

static inline bool hv_reenlightenment_available(void)
{
	/*
	 * Check for required features and privileges to make TSC frequency
	 * change notifications work.
	 */
	return ms_hyperv.features & HV_ACCESS_FREQUENCY_MSRS &&
		ms_hyperv.misc_features & HV_FEATURE_FREQUENCY_MSRS_AVAILABLE &&
		ms_hyperv.features & HV_ACCESS_REENLIGHTENMENT;
}

DEFINE_IDTENTRY_SYSVEC(sysvec_hyperv_reenlightenment)
{
	ack_APIC_irq();
	inc_irq_stat(irq_hv_reenlightenment_count);
	schedule_delayed_work(&hv_reenlightenment_work, HZ/10);
}

void set_hv_tscchange_cb(void (*cb)(void))
{
	struct hv_reenlightenment_control re_ctrl = {
		.vector = HYPERV_REENLIGHTENMENT_VECTOR,
		.enabled = 1,
	};
	struct hv_tsc_emulation_control emu_ctrl = {.enabled = 1};

	if (!hv_reenlightenment_available()) {
		pr_warn("Hyper-V: reenlightenment support is unavailable\n");
		return;
	}

	if (!hv_vp_index)
		return;

	hv_reenlightenment_cb = cb;

	/* Make sure callback is registered before we write to MSRs */
	wmb();

	re_ctrl.target_vp = hv_vp_index[get_cpu()];

	wrmsrl(HV_X64_MSR_REENLIGHTENMENT_CONTROL, *((u64 *)&re_ctrl));
	wrmsrl(HV_X64_MSR_TSC_EMULATION_CONTROL, *((u64 *)&emu_ctrl));

	put_cpu();
}
EXPORT_SYMBOL_GPL(set_hv_tscchange_cb);

void clear_hv_tscchange_cb(void)
{
	struct hv_reenlightenment_control re_ctrl;

	if (!hv_reenlightenment_available())
		return;

	rdmsrl(HV_X64_MSR_REENLIGHTENMENT_CONTROL, *(u64 *)&re_ctrl);
	re_ctrl.enabled = 0;
	wrmsrl(HV_X64_MSR_REENLIGHTENMENT_CONTROL, *(u64 *)&re_ctrl);

	hv_reenlightenment_cb = NULL;
}
EXPORT_SYMBOL_GPL(clear_hv_tscchange_cb);

static int hv_cpu_die(unsigned int cpu)
{
	struct hv_reenlightenment_control re_ctrl;
	unsigned int new_cpu;
	void **ghcb_va;

	if (hv_ghcb_pg) {
		ghcb_va = (void **)this_cpu_ptr(hv_ghcb_pg);
		if (*ghcb_va)
			memunmap(*ghcb_va);
		*ghcb_va = NULL;
	}

	hv_common_cpu_die(cpu);

	if (hv_vp_assist_page && hv_vp_assist_page[cpu]) {
		union hv_vp_assist_msr_contents msr = { 0 };
		if (hv_root_partition) {
			/*
			 * For root partition the VP assist page is mapped to
			 * hypervisor provided page, and thus we unmap the
			 * page here and nullify it, so that in future we have
			 * correct page address mapped in hv_cpu_init.
			 */
			memunmap(hv_vp_assist_page[cpu]);
			hv_vp_assist_page[cpu] = NULL;
			rdmsrl(HV_X64_MSR_VP_ASSIST_PAGE, msr.as_uint64);
			msr.enable = 0;
		}
		wrmsrl(HV_X64_MSR_VP_ASSIST_PAGE, msr.as_uint64);
	}

	if (hv_reenlightenment_cb == NULL)
		return 0;

	rdmsrl(HV_X64_MSR_REENLIGHTENMENT_CONTROL, *((u64 *)&re_ctrl));
	if (re_ctrl.target_vp == hv_vp_index[cpu]) {
		/*
		 * Reassign reenlightenment notifications to some other online
		 * CPU or just disable the feature if there are no online CPUs
		 * left (happens on hibernation).
		 */
		new_cpu = cpumask_any_but(cpu_online_mask, cpu);

		if (new_cpu < nr_cpu_ids)
			re_ctrl.target_vp = hv_vp_index[new_cpu];
		else
			re_ctrl.enabled = 0;

		wrmsrl(HV_X64_MSR_REENLIGHTENMENT_CONTROL, *((u64 *)&re_ctrl));
	}

	return 0;
}

static int __init hv_pci_init(void)
{
	int gen2vm = efi_enabled(EFI_BOOT);

	/*
	 * For Generation-2 VM, we exit from pci_arch_init() by returning 0.
	 * The purpose is to suppress the harmless warning:
	 * "PCI: Fatal: No config space access function found"
	 */
	if (gen2vm)
		return 0;

	/* For Generation-1 VM, we'll proceed in pci_arch_init().  */
	return 1;
}

static int hv_suspend(void)
{
	union hv_x64_msr_hypercall_contents hypercall_msr;
	int ret;

	if (hv_root_partition)
		return -EPERM;

	/*
	 * Reset the hypercall page as it is going to be invalidated
	 * across hibernation. Setting hv_hypercall_pg to NULL ensures
	 * that any subsequent hypercall operation fails safely instead of
	 * crashing due to an access of an invalid page. The hypercall page
	 * pointer is restored on resume.
	 */
	hv_hypercall_pg_saved = hv_hypercall_pg;
	hv_hypercall_pg = NULL;

	/* Disable the hypercall page in the hypervisor */
	rdmsrl(HV_X64_MSR_HYPERCALL, hypercall_msr.as_uint64);
	hypercall_msr.enable = 0;
	wrmsrl(HV_X64_MSR_HYPERCALL, hypercall_msr.as_uint64);

	ret = hv_cpu_die(0);
	return ret;
}

static void hv_resume(void)
{
	union hv_x64_msr_hypercall_contents hypercall_msr;
	int ret;

	ret = hv_cpu_init(0);
	WARN_ON(ret);

	/* Re-enable the hypercall page */
	rdmsrl(HV_X64_MSR_HYPERCALL, hypercall_msr.as_uint64);
	hypercall_msr.enable = 1;
	hypercall_msr.guest_physical_address =
		vmalloc_to_pfn(hv_hypercall_pg_saved);
	wrmsrl(HV_X64_MSR_HYPERCALL, hypercall_msr.as_uint64);

	hv_hypercall_pg = hv_hypercall_pg_saved;
	hv_hypercall_pg_saved = NULL;

	/*
	 * Reenlightenment notifications are disabled by hv_cpu_die(0),
	 * reenable them here if hv_reenlightenment_cb was previously set.
	 */
	if (hv_reenlightenment_cb)
		set_hv_tscchange_cb(hv_reenlightenment_cb);
}

/* Note: when the ops are called, only CPU0 is online and IRQs are disabled. */
static struct syscore_ops hv_syscore_ops = {
	.suspend	= hv_suspend,
	.resume		= hv_resume,
};

static void (* __initdata old_setup_percpu_clockev)(void);

static void __init hv_stimer_setup_percpu_clockev(void)
{
	/*
	 * Ignore any errors in setting up stimer clockevents
	 * as we can run with the LAPIC timer as a fallback.
	 */
	(void)hv_stimer_alloc(false);

	/*
	 * Still register the LAPIC timer, because the direct-mode STIMER is
	 * not supported by old versions of Hyper-V. This also allows users
	 * to switch to LAPIC timer via /sys, if they want to.
	 */
	if (old_setup_percpu_clockev)
		old_setup_percpu_clockev();
}

static void __init hv_get_partition_id(void)
{
	struct hv_get_partition_id *output_page;
	u64 status;
	unsigned long flags;

	local_irq_save(flags);
	output_page = *this_cpu_ptr(hyperv_pcpu_output_arg);
	status = hv_do_hypercall(HVCALL_GET_PARTITION_ID, NULL, output_page);
	if (!hv_result_success(status)) {
		/* No point in proceeding if this failed */
		pr_err("Failed to get partition ID: %lld\n", status);
		BUG();
	}
	hv_current_partition_id = output_page->partition_id;
	local_irq_restore(flags);
}

/*
 * This function is to be invoked early in the boot sequence after the
 * hypervisor has been detected.
 *
 * 1. Setup the hypercall page.
 * 2. Register Hyper-V specific clocksource.
 * 3. Setup Hyper-V specific APIC entry points.
 */
void __init hyperv_init(void)
{
	u64 guest_id;
	union hv_x64_msr_hypercall_contents hypercall_msr;
	int cpuhp;

	if (x86_hyper_type != X86_HYPER_MS_HYPERV)
		return;

	if (hv_common_init())
		return;

	hv_vp_assist_page = kcalloc(num_possible_cpus(),
				    sizeof(*hv_vp_assist_page), GFP_KERNEL);
	if (!hv_vp_assist_page) {
		ms_hyperv.hints &= ~HV_X64_ENLIGHTENED_VMCS_RECOMMENDED;
		goto common_free;
	}

	if (hv_isolation_type_snp()) {
		/* Negotiate GHCB Version. */
		if (!hv_ghcb_negotiate_protocol())
			hv_ghcb_terminate(SEV_TERM_SET_GEN,
					  GHCB_SEV_ES_PROT_UNSUPPORTED);

		hv_ghcb_pg = alloc_percpu(union hv_ghcb *);
		if (!hv_ghcb_pg)
			goto free_vp_assist_page;
	}

	cpuhp = cpuhp_setup_state(CPUHP_AP_ONLINE_DYN, "x86/hyperv_init:online",
				  hv_cpu_init, hv_cpu_die);
	if (cpuhp < 0)
		goto free_ghcb_page;

	/*
	 * Setup the hypercall page and enable hypercalls.
	 * 1. Register the guest ID
	 * 2. Enable the hypercall and register the hypercall page
	 */
	guest_id = hv_generate_guest_id(LINUX_VERSION_CODE);
	wrmsrl(HV_X64_MSR_GUEST_OS_ID, guest_id);

	/* Hyper-V requires to write guest os id via ghcb in SNP IVM. */
	hv_ghcb_msr_write(HV_X64_MSR_GUEST_OS_ID, guest_id);

	hv_hypercall_pg = __vmalloc_node_range(PAGE_SIZE, 1, VMALLOC_START,
			VMALLOC_END, GFP_KERNEL, PAGE_KERNEL_ROX,
			VM_FLUSH_RESET_PERMS, NUMA_NO_NODE,
			__builtin_return_address(0));
	if (hv_hypercall_pg == NULL)
		goto clean_guest_os_id;

	rdmsrl(HV_X64_MSR_HYPERCALL, hypercall_msr.as_uint64);
	hypercall_msr.enable = 1;

	if (hv_root_partition) {
		struct page *pg;
		void *src;

		/*
		 * For the root partition, the hypervisor will set up its
		 * hypercall page. The hypervisor guarantees it will not show
		 * up in the root's address space. The root can't change the
		 * location of the hypercall page.
		 *
		 * Order is important here. We must enable the hypercall page
		 * so it is populated with code, then copy the code to an
		 * executable page.
		 */
		wrmsrl(HV_X64_MSR_HYPERCALL, hypercall_msr.as_uint64);

		pg = vmalloc_to_page(hv_hypercall_pg);
<<<<<<< HEAD
		dst = kmap_local_page(pg);
=======
>>>>>>> 0ee29814
		src = memremap(hypercall_msr.guest_physical_address << PAGE_SHIFT, PAGE_SIZE,
				MEMREMAP_WB);
		BUG_ON(!src);
		memcpy_to_page(pg, 0, src, HV_HYP_PAGE_SIZE);
		memunmap(src);
<<<<<<< HEAD
		kunmap_local(dst);
=======

		hv_remap_tsc_clocksource();
>>>>>>> 0ee29814
	} else {
		hypercall_msr.guest_physical_address = vmalloc_to_pfn(hv_hypercall_pg);
		wrmsrl(HV_X64_MSR_HYPERCALL, hypercall_msr.as_uint64);
	}

	/*
	 * hyperv_init() is called before LAPIC is initialized: see
	 * apic_intr_mode_init() -> x86_platform.apic_post_init() and
	 * apic_bsp_setup() -> setup_local_APIC(). The direct-mode STIMER
	 * depends on LAPIC, so hv_stimer_alloc() should be called from
	 * x86_init.timers.setup_percpu_clockev.
	 */
	old_setup_percpu_clockev = x86_init.timers.setup_percpu_clockev;
	x86_init.timers.setup_percpu_clockev = hv_stimer_setup_percpu_clockev;

	hv_apic_init();

	x86_init.pci.arch_init = hv_pci_init;

	register_syscore_ops(&hv_syscore_ops);

	hyperv_init_cpuhp = cpuhp;

	if (cpuid_ebx(HYPERV_CPUID_FEATURES) & HV_ACCESS_PARTITION_ID)
		hv_get_partition_id();

	BUG_ON(hv_root_partition && hv_current_partition_id == ~0ull);

#ifdef CONFIG_PCI_MSI
	/*
	 * If we're running as root, we want to create our own PCI MSI domain.
	 * We can't set this in hv_pci_init because that would be too late.
	 */
	if (hv_root_partition)
		x86_init.irqs.create_pci_msi_domain = hv_create_pci_msi_domain;
#endif

	/* Query the VMs extended capability once, so that it can be cached. */
	hv_query_ext_cap(0);

#ifdef CONFIG_SWIOTLB
	/*
	 * Swiotlb bounce buffer needs to be mapped in extra address
	 * space. Map function doesn't work in the early place and so
	 * call swiotlb_update_mem_attributes() here.
	 */
	if (hv_is_isolation_supported())
		swiotlb_update_mem_attributes();
#endif

	return;

clean_guest_os_id:
	wrmsrl(HV_X64_MSR_GUEST_OS_ID, 0);
	hv_ghcb_msr_write(HV_X64_MSR_GUEST_OS_ID, 0);
	cpuhp_remove_state(cpuhp);
free_ghcb_page:
	free_percpu(hv_ghcb_pg);
free_vp_assist_page:
	kfree(hv_vp_assist_page);
	hv_vp_assist_page = NULL;
common_free:
	hv_common_free();
}

/*
 * This routine is called before kexec/kdump, it does the required cleanup.
 */
void hyperv_cleanup(void)
{
	union hv_x64_msr_hypercall_contents hypercall_msr;
	union hv_reference_tsc_msr tsc_msr;

	/* Reset our OS id */
	wrmsrl(HV_X64_MSR_GUEST_OS_ID, 0);
	hv_ghcb_msr_write(HV_X64_MSR_GUEST_OS_ID, 0);

	/*
	 * Reset hypercall page reference before reset the page,
	 * let hypercall operations fail safely rather than
	 * panic the kernel for using invalid hypercall page
	 */
	hv_hypercall_pg = NULL;

	/* Reset the hypercall page */
	hypercall_msr.as_uint64 = hv_get_register(HV_X64_MSR_HYPERCALL);
	hypercall_msr.enable = 0;
	hv_set_register(HV_X64_MSR_HYPERCALL, hypercall_msr.as_uint64);

	/* Reset the TSC page */
	tsc_msr.as_uint64 = hv_get_register(HV_X64_MSR_REFERENCE_TSC);
	tsc_msr.enable = 0;
	hv_set_register(HV_X64_MSR_REFERENCE_TSC, tsc_msr.as_uint64);
}

void hyperv_report_panic(struct pt_regs *regs, long err, bool in_die)
{
	static bool panic_reported;
	u64 guest_id;

	if (in_die && !panic_on_oops)
		return;

	/*
	 * We prefer to report panic on 'die' chain as we have proper
	 * registers to report, but if we miss it (e.g. on BUG()) we need
	 * to report it on 'panic'.
	 */
	if (panic_reported)
		return;
	panic_reported = true;

	rdmsrl(HV_X64_MSR_GUEST_OS_ID, guest_id);

	wrmsrl(HV_X64_MSR_CRASH_P0, err);
	wrmsrl(HV_X64_MSR_CRASH_P1, guest_id);
	wrmsrl(HV_X64_MSR_CRASH_P2, regs->ip);
	wrmsrl(HV_X64_MSR_CRASH_P3, regs->ax);
	wrmsrl(HV_X64_MSR_CRASH_P4, regs->sp);

	/*
	 * Let Hyper-V know there is crash data available
	 */
	wrmsrl(HV_X64_MSR_CRASH_CTL, HV_CRASH_CTL_CRASH_NOTIFY);
}
EXPORT_SYMBOL_GPL(hyperv_report_panic);

bool hv_is_hyperv_initialized(void)
{
	union hv_x64_msr_hypercall_contents hypercall_msr;

	/*
	 * Ensure that we're really on Hyper-V, and not a KVM or Xen
	 * emulation of Hyper-V
	 */
	if (x86_hyper_type != X86_HYPER_MS_HYPERV)
		return false;

	/*
	 * Verify that earlier initialization succeeded by checking
	 * that the hypercall page is setup
	 */
	hypercall_msr.as_uint64 = 0;
	rdmsrl(HV_X64_MSR_HYPERCALL, hypercall_msr.as_uint64);

	return hypercall_msr.enable;
}
EXPORT_SYMBOL_GPL(hv_is_hyperv_initialized);<|MERGE_RESOLUTION|>--- conflicted
+++ resolved
@@ -457,21 +457,13 @@
 		wrmsrl(HV_X64_MSR_HYPERCALL, hypercall_msr.as_uint64);
 
 		pg = vmalloc_to_page(hv_hypercall_pg);
-<<<<<<< HEAD
-		dst = kmap_local_page(pg);
-=======
->>>>>>> 0ee29814
 		src = memremap(hypercall_msr.guest_physical_address << PAGE_SHIFT, PAGE_SIZE,
 				MEMREMAP_WB);
 		BUG_ON(!src);
 		memcpy_to_page(pg, 0, src, HV_HYP_PAGE_SIZE);
 		memunmap(src);
-<<<<<<< HEAD
-		kunmap_local(dst);
-=======
 
 		hv_remap_tsc_clocksource();
->>>>>>> 0ee29814
 	} else {
 		hypercall_msr.guest_physical_address = vmalloc_to_pfn(hv_hypercall_pg);
 		wrmsrl(HV_X64_MSR_HYPERCALL, hypercall_msr.as_uint64);
