--- conflicted
+++ resolved
@@ -136,17 +136,10 @@
 	failed += print_split(&sa);
 
 	for (i = 0; i < NTEST; i++) {
-<<<<<<< HEAD
-		unsigned long pfn = prandom_u32_max(max_pfn_mapped);
-
-		addr[i] = (unsigned long)__va(pfn << PAGE_SHIFT);
-		len[i] = prandom_u32_max(NPAGES);
-=======
 		unsigned long pfn = get_random_u32_below(max_pfn_mapped);
 
 		addr[i] = (unsigned long)__va(pfn << PAGE_SHIFT);
 		len[i] = get_random_u32_below(NPAGES);
->>>>>>> 0ee29814
 		len[i] = min_t(unsigned long, len[i], max_pfn_mapped - pfn - 1);
 
 		if (len[i] == 0)
