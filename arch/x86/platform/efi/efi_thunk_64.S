/* SPDX-License-Identifier: GPL-2.0 */
/*
 * Copyright (C) 2014 Intel Corporation; author Matt Fleming
 *
 * Support for invoking 32-bit EFI runtime services from a 64-bit
 * kernel.
 *
 * The below thunking functions are only used after ExitBootServices()
 * has been called. This simplifies things considerably as compared with
 * the early EFI thunking because we can leave all the kernel state
 * intact (GDT, IDT, etc) and simply invoke the 32-bit EFI runtime
 * services from __KERNEL32_CS. This means we can continue to service
 * interrupts across an EFI mixed mode call.
 *
 * We do however, need to handle the fact that we're running in a full
 * 64-bit virtual address space. Things like the stack and instruction
 * addresses need to be accessible by the 32-bit firmware, so we rely on
 * using the identity mappings in the EFI page table to access the stack
 * and kernel text (see efi_setup_page_tables()).
 */

#include <linux/linkage.h>
#include <linux/objtool.h>
#include <asm/page_types.h>
#include <asm/segment.h>
#include <asm/nospec-branch.h>

	.text
	.code64
SYM_FUNC_START(__efi64_thunk)
STACK_FRAME_NON_STANDARD __efi64_thunk
	push	%rbp
	push	%rbx

	/*
	 * Switch to 1:1 mapped 32-bit stack pointer.
	 */
	movq	%rsp, %rax
	movq	efi_mixed_mode_stack_pa(%rip), %rsp
	push	%rax

	/*
	 * Copy args passed via the stack
	 */
	subq	$0x24, %rsp
	movq	0x18(%rax), %rbp
	movq	0x20(%rax), %rbx
	movq	0x28(%rax), %rax
	movl	%ebp, 0x18(%rsp)
	movl	%ebx, 0x1c(%rsp)
	movl	%eax, 0x20(%rsp)

	/*
	 * Calculate the physical address of the kernel text.
	 */
	movq	$__START_KERNEL_map, %rax
	subq	phys_base(%rip), %rax

	leaq	1f(%rip), %rbp
	leaq	2f(%rip), %rbx
	subq	%rax, %rbp
	subq	%rax, %rbx

	movl	%ebx, 0x0(%rsp)		/* return address */
	movl	%esi, 0x4(%rsp)
	movl	%edx, 0x8(%rsp)
	movl	%ecx, 0xc(%rsp)
	movl	%r8d, 0x10(%rsp)
	movl	%r9d, 0x14(%rsp)

	/* Switch to 32-bit descriptor */
	pushq	$__KERNEL32_CS
	pushq	%rdi			/* EFI runtime service address */
	lretq

	// This return instruction is not needed for correctness, as it will
	// never be reached. It only exists to make objtool happy, which will
	// otherwise complain about unreachable instructions in the callers.
	RET
SYM_FUNC_END(__efi64_thunk)

	.section ".rodata", "a", @progbits
	.balign	16
SYM_DATA_START(__efi64_thunk_ret_tramp)
1:	movq	0x20(%rsp), %rsp
	pop	%rbx
	pop	%rbp
<<<<<<< HEAD
	ANNOTATE_UNRET_SAFE
=======
>>>>>>> 7365df19
	ret
	int3

	.code32
2:	pushl	$__KERNEL_CS
	pushl	%ebp
	lret
SYM_DATA_END(__efi64_thunk_ret_tramp)

	.bss
	.balign 8
SYM_DATA(efi_mixed_mode_stack_pa, .quad 0)<|MERGE_RESOLUTION|>--- conflicted
+++ resolved
@@ -23,7 +23,6 @@
 #include <linux/objtool.h>
 #include <asm/page_types.h>
 #include <asm/segment.h>
-#include <asm/nospec-branch.h>
 
 	.text
 	.code64
@@ -85,10 +84,6 @@
 1:	movq	0x20(%rsp), %rsp
 	pop	%rbx
 	pop	%rbp
-<<<<<<< HEAD
-	ANNOTATE_UNRET_SAFE
-=======
->>>>>>> 7365df19
 	ret
 	int3
 
