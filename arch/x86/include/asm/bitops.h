/* SPDX-License-Identifier: GPL-2.0 */
#ifndef _ASM_X86_BITOPS_H
#define _ASM_X86_BITOPS_H

/*
 * Copyright 1992, Linus Torvalds.
 *
 * Note: inlines with more than a single statement should be marked
 * __always_inline to avoid problems with older gcc's inlining heuristics.
 */

#ifndef _LINUX_BITOPS_H
#error only <linux/bitops.h> can be included directly
#endif

#include <linux/compiler.h>
#include <asm/alternative.h>
#include <asm/rmwcc.h>
#include <asm/barrier.h>

#if BITS_PER_LONG == 32
# define _BITOPS_LONG_SHIFT 5
#elif BITS_PER_LONG == 64
# define _BITOPS_LONG_SHIFT 6
#else
# error "Unexpected BITS_PER_LONG"
#endif

#define BIT_64(n)			(U64_C(1) << (n))

/*
 * These have to be done with inline assembly: that way the bit-setting
 * is guaranteed to be atomic. All bit operations return 0 if the bit
 * was cleared before the operation and != 0 if it was not.
 *
 * bit 0 is the LSB of addr; bit 32 is the LSB of (addr+1).
 */

#define RLONG_ADDR(x)			 "m" (*(volatile long *) (x))
#define WBYTE_ADDR(x)			"+m" (*(volatile char *) (x))

#define ADDR				RLONG_ADDR(addr)

/*
 * We do the locked ops that don't return the old value as
 * a mask operation on a byte.
 */
#define CONST_MASK_ADDR(nr, addr)	WBYTE_ADDR((void *)(addr) + ((nr)>>3))
#define CONST_MASK(nr)			(1 << ((nr) & 7))

static __always_inline void
arch_set_bit(long nr, volatile unsigned long *addr)
{
	if (__builtin_constant_p(nr)) {
		asm volatile(LOCK_PREFIX "orb %b1,%0"
			: CONST_MASK_ADDR(nr, addr)
			: "iq" (CONST_MASK(nr))
			: "memory");
	} else {
		asm volatile(LOCK_PREFIX __ASM_SIZE(bts) " %1,%0"
			: : RLONG_ADDR(addr), "Ir" (nr) : "memory");
	}
}

static __always_inline void
arch___set_bit(unsigned long nr, volatile unsigned long *addr)
{
	asm volatile(__ASM_SIZE(bts) " %1,%0" : : ADDR, "Ir" (nr) : "memory");
}

static __always_inline void
arch_clear_bit(long nr, volatile unsigned long *addr)
{
	if (__builtin_constant_p(nr)) {
		asm volatile(LOCK_PREFIX "andb %b1,%0"
			: CONST_MASK_ADDR(nr, addr)
			: "iq" (~CONST_MASK(nr)));
	} else {
		asm volatile(LOCK_PREFIX __ASM_SIZE(btr) " %1,%0"
			: : RLONG_ADDR(addr), "Ir" (nr) : "memory");
	}
}

static __always_inline void
arch_clear_bit_unlock(long nr, volatile unsigned long *addr)
{
	barrier();
	arch_clear_bit(nr, addr);
}

static __always_inline void
arch___clear_bit(unsigned long nr, volatile unsigned long *addr)
{
	asm volatile(__ASM_SIZE(btr) " %1,%0" : : ADDR, "Ir" (nr) : "memory");
}

static __always_inline bool
arch_clear_bit_unlock_is_negative_byte(long nr, volatile unsigned long *addr)
{
	bool negative;
	asm volatile(LOCK_PREFIX "andb %2,%1"
		CC_SET(s)
		: CC_OUT(s) (negative), WBYTE_ADDR(addr)
		: "ir" ((char) ~(1 << nr)) : "memory");
	return negative;
}
#define arch_clear_bit_unlock_is_negative_byte                                 \
	arch_clear_bit_unlock_is_negative_byte

static __always_inline void
arch___clear_bit_unlock(long nr, volatile unsigned long *addr)
{
	arch___clear_bit(nr, addr);
}

static __always_inline void
arch___change_bit(unsigned long nr, volatile unsigned long *addr)
{
	asm volatile(__ASM_SIZE(btc) " %1,%0" : : ADDR, "Ir" (nr) : "memory");
}

static __always_inline void
arch_change_bit(long nr, volatile unsigned long *addr)
{
	if (__builtin_constant_p(nr)) {
		asm volatile(LOCK_PREFIX "xorb %b1,%0"
			: CONST_MASK_ADDR(nr, addr)
			: "iq" (CONST_MASK(nr)));
	} else {
		asm volatile(LOCK_PREFIX __ASM_SIZE(btc) " %1,%0"
			: : RLONG_ADDR(addr), "Ir" (nr) : "memory");
	}
}

static __always_inline bool
arch_test_and_set_bit(long nr, volatile unsigned long *addr)
{
	return GEN_BINARY_RMWcc(LOCK_PREFIX __ASM_SIZE(bts), *addr, c, "Ir", nr);
}

static __always_inline bool
arch_test_and_set_bit_lock(long nr, volatile unsigned long *addr)
{
	return arch_test_and_set_bit(nr, addr);
}

static __always_inline bool
arch___test_and_set_bit(unsigned long nr, volatile unsigned long *addr)
{
	bool oldbit;

	asm(__ASM_SIZE(bts) " %2,%1"
	    CC_SET(c)
	    : CC_OUT(c) (oldbit)
	    : ADDR, "Ir" (nr) : "memory");
	return oldbit;
}

static __always_inline bool
arch_test_and_clear_bit(long nr, volatile unsigned long *addr)
{
	return GEN_BINARY_RMWcc(LOCK_PREFIX __ASM_SIZE(btr), *addr, c, "Ir", nr);
}

/*
 * Note: the operation is performed atomically with respect to
 * the local CPU, but not other CPUs. Portable code should not
 * rely on this behaviour.
 * KVM relies on this behaviour on x86 for modifying memory that is also
 * accessed from a hypervisor on the same CPU if running in a VM: don't change
 * this without also updating arch/x86/kernel/kvm.c
 */
static __always_inline bool
arch___test_and_clear_bit(unsigned long nr, volatile unsigned long *addr)
{
	bool oldbit;

	asm volatile(__ASM_SIZE(btr) " %2,%1"
		     CC_SET(c)
		     : CC_OUT(c) (oldbit)
		     : ADDR, "Ir" (nr) : "memory");
	return oldbit;
}

static __always_inline bool
arch___test_and_change_bit(unsigned long nr, volatile unsigned long *addr)
{
	bool oldbit;

	asm volatile(__ASM_SIZE(btc) " %2,%1"
		     CC_SET(c)
		     : CC_OUT(c) (oldbit)
		     : ADDR, "Ir" (nr) : "memory");

	return oldbit;
}

static __always_inline bool
arch_test_and_change_bit(long nr, volatile unsigned long *addr)
{
	return GEN_BINARY_RMWcc(LOCK_PREFIX __ASM_SIZE(btc), *addr, c, "Ir", nr);
}

static __always_inline bool constant_test_bit(long nr, const volatile unsigned long *addr)
{
	return ((1UL << (nr & (BITS_PER_LONG-1))) &
		(addr[nr >> _BITOPS_LONG_SHIFT])) != 0;
}

static __always_inline bool constant_test_bit_acquire(long nr, const volatile unsigned long *addr)
{
	bool oldbit;

	asm volatile("testb %2,%1"
		     CC_SET(nz)
		     : CC_OUT(nz) (oldbit)
		     : "m" (((unsigned char *)addr)[nr >> 3]),
		       "i" (1 << (nr & 7))
		     :"memory");

	return oldbit;
}

static __always_inline bool variable_test_bit(long nr, volatile const unsigned long *addr)
{
	bool oldbit;

	asm volatile(__ASM_SIZE(bt) " %2,%1"
		     CC_SET(c)
		     : CC_OUT(c) (oldbit)
		     : "m" (*(unsigned long *)addr), "Ir" (nr) : "memory");

	return oldbit;
}

static __always_inline bool
arch_test_bit(unsigned long nr, const volatile unsigned long *addr)
{
	return __builtin_constant_p(nr) ? constant_test_bit(nr, addr) :
					  variable_test_bit(nr, addr);
}

static __always_inline bool
arch_test_bit_acquire(unsigned long nr, const volatile unsigned long *addr)
{
	return __builtin_constant_p(nr) ? constant_test_bit_acquire(nr, addr) :
					  variable_test_bit(nr, addr);
}

<<<<<<< HEAD
=======
static __always_inline unsigned long variable__ffs(unsigned long word)
{
	asm("rep; bsf %1,%0"
		: "=r" (word)
		: "rm" (word));
	return word;
}

>>>>>>> 8950f345
/**
 * __ffs - find first set bit in word
 * @word: The word to search
 *
 * Undefined if no bit exists, so code should check against 0 first.
 */
#define __ffs(word)				\
	(__builtin_constant_p(word) ?		\
	 (unsigned long)__builtin_ctzl(word) :	\
	 variable__ffs(word))

static __always_inline unsigned long variable_ffz(unsigned long word)
{
	asm("rep; bsf %1,%0"
		: "=r" (word)
		: "r" (~word));
	return word;
}

/**
 * ffz - find first zero bit in word
 * @word: The word to search
 *
 * Undefined if no zero exists, so code should check against ~0UL first.
 */
#define ffz(word)				\
	(__builtin_constant_p(word) ?		\
	 (unsigned long)__builtin_ctzl(~word) :	\
	 variable_ffz(word))

/*
 * __fls: find last set bit in word
 * @word: The word to search
 *
 * Undefined if no set bit exists, so code should check against 0 first.
 */
static __always_inline unsigned long __fls(unsigned long word)
{
	asm("bsr %1,%0"
	    : "=r" (word)
	    : "rm" (word));
	return word;
}

#undef ADDR

#ifdef __KERNEL__
static __always_inline int variable_ffs(int x)
{
	int r;

#ifdef CONFIG_X86_64
	/*
	 * AMD64 says BSFL won't clobber the dest reg if x==0; Intel64 says the
	 * dest reg is undefined if x==0, but their CPU architect says its
	 * value is written to set it to the same as before, except that the
	 * top 32 bits will be cleared.
	 *
	 * We cannot do this on 32 bits because at the very least some
	 * 486 CPUs did not behave this way.
	 */
	asm("bsfl %1,%0"
	    : "=r" (r)
	    : "rm" (x), "0" (-1));
#elif defined(CONFIG_X86_CMOV)
	asm("bsfl %1,%0\n\t"
	    "cmovzl %2,%0"
	    : "=&r" (r) : "rm" (x), "r" (-1));
#else
	asm("bsfl %1,%0\n\t"
	    "jnz 1f\n\t"
	    "movl $-1,%0\n"
	    "1:" : "=r" (r) : "rm" (x));
#endif
	return r + 1;
}

/**
 * ffs - find first set bit in word
 * @x: the word to search
 *
 * This is defined the same way as the libc and compiler builtin ffs
 * routines, therefore differs in spirit from the other bitops.
 *
 * ffs(value) returns 0 if value is 0 or the position of the first
 * set bit if value is nonzero. The first (least significant) bit
 * is at position 1.
 */
#define ffs(x) (__builtin_constant_p(x) ? __builtin_ffs(x) : variable_ffs(x))

/**
 * fls - find last set bit in word
 * @x: the word to search
 *
 * This is defined in a similar way as the libc and compiler builtin
 * ffs, but returns the position of the most significant set bit.
 *
 * fls(value) returns 0 if value is 0 or the position of the last
 * set bit if value is nonzero. The last (most significant) bit is
 * at position 32.
 */
static __always_inline int fls(unsigned int x)
{
	int r;

#ifdef CONFIG_X86_64
	/*
	 * AMD64 says BSRL won't clobber the dest reg if x==0; Intel64 says the
	 * dest reg is undefined if x==0, but their CPU architect says its
	 * value is written to set it to the same as before, except that the
	 * top 32 bits will be cleared.
	 *
	 * We cannot do this on 32 bits because at the very least some
	 * 486 CPUs did not behave this way.
	 */
	asm("bsrl %1,%0"
	    : "=r" (r)
	    : "rm" (x), "0" (-1));
#elif defined(CONFIG_X86_CMOV)
	asm("bsrl %1,%0\n\t"
	    "cmovzl %2,%0"
	    : "=&r" (r) : "rm" (x), "rm" (-1));
#else
	asm("bsrl %1,%0\n\t"
	    "jnz 1f\n\t"
	    "movl $-1,%0\n"
	    "1:" : "=r" (r) : "rm" (x));
#endif
	return r + 1;
}

/**
 * fls64 - find last set bit in a 64-bit word
 * @x: the word to search
 *
 * This is defined in a similar way as the libc and compiler builtin
 * ffsll, but returns the position of the most significant set bit.
 *
 * fls64(value) returns 0 if value is 0 or the position of the last
 * set bit if value is nonzero. The last (most significant) bit is
 * at position 64.
 */
#ifdef CONFIG_X86_64
static __always_inline int fls64(__u64 x)
{
	int bitpos = -1;
	/*
	 * AMD64 says BSRQ won't clobber the dest reg if x==0; Intel64 says the
	 * dest reg is undefined if x==0, but their CPU architect says its
	 * value is written to set it to the same as before.
	 */
	asm("bsrq %1,%q0"
	    : "+r" (bitpos)
	    : "rm" (x));
	return bitpos + 1;
}
#else
#include <asm-generic/bitops/fls64.h>
#endif

#include <asm-generic/bitops/sched.h>

#include <asm/arch_hweight.h>

#include <asm-generic/bitops/const_hweight.h>

#include <asm-generic/bitops/instrumented-atomic.h>
#include <asm-generic/bitops/instrumented-non-atomic.h>
#include <asm-generic/bitops/instrumented-lock.h>

#include <asm-generic/bitops/le.h>

#include <asm-generic/bitops/ext2-atomic-setbit.h>

#endif /* __KERNEL__ */
#endif /* _ASM_X86_BITOPS_H */<|MERGE_RESOLUTION|>--- conflicted
+++ resolved
@@ -247,8 +247,6 @@
 					  variable_test_bit(nr, addr);
 }
 
-<<<<<<< HEAD
-=======
 static __always_inline unsigned long variable__ffs(unsigned long word)
 {
 	asm("rep; bsf %1,%0"
@@ -257,7 +255,6 @@
 	return word;
 }
 
->>>>>>> 8950f345
 /**
  * __ffs - find first set bit in word
  * @word: The word to search
