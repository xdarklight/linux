/* SPDX-License-Identifier: GPL-2.0-or-later */
/*
 * Definitions for Device tree / OpenFirmware handling on X86
 *
 * based on arch/powerpc/include/asm/prom.h which is
 *         Copyright (C) 1996-2005 Paul Mackerras.
 */

#ifndef _ASM_X86_PROM_H
#define _ASM_X86_PROM_H
#ifndef __ASSEMBLY__

#include <linux/of.h>
#include <linux/types.h>
#include <linux/pci.h>

#include <asm/irq.h>
#include <linux/atomic.h>
#include <asm/setup.h>

#ifdef CONFIG_OF
extern int of_ioapic;
extern u64 initial_dtb;
extern void add_dtb(u64 data);
void x86_of_pci_init(void);
<<<<<<< HEAD
void x86_dtb_parse_smp_config(void);
#else
static inline void add_dtb(u64 data) { }
static inline void x86_of_pci_init(void) { }
static inline void x86_dtb_parse_smp_config(void) { }
=======
void x86_flattree_get_config(void);
#else
static inline void add_dtb(u64 data) { }
static inline void x86_of_pci_init(void) { }
static inline void x86_flattree_get_config(void) { }
>>>>>>> 0c383648
#define of_ioapic 0
#endif

#ifdef CONFIG_OF_EARLY_FLATTREE
void x86_flattree_get_config(void);
#else
static inline void x86_flattree_get_config(void) { }
#endif
extern char cmd_line[COMMAND_LINE_SIZE];

#endif /* __ASSEMBLY__ */
#endif<|MERGE_RESOLUTION|>--- conflicted
+++ resolved
@@ -23,27 +23,14 @@
 extern u64 initial_dtb;
 extern void add_dtb(u64 data);
 void x86_of_pci_init(void);
-<<<<<<< HEAD
-void x86_dtb_parse_smp_config(void);
-#else
-static inline void add_dtb(u64 data) { }
-static inline void x86_of_pci_init(void) { }
-static inline void x86_dtb_parse_smp_config(void) { }
-=======
 void x86_flattree_get_config(void);
 #else
 static inline void add_dtb(u64 data) { }
 static inline void x86_of_pci_init(void) { }
 static inline void x86_flattree_get_config(void) { }
->>>>>>> 0c383648
 #define of_ioapic 0
 #endif
 
-#ifdef CONFIG_OF_EARLY_FLATTREE
-void x86_flattree_get_config(void);
-#else
-static inline void x86_flattree_get_config(void) { }
-#endif
 extern char cmd_line[COMMAND_LINE_SIZE];
 
 #endif /* __ASSEMBLY__ */
