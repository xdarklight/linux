// SPDX-License-Identifier: GPL-2.0
// Copyright (C) 2019 Andes Technology Corporation

#include <linux/pfn.h>
#include <linux/init_task.h>
#include <linux/kasan.h>
#include <linux/kernel.h>
#include <linux/memblock.h>
#include <linux/pgtable.h>
#include <asm/tlbflush.h>
#include <asm/fixmap.h>
#include <asm/pgalloc.h>

/*
 * Kasan shadow region must lie at a fixed address across sv39, sv48 and sv57
 * which is right before the kernel.
 *
 * For sv39, the region is aligned on PGDIR_SIZE so we only need to populate
 * the page global directory with kasan_early_shadow_pmd.
 *
 * For sv48 and sv57, the region is not aligned on PGDIR_SIZE so the mapping
 * must be divided as follows:
 * - the first PGD entry, although incomplete, is populated with
 *   kasan_early_shadow_pud/p4d
 * - the PGD entries in the middle are populated with kasan_early_shadow_pud/p4d
 * - the last PGD entry is shared with the kernel mapping so populated at the
 *   lower levels pud/p4d
 *
 * In addition, when shallow populating a kasan region (for example vmalloc),
 * this region may also not be aligned on PGDIR size, so we must go down to the
 * pud level too.
 */

extern pgd_t early_pg_dir[PTRS_PER_PGD];

static void __init kasan_populate_pte(pmd_t *pmd, unsigned long vaddr, unsigned long end)
{
	phys_addr_t phys_addr;
	pte_t *ptep, *base_pte;

	if (pmd_none(*pmd))
		base_pte = memblock_alloc(PTRS_PER_PTE * sizeof(pte_t), PAGE_SIZE);
	else
		base_pte = (pte_t *)pmd_page_vaddr(*pmd);

	ptep = base_pte + pte_index(vaddr);

	do {
		if (pte_none(*ptep)) {
			phys_addr = memblock_phys_alloc(PAGE_SIZE, PAGE_SIZE);
			set_pte(ptep, pfn_pte(PFN_DOWN(phys_addr), PAGE_KERNEL));
		}
	} while (ptep++, vaddr += PAGE_SIZE, vaddr != end);

	set_pmd(pmd, pfn_pmd(PFN_DOWN(__pa(base_pte)), PAGE_TABLE));
}

static void __init kasan_populate_pmd(pud_t *pud, unsigned long vaddr, unsigned long end)
{
	phys_addr_t phys_addr;
	pmd_t *pmdp, *base_pmd;
	unsigned long next;

	if (pud_none(*pud)) {
		base_pmd = memblock_alloc(PTRS_PER_PMD * sizeof(pmd_t), PAGE_SIZE);
	} else {
		base_pmd = (pmd_t *)pud_pgtable(*pud);
		if (base_pmd == lm_alias(kasan_early_shadow_pmd))
			base_pmd = memblock_alloc(PTRS_PER_PMD * sizeof(pmd_t), PAGE_SIZE);
	}

	pmdp = base_pmd + pmd_index(vaddr);

	do {
		next = pmd_addr_end(vaddr, end);

		if (pmd_none(*pmdp) && IS_ALIGNED(vaddr, PMD_SIZE) && (next - vaddr) >= PMD_SIZE) {
			phys_addr = memblock_phys_alloc(PMD_SIZE, PMD_SIZE);
			if (phys_addr) {
				set_pmd(pmdp, pfn_pmd(PFN_DOWN(phys_addr), PAGE_KERNEL));
				continue;
			}
		}

		kasan_populate_pte(pmdp, vaddr, next);
	} while (pmdp++, vaddr = next, vaddr != end);

	/*
	 * Wait for the whole PGD to be populated before setting the PGD in
	 * the page table, otherwise, if we did set the PGD before populating
	 * it entirely, memblock could allocate a page at a physical address
	 * where KASAN is not populated yet and then we'd get a page fault.
	 */
	set_pud(pud, pfn_pud(PFN_DOWN(__pa(base_pmd)), PAGE_TABLE));
<<<<<<< HEAD
}

static void __init kasan_populate_pud(pgd_t *pgd,
				      unsigned long vaddr, unsigned long end,
				      bool early)
{
	phys_addr_t phys_addr;
	pud_t *pudp, *base_pud;
	unsigned long next;

	if (early) {
		/*
		 * We can't use pgd_page_vaddr here as it would return a linear
		 * mapping address but it is not mapped yet, but when populating
		 * early_pg_dir, we need the physical address and when populating
		 * swapper_pg_dir, we need the kernel virtual address so use
		 * pt_ops facility.
		 */
		base_pud = pt_ops.get_pud_virt(pfn_to_phys(_pgd_pfn(*pgd)));
	} else {
		base_pud = (pud_t *)pgd_page_vaddr(*pgd);
		if (base_pud == lm_alias(kasan_early_shadow_pud))
			base_pud = memblock_alloc(PTRS_PER_PUD * sizeof(pud_t), PAGE_SIZE);
	}

	pudp = base_pud + pud_index(vaddr);

	do {
		next = pud_addr_end(vaddr, end);

		if (pud_none(*pudp) && IS_ALIGNED(vaddr, PUD_SIZE) && (next - vaddr) >= PUD_SIZE) {
			if (early) {
				phys_addr = __pa(((uintptr_t)kasan_early_shadow_pmd));
				set_pud(pudp, pfn_pud(PFN_DOWN(phys_addr), PAGE_TABLE));
				continue;
			} else {
				phys_addr = memblock_phys_alloc(PUD_SIZE, PUD_SIZE);
				if (phys_addr) {
					set_pud(pudp, pfn_pud(PFN_DOWN(phys_addr), PAGE_KERNEL));
					continue;
				}
			}
		}

		kasan_populate_pmd(pudp, vaddr, next);
	} while (pudp++, vaddr = next, vaddr != end);

	/*
	 * Wait for the whole PGD to be populated before setting the PGD in
	 * the page table, otherwise, if we did set the PGD before populating
	 * it entirely, memblock could allocate a page at a physical address
	 * where KASAN is not populated yet and then we'd get a page fault.
	 */
	if (!early)
		set_pgd(pgd, pfn_pgd(PFN_DOWN(__pa(base_pud)), PAGE_TABLE));
}

#define kasan_early_shadow_pgd_next			(pgtable_l4_enabled ?	\
				(uintptr_t)kasan_early_shadow_pud :		\
				(uintptr_t)kasan_early_shadow_pmd)
#define kasan_populate_pgd_next(pgdp, vaddr, next, early)			\
		(pgtable_l4_enabled ?						\
			kasan_populate_pud(pgdp, vaddr, next, early) :		\
			kasan_populate_pmd((pud_t *)pgdp, vaddr, next))

static void __init kasan_populate_pgd(pgd_t *pgdp,
=======
}

static void __init kasan_populate_pud(pgd_t *pgd,
>>>>>>> 95cd2cdc
				      unsigned long vaddr, unsigned long end,
				      bool early)
{
	phys_addr_t phys_addr;
<<<<<<< HEAD
=======
	pud_t *pudp, *base_pud;
>>>>>>> 95cd2cdc
	unsigned long next;

	if (early) {
		/*
		 * We can't use pgd_page_vaddr here as it would return a linear
		 * mapping address but it is not mapped yet, but when populating
		 * early_pg_dir, we need the physical address and when populating
		 * swapper_pg_dir, we need the kernel virtual address so use
		 * pt_ops facility.
		 */
		base_pud = pt_ops.get_pud_virt(pfn_to_phys(_pgd_pfn(*pgd)));
	} else if (pgd_none(*pgd)) {
		base_pud = memblock_alloc(PTRS_PER_PUD * sizeof(pud_t), PAGE_SIZE);
	} else {
		base_pud = (pud_t *)pgd_page_vaddr(*pgd);
		if (base_pud == lm_alias(kasan_early_shadow_pud)) {
			base_pud = memblock_alloc(PTRS_PER_PUD * sizeof(pud_t), PAGE_SIZE);
			memcpy(base_pud, (void *)kasan_early_shadow_pud,
			       sizeof(pud_t) * PTRS_PER_PUD);
		}
	}

	pudp = base_pud + pud_index(vaddr);

	do {
		next = pud_addr_end(vaddr, end);

		if (pud_none(*pudp) && IS_ALIGNED(vaddr, PUD_SIZE) && (next - vaddr) >= PUD_SIZE) {
			if (early) {
				phys_addr = __pa(((uintptr_t)kasan_early_shadow_pmd));
				set_pud(pudp, pfn_pud(PFN_DOWN(phys_addr), PAGE_TABLE));
				continue;
			} else {
				phys_addr = memblock_phys_alloc(PUD_SIZE, PUD_SIZE);
				if (phys_addr) {
					set_pud(pudp, pfn_pud(PFN_DOWN(phys_addr), PAGE_KERNEL));
					continue;
				}
			}
		}

		kasan_populate_pmd(pudp, vaddr, next);
	} while (pudp++, vaddr = next, vaddr != end);

	/*
	 * Wait for the whole PGD to be populated before setting the PGD in
	 * the page table, otherwise, if we did set the PGD before populating
	 * it entirely, memblock could allocate a page at a physical address
	 * where KASAN is not populated yet and then we'd get a page fault.
	 */
	if (!early)
		set_pgd(pgd, pfn_pgd(PFN_DOWN(__pa(base_pud)), PAGE_TABLE));
}

<<<<<<< HEAD
		if (IS_ALIGNED(vaddr, PGDIR_SIZE) && (next - vaddr) >= PGDIR_SIZE) {
			if (early) {
				phys_addr = __pa((uintptr_t)kasan_early_shadow_pgd_next);
				set_pgd(pgdp, pfn_pgd(PFN_DOWN(phys_addr), PAGE_TABLE));
				continue;
			} else if (pgd_page_vaddr(*pgdp) ==
				   (unsigned long)lm_alias(kasan_early_shadow_pgd_next)) {
				/*
				 * pgdp can't be none since kasan_early_init
				 * initialized all KASAN shadow region with
				 * kasan_early_shadow_pud: if this is still the
				 * case, that means we can try to allocate a
				 * hugepage as a replacement.
				 */
				phys_addr = memblock_phys_alloc(PGDIR_SIZE, PGDIR_SIZE);
				if (phys_addr) {
					set_pgd(pgdp, pfn_pgd(PFN_DOWN(phys_addr), PAGE_KERNEL));
=======
static void __init kasan_populate_p4d(pgd_t *pgd,
				      unsigned long vaddr, unsigned long end,
				      bool early)
{
	phys_addr_t phys_addr;
	p4d_t *p4dp, *base_p4d;
	unsigned long next;

	if (early) {
		/*
		 * We can't use pgd_page_vaddr here as it would return a linear
		 * mapping address but it is not mapped yet, but when populating
		 * early_pg_dir, we need the physical address and when populating
		 * swapper_pg_dir, we need the kernel virtual address so use
		 * pt_ops facility.
		 */
		base_p4d = pt_ops.get_p4d_virt(pfn_to_phys(_pgd_pfn(*pgd)));
	} else {
		base_p4d = (p4d_t *)pgd_page_vaddr(*pgd);
		if (base_p4d == lm_alias(kasan_early_shadow_p4d))
			base_p4d = memblock_alloc(PTRS_PER_PUD * sizeof(p4d_t), PAGE_SIZE);
	}

	p4dp = base_p4d + p4d_index(vaddr);

	do {
		next = p4d_addr_end(vaddr, end);

		if (p4d_none(*p4dp) && IS_ALIGNED(vaddr, P4D_SIZE) && (next - vaddr) >= P4D_SIZE) {
			if (early) {
				phys_addr = __pa(((uintptr_t)kasan_early_shadow_pud));
				set_p4d(p4dp, pfn_p4d(PFN_DOWN(phys_addr), PAGE_TABLE));
				continue;
			} else {
				phys_addr = memblock_phys_alloc(P4D_SIZE, P4D_SIZE);
				if (phys_addr) {
					set_p4d(p4dp, pfn_p4d(PFN_DOWN(phys_addr), PAGE_KERNEL));
>>>>>>> 95cd2cdc
					continue;
				}
			}
		}

<<<<<<< HEAD
=======
		kasan_populate_pud((pgd_t *)p4dp, vaddr, next, early);
	} while (p4dp++, vaddr = next, vaddr != end);

	/*
	 * Wait for the whole P4D to be populated before setting the P4D in
	 * the page table, otherwise, if we did set the P4D before populating
	 * it entirely, memblock could allocate a page at a physical address
	 * where KASAN is not populated yet and then we'd get a page fault.
	 */
	if (!early)
		set_pgd(pgd, pfn_pgd(PFN_DOWN(__pa(base_p4d)), PAGE_TABLE));
}

#define kasan_early_shadow_pgd_next			(pgtable_l5_enabled ?	\
				(uintptr_t)kasan_early_shadow_p4d :		\
							(pgtable_l4_enabled ?	\
				(uintptr_t)kasan_early_shadow_pud :		\
				(uintptr_t)kasan_early_shadow_pmd))
#define kasan_populate_pgd_next(pgdp, vaddr, next, early)			\
		(pgtable_l5_enabled ?						\
		kasan_populate_p4d(pgdp, vaddr, next, early) :			\
		(pgtable_l4_enabled ?						\
			kasan_populate_pud(pgdp, vaddr, next, early) :		\
			kasan_populate_pmd((pud_t *)pgdp, vaddr, next)))

static void __init kasan_populate_pgd(pgd_t *pgdp,
				      unsigned long vaddr, unsigned long end,
				      bool early)
{
	phys_addr_t phys_addr;
	unsigned long next;

	do {
		next = pgd_addr_end(vaddr, end);

		if (IS_ALIGNED(vaddr, PGDIR_SIZE) && (next - vaddr) >= PGDIR_SIZE) {
			if (early) {
				phys_addr = __pa((uintptr_t)kasan_early_shadow_pgd_next);
				set_pgd(pgdp, pfn_pgd(PFN_DOWN(phys_addr), PAGE_TABLE));
				continue;
			} else if (pgd_page_vaddr(*pgdp) ==
				   (unsigned long)lm_alias(kasan_early_shadow_pgd_next)) {
				/*
				 * pgdp can't be none since kasan_early_init
				 * initialized all KASAN shadow region with
				 * kasan_early_shadow_pud: if this is still the
				 * case, that means we can try to allocate a
				 * hugepage as a replacement.
				 */
				phys_addr = memblock_phys_alloc(PGDIR_SIZE, PGDIR_SIZE);
				if (phys_addr) {
					set_pgd(pgdp, pfn_pgd(PFN_DOWN(phys_addr), PAGE_KERNEL));
					continue;
				}
			}
		}

>>>>>>> 95cd2cdc
		kasan_populate_pgd_next(pgdp, vaddr, next, early);
	} while (pgdp++, vaddr = next, vaddr != end);
}

asmlinkage void __init kasan_early_init(void)
{
	uintptr_t i;

	BUILD_BUG_ON(KASAN_SHADOW_OFFSET !=
		KASAN_SHADOW_END - (1UL << (64 - KASAN_SHADOW_SCALE_SHIFT)));

	for (i = 0; i < PTRS_PER_PTE; ++i)
		set_pte(kasan_early_shadow_pte + i,
<<<<<<< HEAD
			mk_pte(virt_to_page(kasan_early_shadow_page),
			       PAGE_KERNEL));
=======
			pfn_pte(virt_to_pfn(kasan_early_shadow_page), PAGE_KERNEL));
>>>>>>> 95cd2cdc

	for (i = 0; i < PTRS_PER_PMD; ++i)
		set_pmd(kasan_early_shadow_pmd + i,
			pfn_pmd(PFN_DOWN
				(__pa((uintptr_t)kasan_early_shadow_pte)),
				PAGE_TABLE));

	if (pgtable_l4_enabled) {
		for (i = 0; i < PTRS_PER_PUD; ++i)
			set_pud(kasan_early_shadow_pud + i,
				pfn_pud(PFN_DOWN
					(__pa(((uintptr_t)kasan_early_shadow_pmd))),
					PAGE_TABLE));
	}

<<<<<<< HEAD
=======
	if (pgtable_l5_enabled) {
		for (i = 0; i < PTRS_PER_P4D; ++i)
			set_p4d(kasan_early_shadow_p4d + i,
				pfn_p4d(PFN_DOWN
					(__pa(((uintptr_t)kasan_early_shadow_pud))),
					PAGE_TABLE));
	}

>>>>>>> 95cd2cdc
	kasan_populate_pgd(early_pg_dir + pgd_index(KASAN_SHADOW_START),
			   KASAN_SHADOW_START, KASAN_SHADOW_END, true);

	local_flush_tlb_all();
}

void __init kasan_swapper_init(void)
{
	kasan_populate_pgd(pgd_offset_k(KASAN_SHADOW_START),
			   KASAN_SHADOW_START, KASAN_SHADOW_END, true);

	local_flush_tlb_all();
}

static void __init kasan_populate(void *start, void *end)
{
	unsigned long vaddr = (unsigned long)start & PAGE_MASK;
	unsigned long vend = PAGE_ALIGN((unsigned long)end);

	kasan_populate_pgd(pgd_offset_k(vaddr), vaddr, vend, false);

	local_flush_tlb_all();
	memset(start, KASAN_SHADOW_INIT, end - start);
}

<<<<<<< HEAD
static void __init kasan_shallow_populate_pud(pgd_t *pgdp,
					      unsigned long vaddr, unsigned long end,
					      bool kasan_populate)
=======
static void __init kasan_shallow_populate_pmd(pgd_t *pgdp,
					      unsigned long vaddr, unsigned long end)
{
	unsigned long next;
	pmd_t *pmdp, *base_pmd;
	bool is_kasan_pte;

	base_pmd = (pmd_t *)pgd_page_vaddr(*pgdp);
	pmdp = base_pmd + pmd_index(vaddr);

	do {
		next = pmd_addr_end(vaddr, end);
		is_kasan_pte = (pmd_pgtable(*pmdp) == lm_alias(kasan_early_shadow_pte));

		if (is_kasan_pte)
			pmd_clear(pmdp);
	} while (pmdp++, vaddr = next, vaddr != end);
}

static void __init kasan_shallow_populate_pud(pgd_t *pgdp,
					      unsigned long vaddr, unsigned long end)
>>>>>>> 95cd2cdc
{
	unsigned long next;
	pud_t *pudp, *base_pud;
	pmd_t *base_pmd;
	bool is_kasan_pmd;

	base_pud = (pud_t *)pgd_page_vaddr(*pgdp);
	pudp = base_pud + pud_index(vaddr);

<<<<<<< HEAD
	if (kasan_populate)
		memcpy(base_pud, (void *)kasan_early_shadow_pgd_next,
		       sizeof(pud_t) * PTRS_PER_PUD);

=======
>>>>>>> 95cd2cdc
	do {
		next = pud_addr_end(vaddr, end);
		is_kasan_pmd = (pud_pgtable(*pudp) == lm_alias(kasan_early_shadow_pmd));

<<<<<<< HEAD
		if (is_kasan_pmd) {
			base_pmd = memblock_alloc(PAGE_SIZE, PAGE_SIZE);
			set_pud(pudp, pfn_pud(PFN_DOWN(__pa(base_pmd)), PAGE_TABLE));
		}
	} while (pudp++, vaddr = next, vaddr != end);
}

=======
		if (!is_kasan_pmd)
			continue;

		base_pmd = memblock_alloc(PAGE_SIZE, PAGE_SIZE);
		set_pud(pudp, pfn_pud(PFN_DOWN(__pa(base_pmd)), PAGE_TABLE));

		if (IS_ALIGNED(vaddr, PUD_SIZE) && (next - vaddr) >= PUD_SIZE)
			continue;

		memcpy(base_pmd, (void *)kasan_early_shadow_pmd, PAGE_SIZE);
		kasan_shallow_populate_pmd((pgd_t *)pudp, vaddr, next);
	} while (pudp++, vaddr = next, vaddr != end);
}

static void __init kasan_shallow_populate_p4d(pgd_t *pgdp,
					      unsigned long vaddr, unsigned long end)
{
	unsigned long next;
	p4d_t *p4dp, *base_p4d;
	pud_t *base_pud;
	bool is_kasan_pud;

	base_p4d = (p4d_t *)pgd_page_vaddr(*pgdp);
	p4dp = base_p4d + p4d_index(vaddr);

	do {
		next = p4d_addr_end(vaddr, end);
		is_kasan_pud = (p4d_pgtable(*p4dp) == lm_alias(kasan_early_shadow_pud));

		if (!is_kasan_pud)
			continue;

		base_pud = memblock_alloc(PAGE_SIZE, PAGE_SIZE);
		set_p4d(p4dp, pfn_p4d(PFN_DOWN(__pa(base_pud)), PAGE_TABLE));

		if (IS_ALIGNED(vaddr, P4D_SIZE) && (next - vaddr) >= P4D_SIZE)
			continue;

		memcpy(base_pud, (void *)kasan_early_shadow_pud, PAGE_SIZE);
		kasan_shallow_populate_pud((pgd_t *)p4dp, vaddr, next);
	} while (p4dp++, vaddr = next, vaddr != end);
}

#define kasan_shallow_populate_pgd_next(pgdp, vaddr, next)			\
		(pgtable_l5_enabled ?						\
		kasan_shallow_populate_p4d(pgdp, vaddr, next) :			\
		(pgtable_l4_enabled ?						\
		kasan_shallow_populate_pud(pgdp, vaddr, next) :			\
		kasan_shallow_populate_pmd(pgdp, vaddr, next)))

>>>>>>> 95cd2cdc
static void __init kasan_shallow_populate_pgd(unsigned long vaddr, unsigned long end)
{
	unsigned long next;
	void *p;
	pgd_t *pgd_k = pgd_offset_k(vaddr);
	bool is_kasan_pgd_next;

	do {
		next = pgd_addr_end(vaddr, end);
		is_kasan_pgd_next = (pgd_page_vaddr(*pgd_k) ==
				     (unsigned long)lm_alias(kasan_early_shadow_pgd_next));

		if (is_kasan_pgd_next) {
			p = memblock_alloc(PAGE_SIZE, PAGE_SIZE);
			set_pgd(pgd_k, pfn_pgd(PFN_DOWN(__pa(p)), PAGE_TABLE));
		}

		if (IS_ALIGNED(vaddr, PGDIR_SIZE) && (next - vaddr) >= PGDIR_SIZE)
			continue;

<<<<<<< HEAD
		kasan_shallow_populate_pud(pgd_k, vaddr, next, is_kasan_pgd_next);
=======
		memcpy(p, (void *)kasan_early_shadow_pgd_next, PAGE_SIZE);
		kasan_shallow_populate_pgd_next(pgd_k, vaddr, next);
>>>>>>> 95cd2cdc
	} while (pgd_k++, vaddr = next, vaddr != end);
}

static void __init kasan_shallow_populate(void *start, void *end)
{
	unsigned long vaddr = (unsigned long)start & PAGE_MASK;
	unsigned long vend = PAGE_ALIGN((unsigned long)end);

	kasan_shallow_populate_pgd(vaddr, vend);
	local_flush_tlb_all();
}

void __init kasan_init(void)
{
	phys_addr_t p_start, p_end;
	u64 i;

	if (IS_ENABLED(CONFIG_KASAN_VMALLOC))
		kasan_shallow_populate(
			(void *)kasan_mem_to_shadow((void *)VMALLOC_START),
			(void *)kasan_mem_to_shadow((void *)VMALLOC_END));

	/* Populate the linear mapping */
	for_each_mem_range(i, &p_start, &p_end) {
		void *start = (void *)__va(p_start);
		void *end = (void *)__va(p_end);

		if (start >= end)
			break;

		kasan_populate(kasan_mem_to_shadow(start), kasan_mem_to_shadow(end));
	}

	/* Populate kernel, BPF, modules mapping */
	kasan_populate(kasan_mem_to_shadow((const void *)MODULES_VADDR),
		       kasan_mem_to_shadow((const void *)MODULES_VADDR + SZ_2G));

	for (i = 0; i < PTRS_PER_PTE; i++)
		set_pte(&kasan_early_shadow_pte[i],
			mk_pte(virt_to_page(kasan_early_shadow_page),
			       __pgprot(_PAGE_PRESENT | _PAGE_READ |
					_PAGE_ACCESSED)));

	memset(kasan_early_shadow_page, KASAN_SHADOW_INIT, PAGE_SIZE);
	init_task.kasan_depth = 0;
}<|MERGE_RESOLUTION|>--- conflicted
+++ resolved
@@ -92,7 +92,6 @@
 	 * where KASAN is not populated yet and then we'd get a page fault.
 	 */
 	set_pud(pud, pfn_pud(PFN_DOWN(__pa(base_pmd)), PAGE_TABLE));
-<<<<<<< HEAD
 }
 
 static void __init kasan_populate_pud(pgd_t *pgd,
@@ -101,77 +100,6 @@
 {
 	phys_addr_t phys_addr;
 	pud_t *pudp, *base_pud;
-	unsigned long next;
-
-	if (early) {
-		/*
-		 * We can't use pgd_page_vaddr here as it would return a linear
-		 * mapping address but it is not mapped yet, but when populating
-		 * early_pg_dir, we need the physical address and when populating
-		 * swapper_pg_dir, we need the kernel virtual address so use
-		 * pt_ops facility.
-		 */
-		base_pud = pt_ops.get_pud_virt(pfn_to_phys(_pgd_pfn(*pgd)));
-	} else {
-		base_pud = (pud_t *)pgd_page_vaddr(*pgd);
-		if (base_pud == lm_alias(kasan_early_shadow_pud))
-			base_pud = memblock_alloc(PTRS_PER_PUD * sizeof(pud_t), PAGE_SIZE);
-	}
-
-	pudp = base_pud + pud_index(vaddr);
-
-	do {
-		next = pud_addr_end(vaddr, end);
-
-		if (pud_none(*pudp) && IS_ALIGNED(vaddr, PUD_SIZE) && (next - vaddr) >= PUD_SIZE) {
-			if (early) {
-				phys_addr = __pa(((uintptr_t)kasan_early_shadow_pmd));
-				set_pud(pudp, pfn_pud(PFN_DOWN(phys_addr), PAGE_TABLE));
-				continue;
-			} else {
-				phys_addr = memblock_phys_alloc(PUD_SIZE, PUD_SIZE);
-				if (phys_addr) {
-					set_pud(pudp, pfn_pud(PFN_DOWN(phys_addr), PAGE_KERNEL));
-					continue;
-				}
-			}
-		}
-
-		kasan_populate_pmd(pudp, vaddr, next);
-	} while (pudp++, vaddr = next, vaddr != end);
-
-	/*
-	 * Wait for the whole PGD to be populated before setting the PGD in
-	 * the page table, otherwise, if we did set the PGD before populating
-	 * it entirely, memblock could allocate a page at a physical address
-	 * where KASAN is not populated yet and then we'd get a page fault.
-	 */
-	if (!early)
-		set_pgd(pgd, pfn_pgd(PFN_DOWN(__pa(base_pud)), PAGE_TABLE));
-}
-
-#define kasan_early_shadow_pgd_next			(pgtable_l4_enabled ?	\
-				(uintptr_t)kasan_early_shadow_pud :		\
-				(uintptr_t)kasan_early_shadow_pmd)
-#define kasan_populate_pgd_next(pgdp, vaddr, next, early)			\
-		(pgtable_l4_enabled ?						\
-			kasan_populate_pud(pgdp, vaddr, next, early) :		\
-			kasan_populate_pmd((pud_t *)pgdp, vaddr, next))
-
-static void __init kasan_populate_pgd(pgd_t *pgdp,
-=======
-}
-
-static void __init kasan_populate_pud(pgd_t *pgd,
->>>>>>> 95cd2cdc
-				      unsigned long vaddr, unsigned long end,
-				      bool early)
-{
-	phys_addr_t phys_addr;
-<<<<<<< HEAD
-=======
-	pud_t *pudp, *base_pud;
->>>>>>> 95cd2cdc
 	unsigned long next;
 
 	if (early) {
@@ -226,25 +154,6 @@
 		set_pgd(pgd, pfn_pgd(PFN_DOWN(__pa(base_pud)), PAGE_TABLE));
 }
 
-<<<<<<< HEAD
-		if (IS_ALIGNED(vaddr, PGDIR_SIZE) && (next - vaddr) >= PGDIR_SIZE) {
-			if (early) {
-				phys_addr = __pa((uintptr_t)kasan_early_shadow_pgd_next);
-				set_pgd(pgdp, pfn_pgd(PFN_DOWN(phys_addr), PAGE_TABLE));
-				continue;
-			} else if (pgd_page_vaddr(*pgdp) ==
-				   (unsigned long)lm_alias(kasan_early_shadow_pgd_next)) {
-				/*
-				 * pgdp can't be none since kasan_early_init
-				 * initialized all KASAN shadow region with
-				 * kasan_early_shadow_pud: if this is still the
-				 * case, that means we can try to allocate a
-				 * hugepage as a replacement.
-				 */
-				phys_addr = memblock_phys_alloc(PGDIR_SIZE, PGDIR_SIZE);
-				if (phys_addr) {
-					set_pgd(pgdp, pfn_pgd(PFN_DOWN(phys_addr), PAGE_KERNEL));
-=======
 static void __init kasan_populate_p4d(pgd_t *pgd,
 				      unsigned long vaddr, unsigned long end,
 				      bool early)
@@ -282,14 +191,11 @@
 				phys_addr = memblock_phys_alloc(P4D_SIZE, P4D_SIZE);
 				if (phys_addr) {
 					set_p4d(p4dp, pfn_p4d(PFN_DOWN(phys_addr), PAGE_KERNEL));
->>>>>>> 95cd2cdc
 					continue;
 				}
 			}
 		}
 
-<<<<<<< HEAD
-=======
 		kasan_populate_pud((pgd_t *)p4dp, vaddr, next, early);
 	} while (p4dp++, vaddr = next, vaddr != end);
 
@@ -347,7 +253,6 @@
 			}
 		}
 
->>>>>>> 95cd2cdc
 		kasan_populate_pgd_next(pgdp, vaddr, next, early);
 	} while (pgdp++, vaddr = next, vaddr != end);
 }
@@ -361,12 +266,7 @@
 
 	for (i = 0; i < PTRS_PER_PTE; ++i)
 		set_pte(kasan_early_shadow_pte + i,
-<<<<<<< HEAD
-			mk_pte(virt_to_page(kasan_early_shadow_page),
-			       PAGE_KERNEL));
-=======
 			pfn_pte(virt_to_pfn(kasan_early_shadow_page), PAGE_KERNEL));
->>>>>>> 95cd2cdc
 
 	for (i = 0; i < PTRS_PER_PMD; ++i)
 		set_pmd(kasan_early_shadow_pmd + i,
@@ -382,8 +282,6 @@
 					PAGE_TABLE));
 	}
 
-<<<<<<< HEAD
-=======
 	if (pgtable_l5_enabled) {
 		for (i = 0; i < PTRS_PER_P4D; ++i)
 			set_p4d(kasan_early_shadow_p4d + i,
@@ -392,7 +290,6 @@
 					PAGE_TABLE));
 	}
 
->>>>>>> 95cd2cdc
 	kasan_populate_pgd(early_pg_dir + pgd_index(KASAN_SHADOW_START),
 			   KASAN_SHADOW_START, KASAN_SHADOW_END, true);
 
@@ -418,11 +315,6 @@
 	memset(start, KASAN_SHADOW_INIT, end - start);
 }
 
-<<<<<<< HEAD
-static void __init kasan_shallow_populate_pud(pgd_t *pgdp,
-					      unsigned long vaddr, unsigned long end,
-					      bool kasan_populate)
-=======
 static void __init kasan_shallow_populate_pmd(pgd_t *pgdp,
 					      unsigned long vaddr, unsigned long end)
 {
@@ -444,7 +336,6 @@
 
 static void __init kasan_shallow_populate_pud(pgd_t *pgdp,
 					      unsigned long vaddr, unsigned long end)
->>>>>>> 95cd2cdc
 {
 	unsigned long next;
 	pud_t *pudp, *base_pud;
@@ -454,26 +345,10 @@
 	base_pud = (pud_t *)pgd_page_vaddr(*pgdp);
 	pudp = base_pud + pud_index(vaddr);
 
-<<<<<<< HEAD
-	if (kasan_populate)
-		memcpy(base_pud, (void *)kasan_early_shadow_pgd_next,
-		       sizeof(pud_t) * PTRS_PER_PUD);
-
-=======
->>>>>>> 95cd2cdc
 	do {
 		next = pud_addr_end(vaddr, end);
 		is_kasan_pmd = (pud_pgtable(*pudp) == lm_alias(kasan_early_shadow_pmd));
 
-<<<<<<< HEAD
-		if (is_kasan_pmd) {
-			base_pmd = memblock_alloc(PAGE_SIZE, PAGE_SIZE);
-			set_pud(pudp, pfn_pud(PFN_DOWN(__pa(base_pmd)), PAGE_TABLE));
-		}
-	} while (pudp++, vaddr = next, vaddr != end);
-}
-
-=======
 		if (!is_kasan_pmd)
 			continue;
 
@@ -524,7 +399,6 @@
 		kasan_shallow_populate_pud(pgdp, vaddr, next) :			\
 		kasan_shallow_populate_pmd(pgdp, vaddr, next)))
 
->>>>>>> 95cd2cdc
 static void __init kasan_shallow_populate_pgd(unsigned long vaddr, unsigned long end)
 {
 	unsigned long next;
@@ -545,12 +419,8 @@
 		if (IS_ALIGNED(vaddr, PGDIR_SIZE) && (next - vaddr) >= PGDIR_SIZE)
 			continue;
 
-<<<<<<< HEAD
-		kasan_shallow_populate_pud(pgd_k, vaddr, next, is_kasan_pgd_next);
-=======
 		memcpy(p, (void *)kasan_early_shadow_pgd_next, PAGE_SIZE);
 		kasan_shallow_populate_pgd_next(pgd_k, vaddr, next);
->>>>>>> 95cd2cdc
 	} while (pgd_k++, vaddr = next, vaddr != end);
 }
 
