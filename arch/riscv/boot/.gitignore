--- conflicted
+++ resolved
@@ -4,8 +4,5 @@
 loader
 loader.lds
 loader.bin
-<<<<<<< HEAD
-=======
 vmlinuz*
->>>>>>> 7365df19
 xipImage