// SPDX-License-Identifier: (GPL-2.0+ OR MIT)
/*
 * Google Veyron (and derivatives) board device tree source
 *
 * Copyright 2015 Google, Inc
 */

#include <dt-bindings/clock/rockchip,rk808.h>
#include <dt-bindings/input/input.h>
#include "rk3288.dtsi"

/ {
	chosen {
		stdout-path = "serial2:115200n8";
	};

	/*
	 * The default coreboot on veyron devices ignores memory@0 nodes
	 * and would instead create another memory node.
	 */
	memory {
		device_type = "memory";
		reg = <0x0 0x0 0x0 0x80000000>;
	};

<<<<<<< HEAD
	power_button: power-button {
		compatible = "gpio-keys";
=======
	bt_activity: bt-activity {
		compatible = "gpio-keys";
		pinctrl-names = "default";
		pinctrl-0 = <&bt_host_wake>;

		/*
		 * HACK: until we have an LPM driver, we'll use an
		 * ugly GPIO key to allow Bluetooth to wake from S3.
		 * This is expected to only be used by BT modules that
		 * use UART for comms.  For BT modules that talk over
		 * SDIO we should use a wakeup mechanism related to SDIO.
		 *
		 * Use KEY_RESERVED here since that will work as a wakeup but
		 * doesn't get reported to higher levels (so doesn't confuse
		 * Chrome).
		 */
		bt-wake {
			label = "BT Wakeup";
			gpios = <&gpio4 RK_PD7 GPIO_ACTIVE_HIGH>;
			linux,code = <KEY_RESERVED>;
			wakeup-source;
		};

	};

	power_button: power-button {
		compatible = "gpio-keys";
>>>>>>> 13622a50
		pinctrl-names = "default";
		pinctrl-0 = <&pwr_key_l>;

		power {
			label = "Power";
			gpios = <&gpio0 RK_PA5 GPIO_ACTIVE_LOW>;
			linux,code = <KEY_POWER>;
			debounce-interval = <100>;
			wakeup-source;
		};
	};

	gpio-restart {
		compatible = "gpio-restart";
		gpios = <&gpio0 RK_PB5 GPIO_ACTIVE_HIGH>;
		pinctrl-names = "default";
		pinctrl-0 = <&ap_warm_reset_h>;
		priority = <200>;
	};

	emmc_pwrseq: emmc-pwrseq {
		compatible = "mmc-pwrseq-emmc";
		pinctrl-0 = <&emmc_reset>;
		pinctrl-names = "default";
		reset-gpios = <&gpio2 RK_PB1 GPIO_ACTIVE_HIGH>;
	};

	sdio_pwrseq: sdio-pwrseq {
		compatible = "mmc-pwrseq-simple";
		clocks = <&rk808 RK808_CLKOUT1>;
		clock-names = "ext_clock";
		pinctrl-names = "default";
		pinctrl-0 = <&bt_enable_l>, <&wifi_enable_h>;

		/*
		 * Depending on the actual card populated GPIO4 D4 and D5
		 * correspond to one of these signals on the module:
		 *
		 * D4:
		 * - SDIO_RESET_L_WL_REG_ON
		 * - PDN (power down when low)
		 *
		 * D5:
		 * - BT_I2S_WS_BT_RFDISABLE_L
		 * - No connect
		 */
		reset-gpios = <&gpio4 RK_PD4 GPIO_ACTIVE_LOW>,
			      <&gpio4 RK_PD5 GPIO_ACTIVE_LOW>;
	};

	vcc_5v: vcc-5v {
		compatible = "regulator-fixed";
		regulator-name = "vcc_5v";
		regulator-always-on;
		regulator-boot-on;
		regulator-min-microvolt = <5000000>;
		regulator-max-microvolt = <5000000>;
	};

	vcc33_sys: vcc33-sys {
		compatible = "regulator-fixed";
		regulator-name = "vcc33_sys";
		regulator-always-on;
		regulator-boot-on;
		regulator-min-microvolt = <3300000>;
		regulator-max-microvolt = <3300000>;
	};

	vcc50_hdmi: vcc50-hdmi {
		compatible = "regulator-fixed";
		regulator-name = "vcc50_hdmi";
		regulator-always-on;
		regulator-boot-on;
		vin-supply = <&vcc_5v>;
	};

	vdd_logic: vdd-logic {
		compatible = "pwm-regulator";
		regulator-name = "vdd_logic";

		pwms = <&pwm1 0 1994 0>;
		pwm-supply = <&vcc33_sys>;

		pwm-dutycycle-range = <0x7b 0>;
		pwm-dutycycle-unit = <0x94>;

		regulator-always-on;
		regulator-boot-on;
		regulator-min-microvolt = <950000>;
		regulator-max-microvolt = <1350000>;
		regulator-ramp-delay = <4000>;
	};
};

&cpu0 {
	cpu0-supply = <&vdd_cpu>;
};

&cpu_crit {
	temperature = <100000>;
};

/* rk3288-c used in Veyron Chrome-devices has slightly changed OPPs */
&cpu_opp_table {
	/delete-node/ opp-312000000;

	opp-1512000000 {
		opp-microvolt = <1250000>;
	};
	opp-1608000000 {
		opp-microvolt = <1300000>;
	};
	opp-1704000000 {
		opp-hz = /bits/ 64 <1704000000>;
		opp-microvolt = <1350000>;
	};
	opp-1800000000 {
		opp-hz = /bits/ 64 <1800000000>;
		opp-microvolt = <1400000>;
	};
};

&emmc {
	status = "okay";

	bus-width = <8>;
	cap-mmc-highspeed;
	rockchip,default-sample-phase = <158>;
	disable-wp;
	mmc-hs200-1_8v;
	mmc-pwrseq = <&emmc_pwrseq>;
	non-removable;
	pinctrl-names = "default";
	pinctrl-0 = <&emmc_clk &emmc_cmd &emmc_bus8>;
};

&gpu {
	mali-supply = <&vdd_gpu>;
	status = "okay";
};

&gpu_alert0 {
	temperature = <72500>;
};

&gpu_crit {
	temperature = <100000>;
};

&hdmi {
	pinctrl-names = "default", "unwedge";
	pinctrl-0 = <&hdmi_ddc>;
	pinctrl-1 = <&hdmi_ddc_unwedge>;
	status = "okay";
};

&i2c0 {
	status = "okay";

	clock-frequency = <400000>;
	i2c-scl-falling-time-ns = <50>;		/* 2.5ns measured */
	i2c-scl-rising-time-ns = <100>;		/* 45ns measured */

	rk808: pmic@1b {
		compatible = "rockchip,rk808";
		reg = <0x1b>;
		clock-output-names = "xin32k", "wifibt_32kin";
		interrupt-parent = <&gpio0>;
		interrupts = <RK_PA4 IRQ_TYPE_LEVEL_LOW>;
		pinctrl-names = "default";
		pinctrl-0 = <&pmic_int_l>;
		rockchip,system-power-controller;
		wakeup-source;
		#clock-cells = <1>;

		vcc1-supply = <&vcc33_sys>;
		vcc2-supply = <&vcc33_sys>;
		vcc3-supply = <&vcc33_sys>;
		vcc4-supply = <&vcc33_sys>;
		vcc6-supply = <&vcc_5v>;
		vcc7-supply = <&vcc33_sys>;
		vcc8-supply = <&vcc33_sys>;
		vcc12-supply = <&vcc_18>;
		vddio-supply = <&vcc33_io>;

		regulators {
			vdd_cpu: DCDC_REG1 {
				regulator-name = "vdd_arm";
				regulator-always-on;
				regulator-boot-on;
				regulator-min-microvolt = <750000>;
				regulator-max-microvolt = <1450000>;
				regulator-ramp-delay = <6001>;
				regulator-state-mem {
					regulator-off-in-suspend;
				};
			};

			vdd_gpu: DCDC_REG2 {
				regulator-name = "vdd_gpu";
				regulator-always-on;
				regulator-boot-on;
				regulator-min-microvolt = <800000>;
				regulator-max-microvolt = <1250000>;
				regulator-ramp-delay = <6001>;
				regulator-state-mem {
					regulator-off-in-suspend;
				};
			};

			vcc135_ddr: DCDC_REG3 {
				regulator-name = "vcc135_ddr";
				regulator-always-on;
				regulator-boot-on;
				regulator-state-mem {
					regulator-on-in-suspend;
				};
			};

			/*
			 * vcc_18 has several aliases.  (vcc18_flashio and
			 * vcc18_wl).  We'll add those aliases here just to
			 * make it easier to follow the schematic.  The signals
			 * are actually hooked together and only separated for
			 * power measurement purposes).
			 */
			vcc18_wl: vcc18_flashio: vcc_18: DCDC_REG4 {
				regulator-name = "vcc_18";
				regulator-always-on;
				regulator-boot-on;
				regulator-min-microvolt = <1800000>;
				regulator-max-microvolt = <1800000>;
				regulator-state-mem {
					regulator-on-in-suspend;
					regulator-suspend-microvolt = <1800000>;
				};
			};

			/*
			 * Note that both vcc33_io and vcc33_pmuio are always
			 * powered together. To simplify the logic in the dts
			 * we just refer to vcc33_io every time something is
			 * powered from vcc33_pmuio. In fact, on later boards
			 * (such as danger) they're the same net.
			 */
			vcc33_io: LDO_REG1 {
				regulator-name = "vcc33_io";
				regulator-always-on;
				regulator-boot-on;
				regulator-min-microvolt = <3300000>;
				regulator-max-microvolt = <3300000>;
				regulator-state-mem {
					regulator-on-in-suspend;
					regulator-suspend-microvolt = <3300000>;
				};
			};

			vdd_10: LDO_REG3 {
				regulator-name = "vdd_10";
				regulator-always-on;
				regulator-boot-on;
				regulator-min-microvolt = <1000000>;
				regulator-max-microvolt = <1000000>;
				regulator-state-mem {
					regulator-on-in-suspend;
					regulator-suspend-microvolt = <1000000>;
				};
			};

			vdd10_lcd_pwren_h: LDO_REG7 {
				regulator-name = "vdd10_lcd_pwren_h";
				regulator-always-on;
				regulator-boot-on;
				regulator-min-microvolt = <2500000>;
				regulator-max-microvolt = <2500000>;
				regulator-state-mem {
					regulator-off-in-suspend;
				};
			};

			vcc33_lcd: SWITCH_REG1 {
				regulator-name = "vcc33_lcd";
				regulator-always-on;
				regulator-boot-on;
				regulator-state-mem {
					regulator-off-in-suspend;
				};
			};
		};
	};
};

&i2c1 {
	status = "okay";

	clock-frequency = <400000>;
	i2c-scl-falling-time-ns = <50>;		/* 2.5ns measured */
	i2c-scl-rising-time-ns = <100>;		/* 40ns measured */

	tpm: tpm@20 {
		compatible = "infineon,slb9645tt";
		reg = <0x20>;
		powered-while-suspended;
	};
};

&i2c2 {
	status = "okay";

	/* 100kHz since 4.7k resistors don't rise fast enough */
	clock-frequency = <100000>;
	i2c-scl-falling-time-ns = <50>;		/* 10ns measured */
	i2c-scl-rising-time-ns = <800>;		/* 600ns measured */
};

&i2c4 {
	status = "okay";

	clock-frequency = <400000>;
	i2c-scl-falling-time-ns = <50>;		/* 11ns measured */
	i2c-scl-rising-time-ns = <300>;		/* 225ns measured */
};

&io_domains {
	status = "okay";

	bb-supply = <&vcc33_io>;
	dvp-supply = <&vcc_18>;
	flash0-supply = <&vcc18_flashio>;
	gpio1830-supply = <&vcc33_io>;
	gpio30-supply = <&vcc33_io>;
	lcdc-supply = <&vcc33_lcd>;
	wifi-supply = <&vcc18_wl>;
};

&pwm1 {
	status = "okay";
};

&sdio0 {
	status = "okay";

	bus-width = <4>;
	cap-sd-highspeed;
	cap-sdio-irq;
	keep-power-in-suspend;
	mmc-pwrseq = <&sdio_pwrseq>;
	non-removable;
	pinctrl-names = "default";
	pinctrl-0 = <&sdio0_clk &sdio0_cmd &sdio0_bus4>;
	sd-uhs-sdr12;
	sd-uhs-sdr25;
	sd-uhs-sdr50;
	sd-uhs-sdr104;
	vmmc-supply = <&vcc33_sys>;
	vqmmc-supply = <&vcc18_wl>;
};

&spi2 {
	status = "okay";

	rx-sample-delay-ns = <12>;

	flash@0 {
		compatible = "jedec,spi-nor";
		spi-max-frequency = <50000000>;
		reg = <0>;
	};
};

&tsadc {
	status = "okay";

	rockchip,hw-tshut-mode = <1>; /* tshut mode 0:CRU 1:GPIO */
	rockchip,hw-tshut-polarity = <1>; /* tshut polarity 0:LOW 1:HIGH */
	rockchip,hw-tshut-temp = <125000>;
};

&uart0 {
	status = "okay";

	/* Pins don't include flow control by default; add that in */
	pinctrl-names = "default";
	pinctrl-0 = <&uart0_xfer &uart0_cts &uart0_rts>;
};

&uart1 {
	status = "okay";
};

&uart2 {
	status = "okay";
};

&usbphy {
	status = "okay";
};

&usb_host0_ehci {
	status = "okay";

	needs-reset-on-resume;
};

&usb_host1 {
	status = "okay";
};

&usb_otg {
	status = "okay";

	assigned-clocks = <&cru SCLK_USBPHY480M_SRC>;
	assigned-clock-parents = <&usbphy0>;
	dr_mode = "host";
};

&vopb {
	status = "okay";
};

&vopb_mmu {
	status = "okay";
};

&wdt {
	status = "okay";
};

&pinctrl {
	pinctrl-names = "default", "sleep";
	pinctrl-0 = <
		/* Common for sleep and wake, but no owners */
		&ddr0_retention
		&ddrio_pwroff
		&global_pwroff

		/* Wake only */
		&bt_dev_wake_awake
	>;
	pinctrl-1 = <
		/* Common for sleep and wake, but no owners */
		&ddr0_retention
		&ddrio_pwroff
		&global_pwroff

		/* Sleep only */
		&bt_dev_wake_sleep
	>;

	pcfg_pull_none_drv_8ma: pcfg-pull-none-drv-8ma {
		bias-disable;
		drive-strength = <8>;
	};

	pcfg_pull_up_drv_8ma: pcfg-pull-up-drv-8ma {
		bias-pull-up;
		drive-strength = <8>;
	};

	pcfg_output_high: pcfg-output-high {
		output-high;
	};

	pcfg_output_low: pcfg-output-low {
		output-low;
	};

	buttons {
		pwr_key_l: pwr-key-l {
			rockchip,pins = <0 RK_PA5 RK_FUNC_GPIO &pcfg_pull_up>;
		};
	};

	emmc {
		emmc_reset: emmc-reset {
			rockchip,pins = <2 RK_PB1 RK_FUNC_GPIO &pcfg_pull_none>;
		};

		/*
		 * We run eMMC at max speed; bump up drive strength.
		 * We also have external pulls, so disable the internal ones.
		 */
		emmc_clk: emmc-clk {
			rockchip,pins = <3 RK_PC2 2 &pcfg_pull_none_drv_8ma>;
		};

		emmc_cmd: emmc-cmd {
			rockchip,pins = <3 RK_PC0 2 &pcfg_pull_none_drv_8ma>;
		};

		emmc_bus8: emmc-bus8 {
			rockchip,pins = <3 RK_PA0 2 &pcfg_pull_none_drv_8ma>,
					<3 RK_PA1 2 &pcfg_pull_none_drv_8ma>,
					<3 RK_PA2 2 &pcfg_pull_none_drv_8ma>,
					<3 RK_PA3 2 &pcfg_pull_none_drv_8ma>,
					<3 RK_PA4 2 &pcfg_pull_none_drv_8ma>,
					<3 RK_PA5 2 &pcfg_pull_none_drv_8ma>,
					<3 RK_PA6 2 &pcfg_pull_none_drv_8ma>,
					<3 RK_PA7 2 &pcfg_pull_none_drv_8ma>;
		};
	};

	pmic {
		pmic_int_l: pmic-int-l {
			rockchip,pins = <0 RK_PA4 RK_FUNC_GPIO &pcfg_pull_up>;
		};
	};

	reboot {
		ap_warm_reset_h: ap-warm-reset-h {
			rockchip,pins = <0 RK_PB5 RK_FUNC_GPIO &pcfg_pull_none>;
		};
	};

	recovery-switch {
		rec_mode_l: rec-mode-l {
			rockchip,pins = <0 RK_PB1 RK_FUNC_GPIO &pcfg_pull_up>;
		};
	};

	sdio0 {
		wifi_enable_h: wifienable-h {
			rockchip,pins = <4 RK_PD4 RK_FUNC_GPIO &pcfg_pull_none>;
		};

		/* NOTE: mislabelled on schematic; should be bt_enable_h */
		bt_enable_l: bt-enable-l {
			rockchip,pins = <4 RK_PD5 RK_FUNC_GPIO &pcfg_pull_none>;
		};

		bt_host_wake: bt-host-wake {
			rockchip,pins = <4 RK_PD7 RK_FUNC_GPIO &pcfg_pull_down>;
		};

		/*
		 * We run sdio0 at max speed; bump up drive strength.
		 * We also have external pulls, so disable the internal ones.
		 */
		sdio0_bus4: sdio0-bus4 {
			rockchip,pins = <4 RK_PC4 1 &pcfg_pull_none_drv_8ma>,
					<4 RK_PC5 1 &pcfg_pull_none_drv_8ma>,
					<4 RK_PC6 1 &pcfg_pull_none_drv_8ma>,
					<4 RK_PC7 1 &pcfg_pull_none_drv_8ma>;
		};

		sdio0_cmd: sdio0-cmd {
			rockchip,pins = <4 RK_PD0 1 &pcfg_pull_none_drv_8ma>;
		};

		sdio0_clk: sdio0-clk {
			rockchip,pins = <4 RK_PD1 1 &pcfg_pull_none_drv_8ma>;
		};

		/*
		 * These pins are only present on very new veyron boards; on
		 * older boards bt_dev_wake is simply always high.  Note that
		 * gpio4_D2 is a NC on old veyron boards, so it doesn't hurt
		 * to map this pin everywhere
		 */
		bt_dev_wake_sleep: bt-dev-wake-sleep {
			rockchip,pins = <4 RK_PD2 RK_FUNC_GPIO &pcfg_output_low>;
		};

		bt_dev_wake_awake: bt-dev-wake-awake {
			rockchip,pins = <4 RK_PD2 RK_FUNC_GPIO &pcfg_output_high>;
		};
	};

	tpm {
		tpm_int_h: tpm-int-h {
			rockchip,pins = <7 RK_PA4 RK_FUNC_GPIO &pcfg_pull_none>;
		};
	};

	write-protect {
		fw_wp_ap: fw-wp-ap {
			rockchip,pins = <7 RK_PA6 RK_FUNC_GPIO &pcfg_pull_none>;
		};
	};
};<|MERGE_RESOLUTION|>--- conflicted
+++ resolved
@@ -23,10 +23,6 @@
 		reg = <0x0 0x0 0x0 0x80000000>;
 	};
 
-<<<<<<< HEAD
-	power_button: power-button {
-		compatible = "gpio-keys";
-=======
 	bt_activity: bt-activity {
 		compatible = "gpio-keys";
 		pinctrl-names = "default";
@@ -54,7 +50,6 @@
 
 	power_button: power-button {
 		compatible = "gpio-keys";
->>>>>>> 13622a50
 		pinctrl-names = "default";
 		pinctrl-0 = <&pwr_key_l>;
 
