// SPDX-License-Identifier: GPL-2.0-only
/*
 * Devicetree for the Samsung Galaxy S Advance GT-I9070 also known as Janice.
 */

/dts-v1/;
#include "ste-db8500.dtsi"
#include "ste-ab8500.dtsi"
#include "ste-dbx5x0-pinctrl.dtsi"
#include <dt-bindings/gpio/gpio.h>
#include <dt-bindings/leds/common.h>
#include <dt-bindings/input/input.h>
#include <dt-bindings/interrupt-controller/irq.h>

/ {
	model = "Samsung Galaxy S Advance (GT-I9070)";
	compatible = "samsung,janice", "st-ericsson,u8500";

	chosen {
		stdout-path = &serial2;
	};

	battery: battery {
		compatible = "samsung,eb535151vu";
	};

	thermal-zones {
		battery-thermal {
			/* This zone will be polled by the battery temperature code */
			polling-delay = <0>;
			polling-delay-passive = <0>;
			thermal-sensors = <&bat_therm>;
		};
	};

	bat_therm: thermistor {
		compatible = "samsung,1404-001221";
		io-channels = <&gpadc 0x02>; /* BatTemp */
		pullup-uv = <1800000>;
		pullup-ohm = <230000>;
		pulldown-ohm = <0>;
		#thermal-sensor-cells = <0>;
	};

	/* External LDO for eMMC LDO VMEM_3V3 controlled by GPIO6 */
	ldo_3v3_reg: regulator-gpio-ldo-3v3 {
		compatible = "regulator-fixed";
		/* Supplied in turn by VBAT */
		regulator-name = "VMEM_3V3";
		regulator-min-microvolt = <3300000>;
		regulator-max-microvolt = <3300000>;
		gpio = <&gpio0 6 GPIO_ACTIVE_HIGH>;
		startup-delay-us = <5000>; // FIXME
		enable-active-high;
		pinctrl-names = "default";
		pinctrl-0 = <&emmc_ldo_en_default_mode>;
	};

	/*
	 * External Ricoh "TSP" regulator for the touchscreen.
	 * One GPIO line controls two voltages of 3.3V and 1.8V
	 * this line is known as "TSP_LDO_ON1" in the schematics.
	 */
	ldo_tsp_3v3_reg: regulator-gpio-tsp-ldo-3v3 {
		compatible = "regulator-fixed";
		/* Supplied in turn by VBAT */
		regulator-name = "LDO_TSP_A3V3";
		regulator-min-microvolt = <3300000>;
		regulator-max-microvolt = <3300000>;
		/* GPIO94 controls this regulator */
		gpio = <&gpio2 30 GPIO_ACTIVE_HIGH>;
		/* 70 ms power-on delay */
		startup-delay-us = <70000>;
		enable-active-high;
		pinctrl-names = "default";
		pinctrl-0 = <&tsp_ldo_en_default_mode>;
	};
	ldo_tsp_1v8_reg: regulator-gpio-tsp-ldo-1v8 {
		compatible = "regulator-fixed";
		/* Supplied in turn by VBAT */
		regulator-name = "VREG_TSP_1V8";
		regulator-min-microvolt = <1800000>;
		regulator-max-microvolt = <1800000>;
		/* GPIO94 controls this regulator */
		gpio = <&gpio2 30 GPIO_ACTIVE_HIGH>;
		/* 70 ms power-on delay */
		startup-delay-us = <70000>;
		enable-active-high;
		pinctrl-names = "default";
		pinctrl-0 = <&tsp_ldo_en_default_mode>;
	};

	/*
	 * External Ricoh "TSP" regulator for the touchkeys.
	 * Two GPIO lines controls two voltages of 3.3V and 1.8V
	 * TSP_LDO_ON2 controls VREG_TOUCHKEY_1V8
	 * EN_LED_LDO controls VREG_KLED_3V3 (key LED)
	 */
	ldo_kled_3v3_reg: regulator-gpio-vreg-kled-3v3 {
		compatible = "regulator-fixed";
		/* Supplied in turn by VBAT */
		regulator-name = "VREG_KLED_3V3";
		regulator-min-microvolt = <3300000>;
		regulator-max-microvolt = <3300000>;
		/* GPIO68 controls this regulator */
		gpio = <&gpio2 4 GPIO_ACTIVE_HIGH>;
		/* 70 ms power-on delay */
		startup-delay-us = <70000>;
		enable-active-high;
		pinctrl-names = "default";
		pinctrl-0 = <&en_led_ldo_default_mode>;
	};
	ldo_touchkey_1v8_reg: regulator-gpio-vreg-touchkey-1v8 {
		compatible = "regulator-fixed";
		/* Supplied in turn by VBAT */
		regulator-name = "VREG_TOUCHKEY_1V8";
		regulator-min-microvolt = <1800000>;
		regulator-max-microvolt = <1800000>;
		/* GPIO89 controls this regulator */
		gpio = <&gpio2 25 GPIO_ACTIVE_HIGH>;
		/* 70 ms power-on delay */
		startup-delay-us = <70000>;
		enable-active-high;
		pinctrl-names = "default";
		pinctrl-0 = <&tsp_ldo_on2_default_mode>;
	};


	/*
	 * External Ricoh RP152L010B-TR LCD LDO regulator for the display.
	 * LCD_PWR_EN controls a 3.0V and 1.8V output.
	 */
	lcd_3v0_reg: regulator-gpio-lcd-3v0 {
		compatible = "regulator-fixed";
		/* Supplied in turn by VBAT */
		regulator-name = "VREG_LCD_3V0";
		regulator-min-microvolt = <3000000>;
		regulator-max-microvolt = <3000000>;
		/* GPIO219 controls this regulator */
		gpio = <&gpio6 27 GPIO_ACTIVE_HIGH>;
		enable-active-high;
		pinctrl-names = "default";
		pinctrl-0 = <&lcd_pwr_en_default_mode>;
	};
	lcd_1v8_reg: regulator-gpio-lcd-1v8 {
		compatible = "regulator-fixed";
		/* Supplied in turn by VBAT */
		regulator-name = "VREG_LCD_1V8";
		regulator-min-microvolt = <1800000>;
		regulator-max-microvolt = <1800000>;
		/* GPIO219 controls this regulator */
		gpio = <&gpio6 27 GPIO_ACTIVE_HIGH>;
		enable-active-high;
		pinctrl-names = "default";
		pinctrl-0 = <&lcd_pwr_en_default_mode>;
	};

	/*
	 * This regulator is a GPIO line that drives the Broadcom WLAN
	 * line WL_REG_ON high and enables the internal regulators
	 * inside the chip. Unfortunatley it is erroneously named
	 * WLAN_RST_N on the schematic but it is not a reset line.
	 *
	 * The voltage specified here is only used to determine the OCR mask,
	 * the for the SDIO connector, the chip is actually connected
	 * directly to VBAT.
	 */
	wl_reg: regulator-gpio-wlan {
		compatible = "regulator-fixed";
		regulator-name = "WL_REG_ON";
		regulator-min-microvolt = <3000000>;
		regulator-max-microvolt = <3000000>;
		startup-delay-us = <100000>;
		/* GPIO215 (WLAN_RST_N to WL_REG_ON) */
		gpio = <&gpio6 23 GPIO_ACTIVE_HIGH>;
		enable-active-high;
		pinctrl-names = "default";
		pinctrl-0 = <&wlan_ldo_en_default>;
	};


	gpio-keys {
		compatible = "gpio-keys";
		pinctrl-names = "default";
		pinctrl-0 = <&gpio_keys_default_mode>;

		button-home {
			linux,code = <KEY_HOME>;
			label = "HOME";
			/* GPIO91 */
			gpios = <&gpio2 27 GPIO_ACTIVE_LOW>;
		};
		button-volup {
			linux,code = <KEY_VOLUMEUP>;
			label = "VOL+";
			/* GPIO67 */
			gpios = <&gpio2 3 GPIO_ACTIVE_LOW>;
		};
		button-voldown {
			linux,code = <KEY_VOLUMEDOWN>;
			label = "VOL-";
			/* GPIO92 */
			gpios = <&gpio2 28 GPIO_ACTIVE_LOW>;
		};
	};

	/* Richtek RT8515GQW Flash LED Driver IC */
	flash {
		compatible = "richtek,rt8515";
		/* GPIO 140 */
		enf-gpios = <&gpio4 12 GPIO_ACTIVE_HIGH>;
		/* GPIO 141 */
		ent-gpios = <&gpio4 13 GPIO_ACTIVE_HIGH>;
		/*
		 * RFS is 16 kOhm and RTS is 100 kOhm giving
		 * the flash max current 343mA and torch max
		 * current 55 mA.
		 */
		richtek,rfs-ohms = <16000>;
		richtek,rts-ohms = <100000>;
		pinctrl-names = "default";
		pinctrl-0 = <&gpio_flash_default_mode>;

		led {
			function = LED_FUNCTION_FLASH;
			color = <LED_COLOR_ID_WHITE>;
			flash-max-timeout-us = <250000>;
			flash-max-microamp = <343750>;
			led-max-microamp = <55000>;
		};
	};

	/* Bit-banged I2C on GPIO143 and GPIO144 also called "SUBPMU I2C" */
	i2c-gpio-0 {
		compatible = "i2c-gpio";
		sda-gpios = <&gpio4 16 (GPIO_ACTIVE_HIGH|GPIO_OPEN_DRAIN)>;
		scl-gpios = <&gpio4 15 (GPIO_ACTIVE_HIGH|GPIO_OPEN_DRAIN)>;
		pinctrl-names = "default";
		pinctrl-0 = <&i2c_gpio_0_default>;
		#address-cells = <1>;
		#size-cells = <0>;

		/* Yamaha YAS530 magnetometer */
		magnetometer@2e {
			compatible = "yamaha,yas530";
			reg = <0x2e>;
			/* VDD 3V */
			vdd-supply = <&ab8500_ldo_aux1_reg>;
			/* IOVDD 1.8V */
			iovdd-supply = <&ab8500_ldo_aux2_reg>;
			/* GPIO204 COMPASS_RST_N */
			reset-gpios = <&gpio6 12 GPIO_ACTIVE_LOW>;
			pinctrl-names = "default";
			pinctrl-0 = <&yas529_default>;
		};
		/* TODO: this should also be used by the NCP6914 Camera power management unit */
	};

	/*
	 * These pins do have an spi controller, however the controller on
	 * these pins is not the fully featured PL022 SSP/SPI block but the
	 * ST Micro diet "PL023" version. One of the lacking features in
	 * this derivative is 3wire support, so it cannot be used to drive
	 * this panel interface. We have to use GPIO bit-banging instead.
	 */
	spi-gpio-0 {
		compatible = "spi-gpio";
		/* Clock on GPIO220 */
		sck-gpios = <&gpio6 28 GPIO_ACTIVE_HIGH>;
		/* MISO/MOSI on GPIO224 (no separate MISO pin) */
		mosi-gpios = <&gpio7 0 GPIO_ACTIVE_HIGH>;
		/* Chip select on GPIO223 */
		cs-gpios = <&gpio6 31 GPIO_ACTIVE_LOW>;
		num-chipselects = <1>;

		pinctrl-names = "default";
		pinctrl-0 = <&spi_gpio_0_default>;
		#address-cells = <1>;
		#size-cells = <0>;

		panel@0 {
			compatible = "samsung,s6e63m0";
			reg = <0>;
			vdd3-supply = <&lcd_3v0_reg>;
			vci-supply = <&lcd_1v8_reg>;
			/* Reset on GPIO139 */
			reset-gpios = <&gpio4 11 GPIO_ACTIVE_LOW>;
			pinctrl-names = "default";
			pinctrl-0 = <&panel_default_mode>;
			spi-3wire;
			/* TYPE 3: inverse clock polarity and phase */
			spi-cpha;
			spi-cpol;

			port {
				panel_in: endpoint {
					remote-endpoint = <&display_out>;
				};
			};
		};
	};

	/*
	 * Current sense amplifier on the light sensor to convert current to
	 * voltage. We do not know if this is the actual configuration. The
	 * sense resistor value was found by calibrating in a room ambient
	 * light with a second mobile phone light sensor as reference. If you
	 * pry a Janice phone apart and inspect it you may figure this out.
	 */
	gp2a_shunt: current-sense-shunt {
		compatible = "current-sense-shunt";
		io-channels = <&gpadc 0x07>;
		shunt-resistor-micro-ohms = <15000000>; /* 15 ohms c:a */
		#io-channel-cells = <0>;
		io-channel-ranges;
	};

	/* Bit-banged I2C on GPIO196 and GPIO197 also called "TOUCHKEY_I2C" */
	i2c-gpio-1 {
		compatible = "i2c-gpio";
		sda-gpios = <&gpio6 5 (GPIO_ACTIVE_HIGH|GPIO_OPEN_DRAIN)>;
		scl-gpios = <&gpio6 4 (GPIO_ACTIVE_HIGH|GPIO_OPEN_DRAIN)>;
		clock-frequency = <400000>;
		pinctrl-names = "default";
		pinctrl-0 = <&i2c_gpio_1_default>;
		#address-cells = <1>;
		#size-cells = <0>;

		touchkey@20 {
			compatible = "coreriver,tc360-touchkey";
			reg = <0x20>;
			vdd-supply = <&ldo_kled_3v3_reg>;
			vcc-supply = <&ldo_touchkey_1v8_reg>;
			vddio-supply = <&ldo_touchkey_1v8_reg>;

			/* Interrupt on GPIO 198 */
			interrupt-parent = <&gpio6>;
			interrupts = <6 IRQ_TYPE_EDGE_RISING>;

			pinctrl-names = "default";
			pinctrl-0 = <&touchkey_default_mode>;
			linux,keycodes = <KEY_MENU KEY_BACK>;
		};
	};

	/* Bit-banged I2C on GPIO201 and GPIO202 also called "MOT_I2C" */
	i2c-gpio-2 {
		compatible = "i2c-gpio";
		sda-gpios = <&gpio6 10 (GPIO_ACTIVE_HIGH|GPIO_OPEN_DRAIN)>;
		scl-gpios = <&gpio6 9 (GPIO_ACTIVE_HIGH|GPIO_OPEN_DRAIN)>;
		pinctrl-names = "default";
		pinctrl-0 = <&i2c_gpio_2_default>;
		#address-cells = <1>;
		#size-cells = <0>;
		/* TODO: add the Immersion ISA1200 I2C device here */
	};

	/* Bit-banged I2C on GPIO151 and GPIO152 also called "NFC_I2C" */
	i2c-gpio-3 {
		compatible = "i2c-gpio";
		sda-gpios = <&gpio4 24 (GPIO_ACTIVE_HIGH|GPIO_OPEN_DRAIN)>;
		scl-gpios = <&gpio4 23 (GPIO_ACTIVE_HIGH|GPIO_OPEN_DRAIN)>;
		pinctrl-names = "default";
		pinctrl-0 = <&i2c_gpio_3_default>;
		#address-cells = <1>;
		#size-cells = <0>;

		nfc@30 {
			compatible = "nxp,pn547", "nxp,nxp-nci-i2c";
			reg = <0x30>;
			/* NFC IRQ on GPIO32 */
			interrupt-parent = <&gpio1>;
			interrupts = <0 IRQ_TYPE_EDGE_FALLING>;
			/* GPIO 31 */
			firmware-gpios = <&gpio0 31 GPIO_ACTIVE_HIGH>;
			/* GPIO88 */
			enable-gpios = <&gpio2 24 GPIO_ACTIVE_HIGH>;
			pinctrl-names = "default";
			pinctrl-0 = <&pn547_janice_default>;
		};
	};

	soc {
		/* External Micro SD slot */
		mmc@80126000 {
			arm,primecell-periphid = <0x10480180>;
			max-frequency = <50000000>;
			bus-width = <4>;
			cap-sd-highspeed;
			cap-mmc-highspeed;
			st,sig-dir-cmd;
			st,sig-dir-dat0;
			st,sig-dir-dat2;
			st,sig-pin-fbclk;
			full-pwr-cycle;
			/* MMC is powered by AUX3 1.2V .. 2.91V */
			vmmc-supply = <&ab8500_ldo_aux3_reg>;
			/* 2.9 V level translator is using AUX3 at 2.9 V as well */
			vqmmc-supply = <&ab8500_ldo_aux3_reg>;
			pinctrl-names = "default", "sleep";
			pinctrl-0 = <&mc0_a_2_default>;
			pinctrl-1 = <&mc0_a_2_sleep>;
			cd-gpios  = <&gpio6 25 GPIO_ACTIVE_LOW>; // GPIO217
			status = "okay";
		};

		/* WLAN SDIO channel */
		mmc@80118000 {
			arm,primecell-periphid = <0x10480180>;
			max-frequency = <50000000>;
			bus-width = <4>;
			non-removable;
			cap-sd-highspeed;
			pinctrl-names = "default", "sleep";
			pinctrl-0 = <&mc1_a_2_default>;
			pinctrl-1 = <&mc1_a_2_sleep>;
			/*
			 * GPIO-controlled voltage enablement: this drives
			 * the WL_REG_ON line high when we use this device.
			 * Represented as regulator to fill OCR mask.
			 */
			vmmc-supply = <&wl_reg>;

			#address-cells = <1>;
			#size-cells = <0>;
			status = "okay";

			wifi@1 {
				compatible = "brcm,bcm4330-fmac", "brcm,bcm4329-fmac";
				reg = <1>;
				/* GPIO216 WL_HOST_WAKE */
				interrupt-parent = <&gpio6>;
				interrupts = <24 IRQ_TYPE_EDGE_FALLING>;
				interrupt-names = "host-wake";
				pinctrl-names = "default";
				pinctrl-0 = <&wlan_default_mode>;
			};
		};

		/* eMMC */
		mmc@80005000 {
			arm,primecell-periphid = <0x10480180>;
		        max-frequency = <50000000>;
			bus-width = <8>;
			non-removable;
			cap-mmc-highspeed;
			mmc-ddr-1_8v;
			no-sdio;
			no-sd;
			vmmc-supply = <&ldo_3v3_reg>;
			pinctrl-names = "default", "sleep";
			pinctrl-0 = <&mc2_a_1_default>;
			pinctrl-1 = <&mc2_a_1_sleep>;
			status = "okay";
		};

		/* GBF (Bluetooth) UART */
		uart@80120000 {
			pinctrl-names = "default", "sleep";
			pinctrl-0 = <&u0_a_1_default>;
			pinctrl-1 = <&u0_a_1_sleep>;
			status = "okay";

			bluetooth {
				/* BCM4330B1 actually */
				compatible = "brcm,bcm4330-bt";
				/* GPIO222 rail BT_VREG_EN to BT_REG_ON */
				shutdown-gpios = <&gpio6 30 GPIO_ACTIVE_HIGH>;
				/* BT_WAKE on GPIO199 */
				device-wakeup-gpios = <&gpio6 7 GPIO_ACTIVE_HIGH>;
				/* BT_HOST_WAKE on GPIO97 */
				/* FIXME: convert to interrupt */
				host-wakeup-gpios = <&gpio3 1 GPIO_ACTIVE_HIGH>;
				/* BT_RST_N on GPIO209 */
				reset-gpios = <&gpio6 17 GPIO_ACTIVE_LOW>;
				pinctrl-names = "default";
				pinctrl-0 = <&bluetooth_default_mode>;
			};
		};

		/* GPS UART */
		uart@80121000 {
			status = "okay";
			pinctrl-names = "default", "sleep";
			/* CTS/RTS is not used, CTS is repurposed as GPIO */
			pinctrl-0 = <&u1rxtx_a_1_default>;
			pinctrl-1 = <&u1rxtx_a_1_sleep>;

			gnss {
				/*
				 * The Low Noise Amplifier (LNA) power and enablement is controlled
				 * autonomously by the GSD4t.
				 * Janice has a SiRFstarIV-based GSD4t
				 * Golden has a SiRFstarV 5t-based CSRG05TA03-ICJE-R.
				 */
				compatible = "csr,gsd4t";
				/* GPS_RSTN on GPIO21 */
				reset-gpios = <&gpio0 21 GPIO_ACTIVE_LOW>;
				/* GPS_ON_OFF on GPIO96 */
				sirf,onoff-gpios = <&gpio3 0 GPIO_ACTIVE_HIGH>;
				/* GPS_1V8 (VSMPS2) */
				vcc-supply = <&db8500_vsmps2_reg>;
				pinctrl-names = "default";
				pinctrl-0 = <&gsd4t_janice_default>;
				/* According to /etc/sirfgps.conf */
				current-speed = <460800>;
			};
		};

		/* Debugging console UART connected to TSU6111RSVR (FSA880) */
		uart@80007000 {
			status = "okay";
			pinctrl-names = "default", "sleep";
			pinctrl-0 = <&u2rxtx_c_1_default>;
			pinctrl-1 = <&u2rxtx_c_1_sleep>;
		};

		prcmu@80157000 {
			ab8500 {
				phy {
					pinctrl-names = "default", "sleep";
					pinctrl-0 = <&usb_a_1_default>;
					pinctrl-1 = <&usb_a_1_sleep>;
				};

<<<<<<< HEAD
=======
				ab8500_fg {
					line-impedance-micro-ohms = <15000>;
				};

>>>>>>> 88084a3d
				regulator {
					ab8500_ldo_aux1 {
						/* Used for VDD for sensors */
						regulator-name = "V-SENSORS-VDD";
						regulator-min-microvolt = <3000000>;
						regulator-max-microvolt = <3000000>;
					};

					ab8500_ldo_aux2 {
						/* Used for VIO for sensors */
						regulator-name = "V-SENSORS-VIO";
						regulator-min-microvolt = <1800000>;
						regulator-max-microvolt = <1800000>;
					};

					ab8500_ldo_aux3 {
						/* Used for voltage for external MMC/SD card */
						regulator-name = "V-MMC-SD";
						regulator-min-microvolt = <1200000>;
						regulator-max-microvolt = <2910000>;
					};
				};
			};
		};

		/* I2C0 */
		i2c@80004000 {
			status = "okay";
			pinctrl-names = "default", "sleep";
			pinctrl-0 = <&i2c0_a_1_default>;
			pinctrl-1 = <&i2c0_a_1_sleep>;

			proximity@44 {
				/* Janice has the GP2AP002A00F with light sensor */
				compatible = "sharp,gp2ap002a00f";
				clock-frequency = <400000>;
				reg = <0x44>;

				interrupt-parent = <&gpio4>;
				interrupts = <18 IRQ_TYPE_EDGE_FALLING>;
				vdd-supply = <&ab8500_ldo_aux1_reg>;
				vio-supply = <&ab8500_ldo_aux2_reg>;
				/* ADC channel AUX2 to read ALSOUT ambient light sensor out */
				io-channels = <&gp2a_shunt>;
				io-channel-names = "alsout";
				pinctrl-names = "default";
				pinctrl-0 = <&gp2ap002_janice_default>;
				/* B1 mode (arch/arm/mach-ux500/include/mach/gp2a.h) */
				sharp,proximity-far-hysteresis = /bits/ 8 <0x40>;
				sharp,proximity-close-hysteresis = /bits/ 8 <0x0f>;
			};
		};

		/* I2C1 on GPIO16 and GPIO17 also called "MUS I2C" */
		i2c@80122000 {
			status = "okay";
			pinctrl-names = "default","sleep";
			pinctrl-0 = <&i2c1_b_2_default>;
			pinctrl-1 = <&i2c1_b_2_sleep>;

			/* Texas Instruments TSU6111 micro USB switch */
			usb-switch@25 {
				compatible = "ti,tsu6111";
				reg = <0x25>;
				/* Interrupt JACK_INT_N on GPIO95 */
				interrupt-parent = <&gpio2>;
				interrupts = <31 IRQ_TYPE_EDGE_FALLING>;
				pinctrl-names = "default";
				pinctrl-0 = <&tsu6111_janice_default>;
			};
		};

		/* I2C2 on GPIO10 and GPIO11 also called "SENSORS I2C" */
		i2c@80128000 {
			status = "okay";
			pinctrl-names = "default", "sleep";
			pinctrl-0 = <&i2c2_b_2_default>;
			pinctrl-1 = <&i2c2_b_2_sleep>;

			gyroscope@68 {
				compatible = "invensense,mpu3050";
				reg = <0x68>;
				/* GPIO226 interrupt */
				interrupt-parent = <&gpio7>;
				interrupts = <2 IRQ_TYPE_EDGE_FALLING>;
				/* FIXME: no idea about this */
				mount-matrix = "1", "0", "0",
					       "0", "1", "0",
					       "0", "0", "1";
				vlogic-supply = <&ab8500_ldo_aux2_reg>; // 1.8V
				vdd-supply = <&ab8500_ldo_aux1_reg>; // 3V
				pinctrl-names = "default";
				pinctrl-0 = <&mpu3050_janice_default>;

				/*
				 * The MPU-3050 acts as a hub for the
				 * accelerometer.
				 */
				i2c-gate {
					#address-cells = <1>;
					#size-cells = <0>;

					/* Bosch BMA222 accelerometer */
					accelerometer@8 {
						compatible = "bosch,bma222";
						reg = <0x08>;
						mount-matrix = "0", "1", "0",
							       "-1", "0", "0",
							       "0", "0", "1";
						vddio-supply = <&ab8500_ldo_aux2_reg>; // 1.8V
						vdd-supply = <&ab8500_ldo_aux1_reg>; // 3V
					};
				};
			};
		};

		/* I2C3 */
		i2c@80110000 {
			status = "okay";

			pinctrl-names = "default", "sleep";
			pinctrl-0 = <&i2c3_c_2_default>;
			pinctrl-1 = <&i2c3_c_2_sleep>;

			/* Atmel mXT224E touchscreen */
			touchscreen@4a {
				compatible = "atmel,maxtouch";
				reg = <0x4a>;
				/* GPIO218 (TSP_INT_1V8) */
				interrupt-parent = <&gpio6>;
				interrupts = <26 IRQ_TYPE_EDGE_FALLING>;
				/* VDDA is "analog supply", 2.57-3.47 V */
				vdda-supply = <&ldo_tsp_3v3_reg>;
				/* VDD is "digital supply" 1.71-3.47V */
				vdd-supply = <&ldo_tsp_1v8_reg>;
				pinctrl-names = "default";
				pinctrl-0 = <&tsp_default>;
			};
		};

		mcde@a0350000 {
			status = "okay";
			pinctrl-names = "default";
			pinctrl-0 = <&dpi_default_mode>;

			port {
				display_out: endpoint {
					remote-endpoint = <&panel_in>;
				};
			};
		};
	};
};

&pinctrl {
	/*
	 * This extends the MC0_A_2 default config to include
	 * the card detect GPIO217 line.
	 */
	sdi0 {
		mc0_a_2_default {
			default_cfg4 {
				pins = "GPIO217_AH12"; /* card detect */
				ste,config = <&gpio_in_pd>;
			};
		};
	};
	mcde {
		dpi_default_mode: dpi_default {
			default_mux1 {
				/* Mux in all the data lines */
				function = "lcd";
				groups =
					/* Data lines D0-D7 GPIO70..GPIO77 */
					"lcd_d0_d7_a_1",
					/* Data lines D8-D11 GPIO78..GPIO81 */
					"lcd_d8_d11_a_1",
					/* Data lines D12-D15 GPIO82..GPIO85 */
					"lcd_d12_d15_a_1",
					/* Data lines D16-D23 GPIO161..GPIO168 */
					"lcd_d16_d23_b_1";
			};
			default_mux2 {
				function = "lcda";
				/* Clock line on GPIO150, DE, VSO, HSO on GPIO169..GPIO171 */
				groups = "lcdaclk_b_1", "lcda_b_1";
			};
			/* Input, no pull-up is the default state for pins used for an alt function */
			default_cfg1 {
				pins = "GPIO150_C14", "GPIO169_D22", "GPIO170_C23", "GPIO171_D23";
				ste,config = <&in_nopull>;
			};
		};
	};
	/* GPIO for panel reset control */
	panel {
		panel_default_mode: panel_default {
			janice_cfg1 {
				/* Reset line */
				pins = "GPIO139_C9";
				ste,config = <&gpio_out_lo>;
			};
		};
	};
	/* GPIO that enables the LDO regulator for the eMMC */
	emmc-ldo {
		emmc_ldo_en_default_mode: emmc_ldo_default {
			/* LDO enable on GPIO6 */
			janice_cfg1 {
				pins = "GPIO6_AF6";
				ste,config = <&gpio_out_hi>;
			};
		};
	};
	/* GPIO that enables the LDO regulator for the touchscreen */
	tsp-ldo {
		tsp_ldo_en_default_mode: tsp_ldo_default {
			/* LDO enable on GPIO94 */
			janice_cfg1 {
				pins = "GPIO94_D7";
				ste,config = <&gpio_out_hi>;
			};
		};
	};
	/* GPIO that enables the LDO regulator for the key LED */
	key-led {
		en_led_ldo_default_mode: en_led_ldo_default {
			/* EN_LED_LDO on GPIO68 */
			janice_cfg1 {
				pins = "GPIO68_E1";
				ste,config = <&gpio_out_hi>;
			};
		};
	};
	/* GPIO that enables the LDO regulator for the touchkeys */
	touchkey-ldo {
		tsp_ldo_on2_default_mode: tsp_ldo_on2_default {
			/* TSP_LDO_ON2 on GPIO89 */
			janice_cfg1 {
				pins = "GPIO89_E6";
				ste,config = <&gpio_out_lo>;
			};
		};
	};
	touchkey {
		touchkey_default_mode: touchkey_default {
			janice_cfg1 {
				/* Interrupt */
				pins = "GPIO198_AG25";
				ste,config = <&gpio_in_nopull>;
			};
			janice_cfg2 {
				/* Reset, actually completely unused (not routed) */
				pins = "GPIO205_AG23";
				ste,config = <&gpio_in_pd>;
			};
		};
	};
	/* GPIO that enabled the LDO regulator for the LCD display */
	lcd-ldo {
		lcd_pwr_en_default_mode: lcd_pwr_en_default {
			/* LCD_PWR_EN on GPIO219 */
			janice_cfg1 {
				pins = "GPIO219_AG10";
				ste,config = <&gpio_out_hi>;
			};
		};
	};
	/* GPIO that enables the WLAN internal LDO regulators */
	wlan-ldo {
		wlan_ldo_en_default: wlan_ldo_default {
			/* GPIO215 named WLAN_RST_N */
			janice_cfg1 {
				pins = "GPIO215_AH13";
				ste,config = <&gpio_out_lo>;
			};
		};
	};
	/* Flash and torch */
	flash {
		gpio_flash_default_mode: flash_default {
			janice_cfg1 {
				pins = "GPIO140_B11", "GPIO141_C12";
				ste,config = <&gpio_out_lo>;
			};
		};
	};
	/* GPIO keys */
	gpio-keys {
		gpio_keys_default_mode: gpio_keys_default {
			skomer_cfg1 {
				pins = "GPIO67_G2", /* VOL UP */
				       "GPIO91_B6", /* HOME */
				       "GPIO92_D6"; /* VOL DOWN */
				ste,config = <&gpio_in_pu>;
			};
		};
	};
	/* Interrupt line for the Atmel MXT228 touchscreen */
	tsp {
		tsp_default: tsp_default {
			janice_cfg1 {
				pins = "GPIO218_AH11";	/* TSP_INT_1V8 */
				ste,config = <&gpio_in_nopull>;
			};
		};
	};
	/* Reset line for the Yamaha YAS529 magnetometer */
	yas529 {
		yas529_default: yas529_janice {
			janice_cfg1 {
				pins = "GPIO204_AF23";
				ste,config = <&gpio_out_hi>;
			};
		};
	};
	/* Interrupt line for light/proximity sensor GP2AP002 */
	gp2ap002 {
		gp2ap002_janice_default: gp2ap002_janice {
			janice_cfg1 {
				pins = "GPIO146_D13";
				ste,config = <&gpio_in_nopull>;
			};
		};
	};
	/* Interrupt line for Invensense MPU3050 gyroscope */
	mpu3050 {
		mpu3050_janice_default: mpu3050_janice {
			janice_cfg1 {
				/* GPIO226 used for IRQ */
				pins = "GPIO226_AF8";
				ste,config = <&gpio_in_nopull>;
			};
		};
	};
	/* GPIO-based I2C bus for magnetometer and NCP6914 */
	i2c-gpio-0 {
		i2c_gpio_0_default: i2c_gpio_0 {
			janice_cfg1 {
				pins = "GPIO143_D12", "GPIO144_B13";
				ste,config = <&gpio_in_nopull>;
			};
		};
	};
	/* GPIO-based I2C bus for the Cypress touchkeys */
	i2c-gpio-1 {
		i2c_gpio_1_default: i2c_gpio_1 {
			janice_cfg1 {
				pins = "GPIO196_AG26", "GPIO197_AH24";
				ste,config = <&gpio_in_nopull>;
			};
		};
	};
	/* GPIO-based I2C bus for the Immersion ISA1200 */
	i2c-gpio-2 {
		i2c_gpio_2_default: i2c_gpio_2 {
			janice_cfg1 {
				pins = "GPIO201_AF24", "GPIO202_AF25";
				ste,config = <&gpio_in_nopull>;
			};
		};
	};
	/* GPIO-based I2C bus for the NFC */
	i2c-gpio-3 {
		i2c_gpio_3_default: i2c_gpio_3 {
			janice_cfg1 {
				pins = "GPIO151_D17", "GPIO152_D16";
				ste,config = <&gpio_in_nopull>;
			};
		};
	};
	/* GPIO-based SPI bus for the display */
	spi-gpio-0 {
		spi_gpio_0_default: spi_gpio_0 {
			janice_cfg1 {
				pins = "GPIO220_AH10", "GPIO223_AH9", "GPIO224_AG9";
				ste,config = <&gpio_out_hi>;
			};
			/* This pin is unused but belongs with this SPI block */
			janice_cfg2 {
				pins = "GPIO225_AG8";
				ste,config = <&in_pd>;
			};
		};
	};
	wlan {
		wlan_default_mode: wlan_default {
			/* GPIO216 for WL_HOST_WAKE */
			janice_cfg2 {
				pins = "GPIO216_AG12";
				ste,config = <&gpio_in_pd>;
			};
		};
	};
	bluetooth {
		bluetooth_default_mode: bluetooth_default {
			/* GPIO199 BT_WAKE and GPIO222 BT_VREG_ON */
			janice_cfg1 {
				pins = "GPIO199_AH23", "GPIO222_AJ9";
				ste,config = <&gpio_out_lo>;
			};
			/* GPIO97 BT_HOST_WAKE */
			janice_cfg2 {
				pins = "GPIO97_D9";
				ste,config = <&gpio_in_nopull>;
			};
			/* GPIO209 BT_RST_N */
			janice_cfg3 {
				pins = "GPIO209_AG15";
				ste,config = <&gpio_out_hi>;
			};
		};
	};
	/* Interrupt line for TI TSU6111 Micro USB switch */
	tsu6111 {
		tsu6111_janice_default: tsu6111_janice {
			janice_cfg1 {
				/* GPIO95 used for IRQ */
				pins = "GPIO95_E8";
				ste,config = <&gpio_in_nopull>;
			};
		};
	};
	nfc {
		pn547_janice_default: pn547_janice {
			/* Interrupt line */
			janice_cfg1 {
				pins = "GPIO32_V2";
				ste,config = <&gpio_in_nopull>;
			};
			/* Enable and firmware GPIOs */
			janice_cfg2 {
				pins = "GPIO31_V3", "GPIO88_C4";
				ste,config = <&gpio_out_lo>;
			};
		};
	};
	gsd4t {
		gsd4t_janice_default: gsd4t_janice {
			/* Reset line, start out asserted */
			janice_cfg1 {
				pins = "GPIO21_AB3";
				ste,config = <&gpio_out_lo>;
			};
			/* GPS_ON_OFF, start out deasserted (off) */
			janice_cfg2 {
				pins = "GPIO96_D8";
				ste,config = <&gpio_out_lo>;
			};
			/* Unused power enablement line, used in R0.0 and R0.1 boards */
			janice_cfg3 {
				pins = "GPIO86_C6";
				ste,config = <&gpio_in_pd>;
			};
		};
	};
};<|MERGE_RESOLUTION|>--- conflicted
+++ resolved
@@ -523,13 +523,10 @@
 					pinctrl-1 = <&usb_a_1_sleep>;
 				};
 
-<<<<<<< HEAD
-=======
 				ab8500_fg {
 					line-impedance-micro-ohms = <15000>;
 				};
 
->>>>>>> 88084a3d
 				regulator {
 					ab8500_ldo_aux1 {
 						/* Used for VDD for sensors */
