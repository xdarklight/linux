// SPDX-License-Identifier: GPL-2.0
/*
 * Samsung's Exynos4210 SoC device tree source
 *
 * Copyright (c) 2010-2011 Samsung Electronics Co., Ltd.
 *		http://www.samsung.com
 * Copyright (c) 2010-2011 Linaro Ltd.
 *		www.linaro.org
 *
 * Samsung's Exynos4210 SoC device nodes are listed in this file. Exynos4210
 * based board files can include this file and provide values for board specific
 * bindings.
 *
 * Note: This file does not include device nodes for all the controllers in
 * Exynos4210 SoC. As device tree coverage for Exynos4210 increases, additional
 * nodes can be added to this file.
 */

#include "exynos4.dtsi"
#include "exynos4-cpu-thermal.dtsi"

/ {
	compatible = "samsung,exynos4210", "samsung,exynos4";

	aliases {
		pinctrl0 = &pinctrl_0;
		pinctrl1 = &pinctrl_1;
		pinctrl2 = &pinctrl_2;
	};

	cpus {
		#address-cells = <1>;
		#size-cells = <0>;

		cpu0: cpu@900 {
			device_type = "cpu";
			compatible = "arm,cortex-a9";
			reg = <0x900>;
			clocks = <&clock CLK_ARM_CLK>;
			clock-names = "cpu";
			clock-latency = <160000>;

			operating-points = <
				1200000 1250000
				1000000 1150000
				800000	1075000
				500000	975000
				400000	975000
				200000	950000
			>;
			#cooling-cells = <2>; /* min followed by max */
		};

		cpu1: cpu@901 {
			device_type = "cpu";
			compatible = "arm,cortex-a9";
			reg = <0x901>;
			clocks = <&clock CLK_ARM_CLK>;
			clock-names = "cpu";
			clock-latency = <160000>;

			operating-points = <
				1200000 1250000
				1000000 1150000
				800000	1075000
				500000	975000
				400000	975000
				200000	950000
			>;
			#cooling-cells = <2>; /* min followed by max */
		};
	};

	soc: soc {
		sysram: sysram@2020000 {
			compatible = "mmio-sram";
			reg = <0x02020000 0x20000>;
			#address-cells = <1>;
			#size-cells = <1>;
			ranges = <0 0x02020000 0x20000>;

			smp-sysram@0 {
				compatible = "samsung,exynos4210-sysram";
				reg = <0x0 0x1000>;
			};

			smp-sysram@1f000 {
				compatible = "samsung,exynos4210-sysram-ns";
				reg = <0x1f000 0x1000>;
			};
		};

		pd_lcd1: lcd1-power-domain@10023ca0 {
			compatible = "samsung,exynos4210-pd";
			reg = <0x10023CA0 0x20>;
			#power-domain-cells = <0>;
			label = "LCD1";
		};

		l2c: l2-cache-controller@10502000 {
			compatible = "arm,pl310-cache";
			reg = <0x10502000 0x1000>;
			cache-unified;
			cache-level = <2>;
			arm,tag-latency = <2 2 1>;
			arm,data-latency = <2 2 1>;
		};

		mct: mct@10050000 {
			compatible = "samsung,exynos4210-mct";
			reg = <0x10050000 0x800>;
			interrupt-parent = <&mct_map>;
			interrupts = <0>, <1>, <2>, <3>, <4>, <5>;
			clocks = <&clock CLK_FIN_PLL>, <&clock CLK_MCT>;
			clock-names = "fin_pll", "mct";

			mct_map: mct-map {
				#interrupt-cells = <1>;
				#address-cells = <0>;
				#size-cells = <0>;
				interrupt-map =
					<0 &gic 0 57 IRQ_TYPE_LEVEL_HIGH>,
					<1 &gic 0 69 IRQ_TYPE_LEVEL_HIGH>,
					<2 &combiner 12 6>,
					<3 &combiner 12 7>,
					<4 &gic 0 42 IRQ_TYPE_LEVEL_HIGH>,
					<5 &gic 0 48 IRQ_TYPE_LEVEL_HIGH>;
			};
		};

		watchdog: watchdog@10060000 {
			compatible = "samsung,s3c6410-wdt";
			reg = <0x10060000 0x100>;
			interrupts = <GIC_SPI 43 IRQ_TYPE_LEVEL_HIGH>;
			clocks = <&clock CLK_WDT>;
			clock-names = "watchdog";
		};

		clock: clock-controller@10030000 {
			compatible = "samsung,exynos4210-clock";
			reg = <0x10030000 0x20000>;
			#clock-cells = <1>;
		};

		pinctrl_0: pinctrl@11400000 {
			compatible = "samsung,exynos4210-pinctrl";
			reg = <0x11400000 0x1000>;
			interrupts = <GIC_SPI 47 IRQ_TYPE_LEVEL_HIGH>;
		};

		pinctrl_1: pinctrl@11000000 {
			compatible = "samsung,exynos4210-pinctrl";
			reg = <0x11000000 0x1000>;
			interrupts = <GIC_SPI 46 IRQ_TYPE_LEVEL_HIGH>;

			wakup_eint: wakeup-interrupt-controller {
				compatible = "samsung,exynos4210-wakeup-eint";
				interrupt-parent = <&gic>;
				interrupts = <GIC_SPI 32 IRQ_TYPE_LEVEL_HIGH>;
			};
		};

		pinctrl_2: pinctrl@3860000 {
			compatible = "samsung,exynos4210-pinctrl";
			reg = <0x03860000 0x1000>;
		};

		g2d: g2d@12800000 {
			compatible = "samsung,s5pv210-g2d";
			reg = <0x12800000 0x1000>;
			interrupts = <GIC_SPI 89 IRQ_TYPE_LEVEL_HIGH>;
			clocks = <&clock CLK_SCLK_FIMG2D>, <&clock CLK_G2D>;
			clock-names = "sclk_fimg2d", "fimg2d";
			power-domains = <&pd_lcd0>;
			iommus = <&sysmmu_g2d>;
		};

		ppmu_acp: ppmu_acp@10ae0000 {
			compatible = "samsung,exynos-ppmu";
			reg = <0x10ae0000 0x2000>;
			status = "disabled";
		};

		ppmu_lcd1: ppmu_lcd1@12240000 {
			compatible = "samsung,exynos-ppmu";
			reg = <0x12240000 0x2000>;
			clocks = <&clock CLK_PPMULCD1>;
			clock-names = "ppmu";
			status = "disabled";
		};

		sysmmu_g2d: sysmmu@12a20000 {
			compatible = "samsung,exynos-sysmmu";
			reg = <0x12A20000 0x1000>;
			interrupt-parent = <&combiner>;
			interrupts = <4 7>;
			clock-names = "sysmmu", "master";
			clocks = <&clock CLK_SMMU_G2D>, <&clock CLK_G2D>;
			power-domains = <&pd_lcd0>;
			#iommu-cells = <0>;
		};

		sysmmu_fimd1: sysmmu@12220000 {
			compatible = "samsung,exynos-sysmmu";
			interrupt-parent = <&combiner>;
			reg = <0x12220000 0x1000>;
			interrupts = <5 3>;
			clock-names = "sysmmu", "master";
			clocks = <&clock CLK_SMMU_FIMD1>, <&clock CLK_FIMD1>;
			power-domains = <&pd_lcd1>;
			#iommu-cells = <0>;
		};

		bus_dmc: bus_dmc {
			compatible = "samsung,exynos-bus";
			clocks = <&clock CLK_DIV_DMC>;
			clock-names = "bus";
			operating-points-v2 = <&bus_dmc_opp_table>;
			status = "disabled";
		};

		bus_acp: bus_acp {
			compatible = "samsung,exynos-bus";
			clocks = <&clock CLK_DIV_ACP>;
			clock-names = "bus";
			operating-points-v2 = <&bus_acp_opp_table>;
			status = "disabled";
		};

		bus_peri: bus_peri {
			compatible = "samsung,exynos-bus";
			clocks = <&clock CLK_ACLK100>;
			clock-names = "bus";
			operating-points-v2 = <&bus_peri_opp_table>;
			status = "disabled";
		};

		bus_fsys: bus_fsys {
			compatible = "samsung,exynos-bus";
			clocks = <&clock CLK_ACLK133>;
			clock-names = "bus";
			operating-points-v2 = <&bus_fsys_opp_table>;
			status = "disabled";
		};

		bus_display: bus_display {
			compatible = "samsung,exynos-bus";
			clocks = <&clock CLK_ACLK160>;
			clock-names = "bus";
			operating-points-v2 = <&bus_display_opp_table>;
			status = "disabled";
		};

		bus_lcd0: bus_lcd0 {
			compatible = "samsung,exynos-bus";
			clocks = <&clock CLK_ACLK200>;
			clock-names = "bus";
			operating-points-v2 = <&bus_leftbus_opp_table>;
			status = "disabled";
		};

		bus_leftbus: bus_leftbus {
			compatible = "samsung,exynos-bus";
			clocks = <&clock CLK_DIV_GDL>;
			clock-names = "bus";
			operating-points-v2 = <&bus_leftbus_opp_table>;
			status = "disabled";
		};

		bus_rightbus: bus_rightbus {
			compatible = "samsung,exynos-bus";
			clocks = <&clock CLK_DIV_GDR>;
			clock-names = "bus";
			operating-points-v2 = <&bus_leftbus_opp_table>;
			status = "disabled";
		};

		bus_mfc: bus_mfc {
			compatible = "samsung,exynos-bus";
			clocks = <&clock CLK_SCLK_MFC>;
			clock-names = "bus";
			operating-points-v2 = <&bus_leftbus_opp_table>;
			status = "disabled";
		};

		bus_dmc_opp_table: opp_table1 {
			compatible = "operating-points-v2";
			opp-shared;

			opp-134000000 {
				opp-hz = /bits/ 64 <134000000>;
				opp-microvolt = <1025000>;
			};
			opp-267000000 {
				opp-hz = /bits/ 64 <267000000>;
				opp-microvolt = <1050000>;
			};
			opp-400000000 {
				opp-hz = /bits/ 64 <400000000>;
				opp-microvolt = <1150000>;
				opp-suspend;
			};
		};

		bus_acp_opp_table: opp_table2 {
			compatible = "operating-points-v2";
			opp-shared;

			opp-134000000 {
				opp-hz = /bits/ 64 <134000000>;
			};
			opp-160000000 {
				opp-hz = /bits/ 64 <160000000>;
			};
			opp-200000000 {
				opp-hz = /bits/ 64 <200000000>;
			};
		};

		bus_peri_opp_table: opp_table3 {
			compatible = "operating-points-v2";
			opp-shared;

			opp-5000000 {
				opp-hz = /bits/ 64 <5000000>;
			};
			opp-100000000 {
				opp-hz = /bits/ 64 <100000000>;
			};
		};

		bus_fsys_opp_table: opp_table4 {
			compatible = "operating-points-v2";
			opp-shared;

			opp-10000000 {
				opp-hz = /bits/ 64 <10000000>;
			};
			opp-134000000 {
				opp-hz = /bits/ 64 <134000000>;
			};
		};

		bus_display_opp_table: opp_table5 {
			compatible = "operating-points-v2";
			opp-shared;

			opp-100000000 {
				opp-hz = /bits/ 64 <100000000>;
			};
			opp-134000000 {
				opp-hz = /bits/ 64 <134000000>;
			};
			opp-160000000 {
				opp-hz = /bits/ 64 <160000000>;
			};
		};

		bus_leftbus_opp_table: opp_table6 {
			compatible = "operating-points-v2";
			opp-shared;

			opp-100000000 {
				opp-hz = /bits/ 64 <100000000>;
			};
			opp-160000000 {
				opp-hz = /bits/ 64 <160000000>;
			};
			opp-200000000 {
				opp-hz = /bits/ 64 <200000000>;
				opp-suspend;
			};
		};
	};

	thermal-zones {
		cpu_thermal: cpu-thermal {
			polling-delay-passive = <0>;
			polling-delay = <0>;
			thermal-sensors = <&tmu 0>;

			trips {
				cpu_alert0: cpu-alert-0 {
					temperature = <85000>; /* millicelsius */
				};
				cpu_alert1: cpu-alert-1 {
					temperature = <100000>; /* millicelsius */
				};
				cpu_alert2: cpu-alert-2 {
					temperature = <110000>; /* millicelsius */
				};
			};
		};
	};
};

&gic {
	cpu-offset = <0x8000>;
};

&camera {
	clocks = <&clock CLK_SCLK_CAM0>, <&clock CLK_SCLK_CAM1>,
		 <&clock CLK_PIXELASYNCM0>, <&clock CLK_PIXELASYNCM1>;
	clock-names = "sclk_cam0", "sclk_cam1", "pxl_async0", "pxl_async1";
};

&combiner {
	samsung,combiner-nr = <16>;
	interrupts = <GIC_SPI 0 IRQ_TYPE_LEVEL_HIGH>,
		     <GIC_SPI 1 IRQ_TYPE_LEVEL_HIGH>,
		     <GIC_SPI 2 IRQ_TYPE_LEVEL_HIGH>,
		     <GIC_SPI 3 IRQ_TYPE_LEVEL_HIGH>,
		     <GIC_SPI 4 IRQ_TYPE_LEVEL_HIGH>,
		     <GIC_SPI 5 IRQ_TYPE_LEVEL_HIGH>,
		     <GIC_SPI 6 IRQ_TYPE_LEVEL_HIGH>,
		     <GIC_SPI 7 IRQ_TYPE_LEVEL_HIGH>,
		     <GIC_SPI 8 IRQ_TYPE_LEVEL_HIGH>,
		     <GIC_SPI 9 IRQ_TYPE_LEVEL_HIGH>,
		     <GIC_SPI 10 IRQ_TYPE_LEVEL_HIGH>,
		     <GIC_SPI 11 IRQ_TYPE_LEVEL_HIGH>,
		     <GIC_SPI 12 IRQ_TYPE_LEVEL_HIGH>,
		     <GIC_SPI 13 IRQ_TYPE_LEVEL_HIGH>,
		     <GIC_SPI 14 IRQ_TYPE_LEVEL_HIGH>,
		     <GIC_SPI 15 IRQ_TYPE_LEVEL_HIGH>;
};

&fimc_0 {
	samsung,pix-limits = <4224 8192 1920 4224>;
	samsung,mainscaler-ext;
	samsung,cam-if;
};

&fimc_1 {
	samsung,pix-limits = <4224 8192 1920 4224>;
	samsung,mainscaler-ext;
	samsung,cam-if;
};

&fimc_2 {
	samsung,pix-limits = <4224 8192 1920 4224>;
	samsung,mainscaler-ext;
	samsung,lcd-wb;
};

&fimc_3 {
	samsung,pix-limits = <1920 8192 1366 1920>;
	samsung,rotators = <0>;
	samsung,mainscaler-ext;
	samsung,lcd-wb;
};

&gpu {
<<<<<<< HEAD
=======
	interrupts = <GIC_SPI 127 IRQ_TYPE_LEVEL_HIGH>,
		     <GIC_SPI 122 IRQ_TYPE_LEVEL_HIGH>,
		     <GIC_SPI 123 IRQ_TYPE_LEVEL_HIGH>,
		     <GIC_SPI 118 IRQ_TYPE_LEVEL_HIGH>,
		     <GIC_SPI 124 IRQ_TYPE_LEVEL_HIGH>,
		     <GIC_SPI 119 IRQ_TYPE_LEVEL_HIGH>,
		     <GIC_SPI 125 IRQ_TYPE_LEVEL_HIGH>,
		     <GIC_SPI 120 IRQ_TYPE_LEVEL_HIGH>,
		     <GIC_SPI 126 IRQ_TYPE_LEVEL_HIGH>,
		     <GIC_SPI 121 IRQ_TYPE_LEVEL_HIGH>;
	interrupt-names = "gp",
			  "gpmmu",
			  "pp0",
			  "ppmmu0",
			  "pp1",
			  "ppmmu1",
			  "pp2",
			  "ppmmu2",
			  "pp3",
			  "ppmmu3";
>>>>>>> cf666432
	operating-points-v2 = <&gpu_opp_table>;

	gpu_opp_table: opp_table {
		compatible = "operating-points-v2";

		opp-160000000 {
			opp-hz = /bits/ 64 <160000000>;
			opp-microvolt = <950000>;
		};
		opp-267000000 {
			opp-hz = /bits/ 64 <267000000>;
			opp-microvolt = <1050000>;
		};
	};
};

&mdma1 {
	power-domains = <&pd_lcd0>;
};

&mixer {
	clock-names = "mixer", "hdmi", "sclk_hdmi", "vp", "mout_mixer",
		      "sclk_mixer";
	clocks = <&clock CLK_MIXER>, <&clock CLK_HDMI>,
		 <&clock CLK_SCLK_HDMI>, <&clock CLK_VP>,
		 <&clock CLK_MOUT_MIXER>, <&clock CLK_SCLK_MIXER>;
};

&pmu {
	interrupts = <2 2>, <3 2>;
	interrupt-affinity = <&cpu0>, <&cpu1>;
	status = "okay";
};

&pmu_system_controller {
	clock-names = "clkout0", "clkout1", "clkout2", "clkout3",
			"clkout4", "clkout8", "clkout9";
	clocks = <&clock CLK_OUT_DMC>, <&clock CLK_OUT_TOP>,
		<&clock CLK_OUT_LEFTBUS>, <&clock CLK_OUT_RIGHTBUS>,
		<&clock CLK_OUT_CPU>, <&clock CLK_XXTI>, <&clock CLK_XUSBXTI>;
	#clock-cells = <1>;
};

&rotator {
	power-domains = <&pd_lcd0>;
};

&sysmmu_rotator {
	power-domains = <&pd_lcd0>;
};

&tmu {
	compatible = "samsung,exynos4210-tmu";
	clocks = <&clock CLK_TMU_APBIF>;
	clock-names = "tmu_apbif";
	samsung,tmu_gain = <15>;
	samsung,tmu_reference_voltage = <7>;
};

#include "exynos4210-pinctrl.dtsi"<|MERGE_RESOLUTION|>--- conflicted
+++ resolved
@@ -450,8 +450,6 @@
 };
 
 &gpu {
-<<<<<<< HEAD
-=======
 	interrupts = <GIC_SPI 127 IRQ_TYPE_LEVEL_HIGH>,
 		     <GIC_SPI 122 IRQ_TYPE_LEVEL_HIGH>,
 		     <GIC_SPI 123 IRQ_TYPE_LEVEL_HIGH>,
@@ -472,7 +470,6 @@
 			  "ppmmu2",
 			  "pp3",
 			  "ppmmu3";
->>>>>>> cf666432
 	operating-points-v2 = <&gpu_opp_table>;
 
 	gpu_opp_table: opp_table {
