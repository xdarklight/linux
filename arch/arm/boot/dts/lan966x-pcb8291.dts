// SPDX-License-Identifier: (GPL-2.0+ OR MIT)
/*
 * lan966x_pcb8291.dts - Device Tree file for PCB8291
 */
/dts-v1/;
#include "lan966x.dtsi"
#include "dt-bindings/phy/phy-lan966x-serdes.h"

/ {
	model = "Microchip EVB - LAN9662";
	compatible = "microchip,lan9662-pcb8291", "microchip,lan9662", "microchip,lan966";

	chosen {
		stdout-path = "serial0:115200n8";
	};

	aliases {
		serial0 = &usart3;
	};
<<<<<<< HEAD
=======

	gpio-restart {
		compatible = "gpio-restart";
		gpios = <&gpio 56 GPIO_ACTIVE_LOW>;
		priority = <200>;
	};
>>>>>>> 38b729bf
};

&gpio {
	fc3_b_pins: fc3-b-pins {
		/* RX, TX */
		pins = "GPIO_52", "GPIO_53";
		function = "fc3_b";
	};

	can0_b_pins:  can0-b-pins {
		/* RX, TX */
		pins = "GPIO_35", "GPIO_36";
		function = "can0_b";
	};
};

&can0 {
	pinctrl-0 = <&can0_b_pins>;
	pinctrl-names = "default";
	status = "disabled"; /* Conflict with switch */
};

&flx3 {
	atmel,flexcom-mode = <ATMEL_FLEXCOM_MODE_USART>;
	status = "okay";

	usart3: serial@200 {
		pinctrl-0 = <&fc3_b_pins>;
		pinctrl-names = "default";
		status = "okay";
	};
};

&mdio1 {
	status = "okay";
};

&phy0 {
	status = "okay";
};

&phy1 {
	status = "okay";
};

&port0 {
	phy-handle = <&phy0>;
	phy-mode = "gmii";
	phys = <&serdes 0 CU(0)>;
	status = "okay";
};

&port1 {
	phy-handle = <&phy1>;
	phy-mode = "gmii";
	phys = <&serdes 1 CU(1)>;
	status = "okay";
};

&serdes {
	status = "okay";
};

&switch {
	status = "okay";
};

&watchdog {
	status = "okay";
};<|MERGE_RESOLUTION|>--- conflicted
+++ resolved
@@ -17,15 +17,12 @@
 	aliases {
 		serial0 = &usart3;
 	};
-<<<<<<< HEAD
-=======
 
 	gpio-restart {
 		compatible = "gpio-restart";
 		gpios = <&gpio 56 GPIO_ACTIVE_LOW>;
 		priority = <200>;
 	};
->>>>>>> 38b729bf
 };
 
 &gpio {
