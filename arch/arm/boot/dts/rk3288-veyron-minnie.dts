// SPDX-License-Identifier: (GPL-2.0+ OR MIT)
/*
 * Google Veyron Minnie Rev 0+ board device tree source
 *
 * Copyright 2015 Google, Inc
 */

/dts-v1/;
#include "rk3288-veyron-chromebook.dtsi"

/ {
	model = "Google Minnie";
	compatible = "google,veyron-minnie-rev4", "google,veyron-minnie-rev3",
		     "google,veyron-minnie-rev2", "google,veyron-minnie-rev1",
		     "google,veyron-minnie-rev0", "google,veyron-minnie",
		     "google,veyron", "rockchip,rk3288";

	backlight_regulator: backlight-regulator {
		compatible = "regulator-fixed";
		enable-active-high;
		gpio = <&gpio2 RK_PB4 GPIO_ACTIVE_HIGH>;
		pinctrl-names = "default";
		pinctrl-0 = <&bl_pwr_en>;
		regulator-name = "backlight_regulator";
		vin-supply = <&vcc33_sys>;
		startup-delay-us = <15000>;
	};

	panel_regulator: panel-regulator {
		compatible = "regulator-fixed";
		enable-active-high;
		gpio = <&gpio7 RK_PB6 GPIO_ACTIVE_HIGH>;
		pinctrl-names = "default";
		pinctrl-0 = <&lcd_enable_h>;
		regulator-name = "panel_regulator";
		startup-delay-us = <100000>;
		vin-supply = <&vcc33_sys>;
	};

	vcc18_lcd: vcc18-lcd {
		compatible = "regulator-fixed";
		enable-active-high;
		gpio = <&gpio2 RK_PB5 GPIO_ACTIVE_HIGH>;
		pinctrl-names = "default";
		pinctrl-0 = <&avdd_1v8_disp_en>;
		regulator-name = "vcc18_lcd";
		regulator-always-on;
		regulator-boot-on;
		vin-supply = <&vcc18_wl>;
	};

	volume_buttons: volume-buttons {
		compatible = "gpio-keys";
		pinctrl-names = "default";
		pinctrl-0 = <&volum_down_l &volum_up_l>;

		volum_down {
			label = "Volum_down";
			gpios = <&gpio5 RK_PB3 GPIO_ACTIVE_LOW>;
			linux,code = <KEY_VOLUMEDOWN>;
			debounce-interval = <100>;
		};

		volum_up {
			label = "Volum_up";
			gpios = <&gpio5 RK_PB2 GPIO_ACTIVE_LOW>;
			linux,code = <KEY_VOLUMEUP>;
			debounce-interval = <100>;
		};
	};
};

&backlight {
	/* Minnie panel PWM must be >= 1%, so start non-zero brightness at 3 */
	brightness-levels = <
			  0   3   4   5   6   7
			  8   9  10  11  12  13  14  15
			 16  17  18  19  20  21  22  23
			 24  25  26  27  28  29  30  31
			 32  33  34  35  36  37  38  39
			 40  41  42  43  44  45  46  47
			 48  49  50  51  52  53  54  55
			 56  57  58  59  60  61  62  63
			 64  65  66  67  68  69  70  71
			 72  73  74  75  76  77  78  79
			 80  81  82  83  84  85  86  87
			 88  89  90  91  92  93  94  95
			 96  97  98  99 100 101 102 103
			104 105 106 107 108 109 110 111
			112 113 114 115 116 117 118 119
			120 121 122 123 124 125 126 127
			128 129 130 131 132 133 134 135
			136 137 138 139 140 141 142 143
			144 145 146 147 148 149 150 151
			152 153 154 155 156 157 158 159
			160 161 162 163 164 165 166 167
			168 169 170 171 172 173 174 175
			176 177 178 179 180 181 182 183
			184 185 186 187 188 189 190 191
			192 193 194 195 196 197 198 199
			200 201 202 203 204 205 206 207
			208 209 210 211 212 213 214 215
			216 217 218 219 220 221 222 223
			224 225 226 227 228 229 230 231
			232 233 234 235 236 237 238 239
			240 241 242 243 244 245 246 247
			248 249 250 251 252 253 254 255>;
	power-supply = <&backlight_regulator>;
<<<<<<< HEAD
	post-pwm-on-delay-ms = <200>;
	pwm-off-delay-ms = <200>;
=======
>>>>>>> 13622a50
};

&i2c_tunnel {
	battery: bq27500@55 {
		compatible = "ti,bq27500";
		reg = <0x55>;
	};
};

&i2c3 {
	status = "okay";

	clock-frequency = <400000>;
	i2c-scl-falling-time-ns = <50>;
	i2c-scl-rising-time-ns = <300>;

	touchscreen@10 {
		compatible = "elan,ekth3500";
		reg = <0x10>;
		interrupt-parent = <&gpio2>;
		interrupts = <RK_PB6 IRQ_TYPE_EDGE_FALLING>;
		pinctrl-names = "default";
		pinctrl-0 = <&touch_int &touch_rst>;
		reset-gpios = <&gpio2 RK_PB7 GPIO_ACTIVE_LOW>;
		vcc33-supply = <&vcc33_touch>;
		vccio-supply = <&vcc33_touch>;
	};
};

&panel {
	compatible = "auo,b101ean01", "simple-panel";
	power-supply= <&panel_regulator>;
};

&rk808 {
	pinctrl-names = "default";
	pinctrl-0 = <&pmic_int_l &dvs_1 &dvs_2>;

	regulators {
		vcc33_touch: LDO_REG2 {
			regulator-min-microvolt = <3300000>;
			regulator-max-microvolt = <3300000>;
			regulator-name = "vcc33_touch";
			regulator-state-mem {
				regulator-off-in-suspend;
			};
		};

		vcc5v_touch: SWITCH_REG2 {
			regulator-name = "vcc5v_touch";
			regulator-state-mem {
				regulator-off-in-suspend;
			};
		};
	};
};

&sdmmc {
	disable-wp;
	pinctrl-names = "default";
	pinctrl-0 = <&sdmmc_clk &sdmmc_cmd &sdmmc_cd_disabled &sdmmc_cd_gpio
			&sdmmc_bus4>;
};

&vcc_5v {
	enable-active-high;
	gpio = <&gpio7 RK_PC5 GPIO_ACTIVE_HIGH>;
	pinctrl-names = "default";
	pinctrl-0 = <&drv_5v>;
};

&vcc50_hdmi {
	enable-active-high;
	gpio = <&gpio5 RK_PC3 GPIO_ACTIVE_HIGH>;
	pinctrl-names = "default";
	pinctrl-0 = <&vcc50_hdmi_en>;
};

&gpio0 {
	gpio-line-names = "PMIC_SLEEP_AP",
			  "DDRIO_PWROFF",
			  "DDRIO_RETEN",
			  "TS3A227E_INT_L",
			  "PMIC_INT_L",
			  "PWR_KEY_L",
			  "AP_LID_INT_L",
			  "EC_IN_RW",

			  "AC_PRESENT_AP",
			  /*
			   * RECOVERY_SW_L is Chrome OS ABI.  Schematics call
			   * it REC_MODE_L.
			   */
			  "RECOVERY_SW_L",
			  "OTP_OUT",
			  "HOST1_PWR_EN",
			  "USBOTG_PWREN_H",
			  "AP_WARM_RESET_H",
			  "nFALUT2",
			  "I2C0_SDA_PMIC",

			  "I2C0_SCL_PMIC",
			  "SUSPEND_L",
			  "USB_INT";
};

&gpio2 {
	gpio-line-names = "CONFIG0",
			  "CONFIG1",
			  "CONFIG2",
			  "",
			  "",
			  "",
			  "",
			  "CONFIG3",

			  "PROCHOT#",
			  "EMMC_RST_L",
			  "",
			  "",
			  "BL_PWR_EN",
			  "AVDD_1V8_DISP_EN",
			  "TOUCH_INT",
			  "TOUCH_RST",

			  "I2C3_SCL_TP",
			  "I2C3_SDA_TP";
};

&gpio3 {
	gpio-line-names = "FLASH0_D0",
			  "FLASH0_D1",
			  "FLASH0_D2",
			  "FLASH0_D3",
			  "FLASH0_D4",
			  "FLASH0_D5",
			  "FLASH0_D6",
			  "FLASH0_D7",

			  "",
			  "",
			  "",
			  "",
			  "",
			  "",
			  "",
			  "",

			  "FLASH0_CS2/EMMC_CMD",
			  "",
			  "FLASH0_DQS/EMMC_CLKO";
};

&gpio4 {
	gpio-line-names = "",
			  "",
			  "",
			  "",
			  "",
			  "",
			  "",
			  "",

			  "",
			  "",
			  "",
			  "",
			  "",
			  "",
			  "",
			  "",

			  "UART0_RXD",
			  "UART0_TXD",
			  "UART0_CTS",
			  "UART0_RTS",
			  "SDIO0_D0",
			  "SDIO0_D1",
			  "SDIO0_D2",
			  "SDIO0_D3",

			  "SDIO0_CMD",
			  "SDIO0_CLK",
			  "dev_wake",
			  "",
			  "WIFI_ENABLE_H",
			  "BT_ENABLE_L",
			  "WIFI_HOST_WAKE",
			  "BT_HOST_WAKE";
};

&gpio5 {
	gpio-line-names = "",
			  "",
			  "",
			  "",
			  "",
			  "",
			  "",
			  "",

			  "",
			  "",
			  "Volum_Up#",
			  "Volum_Down#",
			  "SPI0_CLK",
			  "SPI0_CS0",
			  "SPI0_TXD",
			  "SPI0_RXD",

			  "",
			  "",
			  "",
			  "VCC50_HDMI_EN";
};

&gpio6 {
	gpio-line-names = "I2S0_SCLK",
			  "I2S0_LRCK_RX",
			  "I2S0_LRCK_TX",
			  "I2S0_SDI",
			  "I2S0_SDO0",
			  "HP_DET_H",
			  "",
			  "INT_CODEC",

			  "I2S0_CLK",
			  "I2C2_SDA",
			  "I2C2_SCL",
			  "MICDET",
			  "",
			  "",
			  "",
			  "",

			  "SDMMC_D0",
			  "SDMMC_D1",
			  "SDMMC_D2",
			  "SDMMC_D3",
			  "SDMMC_CLK",
			  "SDMMC_CMD";
};

&gpio7 {
	gpio-line-names = "LCDC_BL",
			  "PWM_LOG",
			  "BL_EN",
			  "TRACKPAD_INT",
			  "TPM_INT_H",
			  "SDMMC_DET_L",
			  /*
			   * AP_FLASH_WP_L is Chrome OS ABI.  Schematics call
			   * it FW_WP_AP.
			   */
			  "AP_FLASH_WP_L",
			  "EC_INT",

			  "CPU_NMI",
			  "DVS_OK",
			  "SDMMC_WP",
			  "EDP_HPD",
			  "DVS1",
			  "nFALUT1",
			  "LCD_EN",
			  "DVS2",

			  "VCC5V_GOOD_H",
			  "I2C4_SDA_TP",
			  "I2C4_SCL_TP",
			  "I2C5_SDA_HDMI",
			  "I2C5_SCL_HDMI",
			  "5V_DRV",
			  "UART2_RXD",
			  "UART2_TXD";
};

&gpio8 {
	gpio-line-names = "RAM_ID0",
			  "RAM_ID1",
			  "RAM_ID2",
			  "RAM_ID3",
			  "I2C1_SDA_TPM",
			  "I2C1_SCL_TPM",
			  "SPI2_CLK",
			  "SPI2_CS0",

			  "SPI2_RXD",
			  "SPI2_TXD";
};

&pinctrl {
	backlight {
		bl_pwr_en: bl_pwr_en {
			rockchip,pins = <2 RK_PB4 RK_FUNC_GPIO &pcfg_pull_none>;
		};
	};

	buck-5v {
		drv_5v: drv-5v {
			rockchip,pins = <7 RK_PC5 RK_FUNC_GPIO &pcfg_pull_none>;
		};
	};

	buttons {
		volum_down_l: volum-down-l {
			rockchip,pins = <5 RK_PB3 RK_FUNC_GPIO &pcfg_pull_up>;
		};

		volum_up_l: volum-up-l {
			rockchip,pins = <5 RK_PB2 RK_FUNC_GPIO &pcfg_pull_up>;
		};
	};

	hdmi {
		vcc50_hdmi_en: vcc50-hdmi-en {
			rockchip,pins = <5 RK_PC3 RK_FUNC_GPIO &pcfg_pull_none>;
		};
	};

	lcd {
		lcd_enable_h: lcd-en {
			rockchip,pins = <7 RK_PB6 RK_FUNC_GPIO &pcfg_pull_none>;
		};

		avdd_1v8_disp_en: avdd-1v8-disp-en {
			rockchip,pins = <2 RK_PB5 RK_FUNC_GPIO &pcfg_pull_none>;
		};
	};

	pmic {
		dvs_1: dvs-1 {
			rockchip,pins = <7 RK_PB4 RK_FUNC_GPIO &pcfg_pull_down>;
		};

		dvs_2: dvs-2 {
			rockchip,pins = <7 RK_PB7 RK_FUNC_GPIO &pcfg_pull_down>;
		};
	};

	prochot {
		gpio_prochot: gpio-prochot {
			rockchip,pins = <2 RK_PB0 RK_FUNC_GPIO &pcfg_pull_none>;
		};
	};

	touchscreen {
		touch_int: touch-int {
			rockchip,pins = <2 RK_PB6 RK_FUNC_GPIO &pcfg_pull_none>;
		};

		touch_rst: touch-rst {
			rockchip,pins = <2 RK_PB7 RK_FUNC_GPIO &pcfg_pull_none>;
		};
	};
};<|MERGE_RESOLUTION|>--- conflicted
+++ resolved
@@ -106,11 +106,6 @@
 			240 241 242 243 244 245 246 247
 			248 249 250 251 252 253 254 255>;
 	power-supply = <&backlight_regulator>;
-<<<<<<< HEAD
-	post-pwm-on-delay-ms = <200>;
-	pwm-off-delay-ms = <200>;
-=======
->>>>>>> 13622a50
 };
 
 &i2c_tunnel {
