--- conflicted
+++ resolved
@@ -717,8 +717,6 @@
 };
 
 &gpu {
-<<<<<<< HEAD
-=======
 	interrupts = <GIC_SPI 127 IRQ_TYPE_LEVEL_HIGH>,
 		     <GIC_SPI 122 IRQ_TYPE_LEVEL_HIGH>,
 		     <GIC_SPI 123 IRQ_TYPE_LEVEL_HIGH>,
@@ -741,7 +739,6 @@
 			  "pp3",
 			  "ppmmu3",
 			  "pmu";
->>>>>>> cf666432
 	operating-points-v2 = <&gpu_opp_table>;
 
 	gpu_opp_table: opp_table {
