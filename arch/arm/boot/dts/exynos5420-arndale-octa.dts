--- conflicted
+++ resolved
@@ -723,11 +723,7 @@
 
 			buck7_reg: BUCK7 {
 				regulator-name = "VIN_LLDO_1V4";
-<<<<<<< HEAD
-				regulator-min-microvolt = <800000>;
-=======
 				regulator-min-microvolt = <1200000>;
->>>>>>> cf666432
 				regulator-max-microvolt = <1500000>;
 				regulator-always-on;
 			};
