--- conflicted
+++ resolved
@@ -370,20 +370,6 @@
 #define virt_to_idmap(x)	__virt_to_idmap((unsigned long)(x))
 
 /*
-<<<<<<< HEAD
- * Virtual <-> DMA view memory address translations
- * Again, these are *only* valid on the kernel direct mapped RAM
- * memory.  Use of these is *deprecated* (and that doesn't mean
- * use the __ prefixed forms instead.)  See dma-mapping.h.
- */
-#ifndef __virt_to_bus
-#define __virt_to_bus	__virt_to_phys
-#define __bus_to_virt	__phys_to_virt
-#endif
-
-/*
-=======
->>>>>>> 9fecab24
  * Conversion between a struct page and a physical address.
  *
  *  page_to_pfn(page)	convert a struct page * to a PFN number
