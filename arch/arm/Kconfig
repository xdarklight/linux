--- conflicted
+++ resolved
@@ -950,10 +950,7 @@
 	bool "Xilinx Zynq ARM Cortex A9 Platform"
 	select ARM_AMBA
 	select ARM_GIC
-<<<<<<< HEAD
-=======
 	select COMMON_CLK
->>>>>>> 64507dd7
 	select CPU_V7
 	select GENERIC_CLOCKEVENTS
 	select ICST
