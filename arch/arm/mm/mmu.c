--- conflicted
+++ resolved
@@ -300,15 +300,11 @@
 		.prot_pte  = L_PTE_PRESENT | L_PTE_YOUNG | L_PTE_DIRTY |
 			     L_PTE_XN | L_PTE_RDONLY,
 		.prot_l1   = PMD_TYPE_TABLE,
-<<<<<<< HEAD
-		.prot_sect = PMD_TYPE_SECT,
-=======
 #ifdef CONFIG_ARM_LPAE
 		.prot_sect = PMD_TYPE_SECT | L_PMD_SECT_RDONLY | PMD_SECT_AP2,
 #else
 		.prot_sect = PMD_TYPE_SECT,
 #endif
->>>>>>> 7365df19
 		.domain    = DOMAIN_KERNEL,
 	},
 	[MT_ROM] = {
