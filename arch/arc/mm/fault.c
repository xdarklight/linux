--- conflicted
+++ resolved
@@ -161,7 +161,6 @@
 	 */
 	perf_sw_event(PERF_COUNT_SW_PAGE_FAULTS, 1, regs, address);
 
-<<<<<<< HEAD
 	if (likely(!(fault & VM_FAULT_ERROR))) {
 		if (fault & VM_FAULT_MAJOR) {
 			tsk->maj_flt++;
@@ -172,15 +171,6 @@
 			perf_sw_event(PERF_COUNT_SW_PAGE_FAULTS_MIN, 1,
 				      regs, address);
 		}
-=======
-bad_area_nosemaphore:
-	/* User mode accesses just cause a SIGSEGV */
-	if (user_mode(regs)) {
-		tsk->thread.fault_address = address;
-		force_sig_fault(SIGSEGV, si_code, (void __user *)address);
-		return;
-	}
->>>>>>> 318759b4
 
 		/* Normal return path: fault Handled Gracefully */
 		return;
@@ -203,17 +193,12 @@
 	}
 
 	tsk->thread.fault_address = address;
-	force_sig_fault(sig, si_code, (void __user *)address, tsk);
+	force_sig_fault(sig, si_code, (void __user *)address);
 	return;
 
 no_context:
 	if (fixup_exception(regs))
 		return;
 
-<<<<<<< HEAD
 	die("Oops", regs, address);
-=======
-	tsk->thread.fault_address = address;
-	force_sig_fault(SIGBUS, BUS_ADRERR, (void __user *)address);
->>>>>>> 318759b4
 }