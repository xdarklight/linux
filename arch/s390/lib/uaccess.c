// SPDX-License-Identifier: GPL-2.0
/*
 *  Standard user space access functions based on mvcp/mvcs and doing
 *  interesting things in the secondary space mode.
 *
 *    Copyright IBM Corp. 2006,2014
 *    Author(s): Martin Schwidefsky (schwidefsky@de.ibm.com),
 *		 Gerald Schaefer (gerald.schaefer@de.ibm.com)
 */

#include <linux/uaccess.h>
#include <linux/export.h>
#include <linux/mm.h>
#include <asm/asm-extable.h>

#ifdef CONFIG_DEBUG_ENTRY
void debug_user_asce(int exit)
{
	unsigned long cr1, cr7;

	__ctl_store(cr1, 1, 1);
	__ctl_store(cr7, 7, 7);
	if (cr1 == S390_lowcore.kernel_asce && cr7 == S390_lowcore.user_asce)
		return;
	panic("incorrect ASCE on kernel %s\n"
	      "cr1:    %016lx cr7:  %016lx\n"
	      "kernel: %016llx user: %016llx\n",
	      exit ? "exit" : "entry", cr1, cr7,
	      S390_lowcore.kernel_asce, S390_lowcore.user_asce);

}
#endif /*CONFIG_DEBUG_ENTRY */

static unsigned long raw_copy_from_user_key(void *to, const void __user *from,
					    unsigned long size, unsigned long key)
{
	unsigned long tmp1, tmp2;
	union oac spec = {
<<<<<<< HEAD
		.oac2.as = PSW_BITS_AS_SECONDARY,
=======
		.oac2.key = key,
		.oac2.as = PSW_BITS_AS_SECONDARY,
		.oac2.k = 1,
>>>>>>> 95cd2cdc
		.oac2.a = 1,
	};

	tmp1 = -4096UL;
	asm volatile(
		"   lr	  0,%[spec]\n"
<<<<<<< HEAD
		"0: .insn ss,0xc80000000000,0(%0,%2),0(%1),0\n"
=======
		"0: mvcos 0(%2),0(%1),%0\n"
>>>>>>> 95cd2cdc
		"6: jz    4f\n"
		"1: algr  %0,%3\n"
		"   slgr  %1,%3\n"
		"   slgr  %2,%3\n"
		"   j     0b\n"
		"2: la    %4,4095(%1)\n"/* %4 = ptr + 4095 */
		"   nr    %4,%3\n"	/* %4 = (ptr + 4095) & -4096 */
		"   slgr  %4,%1\n"
		"   clgr  %0,%4\n"	/* copy crosses next page boundary? */
		"   jnh   5f\n"
		"3: mvcos 0(%2),0(%1),%4\n"
		"7: slgr  %0,%4\n"
		"   j     5f\n"
		"4: slgr  %0,%0\n"
		"5:\n"
		EX_TABLE(0b,2b) EX_TABLE(3b,5b) EX_TABLE(6b,2b) EX_TABLE(7b,5b)
<<<<<<< HEAD
		: "+a" (size), "+a" (ptr), "+a" (x), "+a" (tmp1), "=a" (tmp2)
=======
		: "+a" (size), "+a" (from), "+a" (to), "+a" (tmp1), "=a" (tmp2)
>>>>>>> 95cd2cdc
		: [spec] "d" (spec.val)
		: "cc", "memory", "0");
	return size;
}

unsigned long raw_copy_from_user(void *to, const void __user *from, unsigned long n)
{
	return raw_copy_from_user_key(to, from, n, 0);
}
EXPORT_SYMBOL(raw_copy_from_user);

unsigned long _copy_from_user_key(void *to, const void __user *from,
				  unsigned long n, unsigned long key)
{
	unsigned long res = n;

	might_fault();
	if (!should_fail_usercopy()) {
		instrument_copy_from_user(to, from, n);
		res = raw_copy_from_user_key(to, from, n, key);
	}
	if (unlikely(res))
		memset(to + (n - res), 0, res);
	return res;
}
EXPORT_SYMBOL(_copy_from_user_key);

static unsigned long raw_copy_to_user_key(void __user *to, const void *from,
					  unsigned long size, unsigned long key)
{
	unsigned long tmp1, tmp2;
	union oac spec = {
<<<<<<< HEAD
		.oac1.as = PSW_BITS_AS_SECONDARY,
=======
		.oac1.key = key,
		.oac1.as = PSW_BITS_AS_SECONDARY,
		.oac1.k = 1,
>>>>>>> 95cd2cdc
		.oac1.a = 1,
	};

	tmp1 = -4096UL;
	asm volatile(
		"   lr	  0,%[spec]\n"
<<<<<<< HEAD
		"0: .insn ss,0xc80000000000,0(%0,%1),0(%2),0\n"
=======
		"0: mvcos 0(%1),0(%2),%0\n"
>>>>>>> 95cd2cdc
		"6: jz    4f\n"
		"1: algr  %0,%3\n"
		"   slgr  %1,%3\n"
		"   slgr  %2,%3\n"
		"   j     0b\n"
		"2: la    %4,4095(%1)\n"/* %4 = ptr + 4095 */
		"   nr    %4,%3\n"	/* %4 = (ptr + 4095) & -4096 */
		"   slgr  %4,%1\n"
		"   clgr  %0,%4\n"	/* copy crosses next page boundary? */
		"   jnh   5f\n"
		"3: mvcos 0(%1),0(%2),%4\n"
		"7: slgr  %0,%4\n"
		"   j     5f\n"
		"4: slgr  %0,%0\n"
		"5:\n"
		EX_TABLE(0b,2b) EX_TABLE(3b,5b) EX_TABLE(6b,2b) EX_TABLE(7b,5b)
<<<<<<< HEAD
		: "+a" (size), "+a" (ptr), "+a" (x), "+a" (tmp1), "=a" (tmp2)
=======
		: "+a" (size), "+a" (to), "+a" (from), "+a" (tmp1), "=a" (tmp2)
>>>>>>> 95cd2cdc
		: [spec] "d" (spec.val)
		: "cc", "memory", "0");
	return size;
}

unsigned long raw_copy_to_user(void __user *to, const void *from, unsigned long n)
{
	return raw_copy_to_user_key(to, from, n, 0);
}
EXPORT_SYMBOL(raw_copy_to_user);

unsigned long _copy_to_user_key(void __user *to, const void *from,
				unsigned long n, unsigned long key)
{
	might_fault();
	if (should_fail_usercopy())
		return n;
	instrument_copy_to_user(to, from, n);
	return raw_copy_to_user_key(to, from, n, key);
}
EXPORT_SYMBOL(_copy_to_user_key);

unsigned long __clear_user(void __user *to, unsigned long size)
{
	unsigned long tmp1, tmp2;
	union oac spec = {
		.oac1.as = PSW_BITS_AS_SECONDARY,
		.oac1.a = 1,
	};

	tmp1 = -4096UL;
	asm volatile(
		"   lr	  0,%[spec]\n"
<<<<<<< HEAD
		"0: .insn ss,0xc80000000000,0(%0,%1),0(%4),0\n"
=======
		"0: mvcos 0(%1),0(%4),%0\n"
>>>>>>> 95cd2cdc
		"   jz	  4f\n"
		"1: algr  %0,%2\n"
		"   slgr  %1,%2\n"
		"   j	  0b\n"
		"2: la	  %3,4095(%1)\n"/* %4 = to + 4095 */
		"   nr	  %3,%2\n"	/* %4 = (to + 4095) & -4096 */
		"   slgr  %3,%1\n"
		"   clgr  %0,%3\n"	/* copy crosses next page boundary? */
		"   jnh	  5f\n"
		"3: mvcos 0(%1),0(%4),%3\n"
		"   slgr  %0,%3\n"
		"   j	  5f\n"
		"4: slgr  %0,%0\n"
		"5:\n"
		EX_TABLE(0b,2b) EX_TABLE(3b,5b)
		: "+a" (size), "+a" (to), "+a" (tmp1), "=a" (tmp2)
		: "a" (empty_zero_page), [spec] "d" (spec.val)
		: "cc", "memory", "0");
	return size;
}
EXPORT_SYMBOL(__clear_user);<|MERGE_RESOLUTION|>--- conflicted
+++ resolved
@@ -36,24 +36,16 @@
 {
 	unsigned long tmp1, tmp2;
 	union oac spec = {
-<<<<<<< HEAD
-		.oac2.as = PSW_BITS_AS_SECONDARY,
-=======
 		.oac2.key = key,
 		.oac2.as = PSW_BITS_AS_SECONDARY,
 		.oac2.k = 1,
->>>>>>> 95cd2cdc
 		.oac2.a = 1,
 	};
 
 	tmp1 = -4096UL;
 	asm volatile(
 		"   lr	  0,%[spec]\n"
-<<<<<<< HEAD
-		"0: .insn ss,0xc80000000000,0(%0,%2),0(%1),0\n"
-=======
 		"0: mvcos 0(%2),0(%1),%0\n"
->>>>>>> 95cd2cdc
 		"6: jz    4f\n"
 		"1: algr  %0,%3\n"
 		"   slgr  %1,%3\n"
@@ -70,11 +62,7 @@
 		"4: slgr  %0,%0\n"
 		"5:\n"
 		EX_TABLE(0b,2b) EX_TABLE(3b,5b) EX_TABLE(6b,2b) EX_TABLE(7b,5b)
-<<<<<<< HEAD
-		: "+a" (size), "+a" (ptr), "+a" (x), "+a" (tmp1), "=a" (tmp2)
-=======
 		: "+a" (size), "+a" (from), "+a" (to), "+a" (tmp1), "=a" (tmp2)
->>>>>>> 95cd2cdc
 		: [spec] "d" (spec.val)
 		: "cc", "memory", "0");
 	return size;
@@ -107,24 +95,16 @@
 {
 	unsigned long tmp1, tmp2;
 	union oac spec = {
-<<<<<<< HEAD
-		.oac1.as = PSW_BITS_AS_SECONDARY,
-=======
 		.oac1.key = key,
 		.oac1.as = PSW_BITS_AS_SECONDARY,
 		.oac1.k = 1,
->>>>>>> 95cd2cdc
 		.oac1.a = 1,
 	};
 
 	tmp1 = -4096UL;
 	asm volatile(
 		"   lr	  0,%[spec]\n"
-<<<<<<< HEAD
-		"0: .insn ss,0xc80000000000,0(%0,%1),0(%2),0\n"
-=======
 		"0: mvcos 0(%1),0(%2),%0\n"
->>>>>>> 95cd2cdc
 		"6: jz    4f\n"
 		"1: algr  %0,%3\n"
 		"   slgr  %1,%3\n"
@@ -141,11 +121,7 @@
 		"4: slgr  %0,%0\n"
 		"5:\n"
 		EX_TABLE(0b,2b) EX_TABLE(3b,5b) EX_TABLE(6b,2b) EX_TABLE(7b,5b)
-<<<<<<< HEAD
-		: "+a" (size), "+a" (ptr), "+a" (x), "+a" (tmp1), "=a" (tmp2)
-=======
 		: "+a" (size), "+a" (to), "+a" (from), "+a" (tmp1), "=a" (tmp2)
->>>>>>> 95cd2cdc
 		: [spec] "d" (spec.val)
 		: "cc", "memory", "0");
 	return size;
@@ -179,11 +155,7 @@
 	tmp1 = -4096UL;
 	asm volatile(
 		"   lr	  0,%[spec]\n"
-<<<<<<< HEAD
-		"0: .insn ss,0xc80000000000,0(%0,%1),0(%4),0\n"
-=======
 		"0: mvcos 0(%1),0(%4),%0\n"
->>>>>>> 95cd2cdc
 		"   jz	  4f\n"
 		"1: algr  %0,%2\n"
 		"   slgr  %1,%2\n"
