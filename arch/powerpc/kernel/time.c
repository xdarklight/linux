// SPDX-License-Identifier: GPL-2.0-or-later
/*
 * Common time routines among all ppc machines.
 *
 * Written by Cort Dougan (cort@cs.nmt.edu) to merge
 * Paul Mackerras' version and mine for PReP and Pmac.
 * MPC8xx/MBX changes by Dan Malek (dmalek@jlc.net).
 * Converted for 64-bit by Mike Corrigan (mikejc@us.ibm.com)
 *
 * First round of bugfixes by Gabriel Paubert (paubert@iram.es)
 * to make clock more stable (2.4.0-test5). The only thing
 * that this code assumes is that the timebases have been synchronized
 * by firmware on SMP and are never stopped (never do sleep
 * on SMP then, nap and doze are OK).
 * 
 * Speeded up do_gettimeofday by getting rid of references to
 * xtime (which required locks for consistency). (mikejc@us.ibm.com)
 *
 * TODO (not necessarily in this file):
 * - improve precision and reproducibility of timebase frequency
 * measurement at boot time.
 * - for astronomical applications: add a new function to get
 * non ambiguous timestamps even around leap seconds. This needs
 * a new timestamp format and a good name.
 *
 * 1997-09-10  Updated NTP code according to technical memorandum Jan '96
 *             "A Kernel Model for Precision Timekeeping" by Dave Mills
 */

#include <linux/errno.h>
#include <linux/export.h>
#include <linux/sched.h>
#include <linux/sched/clock.h>
#include <linux/sched/cputime.h>
#include <linux/kernel.h>
#include <linux/param.h>
#include <linux/string.h>
#include <linux/mm.h>
#include <linux/interrupt.h>
#include <linux/timex.h>
#include <linux/kernel_stat.h>
#include <linux/time.h>
#include <linux/init.h>
#include <linux/profile.h>
#include <linux/cpu.h>
#include <linux/security.h>
#include <linux/percpu.h>
#include <linux/rtc.h>
#include <linux/jiffies.h>
#include <linux/posix-timers.h>
#include <linux/irq.h>
#include <linux/delay.h>
#include <linux/irq_work.h>
#include <linux/of_clk.h>
#include <linux/suspend.h>
#include <linux/processor.h>
#include <asm/trace.h>

#include <asm/interrupt.h>
#include <asm/io.h>
#include <asm/nvram.h>
#include <asm/cache.h>
#include <asm/machdep.h>
#include <linux/uaccess.h>
#include <asm/time.h>
#include <asm/prom.h>
#include <asm/irq.h>
#include <asm/div64.h>
#include <asm/smp.h>
#include <asm/vdso_datapage.h>
#include <asm/firmware.h>
#include <asm/mce.h>

/* powerpc clocksource/clockevent code */

#include <linux/clockchips.h>
#include <linux/timekeeper_internal.h>

static u64 timebase_read(struct clocksource *);
static struct clocksource clocksource_timebase = {
	.name         = "timebase",
	.rating       = 400,
	.flags        = CLOCK_SOURCE_IS_CONTINUOUS,
	.mask         = CLOCKSOURCE_MASK(64),
	.read         = timebase_read,
	.vdso_clock_mode	= VDSO_CLOCKMODE_ARCHTIMER,
};

#define DECREMENTER_DEFAULT_MAX 0x7FFFFFFF
u64 decrementer_max = DECREMENTER_DEFAULT_MAX;
EXPORT_SYMBOL_GPL(decrementer_max); /* for KVM HDEC */

static int decrementer_set_next_event(unsigned long evt,
				      struct clock_event_device *dev);
static int decrementer_shutdown(struct clock_event_device *evt);

struct clock_event_device decrementer_clockevent = {
	.name			= "decrementer",
	.rating			= 200,
	.irq			= 0,
	.set_next_event		= decrementer_set_next_event,
	.set_state_oneshot_stopped = decrementer_shutdown,
	.set_state_shutdown	= decrementer_shutdown,
	.tick_resume		= decrementer_shutdown,
	.features		= CLOCK_EVT_FEAT_ONESHOT |
				  CLOCK_EVT_FEAT_C3STOP,
};
EXPORT_SYMBOL(decrementer_clockevent);

<<<<<<< HEAD
DEFINE_PER_CPU(u64, decrementers_next_tb);
=======
/*
 * This always puts next_tb beyond now, so the clock event will never fire
 * with the usual comparison, no need for a separate test for stopped.
 */
#define DEC_CLOCKEVENT_STOPPED ~0ULL
DEFINE_PER_CPU(u64, decrementers_next_tb) = DEC_CLOCKEVENT_STOPPED;
>>>>>>> 95cd2cdc
EXPORT_SYMBOL_GPL(decrementers_next_tb);
static DEFINE_PER_CPU(struct clock_event_device, decrementers);

#define XSEC_PER_SEC (1024*1024)

#ifdef CONFIG_PPC64
#define SCALE_XSEC(xsec, max)	(((xsec) * max) / XSEC_PER_SEC)
#else
/* compute ((xsec << 12) * max) >> 32 */
#define SCALE_XSEC(xsec, max)	mulhwu((xsec) << 12, max)
#endif

unsigned long tb_ticks_per_jiffy;
unsigned long tb_ticks_per_usec = 100; /* sane default */
EXPORT_SYMBOL(tb_ticks_per_usec);
unsigned long tb_ticks_per_sec;
EXPORT_SYMBOL(tb_ticks_per_sec);	/* for cputime_t conversions */

DEFINE_SPINLOCK(rtc_lock);
EXPORT_SYMBOL_GPL(rtc_lock);

static u64 tb_to_ns_scale __read_mostly;
static unsigned tb_to_ns_shift __read_mostly;
static u64 boot_tb __read_mostly;

extern struct timezone sys_tz;
static long timezone_offset;

unsigned long ppc_proc_freq;
EXPORT_SYMBOL_GPL(ppc_proc_freq);
unsigned long ppc_tb_freq;
EXPORT_SYMBOL_GPL(ppc_tb_freq);

bool tb_invalid;

#ifdef CONFIG_VIRT_CPU_ACCOUNTING_NATIVE
/*
 * Factor for converting from cputime_t (timebase ticks) to
 * microseconds. This is stored as 0.64 fixed-point binary fraction.
 */
u64 __cputime_usec_factor;
EXPORT_SYMBOL(__cputime_usec_factor);

#ifdef CONFIG_PPC_SPLPAR
void (*dtl_consumer)(struct dtl_entry *, u64);
#endif

static void calc_cputime_factors(void)
{
	struct div_result res;

	div128_by_32(1000000, 0, tb_ticks_per_sec, &res);
	__cputime_usec_factor = res.result_low;
}

/*
 * Read the SPURR on systems that have it, otherwise the PURR,
 * or if that doesn't exist return the timebase value passed in.
 */
static inline unsigned long read_spurr(unsigned long tb)
{
	if (cpu_has_feature(CPU_FTR_SPURR))
		return mfspr(SPRN_SPURR);
	if (cpu_has_feature(CPU_FTR_PURR))
		return mfspr(SPRN_PURR);
	return tb;
}

#ifdef CONFIG_PPC_SPLPAR

#include <asm/dtl.h>

/*
 * Scan the dispatch trace log and count up the stolen time.
 * Should be called with interrupts disabled.
 */
static u64 scan_dispatch_log(u64 stop_tb)
{
	u64 i = local_paca->dtl_ridx;
	struct dtl_entry *dtl = local_paca->dtl_curr;
	struct dtl_entry *dtl_end = local_paca->dispatch_log_end;
	struct lppaca *vpa = local_paca->lppaca_ptr;
	u64 tb_delta;
	u64 stolen = 0;
	u64 dtb;

	if (!dtl)
		return 0;

	if (i == be64_to_cpu(vpa->dtl_idx))
		return 0;
	while (i < be64_to_cpu(vpa->dtl_idx)) {
		dtb = be64_to_cpu(dtl->timebase);
		tb_delta = be32_to_cpu(dtl->enqueue_to_dispatch_time) +
			be32_to_cpu(dtl->ready_to_enqueue_time);
		barrier();
		if (i + N_DISPATCH_LOG < be64_to_cpu(vpa->dtl_idx)) {
			/* buffer has overflowed */
			i = be64_to_cpu(vpa->dtl_idx) - N_DISPATCH_LOG;
			dtl = local_paca->dispatch_log + (i % N_DISPATCH_LOG);
			continue;
		}
		if (dtb > stop_tb)
			break;
		if (dtl_consumer)
			dtl_consumer(dtl, i);
		stolen += tb_delta;
		++i;
		++dtl;
		if (dtl == dtl_end)
			dtl = local_paca->dispatch_log;
	}
	local_paca->dtl_ridx = i;
	local_paca->dtl_curr = dtl;
	return stolen;
}

/*
 * Accumulate stolen time by scanning the dispatch trace log.
 * Called on entry from user mode.
 */
void notrace accumulate_stolen_time(void)
{
	u64 sst, ust;
	struct cpu_accounting_data *acct = &local_paca->accounting;

	sst = scan_dispatch_log(acct->starttime_user);
	ust = scan_dispatch_log(acct->starttime);
	acct->stime -= sst;
	acct->utime -= ust;
	acct->steal_time += ust + sst;
}

static inline u64 calculate_stolen_time(u64 stop_tb)
{
	if (!firmware_has_feature(FW_FEATURE_SPLPAR))
		return 0;

	if (get_paca()->dtl_ridx != be64_to_cpu(get_lppaca()->dtl_idx))
		return scan_dispatch_log(stop_tb);

	return 0;
}

#else /* CONFIG_PPC_SPLPAR */
static inline u64 calculate_stolen_time(u64 stop_tb)
{
	return 0;
}

#endif /* CONFIG_PPC_SPLPAR */

/*
 * Account time for a transition between system, hard irq
 * or soft irq state.
 */
static unsigned long vtime_delta_scaled(struct cpu_accounting_data *acct,
					unsigned long now, unsigned long stime)
{
	unsigned long stime_scaled = 0;
#ifdef CONFIG_ARCH_HAS_SCALED_CPUTIME
	unsigned long nowscaled, deltascaled;
	unsigned long utime, utime_scaled;

	nowscaled = read_spurr(now);
	deltascaled = nowscaled - acct->startspurr;
	acct->startspurr = nowscaled;
	utime = acct->utime - acct->utime_sspurr;
	acct->utime_sspurr = acct->utime;

	/*
	 * Because we don't read the SPURR on every kernel entry/exit,
	 * deltascaled includes both user and system SPURR ticks.
	 * Apportion these ticks to system SPURR ticks and user
	 * SPURR ticks in the same ratio as the system time (delta)
	 * and user time (udelta) values obtained from the timebase
	 * over the same interval.  The system ticks get accounted here;
	 * the user ticks get saved up in paca->user_time_scaled to be
	 * used by account_process_tick.
	 */
	stime_scaled = stime;
	utime_scaled = utime;
	if (deltascaled != stime + utime) {
		if (utime) {
			stime_scaled = deltascaled * stime / (stime + utime);
			utime_scaled = deltascaled - stime_scaled;
		} else {
			stime_scaled = deltascaled;
		}
	}
	acct->utime_scaled += utime_scaled;
#endif

	return stime_scaled;
}

static unsigned long vtime_delta(struct cpu_accounting_data *acct,
				 unsigned long *stime_scaled,
				 unsigned long *steal_time)
{
	unsigned long now, stime;

	WARN_ON_ONCE(!irqs_disabled());

	now = mftb();
	stime = now - acct->starttime;
	acct->starttime = now;

	*stime_scaled = vtime_delta_scaled(acct, now, stime);

	*steal_time = calculate_stolen_time(now);

	return stime;
}

static void vtime_delta_kernel(struct cpu_accounting_data *acct,
			       unsigned long *stime, unsigned long *stime_scaled)
{
	unsigned long steal_time;

	*stime = vtime_delta(acct, stime_scaled, &steal_time);
	*stime -= min(*stime, steal_time);
	acct->steal_time += steal_time;
}

void vtime_account_kernel(struct task_struct *tsk)
{
	struct cpu_accounting_data *acct = get_accounting(tsk);
	unsigned long stime, stime_scaled;

	vtime_delta_kernel(acct, &stime, &stime_scaled);

	if (tsk->flags & PF_VCPU) {
		acct->gtime += stime;
#ifdef CONFIG_ARCH_HAS_SCALED_CPUTIME
		acct->utime_scaled += stime_scaled;
#endif
	} else {
		acct->stime += stime;
#ifdef CONFIG_ARCH_HAS_SCALED_CPUTIME
		acct->stime_scaled += stime_scaled;
#endif
	}
}
EXPORT_SYMBOL_GPL(vtime_account_kernel);

void vtime_account_idle(struct task_struct *tsk)
{
	unsigned long stime, stime_scaled, steal_time;
	struct cpu_accounting_data *acct = get_accounting(tsk);

	stime = vtime_delta(acct, &stime_scaled, &steal_time);
	acct->idle_time += stime + steal_time;
}

static void vtime_account_irq_field(struct cpu_accounting_data *acct,
				    unsigned long *field)
{
	unsigned long stime, stime_scaled;

	vtime_delta_kernel(acct, &stime, &stime_scaled);
	*field += stime;
#ifdef CONFIG_ARCH_HAS_SCALED_CPUTIME
	acct->stime_scaled += stime_scaled;
#endif
}

void vtime_account_softirq(struct task_struct *tsk)
{
	struct cpu_accounting_data *acct = get_accounting(tsk);
	vtime_account_irq_field(acct, &acct->softirq_time);
}

void vtime_account_hardirq(struct task_struct *tsk)
{
	struct cpu_accounting_data *acct = get_accounting(tsk);
	vtime_account_irq_field(acct, &acct->hardirq_time);
}

static void vtime_flush_scaled(struct task_struct *tsk,
			       struct cpu_accounting_data *acct)
{
#ifdef CONFIG_ARCH_HAS_SCALED_CPUTIME
	if (acct->utime_scaled)
		tsk->utimescaled += cputime_to_nsecs(acct->utime_scaled);
	if (acct->stime_scaled)
		tsk->stimescaled += cputime_to_nsecs(acct->stime_scaled);

	acct->utime_scaled = 0;
	acct->utime_sspurr = 0;
	acct->stime_scaled = 0;
#endif
}

/*
 * Account the whole cputime accumulated in the paca
 * Must be called with interrupts disabled.
 * Assumes that vtime_account_kernel/idle() has been called
 * recently (i.e. since the last entry from usermode) so that
 * get_paca()->user_time_scaled is up to date.
 */
void vtime_flush(struct task_struct *tsk)
{
	struct cpu_accounting_data *acct = get_accounting(tsk);

	if (acct->utime)
		account_user_time(tsk, cputime_to_nsecs(acct->utime));

	if (acct->gtime)
		account_guest_time(tsk, cputime_to_nsecs(acct->gtime));

	if (IS_ENABLED(CONFIG_PPC_SPLPAR) && acct->steal_time) {
		account_steal_time(cputime_to_nsecs(acct->steal_time));
		acct->steal_time = 0;
	}

	if (acct->idle_time)
		account_idle_time(cputime_to_nsecs(acct->idle_time));

	if (acct->stime)
		account_system_index_time(tsk, cputime_to_nsecs(acct->stime),
					  CPUTIME_SYSTEM);

	if (acct->hardirq_time)
		account_system_index_time(tsk, cputime_to_nsecs(acct->hardirq_time),
					  CPUTIME_IRQ);
	if (acct->softirq_time)
		account_system_index_time(tsk, cputime_to_nsecs(acct->softirq_time),
					  CPUTIME_SOFTIRQ);

	vtime_flush_scaled(tsk, acct);

	acct->utime = 0;
	acct->gtime = 0;
	acct->idle_time = 0;
	acct->stime = 0;
	acct->hardirq_time = 0;
	acct->softirq_time = 0;
}

#else /* ! CONFIG_VIRT_CPU_ACCOUNTING_NATIVE */
#define calc_cputime_factors()
#endif

void __delay(unsigned long loops)
{
	unsigned long start;

	spin_begin();
	if (tb_invalid) {
		/*
		 * TB is in error state and isn't ticking anymore.
		 * HMI handler was unable to recover from TB error.
		 * Return immediately, so that kernel won't get stuck here.
		 */
		spin_cpu_relax();
	} else {
		start = mftb();
		while (mftb() - start < loops)
			spin_cpu_relax();
	}
	spin_end();
}
EXPORT_SYMBOL(__delay);

void udelay(unsigned long usecs)
{
	__delay(tb_ticks_per_usec * usecs);
}
EXPORT_SYMBOL(udelay);

#ifdef CONFIG_SMP
unsigned long profile_pc(struct pt_regs *regs)
{
	unsigned long pc = instruction_pointer(regs);

	if (in_lock_functions(pc))
		return regs->link;

	return pc;
}
EXPORT_SYMBOL(profile_pc);
#endif

#ifdef CONFIG_IRQ_WORK

/*
 * 64-bit uses a byte in the PACA, 32-bit uses a per-cpu variable...
 */
#ifdef CONFIG_PPC64
static inline unsigned long test_irq_work_pending(void)
{
	unsigned long x;

	asm volatile("lbz %0,%1(13)"
		: "=r" (x)
		: "i" (offsetof(struct paca_struct, irq_work_pending)));
	return x;
}

static inline void set_irq_work_pending_flag(void)
{
	asm volatile("stb %0,%1(13)" : :
		"r" (1),
		"i" (offsetof(struct paca_struct, irq_work_pending)));
}

static inline void clear_irq_work_pending(void)
{
	asm volatile("stb %0,%1(13)" : :
		"r" (0),
		"i" (offsetof(struct paca_struct, irq_work_pending)));
}

#else /* 32-bit */

DEFINE_PER_CPU(u8, irq_work_pending);

#define set_irq_work_pending_flag()	__this_cpu_write(irq_work_pending, 1)
#define test_irq_work_pending()		__this_cpu_read(irq_work_pending)
#define clear_irq_work_pending()	__this_cpu_write(irq_work_pending, 0)

#endif /* 32 vs 64 bit */

void arch_irq_work_raise(void)
{
	/*
	 * 64-bit code that uses irq soft-mask can just cause an immediate
	 * interrupt here that gets soft masked, if this is called under
	 * local_irq_disable(). It might be possible to prevent that happening
	 * by noticing interrupts are disabled and setting decrementer pending
	 * to be replayed when irqs are enabled. The problem there is that
	 * tracing can call irq_work_raise, including in code that does low
	 * level manipulations of irq soft-mask state (e.g., trace_hardirqs_on)
	 * which could get tangled up if we're messing with the same state
	 * here.
	 */
	preempt_disable();
	set_irq_work_pending_flag();
	set_dec(1);
	preempt_enable();
}

static void set_dec_or_work(u64 val)
{
	set_dec(val);
	/* We may have raced with new irq work */
	if (unlikely(test_irq_work_pending()))
		set_dec(1);
}

#else  /* CONFIG_IRQ_WORK */

#define test_irq_work_pending()	0
#define clear_irq_work_pending()

static void set_dec_or_work(u64 val)
{
	set_dec(val);
}
#endif /* CONFIG_IRQ_WORK */

#ifdef CONFIG_KVM_BOOK3S_HV_POSSIBLE
void timer_rearm_host_dec(u64 now)
{
	u64 *next_tb = this_cpu_ptr(&decrementers_next_tb);

	WARN_ON_ONCE(!arch_irqs_disabled());
	WARN_ON_ONCE(mfmsr() & MSR_EE);

	if (now >= *next_tb) {
		local_paca->irq_happened |= PACA_IRQ_DEC;
	} else {
		now = *next_tb - now;
<<<<<<< HEAD
		if (now <= decrementer_max)
			set_dec_or_work(now);
=======
		if (now > decrementer_max)
			now = decrementer_max;
		set_dec_or_work(now);
>>>>>>> 95cd2cdc
	}
}
EXPORT_SYMBOL_GPL(timer_rearm_host_dec);
#endif

/*
 * timer_interrupt - gets called when the decrementer overflows,
 * with interrupts disabled.
 */
DEFINE_INTERRUPT_HANDLER_ASYNC(timer_interrupt)
{
	struct clock_event_device *evt = this_cpu_ptr(&decrementers);
	u64 *next_tb = this_cpu_ptr(&decrementers_next_tb);
	struct pt_regs *old_regs;
	u64 now;

	/*
	 * Some implementations of hotplug will get timer interrupts while
	 * offline, just ignore these.
	 */
	if (unlikely(!cpu_online(smp_processor_id()))) {
		set_dec(decrementer_max);
		return;
	}

	/* Conditionally hard-enable interrupts. */
	if (should_hard_irq_enable()) {
		/*
		 * Ensure a positive value is written to the decrementer, or
		 * else some CPUs will continue to take decrementer exceptions.
		 * When the PPC_WATCHDOG (decrementer based) is configured,
		 * keep this at most 31 bits, which is about 4 seconds on most
		 * systems, which gives the watchdog a chance of catching timer
		 * interrupt hard lockups.
		 */
		if (IS_ENABLED(CONFIG_PPC_WATCHDOG))
			set_dec(0x7fffffff);
		else
			set_dec(decrementer_max);

		do_hard_irq_enable();
	}

#if defined(CONFIG_PPC32) && defined(CONFIG_PPC_PMAC)
	if (atomic_read(&ppc_n_lost_interrupts) != 0)
		__do_IRQ(regs);
#endif

	old_regs = set_irq_regs(regs);

	trace_timer_interrupt_entry(regs);

	if (test_irq_work_pending()) {
		clear_irq_work_pending();
		mce_run_irq_context_handlers();
		irq_work_run();
	}

	now = get_tb();
	if (now >= *next_tb) {
		evt->event_handler(evt);
		__this_cpu_inc(irq_stat.timer_irqs_event);
	} else {
		now = *next_tb - now;
		if (now > decrementer_max)
			now = decrementer_max;
		set_dec_or_work(now);
		__this_cpu_inc(irq_stat.timer_irqs_others);
	}

	trace_timer_interrupt_exit(regs);

	set_irq_regs(old_regs);
}
EXPORT_SYMBOL(timer_interrupt);

#ifdef CONFIG_GENERIC_CLOCKEVENTS_BROADCAST
void timer_broadcast_interrupt(void)
{
	tick_receive_broadcast();
	__this_cpu_inc(irq_stat.broadcast_irqs_event);
}
#endif

#ifdef CONFIG_SUSPEND
/* Overrides the weak version in kernel/power/main.c */
void arch_suspend_disable_irqs(void)
{
	if (ppc_md.suspend_disable_irqs)
		ppc_md.suspend_disable_irqs();

	/* Disable the decrementer, so that it doesn't interfere
	 * with suspending.
	 */

	set_dec(decrementer_max);
	local_irq_disable();
	set_dec(decrementer_max);
}

/* Overrides the weak version in kernel/power/main.c */
void arch_suspend_enable_irqs(void)
{
	local_irq_enable();

	if (ppc_md.suspend_enable_irqs)
		ppc_md.suspend_enable_irqs();
}
#endif

unsigned long long tb_to_ns(unsigned long long ticks)
{
	return mulhdu(ticks, tb_to_ns_scale) << tb_to_ns_shift;
}
EXPORT_SYMBOL_GPL(tb_to_ns);

/*
 * Scheduler clock - returns current time in nanosec units.
 *
 * Note: mulhdu(a, b) (multiply high double unsigned) returns
 * the high 64 bits of a * b, i.e. (a * b) >> 64, where a and b
 * are 64-bit unsigned numbers.
 */
notrace unsigned long long sched_clock(void)
{
	return mulhdu(get_tb() - boot_tb, tb_to_ns_scale) << tb_to_ns_shift;
}


#ifdef CONFIG_PPC_PSERIES

/*
 * Running clock - attempts to give a view of time passing for a virtualised
 * kernels.
 * Uses the VTB register if available otherwise a next best guess.
 */
unsigned long long running_clock(void)
{
	/*
	 * Don't read the VTB as a host since KVM does not switch in host
	 * timebase into the VTB when it takes a guest off the CPU, reading the
	 * VTB would result in reading 'last switched out' guest VTB.
	 *
	 * Host kernels are often compiled with CONFIG_PPC_PSERIES checked, it
	 * would be unsafe to rely only on the #ifdef above.
	 */
	if (firmware_has_feature(FW_FEATURE_LPAR) &&
	    cpu_has_feature(CPU_FTR_ARCH_207S))
		return mulhdu(get_vtb() - boot_tb, tb_to_ns_scale) << tb_to_ns_shift;

	/*
	 * This is a next best approximation without a VTB.
	 * On a host which is running bare metal there should never be any stolen
	 * time and on a host which doesn't do any virtualisation TB *should* equal
	 * VTB so it makes no difference anyway.
	 */
	return local_clock() - kcpustat_this_cpu->cpustat[CPUTIME_STEAL];
}
#endif

static int __init get_freq(char *name, int cells, unsigned long *val)
{
	struct device_node *cpu;
	const __be32 *fp;
	int found = 0;

	/* The cpu node should have timebase and clock frequency properties */
	cpu = of_find_node_by_type(NULL, "cpu");

	if (cpu) {
		fp = of_get_property(cpu, name, NULL);
		if (fp) {
			found = 1;
			*val = of_read_ulong(fp, cells);
		}

		of_node_put(cpu);
	}

	return found;
}

static void start_cpu_decrementer(void)
{
#ifdef CONFIG_BOOKE_OR_40x
	unsigned int tcr;

	/* Clear any pending timer interrupts */
	mtspr(SPRN_TSR, TSR_ENW | TSR_WIS | TSR_DIS | TSR_FIS);

	tcr = mfspr(SPRN_TCR);
	/*
	 * The watchdog may have already been enabled by u-boot. So leave
	 * TRC[WP] (Watchdog Period) alone.
	 */
	tcr &= TCR_WP_MASK;	/* Clear all bits except for TCR[WP] */
	tcr |= TCR_DIE;		/* Enable decrementer */
	mtspr(SPRN_TCR, tcr);
#endif
}

void __init generic_calibrate_decr(void)
{
	ppc_tb_freq = DEFAULT_TB_FREQ;		/* hardcoded default */

	if (!get_freq("ibm,extended-timebase-frequency", 2, &ppc_tb_freq) &&
	    !get_freq("timebase-frequency", 1, &ppc_tb_freq)) {

		printk(KERN_ERR "WARNING: Estimating decrementer frequency "
				"(not found)\n");
	}

	ppc_proc_freq = DEFAULT_PROC_FREQ;	/* hardcoded default */

	if (!get_freq("ibm,extended-clock-frequency", 2, &ppc_proc_freq) &&
	    !get_freq("clock-frequency", 1, &ppc_proc_freq)) {

		printk(KERN_ERR "WARNING: Estimating processor frequency "
				"(not found)\n");
	}
}

int update_persistent_clock64(struct timespec64 now)
{
	struct rtc_time tm;

	if (!ppc_md.set_rtc_time)
		return -ENODEV;

	rtc_time64_to_tm(now.tv_sec + 1 + timezone_offset, &tm);

	return ppc_md.set_rtc_time(&tm);
}

static void __read_persistent_clock(struct timespec64 *ts)
{
	struct rtc_time tm;
	static int first = 1;

	ts->tv_nsec = 0;
	/* XXX this is a litle fragile but will work okay in the short term */
	if (first) {
		first = 0;
		if (ppc_md.time_init)
			timezone_offset = ppc_md.time_init();

		/* get_boot_time() isn't guaranteed to be safe to call late */
		if (ppc_md.get_boot_time) {
			ts->tv_sec = ppc_md.get_boot_time() - timezone_offset;
			return;
		}
	}
	if (!ppc_md.get_rtc_time) {
		ts->tv_sec = 0;
		return;
	}
	ppc_md.get_rtc_time(&tm);

	ts->tv_sec = rtc_tm_to_time64(&tm);
}

void read_persistent_clock64(struct timespec64 *ts)
{
	__read_persistent_clock(ts);

	/* Sanitize it in case real time clock is set below EPOCH */
	if (ts->tv_sec < 0) {
		ts->tv_sec = 0;
		ts->tv_nsec = 0;
	}
		
}

/* clocksource code */
static notrace u64 timebase_read(struct clocksource *cs)
{
	return (u64)get_tb();
}

static void __init clocksource_init(void)
{
	struct clocksource *clock = &clocksource_timebase;

	if (clocksource_register_hz(clock, tb_ticks_per_sec)) {
		printk(KERN_ERR "clocksource: %s is already registered\n",
		       clock->name);
		return;
	}

	printk(KERN_INFO "clocksource: %s mult[%x] shift[%d] registered\n",
	       clock->name, clock->mult, clock->shift);
}

static int decrementer_set_next_event(unsigned long evt,
				      struct clock_event_device *dev)
{
	__this_cpu_write(decrementers_next_tb, get_tb() + evt);
	set_dec_or_work(evt);

	return 0;
}

static int decrementer_shutdown(struct clock_event_device *dev)
{
	__this_cpu_write(decrementers_next_tb, DEC_CLOCKEVENT_STOPPED);
	set_dec_or_work(decrementer_max);

	return 0;
}

static void register_decrementer_clockevent(int cpu)
{
	struct clock_event_device *dec = &per_cpu(decrementers, cpu);

	*dec = decrementer_clockevent;
	dec->cpumask = cpumask_of(cpu);

	clockevents_config_and_register(dec, ppc_tb_freq, 2, decrementer_max);

	printk_once(KERN_DEBUG "clockevent: %s mult[%x] shift[%d] cpu[%d]\n",
		    dec->name, dec->mult, dec->shift, cpu);

	/* Set values for KVM, see kvm_emulate_dec() */
	decrementer_clockevent.mult = dec->mult;
	decrementer_clockevent.shift = dec->shift;
}

static void enable_large_decrementer(void)
{
	if (!cpu_has_feature(CPU_FTR_ARCH_300))
		return;

	if (decrementer_max <= DECREMENTER_DEFAULT_MAX)
		return;

	/*
	 * If we're running as the hypervisor we need to enable the LD manually
	 * otherwise firmware should have done it for us.
	 */
	if (cpu_has_feature(CPU_FTR_HVMODE))
		mtspr(SPRN_LPCR, mfspr(SPRN_LPCR) | LPCR_LD);
}

static void __init set_decrementer_max(void)
{
	struct device_node *cpu;
	u32 bits = 32;

	/* Prior to ISAv3 the decrementer is always 32 bit */
	if (!cpu_has_feature(CPU_FTR_ARCH_300))
		return;

	cpu = of_find_node_by_type(NULL, "cpu");

	if (of_property_read_u32(cpu, "ibm,dec-bits", &bits) == 0) {
		if (bits > 64 || bits < 32) {
			pr_warn("time_init: firmware supplied invalid ibm,dec-bits");
			bits = 32;
		}

		/* calculate the signed maximum given this many bits */
		decrementer_max = (1ul << (bits - 1)) - 1;
	}

	of_node_put(cpu);

	pr_info("time_init: %u bit decrementer (max: %llx)\n",
		bits, decrementer_max);
}

static void __init init_decrementer_clockevent(void)
{
	register_decrementer_clockevent(smp_processor_id());
}

void secondary_cpu_time_init(void)
{
	/* Enable and test the large decrementer for this cpu */
	enable_large_decrementer();

	/* Start the decrementer on CPUs that have manual control
	 * such as BookE
	 */
	start_cpu_decrementer();

	/* FIME: Should make unrelatred change to move snapshot_timebase
	 * call here ! */
	register_decrementer_clockevent(smp_processor_id());
}

/* This function is only called on the boot processor */
void __init time_init(void)
{
	struct div_result res;
	u64 scale;
	unsigned shift;

	/* Normal PowerPC with timebase register */
	ppc_md.calibrate_decr();
	printk(KERN_DEBUG "time_init: decrementer frequency = %lu.%.6lu MHz\n",
	       ppc_tb_freq / 1000000, ppc_tb_freq % 1000000);
	printk(KERN_DEBUG "time_init: processor frequency   = %lu.%.6lu MHz\n",
	       ppc_proc_freq / 1000000, ppc_proc_freq % 1000000);

	tb_ticks_per_jiffy = ppc_tb_freq / HZ;
	tb_ticks_per_sec = ppc_tb_freq;
	tb_ticks_per_usec = ppc_tb_freq / 1000000;
	calc_cputime_factors();

	/*
	 * Compute scale factor for sched_clock.
	 * The calibrate_decr() function has set tb_ticks_per_sec,
	 * which is the timebase frequency.
	 * We compute 1e9 * 2^64 / tb_ticks_per_sec and interpret
	 * the 128-bit result as a 64.64 fixed-point number.
	 * We then shift that number right until it is less than 1.0,
	 * giving us the scale factor and shift count to use in
	 * sched_clock().
	 */
	div128_by_32(1000000000, 0, tb_ticks_per_sec, &res);
	scale = res.result_low;
	for (shift = 0; res.result_high != 0; ++shift) {
		scale = (scale >> 1) | (res.result_high << 63);
		res.result_high >>= 1;
	}
	tb_to_ns_scale = scale;
	tb_to_ns_shift = shift;
	/* Save the current timebase to pretty up CONFIG_PRINTK_TIME */
	boot_tb = get_tb();

	/* If platform provided a timezone (pmac), we correct the time */
	if (timezone_offset) {
		sys_tz.tz_minuteswest = -timezone_offset / 60;
		sys_tz.tz_dsttime = 0;
	}

	vdso_data->tb_ticks_per_sec = tb_ticks_per_sec;

	/* initialise and enable the large decrementer (if we have one) */
	set_decrementer_max();
	enable_large_decrementer();

	/* Start the decrementer on CPUs that have manual control
	 * such as BookE
	 */
	start_cpu_decrementer();

	/* Register the clocksource */
	clocksource_init();

	init_decrementer_clockevent();
	tick_setup_hrtimer_broadcast();

	of_clk_init(NULL);
	enable_sched_clock_irqtime();
}

/*
 * Divide a 128-bit dividend by a 32-bit divisor, leaving a 128 bit
 * result.
 */
void div128_by_32(u64 dividend_high, u64 dividend_low,
		  unsigned divisor, struct div_result *dr)
{
	unsigned long a, b, c, d;
	unsigned long w, x, y, z;
	u64 ra, rb, rc;

	a = dividend_high >> 32;
	b = dividend_high & 0xffffffff;
	c = dividend_low >> 32;
	d = dividend_low & 0xffffffff;

	w = a / divisor;
	ra = ((u64)(a - (w * divisor)) << 32) + b;

	rb = ((u64) do_div(ra, divisor) << 32) + c;
	x = ra;

	rc = ((u64) do_div(rb, divisor) << 32) + d;
	y = rb;

	do_div(rc, divisor);
	z = rc;

	dr->result_high = ((u64)w << 32) + x;
	dr->result_low  = ((u64)y << 32) + z;

}

/* We don't need to calibrate delay, we use the CPU timebase for that */
void calibrate_delay(void)
{
	/* Some generic code (such as spinlock debug) use loops_per_jiffy
	 * as the number of __delay(1) in a jiffy, so make it so
	 */
	loops_per_jiffy = tb_ticks_per_jiffy;
}

#if IS_ENABLED(CONFIG_RTC_DRV_GENERIC)
static int rtc_generic_get_time(struct device *dev, struct rtc_time *tm)
{
	ppc_md.get_rtc_time(tm);
	return 0;
}

static int rtc_generic_set_time(struct device *dev, struct rtc_time *tm)
{
	if (!ppc_md.set_rtc_time)
		return -EOPNOTSUPP;

	if (ppc_md.set_rtc_time(tm) < 0)
		return -EOPNOTSUPP;

	return 0;
}

static const struct rtc_class_ops rtc_generic_ops = {
	.read_time = rtc_generic_get_time,
	.set_time = rtc_generic_set_time,
};

static int __init rtc_init(void)
{
	struct platform_device *pdev;

	if (!ppc_md.get_rtc_time)
		return -ENODEV;

	pdev = platform_device_register_data(NULL, "rtc-generic", -1,
					     &rtc_generic_ops,
					     sizeof(rtc_generic_ops));

	return PTR_ERR_OR_ZERO(pdev);
}

device_initcall(rtc_init);
#endif<|MERGE_RESOLUTION|>--- conflicted
+++ resolved
@@ -107,16 +107,12 @@
 };
 EXPORT_SYMBOL(decrementer_clockevent);
 
-<<<<<<< HEAD
-DEFINE_PER_CPU(u64, decrementers_next_tb);
-=======
 /*
  * This always puts next_tb beyond now, so the clock event will never fire
  * with the usual comparison, no need for a separate test for stopped.
  */
 #define DEC_CLOCKEVENT_STOPPED ~0ULL
 DEFINE_PER_CPU(u64, decrementers_next_tb) = DEC_CLOCKEVENT_STOPPED;
->>>>>>> 95cd2cdc
 EXPORT_SYMBOL_GPL(decrementers_next_tb);
 static DEFINE_PER_CPU(struct clock_event_device, decrementers);
 
@@ -591,14 +587,9 @@
 		local_paca->irq_happened |= PACA_IRQ_DEC;
 	} else {
 		now = *next_tb - now;
-<<<<<<< HEAD
-		if (now <= decrementer_max)
-			set_dec_or_work(now);
-=======
 		if (now > decrementer_max)
 			now = decrementer_max;
 		set_dec_or_work(now);
->>>>>>> 95cd2cdc
 	}
 }
 EXPORT_SYMBOL_GPL(timer_rearm_host_dec);
