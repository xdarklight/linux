// SPDX-License-Identifier: GPL-2.0-or-later
/*
 * Page table handling routines for radix page table.
 *
 * Copyright 2015-2016, Aneesh Kumar K.V, IBM Corporation.
 */

#define pr_fmt(fmt) "radix-mmu: " fmt

#include <linux/io.h>
#include <linux/kernel.h>
#include <linux/sched/mm.h>
#include <linux/memblock.h>
#include <linux/of_fdt.h>
#include <linux/mm.h>
#include <linux/string_helpers.h>
#include <linux/stop_machine.h>

#include <asm/pgtable.h>
#include <asm/pgalloc.h>
#include <asm/mmu_context.h>
#include <asm/dma.h>
#include <asm/machdep.h>
#include <asm/mmu.h>
#include <asm/firmware.h>
#include <asm/powernv.h>
#include <asm/sections.h>
#include <asm/trace.h>
#include <asm/uaccess.h>

#include <trace/events/thp.h>

unsigned int mmu_pid_bits;
unsigned int mmu_base_pid;

static int native_register_process_table(unsigned long base, unsigned long pg_sz,
					 unsigned long table_size)
{
	unsigned long patb0, patb1;

	patb0 = be64_to_cpu(partition_tb[0].patb0);
	patb1 = base | table_size | PATB_GR;

	mmu_partition_table_set_entry(0, patb0, patb1);

	return 0;
}

static __ref void *early_alloc_pgtable(unsigned long size, int nid,
			unsigned long region_start, unsigned long region_end)
{
	phys_addr_t min_addr = MEMBLOCK_LOW_LIMIT;
	phys_addr_t max_addr = MEMBLOCK_ALLOC_ANYWHERE;
	void *ptr;

	if (region_start)
		min_addr = region_start;
	if (region_end)
		max_addr = region_end;

	ptr = memblock_alloc_try_nid(size, size, min_addr, max_addr, nid);

	if (!ptr)
		panic("%s: Failed to allocate %lu bytes align=0x%lx nid=%d from=%pa max_addr=%pa\n",
		      __func__, size, size, nid, &min_addr, &max_addr);

	return ptr;
}

static int early_map_kernel_page(unsigned long ea, unsigned long pa,
			  pgprot_t flags,
			  unsigned int map_page_size,
			  int nid,
			  unsigned long region_start, unsigned long region_end)
{
	unsigned long pfn = pa >> PAGE_SHIFT;
	pgd_t *pgdp;
	pud_t *pudp;
	pmd_t *pmdp;
	pte_t *ptep;

	pgdp = pgd_offset_k(ea);
	if (pgd_none(*pgdp)) {
		pudp = early_alloc_pgtable(PUD_TABLE_SIZE, nid,
						region_start, region_end);
		pgd_populate(&init_mm, pgdp, pudp);
	}
	pudp = pud_offset(pgdp, ea);
	if (map_page_size == PUD_SIZE) {
		ptep = (pte_t *)pudp;
		goto set_the_pte;
	}
	if (pud_none(*pudp)) {
		pmdp = early_alloc_pgtable(PMD_TABLE_SIZE, nid,
						region_start, region_end);
		pud_populate(&init_mm, pudp, pmdp);
	}
	pmdp = pmd_offset(pudp, ea);
	if (map_page_size == PMD_SIZE) {
		ptep = pmdp_ptep(pmdp);
		goto set_the_pte;
	}
	if (!pmd_present(*pmdp)) {
		ptep = early_alloc_pgtable(PAGE_SIZE, nid,
						region_start, region_end);
		pmd_populate_kernel(&init_mm, pmdp, ptep);
	}
	ptep = pte_offset_kernel(pmdp, ea);

set_the_pte:
	set_pte_at(&init_mm, ea, ptep, pfn_pte(pfn, flags));
	smp_wmb();
	return 0;
}

/*
 * nid, region_start, and region_end are hints to try to place the page
 * table memory in the same node or region.
 */
static int __map_kernel_page(unsigned long ea, unsigned long pa,
			  pgprot_t flags,
			  unsigned int map_page_size,
			  int nid,
			  unsigned long region_start, unsigned long region_end)
{
	unsigned long pfn = pa >> PAGE_SHIFT;
	pgd_t *pgdp;
	pud_t *pudp;
	pmd_t *pmdp;
	pte_t *ptep;
	/*
	 * Make sure task size is correct as per the max adddr
	 */
	BUILD_BUG_ON(TASK_SIZE_USER64 > RADIX_PGTABLE_RANGE);

#ifdef CONFIG_PPC_64K_PAGES
	BUILD_BUG_ON(RADIX_KERN_MAP_SIZE != (1UL << MAX_EA_BITS_PER_CONTEXT));
#endif

	if (unlikely(!slab_is_available()))
		return early_map_kernel_page(ea, pa, flags, map_page_size,
						nid, region_start, region_end);

	/*
	 * Should make page table allocation functions be able to take a
	 * node, so we can place kernel page tables on the right nodes after
	 * boot.
	 */
	pgdp = pgd_offset_k(ea);
	pudp = pud_alloc(&init_mm, pgdp, ea);
	if (!pudp)
		return -ENOMEM;
	if (map_page_size == PUD_SIZE) {
		ptep = (pte_t *)pudp;
		goto set_the_pte;
	}
	pmdp = pmd_alloc(&init_mm, pudp, ea);
	if (!pmdp)
		return -ENOMEM;
	if (map_page_size == PMD_SIZE) {
		ptep = pmdp_ptep(pmdp);
		goto set_the_pte;
	}
	ptep = pte_alloc_kernel(pmdp, ea);
	if (!ptep)
		return -ENOMEM;

set_the_pte:
	set_pte_at(&init_mm, ea, ptep, pfn_pte(pfn, flags));
	smp_wmb();
	return 0;
}

int radix__map_kernel_page(unsigned long ea, unsigned long pa,
			  pgprot_t flags,
			  unsigned int map_page_size)
{
	return __map_kernel_page(ea, pa, flags, map_page_size, -1, 0, 0);
}

#ifdef CONFIG_STRICT_KERNEL_RWX
void radix__change_memory_range(unsigned long start, unsigned long end,
				unsigned long clear)
{
	unsigned long idx;
	pgd_t *pgdp;
	pud_t *pudp;
	pmd_t *pmdp;
	pte_t *ptep;

	start = ALIGN_DOWN(start, PAGE_SIZE);
	end = PAGE_ALIGN(end); // aligns up

	pr_debug("Changing flags on range %lx-%lx removing 0x%lx\n",
		 start, end, clear);

	for (idx = start; idx < end; idx += PAGE_SIZE) {
		pgdp = pgd_offset_k(idx);
		pudp = pud_alloc(&init_mm, pgdp, idx);
		if (!pudp)
			continue;
		if (pud_huge(*pudp)) {
			ptep = (pte_t *)pudp;
			goto update_the_pte;
		}
		pmdp = pmd_alloc(&init_mm, pudp, idx);
		if (!pmdp)
			continue;
		if (pmd_huge(*pmdp)) {
			ptep = pmdp_ptep(pmdp);
			goto update_the_pte;
		}
		ptep = pte_alloc_kernel(pmdp, idx);
		if (!ptep)
			continue;
update_the_pte:
		radix__pte_update(&init_mm, idx, ptep, clear, 0, 0);
	}

	radix__flush_tlb_kernel_range(start, end);
}

void radix__mark_rodata_ro(void)
{
	unsigned long start, end;

	start = (unsigned long)_stext;
	end = (unsigned long)__init_begin;

	radix__change_memory_range(start, end, _PAGE_WRITE);
}

void radix__mark_initmem_nx(void)
{
	unsigned long start = (unsigned long)__init_begin;
	unsigned long end = (unsigned long)__init_end;

	radix__change_memory_range(start, end, _PAGE_EXEC);
}
#endif /* CONFIG_STRICT_KERNEL_RWX */

static inline void __meminit
print_mapping(unsigned long start, unsigned long end, unsigned long size, bool exec)
{
	char buf[10];

	if (end <= start)
		return;

	string_get_size(size, 1, STRING_UNITS_2, buf, sizeof(buf));

	pr_info("Mapped 0x%016lx-0x%016lx with %s pages%s\n", start, end, buf,
		exec ? " (exec)" : "");
}

static unsigned long next_boundary(unsigned long addr, unsigned long end)
{
#ifdef CONFIG_STRICT_KERNEL_RWX
	if (addr < __pa_symbol(__init_begin))
		return __pa_symbol(__init_begin);
#endif
	return end;
}

static int __meminit create_physical_mapping(unsigned long start,
					     unsigned long end,
					     int nid)
{
	unsigned long vaddr, addr, mapping_size = 0;
	bool prev_exec, exec = false;
	pgprot_t prot;
	int psize;

	start = _ALIGN_UP(start, PAGE_SIZE);
	for (addr = start; addr < end; addr += mapping_size) {
		unsigned long gap, previous_size;
		int rc;

		gap = next_boundary(addr, end) - addr;
		previous_size = mapping_size;
		prev_exec = exec;

		if (IS_ALIGNED(addr, PUD_SIZE) && gap >= PUD_SIZE &&
		    mmu_psize_defs[MMU_PAGE_1G].shift) {
			mapping_size = PUD_SIZE;
			psize = MMU_PAGE_1G;
		} else if (IS_ALIGNED(addr, PMD_SIZE) && gap >= PMD_SIZE &&
			   mmu_psize_defs[MMU_PAGE_2M].shift) {
			mapping_size = PMD_SIZE;
			psize = MMU_PAGE_2M;
		} else {
			mapping_size = PAGE_SIZE;
			psize = mmu_virtual_psize;
		}

		vaddr = (unsigned long)__va(addr);

		if (overlaps_kernel_text(vaddr, vaddr + mapping_size) ||
		    overlaps_interrupt_vector_text(vaddr, vaddr + mapping_size)) {
			prot = PAGE_KERNEL_X;
			exec = true;
		} else {
			prot = PAGE_KERNEL;
			exec = false;
		}

		if (mapping_size != previous_size || exec != prev_exec) {
			print_mapping(start, addr, previous_size, prev_exec);
			start = addr;
		}

		rc = __map_kernel_page(vaddr, addr, prot, mapping_size, nid, start, end);
		if (rc)
			return rc;

		update_page_count(psize, 1);
	}

	print_mapping(start, addr, mapping_size, exec);
	return 0;
}

static void __init radix_init_pgtable(void)
{
	unsigned long rts_field;
	struct memblock_region *reg;

	/* We don't support slb for radix */
	mmu_slb_size = 0;
	/*
	 * Create the linear mapping, using standard page size for now
	 */
	for_each_memblock(memory, reg) {
		/*
		 * The memblock allocator  is up at this point, so the
		 * page tables will be allocated within the range. No
		 * need or a node (which we don't have yet).
		 */

		if ((reg->base + reg->size) >= RADIX_VMALLOC_START) {
			pr_warn("Outside the supported range\n");
			continue;
		}

		WARN_ON(create_physical_mapping(reg->base,
						reg->base + reg->size,
						-1));
	}

	/* Find out how many PID bits are supported */
	if (cpu_has_feature(CPU_FTR_HVMODE)) {
		if (!mmu_pid_bits)
			mmu_pid_bits = 20;
#ifdef CONFIG_KVM_BOOK3S_HV_POSSIBLE
		/*
		 * When KVM is possible, we only use the top half of the
		 * PID space to avoid collisions between host and guest PIDs
		 * which can cause problems due to prefetch when exiting the
		 * guest with AIL=3
		 */
		mmu_base_pid = 1 << (mmu_pid_bits - 1);
#else
		mmu_base_pid = 1;
#endif
	} else {
		/* The guest uses the bottom half of the PID space */
		if (!mmu_pid_bits)
			mmu_pid_bits = 19;
		mmu_base_pid = 1;
	}

	/*
	 * Allocate Partition table and process table for the
	 * host.
	 */
	BUG_ON(PRTB_SIZE_SHIFT > 36);
	process_tb = early_alloc_pgtable(1UL << PRTB_SIZE_SHIFT, -1, 0, 0);
	/*
	 * Fill in the process table.
	 */
	rts_field = radix__get_tree_size();
	process_tb->prtb0 = cpu_to_be64(rts_field | __pa(init_mm.pgd) | RADIX_PGD_INDEX_SIZE);
	/*
	 * Fill in the partition table. We are suppose to use effective address
	 * of process table here. But our linear mapping also enable us to use
	 * physical address here.
	 */
	register_process_table(__pa(process_tb), 0, PRTB_SIZE_SHIFT - 12);
	pr_info("Process table %p and radix root for kernel: %p\n", process_tb, init_mm.pgd);
	asm volatile("ptesync" : : : "memory");
	asm volatile(PPC_TLBIE_5(%0,%1,2,1,1) : :
		     "r" (TLBIEL_INVAL_SET_LPID), "r" (0));
	asm volatile("eieio; tlbsync; ptesync" : : : "memory");
	trace_tlbie(0, 0, TLBIEL_INVAL_SET_LPID, 0, 2, 1, 1);

	/*
	 * The init_mm context is given the first available (non-zero) PID,
	 * which is the "guard PID" and contains no page table. PIDR should
	 * never be set to zero because that duplicates the kernel address
	 * space at the 0x0... offset (quadrant 0)!
	 *
	 * An arbitrary PID that may later be allocated by the PID allocator
	 * for userspace processes must not be used either, because that
	 * would cause stale user mappings for that PID on CPUs outside of
	 * the TLB invalidation scheme (because it won't be in mm_cpumask).
	 *
	 * So permanently carve out one PID for the purpose of a guard PID.
	 */
	init_mm.context.id = mmu_base_pid;
	mmu_base_pid++;
}

static void __init radix_init_partition_table(void)
{
	unsigned long rts_field, dw0;

	mmu_partition_table_init();
	rts_field = radix__get_tree_size();
	dw0 = rts_field | __pa(init_mm.pgd) | RADIX_PGD_INDEX_SIZE | PATB_HR;
	mmu_partition_table_set_entry(0, dw0, 0);

	pr_info("Initializing Radix MMU\n");
	pr_info("Partition table %p\n", partition_tb);
}

void __init radix_init_native(void)
{
	register_process_table = native_register_process_table;
}

static int __init get_idx_from_shift(unsigned int shift)
{
	int idx = -1;

	switch (shift) {
	case 0xc:
		idx = MMU_PAGE_4K;
		break;
	case 0x10:
		idx = MMU_PAGE_64K;
		break;
	case 0x15:
		idx = MMU_PAGE_2M;
		break;
	case 0x1e:
		idx = MMU_PAGE_1G;
		break;
	}
	return idx;
}

static int __init radix_dt_scan_page_sizes(unsigned long node,
					   const char *uname, int depth,
					   void *data)
{
	int size = 0;
	int shift, idx;
	unsigned int ap;
	const __be32 *prop;
	const char *type = of_get_flat_dt_prop(node, "device_type", NULL);

	/* We are scanning "cpu" nodes only */
	if (type == NULL || strcmp(type, "cpu") != 0)
		return 0;

	/* Find MMU PID size */
	prop = of_get_flat_dt_prop(node, "ibm,mmu-pid-bits", &size);
	if (prop && size == 4)
		mmu_pid_bits = be32_to_cpup(prop);

	/* Grab page size encodings */
	prop = of_get_flat_dt_prop(node, "ibm,processor-radix-AP-encodings", &size);
	if (!prop)
		return 0;

	pr_info("Page sizes from device-tree:\n");
	for (; size >= 4; size -= 4, ++prop) {

		struct mmu_psize_def *def;

		/* top 3 bit is AP encoding */
		shift = be32_to_cpu(prop[0]) & ~(0xe << 28);
		ap = be32_to_cpu(prop[0]) >> 29;
		pr_info("Page size shift = %d AP=0x%x\n", shift, ap);

		idx = get_idx_from_shift(shift);
		if (idx < 0)
			continue;

		def = &mmu_psize_defs[idx];
		def->shift = shift;
		def->ap  = ap;
	}

	/* needed ? */
	cur_cpu_spec->mmu_features &= ~MMU_FTR_NO_SLBIE_B;
	return 1;
}

void __init radix__early_init_devtree(void)
{
	int rc;

	/*
	 * Try to find the available page sizes in the device-tree
	 */
	rc = of_scan_flat_dt(radix_dt_scan_page_sizes, NULL);
	if (rc != 0)  /* Found */
		goto found;
	/*
	 * let's assume we have page 4k and 64k support
	 */
	mmu_psize_defs[MMU_PAGE_4K].shift = 12;
	mmu_psize_defs[MMU_PAGE_4K].ap = 0x0;

	mmu_psize_defs[MMU_PAGE_64K].shift = 16;
	mmu_psize_defs[MMU_PAGE_64K].ap = 0x5;
found:
#ifdef CONFIG_SPARSEMEM_VMEMMAP
	if (mmu_psize_defs[MMU_PAGE_2M].shift) {
		/*
		 * map vmemmap using 2M if available
		 */
		mmu_vmemmap_psize = MMU_PAGE_2M;
	}
#endif /* CONFIG_SPARSEMEM_VMEMMAP */
	return;
}

static void radix_init_amor(void)
{
	/*
	* In HV mode, we init AMOR (Authority Mask Override Register) so that
	* the hypervisor and guest can setup IAMR (Instruction Authority Mask
	* Register), enable key 0 and set it to 1.
	*
	* AMOR = 0b1100 .... 0000 (Mask for key 0 is 11)
	*/
	mtspr(SPRN_AMOR, (3ul << 62));
}

#ifdef CONFIG_PPC_KUEP
void setup_kuep(bool disabled)
{
	if (disabled || !early_radix_enabled())
		return;

	if (smp_processor_id() == boot_cpuid)
		pr_info("Activating Kernel Userspace Execution Prevention\n");

	/*
	 * Radix always uses key0 of the IAMR to determine if an access is
	 * allowed. We set bit 0 (IBM bit 1) of key0, to prevent instruction
	 * fetch.
	 */
	mtspr(SPRN_IAMR, (1ul << 62));
}
#endif

#ifdef CONFIG_PPC_KUAP
void setup_kuap(bool disabled)
{
	if (disabled || !early_radix_enabled())
		return;

	if (smp_processor_id() == boot_cpuid) {
		pr_info("Activating Kernel Userspace Access Prevention\n");
		cur_cpu_spec->mmu_features |= MMU_FTR_RADIX_KUAP;
	}

	/* Make sure userspace can't change the AMR */
	mtspr(SPRN_UAMOR, 0);
	mtspr(SPRN_AMR, AMR_KUAP_BLOCKED);
	isync();
}
#endif

void __init radix__early_init_mmu(void)
{
	unsigned long lpcr;

#ifdef CONFIG_PPC_64K_PAGES
	/* PAGE_SIZE mappings */
	mmu_virtual_psize = MMU_PAGE_64K;
#else
	mmu_virtual_psize = MMU_PAGE_4K;
#endif

#ifdef CONFIG_SPARSEMEM_VMEMMAP
	/* vmemmap mapping */
	mmu_vmemmap_psize = mmu_virtual_psize;
#endif
	/*
	 * initialize page table size
	 */
	__pte_index_size = RADIX_PTE_INDEX_SIZE;
	__pmd_index_size = RADIX_PMD_INDEX_SIZE;
	__pud_index_size = RADIX_PUD_INDEX_SIZE;
	__pgd_index_size = RADIX_PGD_INDEX_SIZE;
	__pud_cache_index = RADIX_PUD_INDEX_SIZE;
	__pte_table_size = RADIX_PTE_TABLE_SIZE;
	__pmd_table_size = RADIX_PMD_TABLE_SIZE;
	__pud_table_size = RADIX_PUD_TABLE_SIZE;
	__pgd_table_size = RADIX_PGD_TABLE_SIZE;

	__pmd_val_bits = RADIX_PMD_VAL_BITS;
	__pud_val_bits = RADIX_PUD_VAL_BITS;
	__pgd_val_bits = RADIX_PGD_VAL_BITS;

	__kernel_virt_start = RADIX_KERN_VIRT_START;
	__vmalloc_start = RADIX_VMALLOC_START;
	__vmalloc_end = RADIX_VMALLOC_END;
	__kernel_io_start = RADIX_KERN_IO_START;
	__kernel_io_end = RADIX_KERN_IO_END;
	vmemmap = (struct page *)RADIX_VMEMMAP_START;
	ioremap_bot = IOREMAP_BASE;

#ifdef CONFIG_PCI
	pci_io_base = ISA_IO_BASE;
#endif
	__pte_frag_nr = RADIX_PTE_FRAG_NR;
	__pte_frag_size_shift = RADIX_PTE_FRAG_SIZE_SHIFT;
	__pmd_frag_nr = RADIX_PMD_FRAG_NR;
	__pmd_frag_size_shift = RADIX_PMD_FRAG_SIZE_SHIFT;

	if (!firmware_has_feature(FW_FEATURE_LPAR)) {
		radix_init_native();
		lpcr = mfspr(SPRN_LPCR);
		mtspr(SPRN_LPCR, lpcr | LPCR_UPRT | LPCR_HR);
		radix_init_partition_table();
		radix_init_amor();
	} else {
		radix_init_pseries();
	}

	memblock_set_current_limit(MEMBLOCK_ALLOC_ANYWHERE);

	radix_init_pgtable();
	/* Switch to the guard PID before turning on MMU */
	radix__switch_mmu_context(NULL, &init_mm);
	if (cpu_has_feature(CPU_FTR_HVMODE))
		tlbiel_all();
}

void radix__early_init_mmu_secondary(void)
{
	unsigned long lpcr;
	/*
	 * update partition table control register and UPRT
	 */
	if (!firmware_has_feature(FW_FEATURE_LPAR)) {
		lpcr = mfspr(SPRN_LPCR);
		mtspr(SPRN_LPCR, lpcr | LPCR_UPRT | LPCR_HR);

		mtspr(SPRN_PTCR,
		      __pa(partition_tb) | (PATB_SIZE_SHIFT - 12));
		radix_init_amor();
	}

	radix__switch_mmu_context(NULL, &init_mm);
	if (cpu_has_feature(CPU_FTR_HVMODE))
		tlbiel_all();
}

void radix__mmu_cleanup_all(void)
{
	unsigned long lpcr;

	if (!firmware_has_feature(FW_FEATURE_LPAR)) {
		lpcr = mfspr(SPRN_LPCR);
		mtspr(SPRN_LPCR, lpcr & ~LPCR_UPRT);
		mtspr(SPRN_PTCR, 0);
		powernv_set_nmmu_ptcr(0);
		radix__flush_tlb_all();
	}
}

void radix__setup_initial_memory_limit(phys_addr_t first_memblock_base,
				phys_addr_t first_memblock_size)
{
	/*
	 * We don't currently support the first MEMBLOCK not mapping 0
	 * physical on those processors
	 */
	BUG_ON(first_memblock_base != 0);

	/*
	 * Radix mode is not limited by RMA / VRMA addressing.
	 */
	ppc64_rma_size = ULONG_MAX;
}

#ifdef CONFIG_MEMORY_HOTPLUG
static void free_pte_table(pte_t *pte_start, pmd_t *pmd)
{
	pte_t *pte;
	int i;

	for (i = 0; i < PTRS_PER_PTE; i++) {
		pte = pte_start + i;
		if (!pte_none(*pte))
			return;
	}

	pte_free_kernel(&init_mm, pte_start);
	pmd_clear(pmd);
}

static void free_pmd_table(pmd_t *pmd_start, pud_t *pud)
{
	pmd_t *pmd;
	int i;

	for (i = 0; i < PTRS_PER_PMD; i++) {
		pmd = pmd_start + i;
		if (!pmd_none(*pmd))
			return;
	}

	pmd_free(&init_mm, pmd_start);
	pud_clear(pud);
}

struct change_mapping_params {
	pte_t *pte;
	unsigned long start;
	unsigned long end;
	unsigned long aligned_start;
	unsigned long aligned_end;
};

static int __meminit stop_machine_change_mapping(void *data)
{
	struct change_mapping_params *params =
			(struct change_mapping_params *)data;

	if (!data)
		return -1;

	spin_unlock(&init_mm.page_table_lock);
	pte_clear(&init_mm, params->aligned_start, params->pte);
	create_physical_mapping(params->aligned_start, params->start, -1);
	create_physical_mapping(params->end, params->aligned_end, -1);
	spin_lock(&init_mm.page_table_lock);
	return 0;
}

static void remove_pte_table(pte_t *pte_start, unsigned long addr,
			     unsigned long end)
{
	unsigned long next;
	pte_t *pte;

	pte = pte_start + pte_index(addr);
	for (; addr < end; addr = next, pte++) {
		next = (addr + PAGE_SIZE) & PAGE_MASK;
		if (next > end)
			next = end;

		if (!pte_present(*pte))
			continue;

		if (!PAGE_ALIGNED(addr) || !PAGE_ALIGNED(next)) {
			/*
			 * The vmemmap_free() and remove_section_mapping()
			 * codepaths call us with aligned addresses.
			 */
			WARN_ONCE(1, "%s: unaligned range\n", __func__);
			continue;
		}

		pte_clear(&init_mm, addr, pte);
	}
}

/*
 * clear the pte and potentially split the mapping helper
 */
static void __meminit split_kernel_mapping(unsigned long addr, unsigned long end,
				unsigned long size, pte_t *pte)
{
	unsigned long mask = ~(size - 1);
	unsigned long aligned_start = addr & mask;
	unsigned long aligned_end = addr + size;
	struct change_mapping_params params;
	bool split_region = false;

	if ((end - addr) < size) {
		/*
		 * We're going to clear the PTE, but not flushed
		 * the mapping, time to remap and flush. The
		 * effects if visible outside the processor or
		 * if we are running in code close to the
		 * mapping we cleared, we are in trouble.
		 */
		if (overlaps_kernel_text(aligned_start, addr) ||
			overlaps_kernel_text(end, aligned_end)) {
			/*
			 * Hack, just return, don't pte_clear
			 */
			WARN_ONCE(1, "Linear mapping %lx->%lx overlaps kernel "
				  "text, not splitting\n", addr, end);
			return;
		}
		split_region = true;
	}

	if (split_region) {
		params.pte = pte;
		params.start = addr;
		params.end = end;
		params.aligned_start = addr & ~(size - 1);
		params.aligned_end = min_t(unsigned long, aligned_end,
				(unsigned long)__va(memblock_end_of_DRAM()));
		stop_machine(stop_machine_change_mapping, &params, NULL);
		return;
	}

	pte_clear(&init_mm, addr, pte);
}

static void remove_pmd_table(pmd_t *pmd_start, unsigned long addr,
			     unsigned long end)
{
	unsigned long next;
	pte_t *pte_base;
	pmd_t *pmd;

	pmd = pmd_start + pmd_index(addr);
	for (; addr < end; addr = next, pmd++) {
		next = pmd_addr_end(addr, end);

		if (!pmd_present(*pmd))
			continue;

		if (pmd_huge(*pmd)) {
			split_kernel_mapping(addr, end, PMD_SIZE, (pte_t *)pmd);
			continue;
		}

		pte_base = (pte_t *)pmd_page_vaddr(*pmd);
		remove_pte_table(pte_base, addr, next);
		free_pte_table(pte_base, pmd);
	}
}

static void remove_pud_table(pud_t *pud_start, unsigned long addr,
			     unsigned long end)
{
	unsigned long next;
	pmd_t *pmd_base;
	pud_t *pud;

	pud = pud_start + pud_index(addr);
	for (; addr < end; addr = next, pud++) {
		next = pud_addr_end(addr, end);

		if (!pud_present(*pud))
			continue;

		if (pud_huge(*pud)) {
			split_kernel_mapping(addr, end, PUD_SIZE, (pte_t *)pud);
			continue;
		}

		pmd_base = (pmd_t *)pud_page_vaddr(*pud);
		remove_pmd_table(pmd_base, addr, next);
		free_pmd_table(pmd_base, pud);
	}
}

static void __meminit remove_pagetable(unsigned long start, unsigned long end)
{
	unsigned long addr, next;
	pud_t *pud_base;
	pgd_t *pgd;

	spin_lock(&init_mm.page_table_lock);

	for (addr = start; addr < end; addr = next) {
		next = pgd_addr_end(addr, end);

		pgd = pgd_offset_k(addr);
		if (!pgd_present(*pgd))
			continue;

		if (pgd_huge(*pgd)) {
			split_kernel_mapping(addr, end, PGDIR_SIZE, (pte_t *)pgd);
			continue;
		}

		pud_base = (pud_t *)pgd_page_vaddr(*pgd);
		remove_pud_table(pud_base, addr, next);
	}

	spin_unlock(&init_mm.page_table_lock);
	radix__flush_tlb_kernel_range(start, end);
}

int __meminit radix__create_section_mapping(unsigned long start, unsigned long end, int nid)
{
	if (end >= RADIX_VMALLOC_START) {
		pr_warn("Outside the supported range\n");
		return -1;
	}

	return create_physical_mapping(start, end, nid);
}

int __meminit radix__remove_section_mapping(unsigned long start, unsigned long end)
{
	remove_pagetable(start, end);
	return 0;
}
#endif /* CONFIG_MEMORY_HOTPLUG */

#ifdef CONFIG_SPARSEMEM_VMEMMAP
static int __map_kernel_page_nid(unsigned long ea, unsigned long pa,
				 pgprot_t flags, unsigned int map_page_size,
				 int nid)
{
	return __map_kernel_page(ea, pa, flags, map_page_size, nid, 0, 0);
}

int __meminit radix__vmemmap_create_mapping(unsigned long start,
				      unsigned long page_size,
				      unsigned long phys)
{
	/* Create a PTE encoding */
	unsigned long flags = _PAGE_PRESENT | _PAGE_ACCESSED | _PAGE_KERNEL_RW;
	int nid = early_pfn_to_nid(phys >> PAGE_SHIFT);
	int ret;

	if ((start + page_size) >= RADIX_VMEMMAP_END) {
		pr_warn("Outside the supported range\n");
		return -1;
	}

	ret = __map_kernel_page_nid(start, phys, __pgprot(flags), page_size, nid);
	BUG_ON(ret);

	return 0;
}

#ifdef CONFIG_MEMORY_HOTPLUG
void __meminit radix__vmemmap_remove_mapping(unsigned long start, unsigned long page_size)
{
	remove_pagetable(start, start + page_size);
}
#endif
#endif

#ifdef CONFIG_TRANSPARENT_HUGEPAGE

unsigned long radix__pmd_hugepage_update(struct mm_struct *mm, unsigned long addr,
				  pmd_t *pmdp, unsigned long clr,
				  unsigned long set)
{
	unsigned long old;

#ifdef CONFIG_DEBUG_VM
	WARN_ON(!radix__pmd_trans_huge(*pmdp) && !pmd_devmap(*pmdp));
	assert_spin_locked(pmd_lockptr(mm, pmdp));
#endif

	old = radix__pte_update(mm, addr, (pte_t *)pmdp, clr, set, 1);
	trace_hugepage_update(addr, old, clr, set);

	return old;
}

pmd_t radix__pmdp_collapse_flush(struct vm_area_struct *vma, unsigned long address,
			pmd_t *pmdp)

{
	pmd_t pmd;

	VM_BUG_ON(address & ~HPAGE_PMD_MASK);
	VM_BUG_ON(radix__pmd_trans_huge(*pmdp));
	VM_BUG_ON(pmd_devmap(*pmdp));
	/*
	 * khugepaged calls this for normal pmd
	 */
	pmd = *pmdp;
	pmd_clear(pmdp);

	/*FIXME!!  Verify whether we need this kick below */
	serialize_against_pte_lookup(vma->vm_mm);

	radix__flush_tlb_collapsed_pmd(vma->vm_mm, address);

	return pmd;
}

/*
 * For us pgtable_t is pte_t *. Inorder to save the deposisted
 * page table, we consider the allocated page table as a list
 * head. On withdraw we need to make sure we zero out the used
 * list_head memory area.
 */
void radix__pgtable_trans_huge_deposit(struct mm_struct *mm, pmd_t *pmdp,
				 pgtable_t pgtable)
{
	struct list_head *lh = (struct list_head *) pgtable;

	assert_spin_locked(pmd_lockptr(mm, pmdp));

	/* FIFO */
	if (!pmd_huge_pte(mm, pmdp))
		INIT_LIST_HEAD(lh);
	else
		list_add(lh, (struct list_head *) pmd_huge_pte(mm, pmdp));
	pmd_huge_pte(mm, pmdp) = pgtable;
}

pgtable_t radix__pgtable_trans_huge_withdraw(struct mm_struct *mm, pmd_t *pmdp)
{
	pte_t *ptep;
	pgtable_t pgtable;
	struct list_head *lh;

	assert_spin_locked(pmd_lockptr(mm, pmdp));

	/* FIFO */
	pgtable = pmd_huge_pte(mm, pmdp);
	lh = (struct list_head *) pgtable;
	if (list_empty(lh))
		pmd_huge_pte(mm, pmdp) = NULL;
	else {
		pmd_huge_pte(mm, pmdp) = (pgtable_t) lh->next;
		list_del(lh);
	}
	ptep = (pte_t *) pgtable;
	*ptep = __pte(0);
	ptep++;
	*ptep = __pte(0);
	return pgtable;
}

pmd_t radix__pmdp_huge_get_and_clear(struct mm_struct *mm,
				     unsigned long addr, pmd_t *pmdp)
{
	pmd_t old_pmd;
	unsigned long old;

	old = radix__pmd_hugepage_update(mm, addr, pmdp, ~0UL, 0);
	old_pmd = __pmd(old);
	/*
	 * Serialize against find_current_mm_pte which does lock-less
	 * lookup in page tables with local interrupts disabled. For huge pages
	 * it casts pmd_t to pte_t. Since format of pte_t is different from
	 * pmd_t we want to prevent transit from pmd pointing to page table
	 * to pmd pointing to huge page (and back) while interrupts are disabled.
	 * We clear pmd to possibly replace it with page table pointer in
	 * different code paths. So make sure we wait for the parallel
	 * find_current_mm_pte to finish.
	 */
	serialize_against_pte_lookup(mm);
	return old_pmd;
}

int radix__has_transparent_hugepage(void)
{
	/* For radix 2M at PMD level means thp */
	if (mmu_psize_defs[MMU_PAGE_2M].shift == PMD_SHIFT)
		return 1;
	return 0;
}
#endif /* CONFIG_TRANSPARENT_HUGEPAGE */

void radix__ptep_set_access_flags(struct vm_area_struct *vma, pte_t *ptep,
				  pte_t entry, unsigned long address, int psize)
{
	struct mm_struct *mm = vma->vm_mm;
	unsigned long set = pte_val(entry) & (_PAGE_DIRTY | _PAGE_ACCESSED |
					      _PAGE_RW | _PAGE_EXEC);

	unsigned long change = pte_val(entry) ^ pte_val(*ptep);
	/*
	 * To avoid NMMU hang while relaxing access, we need mark
	 * the pte invalid in between.
	 */
	if ((change & _PAGE_RW) && atomic_read(&mm->context.copros) > 0) {
		unsigned long old_pte, new_pte;

		old_pte = __radix_pte_update(ptep, _PAGE_PRESENT, _PAGE_INVALID);
		/*
		 * new value of pte
		 */
		new_pte = old_pte | set;
		radix__flush_tlb_page_psize(mm, address, psize);
		__radix_pte_update(ptep, _PAGE_INVALID, new_pte);
	} else {
		__radix_pte_update(ptep, 0, set);
		/*
		 * Book3S does not require a TLB flush when relaxing access
		 * restrictions when the address space is not attached to a
		 * NMMU, because the core MMU will reload the pte after taking
		 * an access fault, which is defined by the architectue.
		 */
	}
	/* See ptesync comment in radix__set_pte_at */
}

void radix__ptep_modify_prot_commit(struct vm_area_struct *vma,
				    unsigned long addr, pte_t *ptep,
				    pte_t old_pte, pte_t pte)
{
	struct mm_struct *mm = vma->vm_mm;

	/*
	 * To avoid NMMU hang while relaxing access we need to flush the tlb before
	 * we set the new value. We need to do this only for radix, because hash
	 * translation does flush when updating the linux pte.
	 */
	if (is_pte_rw_upgrade(pte_val(old_pte), pte_val(pte)) &&
	    (atomic_read(&mm->context.copros) > 0))
		radix__flush_tlb_page(vma, addr);

	set_pte_at(mm, addr, ptep, pte);
}

<<<<<<< HEAD
int __init arch_ioremap_pud_supported(void)
{
	/* HPT does not cope with large pages in the vmalloc area */
	return radix_enabled();
}

int __init arch_ioremap_pmd_supported(void)
{
	return radix_enabled();
}

int p4d_free_pud_page(p4d_t *p4d, unsigned long addr)
{
	return 0;
}

int pud_set_huge(pud_t *pud, phys_addr_t addr, pgprot_t prot)
{
	pte_t *ptep = (pte_t *)pud;
	pte_t new_pud = pfn_pte(__phys_to_pfn(addr), prot);

	if (!radix_enabled())
		return 0;

	set_pte_at(&init_mm, 0 /* radix unused */, ptep, new_pud);

	return 1;
}

int pud_clear_huge(pud_t *pud)
{
	if (pud_huge(*pud)) {
		pud_clear(pud);
		return 1;
	}

	return 0;
}

int pud_free_pmd_page(pud_t *pud, unsigned long addr)
{
	pmd_t *pmd;
	int i;

	pmd = (pmd_t *)pud_page_vaddr(*pud);
	pud_clear(pud);

	flush_tlb_kernel_range(addr, addr + PUD_SIZE);

	for (i = 0; i < PTRS_PER_PMD; i++) {
		if (!pmd_none(pmd[i])) {
			pte_t *pte;
			pte = (pte_t *)pmd_page_vaddr(pmd[i]);

			pte_free_kernel(&init_mm, pte);
		}
	}

	pmd_free(&init_mm, pmd);

	return 1;
}

int pmd_set_huge(pmd_t *pmd, phys_addr_t addr, pgprot_t prot)
{
	pte_t *ptep = (pte_t *)pmd;
	pte_t new_pmd = pfn_pte(__phys_to_pfn(addr), prot);

	if (!radix_enabled())
		return 0;

	set_pte_at(&init_mm, 0 /* radix unused */, ptep, new_pmd);

	return 1;
}

int pmd_clear_huge(pmd_t *pmd)
{
	if (pmd_huge(*pmd)) {
		pmd_clear(pmd);
		return 1;
	}

	return 0;
}

int pmd_free_pte_page(pmd_t *pmd, unsigned long addr)
{
	pte_t *pte;

	pte = (pte_t *)pmd_page_vaddr(*pmd);
	pmd_clear(pmd);

	flush_tlb_kernel_range(addr, addr + PMD_SIZE);

	pte_free_kernel(&init_mm, pte);

	return 1;
}

int radix__ioremap_range(unsigned long ea, phys_addr_t pa, unsigned long size,
			pgprot_t prot, int nid)
{
	if (likely(slab_is_available())) {
		int err = ioremap_page_range(ea, ea + size, pa, prot);
		if (err)
			unmap_kernel_range(ea, size);
		return err;
	} else {
		unsigned long i;

		for (i = 0; i < size; i += PAGE_SIZE) {
			int err = map_kernel_page(ea + i, pa + i, prot);
			if (WARN_ON_ONCE(err)) /* Should clean up */
				return err;
		}
		return 0;
	}
=======
int __init arch_ioremap_p4d_supported(void)
{
	return 0;
>>>>>>> 1afdb2b5
}<|MERGE_RESOLUTION|>--- conflicted
+++ resolved
@@ -1120,7 +1120,11 @@
 	set_pte_at(mm, addr, ptep, pte);
 }
 
-<<<<<<< HEAD
+int __init arch_ioremap_p4d_supported(void)
+{
+	return 0;
+}
+
 int __init arch_ioremap_pud_supported(void)
 {
 	/* HPT does not cope with large pages in the vmalloc area */
@@ -1239,9 +1243,4 @@
 		}
 		return 0;
 	}
-=======
-int __init arch_ioremap_p4d_supported(void)
-{
-	return 0;
->>>>>>> 1afdb2b5
 }