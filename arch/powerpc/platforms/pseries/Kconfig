config PPC_PSERIES
	depends on PPC64 && PPC_BOOK3S
	bool "IBM pSeries & new (POWER5-based) iSeries"
	select HAVE_PCSPKR_PLATFORM
	select MPIC
	select PCI_MSI
	select PPC_XICS
	select PPC_ICP_NATIVE
	select PPC_ICP_HV
	select PPC_ICS_RTAS
	select PPC_I8259
	select PPC_RTAS
	select PPC_RTAS_DAEMON
	select RTAS_ERROR_LOGGING
	select PPC_UDBG_16550
	select PPC_NATIVE
	select PPC_PCI_CHOICE if EXPERT
	select ZLIB_DEFLATE
	default y

config PPC_SPLPAR
	depends on PPC_PSERIES
	bool "Support for shared-processor logical partitions"
	default n
	help
	  Enabling this option will make the kernel run more efficiently
	  on logically-partitioned pSeries systems which use shared
	  processors, that is, which share physical processors between
	  two or more partitions.

config EEH
	bool "PCI Extended Error Handling (EEH)" if EXPERT
	depends on PPC_PSERIES && PCI
	default y if !EXPERT

config PSERIES_MSI
       bool
       depends on PCI_MSI && EEH
       default y

config PSERIES_ENERGY
	tristate "pSeries energy management capabilities driver"
	depends on PPC_PSERIES
	default y
	help
	  Provides interface to platform energy management capabilities
	  on supported PSERIES platforms.
	  Provides: /sys/devices/system/cpu/pseries_(de)activation_hint_list
	  and /sys/devices/system/cpu/cpuN/pseries_(de)activation_hint

config SCANLOG
	tristate "Scanlog dump interface"
	depends on RTAS_PROC && PPC_PSERIES

config IO_EVENT_IRQ
	bool "IO Event Interrupt support"
	depends on PPC_PSERIES
	default y
	help
	  Select this option, if you want to enable support for IO Event
	  interrupts. IO event interrupt is a mechanism provided by RTAS
	  to return information about hardware error and non-error events
	  which may need OS attention. RTAS returns events for multiple
	  event types and scopes. Device drivers can register their handlers
	  to receive events.

	  This option will only enable the IO event platform code. You
	  will still need to enable or compile the actual drivers
	  that use this infrastruture to handle IO event interrupts.

	  Say Y if you are unsure.

config LPARCFG
	bool "LPAR Configuration Data"
	depends on PPC_PSERIES || PPC_ISERIES
	help
	Provide system capacity information via human readable
	<key word>=<value> pairs through a /proc/ppc64/lparcfg interface.

config PPC_PSERIES_DEBUG
	depends on PPC_PSERIES && PPC_EARLY_DEBUG
	bool "Enable extra debug logging in platforms/pseries"
        help
	  Say Y here if you want the pseries core to produce a bunch of
	  debug messages to the system log. Select this if you are having a
	  problem with the pseries core and want to see more of what is
	  going on. This does not enable debugging in lpar.c, which must
	  be manually done due to its verbosity.
	default y

config PPC_SMLPAR
	bool "Support for shared-memory logical partitions"
	depends on PPC_PSERIES
	select LPARCFG
	default n
	help
	  Select this option to enable shared memory partition support.
	  With this option a system running in an LPAR can be given more
	  memory than physically available and will allow firmware to
	  balance memory across many LPARs.

config CMM
	tristate "Collaborative memory management"
	depends on PPC_SMLPAR
	default y
	help
	  Select this option, if you want to enable the kernel interface
	  to reduce the memory size of the system. This is accomplished
	  by allocating pages of memory and put them "on hold". This only
	  makes sense for a system running in an LPAR where the unused pages
	  will be reused for other LPARs. The interface allows firmware to
	  balance memory across many LPARs.

config DTL
	bool "Dispatch Trace Log"
	depends on PPC_SPLPAR && DEBUG_FS
	help
	  SPLPAR machines can log hypervisor preempt & dispatch events to a
	  kernel buffer. Saying Y here will enable logging these events,
	  which are accessible through a debugfs file.

	  Say N if you are unsure.

config PSERIES_IDLE
<<<<<<< HEAD
	tristate "Cpuidle driver for pSeries platforms"
=======
	bool "Cpuidle driver for pSeries platforms"
>>>>>>> e2920638
	depends on CPU_IDLE
	depends on PPC_PSERIES
	default y
	help
	  Select this option to enable processor idle state management
	  through cpuidle subsystem.<|MERGE_RESOLUTION|>--- conflicted
+++ resolved
@@ -122,11 +122,7 @@
 	  Say N if you are unsure.
 
 config PSERIES_IDLE
-<<<<<<< HEAD
-	tristate "Cpuidle driver for pSeries platforms"
-=======
 	bool "Cpuidle driver for pSeries platforms"
->>>>>>> e2920638
 	depends on CPU_IDLE
 	depends on PPC_PSERIES
 	default y
