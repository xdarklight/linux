// SPDX-License-Identifier: GPL-2.0-only
/*
 *	linux/mm/filemap.c
 *
 * Copyright (C) 1994-1999  Linus Torvalds
 */

/*
 * This file handles the generic file mmap semantics used by
 * most "normal" filesystems (but you don't /have/ to use this:
 * the NFS filesystem used to do this differently, for example)
 */
#include <linux/export.h>
#include <linux/compiler.h>
#include <linux/dax.h>
#include <linux/fs.h>
#include <linux/sched/signal.h>
#include <linux/uaccess.h>
#include <linux/capability.h>
#include <linux/kernel_stat.h>
#include <linux/gfp.h>
#include <linux/mm.h>
#include <linux/swap.h>
#include <linux/swapops.h>
#include <linux/mman.h>
#include <linux/pagemap.h>
#include <linux/file.h>
#include <linux/uio.h>
#include <linux/error-injection.h>
#include <linux/hash.h>
#include <linux/writeback.h>
#include <linux/backing-dev.h>
#include <linux/pagevec.h>
#include <linux/security.h>
#include <linux/cpuset.h>
#include <linux/hugetlb.h>
#include <linux/memcontrol.h>
#include <linux/shmem_fs.h>
#include <linux/rmap.h>
#include <linux/delayacct.h>
#include <linux/psi.h>
#include <linux/ramfs.h>
#include <linux/page_idle.h>
#include <linux/migrate.h>
#include <asm/pgalloc.h>
#include <asm/tlbflush.h>
#include "internal.h"

#define CREATE_TRACE_POINTS
#include <trace/events/filemap.h>

/*
 * FIXME: remove all knowledge of the buffer layer from the core VM
 */
#include <linux/buffer_head.h> /* for try_to_free_buffers */

#include <asm/mman.h>

/*
 * Shared mappings implemented 30.11.1994. It's not fully working yet,
 * though.
 *
 * Shared mappings now work. 15.8.1995  Bruno.
 *
 * finished 'unifying' the page and buffer cache and SMP-threaded the
 * page-cache, 21.05.1999, Ingo Molnar <mingo@redhat.com>
 *
 * SMP-threaded pagemap-LRU 1999, Andrea Arcangeli <andrea@suse.de>
 */

/*
 * Lock ordering:
 *
 *  ->i_mmap_rwsem		(truncate_pagecache)
 *    ->private_lock		(__free_pte->block_dirty_folio)
 *      ->swap_lock		(exclusive_swap_page, others)
 *        ->i_pages lock
 *
 *  ->i_rwsem
 *    ->invalidate_lock		(acquired by fs in truncate path)
 *      ->i_mmap_rwsem		(truncate->unmap_mapping_range)
 *
 *  ->mmap_lock
 *    ->i_mmap_rwsem
 *      ->page_table_lock or pte_lock	(various, mainly in memory.c)
 *        ->i_pages lock	(arch-dependent flush_dcache_mmap_lock)
 *
 *  ->mmap_lock
 *    ->invalidate_lock		(filemap_fault)
 *      ->lock_page		(filemap_fault, access_process_vm)
 *
 *  ->i_rwsem			(generic_perform_write)
 *    ->mmap_lock		(fault_in_readable->do_page_fault)
 *
 *  bdi->wb.list_lock
 *    sb_lock			(fs/fs-writeback.c)
 *    ->i_pages lock		(__sync_single_inode)
 *
 *  ->i_mmap_rwsem
 *    ->anon_vma.lock		(vma_adjust)
 *
 *  ->anon_vma.lock
 *    ->page_table_lock or pte_lock	(anon_vma_prepare and various)
 *
 *  ->page_table_lock or pte_lock
 *    ->swap_lock		(try_to_unmap_one)
 *    ->private_lock		(try_to_unmap_one)
 *    ->i_pages lock		(try_to_unmap_one)
 *    ->lruvec->lru_lock	(follow_page->mark_page_accessed)
 *    ->lruvec->lru_lock	(check_pte_range->isolate_lru_page)
 *    ->private_lock		(page_remove_rmap->set_page_dirty)
 *    ->i_pages lock		(page_remove_rmap->set_page_dirty)
 *    bdi.wb->list_lock		(page_remove_rmap->set_page_dirty)
 *    ->inode->i_lock		(page_remove_rmap->set_page_dirty)
 *    ->memcg->move_lock	(page_remove_rmap->lock_page_memcg)
 *    bdi.wb->list_lock		(zap_pte_range->set_page_dirty)
 *    ->inode->i_lock		(zap_pte_range->set_page_dirty)
 *    ->private_lock		(zap_pte_range->block_dirty_folio)
 *
 * ->i_mmap_rwsem
 *   ->tasklist_lock            (memory_failure, collect_procs_ao)
 */

static void page_cache_delete(struct address_space *mapping,
				   struct folio *folio, void *shadow)
{
	XA_STATE(xas, &mapping->i_pages, folio->index);
	long nr = 1;

	mapping_set_update(&xas, mapping);

	/* hugetlb pages are represented by a single entry in the xarray */
	if (!folio_test_hugetlb(folio)) {
		xas_set_order(&xas, folio->index, folio_order(folio));
		nr = folio_nr_pages(folio);
	}

	VM_BUG_ON_FOLIO(!folio_test_locked(folio), folio);

	xas_store(&xas, shadow);
	xas_init_marks(&xas);

	folio->mapping = NULL;
	/* Leave page->index set: truncation lookup relies upon it */
	mapping->nrpages -= nr;
}

static void filemap_unaccount_folio(struct address_space *mapping,
		struct folio *folio)
{
	long nr;

	VM_BUG_ON_FOLIO(folio_mapped(folio), folio);
	if (!IS_ENABLED(CONFIG_DEBUG_VM) && unlikely(folio_mapped(folio))) {
		pr_alert("BUG: Bad page cache in process %s  pfn:%05lx\n",
			 current->comm, folio_pfn(folio));
		dump_page(&folio->page, "still mapped when deleted");
		dump_stack();
		add_taint(TAINT_BAD_PAGE, LOCKDEP_NOW_UNRELIABLE);

		if (mapping_exiting(mapping) && !folio_test_large(folio)) {
			int mapcount = page_mapcount(&folio->page);

			if (folio_ref_count(folio) >= mapcount + 2) {
				/*
				 * All vmas have already been torn down, so it's
				 * a good bet that actually the page is unmapped
				 * and we'd rather not leak it: if we're wrong,
				 * another bad page check should catch it later.
				 */
				page_mapcount_reset(&folio->page);
				folio_ref_sub(folio, mapcount);
			}
		}
	}

	/* hugetlb folios do not participate in page cache accounting. */
	if (folio_test_hugetlb(folio))
		return;

	nr = folio_nr_pages(folio);

	__lruvec_stat_mod_folio(folio, NR_FILE_PAGES, -nr);
	if (folio_test_swapbacked(folio)) {
		__lruvec_stat_mod_folio(folio, NR_SHMEM, -nr);
		if (folio_test_pmd_mappable(folio))
			__lruvec_stat_mod_folio(folio, NR_SHMEM_THPS, -nr);
	} else if (folio_test_pmd_mappable(folio)) {
		__lruvec_stat_mod_folio(folio, NR_FILE_THPS, -nr);
		filemap_nr_thps_dec(mapping);
	}

	/*
	 * At this point folio must be either written or cleaned by
	 * truncate.  Dirty folio here signals a bug and loss of
	 * unwritten data - on ordinary filesystems.
	 *
	 * But it's harmless on in-memory filesystems like tmpfs; and can
	 * occur when a driver which did get_user_pages() sets page dirty
	 * before putting it, while the inode is being finally evicted.
	 *
	 * Below fixes dirty accounting after removing the folio entirely
	 * but leaves the dirty flag set: it has no effect for truncated
	 * folio and anyway will be cleared before returning folio to
	 * buddy allocator.
	 */
	if (WARN_ON_ONCE(folio_test_dirty(folio) &&
			 mapping_can_writeback(mapping)))
		folio_account_cleaned(folio, inode_to_wb(mapping->host));
}

/*
 * Delete a page from the page cache and free it. Caller has to make
 * sure the page is locked and that nobody else uses it - or that usage
 * is safe.  The caller must hold the i_pages lock.
 */
void __filemap_remove_folio(struct folio *folio, void *shadow)
{
	struct address_space *mapping = folio->mapping;

	trace_mm_filemap_delete_from_page_cache(folio);
	filemap_unaccount_folio(mapping, folio);
	page_cache_delete(mapping, folio, shadow);
}

void filemap_free_folio(struct address_space *mapping, struct folio *folio)
{
	void (*free_folio)(struct folio *);
	int refs = 1;

	free_folio = mapping->a_ops->free_folio;
	if (free_folio)
		free_folio(folio);

	if (folio_test_large(folio) && !folio_test_hugetlb(folio))
		refs = folio_nr_pages(folio);
	folio_put_refs(folio, refs);
}

/**
 * filemap_remove_folio - Remove folio from page cache.
 * @folio: The folio.
 *
 * This must be called only on folios that are locked and have been
 * verified to be in the page cache.  It will never put the folio into
 * the free list because the caller has a reference on the page.
 */
void filemap_remove_folio(struct folio *folio)
{
	struct address_space *mapping = folio->mapping;

	BUG_ON(!folio_test_locked(folio));
	spin_lock(&mapping->host->i_lock);
	xa_lock_irq(&mapping->i_pages);
	__filemap_remove_folio(folio, NULL);
	xa_unlock_irq(&mapping->i_pages);
	if (mapping_shrinkable(mapping))
		inode_add_lru(mapping->host);
	spin_unlock(&mapping->host->i_lock);

	filemap_free_folio(mapping, folio);
}

/*
 * page_cache_delete_batch - delete several folios from page cache
 * @mapping: the mapping to which folios belong
 * @fbatch: batch of folios to delete
 *
 * The function walks over mapping->i_pages and removes folios passed in
 * @fbatch from the mapping. The function expects @fbatch to be sorted
 * by page index and is optimised for it to be dense.
 * It tolerates holes in @fbatch (mapping entries at those indices are not
 * modified).
 *
 * The function expects the i_pages lock to be held.
 */
static void page_cache_delete_batch(struct address_space *mapping,
			     struct folio_batch *fbatch)
{
	XA_STATE(xas, &mapping->i_pages, fbatch->folios[0]->index);
	long total_pages = 0;
	int i = 0;
	struct folio *folio;

	mapping_set_update(&xas, mapping);
	xas_for_each(&xas, folio, ULONG_MAX) {
		if (i >= folio_batch_count(fbatch))
			break;

		/* A swap/dax/shadow entry got inserted? Skip it. */
		if (xa_is_value(folio))
			continue;
		/*
		 * A page got inserted in our range? Skip it. We have our
		 * pages locked so they are protected from being removed.
		 * If we see a page whose index is higher than ours, it
		 * means our page has been removed, which shouldn't be
		 * possible because we're holding the PageLock.
		 */
		if (folio != fbatch->folios[i]) {
			VM_BUG_ON_FOLIO(folio->index >
					fbatch->folios[i]->index, folio);
			continue;
		}

		WARN_ON_ONCE(!folio_test_locked(folio));

		folio->mapping = NULL;
		/* Leave folio->index set: truncation lookup relies on it */

		i++;
		xas_store(&xas, NULL);
		total_pages += folio_nr_pages(folio);
	}
	mapping->nrpages -= total_pages;
}

void delete_from_page_cache_batch(struct address_space *mapping,
				  struct folio_batch *fbatch)
{
	int i;

	if (!folio_batch_count(fbatch))
		return;

	spin_lock(&mapping->host->i_lock);
	xa_lock_irq(&mapping->i_pages);
	for (i = 0; i < folio_batch_count(fbatch); i++) {
		struct folio *folio = fbatch->folios[i];

		trace_mm_filemap_delete_from_page_cache(folio);
		filemap_unaccount_folio(mapping, folio);
	}
	page_cache_delete_batch(mapping, fbatch);
	xa_unlock_irq(&mapping->i_pages);
	if (mapping_shrinkable(mapping))
		inode_add_lru(mapping->host);
	spin_unlock(&mapping->host->i_lock);

	for (i = 0; i < folio_batch_count(fbatch); i++)
		filemap_free_folio(mapping, fbatch->folios[i]);
}

int filemap_check_errors(struct address_space *mapping)
{
	int ret = 0;
	/* Check for outstanding write errors */
	if (test_bit(AS_ENOSPC, &mapping->flags) &&
	    test_and_clear_bit(AS_ENOSPC, &mapping->flags))
		ret = -ENOSPC;
	if (test_bit(AS_EIO, &mapping->flags) &&
	    test_and_clear_bit(AS_EIO, &mapping->flags))
		ret = -EIO;
	return ret;
}
EXPORT_SYMBOL(filemap_check_errors);

static int filemap_check_and_keep_errors(struct address_space *mapping)
{
	/* Check for outstanding write errors */
	if (test_bit(AS_EIO, &mapping->flags))
		return -EIO;
	if (test_bit(AS_ENOSPC, &mapping->flags))
		return -ENOSPC;
	return 0;
}

/**
 * filemap_fdatawrite_wbc - start writeback on mapping dirty pages in range
 * @mapping:	address space structure to write
 * @wbc:	the writeback_control controlling the writeout
 *
 * Call writepages on the mapping using the provided wbc to control the
 * writeout.
 *
 * Return: %0 on success, negative error code otherwise.
 */
int filemap_fdatawrite_wbc(struct address_space *mapping,
			   struct writeback_control *wbc)
{
	int ret;

	if (!mapping_can_writeback(mapping) ||
	    !mapping_tagged(mapping, PAGECACHE_TAG_DIRTY))
		return 0;

	wbc_attach_fdatawrite_inode(wbc, mapping->host);
	ret = do_writepages(mapping, wbc);
	wbc_detach_inode(wbc);
	return ret;
}
EXPORT_SYMBOL(filemap_fdatawrite_wbc);

/**
 * __filemap_fdatawrite_range - start writeback on mapping dirty pages in range
 * @mapping:	address space structure to write
 * @start:	offset in bytes where the range starts
 * @end:	offset in bytes where the range ends (inclusive)
 * @sync_mode:	enable synchronous operation
 *
 * Start writeback against all of a mapping's dirty pages that lie
 * within the byte offsets <start, end> inclusive.
 *
 * If sync_mode is WB_SYNC_ALL then this is a "data integrity" operation, as
 * opposed to a regular memory cleansing writeback.  The difference between
 * these two operations is that if a dirty page/buffer is encountered, it must
 * be waited upon, and not just skipped over.
 *
 * Return: %0 on success, negative error code otherwise.
 */
int __filemap_fdatawrite_range(struct address_space *mapping, loff_t start,
				loff_t end, int sync_mode)
{
	struct writeback_control wbc = {
		.sync_mode = sync_mode,
		.nr_to_write = LONG_MAX,
		.range_start = start,
		.range_end = end,
	};

	return filemap_fdatawrite_wbc(mapping, &wbc);
}

static inline int __filemap_fdatawrite(struct address_space *mapping,
	int sync_mode)
{
	return __filemap_fdatawrite_range(mapping, 0, LLONG_MAX, sync_mode);
}

int filemap_fdatawrite(struct address_space *mapping)
{
	return __filemap_fdatawrite(mapping, WB_SYNC_ALL);
}
EXPORT_SYMBOL(filemap_fdatawrite);

int filemap_fdatawrite_range(struct address_space *mapping, loff_t start,
				loff_t end)
{
	return __filemap_fdatawrite_range(mapping, start, end, WB_SYNC_ALL);
}
EXPORT_SYMBOL(filemap_fdatawrite_range);

/**
 * filemap_flush - mostly a non-blocking flush
 * @mapping:	target address_space
 *
 * This is a mostly non-blocking flush.  Not suitable for data-integrity
 * purposes - I/O may not be started against all dirty pages.
 *
 * Return: %0 on success, negative error code otherwise.
 */
int filemap_flush(struct address_space *mapping)
{
	return __filemap_fdatawrite(mapping, WB_SYNC_NONE);
}
EXPORT_SYMBOL(filemap_flush);

/**
 * filemap_range_has_page - check if a page exists in range.
 * @mapping:           address space within which to check
 * @start_byte:        offset in bytes where the range starts
 * @end_byte:          offset in bytes where the range ends (inclusive)
 *
 * Find at least one page in the range supplied, usually used to check if
 * direct writing in this range will trigger a writeback.
 *
 * Return: %true if at least one page exists in the specified range,
 * %false otherwise.
 */
bool filemap_range_has_page(struct address_space *mapping,
			   loff_t start_byte, loff_t end_byte)
{
	struct page *page;
	XA_STATE(xas, &mapping->i_pages, start_byte >> PAGE_SHIFT);
	pgoff_t max = end_byte >> PAGE_SHIFT;

	if (end_byte < start_byte)
		return false;

	rcu_read_lock();
	for (;;) {
		page = xas_find(&xas, max);
		if (xas_retry(&xas, page))
			continue;
		/* Shadow entries don't count */
		if (xa_is_value(page))
			continue;
		/*
		 * We don't need to try to pin this page; we're about to
		 * release the RCU lock anyway.  It is enough to know that
		 * there was a page here recently.
		 */
		break;
	}
	rcu_read_unlock();

	return page != NULL;
}
EXPORT_SYMBOL(filemap_range_has_page);

static void __filemap_fdatawait_range(struct address_space *mapping,
				     loff_t start_byte, loff_t end_byte)
{
	pgoff_t index = start_byte >> PAGE_SHIFT;
	pgoff_t end = end_byte >> PAGE_SHIFT;
	struct pagevec pvec;
	int nr_pages;

	pagevec_init(&pvec);
	while (index <= end) {
		unsigned i;

		nr_pages = pagevec_lookup_range_tag(&pvec, mapping, &index,
				end, PAGECACHE_TAG_WRITEBACK);
		if (!nr_pages)
			break;

		for (i = 0; i < nr_pages; i++) {
			struct page *page = pvec.pages[i];

			wait_on_page_writeback(page);
			ClearPageError(page);
		}
		pagevec_release(&pvec);
		cond_resched();
	}
}

/**
 * filemap_fdatawait_range - wait for writeback to complete
 * @mapping:		address space structure to wait for
 * @start_byte:		offset in bytes where the range starts
 * @end_byte:		offset in bytes where the range ends (inclusive)
 *
 * Walk the list of under-writeback pages of the given address space
 * in the given range and wait for all of them.  Check error status of
 * the address space and return it.
 *
 * Since the error status of the address space is cleared by this function,
 * callers are responsible for checking the return value and handling and/or
 * reporting the error.
 *
 * Return: error status of the address space.
 */
int filemap_fdatawait_range(struct address_space *mapping, loff_t start_byte,
			    loff_t end_byte)
{
	__filemap_fdatawait_range(mapping, start_byte, end_byte);
	return filemap_check_errors(mapping);
}
EXPORT_SYMBOL(filemap_fdatawait_range);

/**
 * filemap_fdatawait_range_keep_errors - wait for writeback to complete
 * @mapping:		address space structure to wait for
 * @start_byte:		offset in bytes where the range starts
 * @end_byte:		offset in bytes where the range ends (inclusive)
 *
 * Walk the list of under-writeback pages of the given address space in the
 * given range and wait for all of them.  Unlike filemap_fdatawait_range(),
 * this function does not clear error status of the address space.
 *
 * Use this function if callers don't handle errors themselves.  Expected
 * call sites are system-wide / filesystem-wide data flushers: e.g. sync(2),
 * fsfreeze(8)
 */
int filemap_fdatawait_range_keep_errors(struct address_space *mapping,
		loff_t start_byte, loff_t end_byte)
{
	__filemap_fdatawait_range(mapping, start_byte, end_byte);
	return filemap_check_and_keep_errors(mapping);
}
EXPORT_SYMBOL(filemap_fdatawait_range_keep_errors);

/**
 * file_fdatawait_range - wait for writeback to complete
 * @file:		file pointing to address space structure to wait for
 * @start_byte:		offset in bytes where the range starts
 * @end_byte:		offset in bytes where the range ends (inclusive)
 *
 * Walk the list of under-writeback pages of the address space that file
 * refers to, in the given range and wait for all of them.  Check error
 * status of the address space vs. the file->f_wb_err cursor and return it.
 *
 * Since the error status of the file is advanced by this function,
 * callers are responsible for checking the return value and handling and/or
 * reporting the error.
 *
 * Return: error status of the address space vs. the file->f_wb_err cursor.
 */
int file_fdatawait_range(struct file *file, loff_t start_byte, loff_t end_byte)
{
	struct address_space *mapping = file->f_mapping;

	__filemap_fdatawait_range(mapping, start_byte, end_byte);
	return file_check_and_advance_wb_err(file);
}
EXPORT_SYMBOL(file_fdatawait_range);

/**
 * filemap_fdatawait_keep_errors - wait for writeback without clearing errors
 * @mapping: address space structure to wait for
 *
 * Walk the list of under-writeback pages of the given address space
 * and wait for all of them.  Unlike filemap_fdatawait(), this function
 * does not clear error status of the address space.
 *
 * Use this function if callers don't handle errors themselves.  Expected
 * call sites are system-wide / filesystem-wide data flushers: e.g. sync(2),
 * fsfreeze(8)
 *
 * Return: error status of the address space.
 */
int filemap_fdatawait_keep_errors(struct address_space *mapping)
{
	__filemap_fdatawait_range(mapping, 0, LLONG_MAX);
	return filemap_check_and_keep_errors(mapping);
}
EXPORT_SYMBOL(filemap_fdatawait_keep_errors);

/* Returns true if writeback might be needed or already in progress. */
static bool mapping_needs_writeback(struct address_space *mapping)
{
	return mapping->nrpages;
}

bool filemap_range_has_writeback(struct address_space *mapping,
				 loff_t start_byte, loff_t end_byte)
{
	XA_STATE(xas, &mapping->i_pages, start_byte >> PAGE_SHIFT);
	pgoff_t max = end_byte >> PAGE_SHIFT;
	struct folio *folio;

	if (end_byte < start_byte)
		return false;

	rcu_read_lock();
	xas_for_each(&xas, folio, max) {
		if (xas_retry(&xas, folio))
			continue;
		if (xa_is_value(folio))
			continue;
		if (folio_test_dirty(folio) || folio_test_locked(folio) ||
				folio_test_writeback(folio))
			break;
	}
	rcu_read_unlock();
	return folio != NULL;
}
EXPORT_SYMBOL_GPL(filemap_range_has_writeback);

/**
 * filemap_write_and_wait_range - write out & wait on a file range
 * @mapping:	the address_space for the pages
 * @lstart:	offset in bytes where the range starts
 * @lend:	offset in bytes where the range ends (inclusive)
 *
 * Write out and wait upon file offsets lstart->lend, inclusive.
 *
 * Note that @lend is inclusive (describes the last byte to be written) so
 * that this function can be used to write to the very end-of-file (end = -1).
 *
 * Return: error status of the address space.
 */
int filemap_write_and_wait_range(struct address_space *mapping,
				 loff_t lstart, loff_t lend)
{
	int err = 0, err2;

	if (lend < lstart)
		return 0;

	if (mapping_needs_writeback(mapping)) {
		err = __filemap_fdatawrite_range(mapping, lstart, lend,
						 WB_SYNC_ALL);
		/*
		 * Even if the above returned error, the pages may be
		 * written partially (e.g. -ENOSPC), so we wait for it.
		 * But the -EIO is special case, it may indicate the worst
		 * thing (e.g. bug) happened, so we avoid waiting for it.
		 */
		if (err != -EIO)
			__filemap_fdatawait_range(mapping, lstart, lend);
	}
	err2 = filemap_check_errors(mapping);
	if (!err)
		err = err2;
	return err;
}
EXPORT_SYMBOL(filemap_write_and_wait_range);

void __filemap_set_wb_err(struct address_space *mapping, int err)
{
	errseq_t eseq = errseq_set(&mapping->wb_err, err);

	trace_filemap_set_wb_err(mapping, eseq);
}
EXPORT_SYMBOL(__filemap_set_wb_err);

/**
 * file_check_and_advance_wb_err - report wb error (if any) that was previously
 * 				   and advance wb_err to current one
 * @file: struct file on which the error is being reported
 *
 * When userland calls fsync (or something like nfsd does the equivalent), we
 * want to report any writeback errors that occurred since the last fsync (or
 * since the file was opened if there haven't been any).
 *
 * Grab the wb_err from the mapping. If it matches what we have in the file,
 * then just quickly return 0. The file is all caught up.
 *
 * If it doesn't match, then take the mapping value, set the "seen" flag in
 * it and try to swap it into place. If it works, or another task beat us
 * to it with the new value, then update the f_wb_err and return the error
 * portion. The error at this point must be reported via proper channels
 * (a'la fsync, or NFS COMMIT operation, etc.).
 *
 * While we handle mapping->wb_err with atomic operations, the f_wb_err
 * value is protected by the f_lock since we must ensure that it reflects
 * the latest value swapped in for this file descriptor.
 *
 * Return: %0 on success, negative error code otherwise.
 */
int file_check_and_advance_wb_err(struct file *file)
{
	int err = 0;
	errseq_t old = READ_ONCE(file->f_wb_err);
	struct address_space *mapping = file->f_mapping;

	/* Locklessly handle the common case where nothing has changed */
	if (errseq_check(&mapping->wb_err, old)) {
		/* Something changed, must use slow path */
		spin_lock(&file->f_lock);
		old = file->f_wb_err;
		err = errseq_check_and_advance(&mapping->wb_err,
						&file->f_wb_err);
		trace_file_check_and_advance_wb_err(file, old);
		spin_unlock(&file->f_lock);
	}

	/*
	 * We're mostly using this function as a drop in replacement for
	 * filemap_check_errors. Clear AS_EIO/AS_ENOSPC to emulate the effect
	 * that the legacy code would have had on these flags.
	 */
	clear_bit(AS_EIO, &mapping->flags);
	clear_bit(AS_ENOSPC, &mapping->flags);
	return err;
}
EXPORT_SYMBOL(file_check_and_advance_wb_err);

/**
 * file_write_and_wait_range - write out & wait on a file range
 * @file:	file pointing to address_space with pages
 * @lstart:	offset in bytes where the range starts
 * @lend:	offset in bytes where the range ends (inclusive)
 *
 * Write out and wait upon file offsets lstart->lend, inclusive.
 *
 * Note that @lend is inclusive (describes the last byte to be written) so
 * that this function can be used to write to the very end-of-file (end = -1).
 *
 * After writing out and waiting on the data, we check and advance the
 * f_wb_err cursor to the latest value, and return any errors detected there.
 *
 * Return: %0 on success, negative error code otherwise.
 */
int file_write_and_wait_range(struct file *file, loff_t lstart, loff_t lend)
{
	int err = 0, err2;
	struct address_space *mapping = file->f_mapping;

	if (lend < lstart)
		return 0;

	if (mapping_needs_writeback(mapping)) {
		err = __filemap_fdatawrite_range(mapping, lstart, lend,
						 WB_SYNC_ALL);
		/* See comment of filemap_write_and_wait() */
		if (err != -EIO)
			__filemap_fdatawait_range(mapping, lstart, lend);
	}
	err2 = file_check_and_advance_wb_err(file);
	if (!err)
		err = err2;
	return err;
}
EXPORT_SYMBOL(file_write_and_wait_range);

/**
 * replace_page_cache_folio - replace a pagecache folio with a new one
 * @old:	folio to be replaced
 * @new:	folio to replace with
 *
 * This function replaces a folio in the pagecache with a new one.  On
 * success it acquires the pagecache reference for the new folio and
 * drops it for the old folio.  Both the old and new folios must be
 * locked.  This function does not add the new folio to the LRU, the
 * caller must do that.
 *
 * The remove + add is atomic.  This function cannot fail.
 */
void replace_page_cache_folio(struct folio *old, struct folio *new)
{
	struct address_space *mapping = old->mapping;
	void (*free_folio)(struct folio *) = mapping->a_ops->free_folio;
	pgoff_t offset = old->index;
	XA_STATE(xas, &mapping->i_pages, offset);

	VM_BUG_ON_FOLIO(!folio_test_locked(old), old);
	VM_BUG_ON_FOLIO(!folio_test_locked(new), new);
	VM_BUG_ON_FOLIO(new->mapping, new);

	folio_get(new);
	new->mapping = mapping;
	new->index = offset;

	mem_cgroup_migrate(old, new);

	xas_lock_irq(&xas);
	xas_store(&xas, new);

	old->mapping = NULL;
	/* hugetlb pages do not participate in page cache accounting. */
	if (!folio_test_hugetlb(old))
		__lruvec_stat_sub_folio(old, NR_FILE_PAGES);
	if (!folio_test_hugetlb(new))
		__lruvec_stat_add_folio(new, NR_FILE_PAGES);
	if (folio_test_swapbacked(old))
		__lruvec_stat_sub_folio(old, NR_SHMEM);
	if (folio_test_swapbacked(new))
		__lruvec_stat_add_folio(new, NR_SHMEM);
	xas_unlock_irq(&xas);
	if (free_folio)
		free_folio(old);
	folio_put(old);
}
EXPORT_SYMBOL_GPL(replace_page_cache_folio);

noinline int __filemap_add_folio(struct address_space *mapping,
		struct folio *folio, pgoff_t index, gfp_t gfp, void **shadowp)
{
	XA_STATE(xas, &mapping->i_pages, index);
	int huge = folio_test_hugetlb(folio);
	bool charged = false;
	long nr = 1;

	VM_BUG_ON_FOLIO(!folio_test_locked(folio), folio);
	VM_BUG_ON_FOLIO(folio_test_swapbacked(folio), folio);
	mapping_set_update(&xas, mapping);

	if (!huge) {
		int error = mem_cgroup_charge(folio, NULL, gfp);
		VM_BUG_ON_FOLIO(index & (folio_nr_pages(folio) - 1), folio);
		if (error)
			return error;
		charged = true;
		xas_set_order(&xas, index, folio_order(folio));
		nr = folio_nr_pages(folio);
	}

	gfp &= GFP_RECLAIM_MASK;
	folio_ref_add(folio, nr);
	folio->mapping = mapping;
	folio->index = xas.xa_index;

	do {
		unsigned int order = xa_get_order(xas.xa, xas.xa_index);
		void *entry, *old = NULL;

		if (order > folio_order(folio))
			xas_split_alloc(&xas, xa_load(xas.xa, xas.xa_index),
					order, gfp);
		xas_lock_irq(&xas);
		xas_for_each_conflict(&xas, entry) {
			old = entry;
			if (!xa_is_value(entry)) {
				xas_set_err(&xas, -EEXIST);
				goto unlock;
			}
		}

		if (old) {
			if (shadowp)
				*shadowp = old;
			/* entry may have been split before we acquired lock */
			order = xa_get_order(xas.xa, xas.xa_index);
			if (order > folio_order(folio)) {
				/* How to handle large swap entries? */
				BUG_ON(shmem_mapping(mapping));
				xas_split(&xas, old, order);
				xas_reset(&xas);
			}
		}

		xas_store(&xas, folio);
		if (xas_error(&xas))
			goto unlock;

		mapping->nrpages += nr;

		/* hugetlb pages do not participate in page cache accounting */
		if (!huge) {
			__lruvec_stat_mod_folio(folio, NR_FILE_PAGES, nr);
			if (folio_test_pmd_mappable(folio))
				__lruvec_stat_mod_folio(folio,
						NR_FILE_THPS, nr);
		}
unlock:
		xas_unlock_irq(&xas);
	} while (xas_nomem(&xas, gfp));

	if (xas_error(&xas))
		goto error;

	trace_mm_filemap_add_to_page_cache(folio);
	return 0;
error:
	if (charged)
		mem_cgroup_uncharge(folio);
	folio->mapping = NULL;
	/* Leave page->index set: truncation relies upon it */
	folio_put_refs(folio, nr);
	return xas_error(&xas);
}
ALLOW_ERROR_INJECTION(__filemap_add_folio, ERRNO);

int filemap_add_folio(struct address_space *mapping, struct folio *folio,
				pgoff_t index, gfp_t gfp)
{
	void *shadow = NULL;
	int ret;

	__folio_set_locked(folio);
	ret = __filemap_add_folio(mapping, folio, index, gfp, &shadow);
	if (unlikely(ret))
		__folio_clear_locked(folio);
	else {
		/*
		 * The folio might have been evicted from cache only
		 * recently, in which case it should be activated like
		 * any other repeatedly accessed folio.
		 * The exception is folios getting rewritten; evicting other
		 * data from the working set, only to cache data that will
		 * get overwritten with something else, is a waste of memory.
		 */
		WARN_ON_ONCE(folio_test_active(folio));
		if (!(gfp & __GFP_WRITE) && shadow)
			workingset_refault(folio, shadow);
		folio_add_lru(folio);
	}
	return ret;
}
EXPORT_SYMBOL_GPL(filemap_add_folio);

#ifdef CONFIG_NUMA
struct folio *filemap_alloc_folio(gfp_t gfp, unsigned int order)
{
	int n;
	struct folio *folio;

	if (cpuset_do_page_mem_spread()) {
		unsigned int cpuset_mems_cookie;
		do {
			cpuset_mems_cookie = read_mems_allowed_begin();
			n = cpuset_mem_spread_node();
			folio = __folio_alloc_node(gfp, order, n);
		} while (!folio && read_mems_allowed_retry(cpuset_mems_cookie));

		return folio;
	}
	return folio_alloc(gfp, order);
}
EXPORT_SYMBOL(filemap_alloc_folio);
#endif

/*
 * filemap_invalidate_lock_two - lock invalidate_lock for two mappings
 *
 * Lock exclusively invalidate_lock of any passed mapping that is not NULL.
 *
 * @mapping1: the first mapping to lock
 * @mapping2: the second mapping to lock
 */
void filemap_invalidate_lock_two(struct address_space *mapping1,
				 struct address_space *mapping2)
{
	if (mapping1 > mapping2)
		swap(mapping1, mapping2);
	if (mapping1)
		down_write(&mapping1->invalidate_lock);
	if (mapping2 && mapping1 != mapping2)
		down_write_nested(&mapping2->invalidate_lock, 1);
}
EXPORT_SYMBOL(filemap_invalidate_lock_two);

/*
 * filemap_invalidate_unlock_two - unlock invalidate_lock for two mappings
 *
 * Unlock exclusive invalidate_lock of any passed mapping that is not NULL.
 *
 * @mapping1: the first mapping to unlock
 * @mapping2: the second mapping to unlock
 */
void filemap_invalidate_unlock_two(struct address_space *mapping1,
				   struct address_space *mapping2)
{
	if (mapping1)
		up_write(&mapping1->invalidate_lock);
	if (mapping2 && mapping1 != mapping2)
		up_write(&mapping2->invalidate_lock);
}
EXPORT_SYMBOL(filemap_invalidate_unlock_two);

/*
 * In order to wait for pages to become available there must be
 * waitqueues associated with pages. By using a hash table of
 * waitqueues where the bucket discipline is to maintain all
 * waiters on the same queue and wake all when any of the pages
 * become available, and for the woken contexts to check to be
 * sure the appropriate page became available, this saves space
 * at a cost of "thundering herd" phenomena during rare hash
 * collisions.
 */
#define PAGE_WAIT_TABLE_BITS 8
#define PAGE_WAIT_TABLE_SIZE (1 << PAGE_WAIT_TABLE_BITS)
static wait_queue_head_t folio_wait_table[PAGE_WAIT_TABLE_SIZE] __cacheline_aligned;

static wait_queue_head_t *folio_waitqueue(struct folio *folio)
{
	return &folio_wait_table[hash_ptr(folio, PAGE_WAIT_TABLE_BITS)];
}

void __init pagecache_init(void)
{
	int i;

	for (i = 0; i < PAGE_WAIT_TABLE_SIZE; i++)
		init_waitqueue_head(&folio_wait_table[i]);

	page_writeback_init();
}

/*
 * The page wait code treats the "wait->flags" somewhat unusually, because
 * we have multiple different kinds of waits, not just the usual "exclusive"
 * one.
 *
 * We have:
 *
 *  (a) no special bits set:
 *
 *	We're just waiting for the bit to be released, and when a waker
 *	calls the wakeup function, we set WQ_FLAG_WOKEN and wake it up,
 *	and remove it from the wait queue.
 *
 *	Simple and straightforward.
 *
 *  (b) WQ_FLAG_EXCLUSIVE:
 *
 *	The waiter is waiting to get the lock, and only one waiter should
 *	be woken up to avoid any thundering herd behavior. We'll set the
 *	WQ_FLAG_WOKEN bit, wake it up, and remove it from the wait queue.
 *
 *	This is the traditional exclusive wait.
 *
 *  (c) WQ_FLAG_EXCLUSIVE | WQ_FLAG_CUSTOM:
 *
 *	The waiter is waiting to get the bit, and additionally wants the
 *	lock to be transferred to it for fair lock behavior. If the lock
 *	cannot be taken, we stop walking the wait queue without waking
 *	the waiter.
 *
 *	This is the "fair lock handoff" case, and in addition to setting
 *	WQ_FLAG_WOKEN, we set WQ_FLAG_DONE to let the waiter easily see
 *	that it now has the lock.
 */
static int wake_page_function(wait_queue_entry_t *wait, unsigned mode, int sync, void *arg)
{
	unsigned int flags;
	struct wait_page_key *key = arg;
	struct wait_page_queue *wait_page
		= container_of(wait, struct wait_page_queue, wait);

	if (!wake_page_match(wait_page, key))
		return 0;

	/*
	 * If it's a lock handoff wait, we get the bit for it, and
	 * stop walking (and do not wake it up) if we can't.
	 */
	flags = wait->flags;
	if (flags & WQ_FLAG_EXCLUSIVE) {
		if (test_bit(key->bit_nr, &key->folio->flags))
			return -1;
		if (flags & WQ_FLAG_CUSTOM) {
			if (test_and_set_bit(key->bit_nr, &key->folio->flags))
				return -1;
			flags |= WQ_FLAG_DONE;
		}
	}

	/*
	 * We are holding the wait-queue lock, but the waiter that
	 * is waiting for this will be checking the flags without
	 * any locking.
	 *
	 * So update the flags atomically, and wake up the waiter
	 * afterwards to avoid any races. This store-release pairs
	 * with the load-acquire in folio_wait_bit_common().
	 */
	smp_store_release(&wait->flags, flags | WQ_FLAG_WOKEN);
	wake_up_state(wait->private, mode);

	/*
	 * Ok, we have successfully done what we're waiting for,
	 * and we can unconditionally remove the wait entry.
	 *
	 * Note that this pairs with the "finish_wait()" in the
	 * waiter, and has to be the absolute last thing we do.
	 * After this list_del_init(&wait->entry) the wait entry
	 * might be de-allocated and the process might even have
	 * exited.
	 */
	list_del_init_careful(&wait->entry);
	return (flags & WQ_FLAG_EXCLUSIVE) != 0;
}

static void folio_wake_bit(struct folio *folio, int bit_nr)
{
	wait_queue_head_t *q = folio_waitqueue(folio);
	struct wait_page_key key;
	unsigned long flags;
	wait_queue_entry_t bookmark;

	key.folio = folio;
	key.bit_nr = bit_nr;
	key.page_match = 0;

	bookmark.flags = 0;
	bookmark.private = NULL;
	bookmark.func = NULL;
	INIT_LIST_HEAD(&bookmark.entry);

	spin_lock_irqsave(&q->lock, flags);
	__wake_up_locked_key_bookmark(q, TASK_NORMAL, &key, &bookmark);

	while (bookmark.flags & WQ_FLAG_BOOKMARK) {
		/*
		 * Take a breather from holding the lock,
		 * allow pages that finish wake up asynchronously
		 * to acquire the lock and remove themselves
		 * from wait queue
		 */
		spin_unlock_irqrestore(&q->lock, flags);
		cpu_relax();
		spin_lock_irqsave(&q->lock, flags);
		__wake_up_locked_key_bookmark(q, TASK_NORMAL, &key, &bookmark);
	}

	/*
	 * It's possible to miss clearing waiters here, when we woke our page
	 * waiters, but the hashed waitqueue has waiters for other pages on it.
	 * That's okay, it's a rare case. The next waker will clear it.
	 *
	 * Note that, depending on the page pool (buddy, hugetlb, ZONE_DEVICE,
	 * other), the flag may be cleared in the course of freeing the page;
	 * but that is not required for correctness.
	 */
	if (!waitqueue_active(q) || !key.page_match)
		folio_clear_waiters(folio);

	spin_unlock_irqrestore(&q->lock, flags);
}

static void folio_wake(struct folio *folio, int bit)
{
	if (!folio_test_waiters(folio))
		return;
	folio_wake_bit(folio, bit);
}

/*
 * A choice of three behaviors for folio_wait_bit_common():
 */
enum behavior {
	EXCLUSIVE,	/* Hold ref to page and take the bit when woken, like
			 * __folio_lock() waiting on then setting PG_locked.
			 */
	SHARED,		/* Hold ref to page and check the bit when woken, like
			 * folio_wait_writeback() waiting on PG_writeback.
			 */
	DROP,		/* Drop ref to page before wait, no check when woken,
			 * like folio_put_wait_locked() on PG_locked.
			 */
};

/*
 * Attempt to check (or get) the folio flag, and mark us done
 * if successful.
 */
static inline bool folio_trylock_flag(struct folio *folio, int bit_nr,
					struct wait_queue_entry *wait)
{
	if (wait->flags & WQ_FLAG_EXCLUSIVE) {
		if (test_and_set_bit(bit_nr, &folio->flags))
			return false;
	} else if (test_bit(bit_nr, &folio->flags))
		return false;

	wait->flags |= WQ_FLAG_WOKEN | WQ_FLAG_DONE;
	return true;
}

/* How many times do we accept lock stealing from under a waiter? */
int sysctl_page_lock_unfairness = 5;

static inline int folio_wait_bit_common(struct folio *folio, int bit_nr,
		int state, enum behavior behavior)
{
	wait_queue_head_t *q = folio_waitqueue(folio);
	int unfairness = sysctl_page_lock_unfairness;
	struct wait_page_queue wait_page;
	wait_queue_entry_t *wait = &wait_page.wait;
	bool thrashing = false;
	unsigned long pflags;
	bool in_thrashing;

	if (bit_nr == PG_locked &&
	    !folio_test_uptodate(folio) && folio_test_workingset(folio)) {
		delayacct_thrashing_start(&in_thrashing);
		psi_memstall_enter(&pflags);
		thrashing = true;
	}

	init_wait(wait);
	wait->func = wake_page_function;
	wait_page.folio = folio;
	wait_page.bit_nr = bit_nr;

repeat:
	wait->flags = 0;
	if (behavior == EXCLUSIVE) {
		wait->flags = WQ_FLAG_EXCLUSIVE;
		if (--unfairness < 0)
			wait->flags |= WQ_FLAG_CUSTOM;
	}

	/*
	 * Do one last check whether we can get the
	 * page bit synchronously.
	 *
	 * Do the folio_set_waiters() marking before that
	 * to let any waker we _just_ missed know they
	 * need to wake us up (otherwise they'll never
	 * even go to the slow case that looks at the
	 * page queue), and add ourselves to the wait
	 * queue if we need to sleep.
	 *
	 * This part needs to be done under the queue
	 * lock to avoid races.
	 */
	spin_lock_irq(&q->lock);
	folio_set_waiters(folio);
	if (!folio_trylock_flag(folio, bit_nr, wait))
		__add_wait_queue_entry_tail(q, wait);
	spin_unlock_irq(&q->lock);

	/*
	 * From now on, all the logic will be based on
	 * the WQ_FLAG_WOKEN and WQ_FLAG_DONE flag, to
	 * see whether the page bit testing has already
	 * been done by the wake function.
	 *
	 * We can drop our reference to the folio.
	 */
	if (behavior == DROP)
		folio_put(folio);

	/*
	 * Note that until the "finish_wait()", or until
	 * we see the WQ_FLAG_WOKEN flag, we need to
	 * be very careful with the 'wait->flags', because
	 * we may race with a waker that sets them.
	 */
	for (;;) {
		unsigned int flags;

		set_current_state(state);

		/* Loop until we've been woken or interrupted */
		flags = smp_load_acquire(&wait->flags);
		if (!(flags & WQ_FLAG_WOKEN)) {
			if (signal_pending_state(state, current))
				break;

			io_schedule();
			continue;
		}

		/* If we were non-exclusive, we're done */
		if (behavior != EXCLUSIVE)
			break;

		/* If the waker got the lock for us, we're done */
		if (flags & WQ_FLAG_DONE)
			break;

		/*
		 * Otherwise, if we're getting the lock, we need to
		 * try to get it ourselves.
		 *
		 * And if that fails, we'll have to retry this all.
		 */
		if (unlikely(test_and_set_bit(bit_nr, folio_flags(folio, 0))))
			goto repeat;

		wait->flags |= WQ_FLAG_DONE;
		break;
	}

	/*
	 * If a signal happened, this 'finish_wait()' may remove the last
	 * waiter from the wait-queues, but the folio waiters bit will remain
	 * set. That's ok. The next wakeup will take care of it, and trying
	 * to do it here would be difficult and prone to races.
	 */
	finish_wait(q, wait);

	if (thrashing) {
		delayacct_thrashing_end(&in_thrashing);
		psi_memstall_leave(&pflags);
	}

	/*
	 * NOTE! The wait->flags weren't stable until we've done the
	 * 'finish_wait()', and we could have exited the loop above due
	 * to a signal, and had a wakeup event happen after the signal
	 * test but before the 'finish_wait()'.
	 *
	 * So only after the finish_wait() can we reliably determine
	 * if we got woken up or not, so we can now figure out the final
	 * return value based on that state without races.
	 *
	 * Also note that WQ_FLAG_WOKEN is sufficient for a non-exclusive
	 * waiter, but an exclusive one requires WQ_FLAG_DONE.
	 */
	if (behavior == EXCLUSIVE)
		return wait->flags & WQ_FLAG_DONE ? 0 : -EINTR;

	return wait->flags & WQ_FLAG_WOKEN ? 0 : -EINTR;
}

#ifdef CONFIG_MIGRATION
/**
 * migration_entry_wait_on_locked - Wait for a migration entry to be removed
 * @entry: migration swap entry.
 * @ptep: mapped pte pointer. Will return with the ptep unmapped. Only required
 *        for pte entries, pass NULL for pmd entries.
 * @ptl: already locked ptl. This function will drop the lock.
 *
 * Wait for a migration entry referencing the given page to be removed. This is
 * equivalent to put_and_wait_on_page_locked(page, TASK_UNINTERRUPTIBLE) except
 * this can be called without taking a reference on the page. Instead this
 * should be called while holding the ptl for the migration entry referencing
 * the page.
 *
 * Returns after unmapping and unlocking the pte/ptl with pte_unmap_unlock().
 *
 * This follows the same logic as folio_wait_bit_common() so see the comments
 * there.
 */
void migration_entry_wait_on_locked(swp_entry_t entry, pte_t *ptep,
				spinlock_t *ptl)
{
	struct wait_page_queue wait_page;
	wait_queue_entry_t *wait = &wait_page.wait;
	bool thrashing = false;
	unsigned long pflags;
	bool in_thrashing;
	wait_queue_head_t *q;
	struct folio *folio = page_folio(pfn_swap_entry_to_page(entry));

	q = folio_waitqueue(folio);
	if (!folio_test_uptodate(folio) && folio_test_workingset(folio)) {
		delayacct_thrashing_start(&in_thrashing);
		psi_memstall_enter(&pflags);
		thrashing = true;
	}

	init_wait(wait);
	wait->func = wake_page_function;
	wait_page.folio = folio;
	wait_page.bit_nr = PG_locked;
	wait->flags = 0;

	spin_lock_irq(&q->lock);
	folio_set_waiters(folio);
	if (!folio_trylock_flag(folio, PG_locked, wait))
		__add_wait_queue_entry_tail(q, wait);
	spin_unlock_irq(&q->lock);

	/*
	 * If a migration entry exists for the page the migration path must hold
	 * a valid reference to the page, and it must take the ptl to remove the
	 * migration entry. So the page is valid until the ptl is dropped.
	 */
	if (ptep)
		pte_unmap_unlock(ptep, ptl);
	else
		spin_unlock(ptl);

	for (;;) {
		unsigned int flags;

		set_current_state(TASK_UNINTERRUPTIBLE);

		/* Loop until we've been woken or interrupted */
		flags = smp_load_acquire(&wait->flags);
		if (!(flags & WQ_FLAG_WOKEN)) {
			if (signal_pending_state(TASK_UNINTERRUPTIBLE, current))
				break;

			io_schedule();
			continue;
		}
		break;
	}

	finish_wait(q, wait);

	if (thrashing) {
		delayacct_thrashing_end(&in_thrashing);
		psi_memstall_leave(&pflags);
	}
}
#endif

void folio_wait_bit(struct folio *folio, int bit_nr)
{
	folio_wait_bit_common(folio, bit_nr, TASK_UNINTERRUPTIBLE, SHARED);
}
EXPORT_SYMBOL(folio_wait_bit);

int folio_wait_bit_killable(struct folio *folio, int bit_nr)
{
	return folio_wait_bit_common(folio, bit_nr, TASK_KILLABLE, SHARED);
}
EXPORT_SYMBOL(folio_wait_bit_killable);

/**
 * folio_put_wait_locked - Drop a reference and wait for it to be unlocked
 * @folio: The folio to wait for.
 * @state: The sleep state (TASK_KILLABLE, TASK_UNINTERRUPTIBLE, etc).
 *
 * The caller should hold a reference on @folio.  They expect the page to
 * become unlocked relatively soon, but do not wish to hold up migration
 * (for example) by holding the reference while waiting for the folio to
 * come unlocked.  After this function returns, the caller should not
 * dereference @folio.
 *
 * Return: 0 if the folio was unlocked or -EINTR if interrupted by a signal.
 */
static int folio_put_wait_locked(struct folio *folio, int state)
{
	return folio_wait_bit_common(folio, PG_locked, state, DROP);
}

/**
 * folio_add_wait_queue - Add an arbitrary waiter to a folio's wait queue
 * @folio: Folio defining the wait queue of interest
 * @waiter: Waiter to add to the queue
 *
 * Add an arbitrary @waiter to the wait queue for the nominated @folio.
 */
void folio_add_wait_queue(struct folio *folio, wait_queue_entry_t *waiter)
{
	wait_queue_head_t *q = folio_waitqueue(folio);
	unsigned long flags;

	spin_lock_irqsave(&q->lock, flags);
	__add_wait_queue_entry_tail(q, waiter);
	folio_set_waiters(folio);
	spin_unlock_irqrestore(&q->lock, flags);
}
EXPORT_SYMBOL_GPL(folio_add_wait_queue);

#ifndef clear_bit_unlock_is_negative_byte

/*
 * PG_waiters is the high bit in the same byte as PG_lock.
 *
 * On x86 (and on many other architectures), we can clear PG_lock and
 * test the sign bit at the same time. But if the architecture does
 * not support that special operation, we just do this all by hand
 * instead.
 *
 * The read of PG_waiters has to be after (or concurrently with) PG_locked
 * being cleared, but a memory barrier should be unnecessary since it is
 * in the same byte as PG_locked.
 */
static inline bool clear_bit_unlock_is_negative_byte(long nr, volatile void *mem)
{
	clear_bit_unlock(nr, mem);
	/* smp_mb__after_atomic(); */
	return test_bit(PG_waiters, mem);
}

#endif

/**
 * folio_unlock - Unlock a locked folio.
 * @folio: The folio.
 *
 * Unlocks the folio and wakes up any thread sleeping on the page lock.
 *
 * Context: May be called from interrupt or process context.  May not be
 * called from NMI context.
 */
void folio_unlock(struct folio *folio)
{
	/* Bit 7 allows x86 to check the byte's sign bit */
	BUILD_BUG_ON(PG_waiters != 7);
	BUILD_BUG_ON(PG_locked > 7);
	VM_BUG_ON_FOLIO(!folio_test_locked(folio), folio);
	if (clear_bit_unlock_is_negative_byte(PG_locked, folio_flags(folio, 0)))
		folio_wake_bit(folio, PG_locked);
}
EXPORT_SYMBOL(folio_unlock);

/**
 * folio_end_private_2 - Clear PG_private_2 and wake any waiters.
 * @folio: The folio.
 *
 * Clear the PG_private_2 bit on a folio and wake up any sleepers waiting for
 * it.  The folio reference held for PG_private_2 being set is released.
 *
 * This is, for example, used when a netfs folio is being written to a local
 * disk cache, thereby allowing writes to the cache for the same folio to be
 * serialised.
 */
void folio_end_private_2(struct folio *folio)
{
	VM_BUG_ON_FOLIO(!folio_test_private_2(folio), folio);
	clear_bit_unlock(PG_private_2, folio_flags(folio, 0));
	folio_wake_bit(folio, PG_private_2);
	folio_put(folio);
}
EXPORT_SYMBOL(folio_end_private_2);

/**
 * folio_wait_private_2 - Wait for PG_private_2 to be cleared on a folio.
 * @folio: The folio to wait on.
 *
 * Wait for PG_private_2 (aka PG_fscache) to be cleared on a folio.
 */
void folio_wait_private_2(struct folio *folio)
{
	while (folio_test_private_2(folio))
		folio_wait_bit(folio, PG_private_2);
}
EXPORT_SYMBOL(folio_wait_private_2);

/**
 * folio_wait_private_2_killable - Wait for PG_private_2 to be cleared on a folio.
 * @folio: The folio to wait on.
 *
 * Wait for PG_private_2 (aka PG_fscache) to be cleared on a folio or until a
 * fatal signal is received by the calling task.
 *
 * Return:
 * - 0 if successful.
 * - -EINTR if a fatal signal was encountered.
 */
int folio_wait_private_2_killable(struct folio *folio)
{
	int ret = 0;

	while (folio_test_private_2(folio)) {
		ret = folio_wait_bit_killable(folio, PG_private_2);
		if (ret < 0)
			break;
	}

	return ret;
}
EXPORT_SYMBOL(folio_wait_private_2_killable);

/**
 * folio_end_writeback - End writeback against a folio.
 * @folio: The folio.
 */
void folio_end_writeback(struct folio *folio)
{
	/*
	 * folio_test_clear_reclaim() could be used here but it is an
	 * atomic operation and overkill in this particular case. Failing
	 * to shuffle a folio marked for immediate reclaim is too mild
	 * a gain to justify taking an atomic operation penalty at the
	 * end of every folio writeback.
	 */
	if (folio_test_reclaim(folio)) {
		folio_clear_reclaim(folio);
		folio_rotate_reclaimable(folio);
	}

	/*
	 * Writeback does not hold a folio reference of its own, relying
	 * on truncation to wait for the clearing of PG_writeback.
	 * But here we must make sure that the folio is not freed and
	 * reused before the folio_wake().
	 */
	folio_get(folio);
	if (!__folio_end_writeback(folio))
		BUG();

	smp_mb__after_atomic();
	folio_wake(folio, PG_writeback);
	acct_reclaim_writeback(folio);
	folio_put(folio);
}
EXPORT_SYMBOL(folio_end_writeback);

/*
 * After completing I/O on a page, call this routine to update the page
 * flags appropriately
 */
void page_endio(struct page *page, bool is_write, int err)
{
	struct folio *folio = page_folio(page);

	if (!is_write) {
		if (!err) {
			folio_mark_uptodate(folio);
		} else {
			folio_clear_uptodate(folio);
			folio_set_error(folio);
		}
		folio_unlock(folio);
	} else {
		if (err) {
			struct address_space *mapping;

			folio_set_error(folio);
			mapping = folio_mapping(folio);
			if (mapping)
				mapping_set_error(mapping, err);
		}
		folio_end_writeback(folio);
	}
}
EXPORT_SYMBOL_GPL(page_endio);

/**
 * __folio_lock - Get a lock on the folio, assuming we need to sleep to get it.
 * @folio: The folio to lock
 */
void __folio_lock(struct folio *folio)
{
	folio_wait_bit_common(folio, PG_locked, TASK_UNINTERRUPTIBLE,
				EXCLUSIVE);
}
EXPORT_SYMBOL(__folio_lock);

int __folio_lock_killable(struct folio *folio)
{
	return folio_wait_bit_common(folio, PG_locked, TASK_KILLABLE,
					EXCLUSIVE);
}
EXPORT_SYMBOL_GPL(__folio_lock_killable);

static int __folio_lock_async(struct folio *folio, struct wait_page_queue *wait)
{
	struct wait_queue_head *q = folio_waitqueue(folio);
	int ret = 0;

	wait->folio = folio;
	wait->bit_nr = PG_locked;

	spin_lock_irq(&q->lock);
	__add_wait_queue_entry_tail(q, &wait->wait);
	folio_set_waiters(folio);
	ret = !folio_trylock(folio);
	/*
	 * If we were successful now, we know we're still on the
	 * waitqueue as we're still under the lock. This means it's
	 * safe to remove and return success, we know the callback
	 * isn't going to trigger.
	 */
	if (!ret)
		__remove_wait_queue(q, &wait->wait);
	else
		ret = -EIOCBQUEUED;
	spin_unlock_irq(&q->lock);
	return ret;
}

/*
 * Return values:
 * true - folio is locked; mmap_lock is still held.
 * false - folio is not locked.
 *     mmap_lock has been released (mmap_read_unlock(), unless flags had both
 *     FAULT_FLAG_ALLOW_RETRY and FAULT_FLAG_RETRY_NOWAIT set, in
 *     which case mmap_lock is still held.
 *
 * If neither ALLOW_RETRY nor KILLABLE are set, will always return true
 * with the folio locked and the mmap_lock unperturbed.
 */
bool __folio_lock_or_retry(struct folio *folio, struct mm_struct *mm,
			 unsigned int flags)
{
	if (fault_flag_allow_retry_first(flags)) {
		/*
		 * CAUTION! In this case, mmap_lock is not released
		 * even though return 0.
		 */
		if (flags & FAULT_FLAG_RETRY_NOWAIT)
			return false;

		mmap_read_unlock(mm);
		if (flags & FAULT_FLAG_KILLABLE)
			folio_wait_locked_killable(folio);
		else
			folio_wait_locked(folio);
		return false;
	}
	if (flags & FAULT_FLAG_KILLABLE) {
		bool ret;

		ret = __folio_lock_killable(folio);
		if (ret) {
			mmap_read_unlock(mm);
			return false;
		}
	} else {
		__folio_lock(folio);
	}

	return true;
}

/**
 * page_cache_next_miss() - Find the next gap in the page cache.
 * @mapping: Mapping.
 * @index: Index.
 * @max_scan: Maximum range to search.
 *
 * Search the range [index, min(index + max_scan - 1, ULONG_MAX)] for the
 * gap with the lowest index.
 *
 * This function may be called under the rcu_read_lock.  However, this will
 * not atomically search a snapshot of the cache at a single point in time.
 * For example, if a gap is created at index 5, then subsequently a gap is
 * created at index 10, page_cache_next_miss covering both indices may
 * return 10 if called under the rcu_read_lock.
 *
 * Return: The index of the gap if found, otherwise an index outside the
 * range specified (in which case 'return - index >= max_scan' will be true).
 * In the rare case of index wrap-around, 0 will be returned.
 */
pgoff_t page_cache_next_miss(struct address_space *mapping,
			     pgoff_t index, unsigned long max_scan)
{
	XA_STATE(xas, &mapping->i_pages, index);

	while (max_scan--) {
		void *entry = xas_next(&xas);
		if (!entry || xa_is_value(entry))
			break;
		if (xas.xa_index == 0)
			break;
	}

	return xas.xa_index;
}
EXPORT_SYMBOL(page_cache_next_miss);

/**
 * page_cache_prev_miss() - Find the previous gap in the page cache.
 * @mapping: Mapping.
 * @index: Index.
 * @max_scan: Maximum range to search.
 *
 * Search the range [max(index - max_scan + 1, 0), index] for the
 * gap with the highest index.
 *
 * This function may be called under the rcu_read_lock.  However, this will
 * not atomically search a snapshot of the cache at a single point in time.
 * For example, if a gap is created at index 10, then subsequently a gap is
 * created at index 5, page_cache_prev_miss() covering both indices may
 * return 5 if called under the rcu_read_lock.
 *
 * Return: The index of the gap if found, otherwise an index outside the
 * range specified (in which case 'index - return >= max_scan' will be true).
 * In the rare case of wrap-around, ULONG_MAX will be returned.
 */
pgoff_t page_cache_prev_miss(struct address_space *mapping,
			     pgoff_t index, unsigned long max_scan)
{
	XA_STATE(xas, &mapping->i_pages, index);

	while (max_scan--) {
		void *entry = xas_prev(&xas);
		if (!entry || xa_is_value(entry))
			break;
		if (xas.xa_index == ULONG_MAX)
			break;
	}

	return xas.xa_index;
}
EXPORT_SYMBOL(page_cache_prev_miss);

/*
 * Lockless page cache protocol:
 * On the lookup side:
 * 1. Load the folio from i_pages
 * 2. Increment the refcount if it's not zero
 * 3. If the folio is not found by xas_reload(), put the refcount and retry
 *
 * On the removal side:
 * A. Freeze the page (by zeroing the refcount if nobody else has a reference)
 * B. Remove the page from i_pages
 * C. Return the page to the page allocator
 *
 * This means that any page may have its reference count temporarily
 * increased by a speculative page cache (or fast GUP) lookup as it can
 * be allocated by another user before the RCU grace period expires.
 * Because the refcount temporarily acquired here may end up being the
 * last refcount on the page, any page allocation must be freeable by
 * folio_put().
 */

/*
 * mapping_get_entry - Get a page cache entry.
 * @mapping: the address_space to search
 * @index: The page cache index.
 *
 * Looks up the page cache entry at @mapping & @index.  If it is a folio,
 * it is returned with an increased refcount.  If it is a shadow entry
 * of a previously evicted folio, or a swap entry from shmem/tmpfs,
 * it is returned without further action.
 *
 * Return: The folio, swap or shadow entry, %NULL if nothing is found.
 */
static void *mapping_get_entry(struct address_space *mapping, pgoff_t index)
{
	XA_STATE(xas, &mapping->i_pages, index);
	struct folio *folio;

	rcu_read_lock();
repeat:
	xas_reset(&xas);
	folio = xas_load(&xas);
	if (xas_retry(&xas, folio))
		goto repeat;
	/*
	 * A shadow entry of a recently evicted page, or a swap entry from
	 * shmem/tmpfs.  Return it without attempting to raise page count.
	 */
	if (!folio || xa_is_value(folio))
		goto out;

	if (!folio_try_get_rcu(folio))
		goto repeat;

	if (unlikely(folio != xas_reload(&xas))) {
		folio_put(folio);
		goto repeat;
	}
out:
	rcu_read_unlock();

	return folio;
}

/**
 * __filemap_get_folio - Find and get a reference to a folio.
 * @mapping: The address_space to search.
 * @index: The page index.
 * @fgp_flags: %FGP flags modify how the folio is returned.
 * @gfp: Memory allocation flags to use if %FGP_CREAT is specified.
 *
 * Looks up the page cache entry at @mapping & @index.
 *
 * @fgp_flags can be zero or more of these flags:
 *
 * * %FGP_ACCESSED - The folio will be marked accessed.
 * * %FGP_LOCK - The folio is returned locked.
 * * %FGP_ENTRY - If there is a shadow / swap / DAX entry, return it
 *   instead of allocating a new folio to replace it.
 * * %FGP_CREAT - If no page is present then a new page is allocated using
 *   @gfp and added to the page cache and the VM's LRU list.
 *   The page is returned locked and with an increased refcount.
 * * %FGP_FOR_MMAP - The caller wants to do its own locking dance if the
 *   page is already in cache.  If the page was allocated, unlock it before
 *   returning so the caller can do the same dance.
 * * %FGP_WRITE - The page will be written to by the caller.
 * * %FGP_NOFS - __GFP_FS will get cleared in gfp.
 * * %FGP_NOWAIT - Don't get blocked by page lock.
 * * %FGP_STABLE - Wait for the folio to be stable (finished writeback)
 *
 * If %FGP_LOCK or %FGP_CREAT are specified then the function may sleep even
 * if the %GFP flags specified for %FGP_CREAT are atomic.
 *
 * If there is a page cache page, it is returned with an increased refcount.
 *
 * Return: The found folio or %NULL otherwise.
 */
struct folio *__filemap_get_folio(struct address_space *mapping, pgoff_t index,
		int fgp_flags, gfp_t gfp)
{
	struct folio *folio;

repeat:
	folio = mapping_get_entry(mapping, index);
	if (xa_is_value(folio)) {
		if (fgp_flags & FGP_ENTRY)
			return folio;
		folio = NULL;
	}
	if (!folio)
		goto no_page;

	if (fgp_flags & FGP_LOCK) {
		if (fgp_flags & FGP_NOWAIT) {
			if (!folio_trylock(folio)) {
				folio_put(folio);
				return NULL;
			}
		} else {
			folio_lock(folio);
		}

		/* Has the page been truncated? */
		if (unlikely(folio->mapping != mapping)) {
			folio_unlock(folio);
			folio_put(folio);
			goto repeat;
		}
		VM_BUG_ON_FOLIO(!folio_contains(folio, index), folio);
	}

	if (fgp_flags & FGP_ACCESSED)
		folio_mark_accessed(folio);
	else if (fgp_flags & FGP_WRITE) {
		/* Clear idle flag for buffer write */
		if (folio_test_idle(folio))
			folio_clear_idle(folio);
	}

	if (fgp_flags & FGP_STABLE)
		folio_wait_stable(folio);
no_page:
	if (!folio && (fgp_flags & FGP_CREAT)) {
		int err;
		if ((fgp_flags & FGP_WRITE) && mapping_can_writeback(mapping))
			gfp |= __GFP_WRITE;
		if (fgp_flags & FGP_NOFS)
			gfp &= ~__GFP_FS;
		if (fgp_flags & FGP_NOWAIT) {
			gfp &= ~GFP_KERNEL;
			gfp |= GFP_NOWAIT | __GFP_NOWARN;
		}

		folio = filemap_alloc_folio(gfp, 0);
		if (!folio)
			return NULL;

		if (WARN_ON_ONCE(!(fgp_flags & (FGP_LOCK | FGP_FOR_MMAP))))
			fgp_flags |= FGP_LOCK;

		/* Init accessed so avoid atomic mark_page_accessed later */
		if (fgp_flags & FGP_ACCESSED)
			__folio_set_referenced(folio);

		err = filemap_add_folio(mapping, folio, index, gfp);
		if (unlikely(err)) {
			folio_put(folio);
			folio = NULL;
			if (err == -EEXIST)
				goto repeat;
		}

		/*
		 * filemap_add_folio locks the page, and for mmap
		 * we expect an unlocked page.
		 */
		if (folio && (fgp_flags & FGP_FOR_MMAP))
			folio_unlock(folio);
	}

	return folio;
}
EXPORT_SYMBOL(__filemap_get_folio);

static inline struct folio *find_get_entry(struct xa_state *xas, pgoff_t max,
		xa_mark_t mark)
{
	struct folio *folio;

retry:
	if (mark == XA_PRESENT)
		folio = xas_find(xas, max);
	else
		folio = xas_find_marked(xas, max, mark);

	if (xas_retry(xas, folio))
		goto retry;
	/*
	 * A shadow entry of a recently evicted page, a swap
	 * entry from shmem/tmpfs or a DAX entry.  Return it
	 * without attempting to raise page count.
	 */
	if (!folio || xa_is_value(folio))
		return folio;

	if (!folio_try_get_rcu(folio))
		goto reset;

	if (unlikely(folio != xas_reload(xas))) {
		folio_put(folio);
		goto reset;
	}

	return folio;
reset:
	xas_reset(xas);
	goto retry;
}

/**
 * find_get_entries - gang pagecache lookup
 * @mapping:	The address_space to search
 * @start:	The starting page cache index
 * @end:	The final page index (inclusive).
 * @fbatch:	Where the resulting entries are placed.
 * @indices:	The cache indices corresponding to the entries in @entries
 *
 * find_get_entries() will search for and return a batch of entries in
 * the mapping.  The entries are placed in @fbatch.  find_get_entries()
 * takes a reference on any actual folios it returns.
 *
 * The entries have ascending indexes.  The indices may not be consecutive
 * due to not-present entries or large folios.
 *
 * Any shadow entries of evicted folios, or swap entries from
 * shmem/tmpfs, are included in the returned array.
 *
 * Return: The number of entries which were found.
 */
unsigned find_get_entries(struct address_space *mapping, pgoff_t *start,
		pgoff_t end, struct folio_batch *fbatch, pgoff_t *indices)
{
	XA_STATE(xas, &mapping->i_pages, *start);
	struct folio *folio;

	rcu_read_lock();
	while ((folio = find_get_entry(&xas, end, XA_PRESENT)) != NULL) {
		indices[fbatch->nr] = xas.xa_index;
		if (!folio_batch_add(fbatch, folio))
			break;
	}
	rcu_read_unlock();

	if (folio_batch_count(fbatch)) {
		unsigned long nr = 1;
		int idx = folio_batch_count(fbatch) - 1;

		folio = fbatch->folios[idx];
		if (!xa_is_value(folio) && !folio_test_hugetlb(folio))
			nr = folio_nr_pages(folio);
		*start = indices[idx] + nr;
	}
	return folio_batch_count(fbatch);
}

/**
 * find_lock_entries - Find a batch of pagecache entries.
 * @mapping:	The address_space to search.
 * @start:	The starting page cache index.
 * @end:	The final page index (inclusive).
 * @fbatch:	Where the resulting entries are placed.
 * @indices:	The cache indices of the entries in @fbatch.
 *
 * find_lock_entries() will return a batch of entries from @mapping.
 * Swap, shadow and DAX entries are included.  Folios are returned
 * locked and with an incremented refcount.  Folios which are locked
 * by somebody else or under writeback are skipped.  Folios which are
 * partially outside the range are not returned.
 *
 * The entries have ascending indexes.  The indices may not be consecutive
 * due to not-present entries, large folios, folios which could not be
 * locked or folios under writeback.
 *
 * Return: The number of entries which were found.
 */
unsigned find_lock_entries(struct address_space *mapping, pgoff_t *start,
		pgoff_t end, struct folio_batch *fbatch, pgoff_t *indices)
{
	XA_STATE(xas, &mapping->i_pages, *start);
	struct folio *folio;

	rcu_read_lock();
	while ((folio = find_get_entry(&xas, end, XA_PRESENT))) {
		if (!xa_is_value(folio)) {
			if (folio->index < *start)
				goto put;
			if (folio->index + folio_nr_pages(folio) - 1 > end)
				goto put;
			if (!folio_trylock(folio))
				goto put;
			if (folio->mapping != mapping ||
			    folio_test_writeback(folio))
				goto unlock;
			VM_BUG_ON_FOLIO(!folio_contains(folio, xas.xa_index),
					folio);
		}
		indices[fbatch->nr] = xas.xa_index;
		if (!folio_batch_add(fbatch, folio))
			break;
		continue;
unlock:
		folio_unlock(folio);
put:
		folio_put(folio);
	}
	rcu_read_unlock();

	if (folio_batch_count(fbatch)) {
		unsigned long nr = 1;
		int idx = folio_batch_count(fbatch) - 1;

		folio = fbatch->folios[idx];
		if (!xa_is_value(folio) && !folio_test_hugetlb(folio))
			nr = folio_nr_pages(folio);
		*start = indices[idx] + nr;
	}
	return folio_batch_count(fbatch);
}

/**
 * filemap_get_folios - Get a batch of folios
 * @mapping:	The address_space to search
 * @start:	The starting page index
 * @end:	The final page index (inclusive)
 * @fbatch:	The batch to fill.
 *
 * Search for and return a batch of folios in the mapping starting at
 * index @start and up to index @end (inclusive).  The folios are returned
 * in @fbatch with an elevated reference count.
 *
 * The first folio may start before @start; if it does, it will contain
 * @start.  The final folio may extend beyond @end; if it does, it will
 * contain @end.  The folios have ascending indices.  There may be gaps
 * between the folios if there are indices which have no folio in the
 * page cache.  If folios are added to or removed from the page cache
 * while this is running, they may or may not be found by this call.
 *
 * Return: The number of folios which were found.
 * We also update @start to index the next folio for the traversal.
 */
unsigned filemap_get_folios(struct address_space *mapping, pgoff_t *start,
		pgoff_t end, struct folio_batch *fbatch)
{
	XA_STATE(xas, &mapping->i_pages, *start);
	struct folio *folio;

	rcu_read_lock();
	while ((folio = find_get_entry(&xas, end, XA_PRESENT)) != NULL) {
		/* Skip over shadow, swap and DAX entries */
		if (xa_is_value(folio))
			continue;
		if (!folio_batch_add(fbatch, folio)) {
			unsigned long nr = folio_nr_pages(folio);

			if (folio_test_hugetlb(folio))
				nr = 1;
			*start = folio->index + nr;
			goto out;
		}
	}

	/*
	 * We come here when there is no page beyond @end. We take care to not
	 * overflow the index @start as it confuses some of the callers. This
	 * breaks the iteration when there is a page at index -1 but that is
	 * already broken anyway.
	 */
	if (end == (pgoff_t)-1)
		*start = (pgoff_t)-1;
	else
		*start = end + 1;
out:
	rcu_read_unlock();

	return folio_batch_count(fbatch);
}
EXPORT_SYMBOL(filemap_get_folios);

static inline
bool folio_more_pages(struct folio *folio, pgoff_t index, pgoff_t max)
{
	if (!folio_test_large(folio) || folio_test_hugetlb(folio))
		return false;
	if (index >= max)
		return false;
	return index < folio->index + folio_nr_pages(folio) - 1;
}

/**
 * filemap_get_folios_contig - Get a batch of contiguous folios
 * @mapping:	The address_space to search
 * @start:	The starting page index
 * @end:	The final page index (inclusive)
 * @fbatch:	The batch to fill
 *
 * filemap_get_folios_contig() works exactly like filemap_get_folios(),
 * except the returned folios are guaranteed to be contiguous. This may
 * not return all contiguous folios if the batch gets filled up.
 *
 * Return: The number of folios found.
 * Also update @start to be positioned for traversal of the next folio.
 */

unsigned filemap_get_folios_contig(struct address_space *mapping,
		pgoff_t *start, pgoff_t end, struct folio_batch *fbatch)
{
	XA_STATE(xas, &mapping->i_pages, *start);
	unsigned long nr;
	struct folio *folio;

	rcu_read_lock();

	for (folio = xas_load(&xas); folio && xas.xa_index <= end;
			folio = xas_next(&xas)) {
		if (xas_retry(&xas, folio))
			continue;
		/*
		 * If the entry has been swapped out, we can stop looking.
		 * No current caller is looking for DAX entries.
		 */
		if (xa_is_value(folio))
			goto update_start;

		if (!folio_try_get_rcu(folio))
			goto retry;

		if (unlikely(folio != xas_reload(&xas)))
			goto put_folio;

		if (!folio_batch_add(fbatch, folio)) {
			nr = folio_nr_pages(folio);

			if (folio_test_hugetlb(folio))
				nr = 1;
			*start = folio->index + nr;
			goto out;
		}
		continue;
put_folio:
		folio_put(folio);

retry:
		xas_reset(&xas);
	}

update_start:
	nr = folio_batch_count(fbatch);

	if (nr) {
		folio = fbatch->folios[nr - 1];
		if (folio_test_hugetlb(folio))
			*start = folio->index + 1;
		else
			*start = folio->index + folio_nr_pages(folio);
	}
out:
	rcu_read_unlock();
	return folio_batch_count(fbatch);
}
EXPORT_SYMBOL(filemap_get_folios_contig);

/**
 * find_get_pages_range_tag - Find and return head pages matching @tag.
 * @mapping:	the address_space to search
 * @index:	the starting page index
 * @end:	The final page index (inclusive)
 * @tag:	the tag index
 * @nr_pages:	the maximum number of pages
 * @pages:	where the resulting pages are placed
 *
 * Like find_get_pages_range(), except we only return head pages which are
 * tagged with @tag.  @index is updated to the index immediately after the
 * last page we return, ready for the next iteration.
 *
 * Return: the number of pages which were found.
 */
unsigned find_get_pages_range_tag(struct address_space *mapping, pgoff_t *index,
			pgoff_t end, xa_mark_t tag, unsigned int nr_pages,
			struct page **pages)
{
	XA_STATE(xas, &mapping->i_pages, *index);
	struct folio *folio;
	unsigned ret = 0;

	if (unlikely(!nr_pages))
		return 0;

	rcu_read_lock();
	while ((folio = find_get_entry(&xas, end, tag))) {
		/*
		 * Shadow entries should never be tagged, but this iteration
		 * is lockless so there is a window for page reclaim to evict
		 * a page we saw tagged.  Skip over it.
		 */
		if (xa_is_value(folio))
			continue;

		pages[ret] = &folio->page;
		if (++ret == nr_pages) {
			*index = folio->index + folio_nr_pages(folio);
			goto out;
		}
	}

	/*
	 * We come here when we got to @end. We take care to not overflow the
	 * index @index as it confuses some of the callers. This breaks the
	 * iteration when there is a page at index -1 but that is already
	 * broken anyway.
	 */
	if (end == (pgoff_t)-1)
		*index = (pgoff_t)-1;
	else
		*index = end + 1;
out:
	rcu_read_unlock();

	return ret;
}
EXPORT_SYMBOL(find_get_pages_range_tag);

/*
 * CD/DVDs are error prone. When a medium error occurs, the driver may fail
 * a _large_ part of the i/o request. Imagine the worst scenario:
 *
 *      ---R__________________________________________B__________
 *         ^ reading here                             ^ bad block(assume 4k)
 *
 * read(R) => miss => readahead(R...B) => media error => frustrating retries
 * => failing the whole request => read(R) => read(R+1) =>
 * readahead(R+1...B+1) => bang => read(R+2) => read(R+3) =>
 * readahead(R+3...B+2) => bang => read(R+3) => read(R+4) =>
 * readahead(R+4...B+3) => bang => read(R+4) => read(R+5) => ......
 *
 * It is going insane. Fix it by quickly scaling down the readahead size.
 */
static void shrink_readahead_size_eio(struct file_ra_state *ra)
{
	ra->ra_pages /= 4;
}

/*
 * filemap_get_read_batch - Get a batch of folios for read
 *
 * Get a batch of folios which represent a contiguous range of bytes in
 * the file.  No exceptional entries will be returned.  If @index is in
 * the middle of a folio, the entire folio will be returned.  The last
 * folio in the batch may have the readahead flag set or the uptodate flag
 * clear so that the caller can take the appropriate action.
 */
static void filemap_get_read_batch(struct address_space *mapping,
		pgoff_t index, pgoff_t max, struct folio_batch *fbatch)
{
	XA_STATE(xas, &mapping->i_pages, index);
	struct folio *folio;

	rcu_read_lock();
	for (folio = xas_load(&xas); folio; folio = xas_next(&xas)) {
		if (xas_retry(&xas, folio))
			continue;
		if (xas.xa_index > max || xa_is_value(folio))
			break;
		if (xa_is_sibling(folio))
			break;
		if (!folio_try_get_rcu(folio))
			goto retry;

		if (unlikely(folio != xas_reload(&xas)))
			goto put_folio;

		if (!folio_batch_add(fbatch, folio))
			break;
		if (!folio_test_uptodate(folio))
			break;
		if (folio_test_readahead(folio))
			break;
		xas_advance(&xas, folio->index + folio_nr_pages(folio) - 1);
		continue;
put_folio:
		folio_put(folio);
retry:
		xas_reset(&xas);
	}
	rcu_read_unlock();
}

static int filemap_read_folio(struct file *file, filler_t filler,
		struct folio *folio)
{
	bool workingset = folio_test_workingset(folio);
	unsigned long pflags;
	int error;

	/*
	 * A previous I/O error may have been due to temporary failures,
	 * eg. multipath errors.  PG_error will be set again if read_folio
	 * fails.
	 */
	folio_clear_error(folio);

	/* Start the actual read. The read will unlock the page. */
	if (unlikely(workingset))
		psi_memstall_enter(&pflags);
	error = filler(file, folio);
	if (unlikely(workingset))
		psi_memstall_leave(&pflags);
	if (error)
		return error;

	error = folio_wait_locked_killable(folio);
	if (error)
		return error;
	if (folio_test_uptodate(folio))
		return 0;
	if (file)
		shrink_readahead_size_eio(&file->f_ra);
	return -EIO;
}

static bool filemap_range_uptodate(struct address_space *mapping,
		loff_t pos, size_t count, struct folio *folio,
		bool need_uptodate)
{
	if (folio_test_uptodate(folio))
		return true;
	/* pipes can't handle partially uptodate pages */
	if (need_uptodate)
		return false;
	if (!mapping->a_ops->is_partially_uptodate)
		return false;
	if (mapping->host->i_blkbits >= folio_shift(folio))
		return false;

	if (folio_pos(folio) > pos) {
		count -= folio_pos(folio) - pos;
		pos = 0;
	} else {
		pos -= folio_pos(folio);
	}

	return mapping->a_ops->is_partially_uptodate(folio, pos, count);
}

static int filemap_update_page(struct kiocb *iocb,
		struct address_space *mapping, size_t count,
		struct folio *folio, bool need_uptodate)
{
	int error;

	if (iocb->ki_flags & IOCB_NOWAIT) {
		if (!filemap_invalidate_trylock_shared(mapping))
			return -EAGAIN;
	} else {
		filemap_invalidate_lock_shared(mapping);
	}

	if (!folio_trylock(folio)) {
		error = -EAGAIN;
		if (iocb->ki_flags & (IOCB_NOWAIT | IOCB_NOIO))
			goto unlock_mapping;
		if (!(iocb->ki_flags & IOCB_WAITQ)) {
			filemap_invalidate_unlock_shared(mapping);
			/*
			 * This is where we usually end up waiting for a
			 * previously submitted readahead to finish.
			 */
			folio_put_wait_locked(folio, TASK_KILLABLE);
			return AOP_TRUNCATED_PAGE;
		}
		error = __folio_lock_async(folio, iocb->ki_waitq);
		if (error)
			goto unlock_mapping;
	}

	error = AOP_TRUNCATED_PAGE;
	if (!folio->mapping)
		goto unlock;

	error = 0;
	if (filemap_range_uptodate(mapping, iocb->ki_pos, count, folio,
				   need_uptodate))
		goto unlock;

	error = -EAGAIN;
	if (iocb->ki_flags & (IOCB_NOIO | IOCB_NOWAIT | IOCB_WAITQ))
		goto unlock;

	error = filemap_read_folio(iocb->ki_filp, mapping->a_ops->read_folio,
			folio);
	goto unlock_mapping;
unlock:
	folio_unlock(folio);
unlock_mapping:
	filemap_invalidate_unlock_shared(mapping);
	if (error == AOP_TRUNCATED_PAGE)
		folio_put(folio);
	return error;
}

static int filemap_create_folio(struct file *file,
		struct address_space *mapping, pgoff_t index,
		struct folio_batch *fbatch)
{
	struct folio *folio;
	int error;

	folio = filemap_alloc_folio(mapping_gfp_mask(mapping), 0);
	if (!folio)
		return -ENOMEM;

	/*
	 * Protect against truncate / hole punch. Grabbing invalidate_lock
	 * here assures we cannot instantiate and bring uptodate new
	 * pagecache folios after evicting page cache during truncate
	 * and before actually freeing blocks.	Note that we could
	 * release invalidate_lock after inserting the folio into
	 * the page cache as the locked folio would then be enough to
	 * synchronize with hole punching. But there are code paths
	 * such as filemap_update_page() filling in partially uptodate
	 * pages or ->readahead() that need to hold invalidate_lock
	 * while mapping blocks for IO so let's hold the lock here as
	 * well to keep locking rules simple.
	 */
	filemap_invalidate_lock_shared(mapping);
	error = filemap_add_folio(mapping, folio, index,
			mapping_gfp_constraint(mapping, GFP_KERNEL));
	if (error == -EEXIST)
		error = AOP_TRUNCATED_PAGE;
	if (error)
		goto error;

	error = filemap_read_folio(file, mapping->a_ops->read_folio, folio);
	if (error)
		goto error;

	filemap_invalidate_unlock_shared(mapping);
	folio_batch_add(fbatch, folio);
	return 0;
error:
	filemap_invalidate_unlock_shared(mapping);
	folio_put(folio);
	return error;
}

static int filemap_readahead(struct kiocb *iocb, struct file *file,
		struct address_space *mapping, struct folio *folio,
		pgoff_t last_index)
{
	DEFINE_READAHEAD(ractl, file, &file->f_ra, mapping, folio->index);

	if (iocb->ki_flags & IOCB_NOIO)
		return -EAGAIN;
	page_cache_async_ra(&ractl, folio, last_index - folio->index);
	return 0;
}

/*
 * Extract some folios from the pagecache of a file, reading those pages from
 * the backing store if necessary and waiting for them.
 */
int filemap_get_pages(struct kiocb *iocb, size_t count,
		      struct folio_batch *fbatch, bool need_uptodate)
{
	struct file *filp = iocb->ki_filp;
	struct address_space *mapping = filp->f_mapping;
	struct file_ra_state *ra = &filp->f_ra;
	pgoff_t index = iocb->ki_pos >> PAGE_SHIFT;
	pgoff_t last_index;
	struct folio *folio;
	int err = 0;

<<<<<<< HEAD
	/* "last_index" is the index of the page beyond the end of the read */
	last_index = DIV_ROUND_UP(iocb->ki_pos + iter->count, PAGE_SIZE);
=======
	last_index = DIV_ROUND_UP(iocb->ki_pos + count, PAGE_SIZE);
>>>>>>> 57c6b99b
retry:
	if (fatal_signal_pending(current))
		return -EINTR;

	filemap_get_read_batch(mapping, index, last_index - 1, fbatch);
	if (!folio_batch_count(fbatch)) {
		if (iocb->ki_flags & IOCB_NOIO)
			return -EAGAIN;
		page_cache_sync_readahead(mapping, ra, filp, index,
				last_index - index);
		filemap_get_read_batch(mapping, index, last_index - 1, fbatch);
	}
	if (!folio_batch_count(fbatch)) {
		if (iocb->ki_flags & (IOCB_NOWAIT | IOCB_WAITQ))
			return -EAGAIN;
		err = filemap_create_folio(filp, mapping,
				iocb->ki_pos >> PAGE_SHIFT, fbatch);
		if (err == AOP_TRUNCATED_PAGE)
			goto retry;
		return err;
	}

	folio = fbatch->folios[folio_batch_count(fbatch) - 1];
	if (folio_test_readahead(folio)) {
		err = filemap_readahead(iocb, filp, mapping, folio, last_index);
		if (err)
			goto err;
	}
	if (!folio_test_uptodate(folio)) {
		if ((iocb->ki_flags & IOCB_WAITQ) &&
		    folio_batch_count(fbatch) > 1)
			iocb->ki_flags |= IOCB_NOWAIT;
		err = filemap_update_page(iocb, mapping, count, folio,
					  need_uptodate);
		if (err)
			goto err;
	}

	return 0;
err:
	if (err < 0)
		folio_put(folio);
	if (likely(--fbatch->nr))
		return 0;
	if (err == AOP_TRUNCATED_PAGE)
		goto retry;
	return err;
}

static inline bool pos_same_folio(loff_t pos1, loff_t pos2, struct folio *folio)
{
	unsigned int shift = folio_shift(folio);

	return (pos1 >> shift == pos2 >> shift);
}

/**
 * filemap_read - Read data from the page cache.
 * @iocb: The iocb to read.
 * @iter: Destination for the data.
 * @already_read: Number of bytes already read by the caller.
 *
 * Copies data from the page cache.  If the data is not currently present,
 * uses the readahead and read_folio address_space operations to fetch it.
 *
 * Return: Total number of bytes copied, including those already read by
 * the caller.  If an error happens before any bytes are copied, returns
 * a negative error number.
 */
ssize_t filemap_read(struct kiocb *iocb, struct iov_iter *iter,
		ssize_t already_read)
{
	struct file *filp = iocb->ki_filp;
	struct file_ra_state *ra = &filp->f_ra;
	struct address_space *mapping = filp->f_mapping;
	struct inode *inode = mapping->host;
	struct folio_batch fbatch;
	int i, error = 0;
	bool writably_mapped;
	loff_t isize, end_offset;

	if (unlikely(iocb->ki_pos >= inode->i_sb->s_maxbytes))
		return 0;
	if (unlikely(!iov_iter_count(iter)))
		return 0;

	iov_iter_truncate(iter, inode->i_sb->s_maxbytes);
	folio_batch_init(&fbatch);

	do {
		cond_resched();

		/*
		 * If we've already successfully copied some data, then we
		 * can no longer safely return -EIOCBQUEUED. Hence mark
		 * an async read NOWAIT at that point.
		 */
		if ((iocb->ki_flags & IOCB_WAITQ) && already_read)
			iocb->ki_flags |= IOCB_NOWAIT;

		if (unlikely(iocb->ki_pos >= i_size_read(inode)))
			break;

		error = filemap_get_pages(iocb, iter->count, &fbatch, false);
		if (error < 0)
			break;

		/*
		 * i_size must be checked after we know the pages are Uptodate.
		 *
		 * Checking i_size after the check allows us to calculate
		 * the correct value for "nr", which means the zero-filled
		 * part of the page is not copied back to userspace (unless
		 * another truncate extends the file - this is desired though).
		 */
		isize = i_size_read(inode);
		if (unlikely(iocb->ki_pos >= isize))
			goto put_folios;
		end_offset = min_t(loff_t, isize, iocb->ki_pos + iter->count);

		/*
		 * Once we start copying data, we don't want to be touching any
		 * cachelines that might be contended:
		 */
		writably_mapped = mapping_writably_mapped(mapping);

		/*
		 * When a read accesses the same folio several times, only
		 * mark it as accessed the first time.
		 */
		if (!pos_same_folio(iocb->ki_pos, ra->prev_pos - 1,
							fbatch.folios[0]))
			folio_mark_accessed(fbatch.folios[0]);

		for (i = 0; i < folio_batch_count(&fbatch); i++) {
			struct folio *folio = fbatch.folios[i];
			size_t fsize = folio_size(folio);
			size_t offset = iocb->ki_pos & (fsize - 1);
			size_t bytes = min_t(loff_t, end_offset - iocb->ki_pos,
					     fsize - offset);
			size_t copied;

			if (end_offset < folio_pos(folio))
				break;
			if (i > 0)
				folio_mark_accessed(folio);
			/*
			 * If users can be writing to this folio using arbitrary
			 * virtual addresses, take care of potential aliasing
			 * before reading the folio on the kernel side.
			 */
			if (writably_mapped)
				flush_dcache_folio(folio);

			copied = copy_folio_to_iter(folio, offset, bytes, iter);

			already_read += copied;
			iocb->ki_pos += copied;
			ra->prev_pos = iocb->ki_pos;

			if (copied < bytes) {
				error = -EFAULT;
				break;
			}
		}
put_folios:
		for (i = 0; i < folio_batch_count(&fbatch); i++)
			folio_put(fbatch.folios[i]);
		folio_batch_init(&fbatch);
	} while (iov_iter_count(iter) && iocb->ki_pos < isize && !error);

	file_accessed(filp);

	return already_read ? already_read : error;
}
EXPORT_SYMBOL_GPL(filemap_read);

/**
 * generic_file_read_iter - generic filesystem read routine
 * @iocb:	kernel I/O control block
 * @iter:	destination for the data read
 *
 * This is the "read_iter()" routine for all filesystems
 * that can use the page cache directly.
 *
 * The IOCB_NOWAIT flag in iocb->ki_flags indicates that -EAGAIN shall
 * be returned when no data can be read without waiting for I/O requests
 * to complete; it doesn't prevent readahead.
 *
 * The IOCB_NOIO flag in iocb->ki_flags indicates that no new I/O
 * requests shall be made for the read or for readahead.  When no data
 * can be read, -EAGAIN shall be returned.  When readahead would be
 * triggered, a partial, possibly empty read shall be returned.
 *
 * Return:
 * * number of bytes copied, even for partial reads
 * * negative error code (or 0 if IOCB_NOIO) if nothing was read
 */
ssize_t
generic_file_read_iter(struct kiocb *iocb, struct iov_iter *iter)
{
	size_t count = iov_iter_count(iter);
	ssize_t retval = 0;

	if (!count)
		return 0; /* skip atime */

	if (iocb->ki_flags & IOCB_DIRECT) {
		struct file *file = iocb->ki_filp;
		struct address_space *mapping = file->f_mapping;
		struct inode *inode = mapping->host;

		if (iocb->ki_flags & IOCB_NOWAIT) {
			if (filemap_range_needs_writeback(mapping, iocb->ki_pos,
						iocb->ki_pos + count - 1))
				return -EAGAIN;
		} else {
			retval = filemap_write_and_wait_range(mapping,
						iocb->ki_pos,
					        iocb->ki_pos + count - 1);
			if (retval < 0)
				return retval;
		}

		file_accessed(file);

		retval = mapping->a_ops->direct_IO(iocb, iter);
		if (retval >= 0) {
			iocb->ki_pos += retval;
			count -= retval;
		}
		if (retval != -EIOCBQUEUED)
			iov_iter_revert(iter, count - iov_iter_count(iter));

		/*
		 * Btrfs can have a short DIO read if we encounter
		 * compressed extents, so if there was an error, or if
		 * we've already read everything we wanted to, or if
		 * there was a short read because we hit EOF, go ahead
		 * and return.  Otherwise fallthrough to buffered io for
		 * the rest of the read.  Buffered reads will not work for
		 * DAX files, so don't bother trying.
		 */
		if (retval < 0 || !count || IS_DAX(inode))
			return retval;
		if (iocb->ki_pos >= i_size_read(inode))
			return retval;
	}

	return filemap_read(iocb, iter, retval);
}
EXPORT_SYMBOL(generic_file_read_iter);

static inline loff_t folio_seek_hole_data(struct xa_state *xas,
		struct address_space *mapping, struct folio *folio,
		loff_t start, loff_t end, bool seek_data)
{
	const struct address_space_operations *ops = mapping->a_ops;
	size_t offset, bsz = i_blocksize(mapping->host);

	if (xa_is_value(folio) || folio_test_uptodate(folio))
		return seek_data ? start : end;
	if (!ops->is_partially_uptodate)
		return seek_data ? end : start;

	xas_pause(xas);
	rcu_read_unlock();
	folio_lock(folio);
	if (unlikely(folio->mapping != mapping))
		goto unlock;

	offset = offset_in_folio(folio, start) & ~(bsz - 1);

	do {
		if (ops->is_partially_uptodate(folio, offset, bsz) ==
							seek_data)
			break;
		start = (start + bsz) & ~(bsz - 1);
		offset += bsz;
	} while (offset < folio_size(folio));
unlock:
	folio_unlock(folio);
	rcu_read_lock();
	return start;
}

static inline size_t seek_folio_size(struct xa_state *xas, struct folio *folio)
{
	if (xa_is_value(folio))
		return PAGE_SIZE << xa_get_order(xas->xa, xas->xa_index);
	return folio_size(folio);
}

/**
 * mapping_seek_hole_data - Seek for SEEK_DATA / SEEK_HOLE in the page cache.
 * @mapping: Address space to search.
 * @start: First byte to consider.
 * @end: Limit of search (exclusive).
 * @whence: Either SEEK_HOLE or SEEK_DATA.
 *
 * If the page cache knows which blocks contain holes and which blocks
 * contain data, your filesystem can use this function to implement
 * SEEK_HOLE and SEEK_DATA.  This is useful for filesystems which are
 * entirely memory-based such as tmpfs, and filesystems which support
 * unwritten extents.
 *
 * Return: The requested offset on success, or -ENXIO if @whence specifies
 * SEEK_DATA and there is no data after @start.  There is an implicit hole
 * after @end - 1, so SEEK_HOLE returns @end if all the bytes between @start
 * and @end contain data.
 */
loff_t mapping_seek_hole_data(struct address_space *mapping, loff_t start,
		loff_t end, int whence)
{
	XA_STATE(xas, &mapping->i_pages, start >> PAGE_SHIFT);
	pgoff_t max = (end - 1) >> PAGE_SHIFT;
	bool seek_data = (whence == SEEK_DATA);
	struct folio *folio;

	if (end <= start)
		return -ENXIO;

	rcu_read_lock();
	while ((folio = find_get_entry(&xas, max, XA_PRESENT))) {
		loff_t pos = (u64)xas.xa_index << PAGE_SHIFT;
		size_t seek_size;

		if (start < pos) {
			if (!seek_data)
				goto unlock;
			start = pos;
		}

		seek_size = seek_folio_size(&xas, folio);
		pos = round_up((u64)pos + 1, seek_size);
		start = folio_seek_hole_data(&xas, mapping, folio, start, pos,
				seek_data);
		if (start < pos)
			goto unlock;
		if (start >= end)
			break;
		if (seek_size > PAGE_SIZE)
			xas_set(&xas, pos >> PAGE_SHIFT);
		if (!xa_is_value(folio))
			folio_put(folio);
	}
	if (seek_data)
		start = -ENXIO;
unlock:
	rcu_read_unlock();
	if (folio && !xa_is_value(folio))
		folio_put(folio);
	if (start > end)
		return end;
	return start;
}

#ifdef CONFIG_MMU
#define MMAP_LOTSAMISS  (100)
/*
 * lock_folio_maybe_drop_mmap - lock the page, possibly dropping the mmap_lock
 * @vmf - the vm_fault for this fault.
 * @folio - the folio to lock.
 * @fpin - the pointer to the file we may pin (or is already pinned).
 *
 * This works similar to lock_folio_or_retry in that it can drop the
 * mmap_lock.  It differs in that it actually returns the folio locked
 * if it returns 1 and 0 if it couldn't lock the folio.  If we did have
 * to drop the mmap_lock then fpin will point to the pinned file and
 * needs to be fput()'ed at a later point.
 */
static int lock_folio_maybe_drop_mmap(struct vm_fault *vmf, struct folio *folio,
				     struct file **fpin)
{
	if (folio_trylock(folio))
		return 1;

	/*
	 * NOTE! This will make us return with VM_FAULT_RETRY, but with
	 * the mmap_lock still held. That's how FAULT_FLAG_RETRY_NOWAIT
	 * is supposed to work. We have way too many special cases..
	 */
	if (vmf->flags & FAULT_FLAG_RETRY_NOWAIT)
		return 0;

	*fpin = maybe_unlock_mmap_for_io(vmf, *fpin);
	if (vmf->flags & FAULT_FLAG_KILLABLE) {
		if (__folio_lock_killable(folio)) {
			/*
			 * We didn't have the right flags to drop the mmap_lock,
			 * but all fault_handlers only check for fatal signals
			 * if we return VM_FAULT_RETRY, so we need to drop the
			 * mmap_lock here and return 0 if we don't have a fpin.
			 */
			if (*fpin == NULL)
				mmap_read_unlock(vmf->vma->vm_mm);
			return 0;
		}
	} else
		__folio_lock(folio);

	return 1;
}

/*
 * Synchronous readahead happens when we don't even find a page in the page
 * cache at all.  We don't want to perform IO under the mmap sem, so if we have
 * to drop the mmap sem we return the file that was pinned in order for us to do
 * that.  If we didn't pin a file then we return NULL.  The file that is
 * returned needs to be fput()'ed when we're done with it.
 */
static struct file *do_sync_mmap_readahead(struct vm_fault *vmf)
{
	struct file *file = vmf->vma->vm_file;
	struct file_ra_state *ra = &file->f_ra;
	struct address_space *mapping = file->f_mapping;
	DEFINE_READAHEAD(ractl, file, ra, mapping, vmf->pgoff);
	struct file *fpin = NULL;
	unsigned long vm_flags = vmf->vma->vm_flags;
	unsigned int mmap_miss;

#ifdef CONFIG_TRANSPARENT_HUGEPAGE
	/* Use the readahead code, even if readahead is disabled */
	if (vm_flags & VM_HUGEPAGE) {
		fpin = maybe_unlock_mmap_for_io(vmf, fpin);
		ractl._index &= ~((unsigned long)HPAGE_PMD_NR - 1);
		ra->size = HPAGE_PMD_NR;
		/*
		 * Fetch two PMD folios, so we get the chance to actually
		 * readahead, unless we've been told not to.
		 */
		if (!(vm_flags & VM_RAND_READ))
			ra->size *= 2;
		ra->async_size = HPAGE_PMD_NR;
		page_cache_ra_order(&ractl, ra, HPAGE_PMD_ORDER);
		return fpin;
	}
#endif

	/* If we don't want any read-ahead, don't bother */
	if (vm_flags & VM_RAND_READ)
		return fpin;
	if (!ra->ra_pages)
		return fpin;

	if (vm_flags & VM_SEQ_READ) {
		fpin = maybe_unlock_mmap_for_io(vmf, fpin);
		page_cache_sync_ra(&ractl, ra->ra_pages);
		return fpin;
	}

	/* Avoid banging the cache line if not needed */
	mmap_miss = READ_ONCE(ra->mmap_miss);
	if (mmap_miss < MMAP_LOTSAMISS * 10)
		WRITE_ONCE(ra->mmap_miss, ++mmap_miss);

	/*
	 * Do we miss much more than hit in this file? If so,
	 * stop bothering with read-ahead. It will only hurt.
	 */
	if (mmap_miss > MMAP_LOTSAMISS)
		return fpin;

	/*
	 * mmap read-around
	 */
	fpin = maybe_unlock_mmap_for_io(vmf, fpin);
	ra->start = max_t(long, 0, vmf->pgoff - ra->ra_pages / 2);
	ra->size = ra->ra_pages;
	ra->async_size = ra->ra_pages / 4;
	ractl._index = ra->start;
	page_cache_ra_order(&ractl, ra, 0);
	return fpin;
}

/*
 * Asynchronous readahead happens when we find the page and PG_readahead,
 * so we want to possibly extend the readahead further.  We return the file that
 * was pinned if we have to drop the mmap_lock in order to do IO.
 */
static struct file *do_async_mmap_readahead(struct vm_fault *vmf,
					    struct folio *folio)
{
	struct file *file = vmf->vma->vm_file;
	struct file_ra_state *ra = &file->f_ra;
	DEFINE_READAHEAD(ractl, file, ra, file->f_mapping, vmf->pgoff);
	struct file *fpin = NULL;
	unsigned int mmap_miss;

	/* If we don't want any read-ahead, don't bother */
	if (vmf->vma->vm_flags & VM_RAND_READ || !ra->ra_pages)
		return fpin;

	mmap_miss = READ_ONCE(ra->mmap_miss);
	if (mmap_miss)
		WRITE_ONCE(ra->mmap_miss, --mmap_miss);

	if (folio_test_readahead(folio)) {
		fpin = maybe_unlock_mmap_for_io(vmf, fpin);
		page_cache_async_ra(&ractl, folio, ra->ra_pages);
	}
	return fpin;
}

/**
 * filemap_fault - read in file data for page fault handling
 * @vmf:	struct vm_fault containing details of the fault
 *
 * filemap_fault() is invoked via the vma operations vector for a
 * mapped memory region to read in file data during a page fault.
 *
 * The goto's are kind of ugly, but this streamlines the normal case of having
 * it in the page cache, and handles the special cases reasonably without
 * having a lot of duplicated code.
 *
 * vma->vm_mm->mmap_lock must be held on entry.
 *
 * If our return value has VM_FAULT_RETRY set, it's because the mmap_lock
 * may be dropped before doing I/O or by lock_folio_maybe_drop_mmap().
 *
 * If our return value does not have VM_FAULT_RETRY set, the mmap_lock
 * has not been released.
 *
 * We never return with VM_FAULT_RETRY and a bit from VM_FAULT_ERROR set.
 *
 * Return: bitwise-OR of %VM_FAULT_ codes.
 */
vm_fault_t filemap_fault(struct vm_fault *vmf)
{
	int error;
	struct file *file = vmf->vma->vm_file;
	struct file *fpin = NULL;
	struct address_space *mapping = file->f_mapping;
	struct inode *inode = mapping->host;
	pgoff_t max_idx, index = vmf->pgoff;
	struct folio *folio;
	vm_fault_t ret = 0;
	bool mapping_locked = false;

	max_idx = DIV_ROUND_UP(i_size_read(inode), PAGE_SIZE);
	if (unlikely(index >= max_idx))
		return VM_FAULT_SIGBUS;

	/*
	 * Do we have something in the page cache already?
	 */
	folio = filemap_get_folio(mapping, index);
	if (likely(folio)) {
		/*
		 * We found the page, so try async readahead before waiting for
		 * the lock.
		 */
		if (!(vmf->flags & FAULT_FLAG_TRIED))
			fpin = do_async_mmap_readahead(vmf, folio);
		if (unlikely(!folio_test_uptodate(folio))) {
			filemap_invalidate_lock_shared(mapping);
			mapping_locked = true;
		}
	} else {
		/* No page in the page cache at all */
		count_vm_event(PGMAJFAULT);
		count_memcg_event_mm(vmf->vma->vm_mm, PGMAJFAULT);
		ret = VM_FAULT_MAJOR;
		fpin = do_sync_mmap_readahead(vmf);
retry_find:
		/*
		 * See comment in filemap_create_folio() why we need
		 * invalidate_lock
		 */
		if (!mapping_locked) {
			filemap_invalidate_lock_shared(mapping);
			mapping_locked = true;
		}
		folio = __filemap_get_folio(mapping, index,
					  FGP_CREAT|FGP_FOR_MMAP,
					  vmf->gfp_mask);
		if (!folio) {
			if (fpin)
				goto out_retry;
			filemap_invalidate_unlock_shared(mapping);
			return VM_FAULT_OOM;
		}
	}

	if (!lock_folio_maybe_drop_mmap(vmf, folio, &fpin))
		goto out_retry;

	/* Did it get truncated? */
	if (unlikely(folio->mapping != mapping)) {
		folio_unlock(folio);
		folio_put(folio);
		goto retry_find;
	}
	VM_BUG_ON_FOLIO(!folio_contains(folio, index), folio);

	/*
	 * We have a locked page in the page cache, now we need to check
	 * that it's up-to-date. If not, it is going to be due to an error.
	 */
	if (unlikely(!folio_test_uptodate(folio))) {
		/*
		 * The page was in cache and uptodate and now it is not.
		 * Strange but possible since we didn't hold the page lock all
		 * the time. Let's drop everything get the invalidate lock and
		 * try again.
		 */
		if (!mapping_locked) {
			folio_unlock(folio);
			folio_put(folio);
			goto retry_find;
		}
		goto page_not_uptodate;
	}

	/*
	 * We've made it this far and we had to drop our mmap_lock, now is the
	 * time to return to the upper layer and have it re-find the vma and
	 * redo the fault.
	 */
	if (fpin) {
		folio_unlock(folio);
		goto out_retry;
	}
	if (mapping_locked)
		filemap_invalidate_unlock_shared(mapping);

	/*
	 * Found the page and have a reference on it.
	 * We must recheck i_size under page lock.
	 */
	max_idx = DIV_ROUND_UP(i_size_read(inode), PAGE_SIZE);
	if (unlikely(index >= max_idx)) {
		folio_unlock(folio);
		folio_put(folio);
		return VM_FAULT_SIGBUS;
	}

	vmf->page = folio_file_page(folio, index);
	return ret | VM_FAULT_LOCKED;

page_not_uptodate:
	/*
	 * Umm, take care of errors if the page isn't up-to-date.
	 * Try to re-read it _once_. We do this synchronously,
	 * because there really aren't any performance issues here
	 * and we need to check for errors.
	 */
	fpin = maybe_unlock_mmap_for_io(vmf, fpin);
	error = filemap_read_folio(file, mapping->a_ops->read_folio, folio);
	if (fpin)
		goto out_retry;
	folio_put(folio);

	if (!error || error == AOP_TRUNCATED_PAGE)
		goto retry_find;
	filemap_invalidate_unlock_shared(mapping);

	return VM_FAULT_SIGBUS;

out_retry:
	/*
	 * We dropped the mmap_lock, we need to return to the fault handler to
	 * re-find the vma and come back and find our hopefully still populated
	 * page.
	 */
	if (folio)
		folio_put(folio);
	if (mapping_locked)
		filemap_invalidate_unlock_shared(mapping);
	if (fpin)
		fput(fpin);
	return ret | VM_FAULT_RETRY;
}
EXPORT_SYMBOL(filemap_fault);

static bool filemap_map_pmd(struct vm_fault *vmf, struct page *page)
{
	struct mm_struct *mm = vmf->vma->vm_mm;

	/* Huge page is mapped? No need to proceed. */
	if (pmd_trans_huge(*vmf->pmd)) {
		unlock_page(page);
		put_page(page);
		return true;
	}

	if (pmd_none(*vmf->pmd) && PageTransHuge(page)) {
		vm_fault_t ret = do_set_pmd(vmf, page);
		if (!ret) {
			/* The page is mapped successfully, reference consumed. */
			unlock_page(page);
			return true;
		}
	}

	if (pmd_none(*vmf->pmd))
		pmd_install(mm, vmf->pmd, &vmf->prealloc_pte);

	/* See comment in handle_pte_fault() */
	if (pmd_devmap_trans_unstable(vmf->pmd)) {
		unlock_page(page);
		put_page(page);
		return true;
	}

	return false;
}

static struct folio *next_uptodate_page(struct folio *folio,
				       struct address_space *mapping,
				       struct xa_state *xas, pgoff_t end_pgoff)
{
	unsigned long max_idx;

	do {
		if (!folio)
			return NULL;
		if (xas_retry(xas, folio))
			continue;
		if (xa_is_value(folio))
			continue;
		if (folio_test_locked(folio))
			continue;
		if (!folio_try_get_rcu(folio))
			continue;
		/* Has the page moved or been split? */
		if (unlikely(folio != xas_reload(xas)))
			goto skip;
		if (!folio_test_uptodate(folio) || folio_test_readahead(folio))
			goto skip;
		if (!folio_trylock(folio))
			goto skip;
		if (folio->mapping != mapping)
			goto unlock;
		if (!folio_test_uptodate(folio))
			goto unlock;
		max_idx = DIV_ROUND_UP(i_size_read(mapping->host), PAGE_SIZE);
		if (xas->xa_index >= max_idx)
			goto unlock;
		return folio;
unlock:
		folio_unlock(folio);
skip:
		folio_put(folio);
	} while ((folio = xas_next_entry(xas, end_pgoff)) != NULL);

	return NULL;
}

static inline struct folio *first_map_page(struct address_space *mapping,
					  struct xa_state *xas,
					  pgoff_t end_pgoff)
{
	return next_uptodate_page(xas_find(xas, end_pgoff),
				  mapping, xas, end_pgoff);
}

static inline struct folio *next_map_page(struct address_space *mapping,
					 struct xa_state *xas,
					 pgoff_t end_pgoff)
{
	return next_uptodate_page(xas_next_entry(xas, end_pgoff),
				  mapping, xas, end_pgoff);
}

vm_fault_t filemap_map_pages(struct vm_fault *vmf,
			     pgoff_t start_pgoff, pgoff_t end_pgoff)
{
	struct vm_area_struct *vma = vmf->vma;
	struct file *file = vma->vm_file;
	struct address_space *mapping = file->f_mapping;
	pgoff_t last_pgoff = start_pgoff;
	unsigned long addr;
	XA_STATE(xas, &mapping->i_pages, start_pgoff);
	struct folio *folio;
	struct page *page;
	unsigned int mmap_miss = READ_ONCE(file->f_ra.mmap_miss);
	vm_fault_t ret = 0;

	rcu_read_lock();
	folio = first_map_page(mapping, &xas, end_pgoff);
	if (!folio)
		goto out;

	if (filemap_map_pmd(vmf, &folio->page)) {
		ret = VM_FAULT_NOPAGE;
		goto out;
	}

	addr = vma->vm_start + ((start_pgoff - vma->vm_pgoff) << PAGE_SHIFT);
	vmf->pte = pte_offset_map_lock(vma->vm_mm, vmf->pmd, addr, &vmf->ptl);
	do {
again:
		page = folio_file_page(folio, xas.xa_index);
		if (PageHWPoison(page))
			goto unlock;

		if (mmap_miss > 0)
			mmap_miss--;

		addr += (xas.xa_index - last_pgoff) << PAGE_SHIFT;
		vmf->pte += xas.xa_index - last_pgoff;
		last_pgoff = xas.xa_index;

		/*
		 * NOTE: If there're PTE markers, we'll leave them to be
		 * handled in the specific fault path, and it'll prohibit the
		 * fault-around logic.
		 */
		if (!pte_none(*vmf->pte))
			goto unlock;

		/* We're about to handle the fault */
		if (vmf->address == addr)
			ret = VM_FAULT_NOPAGE;

		do_set_pte(vmf, page, addr);
		/* no need to invalidate: a not-present page won't be cached */
		update_mmu_cache(vma, addr, vmf->pte);
		if (folio_more_pages(folio, xas.xa_index, end_pgoff)) {
			xas.xa_index++;
			folio_ref_inc(folio);
			goto again;
		}
		folio_unlock(folio);
		continue;
unlock:
		if (folio_more_pages(folio, xas.xa_index, end_pgoff)) {
			xas.xa_index++;
			goto again;
		}
		folio_unlock(folio);
		folio_put(folio);
	} while ((folio = next_map_page(mapping, &xas, end_pgoff)) != NULL);
	pte_unmap_unlock(vmf->pte, vmf->ptl);
out:
	rcu_read_unlock();
	WRITE_ONCE(file->f_ra.mmap_miss, mmap_miss);
	return ret;
}
EXPORT_SYMBOL(filemap_map_pages);

vm_fault_t filemap_page_mkwrite(struct vm_fault *vmf)
{
	struct address_space *mapping = vmf->vma->vm_file->f_mapping;
	struct folio *folio = page_folio(vmf->page);
	vm_fault_t ret = VM_FAULT_LOCKED;

	sb_start_pagefault(mapping->host->i_sb);
	file_update_time(vmf->vma->vm_file);
	folio_lock(folio);
	if (folio->mapping != mapping) {
		folio_unlock(folio);
		ret = VM_FAULT_NOPAGE;
		goto out;
	}
	/*
	 * We mark the folio dirty already here so that when freeze is in
	 * progress, we are guaranteed that writeback during freezing will
	 * see the dirty folio and writeprotect it again.
	 */
	folio_mark_dirty(folio);
	folio_wait_stable(folio);
out:
	sb_end_pagefault(mapping->host->i_sb);
	return ret;
}

const struct vm_operations_struct generic_file_vm_ops = {
	.fault		= filemap_fault,
	.map_pages	= filemap_map_pages,
	.page_mkwrite	= filemap_page_mkwrite,
};

/* This is used for a general mmap of a disk file */

int generic_file_mmap(struct file *file, struct vm_area_struct *vma)
{
	struct address_space *mapping = file->f_mapping;

	if (!mapping->a_ops->read_folio)
		return -ENOEXEC;
	file_accessed(file);
	vma->vm_ops = &generic_file_vm_ops;
	return 0;
}

/*
 * This is for filesystems which do not implement ->writepage.
 */
int generic_file_readonly_mmap(struct file *file, struct vm_area_struct *vma)
{
	if ((vma->vm_flags & VM_SHARED) && (vma->vm_flags & VM_MAYWRITE))
		return -EINVAL;
	return generic_file_mmap(file, vma);
}
#else
vm_fault_t filemap_page_mkwrite(struct vm_fault *vmf)
{
	return VM_FAULT_SIGBUS;
}
int generic_file_mmap(struct file *file, struct vm_area_struct *vma)
{
	return -ENOSYS;
}
int generic_file_readonly_mmap(struct file *file, struct vm_area_struct *vma)
{
	return -ENOSYS;
}
#endif /* CONFIG_MMU */

EXPORT_SYMBOL(filemap_page_mkwrite);
EXPORT_SYMBOL(generic_file_mmap);
EXPORT_SYMBOL(generic_file_readonly_mmap);

static struct folio *do_read_cache_folio(struct address_space *mapping,
		pgoff_t index, filler_t filler, struct file *file, gfp_t gfp)
{
	struct folio *folio;
	int err;

	if (!filler)
		filler = mapping->a_ops->read_folio;
repeat:
	folio = filemap_get_folio(mapping, index);
	if (!folio) {
		folio = filemap_alloc_folio(gfp, 0);
		if (!folio)
			return ERR_PTR(-ENOMEM);
		err = filemap_add_folio(mapping, folio, index, gfp);
		if (unlikely(err)) {
			folio_put(folio);
			if (err == -EEXIST)
				goto repeat;
			/* Presumably ENOMEM for xarray node */
			return ERR_PTR(err);
		}

		goto filler;
	}
	if (folio_test_uptodate(folio))
		goto out;

	if (!folio_trylock(folio)) {
		folio_put_wait_locked(folio, TASK_UNINTERRUPTIBLE);
		goto repeat;
	}

	/* Folio was truncated from mapping */
	if (!folio->mapping) {
		folio_unlock(folio);
		folio_put(folio);
		goto repeat;
	}

	/* Someone else locked and filled the page in a very small window */
	if (folio_test_uptodate(folio)) {
		folio_unlock(folio);
		goto out;
	}

filler:
	err = filemap_read_folio(file, filler, folio);
	if (err) {
		folio_put(folio);
		if (err == AOP_TRUNCATED_PAGE)
			goto repeat;
		return ERR_PTR(err);
	}

out:
	folio_mark_accessed(folio);
	return folio;
}

/**
 * read_cache_folio - Read into page cache, fill it if needed.
 * @mapping: The address_space to read from.
 * @index: The index to read.
 * @filler: Function to perform the read, or NULL to use aops->read_folio().
 * @file: Passed to filler function, may be NULL if not required.
 *
 * Read one page into the page cache.  If it succeeds, the folio returned
 * will contain @index, but it may not be the first page of the folio.
 *
 * If the filler function returns an error, it will be returned to the
 * caller.
 *
 * Context: May sleep.  Expects mapping->invalidate_lock to be held.
 * Return: An uptodate folio on success, ERR_PTR() on failure.
 */
struct folio *read_cache_folio(struct address_space *mapping, pgoff_t index,
		filler_t filler, struct file *file)
{
	return do_read_cache_folio(mapping, index, filler, file,
			mapping_gfp_mask(mapping));
}
EXPORT_SYMBOL(read_cache_folio);

static struct page *do_read_cache_page(struct address_space *mapping,
		pgoff_t index, filler_t *filler, struct file *file, gfp_t gfp)
{
	struct folio *folio;

	folio = do_read_cache_folio(mapping, index, filler, file, gfp);
	if (IS_ERR(folio))
		return &folio->page;
	return folio_file_page(folio, index);
}

struct page *read_cache_page(struct address_space *mapping,
			pgoff_t index, filler_t *filler, struct file *file)
{
	return do_read_cache_page(mapping, index, filler, file,
			mapping_gfp_mask(mapping));
}
EXPORT_SYMBOL(read_cache_page);

/**
 * read_cache_page_gfp - read into page cache, using specified page allocation flags.
 * @mapping:	the page's address_space
 * @index:	the page index
 * @gfp:	the page allocator flags to use if allocating
 *
 * This is the same as "read_mapping_page(mapping, index, NULL)", but with
 * any new page allocations done using the specified allocation flags.
 *
 * If the page does not get brought uptodate, return -EIO.
 *
 * The function expects mapping->invalidate_lock to be already held.
 *
 * Return: up to date page on success, ERR_PTR() on failure.
 */
struct page *read_cache_page_gfp(struct address_space *mapping,
				pgoff_t index,
				gfp_t gfp)
{
	return do_read_cache_page(mapping, index, NULL, NULL, gfp);
}
EXPORT_SYMBOL(read_cache_page_gfp);

/*
 * Warn about a page cache invalidation failure during a direct I/O write.
 */
void dio_warn_stale_pagecache(struct file *filp)
{
	static DEFINE_RATELIMIT_STATE(_rs, 86400 * HZ, DEFAULT_RATELIMIT_BURST);
	char pathname[128];
	char *path;

	errseq_set(&filp->f_mapping->wb_err, -EIO);
	if (__ratelimit(&_rs)) {
		path = file_path(filp, pathname, sizeof(pathname));
		if (IS_ERR(path))
			path = "(unknown)";
		pr_crit("Page cache invalidation failure on direct I/O.  Possible data corruption due to collision with buffered I/O!\n");
		pr_crit("File: %s PID: %d Comm: %.20s\n", path, current->pid,
			current->comm);
	}
}

ssize_t
generic_file_direct_write(struct kiocb *iocb, struct iov_iter *from)
{
	struct file	*file = iocb->ki_filp;
	struct address_space *mapping = file->f_mapping;
	struct inode	*inode = mapping->host;
	loff_t		pos = iocb->ki_pos;
	ssize_t		written;
	size_t		write_len;
	pgoff_t		end;

	write_len = iov_iter_count(from);
	end = (pos + write_len - 1) >> PAGE_SHIFT;

	if (iocb->ki_flags & IOCB_NOWAIT) {
		/* If there are pages to writeback, return */
		if (filemap_range_has_page(file->f_mapping, pos,
					   pos + write_len - 1))
			return -EAGAIN;
	} else {
		written = filemap_write_and_wait_range(mapping, pos,
							pos + write_len - 1);
		if (written)
			goto out;
	}

	/*
	 * After a write we want buffered reads to be sure to go to disk to get
	 * the new data.  We invalidate clean cached page from the region we're
	 * about to write.  We do this *before* the write so that we can return
	 * without clobbering -EIOCBQUEUED from ->direct_IO().
	 */
	written = invalidate_inode_pages2_range(mapping,
					pos >> PAGE_SHIFT, end);
	/*
	 * If a page can not be invalidated, return 0 to fall back
	 * to buffered write.
	 */
	if (written) {
		if (written == -EBUSY)
			return 0;
		goto out;
	}

	written = mapping->a_ops->direct_IO(iocb, from);

	/*
	 * Finally, try again to invalidate clean pages which might have been
	 * cached by non-direct readahead, or faulted in by get_user_pages()
	 * if the source of the write was an mmap'ed region of the file
	 * we're writing.  Either one is a pretty crazy thing to do,
	 * so we don't support it 100%.  If this invalidation
	 * fails, tough, the write still worked...
	 *
	 * Most of the time we do not need this since dio_complete() will do
	 * the invalidation for us. However there are some file systems that
	 * do not end up with dio_complete() being called, so let's not break
	 * them by removing it completely.
	 *
	 * Noticeable example is a blkdev_direct_IO().
	 *
	 * Skip invalidation for async writes or if mapping has no pages.
	 */
	if (written > 0 && mapping->nrpages &&
	    invalidate_inode_pages2_range(mapping, pos >> PAGE_SHIFT, end))
		dio_warn_stale_pagecache(file);

	if (written > 0) {
		pos += written;
		write_len -= written;
		if (pos > i_size_read(inode) && !S_ISBLK(inode->i_mode)) {
			i_size_write(inode, pos);
			mark_inode_dirty(inode);
		}
		iocb->ki_pos = pos;
	}
	if (written != -EIOCBQUEUED)
		iov_iter_revert(from, write_len - iov_iter_count(from));
out:
	return written;
}
EXPORT_SYMBOL(generic_file_direct_write);

ssize_t generic_perform_write(struct kiocb *iocb, struct iov_iter *i)
{
	struct file *file = iocb->ki_filp;
	loff_t pos = iocb->ki_pos;
	struct address_space *mapping = file->f_mapping;
	const struct address_space_operations *a_ops = mapping->a_ops;
	long status = 0;
	ssize_t written = 0;

	do {
		struct page *page;
		unsigned long offset;	/* Offset into pagecache page */
		unsigned long bytes;	/* Bytes to write to page */
		size_t copied;		/* Bytes copied from user */
		void *fsdata = NULL;

		offset = (pos & (PAGE_SIZE - 1));
		bytes = min_t(unsigned long, PAGE_SIZE - offset,
						iov_iter_count(i));

again:
		/*
		 * Bring in the user page that we will copy from _first_.
		 * Otherwise there's a nasty deadlock on copying from the
		 * same page as we're writing to, without it being marked
		 * up-to-date.
		 */
		if (unlikely(fault_in_iov_iter_readable(i, bytes) == bytes)) {
			status = -EFAULT;
			break;
		}

		if (fatal_signal_pending(current)) {
			status = -EINTR;
			break;
		}

		status = a_ops->write_begin(file, mapping, pos, bytes,
						&page, &fsdata);
		if (unlikely(status < 0))
			break;

		if (mapping_writably_mapped(mapping))
			flush_dcache_page(page);

		copied = copy_page_from_iter_atomic(page, offset, bytes, i);
		flush_dcache_page(page);

		status = a_ops->write_end(file, mapping, pos, bytes, copied,
						page, fsdata);
		if (unlikely(status != copied)) {
			iov_iter_revert(i, copied - max(status, 0L));
			if (unlikely(status < 0))
				break;
		}
		cond_resched();

		if (unlikely(status == 0)) {
			/*
			 * A short copy made ->write_end() reject the
			 * thing entirely.  Might be memory poisoning
			 * halfway through, might be a race with munmap,
			 * might be severe memory pressure.
			 */
			if (copied)
				bytes = copied;
			goto again;
		}
		pos += status;
		written += status;

		balance_dirty_pages_ratelimited(mapping);
	} while (iov_iter_count(i));

	return written ? written : status;
}
EXPORT_SYMBOL(generic_perform_write);

/**
 * __generic_file_write_iter - write data to a file
 * @iocb:	IO state structure (file, offset, etc.)
 * @from:	iov_iter with data to write
 *
 * This function does all the work needed for actually writing data to a
 * file. It does all basic checks, removes SUID from the file, updates
 * modification times and calls proper subroutines depending on whether we
 * do direct IO or a standard buffered write.
 *
 * It expects i_rwsem to be grabbed unless we work on a block device or similar
 * object which does not need locking at all.
 *
 * This function does *not* take care of syncing data in case of O_SYNC write.
 * A caller has to handle it. This is mainly due to the fact that we want to
 * avoid syncing under i_rwsem.
 *
 * Return:
 * * number of bytes written, even for truncated writes
 * * negative error code if no data has been written at all
 */
ssize_t __generic_file_write_iter(struct kiocb *iocb, struct iov_iter *from)
{
	struct file *file = iocb->ki_filp;
	struct address_space *mapping = file->f_mapping;
	struct inode 	*inode = mapping->host;
	ssize_t		written = 0;
	ssize_t		err;
	ssize_t		status;

	/* We can write back this queue in page reclaim */
	current->backing_dev_info = inode_to_bdi(inode);
	err = file_remove_privs(file);
	if (err)
		goto out;

	err = file_update_time(file);
	if (err)
		goto out;

	if (iocb->ki_flags & IOCB_DIRECT) {
		loff_t pos, endbyte;

		written = generic_file_direct_write(iocb, from);
		/*
		 * If the write stopped short of completing, fall back to
		 * buffered writes.  Some filesystems do this for writes to
		 * holes, for example.  For DAX files, a buffered write will
		 * not succeed (even if it did, DAX does not handle dirty
		 * page-cache pages correctly).
		 */
		if (written < 0 || !iov_iter_count(from) || IS_DAX(inode))
			goto out;

		pos = iocb->ki_pos;
		status = generic_perform_write(iocb, from);
		/*
		 * If generic_perform_write() returned a synchronous error
		 * then we want to return the number of bytes which were
		 * direct-written, or the error code if that was zero.  Note
		 * that this differs from normal direct-io semantics, which
		 * will return -EFOO even if some bytes were written.
		 */
		if (unlikely(status < 0)) {
			err = status;
			goto out;
		}
		/*
		 * We need to ensure that the page cache pages are written to
		 * disk and invalidated to preserve the expected O_DIRECT
		 * semantics.
		 */
		endbyte = pos + status - 1;
		err = filemap_write_and_wait_range(mapping, pos, endbyte);
		if (err == 0) {
			iocb->ki_pos = endbyte + 1;
			written += status;
			invalidate_mapping_pages(mapping,
						 pos >> PAGE_SHIFT,
						 endbyte >> PAGE_SHIFT);
		} else {
			/*
			 * We don't know how much we wrote, so just return
			 * the number of bytes which were direct-written
			 */
		}
	} else {
		written = generic_perform_write(iocb, from);
		if (likely(written > 0))
			iocb->ki_pos += written;
	}
out:
	current->backing_dev_info = NULL;
	return written ? written : err;
}
EXPORT_SYMBOL(__generic_file_write_iter);

/**
 * generic_file_write_iter - write data to a file
 * @iocb:	IO state structure
 * @from:	iov_iter with data to write
 *
 * This is a wrapper around __generic_file_write_iter() to be used by most
 * filesystems. It takes care of syncing the file in case of O_SYNC file
 * and acquires i_rwsem as needed.
 * Return:
 * * negative error code if no data has been written at all of
 *   vfs_fsync_range() failed for a synchronous write
 * * number of bytes written, even for truncated writes
 */
ssize_t generic_file_write_iter(struct kiocb *iocb, struct iov_iter *from)
{
	struct file *file = iocb->ki_filp;
	struct inode *inode = file->f_mapping->host;
	ssize_t ret;

	inode_lock(inode);
	ret = generic_write_checks(iocb, from);
	if (ret > 0)
		ret = __generic_file_write_iter(iocb, from);
	inode_unlock(inode);

	if (ret > 0)
		ret = generic_write_sync(iocb, ret);
	return ret;
}
EXPORT_SYMBOL(generic_file_write_iter);

/**
 * filemap_release_folio() - Release fs-specific metadata on a folio.
 * @folio: The folio which the kernel is trying to free.
 * @gfp: Memory allocation flags (and I/O mode).
 *
 * The address_space is trying to release any data attached to a folio
 * (presumably at folio->private).
 *
 * This will also be called if the private_2 flag is set on a page,
 * indicating that the folio has other metadata associated with it.
 *
 * The @gfp argument specifies whether I/O may be performed to release
 * this page (__GFP_IO), and whether the call may block
 * (__GFP_RECLAIM & __GFP_FS).
 *
 * Return: %true if the release was successful, otherwise %false.
 */
bool filemap_release_folio(struct folio *folio, gfp_t gfp)
{
	struct address_space * const mapping = folio->mapping;

	BUG_ON(!folio_test_locked(folio));
	if (folio_test_writeback(folio))
		return false;

	if (mapping && mapping->a_ops->release_folio)
		return mapping->a_ops->release_folio(folio, gfp);
	return try_to_free_buffers(folio);
}
EXPORT_SYMBOL(filemap_release_folio);<|MERGE_RESOLUTION|>--- conflicted
+++ resolved
@@ -2591,12 +2591,8 @@
 	struct folio *folio;
 	int err = 0;
 
-<<<<<<< HEAD
 	/* "last_index" is the index of the page beyond the end of the read */
-	last_index = DIV_ROUND_UP(iocb->ki_pos + iter->count, PAGE_SIZE);
-=======
 	last_index = DIV_ROUND_UP(iocb->ki_pos + count, PAGE_SIZE);
->>>>>>> 57c6b99b
 retry:
 	if (fatal_signal_pending(current))
 		return -EINTR;
