--- conflicted
+++ resolved
@@ -515,12 +515,6 @@
 		pte_t pteval = *_pte;
 		unsigned long pfn;
 
-<<<<<<< HEAD
-		folio = pfn_folio(pte_pfn(pteval));
-		if (!pte_none(pteval) && !is_zero_pfn(pte_pfn(pteval)) &&
-				!folio_test_large(folio))
-			release_pte_folio(folio);
-=======
 		if (pte_none(pteval))
 			continue;
 		pfn = pte_pfn(pteval);
@@ -530,7 +524,6 @@
 		if (folio_test_large(folio))
 			continue;
 		release_pte_folio(folio);
->>>>>>> 48de1df1
 	}
 
 	list_for_each_entry_safe(folio, tmp, compound_pagelist, lru) {
