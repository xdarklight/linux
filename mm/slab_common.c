--- conflicted
+++ resolved
@@ -1050,13 +1050,10 @@
 		return folio_size(folio);
 	}
 
-<<<<<<< HEAD
-=======
 #ifdef CONFIG_SLUB_DEBUG
 	skip_orig_size_check(folio_slab(folio)->slab_cache, object);
 #endif
 
->>>>>>> 0ee29814
 	return slab_ksize(folio_slab(folio)->slab_cache);
 }
 
