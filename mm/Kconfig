--- conflicted
+++ resolved
@@ -727,10 +727,6 @@
 config ARCH_HAS_PTE_SPECIAL
 	bool
 
-<<<<<<< HEAD
-config AS_DIRTY_HELPERS
-        bool
-=======
 #
 # Some architectures require a special hugepage directory format that is
 # required to support multiple hugepage sizes. For example a4fe3ce76
@@ -740,6 +736,8 @@
 #
 config ARCH_HAS_HUGEPD
 	bool
->>>>>>> 1afdb2b5
+
+config AS_DIRTY_HELPERS
+        bool
 
 endmenu