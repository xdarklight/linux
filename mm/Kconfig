--- conflicted
+++ resolved
@@ -768,10 +768,6 @@
 config ARCH_HAS_PTE_SPECIAL
 	bool
 
-<<<<<<< HEAD
-config AS_DIRTY_HELPERS
-        bool
-=======
 #
 # Some architectures require a special hugepage directory format that is
 # required to support multiple hugepage sizes. For example a4fe3ce76
@@ -781,6 +777,8 @@
 #
 config ARCH_HAS_HUGEPD
 	bool
->>>>>>> 00ef394f
+
+config AS_DIRTY_HELPERS
+        bool
 
 endmenu