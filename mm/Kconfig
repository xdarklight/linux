--- conflicted
+++ resolved
@@ -726,10 +726,6 @@
 config ARCH_HAS_PTE_SPECIAL
 	bool
 
-<<<<<<< HEAD
-config AS_DIRTY_HELPERS
-        bool
-=======
 #
 # Some architectures require a special hugepage directory format that is
 # required to support multiple hugepage sizes. For example a4fe3ce76
@@ -739,6 +735,8 @@
 #
 config ARCH_HAS_HUGEPD
 	bool
->>>>>>> 119c9e31
+
+config AS_DIRTY_HELPERS
+        bool
 
 endmenu