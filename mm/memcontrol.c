// SPDX-License-Identifier: GPL-2.0-or-later
/* memcontrol.c - Memory Controller
 *
 * Copyright IBM Corporation, 2007
 * Author Balbir Singh <balbir@linux.vnet.ibm.com>
 *
 * Copyright 2007 OpenVZ SWsoft Inc
 * Author: Pavel Emelianov <xemul@openvz.org>
 *
 * Memory thresholds
 * Copyright (C) 2009 Nokia Corporation
 * Author: Kirill A. Shutemov
 *
 * Kernel Memory Controller
 * Copyright (C) 2012 Parallels Inc. and Google Inc.
 * Authors: Glauber Costa and Suleiman Souhlal
 *
 * Native page reclaim
 * Charge lifetime sanitation
 * Lockless page tracking & accounting
 * Unified hierarchy configuration model
 * Copyright (C) 2015 Red Hat, Inc., Johannes Weiner
 *
 * Per memcg lru locking
 * Copyright (C) 2020 Alibaba, Inc, Alex Shi
 */

#include <linux/page_counter.h>
#include <linux/memcontrol.h>
#include <linux/cgroup.h>
#include <linux/pagewalk.h>
#include <linux/sched/mm.h>
#include <linux/shmem_fs.h>
#include <linux/hugetlb.h>
#include <linux/pagemap.h>
#include <linux/vm_event_item.h>
#include <linux/smp.h>
#include <linux/page-flags.h>
#include <linux/backing-dev.h>
#include <linux/bit_spinlock.h>
#include <linux/rcupdate.h>
#include <linux/limits.h>
#include <linux/export.h>
#include <linux/mutex.h>
#include <linux/rbtree.h>
#include <linux/slab.h>
#include <linux/swap.h>
#include <linux/swapops.h>
#include <linux/spinlock.h>
#include <linux/eventfd.h>
#include <linux/poll.h>
#include <linux/sort.h>
#include <linux/fs.h>
#include <linux/seq_file.h>
#include <linux/vmpressure.h>
#include <linux/memremap.h>
#include <linux/mm_inline.h>
#include <linux/swap_cgroup.h>
#include <linux/cpu.h>
#include <linux/oom.h>
#include <linux/lockdep.h>
#include <linux/file.h>
#include <linux/resume_user_mode.h>
#include <linux/psi.h>
#include <linux/seq_buf.h>
#include "internal.h"
#include <net/sock.h>
#include <net/ip.h>
#include "slab.h"
#include "swap.h"

#include <linux/uaccess.h>

#include <trace/events/vmscan.h>

struct cgroup_subsys memory_cgrp_subsys __read_mostly;
EXPORT_SYMBOL(memory_cgrp_subsys);

struct mem_cgroup *root_mem_cgroup __read_mostly;
static struct obj_cgroup *root_obj_cgroup __read_mostly;

/* Active memory cgroup to use from an interrupt context */
DEFINE_PER_CPU(struct mem_cgroup *, int_active_memcg);
EXPORT_PER_CPU_SYMBOL_GPL(int_active_memcg);

/* Socket memory accounting disabled? */
static bool cgroup_memory_nosocket __ro_after_init;

/* Kernel memory accounting disabled? */
static bool cgroup_memory_nokmem __ro_after_init;

/* Whether the swap controller is active */
#ifdef CONFIG_MEMCG_SWAP
static bool cgroup_memory_noswap __ro_after_init;
#else
#define cgroup_memory_noswap		1
#endif

#ifdef CONFIG_CGROUP_WRITEBACK
static DECLARE_WAIT_QUEUE_HEAD(memcg_cgwb_frn_waitq);
#endif

/* Whether legacy memory+swap accounting is active */
static bool do_memsw_account(void)
{
	return !cgroup_subsys_on_dfl(memory_cgrp_subsys) && !cgroup_memory_noswap;
}

#define THRESHOLDS_EVENTS_TARGET 128
#define SOFTLIMIT_EVENTS_TARGET 1024

/*
 * Cgroups above their limits are maintained in a RB-Tree, independent of
 * their hierarchy representation
 */

struct mem_cgroup_tree_per_node {
	struct rb_root rb_root;
	struct rb_node *rb_rightmost;
	spinlock_t lock;
};

struct mem_cgroup_tree {
	struct mem_cgroup_tree_per_node *rb_tree_per_node[MAX_NUMNODES];
};

static struct mem_cgroup_tree soft_limit_tree __read_mostly;

/* for OOM */
struct mem_cgroup_eventfd_list {
	struct list_head list;
	struct eventfd_ctx *eventfd;
};

/*
 * cgroup_event represents events which userspace want to receive.
 */
struct mem_cgroup_event {
	/*
	 * memcg which the event belongs to.
	 */
	struct mem_cgroup *memcg;
	/*
	 * eventfd to signal userspace about the event.
	 */
	struct eventfd_ctx *eventfd;
	/*
	 * Each of these stored in a list by the cgroup.
	 */
	struct list_head list;
	/*
	 * register_event() callback will be used to add new userspace
	 * waiter for changes related to this event.  Use eventfd_signal()
	 * on eventfd to send notification to userspace.
	 */
	int (*register_event)(struct mem_cgroup *memcg,
			      struct eventfd_ctx *eventfd, const char *args);
	/*
	 * unregister_event() callback will be called when userspace closes
	 * the eventfd or on cgroup removing.  This callback must be set,
	 * if you want provide notification functionality.
	 */
	void (*unregister_event)(struct mem_cgroup *memcg,
				 struct eventfd_ctx *eventfd);
	/*
	 * All fields below needed to unregister event when
	 * userspace closes eventfd.
	 */
	poll_table pt;
	wait_queue_head_t *wqh;
	wait_queue_entry_t wait;
	struct work_struct remove;
};

static void mem_cgroup_threshold(struct mem_cgroup *memcg);
static void mem_cgroup_oom_notify(struct mem_cgroup *memcg);

/* Stuffs for move charges at task migration. */
/*
 * Types of charges to be moved.
 */
#define MOVE_ANON	0x1U
#define MOVE_FILE	0x2U
#define MOVE_MASK	(MOVE_ANON | MOVE_FILE)

/* "mc" and its members are protected by cgroup_mutex */
static struct move_charge_struct {
	spinlock_t	  lock; /* for from, to */
	struct mm_struct  *mm;
	struct mem_cgroup *from;
	struct mem_cgroup *to;
	unsigned long flags;
	unsigned long precharge;
	unsigned long moved_charge;
	unsigned long moved_swap;
	struct task_struct *moving_task;	/* a task moving charges */
	wait_queue_head_t waitq;		/* a waitq for other context */
} mc = {
	.lock = __SPIN_LOCK_UNLOCKED(mc.lock),
	.waitq = __WAIT_QUEUE_HEAD_INITIALIZER(mc.waitq),
};

/*
 * Maximum loops in mem_cgroup_hierarchical_reclaim(), used for soft
 * limit reclaim to prevent infinite loops, if they ever occur.
 */
#define	MEM_CGROUP_MAX_RECLAIM_LOOPS		100
#define	MEM_CGROUP_MAX_SOFT_LIMIT_RECLAIM_LOOPS	2

/* for encoding cft->private value on file */
enum res_type {
	_MEM,
	_MEMSWAP,
	_KMEM,
	_TCP,
};

#define MEMFILE_PRIVATE(x, val)	((x) << 16 | (val))
#define MEMFILE_TYPE(val)	((val) >> 16 & 0xffff)
#define MEMFILE_ATTR(val)	((val) & 0xffff)

/*
 * Iteration constructs for visiting all cgroups (under a tree).  If
 * loops are exited prematurely (break), mem_cgroup_iter_break() must
 * be used for reference counting.
 */
#define for_each_mem_cgroup_tree(iter, root)		\
	for (iter = mem_cgroup_iter(root, NULL, NULL);	\
	     iter != NULL;				\
	     iter = mem_cgroup_iter(root, iter, NULL))

#define for_each_mem_cgroup(iter)			\
	for (iter = mem_cgroup_iter(NULL, NULL, NULL);	\
	     iter != NULL;				\
	     iter = mem_cgroup_iter(NULL, iter, NULL))

static inline bool task_is_dying(void)
{
	return tsk_is_oom_victim(current) || fatal_signal_pending(current) ||
		(current->flags & PF_EXITING);
}

/* Some nice accessors for the vmpressure. */
struct vmpressure *memcg_to_vmpressure(struct mem_cgroup *memcg)
{
	if (!memcg)
		memcg = root_mem_cgroup;
	return &memcg->vmpressure;
}

struct mem_cgroup *vmpressure_to_memcg(struct vmpressure *vmpr)
{
	return container_of(vmpr, struct mem_cgroup, vmpressure);
}

static DEFINE_SPINLOCK(objcg_lock);

static inline bool obj_cgroup_is_root(struct obj_cgroup *objcg)
{
	return objcg == root_obj_cgroup;
}

#ifdef CONFIG_MEMCG_KMEM
bool mem_cgroup_kmem_disabled(void)
{
	return cgroup_memory_nokmem;
}

static void obj_cgroup_uncharge_pages(struct obj_cgroup *objcg,
				      unsigned int nr_pages);

static void obj_cgroup_release_bytes(struct obj_cgroup *objcg)
{
	unsigned int nr_bytes;
	unsigned int nr_pages;

	/*
	 * At this point all allocated objects are freed, and
	 * objcg->nr_charged_bytes can't have an arbitrary byte value.
	 * However, it can be PAGE_SIZE or (x * PAGE_SIZE).
	 *
	 * The following sequence can lead to it:
	 * 1) CPU0: objcg == stock->cached_objcg
	 * 2) CPU1: we do a small allocation (e.g. 92 bytes),
	 *          PAGE_SIZE bytes are charged
	 * 3) CPU1: a process from another memcg is allocating something,
	 *          the stock if flushed,
	 *          objcg->nr_charged_bytes = PAGE_SIZE - 92
	 * 4) CPU0: we do release this object,
	 *          92 bytes are added to stock->nr_bytes
	 * 5) CPU0: stock is flushed,
	 *          92 bytes are added to objcg->nr_charged_bytes
	 *
	 * In the result, nr_charged_bytes == PAGE_SIZE.
	 * This page will be uncharged in obj_cgroup_release().
	 */
	nr_bytes = atomic_read(&objcg->nr_charged_bytes);
	WARN_ON_ONCE(nr_bytes & (PAGE_SIZE - 1));
	nr_pages = nr_bytes >> PAGE_SHIFT;

	if (nr_pages)
		obj_cgroup_uncharge_pages(objcg, nr_pages);
}
#else
static inline void obj_cgroup_release_bytes(struct obj_cgroup *objcg)
{
}
#endif

static void obj_cgroup_release(struct percpu_ref *ref)
{
	struct obj_cgroup *objcg = container_of(ref, struct obj_cgroup, refcnt);
	unsigned long flags;

	obj_cgroup_release_bytes(objcg);

	spin_lock_irqsave(&objcg_lock, flags);
	list_del(&objcg->list);
	spin_unlock_irqrestore(&objcg_lock, flags);

	percpu_ref_exit(ref);
	kfree_rcu(objcg, rcu);
}

static struct obj_cgroup *obj_cgroup_alloc(void)
{
	struct obj_cgroup *objcg;
	int ret;

	objcg = kzalloc(sizeof(struct obj_cgroup), GFP_KERNEL);
	if (!objcg)
		return NULL;

	ret = percpu_ref_init(&objcg->refcnt, obj_cgroup_release, 0,
			      GFP_KERNEL);
	if (ret) {
		kfree(objcg);
		return NULL;
	}
	INIT_LIST_HEAD(&objcg->list);
	return objcg;
}

static void objcg_reparent_lock(struct mem_cgroup *src, struct mem_cgroup *dst)
{
	spin_lock(&objcg_lock);
}

static void objcg_reparent_relocate(struct mem_cgroup *src, struct mem_cgroup *dst)
{
	struct obj_cgroup *objcg, *iter;

	objcg = rcu_replace_pointer(src->objcg, NULL, true);
	/* 1) Ready to reparent active objcg. */
	list_add(&objcg->list, &src->objcg_list);
	/* 2) Reparent active objcg and already reparented objcgs to dst. */
	list_for_each_entry(iter, &src->objcg_list, list)
		WRITE_ONCE(iter->memcg, dst);
	/* 3) Move already reparented objcgs to the dst's list */
	list_splice(&src->objcg_list, &dst->objcg_list);
}

static void objcg_reparent_unlock(struct mem_cgroup *src, struct mem_cgroup *dst)
{
	spin_unlock(&objcg_lock);
}

static DEFINE_MEMCG_REPARENT_OPS(objcg);

static void lruvec_reparent_lock(struct mem_cgroup *src, struct mem_cgroup *dst)
{
	int nid, nest = 0;

	for_each_node(nid) {
		spin_lock_nested(&mem_cgroup_lruvec(src,
				 NODE_DATA(nid))->lru_lock, nest++);
		spin_lock_nested(&mem_cgroup_lruvec(dst,
				 NODE_DATA(nid))->lru_lock, nest++);
	}
}

static void lruvec_reparent_lru(struct lruvec *src, struct lruvec *dst,
				enum lru_list lru)
{
	int zid;
	struct mem_cgroup_per_node *mz_src, *mz_dst;

	mz_src = container_of(src, struct mem_cgroup_per_node, lruvec);
	mz_dst = container_of(dst, struct mem_cgroup_per_node, lruvec);

	if (lru != LRU_UNEVICTABLE)
		list_splice_tail_init(&src->lists[lru], &dst->lists[lru]);

	for (zid = 0; zid < MAX_NR_ZONES; zid++) {
		mz_dst->lru_zone_size[zid][lru] += mz_src->lru_zone_size[zid][lru];
		mz_src->lru_zone_size[zid][lru] = 0;
	}
}

static void lruvec_reparent_relocate(struct mem_cgroup *src, struct mem_cgroup *dst)
{
	int nid;

	for_each_node(nid) {
		enum lru_list lru;
		struct lruvec *src_lruvec, *dst_lruvec;

		src_lruvec = mem_cgroup_lruvec(src, NODE_DATA(nid));
		dst_lruvec = mem_cgroup_lruvec(dst, NODE_DATA(nid));

		dst_lruvec->anon_cost += src_lruvec->anon_cost;
		dst_lruvec->file_cost += src_lruvec->file_cost;

		for_each_lru(lru)
			lruvec_reparent_lru(src_lruvec, dst_lruvec, lru);
	}
}

static void lruvec_reparent_unlock(struct mem_cgroup *src, struct mem_cgroup *dst)
{
	int nid;

	for_each_node(nid) {
		spin_unlock(&mem_cgroup_lruvec(dst, NODE_DATA(nid))->lru_lock);
		spin_unlock(&mem_cgroup_lruvec(src, NODE_DATA(nid))->lru_lock);
	}
}

static DEFINE_MEMCG_REPARENT_OPS(lruvec);

#ifdef CONFIG_TRANSPARENT_HUGEPAGE
DECLARE_MEMCG_REPARENT_OPS(thp_sq);
#endif

/* The lock order depends on the order of elements in this array. */
static const struct memcg_reparent_ops *memcg_reparent_ops[] = {
	&memcg_objcg_reparent_ops,
	&memcg_lruvec_reparent_ops,
#ifdef CONFIG_TRANSPARENT_HUGEPAGE
	&memcg_thp_sq_reparent_ops,
#endif
};

#define DEFINE_MEMCG_REPARENT_FUNC(phase)				\
	static void memcg_reparent_##phase(struct mem_cgroup *src,	\
					   struct mem_cgroup *dst)	\
	{								\
		int i;							\
									\
		for (i = 0; i < ARRAY_SIZE(memcg_reparent_ops); i++)	\
			memcg_reparent_ops[i]->phase(src, dst);		\
	}

DEFINE_MEMCG_REPARENT_FUNC(lock)
DEFINE_MEMCG_REPARENT_FUNC(relocate)
DEFINE_MEMCG_REPARENT_FUNC(unlock)

static void memcg_reparent_objcgs(struct mem_cgroup *src)
{
	struct mem_cgroup *dst = parent_mem_cgroup(src);
	struct obj_cgroup *objcg = rcu_dereference_protected(src->objcg, true);

	local_irq_disable();
	memcg_reparent_lock(src, dst);
	memcg_reparent_relocate(src, dst);
	memcg_reparent_unlock(src, dst);
	local_irq_enable();

	percpu_ref_kill(&objcg->refcnt);
}

#ifdef CONFIG_MEMCG_KMEM
/*
 * A lot of the calls to the cache allocation functions are expected to be
 * inlined by the compiler. Since the calls to memcg_slab_pre_alloc_hook() are
 * conditional to this static branch, we'll have to allow modules that does
 * kmem_cache_alloc and the such to see this symbol as well
 */
DEFINE_STATIC_KEY_FALSE(memcg_kmem_enabled_key);
EXPORT_SYMBOL(memcg_kmem_enabled_key);
#endif

/**
 * get_mem_cgroup_css_from_page - get css of the memcg associated with a page
 * @page: page of interest
 *
 * If memcg is bound to the default hierarchy, css of the memcg associated
 * with @page is returned.  The returned css remains associated with @page
 * until it is released.
 *
 * If memcg is bound to a traditional hierarchy, the css of root_mem_cgroup
 * is returned.
 */
struct cgroup_subsys_state *get_mem_cgroup_css_from_page(struct page *page)
{
	struct mem_cgroup *memcg;

	if (!cgroup_subsys_on_dfl(memory_cgrp_subsys))
		return &root_mem_cgroup->css;

	memcg = get_mem_cgroup_from_page(page);
	if (!memcg)
		memcg = root_mem_cgroup;

	return &memcg->css;
}

/**
 * page_cgroup_ino - return inode number of the memcg a page is charged to
 * @page: the page
 *
 * Look up the closest online ancestor of the memory cgroup @page is charged to
 * and return its inode number or 0 if @page is not charged to any cgroup. It
 * is safe to call this function without holding a reference to @page.
 *
 * Note, this function is inherently racy, because there is nothing to prevent
 * the cgroup inode from getting torn down and potentially reallocated a moment
 * after page_cgroup_ino() returns, so it only should be used by callers that
 * do not care (such as procfs interfaces).
 */
ino_t page_cgroup_ino(struct page *page)
{
	struct mem_cgroup *memcg;
	unsigned long ino = 0;

	rcu_read_lock();
	memcg = page_memcg_check(page);

	while (memcg && !(memcg->css.flags & CSS_ONLINE))
		memcg = parent_mem_cgroup(memcg);
	if (memcg)
		ino = cgroup_ino(memcg->css.cgroup);
	rcu_read_unlock();
	return ino;
}

static void __mem_cgroup_insert_exceeded(struct mem_cgroup_per_node *mz,
					 struct mem_cgroup_tree_per_node *mctz,
					 unsigned long new_usage_in_excess)
{
	struct rb_node **p = &mctz->rb_root.rb_node;
	struct rb_node *parent = NULL;
	struct mem_cgroup_per_node *mz_node;
	bool rightmost = true;

	if (mz->on_tree)
		return;

	mz->usage_in_excess = new_usage_in_excess;
	if (!mz->usage_in_excess)
		return;
	while (*p) {
		parent = *p;
		mz_node = rb_entry(parent, struct mem_cgroup_per_node,
					tree_node);
		if (mz->usage_in_excess < mz_node->usage_in_excess) {
			p = &(*p)->rb_left;
			rightmost = false;
		} else {
			p = &(*p)->rb_right;
		}
	}

	if (rightmost)
		mctz->rb_rightmost = &mz->tree_node;

	rb_link_node(&mz->tree_node, parent, p);
	rb_insert_color(&mz->tree_node, &mctz->rb_root);
	mz->on_tree = true;
}

static void __mem_cgroup_remove_exceeded(struct mem_cgroup_per_node *mz,
					 struct mem_cgroup_tree_per_node *mctz)
{
	if (!mz->on_tree)
		return;

	if (&mz->tree_node == mctz->rb_rightmost)
		mctz->rb_rightmost = rb_prev(&mz->tree_node);

	rb_erase(&mz->tree_node, &mctz->rb_root);
	mz->on_tree = false;
}

static void mem_cgroup_remove_exceeded(struct mem_cgroup_per_node *mz,
				       struct mem_cgroup_tree_per_node *mctz)
{
	unsigned long flags;

	spin_lock_irqsave(&mctz->lock, flags);
	__mem_cgroup_remove_exceeded(mz, mctz);
	spin_unlock_irqrestore(&mctz->lock, flags);
}

static unsigned long soft_limit_excess(struct mem_cgroup *memcg)
{
	unsigned long nr_pages = page_counter_read(&memcg->memory);
	unsigned long soft_limit = READ_ONCE(memcg->soft_limit);
	unsigned long excess = 0;

	if (nr_pages > soft_limit)
		excess = nr_pages - soft_limit;

	return excess;
}

static void mem_cgroup_update_tree(struct mem_cgroup *memcg, int nid)
{
	unsigned long excess;
	struct mem_cgroup_per_node *mz;
	struct mem_cgroup_tree_per_node *mctz;

	mctz = soft_limit_tree.rb_tree_per_node[nid];
	if (!mctz)
		return;
	/*
	 * Necessary to update all ancestors when hierarchy is used.
	 * because their event counter is not touched.
	 */
	for (; memcg; memcg = parent_mem_cgroup(memcg)) {
		mz = memcg->nodeinfo[nid];
		excess = soft_limit_excess(memcg);
		/*
		 * We have to update the tree if mz is on RB-tree or
		 * mem is over its softlimit.
		 */
		if (excess || mz->on_tree) {
			unsigned long flags;

			spin_lock_irqsave(&mctz->lock, flags);
			/* if on-tree, remove it */
			if (mz->on_tree)
				__mem_cgroup_remove_exceeded(mz, mctz);
			/*
			 * Insert again. mz->usage_in_excess will be updated.
			 * If excess is 0, no tree ops.
			 */
			__mem_cgroup_insert_exceeded(mz, mctz, excess);
			spin_unlock_irqrestore(&mctz->lock, flags);
		}
	}
}

static void mem_cgroup_remove_from_trees(struct mem_cgroup *memcg)
{
	struct mem_cgroup_tree_per_node *mctz;
	struct mem_cgroup_per_node *mz;
	int nid;

	for_each_node(nid) {
		mz = memcg->nodeinfo[nid];
		mctz = soft_limit_tree.rb_tree_per_node[nid];
		if (mctz)
			mem_cgroup_remove_exceeded(mz, mctz);
	}
}

static struct mem_cgroup_per_node *
__mem_cgroup_largest_soft_limit_node(struct mem_cgroup_tree_per_node *mctz)
{
	struct mem_cgroup_per_node *mz;

retry:
	mz = NULL;
	if (!mctz->rb_rightmost)
		goto done;		/* Nothing to reclaim from */

	mz = rb_entry(mctz->rb_rightmost,
		      struct mem_cgroup_per_node, tree_node);
	/*
	 * Remove the node now but someone else can add it back,
	 * we will to add it back at the end of reclaim to its correct
	 * position in the tree.
	 */
	__mem_cgroup_remove_exceeded(mz, mctz);
	if (!soft_limit_excess(mz->memcg) ||
	    !css_tryget(&mz->memcg->css))
		goto retry;
done:
	return mz;
}

static struct mem_cgroup_per_node *
mem_cgroup_largest_soft_limit_node(struct mem_cgroup_tree_per_node *mctz)
{
	struct mem_cgroup_per_node *mz;

	spin_lock_irq(&mctz->lock);
	mz = __mem_cgroup_largest_soft_limit_node(mctz);
	spin_unlock_irq(&mctz->lock);
	return mz;
}

/*
 * memcg and lruvec stats flushing
 *
 * Many codepaths leading to stats update or read are performance sensitive and
 * adding stats flushing in such codepaths is not desirable. So, to optimize the
 * flushing the kernel does:
 *
 * 1) Periodically and asynchronously flush the stats every 2 seconds to not let
 *    rstat update tree grow unbounded.
 *
 * 2) Flush the stats synchronously on reader side only when there are more than
 *    (MEMCG_CHARGE_BATCH * nr_cpus) update events. Though this optimization
 *    will let stats be out of sync by atmost (MEMCG_CHARGE_BATCH * nr_cpus) but
 *    only for 2 seconds due to (1).
 */
static void flush_memcg_stats_dwork(struct work_struct *w);
static DECLARE_DEFERRABLE_WORK(stats_flush_dwork, flush_memcg_stats_dwork);
static DEFINE_SPINLOCK(stats_flush_lock);
static DEFINE_PER_CPU(unsigned int, stats_updates);
static atomic_t stats_flush_threshold = ATOMIC_INIT(0);
static u64 flush_next_time;

#define FLUSH_TIME (2UL*HZ)

/*
 * Accessors to ensure that preemption is disabled on PREEMPT_RT because it can
 * not rely on this as part of an acquired spinlock_t lock. These functions are
 * never used in hardirq context on PREEMPT_RT and therefore disabling preemtion
 * is sufficient.
 */
static void memcg_stats_lock(void)
{
#ifdef CONFIG_PREEMPT_RT
      preempt_disable();
#else
      VM_BUG_ON(!irqs_disabled());
#endif
}

static void __memcg_stats_lock(void)
{
#ifdef CONFIG_PREEMPT_RT
      preempt_disable();
#endif
}

static void memcg_stats_unlock(void)
{
#ifdef CONFIG_PREEMPT_RT
      preempt_enable();
#endif
}

static inline void memcg_rstat_updated(struct mem_cgroup *memcg, int val)
{
	unsigned int x;

	cgroup_rstat_updated(memcg->css.cgroup, smp_processor_id());

	x = __this_cpu_add_return(stats_updates, abs(val));
	if (x > MEMCG_CHARGE_BATCH) {
		atomic_add(x / MEMCG_CHARGE_BATCH, &stats_flush_threshold);
		__this_cpu_write(stats_updates, 0);
	}
}

static void __mem_cgroup_flush_stats(void)
{
	unsigned long flag;

	if (!spin_trylock_irqsave(&stats_flush_lock, flag))
		return;

	flush_next_time = jiffies_64 + 2*FLUSH_TIME;
	cgroup_rstat_flush_irqsafe(root_mem_cgroup->css.cgroup);
	atomic_set(&stats_flush_threshold, 0);
	spin_unlock_irqrestore(&stats_flush_lock, flag);
}

void mem_cgroup_flush_stats(void)
{
	if (atomic_read(&stats_flush_threshold) > num_online_cpus())
		__mem_cgroup_flush_stats();
}

void mem_cgroup_flush_stats_delayed(void)
{
	if (time_after64(jiffies_64, flush_next_time))
		mem_cgroup_flush_stats();
}

static void flush_memcg_stats_dwork(struct work_struct *w)
{
	__mem_cgroup_flush_stats();
	queue_delayed_work(system_unbound_wq, &stats_flush_dwork, FLUSH_TIME);
}

/**
 * __mod_memcg_state - update cgroup memory statistics
 * @memcg: the memory cgroup
 * @idx: the stat item - can be enum memcg_stat_item or enum node_stat_item
 * @val: delta to add to the counter, can be negative
 */
void __mod_memcg_state(struct mem_cgroup *memcg, int idx, int val)
{
	if (mem_cgroup_disabled())
		return;

	__this_cpu_add(memcg->vmstats_percpu->state[idx], val);
	memcg_rstat_updated(memcg, val);
}

/* idx can be of type enum memcg_stat_item or node_stat_item. */
static unsigned long memcg_page_state_local(struct mem_cgroup *memcg, int idx)
{
	long x = 0;
	int cpu;

	for_each_possible_cpu(cpu)
		x += per_cpu(memcg->vmstats_percpu->state[idx], cpu);
#ifdef CONFIG_SMP
	if (x < 0)
		x = 0;
#endif
	return x;
}

void __mod_memcg_lruvec_state(struct lruvec *lruvec, enum node_stat_item idx,
			      int val)
{
	struct mem_cgroup_per_node *pn;
	struct mem_cgroup *memcg;

	pn = container_of(lruvec, struct mem_cgroup_per_node, lruvec);
	memcg = pn->memcg;

	/*
	 * The caller from rmap relay on disabled preemption becase they never
	 * update their counter from in-interrupt context. For these two
	 * counters we check that the update is never performed from an
	 * interrupt context while other caller need to have disabled interrupt.
	 */
	__memcg_stats_lock();
	if (IS_ENABLED(CONFIG_DEBUG_VM) && !IS_ENABLED(CONFIG_PREEMPT_RT)) {
		switch (idx) {
		case NR_ANON_MAPPED:
		case NR_FILE_MAPPED:
		case NR_ANON_THPS:
		case NR_SHMEM_PMDMAPPED:
		case NR_FILE_PMDMAPPED:
			WARN_ON_ONCE(!in_task());
			break;
		default:
			WARN_ON_ONCE(!irqs_disabled());
		}
	}

	/* Update memcg */
	__this_cpu_add(memcg->vmstats_percpu->state[idx], val);

	/* Update lruvec */
	__this_cpu_add(pn->lruvec_stats_percpu->state[idx], val);

	memcg_rstat_updated(memcg, val);
	memcg_stats_unlock();
}

/**
 * __mod_lruvec_state - update lruvec memory statistics
 * @lruvec: the lruvec
 * @idx: the stat item
 * @val: delta to add to the counter, can be negative
 *
 * The lruvec is the intersection of the NUMA node and a cgroup. This
 * function updates the all three counters that are affected by a
 * change of state at this level: per-node, per-cgroup, per-lruvec.
 */
void __mod_lruvec_state(struct lruvec *lruvec, enum node_stat_item idx,
			int val)
{
	/* Update node */
	__mod_node_page_state(lruvec_pgdat(lruvec), idx, val);

	/* Update memcg and lruvec */
	if (!mem_cgroup_disabled())
		__mod_memcg_lruvec_state(lruvec, idx, val);
}

void __mod_lruvec_page_state(struct page *page, enum node_stat_item idx,
			     int val)
{
	struct folio *folio = page_folio(page); /* rmap on tail pages */
	struct mem_cgroup *memcg;
	pg_data_t *pgdat = page_pgdat(page);
	struct lruvec *lruvec;

	rcu_read_lock();
	memcg = folio_memcg(folio);
	/* Untracked pages have no memcg, no lruvec. Update only the node */
	if (!memcg) {
		rcu_read_unlock();
		__mod_node_page_state(pgdat, idx, val);
		return;
	}

	lruvec = mem_cgroup_lruvec(memcg, pgdat);
	__mod_lruvec_state(lruvec, idx, val);
	rcu_read_unlock();
}
EXPORT_SYMBOL(__mod_lruvec_page_state);

void __mod_lruvec_kmem_state(void *p, enum node_stat_item idx, int val)
{
	pg_data_t *pgdat = page_pgdat(virt_to_page(p));
	struct mem_cgroup *memcg;
	struct lruvec *lruvec;

	rcu_read_lock();
	memcg = mem_cgroup_from_slab_obj(p);

	/*
	 * Untracked pages have no memcg, no lruvec. Update only the
	 * node. If we reparent the slab objects to the root memcg,
	 * when we free the slab object, we need to update the per-memcg
	 * vmstats to keep it correct for the root memcg.
	 */
	if (!memcg) {
		__mod_node_page_state(pgdat, idx, val);
	} else {
		lruvec = mem_cgroup_lruvec(memcg, pgdat);
		__mod_lruvec_state(lruvec, idx, val);
	}
	rcu_read_unlock();
}

/**
 * __count_memcg_events - account VM events in a cgroup
 * @memcg: the memory cgroup
 * @idx: the event item
 * @count: the number of events that occurred
 */
void __count_memcg_events(struct mem_cgroup *memcg, enum vm_event_item idx,
			  unsigned long count)
{
	if (mem_cgroup_disabled())
		return;

	memcg_stats_lock();
	__this_cpu_add(memcg->vmstats_percpu->events[idx], count);
	memcg_rstat_updated(memcg, count);
	memcg_stats_unlock();
}

static unsigned long memcg_events(struct mem_cgroup *memcg, int event)
{
	return READ_ONCE(memcg->vmstats.events[event]);
}

static unsigned long memcg_events_local(struct mem_cgroup *memcg, int event)
{
	long x = 0;
	int cpu;

	for_each_possible_cpu(cpu)
		x += per_cpu(memcg->vmstats_percpu->events[event], cpu);
	return x;
}

static void mem_cgroup_charge_statistics(struct mem_cgroup *memcg,
					 int nr_pages)
{
	/* pagein of a big page is an event. So, ignore page size */
	if (nr_pages > 0)
		__count_memcg_events(memcg, PGPGIN, 1);
	else {
		__count_memcg_events(memcg, PGPGOUT, 1);
		nr_pages = -nr_pages; /* for event */
	}

	__this_cpu_add(memcg->vmstats_percpu->nr_page_events, nr_pages);
}

static bool mem_cgroup_event_ratelimit(struct mem_cgroup *memcg,
				       enum mem_cgroup_events_target target)
{
	unsigned long val, next;

	val = __this_cpu_read(memcg->vmstats_percpu->nr_page_events);
	next = __this_cpu_read(memcg->vmstats_percpu->targets[target]);
	/* from time_after() in jiffies.h */
	if ((long)(next - val) < 0) {
		switch (target) {
		case MEM_CGROUP_TARGET_THRESH:
			next = val + THRESHOLDS_EVENTS_TARGET;
			break;
		case MEM_CGROUP_TARGET_SOFTLIMIT:
			next = val + SOFTLIMIT_EVENTS_TARGET;
			break;
		default:
			break;
		}
		__this_cpu_write(memcg->vmstats_percpu->targets[target], next);
		return true;
	}
	return false;
}

/*
 * Check events in order.
 *
 */
static void memcg_check_events(struct mem_cgroup *memcg, int nid)
{
	if (IS_ENABLED(CONFIG_PREEMPT_RT))
		return;

	/* threshold event is triggered in finer grain than soft limit */
	if (unlikely(mem_cgroup_event_ratelimit(memcg,
						MEM_CGROUP_TARGET_THRESH))) {
		bool do_softlimit;

		do_softlimit = mem_cgroup_event_ratelimit(memcg,
						MEM_CGROUP_TARGET_SOFTLIMIT);
		mem_cgroup_threshold(memcg);
		if (unlikely(do_softlimit))
			mem_cgroup_update_tree(memcg, nid);
	}
}

struct mem_cgroup *mem_cgroup_from_task(struct task_struct *p)
{
	/*
	 * mm_update_next_owner() may clear mm->owner to NULL
	 * if it races with swapoff, page migration, etc.
	 * So this can be called with p == NULL.
	 */
	if (unlikely(!p))
		return NULL;

	return mem_cgroup_from_css(task_css(p, memory_cgrp_id));
}
EXPORT_SYMBOL(mem_cgroup_from_task);

static __always_inline struct mem_cgroup *active_memcg(void)
{
	if (!in_task())
		return this_cpu_read(int_active_memcg);
	else
		return current->active_memcg;
}

/**
 * get_mem_cgroup_from_mm: Obtain a reference on given mm_struct's memcg.
 * @mm: mm from which memcg should be extracted. It can be NULL.
 *
 * Obtain a reference on mm->memcg and returns it if successful. If mm
 * is NULL, then the memcg is chosen as follows:
 * 1) The active memcg, if set.
 * 2) current->mm->memcg, if available
 * 3) root memcg
 * If mem_cgroup is disabled, NULL is returned.
 */
struct mem_cgroup *get_mem_cgroup_from_mm(struct mm_struct *mm)
{
	struct mem_cgroup *memcg;

	if (mem_cgroup_disabled())
		return NULL;

	/*
	 * Page cache insertions can happen without an
	 * actual mm context, e.g. during disk probing
	 * on boot, loopback IO, acct() writes etc.
	 *
	 * No need to css_get on root memcg as the reference
	 * counting is disabled on the root level in the
	 * cgroup core. See CSS_NO_REF.
	 */
	if (unlikely(!mm)) {
		memcg = active_memcg();
		if (unlikely(memcg)) {
			/* remote memcg must hold a ref */
			css_get(&memcg->css);
			return memcg;
		}
		mm = current->mm;
		if (unlikely(!mm))
			return root_mem_cgroup;
	}

	rcu_read_lock();
	do {
		memcg = mem_cgroup_from_task(rcu_dereference(mm->owner));
		if (unlikely(!memcg))
			memcg = root_mem_cgroup;
	} while (!css_tryget(&memcg->css));
	rcu_read_unlock();
	return memcg;
}
EXPORT_SYMBOL(get_mem_cgroup_from_mm);

static __always_inline bool memcg_kmem_bypass(void)
{
	/* Allow remote memcg charging from any context. */
	if (unlikely(active_memcg()))
		return false;

	/* Memcg to charge can't be determined. */
	if (!in_task() || !current->mm || (current->flags & PF_KTHREAD))
		return true;

	return false;
}

/**
 * mem_cgroup_iter - iterate over memory cgroup hierarchy
 * @root: hierarchy root
 * @prev: previously returned memcg, NULL on first invocation
 * @reclaim: cookie for shared reclaim walks, NULL for full walks
 *
 * Returns references to children of the hierarchy below @root, or
 * @root itself, or %NULL after a full round-trip.
 *
 * Caller must pass the return value in @prev on subsequent
 * invocations for reference counting, or use mem_cgroup_iter_break()
 * to cancel a hierarchy walk before the round-trip is complete.
 *
 * Reclaimers can specify a node in @reclaim to divide up the memcgs
 * in the hierarchy among all concurrent reclaimers operating on the
 * same node.
 */
struct mem_cgroup *mem_cgroup_iter(struct mem_cgroup *root,
				   struct mem_cgroup *prev,
				   struct mem_cgroup_reclaim_cookie *reclaim)
{
	struct mem_cgroup_reclaim_iter *iter;
	struct cgroup_subsys_state *css = NULL;
	struct mem_cgroup *memcg = NULL;
	struct mem_cgroup *pos = NULL;

	if (mem_cgroup_disabled())
		return NULL;

	if (!root)
		root = root_mem_cgroup;

	rcu_read_lock();

	if (reclaim) {
		struct mem_cgroup_per_node *mz;

		mz = root->nodeinfo[reclaim->pgdat->node_id];
		iter = &mz->iter;

		/*
		 * On start, join the current reclaim iteration cycle.
		 * Exit when a concurrent walker completes it.
		 */
		if (!prev)
			reclaim->generation = iter->generation;
		else if (reclaim->generation != iter->generation)
			goto out_unlock;

		while (1) {
			pos = READ_ONCE(iter->position);
			if (!pos || css_tryget(&pos->css))
				break;
			/*
			 * css reference reached zero, so iter->position will
			 * be cleared by ->css_released. However, we should not
			 * rely on this happening soon, because ->css_released
			 * is called from a work queue, and by busy-waiting we
			 * might block it. So we clear iter->position right
			 * away.
			 */
			(void)cmpxchg(&iter->position, pos, NULL);
		}
	} else if (prev) {
		pos = prev;
	}

	if (pos)
		css = &pos->css;

	for (;;) {
		css = css_next_descendant_pre(css, &root->css);
		if (!css) {
			/*
			 * Reclaimers share the hierarchy walk, and a
			 * new one might jump in right at the end of
			 * the hierarchy - make sure they see at least
			 * one group and restart from the beginning.
			 */
			if (!prev)
				continue;
			break;
		}

		/*
		 * Verify the css and acquire a reference.  The root
		 * is provided by the caller, so we know it's alive
		 * and kicking, and don't take an extra reference.
		 */
		if (css == &root->css || css_tryget(css)) {
			memcg = mem_cgroup_from_css(css);
			break;
		}
	}

	if (reclaim) {
		/*
		 * The position could have already been updated by a competing
		 * thread, so check that the value hasn't changed since we read
		 * it to avoid reclaiming from the same cgroup twice.
		 */
		(void)cmpxchg(&iter->position, pos, memcg);

		if (pos)
			css_put(&pos->css);

		if (!memcg)
			iter->generation++;
	}

out_unlock:
	rcu_read_unlock();
	if (prev && prev != root)
		css_put(&prev->css);

	return memcg;
}

/**
 * mem_cgroup_iter_break - abort a hierarchy walk prematurely
 * @root: hierarchy root
 * @prev: last visited hierarchy member as returned by mem_cgroup_iter()
 */
void mem_cgroup_iter_break(struct mem_cgroup *root,
			   struct mem_cgroup *prev)
{
	if (!root)
		root = root_mem_cgroup;
	if (prev && prev != root)
		css_put(&prev->css);
}

static void __invalidate_reclaim_iterators(struct mem_cgroup *from,
					struct mem_cgroup *dead_memcg)
{
	struct mem_cgroup_reclaim_iter *iter;
	struct mem_cgroup_per_node *mz;
	int nid;

	for_each_node(nid) {
		mz = from->nodeinfo[nid];
		iter = &mz->iter;
		cmpxchg(&iter->position, dead_memcg, NULL);
	}
}

static void invalidate_reclaim_iterators(struct mem_cgroup *dead_memcg)
{
	struct mem_cgroup *memcg = dead_memcg;
	struct mem_cgroup *last;

	do {
		__invalidate_reclaim_iterators(memcg, dead_memcg);
		last = memcg;
	} while ((memcg = parent_mem_cgroup(memcg)));

	/*
	 * When cgruop1 non-hierarchy mode is used,
	 * parent_mem_cgroup() does not walk all the way up to the
	 * cgroup root (root_mem_cgroup). So we have to handle
	 * dead_memcg from cgroup root separately.
	 */
	if (last != root_mem_cgroup)
		__invalidate_reclaim_iterators(root_mem_cgroup,
						dead_memcg);
}

/**
 * mem_cgroup_scan_tasks - iterate over tasks of a memory cgroup hierarchy
 * @memcg: hierarchy root
 * @fn: function to call for each task
 * @arg: argument passed to @fn
 *
 * This function iterates over tasks attached to @memcg or to any of its
 * descendants and calls @fn for each task. If @fn returns a non-zero
 * value, the function breaks the iteration loop and returns the value.
 * Otherwise, it will iterate over all tasks and return 0.
 *
 * This function must not be called for the root memory cgroup.
 */
int mem_cgroup_scan_tasks(struct mem_cgroup *memcg,
			  int (*fn)(struct task_struct *, void *), void *arg)
{
	struct mem_cgroup *iter;
	int ret = 0;

	BUG_ON(memcg == root_mem_cgroup);

	for_each_mem_cgroup_tree(iter, memcg) {
		struct css_task_iter it;
		struct task_struct *task;

		css_task_iter_start(&iter->css, CSS_TASK_ITER_PROCS, &it);
		while (!ret && (task = css_task_iter_next(&it)))
			ret = fn(task, arg);
		css_task_iter_end(&it);
		if (ret) {
			mem_cgroup_iter_break(memcg, iter);
			break;
		}
	}
	return ret;
}

/**
 * folio_lruvec_lock - Lock the lruvec for a folio.
 * @folio: Pointer to the folio.
 *
 * These functions are safe to use under any of the following conditions:
 * - folio locked
 * - folio_test_lru false
 * - folio_memcg_lock()
 * - folio frozen (refcount of 0)
 *
 * Return: The lruvec this folio is on with its lock held.
 */
struct lruvec *folio_lruvec_lock(struct folio *folio)
{
	struct lruvec *lruvec;

	rcu_read_lock();
retry:
	lruvec = folio_lruvec(folio);
	spin_lock(&lruvec->lru_lock);

	if (unlikely(lruvec_memcg(lruvec) != folio_memcg(folio))) {
		spin_unlock(&lruvec->lru_lock);
		goto retry;
	}
	rcu_read_unlock();

	return lruvec;
}

/**
 * folio_lruvec_lock_irq - Lock the lruvec for a folio.
 * @folio: Pointer to the folio.
 *
 * These functions are safe to use under any of the following conditions:
 * - folio locked
 * - folio_test_lru false
 * - folio_memcg_lock()
 * - folio frozen (refcount of 0)
 *
 * Return: The lruvec this folio is on with its lock held and interrupts
 * disabled.
 */
struct lruvec *folio_lruvec_lock_irq(struct folio *folio)
{
	struct lruvec *lruvec;

	rcu_read_lock();
retry:
	lruvec = folio_lruvec(folio);
	spin_lock_irq(&lruvec->lru_lock);

	if (unlikely(lruvec_memcg(lruvec) != folio_memcg(folio))) {
		spin_unlock_irq(&lruvec->lru_lock);
		goto retry;
	}
	rcu_read_unlock();

	return lruvec;
}

/**
 * folio_lruvec_lock_irqsave - Lock the lruvec for a folio.
 * @folio: Pointer to the folio.
 * @flags: Pointer to irqsave flags.
 *
 * These functions are safe to use under any of the following conditions:
 * - folio locked
 * - folio_test_lru false
 * - folio_memcg_lock()
 * - folio frozen (refcount of 0)
 *
 * Return: The lruvec this folio is on with its lock held and interrupts
 * disabled.
 */
struct lruvec *folio_lruvec_lock_irqsave(struct folio *folio,
		unsigned long *flags)
{
	struct lruvec *lruvec;

	rcu_read_lock();
retry:
	lruvec = folio_lruvec(folio);
	spin_lock_irqsave(&lruvec->lru_lock, *flags);

	if (unlikely(lruvec_memcg(lruvec) != folio_memcg(folio))) {
		spin_unlock_irqrestore(&lruvec->lru_lock, *flags);
		goto retry;
	}
	rcu_read_unlock();

	return lruvec;
}

/**
 * mem_cgroup_update_lru_size - account for adding or removing an lru page
 * @lruvec: mem_cgroup per zone lru vector
 * @lru: index of lru list the page is sitting on
 * @zid: zone id of the accounted pages
 * @nr_pages: positive when adding or negative when removing
 *
 * This function must be called under lru_lock, just before a page is added
 * to or just after a page is removed from an lru list.
 */
void mem_cgroup_update_lru_size(struct lruvec *lruvec, enum lru_list lru,
				int zid, int nr_pages)
{
	struct mem_cgroup_per_node *mz;
	unsigned long *lru_size;
	long size;

	if (mem_cgroup_disabled())
		return;

	mz = container_of(lruvec, struct mem_cgroup_per_node, lruvec);
	lru_size = &mz->lru_zone_size[zid][lru];

	if (nr_pages < 0)
		*lru_size += nr_pages;

	size = *lru_size;
	if (WARN_ONCE(size < 0,
		"%s(%p, %d, %d): lru_size %ld\n",
		__func__, lruvec, lru, nr_pages, size)) {
		VM_BUG_ON(1);
		*lru_size = 0;
	}

	if (nr_pages > 0)
		*lru_size += nr_pages;
}

/**
 * mem_cgroup_margin - calculate chargeable space of a memory cgroup
 * @memcg: the memory cgroup
 *
 * Returns the maximum amount of memory @mem can be charged with, in
 * pages.
 */
static unsigned long mem_cgroup_margin(struct mem_cgroup *memcg)
{
	unsigned long margin = 0;
	unsigned long count;
	unsigned long limit;

	count = page_counter_read(&memcg->memory);
	limit = READ_ONCE(memcg->memory.max);
	if (count < limit)
		margin = limit - count;

	if (do_memsw_account()) {
		count = page_counter_read(&memcg->memsw);
		limit = READ_ONCE(memcg->memsw.max);
		if (count < limit)
			margin = min(margin, limit - count);
		else
			margin = 0;
	}

	return margin;
}

/*
 * A routine for checking "mem" is under move_account() or not.
 *
 * Checking a cgroup is mc.from or mc.to or under hierarchy of
 * moving cgroups. This is for waiting at high-memory pressure
 * caused by "move".
 */
static bool mem_cgroup_under_move(struct mem_cgroup *memcg)
{
	struct mem_cgroup *from;
	struct mem_cgroup *to;
	bool ret = false;
	/*
	 * Unlike task_move routines, we access mc.to, mc.from not under
	 * mutual exclusion by cgroup_mutex. Here, we take spinlock instead.
	 */
	spin_lock(&mc.lock);
	from = mc.from;
	to = mc.to;
	if (!from)
		goto unlock;

	ret = mem_cgroup_is_descendant(from, memcg) ||
		mem_cgroup_is_descendant(to, memcg);
unlock:
	spin_unlock(&mc.lock);
	return ret;
}

static bool mem_cgroup_wait_acct_move(struct mem_cgroup *memcg)
{
	if (mc.moving_task && current != mc.moving_task) {
		if (mem_cgroup_under_move(memcg)) {
			DEFINE_WAIT(wait);
			prepare_to_wait(&mc.waitq, &wait, TASK_INTERRUPTIBLE);
			/* moving charge context might have finished. */
			if (mc.moving_task)
				schedule();
			finish_wait(&mc.waitq, &wait);
			return true;
		}
	}
	return false;
}

struct memory_stat {
	const char *name;
	unsigned int idx;
};

static const struct memory_stat memory_stats[] = {
	{ "anon",			NR_ANON_MAPPED			},
	{ "file",			NR_FILE_PAGES			},
	{ "kernel",			MEMCG_KMEM			},
	{ "kernel_stack",		NR_KERNEL_STACK_KB		},
	{ "pagetables",			NR_PAGETABLE			},
	{ "percpu",			MEMCG_PERCPU_B			},
	{ "sock",			MEMCG_SOCK			},
	{ "vmalloc",			MEMCG_VMALLOC			},
	{ "shmem",			NR_SHMEM			},
#if defined(CONFIG_MEMCG_KMEM) && defined(CONFIG_ZSWAP)
	{ "zswap",			MEMCG_ZSWAP_B			},
	{ "zswapped",			MEMCG_ZSWAPPED			},
#endif
	{ "file_mapped",		NR_FILE_MAPPED			},
	{ "file_dirty",			NR_FILE_DIRTY			},
	{ "file_writeback",		NR_WRITEBACK			},
#ifdef CONFIG_SWAP
	{ "swapcached",			NR_SWAPCACHE			},
#endif
#ifdef CONFIG_TRANSPARENT_HUGEPAGE
	{ "anon_thp",			NR_ANON_THPS			},
	{ "file_thp",			NR_FILE_THPS			},
	{ "shmem_thp",			NR_SHMEM_THPS			},
#endif
	{ "inactive_anon",		NR_INACTIVE_ANON		},
	{ "active_anon",		NR_ACTIVE_ANON			},
	{ "inactive_file",		NR_INACTIVE_FILE		},
	{ "active_file",		NR_ACTIVE_FILE			},
	{ "unevictable",		NR_UNEVICTABLE			},
	{ "slab_reclaimable",		NR_SLAB_RECLAIMABLE_B		},
	{ "slab_unreclaimable",		NR_SLAB_UNRECLAIMABLE_B		},

	/* The memory events */
	{ "workingset_refault_anon",	WORKINGSET_REFAULT_ANON		},
	{ "workingset_refault_file",	WORKINGSET_REFAULT_FILE		},
	{ "workingset_activate_anon",	WORKINGSET_ACTIVATE_ANON	},
	{ "workingset_activate_file",	WORKINGSET_ACTIVATE_FILE	},
	{ "workingset_restore_anon",	WORKINGSET_RESTORE_ANON		},
	{ "workingset_restore_file",	WORKINGSET_RESTORE_FILE		},
	{ "workingset_nodereclaim",	WORKINGSET_NODERECLAIM		},
};

/* Translate stat items to the correct unit for memory.stat output */
static int memcg_page_state_unit(int item)
{
	switch (item) {
	case MEMCG_PERCPU_B:
	case MEMCG_ZSWAP_B:
	case NR_SLAB_RECLAIMABLE_B:
	case NR_SLAB_UNRECLAIMABLE_B:
	case WORKINGSET_REFAULT_ANON:
	case WORKINGSET_REFAULT_FILE:
	case WORKINGSET_ACTIVATE_ANON:
	case WORKINGSET_ACTIVATE_FILE:
	case WORKINGSET_RESTORE_ANON:
	case WORKINGSET_RESTORE_FILE:
	case WORKINGSET_NODERECLAIM:
		return 1;
	case NR_KERNEL_STACK_KB:
		return SZ_1K;
	default:
		return PAGE_SIZE;
	}
}

static inline unsigned long memcg_page_state_output(struct mem_cgroup *memcg,
						    int item)
{
	return memcg_page_state(memcg, item) * memcg_page_state_unit(item);
}

/* Subset of vm_event_item to report for memcg event stats */
static const unsigned int memcg_vm_event_stat[] = {
	PGSCAN_KSWAPD,
	PGSCAN_DIRECT,
	PGSTEAL_KSWAPD,
	PGSTEAL_DIRECT,
	PGFAULT,
	PGMAJFAULT,
	PGREFILL,
	PGACTIVATE,
	PGDEACTIVATE,
	PGLAZYFREE,
	PGLAZYFREED,
#if defined(CONFIG_MEMCG_KMEM) && defined(CONFIG_ZSWAP)
	ZSWPIN,
	ZSWPOUT,
#endif
#ifdef CONFIG_TRANSPARENT_HUGEPAGE
	THP_FAULT_ALLOC,
	THP_COLLAPSE_ALLOC,
#endif
};

static char *memory_stat_format(struct mem_cgroup *memcg)
{
	struct seq_buf s;
	int i;

	seq_buf_init(&s, kmalloc(PAGE_SIZE, GFP_KERNEL), PAGE_SIZE);
	if (!s.buffer)
		return NULL;

	/*
	 * Provide statistics on the state of the memory subsystem as
	 * well as cumulative event counters that show past behavior.
	 *
	 * This list is ordered following a combination of these gradients:
	 * 1) generic big picture -> specifics and details
	 * 2) reflecting userspace activity -> reflecting kernel heuristics
	 *
	 * Current memory state:
	 */
	mem_cgroup_flush_stats();

	for (i = 0; i < ARRAY_SIZE(memory_stats); i++) {
		u64 size;

		size = memcg_page_state_output(memcg, memory_stats[i].idx);
		seq_buf_printf(&s, "%s %llu\n", memory_stats[i].name, size);

		if (unlikely(memory_stats[i].idx == NR_SLAB_UNRECLAIMABLE_B)) {
			size += memcg_page_state_output(memcg,
							NR_SLAB_RECLAIMABLE_B);
			seq_buf_printf(&s, "slab %llu\n", size);
		}
	}

	/* Accumulated memory events */
	seq_buf_printf(&s, "pgscan %lu\n",
		       memcg_events(memcg, PGSCAN_KSWAPD) +
		       memcg_events(memcg, PGSCAN_DIRECT));
	seq_buf_printf(&s, "pgsteal %lu\n",
		       memcg_events(memcg, PGSTEAL_KSWAPD) +
		       memcg_events(memcg, PGSTEAL_DIRECT));

	for (i = 0; i < ARRAY_SIZE(memcg_vm_event_stat); i++)
		seq_buf_printf(&s, "%s %lu\n",
			       vm_event_name(memcg_vm_event_stat[i]),
			       memcg_events(memcg, memcg_vm_event_stat[i]));

	/* The above should easily fit into one page */
	WARN_ON_ONCE(seq_buf_has_overflowed(&s));

	return s.buffer;
}

#define K(x) ((x) << (PAGE_SHIFT-10))
/**
 * mem_cgroup_print_oom_context: Print OOM information relevant to
 * memory controller.
 * @memcg: The memory cgroup that went over limit
 * @p: Task that is going to be killed
 *
 * NOTE: @memcg and @p's mem_cgroup can be different when hierarchy is
 * enabled
 */
void mem_cgroup_print_oom_context(struct mem_cgroup *memcg, struct task_struct *p)
{
	rcu_read_lock();

	if (memcg) {
		pr_cont(",oom_memcg=");
		pr_cont_cgroup_path(memcg->css.cgroup);
	} else
		pr_cont(",global_oom");
	if (p) {
		pr_cont(",task_memcg=");
		pr_cont_cgroup_path(task_cgroup(p, memory_cgrp_id));
	}
	rcu_read_unlock();
}

/**
 * mem_cgroup_print_oom_meminfo: Print OOM memory information relevant to
 * memory controller.
 * @memcg: The memory cgroup that went over limit
 */
void mem_cgroup_print_oom_meminfo(struct mem_cgroup *memcg)
{
	char *buf;

	pr_info("memory: usage %llukB, limit %llukB, failcnt %lu\n",
		K((u64)page_counter_read(&memcg->memory)),
		K((u64)READ_ONCE(memcg->memory.max)), memcg->memory.failcnt);
	if (cgroup_subsys_on_dfl(memory_cgrp_subsys))
		pr_info("swap: usage %llukB, limit %llukB, failcnt %lu\n",
			K((u64)page_counter_read(&memcg->swap)),
			K((u64)READ_ONCE(memcg->swap.max)), memcg->swap.failcnt);
	else {
		pr_info("memory+swap: usage %llukB, limit %llukB, failcnt %lu\n",
			K((u64)page_counter_read(&memcg->memsw)),
			K((u64)memcg->memsw.max), memcg->memsw.failcnt);
		pr_info("kmem: usage %llukB, limit %llukB, failcnt %lu\n",
			K((u64)page_counter_read(&memcg->kmem)),
			K((u64)memcg->kmem.max), memcg->kmem.failcnt);
	}

	pr_info("Memory cgroup stats for ");
	pr_cont_cgroup_path(memcg->css.cgroup);
	pr_cont(":");
	buf = memory_stat_format(memcg);
	if (!buf)
		return;
	pr_info("%s", buf);
	kfree(buf);
}

/*
 * Return the memory (and swap, if configured) limit for a memcg.
 */
unsigned long mem_cgroup_get_max(struct mem_cgroup *memcg)
{
	unsigned long max = READ_ONCE(memcg->memory.max);

	if (cgroup_subsys_on_dfl(memory_cgrp_subsys)) {
		if (mem_cgroup_swappiness(memcg))
			max += min(READ_ONCE(memcg->swap.max),
				   (unsigned long)total_swap_pages);
	} else { /* v1 */
		if (mem_cgroup_swappiness(memcg)) {
			/* Calculate swap excess capacity from memsw limit */
			unsigned long swap = READ_ONCE(memcg->memsw.max) - max;

			max += min(swap, (unsigned long)total_swap_pages);
		}
	}
	return max;
}

unsigned long mem_cgroup_size(struct mem_cgroup *memcg)
{
	return page_counter_read(&memcg->memory);
}

static bool mem_cgroup_out_of_memory(struct mem_cgroup *memcg, gfp_t gfp_mask,
				     int order)
{
	struct oom_control oc = {
		.zonelist = NULL,
		.nodemask = NULL,
		.memcg = memcg,
		.gfp_mask = gfp_mask,
		.order = order,
	};
	bool ret = true;

	if (mutex_lock_killable(&oom_lock))
		return true;

	if (mem_cgroup_margin(memcg) >= (1 << order))
		goto unlock;

	/*
	 * A few threads which were not waiting at mutex_lock_killable() can
	 * fail to bail out. Therefore, check again after holding oom_lock.
	 */
	ret = task_is_dying() || out_of_memory(&oc);

unlock:
	mutex_unlock(&oom_lock);
	return ret;
}

static int mem_cgroup_soft_reclaim(struct mem_cgroup *root_memcg,
				   pg_data_t *pgdat,
				   gfp_t gfp_mask,
				   unsigned long *total_scanned)
{
	struct mem_cgroup *victim = NULL;
	int total = 0;
	int loop = 0;
	unsigned long excess;
	unsigned long nr_scanned;
	struct mem_cgroup_reclaim_cookie reclaim = {
		.pgdat = pgdat,
	};

	excess = soft_limit_excess(root_memcg);

	while (1) {
		victim = mem_cgroup_iter(root_memcg, victim, &reclaim);
		if (!victim) {
			loop++;
			if (loop >= 2) {
				/*
				 * If we have not been able to reclaim
				 * anything, it might because there are
				 * no reclaimable pages under this hierarchy
				 */
				if (!total)
					break;
				/*
				 * We want to do more targeted reclaim.
				 * excess >> 2 is not to excessive so as to
				 * reclaim too much, nor too less that we keep
				 * coming back to reclaim from this cgroup
				 */
				if (total >= (excess >> 2) ||
					(loop > MEM_CGROUP_MAX_RECLAIM_LOOPS))
					break;
			}
			continue;
		}
		total += mem_cgroup_shrink_node(victim, gfp_mask, false,
					pgdat, &nr_scanned);
		*total_scanned += nr_scanned;
		if (!soft_limit_excess(root_memcg))
			break;
	}
	mem_cgroup_iter_break(root_memcg, victim);
	return total;
}

#ifdef CONFIG_LOCKDEP
static struct lockdep_map memcg_oom_lock_dep_map = {
	.name = "memcg_oom_lock",
};
#endif

static DEFINE_SPINLOCK(memcg_oom_lock);

/*
 * Check OOM-Killer is already running under our hierarchy.
 * If someone is running, return false.
 */
static bool mem_cgroup_oom_trylock(struct mem_cgroup *memcg)
{
	struct mem_cgroup *iter, *failed = NULL;

	spin_lock(&memcg_oom_lock);

	for_each_mem_cgroup_tree(iter, memcg) {
		if (iter->oom_lock) {
			/*
			 * this subtree of our hierarchy is already locked
			 * so we cannot give a lock.
			 */
			failed = iter;
			mem_cgroup_iter_break(memcg, iter);
			break;
		} else
			iter->oom_lock = true;
	}

	if (failed) {
		/*
		 * OK, we failed to lock the whole subtree so we have
		 * to clean up what we set up to the failing subtree
		 */
		for_each_mem_cgroup_tree(iter, memcg) {
			if (iter == failed) {
				mem_cgroup_iter_break(memcg, iter);
				break;
			}
			iter->oom_lock = false;
		}
	} else
		mutex_acquire(&memcg_oom_lock_dep_map, 0, 1, _RET_IP_);

	spin_unlock(&memcg_oom_lock);

	return !failed;
}

static void mem_cgroup_oom_unlock(struct mem_cgroup *memcg)
{
	struct mem_cgroup *iter;

	spin_lock(&memcg_oom_lock);
	mutex_release(&memcg_oom_lock_dep_map, _RET_IP_);
	for_each_mem_cgroup_tree(iter, memcg)
		iter->oom_lock = false;
	spin_unlock(&memcg_oom_lock);
}

static void mem_cgroup_mark_under_oom(struct mem_cgroup *memcg)
{
	struct mem_cgroup *iter;

	spin_lock(&memcg_oom_lock);
	for_each_mem_cgroup_tree(iter, memcg)
		iter->under_oom++;
	spin_unlock(&memcg_oom_lock);
}

static void mem_cgroup_unmark_under_oom(struct mem_cgroup *memcg)
{
	struct mem_cgroup *iter;

	/*
	 * Be careful about under_oom underflows because a child memcg
	 * could have been added after mem_cgroup_mark_under_oom.
	 */
	spin_lock(&memcg_oom_lock);
	for_each_mem_cgroup_tree(iter, memcg)
		if (iter->under_oom > 0)
			iter->under_oom--;
	spin_unlock(&memcg_oom_lock);
}

static DECLARE_WAIT_QUEUE_HEAD(memcg_oom_waitq);

struct oom_wait_info {
	struct mem_cgroup *memcg;
	wait_queue_entry_t	wait;
};

static int memcg_oom_wake_function(wait_queue_entry_t *wait,
	unsigned mode, int sync, void *arg)
{
	struct mem_cgroup *wake_memcg = (struct mem_cgroup *)arg;
	struct mem_cgroup *oom_wait_memcg;
	struct oom_wait_info *oom_wait_info;

	oom_wait_info = container_of(wait, struct oom_wait_info, wait);
	oom_wait_memcg = oom_wait_info->memcg;

	if (!mem_cgroup_is_descendant(wake_memcg, oom_wait_memcg) &&
	    !mem_cgroup_is_descendant(oom_wait_memcg, wake_memcg))
		return 0;
	return autoremove_wake_function(wait, mode, sync, arg);
}

static void memcg_oom_recover(struct mem_cgroup *memcg)
{
	/*
	 * For the following lockless ->under_oom test, the only required
	 * guarantee is that it must see the state asserted by an OOM when
	 * this function is called as a result of userland actions
	 * triggered by the notification of the OOM.  This is trivially
	 * achieved by invoking mem_cgroup_mark_under_oom() before
	 * triggering notification.
	 */
	if (memcg && memcg->under_oom)
		__wake_up(&memcg_oom_waitq, TASK_NORMAL, 0, memcg);
}

/*
 * Returns true if successfully killed one or more processes. Though in some
 * corner cases it can return true even without killing any process.
 */
static bool mem_cgroup_oom(struct mem_cgroup *memcg, gfp_t mask, int order)
{
	bool locked, ret;

	if (order > PAGE_ALLOC_COSTLY_ORDER)
		return false;

	memcg_memory_event(memcg, MEMCG_OOM);

	/*
	 * We are in the middle of the charge context here, so we
	 * don't want to block when potentially sitting on a callstack
	 * that holds all kinds of filesystem and mm locks.
	 *
	 * cgroup1 allows disabling the OOM killer and waiting for outside
	 * handling until the charge can succeed; remember the context and put
	 * the task to sleep at the end of the page fault when all locks are
	 * released.
	 *
	 * On the other hand, in-kernel OOM killer allows for an async victim
	 * memory reclaim (oom_reaper) and that means that we are not solely
	 * relying on the oom victim to make a forward progress and we can
	 * invoke the oom killer here.
	 *
	 * Please note that mem_cgroup_out_of_memory might fail to find a
	 * victim and then we have to bail out from the charge path.
	 */
	if (memcg->oom_kill_disable) {
		if (current->in_user_fault) {
			css_get(&memcg->css);
			current->memcg_in_oom = memcg;
			current->memcg_oom_gfp_mask = mask;
			current->memcg_oom_order = order;
		}
		return false;
	}

	mem_cgroup_mark_under_oom(memcg);

	locked = mem_cgroup_oom_trylock(memcg);

	if (locked)
		mem_cgroup_oom_notify(memcg);

	mem_cgroup_unmark_under_oom(memcg);
	ret = mem_cgroup_out_of_memory(memcg, mask, order);

	if (locked)
		mem_cgroup_oom_unlock(memcg);

	return ret;
}

/**
 * mem_cgroup_oom_synchronize - complete memcg OOM handling
 * @handle: actually kill/wait or just clean up the OOM state
 *
 * This has to be called at the end of a page fault if the memcg OOM
 * handler was enabled.
 *
 * Memcg supports userspace OOM handling where failed allocations must
 * sleep on a waitqueue until the userspace task resolves the
 * situation.  Sleeping directly in the charge context with all kinds
 * of locks held is not a good idea, instead we remember an OOM state
 * in the task and mem_cgroup_oom_synchronize() has to be called at
 * the end of the page fault to complete the OOM handling.
 *
 * Returns %true if an ongoing memcg OOM situation was detected and
 * completed, %false otherwise.
 */
bool mem_cgroup_oom_synchronize(bool handle)
{
	struct mem_cgroup *memcg = current->memcg_in_oom;
	struct oom_wait_info owait;
	bool locked;

	/* OOM is global, do not handle */
	if (!memcg)
		return false;

	if (!handle)
		goto cleanup;

	owait.memcg = memcg;
	owait.wait.flags = 0;
	owait.wait.func = memcg_oom_wake_function;
	owait.wait.private = current;
	INIT_LIST_HEAD(&owait.wait.entry);

	prepare_to_wait(&memcg_oom_waitq, &owait.wait, TASK_KILLABLE);
	mem_cgroup_mark_under_oom(memcg);

	locked = mem_cgroup_oom_trylock(memcg);

	if (locked)
		mem_cgroup_oom_notify(memcg);

	if (locked && !memcg->oom_kill_disable) {
		mem_cgroup_unmark_under_oom(memcg);
		finish_wait(&memcg_oom_waitq, &owait.wait);
		mem_cgroup_out_of_memory(memcg, current->memcg_oom_gfp_mask,
					 current->memcg_oom_order);
	} else {
		schedule();
		mem_cgroup_unmark_under_oom(memcg);
		finish_wait(&memcg_oom_waitq, &owait.wait);
	}

	if (locked) {
		mem_cgroup_oom_unlock(memcg);
		/*
		 * There is no guarantee that an OOM-lock contender
		 * sees the wakeups triggered by the OOM kill
		 * uncharges.  Wake any sleepers explicitly.
		 */
		memcg_oom_recover(memcg);
	}
cleanup:
	current->memcg_in_oom = NULL;
	css_put(&memcg->css);
	return true;
}

/**
 * mem_cgroup_get_oom_group - get a memory cgroup to clean up after OOM
 * @victim: task to be killed by the OOM killer
 * @oom_domain: memcg in case of memcg OOM, NULL in case of system-wide OOM
 *
 * Returns a pointer to a memory cgroup, which has to be cleaned up
 * by killing all belonging OOM-killable tasks.
 *
 * Caller has to call mem_cgroup_put() on the returned non-NULL memcg.
 */
struct mem_cgroup *mem_cgroup_get_oom_group(struct task_struct *victim,
					    struct mem_cgroup *oom_domain)
{
	struct mem_cgroup *oom_group = NULL;
	struct mem_cgroup *memcg;

	if (!cgroup_subsys_on_dfl(memory_cgrp_subsys))
		return NULL;

	if (!oom_domain)
		oom_domain = root_mem_cgroup;

	rcu_read_lock();

	memcg = mem_cgroup_from_task(victim);
	if (memcg == root_mem_cgroup)
		goto out;

	/*
	 * If the victim task has been asynchronously moved to a different
	 * memory cgroup, we might end up killing tasks outside oom_domain.
	 * In this case it's better to ignore memory.group.oom.
	 */
	if (unlikely(!mem_cgroup_is_descendant(memcg, oom_domain)))
		goto out;

	/*
	 * Traverse the memory cgroup hierarchy from the victim task's
	 * cgroup up to the OOMing cgroup (or root) to find the
	 * highest-level memory cgroup with oom.group set.
	 */
	for (; memcg; memcg = parent_mem_cgroup(memcg)) {
		if (memcg->oom_group)
			oom_group = memcg;

		if (memcg == oom_domain)
			break;
	}

	if (oom_group)
		css_get(&oom_group->css);
out:
	rcu_read_unlock();

	return oom_group;
}

void mem_cgroup_print_oom_group(struct mem_cgroup *memcg)
{
	pr_info("Tasks in ");
	pr_cont_cgroup_path(memcg->css.cgroup);
	pr_cont(" are going to be killed due to memory.oom.group set\n");
}

/**
 * folio_memcg_lock - Bind a folio to its memcg.
 * @folio: The folio.
 *
 * This function prevents unlocked LRU folios from being moved to
 * another cgroup.
 *
 * It ensures lifetime of the bound memcg.  The caller is responsible
 * for the lifetime of the folio.
 */
void folio_memcg_lock(struct folio *folio)
{
	struct mem_cgroup *memcg;
	unsigned long flags;

	/*
	 * The RCU lock is held throughout the transaction.  The fast
	 * path can get away without acquiring the memcg->move_lock
	 * because page moving starts with an RCU grace period.
	 *
	 * The RCU lock also protects the memcg from being freed.
	 */
	rcu_read_lock();

	if (mem_cgroup_disabled())
		return;
again:
	memcg = folio_memcg(folio);
	if (unlikely(!memcg))
		return;

#ifdef CONFIG_PROVE_LOCKING
	local_irq_save(flags);
	might_lock(&memcg->move_lock);
	local_irq_restore(flags);
#endif

	if (atomic_read(&memcg->moving_account) <= 0)
		return;

	spin_lock_irqsave(&memcg->move_lock, flags);
	if (memcg != folio_memcg(folio)) {
		spin_unlock_irqrestore(&memcg->move_lock, flags);
		goto again;
	}

	/*
	 * When charge migration first begins, we can have multiple
	 * critical sections holding the fast-path RCU lock and one
	 * holding the slowpath move_lock. Track the task who has the
	 * move_lock for unlock_page_memcg().
	 */
	memcg->move_lock_task = current;
	memcg->move_lock_flags = flags;
}

void lock_page_memcg(struct page *page)
{
	folio_memcg_lock(page_folio(page));
}

static void __folio_memcg_unlock(struct mem_cgroup *memcg)
{
	if (memcg && memcg->move_lock_task == current) {
		unsigned long flags = memcg->move_lock_flags;

		memcg->move_lock_task = NULL;
		memcg->move_lock_flags = 0;

		spin_unlock_irqrestore(&memcg->move_lock, flags);
	}

	rcu_read_unlock();
}

/**
 * folio_memcg_unlock - Release the binding between a folio and its memcg.
 * @folio: The folio.
 *
 * This releases the binding created by folio_memcg_lock().  This does
 * not change the accounting of this folio to its memcg, but it does
 * permit others to change it.
 */
void folio_memcg_unlock(struct folio *folio)
{
	__folio_memcg_unlock(folio_memcg(folio));
}

void unlock_page_memcg(struct page *page)
{
	folio_memcg_unlock(page_folio(page));
}

struct memcg_stock_pcp {
	local_lock_t stock_lock;
	struct mem_cgroup *cached; /* this never be root cgroup */
	unsigned int nr_pages;

#ifdef CONFIG_MEMCG_KMEM
	struct obj_cgroup *cached_objcg;
	struct pglist_data *cached_pgdat;
	unsigned int nr_bytes;
	int nr_slab_reclaimable_b;
	int nr_slab_unreclaimable_b;
#endif

	struct work_struct work;
	unsigned long flags;
#define FLUSHING_CACHED_CHARGE	0
};
static DEFINE_PER_CPU(struct memcg_stock_pcp, memcg_stock) = {
	.stock_lock = INIT_LOCAL_LOCK(stock_lock),
};
static DEFINE_MUTEX(percpu_charge_mutex);

#ifdef CONFIG_MEMCG_KMEM
static struct obj_cgroup *drain_obj_stock(struct memcg_stock_pcp *stock);
static bool obj_stock_flush_required(struct memcg_stock_pcp *stock,
				     struct mem_cgroup *root_memcg);
static void memcg_account_kmem(struct mem_cgroup *memcg, int nr_pages);

#else
static inline struct obj_cgroup *drain_obj_stock(struct memcg_stock_pcp *stock)
{
	return NULL;
}
static bool obj_stock_flush_required(struct memcg_stock_pcp *stock,
				     struct mem_cgroup *root_memcg)
{
	return false;
}
static void memcg_account_kmem(struct mem_cgroup *memcg, int nr_pages)
{
}
#endif

/**
 * consume_stock: Try to consume stocked charge on this cpu.
 * @memcg: memcg to consume from.
 * @nr_pages: how many pages to charge.
 *
 * The charges will only happen if @memcg matches the current cpu's memcg
 * stock, and at least @nr_pages are available in that stock.  Failure to
 * service an allocation will refill the stock.
 *
 * returns true if successful, false otherwise.
 */
static bool consume_stock(struct mem_cgroup *memcg, unsigned int nr_pages)
{
	struct memcg_stock_pcp *stock;
	unsigned long flags;
	bool ret = false;

	if (nr_pages > MEMCG_CHARGE_BATCH)
		return ret;

	local_lock_irqsave(&memcg_stock.stock_lock, flags);

	stock = this_cpu_ptr(&memcg_stock);
	if (memcg == stock->cached && stock->nr_pages >= nr_pages) {
		stock->nr_pages -= nr_pages;
		ret = true;
	}

	local_unlock_irqrestore(&memcg_stock.stock_lock, flags);

	return ret;
}

/*
 * Returns stocks cached in percpu and reset cached information.
 */
static void drain_stock(struct memcg_stock_pcp *stock)
{
	struct mem_cgroup *old = stock->cached;

	if (!old)
		return;

	if (stock->nr_pages) {
		page_counter_uncharge(&old->memory, stock->nr_pages);
		if (do_memsw_account())
			page_counter_uncharge(&old->memsw, stock->nr_pages);
		stock->nr_pages = 0;
	}

	css_put(&old->css);
	stock->cached = NULL;
}

static void drain_local_stock(struct work_struct *dummy)
{
	struct memcg_stock_pcp *stock;
	struct obj_cgroup *old = NULL;
	unsigned long flags;

	/*
	 * The only protection from cpu hotplug (memcg_hotplug_cpu_dead) vs.
	 * drain_stock races is that we always operate on local CPU stock
	 * here with IRQ disabled
	 */
	local_lock_irqsave(&memcg_stock.stock_lock, flags);

	stock = this_cpu_ptr(&memcg_stock);
	old = drain_obj_stock(stock);
	drain_stock(stock);
	clear_bit(FLUSHING_CACHED_CHARGE, &stock->flags);

	local_unlock_irqrestore(&memcg_stock.stock_lock, flags);
	if (old)
		obj_cgroup_put(old);
}

/*
 * Cache charges(val) to local per_cpu area.
 * This will be consumed by consume_stock() function, later.
 */
static void __refill_stock(struct mem_cgroup *memcg, unsigned int nr_pages)
{
	struct memcg_stock_pcp *stock;

	stock = this_cpu_ptr(&memcg_stock);
	if (stock->cached != memcg) { /* reset if necessary */
		drain_stock(stock);
		css_get(&memcg->css);
		stock->cached = memcg;
	}
	stock->nr_pages += nr_pages;

	if (stock->nr_pages > MEMCG_CHARGE_BATCH)
		drain_stock(stock);
}

static void refill_stock(struct mem_cgroup *memcg, unsigned int nr_pages)
{
	unsigned long flags;

	local_lock_irqsave(&memcg_stock.stock_lock, flags);
	__refill_stock(memcg, nr_pages);
	local_unlock_irqrestore(&memcg_stock.stock_lock, flags);
}

/*
 * Drains all per-CPU charge caches for given root_memcg resp. subtree
 * of the hierarchy under it.
 */
static void drain_all_stock(struct mem_cgroup *root_memcg)
{
	int cpu, curcpu;

	/* If someone's already draining, avoid adding running more workers. */
	if (!mutex_trylock(&percpu_charge_mutex))
		return;
	/*
	 * Notify other cpus that system-wide "drain" is running
	 * We do not care about races with the cpu hotplug because cpu down
	 * as well as workers from this path always operate on the local
	 * per-cpu data. CPU up doesn't touch memcg_stock at all.
	 */
	migrate_disable();
	curcpu = smp_processor_id();
	for_each_online_cpu(cpu) {
		struct memcg_stock_pcp *stock = &per_cpu(memcg_stock, cpu);
		struct mem_cgroup *memcg;
		bool flush = false;

		rcu_read_lock();
		memcg = stock->cached;
		if (memcg && stock->nr_pages &&
		    mem_cgroup_is_descendant(memcg, root_memcg))
			flush = true;
		else if (obj_stock_flush_required(stock, root_memcg))
			flush = true;
		rcu_read_unlock();

		if (flush &&
		    !test_and_set_bit(FLUSHING_CACHED_CHARGE, &stock->flags)) {
			if (cpu == curcpu)
				drain_local_stock(&stock->work);
			else
				schedule_work_on(cpu, &stock->work);
		}
	}
	migrate_enable();
	mutex_unlock(&percpu_charge_mutex);
}

static int memcg_hotplug_cpu_dead(unsigned int cpu)
{
	struct memcg_stock_pcp *stock;

	stock = &per_cpu(memcg_stock, cpu);
	drain_stock(stock);

	return 0;
}

static unsigned long reclaim_high(struct mem_cgroup *memcg,
				  unsigned int nr_pages,
				  gfp_t gfp_mask)
{
	unsigned long nr_reclaimed = 0;

	do {
		unsigned long pflags;

		if (page_counter_read(&memcg->memory) <=
		    READ_ONCE(memcg->memory.high))
			continue;

		memcg_memory_event(memcg, MEMCG_HIGH);

		psi_memstall_enter(&pflags);
		nr_reclaimed += try_to_free_mem_cgroup_pages(memcg, nr_pages,
							     gfp_mask, true);
		psi_memstall_leave(&pflags);
	} while ((memcg = parent_mem_cgroup(memcg)) &&
		 !mem_cgroup_is_root(memcg));

	return nr_reclaimed;
}

static void high_work_func(struct work_struct *work)
{
	struct mem_cgroup *memcg;

	memcg = container_of(work, struct mem_cgroup, high_work);
	reclaim_high(memcg, MEMCG_CHARGE_BATCH, GFP_KERNEL);
}

/*
 * Clamp the maximum sleep time per allocation batch to 2 seconds. This is
 * enough to still cause a significant slowdown in most cases, while still
 * allowing diagnostics and tracing to proceed without becoming stuck.
 */
#define MEMCG_MAX_HIGH_DELAY_JIFFIES (2UL*HZ)

/*
 * When calculating the delay, we use these either side of the exponentiation to
 * maintain precision and scale to a reasonable number of jiffies (see the table
 * below.
 *
 * - MEMCG_DELAY_PRECISION_SHIFT: Extra precision bits while translating the
 *   overage ratio to a delay.
 * - MEMCG_DELAY_SCALING_SHIFT: The number of bits to scale down the
 *   proposed penalty in order to reduce to a reasonable number of jiffies, and
 *   to produce a reasonable delay curve.
 *
 * MEMCG_DELAY_SCALING_SHIFT just happens to be a number that produces a
 * reasonable delay curve compared to precision-adjusted overage, not
 * penalising heavily at first, but still making sure that growth beyond the
 * limit penalises misbehaviour cgroups by slowing them down exponentially. For
 * example, with a high of 100 megabytes:
 *
 *  +-------+------------------------+
 *  | usage | time to allocate in ms |
 *  +-------+------------------------+
 *  | 100M  |                      0 |
 *  | 101M  |                      6 |
 *  | 102M  |                     25 |
 *  | 103M  |                     57 |
 *  | 104M  |                    102 |
 *  | 105M  |                    159 |
 *  | 106M  |                    230 |
 *  | 107M  |                    313 |
 *  | 108M  |                    409 |
 *  | 109M  |                    518 |
 *  | 110M  |                    639 |
 *  | 111M  |                    774 |
 *  | 112M  |                    921 |
 *  | 113M  |                   1081 |
 *  | 114M  |                   1254 |
 *  | 115M  |                   1439 |
 *  | 116M  |                   1638 |
 *  | 117M  |                   1849 |
 *  | 118M  |                   2000 |
 *  | 119M  |                   2000 |
 *  | 120M  |                   2000 |
 *  +-------+------------------------+
 */
 #define MEMCG_DELAY_PRECISION_SHIFT 20
 #define MEMCG_DELAY_SCALING_SHIFT 14

static u64 calculate_overage(unsigned long usage, unsigned long high)
{
	u64 overage;

	if (usage <= high)
		return 0;

	/*
	 * Prevent division by 0 in overage calculation by acting as if
	 * it was a threshold of 1 page
	 */
	high = max(high, 1UL);

	overage = usage - high;
	overage <<= MEMCG_DELAY_PRECISION_SHIFT;
	return div64_u64(overage, high);
}

static u64 mem_find_max_overage(struct mem_cgroup *memcg)
{
	u64 overage, max_overage = 0;

	do {
		overage = calculate_overage(page_counter_read(&memcg->memory),
					    READ_ONCE(memcg->memory.high));
		max_overage = max(overage, max_overage);
	} while ((memcg = parent_mem_cgroup(memcg)) &&
		 !mem_cgroup_is_root(memcg));

	return max_overage;
}

static u64 swap_find_max_overage(struct mem_cgroup *memcg)
{
	u64 overage, max_overage = 0;

	do {
		overage = calculate_overage(page_counter_read(&memcg->swap),
					    READ_ONCE(memcg->swap.high));
		if (overage)
			memcg_memory_event(memcg, MEMCG_SWAP_HIGH);
		max_overage = max(overage, max_overage);
	} while ((memcg = parent_mem_cgroup(memcg)) &&
		 !mem_cgroup_is_root(memcg));

	return max_overage;
}

/*
 * Get the number of jiffies that we should penalise a mischievous cgroup which
 * is exceeding its memory.high by checking both it and its ancestors.
 */
static unsigned long calculate_high_delay(struct mem_cgroup *memcg,
					  unsigned int nr_pages,
					  u64 max_overage)
{
	unsigned long penalty_jiffies;

	if (!max_overage)
		return 0;

	/*
	 * We use overage compared to memory.high to calculate the number of
	 * jiffies to sleep (penalty_jiffies). Ideally this value should be
	 * fairly lenient on small overages, and increasingly harsh when the
	 * memcg in question makes it clear that it has no intention of stopping
	 * its crazy behaviour, so we exponentially increase the delay based on
	 * overage amount.
	 */
	penalty_jiffies = max_overage * max_overage * HZ;
	penalty_jiffies >>= MEMCG_DELAY_PRECISION_SHIFT;
	penalty_jiffies >>= MEMCG_DELAY_SCALING_SHIFT;

	/*
	 * Factor in the task's own contribution to the overage, such that four
	 * N-sized allocations are throttled approximately the same as one
	 * 4N-sized allocation.
	 *
	 * MEMCG_CHARGE_BATCH pages is nominal, so work out how much smaller or
	 * larger the current charge patch is than that.
	 */
	return penalty_jiffies * nr_pages / MEMCG_CHARGE_BATCH;
}

/*
 * Scheduled by try_charge() to be executed from the userland return path
 * and reclaims memory over the high limit.
 */
void mem_cgroup_handle_over_high(void)
{
	unsigned long penalty_jiffies;
	unsigned long pflags;
	unsigned long nr_reclaimed;
	unsigned int nr_pages = current->memcg_nr_pages_over_high;
	int nr_retries = MAX_RECLAIM_RETRIES;
	struct mem_cgroup *memcg;
	bool in_retry = false;

	if (likely(!nr_pages))
		return;

	memcg = get_mem_cgroup_from_mm(current->mm);
	current->memcg_nr_pages_over_high = 0;

retry_reclaim:
	/*
	 * The allocating task should reclaim at least the batch size, but for
	 * subsequent retries we only want to do what's necessary to prevent oom
	 * or breaching resource isolation.
	 *
	 * This is distinct from memory.max or page allocator behaviour because
	 * memory.high is currently batched, whereas memory.max and the page
	 * allocator run every time an allocation is made.
	 */
	nr_reclaimed = reclaim_high(memcg,
				    in_retry ? SWAP_CLUSTER_MAX : nr_pages,
				    GFP_KERNEL);

	/*
	 * memory.high is breached and reclaim is unable to keep up. Throttle
	 * allocators proactively to slow down excessive growth.
	 */
	penalty_jiffies = calculate_high_delay(memcg, nr_pages,
					       mem_find_max_overage(memcg));

	penalty_jiffies += calculate_high_delay(memcg, nr_pages,
						swap_find_max_overage(memcg));

	/*
	 * Clamp the max delay per usermode return so as to still keep the
	 * application moving forwards and also permit diagnostics, albeit
	 * extremely slowly.
	 */
	penalty_jiffies = min(penalty_jiffies, MEMCG_MAX_HIGH_DELAY_JIFFIES);

	/*
	 * Don't sleep if the amount of jiffies this memcg owes us is so low
	 * that it's not even worth doing, in an attempt to be nice to those who
	 * go only a small amount over their memory.high value and maybe haven't
	 * been aggressively reclaimed enough yet.
	 */
	if (penalty_jiffies <= HZ / 100)
		goto out;

	/*
	 * If reclaim is making forward progress but we're still over
	 * memory.high, we want to encourage that rather than doing allocator
	 * throttling.
	 */
	if (nr_reclaimed || nr_retries--) {
		in_retry = true;
		goto retry_reclaim;
	}

	/*
	 * If we exit early, we're guaranteed to die (since
	 * schedule_timeout_killable sets TASK_KILLABLE). This means we don't
	 * need to account for any ill-begotten jiffies to pay them off later.
	 */
	psi_memstall_enter(&pflags);
	schedule_timeout_killable(penalty_jiffies);
	psi_memstall_leave(&pflags);

out:
	css_put(&memcg->css);
}

static int try_charge_memcg(struct mem_cgroup *memcg, gfp_t gfp_mask,
			unsigned int nr_pages)
{
	unsigned int batch = max(MEMCG_CHARGE_BATCH, nr_pages);
	int nr_retries = MAX_RECLAIM_RETRIES;
	struct mem_cgroup *mem_over_limit;
	struct page_counter *counter;
	unsigned long nr_reclaimed;
	bool passed_oom = false;
	bool may_swap = true;
	bool drained = false;
	bool raised_max_event = false;
	unsigned long pflags;

retry:
	if (consume_stock(memcg, nr_pages))
		return 0;

	if (!do_memsw_account() ||
	    page_counter_try_charge(&memcg->memsw, batch, &counter)) {
		if (page_counter_try_charge(&memcg->memory, batch, &counter))
			goto done_restock;
		if (do_memsw_account())
			page_counter_uncharge(&memcg->memsw, batch);
		mem_over_limit = mem_cgroup_from_counter(counter, memory);
	} else {
		mem_over_limit = mem_cgroup_from_counter(counter, memsw);
		may_swap = false;
	}

	if (batch > nr_pages) {
		batch = nr_pages;
		goto retry;
	}

	/*
	 * Prevent unbounded recursion when reclaim operations need to
	 * allocate memory. This might exceed the limits temporarily,
	 * but we prefer facilitating memory reclaim and getting back
	 * under the limit over triggering OOM kills in these cases.
	 */
	if (unlikely(current->flags & PF_MEMALLOC))
		goto force;

	if (unlikely(task_in_memcg_oom(current)))
		goto nomem;

	if (!gfpflags_allow_blocking(gfp_mask))
		goto nomem;

	memcg_memory_event(mem_over_limit, MEMCG_MAX);
	raised_max_event = true;

	psi_memstall_enter(&pflags);
	nr_reclaimed = try_to_free_mem_cgroup_pages(mem_over_limit, nr_pages,
						    gfp_mask, may_swap);
	psi_memstall_leave(&pflags);

	if (mem_cgroup_margin(mem_over_limit) >= nr_pages)
		goto retry;

	if (!drained) {
		drain_all_stock(mem_over_limit);
		drained = true;
		goto retry;
	}

	if (gfp_mask & __GFP_NORETRY)
		goto nomem;
	/*
	 * Even though the limit is exceeded at this point, reclaim
	 * may have been able to free some pages.  Retry the charge
	 * before killing the task.
	 *
	 * Only for regular pages, though: huge pages are rather
	 * unlikely to succeed so close to the limit, and we fall back
	 * to regular pages anyway in case of failure.
	 */
	if (nr_reclaimed && nr_pages <= (1 << PAGE_ALLOC_COSTLY_ORDER))
		goto retry;
	/*
	 * At task move, charge accounts can be doubly counted. So, it's
	 * better to wait until the end of task_move if something is going on.
	 */
	if (mem_cgroup_wait_acct_move(mem_over_limit))
		goto retry;

	if (nr_retries--)
		goto retry;

	if (gfp_mask & __GFP_RETRY_MAYFAIL)
		goto nomem;

	/* Avoid endless loop for tasks bypassed by the oom killer */
	if (passed_oom && task_is_dying())
		goto nomem;

	/*
	 * keep retrying as long as the memcg oom killer is able to make
	 * a forward progress or bypass the charge if the oom killer
	 * couldn't make any progress.
	 */
	if (mem_cgroup_oom(mem_over_limit, gfp_mask,
			   get_order(nr_pages * PAGE_SIZE))) {
		passed_oom = true;
		nr_retries = MAX_RECLAIM_RETRIES;
		goto retry;
	}
nomem:
	/*
	 * Memcg doesn't have a dedicated reserve for atomic
	 * allocations. But like the global atomic pool, we need to
	 * put the burden of reclaim on regular allocation requests
	 * and let these go through as privileged allocations.
	 */
	if (!(gfp_mask & (__GFP_NOFAIL | __GFP_HIGH)))
		return -ENOMEM;
force:
	/*
	 * If the allocation has to be enforced, don't forget to raise
	 * a MEMCG_MAX event.
	 */
	if (!raised_max_event)
		memcg_memory_event(mem_over_limit, MEMCG_MAX);

	/*
	 * The allocation either can't fail or will lead to more memory
	 * being freed very soon.  Allow memory usage go over the limit
	 * temporarily by force charging it.
	 */
	page_counter_charge(&memcg->memory, nr_pages);
	if (do_memsw_account())
		page_counter_charge(&memcg->memsw, nr_pages);

	return 0;

done_restock:
	if (batch > nr_pages)
		refill_stock(memcg, batch - nr_pages);

	/*
	 * If the hierarchy is above the normal consumption range, schedule
	 * reclaim on returning to userland.  We can perform reclaim here
	 * if __GFP_RECLAIM but let's always punt for simplicity and so that
	 * GFP_KERNEL can consistently be used during reclaim.  @memcg is
	 * not recorded as it most likely matches current's and won't
	 * change in the meantime.  As high limit is checked again before
	 * reclaim, the cost of mismatch is negligible.
	 */
	do {
		bool mem_high, swap_high;

		mem_high = page_counter_read(&memcg->memory) >
			READ_ONCE(memcg->memory.high);
		swap_high = page_counter_read(&memcg->swap) >
			READ_ONCE(memcg->swap.high);

		/* Don't bother a random interrupted task */
		if (!in_task()) {
			if (mem_high) {
				schedule_work(&memcg->high_work);
				break;
			}
			continue;
		}

		if (mem_high || swap_high) {
			/*
			 * The allocating tasks in this cgroup will need to do
			 * reclaim or be throttled to prevent further growth
			 * of the memory or swap footprints.
			 *
			 * Target some best-effort fairness between the tasks,
			 * and distribute reclaim work and delay penalties
			 * based on how much each task is actually allocating.
			 */
			current->memcg_nr_pages_over_high += batch;
			set_notify_resume(current);
			break;
		}
	} while ((memcg = parent_mem_cgroup(memcg)));

	if (current->memcg_nr_pages_over_high > MEMCG_CHARGE_BATCH &&
	    !(current->flags & PF_MEMALLOC) &&
	    gfpflags_allow_blocking(gfp_mask)) {
		mem_cgroup_handle_over_high();
	}
	return 0;
}

static inline int try_charge(struct mem_cgroup *memcg, gfp_t gfp_mask,
			     unsigned int nr_pages)
{
	if (mem_cgroup_is_root(memcg))
		return 0;

	return try_charge_memcg(memcg, gfp_mask, nr_pages);
}

static inline void cancel_charge(struct mem_cgroup *memcg, unsigned int nr_pages)
{
	if (mem_cgroup_is_root(memcg))
		return;

	page_counter_uncharge(&memcg->memory, nr_pages);
	if (do_memsw_account())
		page_counter_uncharge(&memcg->memsw, nr_pages);
}

static void commit_charge(struct folio *folio, struct obj_cgroup *objcg)
{
	VM_BUG_ON_FOLIO(folio_objcg(folio), folio);
	/*
	 * Any of the following ensures page's objcg stability:
	 *
	 * - the page lock
	 * - LRU isolation
	 * - lock_page_memcg()
	 * - exclusive reference
	 */
	folio->memcg_data = (unsigned long)objcg;
}

static struct obj_cgroup *get_obj_cgroup_from_memcg(struct mem_cgroup *memcg)
{
	struct obj_cgroup *objcg = NULL;

	rcu_read_lock();
	for (; memcg; memcg = parent_mem_cgroup(memcg)) {
		objcg = rcu_dereference(memcg->objcg);
		if (objcg && obj_cgroup_tryget(objcg))
			break;
	}
	rcu_read_unlock();

	return objcg;
}

#ifdef CONFIG_MEMCG_KMEM
/*
 * The allocated objcg pointers array is not accounted directly.
 * Moreover, it should not come from DMA buffer and is not readily
 * reclaimable. So those GFP bits should be masked off.
 */
#define OBJCGS_CLEAR_MASK	(__GFP_DMA | __GFP_RECLAIMABLE | __GFP_ACCOUNT)

/*
 * mod_objcg_mlstate() may be called with irq enabled, so
 * mod_memcg_lruvec_state() should be used.
 */
static inline void mod_objcg_mlstate(struct obj_cgroup *objcg,
				     struct pglist_data *pgdat,
				     enum node_stat_item idx, int nr)
{
	struct mem_cgroup *memcg;
	struct lruvec *lruvec;

	rcu_read_lock();
	memcg = obj_cgroup_memcg(objcg);
	lruvec = mem_cgroup_lruvec(memcg, pgdat);
	mod_memcg_lruvec_state(lruvec, idx, nr);
	rcu_read_unlock();
}

int memcg_alloc_slab_cgroups(struct slab *slab, struct kmem_cache *s,
				 gfp_t gfp, bool new_slab)
{
	unsigned int objects = objs_per_slab(s, slab);
	unsigned long memcg_data;
	void *vec;

	gfp &= ~OBJCGS_CLEAR_MASK;
	vec = kcalloc_node(objects, sizeof(struct obj_cgroup *), gfp,
			   slab_nid(slab));
	if (!vec)
		return -ENOMEM;

	memcg_data = (unsigned long) vec | MEMCG_DATA_OBJCGS;
	if (new_slab) {
		/*
		 * If the slab is brand new and nobody can yet access its
		 * memcg_data, no synchronization is required and memcg_data can
		 * be simply assigned.
		 */
		slab->memcg_data = memcg_data;
	} else if (cmpxchg(&slab->memcg_data, 0, memcg_data)) {
		/*
		 * If the slab is already in use, somebody can allocate and
		 * assign obj_cgroups in parallel. In this case the existing
		 * objcg vector should be reused.
		 */
		kfree(vec);
		return 0;
	}

	kmemleak_not_leak(vec);
	return 0;
}

static __always_inline
struct mem_cgroup *mem_cgroup_from_obj_folio(struct folio *folio, void *p)
{
	/*
	 * Slab objects are accounted individually, not per-page.
	 * Memcg membership data for each individual object is saved in
	 * slab->memcg_data.
	 */
	if (folio_test_slab(folio)) {
		struct obj_cgroup **objcgs;
		struct slab *slab;
		unsigned int off;

		slab = folio_slab(folio);
		objcgs = slab_objcgs(slab);
		if (!objcgs)
			return NULL;

		off = obj_to_index(slab->slab_cache, slab, p);
		if (objcgs[off])
			return obj_cgroup_memcg(objcgs[off]);

		return NULL;
	}

	/*
	 * page_memcg_check() is used here, because in theory we can encounter
	 * a folio where the slab flag has been cleared already, but
	 * slab->memcg_data has not been freed yet
	 * page_memcg_check(page) will guarantee that a proper memory
	 * cgroup pointer or NULL will be returned.
	 */
	return page_memcg_check(folio_page(folio, 0));
}

/*
 * Returns a pointer to the memory cgroup to which the kernel object is charged.
 *
 * A passed kernel object can be a slab object, vmalloc object or a generic
 * kernel page, so different mechanisms for getting the memory cgroup pointer
 * should be used.
 *
 * In certain cases (e.g. kernel stacks or large kmallocs with SLUB) the caller
 * can not know for sure how the kernel object is implemented.
 * mem_cgroup_from_obj() can be safely used in such cases.
 *
 * The caller must ensure the memcg lifetime, e.g. by taking rcu_read_lock(),
 * cgroup_mutex, etc.
 */
struct mem_cgroup *mem_cgroup_from_obj(void *p)
{
	struct folio *folio;

	if (mem_cgroup_disabled())
		return NULL;

	if (unlikely(is_vmalloc_addr(p)))
		folio = page_folio(vmalloc_to_page(p));
	else
		folio = virt_to_folio(p);

	return mem_cgroup_from_obj_folio(folio, p);
}

/*
 * Returns a pointer to the memory cgroup to which the kernel object is charged.
 * Similar to mem_cgroup_from_obj(), but faster and not suitable for objects,
 * allocated using vmalloc().
 *
 * A passed kernel object must be a slab object or a generic kernel page.
 *
 * The caller must ensure the memcg lifetime, e.g. by taking rcu_read_lock(),
 * cgroup_mutex, etc.
 */
struct mem_cgroup *mem_cgroup_from_slab_obj(void *p)
<<<<<<< HEAD
{
	if (mem_cgroup_disabled())
		return NULL;

	return mem_cgroup_from_obj_folio(virt_to_folio(p), p);
}

static struct obj_cgroup *__get_obj_cgroup_from_memcg(struct mem_cgroup *memcg)
=======
>>>>>>> bc776a61
{
	if (mem_cgroup_disabled())
		return NULL;

	return mem_cgroup_from_obj_folio(virt_to_folio(p), p);
}

__always_inline struct obj_cgroup *get_obj_cgroup_from_current(void)
{
	struct obj_cgroup *objcg = NULL;
	struct mem_cgroup *memcg;

	if (memcg_kmem_bypass())
		return NULL;

	rcu_read_lock();
	if (unlikely(active_memcg()))
		memcg = active_memcg();
	else
		memcg = mem_cgroup_from_task(current);

	if (mem_cgroup_is_root(memcg))
		goto out;

	objcg = get_obj_cgroup_from_memcg(memcg);
	if (obj_cgroup_is_root(objcg)) {
		obj_cgroup_put(objcg);
		objcg = NULL;
	}
out:
	rcu_read_unlock();
	return objcg;
}

struct obj_cgroup *get_obj_cgroup_from_page(struct page *page)
{
	struct obj_cgroup *objcg;

	if (!memcg_kmem_enabled() || memcg_kmem_bypass())
		return NULL;

	objcg = folio_objcg(page_folio(page));
	if (objcg)
		obj_cgroup_get(objcg);

	return objcg;
}

static void memcg_account_kmem(struct mem_cgroup *memcg, int nr_pages)
{
	mod_memcg_state(memcg, MEMCG_KMEM, nr_pages);
	if (!cgroup_subsys_on_dfl(memory_cgrp_subsys)) {
		if (nr_pages > 0)
			page_counter_charge(&memcg->kmem, nr_pages);
		else
			page_counter_uncharge(&memcg->kmem, -nr_pages);
	}
}


/*
 * obj_cgroup_uncharge_pages: uncharge a number of kernel pages from a objcg
 * @objcg: object cgroup to uncharge
 * @nr_pages: number of pages to uncharge
 */
static void obj_cgroup_uncharge_pages(struct obj_cgroup *objcg,
				      unsigned int nr_pages)
{
	struct mem_cgroup *memcg;

	memcg = get_mem_cgroup_from_objcg(objcg);

	memcg_account_kmem(memcg, -nr_pages);
	refill_stock(memcg, nr_pages);

	css_put(&memcg->css);
}

/*
 * obj_cgroup_charge_pages: charge a number of kernel pages to a objcg
 * @objcg: object cgroup to charge
 * @gfp: reclaim mode
 * @nr_pages: number of pages to charge
 *
 * Returns 0 on success, an error code on failure.
 */
static int obj_cgroup_charge_pages(struct obj_cgroup *objcg, gfp_t gfp,
				   unsigned int nr_pages)
{
	struct mem_cgroup *memcg;
	int ret;

	memcg = get_mem_cgroup_from_objcg(objcg);

	ret = try_charge_memcg(memcg, gfp, nr_pages);
	if (ret)
		goto out;

	memcg_account_kmem(memcg, nr_pages);
out:
	css_put(&memcg->css);

	return ret;
}

/**
 * __memcg_kmem_charge_page: charge a kmem page to the current memory cgroup
 * @page: page to charge
 * @gfp: reclaim mode
 * @order: allocation order
 *
 * Returns 0 on success, an error code on failure.
 */
int __memcg_kmem_charge_page(struct page *page, gfp_t gfp, int order)
{
	struct obj_cgroup *objcg;
	int ret = 0;

	objcg = get_obj_cgroup_from_current();
	if (objcg) {
		ret = obj_cgroup_charge_pages(objcg, gfp, 1 << order);
		if (!ret) {
			page->memcg_data = (unsigned long)objcg |
				MEMCG_DATA_KMEM;
			return 0;
		}
		obj_cgroup_put(objcg);
	}
	return ret;
}

/**
 * __memcg_kmem_uncharge_page: uncharge a kmem page
 * @page: page to uncharge
 * @order: allocation order
 */
void __memcg_kmem_uncharge_page(struct page *page, int order)
{
	struct folio *folio = page_folio(page);
	struct obj_cgroup *objcg = folio_objcg(folio);
	unsigned int nr_pages = 1 << order;

	if (!objcg)
		return;

	VM_BUG_ON_FOLIO(!folio_memcg_kmem(folio), folio);
	obj_cgroup_uncharge_pages(objcg, nr_pages);
	folio->memcg_data = 0;
	obj_cgroup_put(objcg);
}

void mod_objcg_state(struct obj_cgroup *objcg, struct pglist_data *pgdat,
		     enum node_stat_item idx, int nr)
{
	struct memcg_stock_pcp *stock;
	struct obj_cgroup *old = NULL;
	unsigned long flags;
	int *bytes;

	local_lock_irqsave(&memcg_stock.stock_lock, flags);
	stock = this_cpu_ptr(&memcg_stock);

	/*
	 * Save vmstat data in stock and skip vmstat array update unless
	 * accumulating over a page of vmstat data or when pgdat or idx
	 * changes.
	 */
	if (stock->cached_objcg != objcg) {
		old = drain_obj_stock(stock);
		obj_cgroup_get(objcg);
		stock->nr_bytes = atomic_read(&objcg->nr_charged_bytes)
				? atomic_xchg(&objcg->nr_charged_bytes, 0) : 0;
		stock->cached_objcg = objcg;
		stock->cached_pgdat = pgdat;
	} else if (stock->cached_pgdat != pgdat) {
		/* Flush the existing cached vmstat data */
		struct pglist_data *oldpg = stock->cached_pgdat;

		if (stock->nr_slab_reclaimable_b) {
			mod_objcg_mlstate(objcg, oldpg, NR_SLAB_RECLAIMABLE_B,
					  stock->nr_slab_reclaimable_b);
			stock->nr_slab_reclaimable_b = 0;
		}
		if (stock->nr_slab_unreclaimable_b) {
			mod_objcg_mlstate(objcg, oldpg, NR_SLAB_UNRECLAIMABLE_B,
					  stock->nr_slab_unreclaimable_b);
			stock->nr_slab_unreclaimable_b = 0;
		}
		stock->cached_pgdat = pgdat;
	}

	bytes = (idx == NR_SLAB_RECLAIMABLE_B) ? &stock->nr_slab_reclaimable_b
					       : &stock->nr_slab_unreclaimable_b;
	/*
	 * Even for large object >= PAGE_SIZE, the vmstat data will still be
	 * cached locally at least once before pushing it out.
	 */
	if (!*bytes) {
		*bytes = nr;
		nr = 0;
	} else {
		*bytes += nr;
		if (abs(*bytes) > PAGE_SIZE) {
			nr = *bytes;
			*bytes = 0;
		} else {
			nr = 0;
		}
	}
	if (nr)
		mod_objcg_mlstate(objcg, pgdat, idx, nr);

	local_unlock_irqrestore(&memcg_stock.stock_lock, flags);
	if (old)
		obj_cgroup_put(old);
}

static bool consume_obj_stock(struct obj_cgroup *objcg, unsigned int nr_bytes)
{
	struct memcg_stock_pcp *stock;
	unsigned long flags;
	bool ret = false;

	local_lock_irqsave(&memcg_stock.stock_lock, flags);

	stock = this_cpu_ptr(&memcg_stock);
	if (objcg == stock->cached_objcg && stock->nr_bytes >= nr_bytes) {
		stock->nr_bytes -= nr_bytes;
		ret = true;
	}

	local_unlock_irqrestore(&memcg_stock.stock_lock, flags);

	return ret;
}

static struct obj_cgroup *drain_obj_stock(struct memcg_stock_pcp *stock)
{
	struct obj_cgroup *old = stock->cached_objcg;

	if (!old)
		return NULL;

	if (stock->nr_bytes) {
		unsigned int nr_pages = stock->nr_bytes >> PAGE_SHIFT;
		unsigned int nr_bytes = stock->nr_bytes & (PAGE_SIZE - 1);

		if (nr_pages) {
			struct mem_cgroup *memcg;

			memcg = get_mem_cgroup_from_objcg(old);

			memcg_account_kmem(memcg, -nr_pages);
			__refill_stock(memcg, nr_pages);

			css_put(&memcg->css);
		}

		/*
		 * The leftover is flushed to the centralized per-memcg value.
		 * On the next attempt to refill obj stock it will be moved
		 * to a per-cpu stock (probably, on an other CPU), see
		 * refill_obj_stock().
		 *
		 * How often it's flushed is a trade-off between the memory
		 * limit enforcement accuracy and potential CPU contention,
		 * so it might be changed in the future.
		 */
		atomic_add(nr_bytes, &old->nr_charged_bytes);
		stock->nr_bytes = 0;
	}

	/*
	 * Flush the vmstat data in current stock
	 */
	if (stock->nr_slab_reclaimable_b || stock->nr_slab_unreclaimable_b) {
		if (stock->nr_slab_reclaimable_b) {
			mod_objcg_mlstate(old, stock->cached_pgdat,
					  NR_SLAB_RECLAIMABLE_B,
					  stock->nr_slab_reclaimable_b);
			stock->nr_slab_reclaimable_b = 0;
		}
		if (stock->nr_slab_unreclaimable_b) {
			mod_objcg_mlstate(old, stock->cached_pgdat,
					  NR_SLAB_UNRECLAIMABLE_B,
					  stock->nr_slab_unreclaimable_b);
			stock->nr_slab_unreclaimable_b = 0;
		}
		stock->cached_pgdat = NULL;
	}

	stock->cached_objcg = NULL;
	/*
	 * The `old' objects needs to be released by the caller via
	 * obj_cgroup_put() outside of memcg_stock_pcp::stock_lock.
	 */
	return old;
}

static bool obj_stock_flush_required(struct memcg_stock_pcp *stock,
				     struct mem_cgroup *root_memcg)
{
	struct mem_cgroup *memcg;

	if (stock->cached_objcg) {
		memcg = obj_cgroup_memcg(stock->cached_objcg);
		if (memcg && mem_cgroup_is_descendant(memcg, root_memcg))
			return true;
	}

	return false;
}

static void refill_obj_stock(struct obj_cgroup *objcg, unsigned int nr_bytes,
			     bool allow_uncharge)
{
	struct memcg_stock_pcp *stock;
	struct obj_cgroup *old = NULL;
	unsigned long flags;
	unsigned int nr_pages = 0;

	local_lock_irqsave(&memcg_stock.stock_lock, flags);

	stock = this_cpu_ptr(&memcg_stock);
	if (stock->cached_objcg != objcg) { /* reset if necessary */
		old = drain_obj_stock(stock);
		obj_cgroup_get(objcg);
		stock->cached_objcg = objcg;
		stock->nr_bytes = atomic_read(&objcg->nr_charged_bytes)
				? atomic_xchg(&objcg->nr_charged_bytes, 0) : 0;
		allow_uncharge = true;	/* Allow uncharge when objcg changes */
	}
	stock->nr_bytes += nr_bytes;

	if (allow_uncharge && (stock->nr_bytes > PAGE_SIZE)) {
		nr_pages = stock->nr_bytes >> PAGE_SHIFT;
		stock->nr_bytes &= (PAGE_SIZE - 1);
	}

	local_unlock_irqrestore(&memcg_stock.stock_lock, flags);
	if (old)
		obj_cgroup_put(old);

	if (nr_pages)
		obj_cgroup_uncharge_pages(objcg, nr_pages);
}

int obj_cgroup_charge(struct obj_cgroup *objcg, gfp_t gfp, size_t size)
{
	unsigned int nr_pages, nr_bytes;
	int ret;

	if (consume_obj_stock(objcg, size))
		return 0;

	/*
	 * In theory, objcg->nr_charged_bytes can have enough
	 * pre-charged bytes to satisfy the allocation. However,
	 * flushing objcg->nr_charged_bytes requires two atomic
	 * operations, and objcg->nr_charged_bytes can't be big.
	 * The shared objcg->nr_charged_bytes can also become a
	 * performance bottleneck if all tasks of the same memcg are
	 * trying to update it. So it's better to ignore it and try
	 * grab some new pages. The stock's nr_bytes will be flushed to
	 * objcg->nr_charged_bytes later on when objcg changes.
	 *
	 * The stock's nr_bytes may contain enough pre-charged bytes
	 * to allow one less page from being charged, but we can't rely
	 * on the pre-charged bytes not being changed outside of
	 * consume_obj_stock() or refill_obj_stock(). So ignore those
	 * pre-charged bytes as well when charging pages. To avoid a
	 * page uncharge right after a page charge, we set the
	 * allow_uncharge flag to false when calling refill_obj_stock()
	 * to temporarily allow the pre-charged bytes to exceed the page
	 * size limit. The maximum reachable value of the pre-charged
	 * bytes is (sizeof(object) + PAGE_SIZE - 2) if there is no data
	 * race.
	 */
	nr_pages = size >> PAGE_SHIFT;
	nr_bytes = size & (PAGE_SIZE - 1);

	if (nr_bytes)
		nr_pages += 1;

	ret = obj_cgroup_charge_pages(objcg, gfp, nr_pages);
	if (!ret && nr_bytes)
		refill_obj_stock(objcg, PAGE_SIZE - nr_bytes, false);

	return ret;
}

void obj_cgroup_uncharge(struct obj_cgroup *objcg, size_t size)
{
	refill_obj_stock(objcg, size, true);
}

#endif /* CONFIG_MEMCG_KMEM */

/*
 * Because page_objcg(head) is not set on tails, set it now.
 */
void split_page_memcg(struct page *head, unsigned int nr)
{
	struct folio *folio = page_folio(head);
	struct obj_cgroup *objcg = folio_objcg(folio);
	int i;

	if (mem_cgroup_disabled() || !objcg)
		return;

	for (i = 1; i < nr; i++)
		folio_page(folio, i)->memcg_data = folio->memcg_data;

	obj_cgroup_get_many(objcg, nr - 1);
}

#ifdef CONFIG_MEMCG_SWAP
/**
 * mem_cgroup_move_swap_account - move swap charge and swap_cgroup's record.
 * @entry: swap entry to be moved
 * @from:  mem_cgroup which the entry is moved from
 * @to:  mem_cgroup which the entry is moved to
 *
 * It succeeds only when the swap_cgroup's record for this entry is the same
 * as the mem_cgroup's id of @from.
 *
 * Returns 0 on success, -EINVAL on failure.
 *
 * The caller must have charged to @to, IOW, called page_counter_charge() about
 * both res and memsw, and called css_get().
 */
static int mem_cgroup_move_swap_account(swp_entry_t entry,
				struct mem_cgroup *from, struct mem_cgroup *to)
{
	unsigned short old_id, new_id;

	old_id = mem_cgroup_id(from);
	new_id = mem_cgroup_id(to);

	if (swap_cgroup_cmpxchg(entry, old_id, new_id) == old_id) {
		mod_memcg_state(from, MEMCG_SWAP, -1);
		mod_memcg_state(to, MEMCG_SWAP, 1);
		return 0;
	}
	return -EINVAL;
}
#else
static inline int mem_cgroup_move_swap_account(swp_entry_t entry,
				struct mem_cgroup *from, struct mem_cgroup *to)
{
	return -EINVAL;
}
#endif

static DEFINE_MUTEX(memcg_max_mutex);

static int mem_cgroup_resize_max(struct mem_cgroup *memcg,
				 unsigned long max, bool memsw)
{
	bool enlarge = false;
	bool drained = false;
	int ret;
	bool limits_invariant;
	struct page_counter *counter = memsw ? &memcg->memsw : &memcg->memory;

	do {
		if (signal_pending(current)) {
			ret = -EINTR;
			break;
		}

		mutex_lock(&memcg_max_mutex);
		/*
		 * Make sure that the new limit (memsw or memory limit) doesn't
		 * break our basic invariant rule memory.max <= memsw.max.
		 */
		limits_invariant = memsw ? max >= READ_ONCE(memcg->memory.max) :
					   max <= memcg->memsw.max;
		if (!limits_invariant) {
			mutex_unlock(&memcg_max_mutex);
			ret = -EINVAL;
			break;
		}
		if (max > counter->max)
			enlarge = true;
		ret = page_counter_set_max(counter, max);
		mutex_unlock(&memcg_max_mutex);

		if (!ret)
			break;

		if (!drained) {
			drain_all_stock(memcg);
			drained = true;
			continue;
		}

		if (!try_to_free_mem_cgroup_pages(memcg, 1,
					GFP_KERNEL, !memsw)) {
			ret = -EBUSY;
			break;
		}
	} while (true);

	if (!ret && enlarge)
		memcg_oom_recover(memcg);

	return ret;
}

unsigned long mem_cgroup_soft_limit_reclaim(pg_data_t *pgdat, int order,
					    gfp_t gfp_mask,
					    unsigned long *total_scanned)
{
	unsigned long nr_reclaimed = 0;
	struct mem_cgroup_per_node *mz, *next_mz = NULL;
	unsigned long reclaimed;
	int loop = 0;
	struct mem_cgroup_tree_per_node *mctz;
	unsigned long excess;

	if (order > 0)
		return 0;

	mctz = soft_limit_tree.rb_tree_per_node[pgdat->node_id];

	/*
	 * Do not even bother to check the largest node if the root
	 * is empty. Do it lockless to prevent lock bouncing. Races
	 * are acceptable as soft limit is best effort anyway.
	 */
	if (!mctz || RB_EMPTY_ROOT(&mctz->rb_root))
		return 0;

	/*
	 * This loop can run a while, specially if mem_cgroup's continuously
	 * keep exceeding their soft limit and putting the system under
	 * pressure
	 */
	do {
		if (next_mz)
			mz = next_mz;
		else
			mz = mem_cgroup_largest_soft_limit_node(mctz);
		if (!mz)
			break;

		reclaimed = mem_cgroup_soft_reclaim(mz->memcg, pgdat,
						    gfp_mask, total_scanned);
		nr_reclaimed += reclaimed;
		spin_lock_irq(&mctz->lock);

		/*
		 * If we failed to reclaim anything from this memory cgroup
		 * it is time to move on to the next cgroup
		 */
		next_mz = NULL;
		if (!reclaimed)
			next_mz = __mem_cgroup_largest_soft_limit_node(mctz);

		excess = soft_limit_excess(mz->memcg);
		/*
		 * One school of thought says that we should not add
		 * back the node to the tree if reclaim returns 0.
		 * But our reclaim could return 0, simply because due
		 * to priority we are exposing a smaller subset of
		 * memory to reclaim from. Consider this as a longer
		 * term TODO.
		 */
		/* If excess == 0, no tree ops */
		__mem_cgroup_insert_exceeded(mz, mctz, excess);
		spin_unlock_irq(&mctz->lock);
		css_put(&mz->memcg->css);
		loop++;
		/*
		 * Could not reclaim anything and there are no more
		 * mem cgroups to try or we seem to be looping without
		 * reclaiming anything.
		 */
		if (!nr_reclaimed &&
			(next_mz == NULL ||
			loop > MEM_CGROUP_MAX_SOFT_LIMIT_RECLAIM_LOOPS))
			break;
	} while (!nr_reclaimed);
	if (next_mz)
		css_put(&next_mz->memcg->css);
	return nr_reclaimed;
}

/*
 * Reclaims as many pages from the given memcg as possible.
 *
 * Caller is responsible for holding css reference for memcg.
 */
static int mem_cgroup_force_empty(struct mem_cgroup *memcg)
{
	int nr_retries = MAX_RECLAIM_RETRIES;

	/* we call try-to-free pages for make this cgroup empty */
	lru_add_drain_all();

	drain_all_stock(memcg);

	/* try to free all pages in this cgroup */
	while (nr_retries && page_counter_read(&memcg->memory)) {
		if (signal_pending(current))
			return -EINTR;

		if (!try_to_free_mem_cgroup_pages(memcg, 1, GFP_KERNEL, true))
			nr_retries--;
	}

	return 0;
}

static ssize_t mem_cgroup_force_empty_write(struct kernfs_open_file *of,
					    char *buf, size_t nbytes,
					    loff_t off)
{
	struct mem_cgroup *memcg = mem_cgroup_from_css(of_css(of));

	if (mem_cgroup_is_root(memcg))
		return -EINVAL;
	return mem_cgroup_force_empty(memcg) ?: nbytes;
}

static u64 mem_cgroup_hierarchy_read(struct cgroup_subsys_state *css,
				     struct cftype *cft)
{
	return 1;
}

static int mem_cgroup_hierarchy_write(struct cgroup_subsys_state *css,
				      struct cftype *cft, u64 val)
{
	if (val == 1)
		return 0;

	pr_warn_once("Non-hierarchical mode is deprecated. "
		     "Please report your usecase to linux-mm@kvack.org if you "
		     "depend on this functionality.\n");

	return -EINVAL;
}

static unsigned long mem_cgroup_usage(struct mem_cgroup *memcg, bool swap)
{
	unsigned long val;

	if (mem_cgroup_is_root(memcg)) {
		mem_cgroup_flush_stats();
		val = memcg_page_state(memcg, NR_FILE_PAGES) +
			memcg_page_state(memcg, NR_ANON_MAPPED);
		if (swap)
			val += memcg_page_state(memcg, MEMCG_SWAP);
	} else {
		if (!swap)
			val = page_counter_read(&memcg->memory);
		else
			val = page_counter_read(&memcg->memsw);
	}
	return val;
}

enum {
	RES_USAGE,
	RES_LIMIT,
	RES_MAX_USAGE,
	RES_FAILCNT,
	RES_SOFT_LIMIT,
};

static u64 mem_cgroup_read_u64(struct cgroup_subsys_state *css,
			       struct cftype *cft)
{
	struct mem_cgroup *memcg = mem_cgroup_from_css(css);
	struct page_counter *counter;

	switch (MEMFILE_TYPE(cft->private)) {
	case _MEM:
		counter = &memcg->memory;
		break;
	case _MEMSWAP:
		counter = &memcg->memsw;
		break;
	case _KMEM:
		counter = &memcg->kmem;
		break;
	case _TCP:
		counter = &memcg->tcpmem;
		break;
	default:
		BUG();
	}

	switch (MEMFILE_ATTR(cft->private)) {
	case RES_USAGE:
		if (counter == &memcg->memory)
			return (u64)mem_cgroup_usage(memcg, false) * PAGE_SIZE;
		if (counter == &memcg->memsw)
			return (u64)mem_cgroup_usage(memcg, true) * PAGE_SIZE;
		return (u64)page_counter_read(counter) * PAGE_SIZE;
	case RES_LIMIT:
		return (u64)counter->max * PAGE_SIZE;
	case RES_MAX_USAGE:
		return (u64)counter->watermark * PAGE_SIZE;
	case RES_FAILCNT:
		return counter->failcnt;
	case RES_SOFT_LIMIT:
		return (u64)memcg->soft_limit * PAGE_SIZE;
	default:
		BUG();
	}
}

#ifdef CONFIG_MEMCG_KMEM
static int memcg_online_kmem(struct mem_cgroup *memcg)
{
	if (mem_cgroup_kmem_disabled())
		return 0;

	if (unlikely(mem_cgroup_is_root(memcg)))
		return 0;

	static_branch_enable(&memcg_kmem_enabled_key);

	memcg->kmemcg_id = memcg->id.id;

	return 0;
}

static void memcg_offline_kmem(struct mem_cgroup *memcg)
{
	if (mem_cgroup_kmem_disabled())
		return;

	if (unlikely(mem_cgroup_is_root(memcg)))
		return;

	memcg_reparent_list_lrus(memcg, parent_mem_cgroup(memcg));
}
#else
static int memcg_online_kmem(struct mem_cgroup *memcg)
{
	return 0;
}
static void memcg_offline_kmem(struct mem_cgroup *memcg)
{
}
#endif /* CONFIG_MEMCG_KMEM */

static int memcg_update_tcp_max(struct mem_cgroup *memcg, unsigned long max)
{
	int ret;

	mutex_lock(&memcg_max_mutex);

	ret = page_counter_set_max(&memcg->tcpmem, max);
	if (ret)
		goto out;

	if (!memcg->tcpmem_active) {
		/*
		 * The active flag needs to be written after the static_key
		 * update. This is what guarantees that the socket activation
		 * function is the last one to run. See mem_cgroup_sk_alloc()
		 * for details, and note that we don't mark any socket as
		 * belonging to this memcg until that flag is up.
		 *
		 * We need to do this, because static_keys will span multiple
		 * sites, but we can't control their order. If we mark a socket
		 * as accounted, but the accounting functions are not patched in
		 * yet, we'll lose accounting.
		 *
		 * We never race with the readers in mem_cgroup_sk_alloc(),
		 * because when this value change, the code to process it is not
		 * patched in yet.
		 */
		static_branch_inc(&memcg_sockets_enabled_key);
		memcg->tcpmem_active = true;
	}
out:
	mutex_unlock(&memcg_max_mutex);
	return ret;
}

/*
 * The user of this function is...
 * RES_LIMIT.
 */
static ssize_t mem_cgroup_write(struct kernfs_open_file *of,
				char *buf, size_t nbytes, loff_t off)
{
	struct mem_cgroup *memcg = mem_cgroup_from_css(of_css(of));
	unsigned long nr_pages;
	int ret;

	buf = strstrip(buf);
	ret = page_counter_memparse(buf, "-1", &nr_pages);
	if (ret)
		return ret;

	switch (MEMFILE_ATTR(of_cft(of)->private)) {
	case RES_LIMIT:
		if (mem_cgroup_is_root(memcg)) { /* Can't set limit on root */
			ret = -EINVAL;
			break;
		}
		switch (MEMFILE_TYPE(of_cft(of)->private)) {
		case _MEM:
			ret = mem_cgroup_resize_max(memcg, nr_pages, false);
			break;
		case _MEMSWAP:
			ret = mem_cgroup_resize_max(memcg, nr_pages, true);
			break;
		case _KMEM:
			/* kmem.limit_in_bytes is deprecated. */
			ret = -EOPNOTSUPP;
			break;
		case _TCP:
			ret = memcg_update_tcp_max(memcg, nr_pages);
			break;
		}
		break;
	case RES_SOFT_LIMIT:
		if (IS_ENABLED(CONFIG_PREEMPT_RT)) {
			ret = -EOPNOTSUPP;
		} else {
			memcg->soft_limit = nr_pages;
			ret = 0;
		}
		break;
	}
	return ret ?: nbytes;
}

static ssize_t mem_cgroup_reset(struct kernfs_open_file *of, char *buf,
				size_t nbytes, loff_t off)
{
	struct mem_cgroup *memcg = mem_cgroup_from_css(of_css(of));
	struct page_counter *counter;

	switch (MEMFILE_TYPE(of_cft(of)->private)) {
	case _MEM:
		counter = &memcg->memory;
		break;
	case _MEMSWAP:
		counter = &memcg->memsw;
		break;
	case _KMEM:
		counter = &memcg->kmem;
		break;
	case _TCP:
		counter = &memcg->tcpmem;
		break;
	default:
		BUG();
	}

	switch (MEMFILE_ATTR(of_cft(of)->private)) {
	case RES_MAX_USAGE:
		page_counter_reset_watermark(counter);
		break;
	case RES_FAILCNT:
		counter->failcnt = 0;
		break;
	default:
		BUG();
	}

	return nbytes;
}

static u64 mem_cgroup_move_charge_read(struct cgroup_subsys_state *css,
					struct cftype *cft)
{
	return mem_cgroup_from_css(css)->move_charge_at_immigrate;
}

#ifdef CONFIG_MMU
static int mem_cgroup_move_charge_write(struct cgroup_subsys_state *css,
					struct cftype *cft, u64 val)
{
	struct mem_cgroup *memcg = mem_cgroup_from_css(css);

	if (val & ~MOVE_MASK)
		return -EINVAL;

	/*
	 * No kind of locking is needed in here, because ->can_attach() will
	 * check this value once in the beginning of the process, and then carry
	 * on with stale data. This means that changes to this value will only
	 * affect task migrations starting after the change.
	 */
	memcg->move_charge_at_immigrate = val;
	return 0;
}
#else
static int mem_cgroup_move_charge_write(struct cgroup_subsys_state *css,
					struct cftype *cft, u64 val)
{
	return -ENOSYS;
}
#endif

#ifdef CONFIG_NUMA

#define LRU_ALL_FILE (BIT(LRU_INACTIVE_FILE) | BIT(LRU_ACTIVE_FILE))
#define LRU_ALL_ANON (BIT(LRU_INACTIVE_ANON) | BIT(LRU_ACTIVE_ANON))
#define LRU_ALL	     ((1 << NR_LRU_LISTS) - 1)

static unsigned long mem_cgroup_node_nr_lru_pages(struct mem_cgroup *memcg,
				int nid, unsigned int lru_mask, bool tree)
{
	struct lruvec *lruvec = mem_cgroup_lruvec(memcg, NODE_DATA(nid));
	unsigned long nr = 0;
	enum lru_list lru;

	VM_BUG_ON((unsigned)nid >= nr_node_ids);

	for_each_lru(lru) {
		if (!(BIT(lru) & lru_mask))
			continue;
		if (tree)
			nr += lruvec_page_state(lruvec, NR_LRU_BASE + lru);
		else
			nr += lruvec_page_state_local(lruvec, NR_LRU_BASE + lru);
	}
	return nr;
}

static unsigned long mem_cgroup_nr_lru_pages(struct mem_cgroup *memcg,
					     unsigned int lru_mask,
					     bool tree)
{
	unsigned long nr = 0;
	enum lru_list lru;

	for_each_lru(lru) {
		if (!(BIT(lru) & lru_mask))
			continue;
		if (tree)
			nr += memcg_page_state(memcg, NR_LRU_BASE + lru);
		else
			nr += memcg_page_state_local(memcg, NR_LRU_BASE + lru);
	}
	return nr;
}

static int memcg_numa_stat_show(struct seq_file *m, void *v)
{
	struct numa_stat {
		const char *name;
		unsigned int lru_mask;
	};

	static const struct numa_stat stats[] = {
		{ "total", LRU_ALL },
		{ "file", LRU_ALL_FILE },
		{ "anon", LRU_ALL_ANON },
		{ "unevictable", BIT(LRU_UNEVICTABLE) },
	};
	const struct numa_stat *stat;
	int nid;
	struct mem_cgroup *memcg = mem_cgroup_from_seq(m);

	mem_cgroup_flush_stats();

	for (stat = stats; stat < stats + ARRAY_SIZE(stats); stat++) {
		seq_printf(m, "%s=%lu", stat->name,
			   mem_cgroup_nr_lru_pages(memcg, stat->lru_mask,
						   false));
		for_each_node_state(nid, N_MEMORY)
			seq_printf(m, " N%d=%lu", nid,
				   mem_cgroup_node_nr_lru_pages(memcg, nid,
							stat->lru_mask, false));
		seq_putc(m, '\n');
	}

	for (stat = stats; stat < stats + ARRAY_SIZE(stats); stat++) {

		seq_printf(m, "hierarchical_%s=%lu", stat->name,
			   mem_cgroup_nr_lru_pages(memcg, stat->lru_mask,
						   true));
		for_each_node_state(nid, N_MEMORY)
			seq_printf(m, " N%d=%lu", nid,
				   mem_cgroup_node_nr_lru_pages(memcg, nid,
							stat->lru_mask, true));
		seq_putc(m, '\n');
	}

	return 0;
}
#endif /* CONFIG_NUMA */

static const unsigned int memcg1_stats[] = {
	NR_FILE_PAGES,
	NR_ANON_MAPPED,
#ifdef CONFIG_TRANSPARENT_HUGEPAGE
	NR_ANON_THPS,
#endif
	NR_SHMEM,
	NR_FILE_MAPPED,
	NR_FILE_DIRTY,
	NR_WRITEBACK,
	MEMCG_SWAP,
};

static const char *const memcg1_stat_names[] = {
	"cache",
	"rss",
#ifdef CONFIG_TRANSPARENT_HUGEPAGE
	"rss_huge",
#endif
	"shmem",
	"mapped_file",
	"dirty",
	"writeback",
	"swap",
};

/* Universal VM events cgroup1 shows, original sort order */
static const unsigned int memcg1_events[] = {
	PGPGIN,
	PGPGOUT,
	PGFAULT,
	PGMAJFAULT,
};

static int memcg_stat_show(struct seq_file *m, void *v)
{
	struct mem_cgroup *memcg = mem_cgroup_from_seq(m);
	unsigned long memory, memsw;
	struct mem_cgroup *mi;
	unsigned int i;

	BUILD_BUG_ON(ARRAY_SIZE(memcg1_stat_names) != ARRAY_SIZE(memcg1_stats));

	mem_cgroup_flush_stats();

	for (i = 0; i < ARRAY_SIZE(memcg1_stats); i++) {
		unsigned long nr;

		if (memcg1_stats[i] == MEMCG_SWAP && !do_memsw_account())
			continue;
		nr = memcg_page_state_local(memcg, memcg1_stats[i]);
		seq_printf(m, "%s %lu\n", memcg1_stat_names[i], nr * PAGE_SIZE);
	}

	for (i = 0; i < ARRAY_SIZE(memcg1_events); i++)
		seq_printf(m, "%s %lu\n", vm_event_name(memcg1_events[i]),
			   memcg_events_local(memcg, memcg1_events[i]));

	for (i = 0; i < NR_LRU_LISTS; i++)
		seq_printf(m, "%s %lu\n", lru_list_name(i),
			   memcg_page_state_local(memcg, NR_LRU_BASE + i) *
			   PAGE_SIZE);

	/* Hierarchical information */
	memory = memsw = PAGE_COUNTER_MAX;
	for (mi = memcg; mi; mi = parent_mem_cgroup(mi)) {
		memory = min(memory, READ_ONCE(mi->memory.max));
		memsw = min(memsw, READ_ONCE(mi->memsw.max));
	}
	seq_printf(m, "hierarchical_memory_limit %llu\n",
		   (u64)memory * PAGE_SIZE);
	if (do_memsw_account())
		seq_printf(m, "hierarchical_memsw_limit %llu\n",
			   (u64)memsw * PAGE_SIZE);

	for (i = 0; i < ARRAY_SIZE(memcg1_stats); i++) {
		unsigned long nr;

		if (memcg1_stats[i] == MEMCG_SWAP && !do_memsw_account())
			continue;
		nr = memcg_page_state(memcg, memcg1_stats[i]);
		seq_printf(m, "total_%s %llu\n", memcg1_stat_names[i],
						(u64)nr * PAGE_SIZE);
	}

	for (i = 0; i < ARRAY_SIZE(memcg1_events); i++)
		seq_printf(m, "total_%s %llu\n",
			   vm_event_name(memcg1_events[i]),
			   (u64)memcg_events(memcg, memcg1_events[i]));

	for (i = 0; i < NR_LRU_LISTS; i++)
		seq_printf(m, "total_%s %llu\n", lru_list_name(i),
			   (u64)memcg_page_state(memcg, NR_LRU_BASE + i) *
			   PAGE_SIZE);

#ifdef CONFIG_DEBUG_VM
	{
		pg_data_t *pgdat;
		struct mem_cgroup_per_node *mz;
		unsigned long anon_cost = 0;
		unsigned long file_cost = 0;

		for_each_online_pgdat(pgdat) {
			mz = memcg->nodeinfo[pgdat->node_id];

			anon_cost += mz->lruvec.anon_cost;
			file_cost += mz->lruvec.file_cost;
		}
		seq_printf(m, "anon_cost %lu\n", anon_cost);
		seq_printf(m, "file_cost %lu\n", file_cost);
	}
#endif

	return 0;
}

static u64 mem_cgroup_swappiness_read(struct cgroup_subsys_state *css,
				      struct cftype *cft)
{
	struct mem_cgroup *memcg = mem_cgroup_from_css(css);

	return mem_cgroup_swappiness(memcg);
}

static int mem_cgroup_swappiness_write(struct cgroup_subsys_state *css,
				       struct cftype *cft, u64 val)
{
	struct mem_cgroup *memcg = mem_cgroup_from_css(css);

	if (val > 200)
		return -EINVAL;

	if (!mem_cgroup_is_root(memcg))
		memcg->swappiness = val;
	else
		vm_swappiness = val;

	return 0;
}

static void __mem_cgroup_threshold(struct mem_cgroup *memcg, bool swap)
{
	struct mem_cgroup_threshold_ary *t;
	unsigned long usage;
	int i;

	rcu_read_lock();
	if (!swap)
		t = rcu_dereference(memcg->thresholds.primary);
	else
		t = rcu_dereference(memcg->memsw_thresholds.primary);

	if (!t)
		goto unlock;

	usage = mem_cgroup_usage(memcg, swap);

	/*
	 * current_threshold points to threshold just below or equal to usage.
	 * If it's not true, a threshold was crossed after last
	 * call of __mem_cgroup_threshold().
	 */
	i = t->current_threshold;

	/*
	 * Iterate backward over array of thresholds starting from
	 * current_threshold and check if a threshold is crossed.
	 * If none of thresholds below usage is crossed, we read
	 * only one element of the array here.
	 */
	for (; i >= 0 && unlikely(t->entries[i].threshold > usage); i--)
		eventfd_signal(t->entries[i].eventfd, 1);

	/* i = current_threshold + 1 */
	i++;

	/*
	 * Iterate forward over array of thresholds starting from
	 * current_threshold+1 and check if a threshold is crossed.
	 * If none of thresholds above usage is crossed, we read
	 * only one element of the array here.
	 */
	for (; i < t->size && unlikely(t->entries[i].threshold <= usage); i++)
		eventfd_signal(t->entries[i].eventfd, 1);

	/* Update current_threshold */
	t->current_threshold = i - 1;
unlock:
	rcu_read_unlock();
}

static void mem_cgroup_threshold(struct mem_cgroup *memcg)
{
	while (memcg) {
		__mem_cgroup_threshold(memcg, false);
		if (do_memsw_account())
			__mem_cgroup_threshold(memcg, true);

		memcg = parent_mem_cgroup(memcg);
	}
}

static int compare_thresholds(const void *a, const void *b)
{
	const struct mem_cgroup_threshold *_a = a;
	const struct mem_cgroup_threshold *_b = b;

	if (_a->threshold > _b->threshold)
		return 1;

	if (_a->threshold < _b->threshold)
		return -1;

	return 0;
}

static int mem_cgroup_oom_notify_cb(struct mem_cgroup *memcg)
{
	struct mem_cgroup_eventfd_list *ev;

	spin_lock(&memcg_oom_lock);

	list_for_each_entry(ev, &memcg->oom_notify, list)
		eventfd_signal(ev->eventfd, 1);

	spin_unlock(&memcg_oom_lock);
	return 0;
}

static void mem_cgroup_oom_notify(struct mem_cgroup *memcg)
{
	struct mem_cgroup *iter;

	for_each_mem_cgroup_tree(iter, memcg)
		mem_cgroup_oom_notify_cb(iter);
}

static int __mem_cgroup_usage_register_event(struct mem_cgroup *memcg,
	struct eventfd_ctx *eventfd, const char *args, enum res_type type)
{
	struct mem_cgroup_thresholds *thresholds;
	struct mem_cgroup_threshold_ary *new;
	unsigned long threshold;
	unsigned long usage;
	int i, size, ret;

	ret = page_counter_memparse(args, "-1", &threshold);
	if (ret)
		return ret;

	mutex_lock(&memcg->thresholds_lock);

	if (type == _MEM) {
		thresholds = &memcg->thresholds;
		usage = mem_cgroup_usage(memcg, false);
	} else if (type == _MEMSWAP) {
		thresholds = &memcg->memsw_thresholds;
		usage = mem_cgroup_usage(memcg, true);
	} else
		BUG();

	/* Check if a threshold crossed before adding a new one */
	if (thresholds->primary)
		__mem_cgroup_threshold(memcg, type == _MEMSWAP);

	size = thresholds->primary ? thresholds->primary->size + 1 : 1;

	/* Allocate memory for new array of thresholds */
	new = kmalloc(struct_size(new, entries, size), GFP_KERNEL);
	if (!new) {
		ret = -ENOMEM;
		goto unlock;
	}
	new->size = size;

	/* Copy thresholds (if any) to new array */
	if (thresholds->primary)
		memcpy(new->entries, thresholds->primary->entries,
		       flex_array_size(new, entries, size - 1));

	/* Add new threshold */
	new->entries[size - 1].eventfd = eventfd;
	new->entries[size - 1].threshold = threshold;

	/* Sort thresholds. Registering of new threshold isn't time-critical */
	sort(new->entries, size, sizeof(*new->entries),
			compare_thresholds, NULL);

	/* Find current threshold */
	new->current_threshold = -1;
	for (i = 0; i < size; i++) {
		if (new->entries[i].threshold <= usage) {
			/*
			 * new->current_threshold will not be used until
			 * rcu_assign_pointer(), so it's safe to increment
			 * it here.
			 */
			++new->current_threshold;
		} else
			break;
	}

	/* Free old spare buffer and save old primary buffer as spare */
	kfree(thresholds->spare);
	thresholds->spare = thresholds->primary;

	rcu_assign_pointer(thresholds->primary, new);

	/* To be sure that nobody uses thresholds */
	synchronize_rcu();

unlock:
	mutex_unlock(&memcg->thresholds_lock);

	return ret;
}

static int mem_cgroup_usage_register_event(struct mem_cgroup *memcg,
	struct eventfd_ctx *eventfd, const char *args)
{
	return __mem_cgroup_usage_register_event(memcg, eventfd, args, _MEM);
}

static int memsw_cgroup_usage_register_event(struct mem_cgroup *memcg,
	struct eventfd_ctx *eventfd, const char *args)
{
	return __mem_cgroup_usage_register_event(memcg, eventfd, args, _MEMSWAP);
}

static void __mem_cgroup_usage_unregister_event(struct mem_cgroup *memcg,
	struct eventfd_ctx *eventfd, enum res_type type)
{
	struct mem_cgroup_thresholds *thresholds;
	struct mem_cgroup_threshold_ary *new;
	unsigned long usage;
	int i, j, size, entries;

	mutex_lock(&memcg->thresholds_lock);

	if (type == _MEM) {
		thresholds = &memcg->thresholds;
		usage = mem_cgroup_usage(memcg, false);
	} else if (type == _MEMSWAP) {
		thresholds = &memcg->memsw_thresholds;
		usage = mem_cgroup_usage(memcg, true);
	} else
		BUG();

	if (!thresholds->primary)
		goto unlock;

	/* Check if a threshold crossed before removing */
	__mem_cgroup_threshold(memcg, type == _MEMSWAP);

	/* Calculate new number of threshold */
	size = entries = 0;
	for (i = 0; i < thresholds->primary->size; i++) {
		if (thresholds->primary->entries[i].eventfd != eventfd)
			size++;
		else
			entries++;
	}

	new = thresholds->spare;

	/* If no items related to eventfd have been cleared, nothing to do */
	if (!entries)
		goto unlock;

	/* Set thresholds array to NULL if we don't have thresholds */
	if (!size) {
		kfree(new);
		new = NULL;
		goto swap_buffers;
	}

	new->size = size;

	/* Copy thresholds and find current threshold */
	new->current_threshold = -1;
	for (i = 0, j = 0; i < thresholds->primary->size; i++) {
		if (thresholds->primary->entries[i].eventfd == eventfd)
			continue;

		new->entries[j] = thresholds->primary->entries[i];
		if (new->entries[j].threshold <= usage) {
			/*
			 * new->current_threshold will not be used
			 * until rcu_assign_pointer(), so it's safe to increment
			 * it here.
			 */
			++new->current_threshold;
		}
		j++;
	}

swap_buffers:
	/* Swap primary and spare array */
	thresholds->spare = thresholds->primary;

	rcu_assign_pointer(thresholds->primary, new);

	/* To be sure that nobody uses thresholds */
	synchronize_rcu();

	/* If all events are unregistered, free the spare array */
	if (!new) {
		kfree(thresholds->spare);
		thresholds->spare = NULL;
	}
unlock:
	mutex_unlock(&memcg->thresholds_lock);
}

static void mem_cgroup_usage_unregister_event(struct mem_cgroup *memcg,
	struct eventfd_ctx *eventfd)
{
	return __mem_cgroup_usage_unregister_event(memcg, eventfd, _MEM);
}

static void memsw_cgroup_usage_unregister_event(struct mem_cgroup *memcg,
	struct eventfd_ctx *eventfd)
{
	return __mem_cgroup_usage_unregister_event(memcg, eventfd, _MEMSWAP);
}

static int mem_cgroup_oom_register_event(struct mem_cgroup *memcg,
	struct eventfd_ctx *eventfd, const char *args)
{
	struct mem_cgroup_eventfd_list *event;

	event = kmalloc(sizeof(*event),	GFP_KERNEL);
	if (!event)
		return -ENOMEM;

	spin_lock(&memcg_oom_lock);

	event->eventfd = eventfd;
	list_add(&event->list, &memcg->oom_notify);

	/* already in OOM ? */
	if (memcg->under_oom)
		eventfd_signal(eventfd, 1);
	spin_unlock(&memcg_oom_lock);

	return 0;
}

static void mem_cgroup_oom_unregister_event(struct mem_cgroup *memcg,
	struct eventfd_ctx *eventfd)
{
	struct mem_cgroup_eventfd_list *ev, *tmp;

	spin_lock(&memcg_oom_lock);

	list_for_each_entry_safe(ev, tmp, &memcg->oom_notify, list) {
		if (ev->eventfd == eventfd) {
			list_del(&ev->list);
			kfree(ev);
		}
	}

	spin_unlock(&memcg_oom_lock);
}

static int mem_cgroup_oom_control_read(struct seq_file *sf, void *v)
{
	struct mem_cgroup *memcg = mem_cgroup_from_seq(sf);

	seq_printf(sf, "oom_kill_disable %d\n", memcg->oom_kill_disable);
	seq_printf(sf, "under_oom %d\n", (bool)memcg->under_oom);
	seq_printf(sf, "oom_kill %lu\n",
		   atomic_long_read(&memcg->memory_events[MEMCG_OOM_KILL]));
	return 0;
}

static int mem_cgroup_oom_control_write(struct cgroup_subsys_state *css,
	struct cftype *cft, u64 val)
{
	struct mem_cgroup *memcg = mem_cgroup_from_css(css);

	/* cannot set to root cgroup and only 0 and 1 are allowed */
	if (mem_cgroup_is_root(memcg) || !((val == 0) || (val == 1)))
		return -EINVAL;

	memcg->oom_kill_disable = val;
	if (!val)
		memcg_oom_recover(memcg);

	return 0;
}

#ifdef CONFIG_CGROUP_WRITEBACK

#include <trace/events/writeback.h>

static int memcg_wb_domain_init(struct mem_cgroup *memcg, gfp_t gfp)
{
	return wb_domain_init(&memcg->cgwb_domain, gfp);
}

static void memcg_wb_domain_exit(struct mem_cgroup *memcg)
{
	wb_domain_exit(&memcg->cgwb_domain);
}

static void memcg_wb_domain_size_changed(struct mem_cgroup *memcg)
{
	wb_domain_size_changed(&memcg->cgwb_domain);
}

struct wb_domain *mem_cgroup_wb_domain(struct bdi_writeback *wb)
{
	struct mem_cgroup *memcg = mem_cgroup_from_css(wb->memcg_css);

	if (!memcg->css.parent)
		return NULL;

	return &memcg->cgwb_domain;
}

/**
 * mem_cgroup_wb_stats - retrieve writeback related stats from its memcg
 * @wb: bdi_writeback in question
 * @pfilepages: out parameter for number of file pages
 * @pheadroom: out parameter for number of allocatable pages according to memcg
 * @pdirty: out parameter for number of dirty pages
 * @pwriteback: out parameter for number of pages under writeback
 *
 * Determine the numbers of file, headroom, dirty, and writeback pages in
 * @wb's memcg.  File, dirty and writeback are self-explanatory.  Headroom
 * is a bit more involved.
 *
 * A memcg's headroom is "min(max, high) - used".  In the hierarchy, the
 * headroom is calculated as the lowest headroom of itself and the
 * ancestors.  Note that this doesn't consider the actual amount of
 * available memory in the system.  The caller should further cap
 * *@pheadroom accordingly.
 */
void mem_cgroup_wb_stats(struct bdi_writeback *wb, unsigned long *pfilepages,
			 unsigned long *pheadroom, unsigned long *pdirty,
			 unsigned long *pwriteback)
{
	struct mem_cgroup *memcg = mem_cgroup_from_css(wb->memcg_css);
	struct mem_cgroup *parent;

	mem_cgroup_flush_stats();

	*pdirty = memcg_page_state(memcg, NR_FILE_DIRTY);
	*pwriteback = memcg_page_state(memcg, NR_WRITEBACK);
	*pfilepages = memcg_page_state(memcg, NR_INACTIVE_FILE) +
			memcg_page_state(memcg, NR_ACTIVE_FILE);

	*pheadroom = PAGE_COUNTER_MAX;
	while ((parent = parent_mem_cgroup(memcg))) {
		unsigned long ceiling = min(READ_ONCE(memcg->memory.max),
					    READ_ONCE(memcg->memory.high));
		unsigned long used = page_counter_read(&memcg->memory);

		*pheadroom = min(*pheadroom, ceiling - min(ceiling, used));
		memcg = parent;
	}
}

/*
 * Foreign dirty flushing
 *
 * There's an inherent mismatch between memcg and writeback.  The former
 * tracks ownership per-page while the latter per-inode.  This was a
 * deliberate design decision because honoring per-page ownership in the
 * writeback path is complicated, may lead to higher CPU and IO overheads
 * and deemed unnecessary given that write-sharing an inode across
 * different cgroups isn't a common use-case.
 *
 * Combined with inode majority-writer ownership switching, this works well
 * enough in most cases but there are some pathological cases.  For
 * example, let's say there are two cgroups A and B which keep writing to
 * different but confined parts of the same inode.  B owns the inode and
 * A's memory is limited far below B's.  A's dirty ratio can rise enough to
 * trigger balance_dirty_pages() sleeps but B's can be low enough to avoid
 * triggering background writeback.  A will be slowed down without a way to
 * make writeback of the dirty pages happen.
 *
 * Conditions like the above can lead to a cgroup getting repeatedly and
 * severely throttled after making some progress after each
 * dirty_expire_interval while the underlying IO device is almost
 * completely idle.
 *
 * Solving this problem completely requires matching the ownership tracking
 * granularities between memcg and writeback in either direction.  However,
 * the more egregious behaviors can be avoided by simply remembering the
 * most recent foreign dirtying events and initiating remote flushes on
 * them when local writeback isn't enough to keep the memory clean enough.
 *
 * The following two functions implement such mechanism.  When a foreign
 * page - a page whose memcg and writeback ownerships don't match - is
 * dirtied, mem_cgroup_track_foreign_dirty() records the inode owning
 * bdi_writeback on the page owning memcg.  When balance_dirty_pages()
 * decides that the memcg needs to sleep due to high dirty ratio, it calls
 * mem_cgroup_flush_foreign() which queues writeback on the recorded
 * foreign bdi_writebacks which haven't expired.  Both the numbers of
 * recorded bdi_writebacks and concurrent in-flight foreign writebacks are
 * limited to MEMCG_CGWB_FRN_CNT.
 *
 * The mechanism only remembers IDs and doesn't hold any object references.
 * As being wrong occasionally doesn't matter, updates and accesses to the
 * records are lockless and racy.
 */
void mem_cgroup_track_foreign_dirty_slowpath(struct folio *folio,
					     struct bdi_writeback *wb)
{
	struct mem_cgroup *memcg = get_mem_cgroup_from_folio(folio);
	struct memcg_cgwb_frn *frn;
	u64 now = get_jiffies_64();
	u64 oldest_at = now;
	int oldest = -1;
	int i;

	trace_track_foreign_dirty(folio, wb);

	/*
	 * Pick the slot to use.  If there is already a slot for @wb, keep
	 * using it.  If not replace the oldest one which isn't being
	 * written out.
	 */
	for (i = 0; i < MEMCG_CGWB_FRN_CNT; i++) {
		frn = &memcg->cgwb_frn[i];
		if (frn->bdi_id == wb->bdi->id &&
		    frn->memcg_id == wb->memcg_css->id)
			break;
		if (time_before64(frn->at, oldest_at) &&
		    atomic_read(&frn->done.cnt) == 1) {
			oldest = i;
			oldest_at = frn->at;
		}
	}

	if (i < MEMCG_CGWB_FRN_CNT) {
		/*
		 * Re-using an existing one.  Update timestamp lazily to
		 * avoid making the cacheline hot.  We want them to be
		 * reasonably up-to-date and significantly shorter than
		 * dirty_expire_interval as that's what expires the record.
		 * Use the shorter of 1s and dirty_expire_interval / 8.
		 */
		unsigned long update_intv =
			min_t(unsigned long, HZ,
			      msecs_to_jiffies(dirty_expire_interval * 10) / 8);

		if (time_before64(frn->at, now - update_intv))
			frn->at = now;
	} else if (oldest >= 0) {
		/* replace the oldest free one */
		frn = &memcg->cgwb_frn[oldest];
		frn->bdi_id = wb->bdi->id;
		frn->memcg_id = wb->memcg_css->id;
		frn->at = now;
	}
	css_put(&memcg->css);
}

/* issue foreign writeback flushes for recorded foreign dirtying events */
void mem_cgroup_flush_foreign(struct bdi_writeback *wb)
{
	struct mem_cgroup *memcg = mem_cgroup_from_css(wb->memcg_css);
	unsigned long intv = msecs_to_jiffies(dirty_expire_interval * 10);
	u64 now = jiffies_64;
	int i;

	for (i = 0; i < MEMCG_CGWB_FRN_CNT; i++) {
		struct memcg_cgwb_frn *frn = &memcg->cgwb_frn[i];

		/*
		 * If the record is older than dirty_expire_interval,
		 * writeback on it has already started.  No need to kick it
		 * off again.  Also, don't start a new one if there's
		 * already one in flight.
		 */
		if (time_after64(frn->at, now - intv) &&
		    atomic_read(&frn->done.cnt) == 1) {
			frn->at = 0;
			trace_flush_foreign(wb, frn->bdi_id, frn->memcg_id);
			cgroup_writeback_by_id(frn->bdi_id, frn->memcg_id,
					       WB_REASON_FOREIGN_FLUSH,
					       &frn->done);
		}
	}
}

#else	/* CONFIG_CGROUP_WRITEBACK */

static int memcg_wb_domain_init(struct mem_cgroup *memcg, gfp_t gfp)
{
	return 0;
}

static void memcg_wb_domain_exit(struct mem_cgroup *memcg)
{
}

static void memcg_wb_domain_size_changed(struct mem_cgroup *memcg)
{
}

#endif	/* CONFIG_CGROUP_WRITEBACK */

/*
 * DO NOT USE IN NEW FILES.
 *
 * "cgroup.event_control" implementation.
 *
 * This is way over-engineered.  It tries to support fully configurable
 * events for each user.  Such level of flexibility is completely
 * unnecessary especially in the light of the planned unified hierarchy.
 *
 * Please deprecate this and replace with something simpler if at all
 * possible.
 */

/*
 * Unregister event and free resources.
 *
 * Gets called from workqueue.
 */
static void memcg_event_remove(struct work_struct *work)
{
	struct mem_cgroup_event *event =
		container_of(work, struct mem_cgroup_event, remove);
	struct mem_cgroup *memcg = event->memcg;

	remove_wait_queue(event->wqh, &event->wait);

	event->unregister_event(memcg, event->eventfd);

	/* Notify userspace the event is going away. */
	eventfd_signal(event->eventfd, 1);

	eventfd_ctx_put(event->eventfd);
	kfree(event);
	css_put(&memcg->css);
}

/*
 * Gets called on EPOLLHUP on eventfd when user closes it.
 *
 * Called with wqh->lock held and interrupts disabled.
 */
static int memcg_event_wake(wait_queue_entry_t *wait, unsigned mode,
			    int sync, void *key)
{
	struct mem_cgroup_event *event =
		container_of(wait, struct mem_cgroup_event, wait);
	struct mem_cgroup *memcg = event->memcg;
	__poll_t flags = key_to_poll(key);

	if (flags & EPOLLHUP) {
		/*
		 * If the event has been detached at cgroup removal, we
		 * can simply return knowing the other side will cleanup
		 * for us.
		 *
		 * We can't race against event freeing since the other
		 * side will require wqh->lock via remove_wait_queue(),
		 * which we hold.
		 */
		spin_lock(&memcg->event_list_lock);
		if (!list_empty(&event->list)) {
			list_del_init(&event->list);
			/*
			 * We are in atomic context, but cgroup_event_remove()
			 * may sleep, so we have to call it in workqueue.
			 */
			schedule_work(&event->remove);
		}
		spin_unlock(&memcg->event_list_lock);
	}

	return 0;
}

static void memcg_event_ptable_queue_proc(struct file *file,
		wait_queue_head_t *wqh, poll_table *pt)
{
	struct mem_cgroup_event *event =
		container_of(pt, struct mem_cgroup_event, pt);

	event->wqh = wqh;
	add_wait_queue(wqh, &event->wait);
}

/*
 * DO NOT USE IN NEW FILES.
 *
 * Parse input and register new cgroup event handler.
 *
 * Input must be in format '<event_fd> <control_fd> <args>'.
 * Interpretation of args is defined by control file implementation.
 */
static ssize_t memcg_write_event_control(struct kernfs_open_file *of,
					 char *buf, size_t nbytes, loff_t off)
{
	struct cgroup_subsys_state *css = of_css(of);
	struct mem_cgroup *memcg = mem_cgroup_from_css(css);
	struct mem_cgroup_event *event;
	struct cgroup_subsys_state *cfile_css;
	unsigned int efd, cfd;
	struct fd efile;
	struct fd cfile;
	const char *name;
	char *endp;
	int ret;

	if (IS_ENABLED(CONFIG_PREEMPT_RT))
		return -EOPNOTSUPP;

	buf = strstrip(buf);

	efd = simple_strtoul(buf, &endp, 10);
	if (*endp != ' ')
		return -EINVAL;
	buf = endp + 1;

	cfd = simple_strtoul(buf, &endp, 10);
	if ((*endp != ' ') && (*endp != '\0'))
		return -EINVAL;
	buf = endp + 1;

	event = kzalloc(sizeof(*event), GFP_KERNEL);
	if (!event)
		return -ENOMEM;

	event->memcg = memcg;
	INIT_LIST_HEAD(&event->list);
	init_poll_funcptr(&event->pt, memcg_event_ptable_queue_proc);
	init_waitqueue_func_entry(&event->wait, memcg_event_wake);
	INIT_WORK(&event->remove, memcg_event_remove);

	efile = fdget(efd);
	if (!efile.file) {
		ret = -EBADF;
		goto out_kfree;
	}

	event->eventfd = eventfd_ctx_fileget(efile.file);
	if (IS_ERR(event->eventfd)) {
		ret = PTR_ERR(event->eventfd);
		goto out_put_efile;
	}

	cfile = fdget(cfd);
	if (!cfile.file) {
		ret = -EBADF;
		goto out_put_eventfd;
	}

	/* the process need read permission on control file */
	/* AV: shouldn't we check that it's been opened for read instead? */
	ret = file_permission(cfile.file, MAY_READ);
	if (ret < 0)
		goto out_put_cfile;

	/*
	 * Determine the event callbacks and set them in @event.  This used
	 * to be done via struct cftype but cgroup core no longer knows
	 * about these events.  The following is crude but the whole thing
	 * is for compatibility anyway.
	 *
	 * DO NOT ADD NEW FILES.
	 */
	name = cfile.file->f_path.dentry->d_name.name;

	if (!strcmp(name, "memory.usage_in_bytes")) {
		event->register_event = mem_cgroup_usage_register_event;
		event->unregister_event = mem_cgroup_usage_unregister_event;
	} else if (!strcmp(name, "memory.oom_control")) {
		event->register_event = mem_cgroup_oom_register_event;
		event->unregister_event = mem_cgroup_oom_unregister_event;
	} else if (!strcmp(name, "memory.pressure_level")) {
		event->register_event = vmpressure_register_event;
		event->unregister_event = vmpressure_unregister_event;
	} else if (!strcmp(name, "memory.memsw.usage_in_bytes")) {
		event->register_event = memsw_cgroup_usage_register_event;
		event->unregister_event = memsw_cgroup_usage_unregister_event;
	} else {
		ret = -EINVAL;
		goto out_put_cfile;
	}

	/*
	 * Verify @cfile should belong to @css.  Also, remaining events are
	 * automatically removed on cgroup destruction but the removal is
	 * asynchronous, so take an extra ref on @css.
	 */
	cfile_css = css_tryget_online_from_dir(cfile.file->f_path.dentry->d_parent,
					       &memory_cgrp_subsys);
	ret = -EINVAL;
	if (IS_ERR(cfile_css))
		goto out_put_cfile;
	if (cfile_css != css) {
		css_put(cfile_css);
		goto out_put_cfile;
	}

	ret = event->register_event(memcg, event->eventfd, buf);
	if (ret)
		goto out_put_css;

	vfs_poll(efile.file, &event->pt);

	spin_lock_irq(&memcg->event_list_lock);
	list_add(&event->list, &memcg->event_list);
	spin_unlock_irq(&memcg->event_list_lock);

	fdput(cfile);
	fdput(efile);

	return nbytes;

out_put_css:
	css_put(css);
out_put_cfile:
	fdput(cfile);
out_put_eventfd:
	eventfd_ctx_put(event->eventfd);
out_put_efile:
	fdput(efile);
out_kfree:
	kfree(event);

	return ret;
}

#if defined(CONFIG_MEMCG_KMEM) && (defined(CONFIG_SLAB) || defined(CONFIG_SLUB_DEBUG))
static int mem_cgroup_slab_show(struct seq_file *m, void *p)
{
	/*
	 * Deprecated.
	 * Please, take a look at tools/cgroup/memcg_slabinfo.py .
	 */
	return 0;
}
#endif

static struct cftype mem_cgroup_legacy_files[] = {
	{
		.name = "usage_in_bytes",
		.private = MEMFILE_PRIVATE(_MEM, RES_USAGE),
		.read_u64 = mem_cgroup_read_u64,
	},
	{
		.name = "max_usage_in_bytes",
		.private = MEMFILE_PRIVATE(_MEM, RES_MAX_USAGE),
		.write = mem_cgroup_reset,
		.read_u64 = mem_cgroup_read_u64,
	},
	{
		.name = "limit_in_bytes",
		.private = MEMFILE_PRIVATE(_MEM, RES_LIMIT),
		.write = mem_cgroup_write,
		.read_u64 = mem_cgroup_read_u64,
	},
	{
		.name = "soft_limit_in_bytes",
		.private = MEMFILE_PRIVATE(_MEM, RES_SOFT_LIMIT),
		.write = mem_cgroup_write,
		.read_u64 = mem_cgroup_read_u64,
	},
	{
		.name = "failcnt",
		.private = MEMFILE_PRIVATE(_MEM, RES_FAILCNT),
		.write = mem_cgroup_reset,
		.read_u64 = mem_cgroup_read_u64,
	},
	{
		.name = "stat",
		.seq_show = memcg_stat_show,
	},
	{
		.name = "force_empty",
		.write = mem_cgroup_force_empty_write,
	},
	{
		.name = "use_hierarchy",
		.write_u64 = mem_cgroup_hierarchy_write,
		.read_u64 = mem_cgroup_hierarchy_read,
	},
	{
		.name = "cgroup.event_control",		/* XXX: for compat */
		.write = memcg_write_event_control,
		.flags = CFTYPE_NO_PREFIX | CFTYPE_WORLD_WRITABLE,
	},
	{
		.name = "swappiness",
		.read_u64 = mem_cgroup_swappiness_read,
		.write_u64 = mem_cgroup_swappiness_write,
	},
	{
		.name = "move_charge_at_immigrate",
		.read_u64 = mem_cgroup_move_charge_read,
		.write_u64 = mem_cgroup_move_charge_write,
	},
	{
		.name = "oom_control",
		.seq_show = mem_cgroup_oom_control_read,
		.write_u64 = mem_cgroup_oom_control_write,
	},
	{
		.name = "pressure_level",
	},
#ifdef CONFIG_NUMA
	{
		.name = "numa_stat",
		.seq_show = memcg_numa_stat_show,
	},
#endif
	{
		.name = "kmem.limit_in_bytes",
		.private = MEMFILE_PRIVATE(_KMEM, RES_LIMIT),
		.write = mem_cgroup_write,
		.read_u64 = mem_cgroup_read_u64,
	},
	{
		.name = "kmem.usage_in_bytes",
		.private = MEMFILE_PRIVATE(_KMEM, RES_USAGE),
		.read_u64 = mem_cgroup_read_u64,
	},
	{
		.name = "kmem.failcnt",
		.private = MEMFILE_PRIVATE(_KMEM, RES_FAILCNT),
		.write = mem_cgroup_reset,
		.read_u64 = mem_cgroup_read_u64,
	},
	{
		.name = "kmem.max_usage_in_bytes",
		.private = MEMFILE_PRIVATE(_KMEM, RES_MAX_USAGE),
		.write = mem_cgroup_reset,
		.read_u64 = mem_cgroup_read_u64,
	},
#if defined(CONFIG_MEMCG_KMEM) && \
	(defined(CONFIG_SLAB) || defined(CONFIG_SLUB_DEBUG))
	{
		.name = "kmem.slabinfo",
		.seq_show = mem_cgroup_slab_show,
	},
#endif
	{
		.name = "kmem.tcp.limit_in_bytes",
		.private = MEMFILE_PRIVATE(_TCP, RES_LIMIT),
		.write = mem_cgroup_write,
		.read_u64 = mem_cgroup_read_u64,
	},
	{
		.name = "kmem.tcp.usage_in_bytes",
		.private = MEMFILE_PRIVATE(_TCP, RES_USAGE),
		.read_u64 = mem_cgroup_read_u64,
	},
	{
		.name = "kmem.tcp.failcnt",
		.private = MEMFILE_PRIVATE(_TCP, RES_FAILCNT),
		.write = mem_cgroup_reset,
		.read_u64 = mem_cgroup_read_u64,
	},
	{
		.name = "kmem.tcp.max_usage_in_bytes",
		.private = MEMFILE_PRIVATE(_TCP, RES_MAX_USAGE),
		.write = mem_cgroup_reset,
		.read_u64 = mem_cgroup_read_u64,
	},
	{ },	/* terminate */
};

/*
 * Private memory cgroup IDR
 *
 * Swap-out records and page cache shadow entries need to store memcg
 * references in constrained space, so we maintain an ID space that is
 * limited to 16 bit (MEM_CGROUP_ID_MAX), limiting the total number of
 * memory-controlled cgroups to 64k.
 *
 * However, there usually are many references to the offline CSS after
 * the cgroup has been destroyed, such as page cache or reclaimable
 * slab objects, that don't need to hang on to the ID. We want to keep
 * those dead CSS from occupying IDs, or we might quickly exhaust the
 * relatively small ID space and prevent the creation of new cgroups
 * even when there are much fewer than 64k cgroups - possibly none.
 *
 * Maintain a private 16-bit ID space for memcg, and allow the ID to
 * be freed and recycled when it's no longer needed, which is usually
 * when the CSS is offlined.
 *
 * The only exception to that are records of swapped out tmpfs/shmem
 * pages that need to be attributed to live ancestors on swapin. But
 * those references are manageable from userspace.
 */

static DEFINE_IDR(mem_cgroup_idr);

static void mem_cgroup_id_remove(struct mem_cgroup *memcg)
{
	if (memcg->id.id > 0) {
		idr_remove(&mem_cgroup_idr, memcg->id.id);
		memcg->id.id = 0;
	}
}

static void __maybe_unused mem_cgroup_id_get_many(struct mem_cgroup *memcg,
						  unsigned int n)
{
	refcount_add(n, &memcg->id.ref);
}

static void mem_cgroup_id_put_many(struct mem_cgroup *memcg, unsigned int n)
{
	if (refcount_sub_and_test(n, &memcg->id.ref)) {
		mem_cgroup_id_remove(memcg);

		/* Memcg ID pins CSS */
		css_put(&memcg->css);
	}
}

static inline void mem_cgroup_id_put(struct mem_cgroup *memcg)
{
	mem_cgroup_id_put_many(memcg, 1);
}

/**
 * mem_cgroup_from_id - look up a memcg from a memcg id
 * @id: the memcg id to look up
 *
 * Caller must hold rcu_read_lock().
 */
struct mem_cgroup *mem_cgroup_from_id(unsigned short id)
{
	WARN_ON_ONCE(!rcu_read_lock_held());
	return idr_find(&mem_cgroup_idr, id);
}

#ifdef CONFIG_SHRINKER_DEBUG
struct mem_cgroup *mem_cgroup_get_from_ino(unsigned long ino)
{
	struct cgroup *cgrp;
	struct cgroup_subsys_state *css;
	struct mem_cgroup *memcg;

	cgrp = cgroup_get_from_id(ino);
	if (!cgrp)
		return ERR_PTR(-ENOENT);

	css = cgroup_get_e_css(cgrp, &memory_cgrp_subsys);
	if (css)
		memcg = container_of(css, struct mem_cgroup, css);
	else
		memcg = ERR_PTR(-ENOENT);

	cgroup_put(cgrp);

	return memcg;
}
#endif

static int alloc_mem_cgroup_per_node_info(struct mem_cgroup *memcg, int node)
{
	struct mem_cgroup_per_node *pn;

	pn = kzalloc_node(sizeof(*pn), GFP_KERNEL, node);
	if (!pn)
		return 1;

	pn->lruvec_stats_percpu = alloc_percpu_gfp(struct lruvec_stats_percpu,
						   GFP_KERNEL_ACCOUNT);
	if (!pn->lruvec_stats_percpu) {
		kfree(pn);
		return 1;
	}

	lruvec_init(&pn->lruvec);
	pn->memcg = memcg;

	memcg->nodeinfo[node] = pn;
	return 0;
}

static void free_mem_cgroup_per_node_info(struct mem_cgroup *memcg, int node)
{
	struct mem_cgroup_per_node *pn = memcg->nodeinfo[node];

	if (!pn)
		return;

	free_percpu(pn->lruvec_stats_percpu);
	kfree(pn);
}

static void __mem_cgroup_free(struct mem_cgroup *memcg)
{
	int node;

	for_each_node(node)
		free_mem_cgroup_per_node_info(memcg, node);
	free_percpu(memcg->vmstats_percpu);
	kfree(memcg);
}

static void mem_cgroup_free(struct mem_cgroup *memcg)
{
	memcg_wb_domain_exit(memcg);
	__mem_cgroup_free(memcg);
}

static struct mem_cgroup *mem_cgroup_alloc(void)
{
	struct mem_cgroup *memcg;
	int node;
	int __maybe_unused i;
	long error = -ENOMEM;

	memcg = kzalloc(struct_size(memcg, nodeinfo, nr_node_ids), GFP_KERNEL);
	if (!memcg)
		return ERR_PTR(error);

	memcg->id.id = idr_alloc(&mem_cgroup_idr, NULL,
				 1, MEM_CGROUP_ID_MAX + 1, GFP_KERNEL);
	if (memcg->id.id < 0) {
		error = memcg->id.id;
		if (error == -ENOSPC)
			pr_notice_ratelimited("mem_cgroup_id space is exhausted\n");
		goto fail;
	}

	memcg->vmstats_percpu = alloc_percpu_gfp(struct memcg_vmstats_percpu,
						 GFP_KERNEL_ACCOUNT);
	if (!memcg->vmstats_percpu)
		goto fail;

	for_each_node(node)
		if (alloc_mem_cgroup_per_node_info(memcg, node))
			goto fail;

	if (memcg_wb_domain_init(memcg, GFP_KERNEL))
		goto fail;

	INIT_WORK(&memcg->high_work, high_work_func);
	INIT_LIST_HEAD(&memcg->oom_notify);
	mutex_init(&memcg->thresholds_lock);
	spin_lock_init(&memcg->move_lock);
	vmpressure_init(&memcg->vmpressure);
	INIT_LIST_HEAD(&memcg->event_list);
	spin_lock_init(&memcg->event_list_lock);
	memcg->socket_pressure = jiffies;
#ifdef CONFIG_MEMCG_KMEM
	memcg->kmemcg_id = -1;
#endif
	INIT_LIST_HEAD(&memcg->objcg_list);
#ifdef CONFIG_CGROUP_WRITEBACK
	INIT_LIST_HEAD(&memcg->cgwb_list);
	for (i = 0; i < MEMCG_CGWB_FRN_CNT; i++)
		memcg->cgwb_frn[i].done =
			__WB_COMPLETION_INIT(&memcg_cgwb_frn_waitq);
#endif
#ifdef CONFIG_TRANSPARENT_HUGEPAGE
	spin_lock_init(&memcg->deferred_split_queue.split_queue_lock);
	INIT_LIST_HEAD(&memcg->deferred_split_queue.split_queue);
	memcg->deferred_split_queue.split_queue_len = 0;
#endif
	idr_replace(&mem_cgroup_idr, memcg, memcg->id.id);
	return memcg;
fail:
	mem_cgroup_id_remove(memcg);
	__mem_cgroup_free(memcg);
	return ERR_PTR(error);
}

static struct cgroup_subsys_state * __ref
mem_cgroup_css_alloc(struct cgroup_subsys_state *parent_css)
{
	struct mem_cgroup *parent = mem_cgroup_from_css(parent_css);
	struct mem_cgroup *memcg, *old_memcg;

	old_memcg = set_active_memcg(parent);
	memcg = mem_cgroup_alloc();
	set_active_memcg(old_memcg);
	if (IS_ERR(memcg))
		return ERR_CAST(memcg);

	page_counter_set_high(&memcg->memory, PAGE_COUNTER_MAX);
	memcg->soft_limit = PAGE_COUNTER_MAX;
#if defined(CONFIG_MEMCG_KMEM) && defined(CONFIG_ZSWAP)
	memcg->zswap_max = PAGE_COUNTER_MAX;
#endif
	page_counter_set_high(&memcg->swap, PAGE_COUNTER_MAX);
	if (parent) {
		memcg->swappiness = mem_cgroup_swappiness(parent);
		memcg->oom_kill_disable = parent->oom_kill_disable;

		page_counter_init(&memcg->memory, &parent->memory);
		page_counter_init(&memcg->swap, &parent->swap);
		page_counter_init(&memcg->kmem, &parent->kmem);
		page_counter_init(&memcg->tcpmem, &parent->tcpmem);
	} else {
		page_counter_init(&memcg->memory, NULL);
		page_counter_init(&memcg->swap, NULL);
		page_counter_init(&memcg->kmem, NULL);
		page_counter_init(&memcg->tcpmem, NULL);

		root_mem_cgroup = memcg;
		return &memcg->css;
	}

	if (cgroup_subsys_on_dfl(memory_cgrp_subsys) && !cgroup_memory_nosocket)
		static_branch_inc(&memcg_sockets_enabled_key);

	return &memcg->css;
}

static int mem_cgroup_css_online(struct cgroup_subsys_state *css)
{
	struct mem_cgroup *memcg = mem_cgroup_from_css(css);
	struct obj_cgroup *objcg;

	if (memcg_online_kmem(memcg))
		goto remove_id;

	/*
	 * A memcg must be visible for expand_shrinker_info()
	 * by the time the maps are allocated. So, we allocate maps
	 * here, when for_each_mem_cgroup() can't skip it.
	 */
	if (alloc_shrinker_info(memcg))
		goto offline_kmem;

	objcg = obj_cgroup_alloc();
	if (!objcg)
		goto free_shrinker;

	objcg->memcg = memcg;
	rcu_assign_pointer(memcg->objcg, objcg);

	if (unlikely(mem_cgroup_is_root(memcg)))
		root_obj_cgroup = objcg;

	/* Online state pins memcg ID, memcg ID pins CSS */
	refcount_set(&memcg->id.ref, 1);
	css_get(css);

	if (unlikely(mem_cgroup_is_root(memcg)))
		queue_delayed_work(system_unbound_wq, &stats_flush_dwork,
				   2UL*HZ);
	return 0;
free_shrinker:
	free_shrinker_info(memcg);
offline_kmem:
	memcg_offline_kmem(memcg);
remove_id:
	mem_cgroup_id_remove(memcg);
	return -ENOMEM;
}

static void mem_cgroup_css_offline(struct cgroup_subsys_state *css)
{
	struct mem_cgroup *memcg = mem_cgroup_from_css(css);
	struct mem_cgroup_event *event, *tmp;

	/*
	 * Unregister events and notify userspace.
	 * Notify userspace about cgroup removing only after rmdir of cgroup
	 * directory to avoid race between userspace and kernelspace.
	 */
	spin_lock_irq(&memcg->event_list_lock);
	list_for_each_entry_safe(event, tmp, &memcg->event_list, list) {
		list_del_init(&event->list);
		schedule_work(&event->remove);
	}
	spin_unlock_irq(&memcg->event_list_lock);

	page_counter_set_min(&memcg->memory, 0);
	page_counter_set_low(&memcg->memory, 0);

	memcg_reparent_objcgs(memcg);
	memcg_offline_kmem(memcg);
	reparent_shrinker_deferred(memcg);
	wb_memcg_offline(memcg);

	drain_all_stock(memcg);

	mem_cgroup_id_put(memcg);
}

static void mem_cgroup_css_released(struct cgroup_subsys_state *css)
{
	struct mem_cgroup *memcg = mem_cgroup_from_css(css);

	invalidate_reclaim_iterators(memcg);
}

static void mem_cgroup_css_free(struct cgroup_subsys_state *css)
{
	struct mem_cgroup *memcg = mem_cgroup_from_css(css);
	int __maybe_unused i;

#ifdef CONFIG_CGROUP_WRITEBACK
	for (i = 0; i < MEMCG_CGWB_FRN_CNT; i++)
		wb_wait_for_completion(&memcg->cgwb_frn[i].done);
#endif
	if (cgroup_subsys_on_dfl(memory_cgrp_subsys) && !cgroup_memory_nosocket)
		static_branch_dec(&memcg_sockets_enabled_key);

	if (!cgroup_subsys_on_dfl(memory_cgrp_subsys) && memcg->tcpmem_active)
		static_branch_dec(&memcg_sockets_enabled_key);

	vmpressure_cleanup(&memcg->vmpressure);
	cancel_work_sync(&memcg->high_work);
	mem_cgroup_remove_from_trees(memcg);
	free_shrinker_info(memcg);
	mem_cgroup_free(memcg);
}

/**
 * mem_cgroup_css_reset - reset the states of a mem_cgroup
 * @css: the target css
 *
 * Reset the states of the mem_cgroup associated with @css.  This is
 * invoked when the userland requests disabling on the default hierarchy
 * but the memcg is pinned through dependency.  The memcg should stop
 * applying policies and should revert to the vanilla state as it may be
 * made visible again.
 *
 * The current implementation only resets the essential configurations.
 * This needs to be expanded to cover all the visible parts.
 */
static void mem_cgroup_css_reset(struct cgroup_subsys_state *css)
{
	struct mem_cgroup *memcg = mem_cgroup_from_css(css);

	page_counter_set_max(&memcg->memory, PAGE_COUNTER_MAX);
	page_counter_set_max(&memcg->swap, PAGE_COUNTER_MAX);
	page_counter_set_max(&memcg->kmem, PAGE_COUNTER_MAX);
	page_counter_set_max(&memcg->tcpmem, PAGE_COUNTER_MAX);
	page_counter_set_min(&memcg->memory, 0);
	page_counter_set_low(&memcg->memory, 0);
	page_counter_set_high(&memcg->memory, PAGE_COUNTER_MAX);
	memcg->soft_limit = PAGE_COUNTER_MAX;
	page_counter_set_high(&memcg->swap, PAGE_COUNTER_MAX);
	memcg_wb_domain_size_changed(memcg);
}

static void mem_cgroup_css_rstat_flush(struct cgroup_subsys_state *css, int cpu)
{
	struct mem_cgroup *memcg = mem_cgroup_from_css(css);
	struct mem_cgroup *parent = parent_mem_cgroup(memcg);
	struct memcg_vmstats_percpu *statc;
	long delta, v;
	int i, nid;

	statc = per_cpu_ptr(memcg->vmstats_percpu, cpu);

	for (i = 0; i < MEMCG_NR_STAT; i++) {
		/*
		 * Collect the aggregated propagation counts of groups
		 * below us. We're in a per-cpu loop here and this is
		 * a global counter, so the first cycle will get them.
		 */
		delta = memcg->vmstats.state_pending[i];
		if (delta)
			memcg->vmstats.state_pending[i] = 0;

		/* Add CPU changes on this level since the last flush */
		v = READ_ONCE(statc->state[i]);
		if (v != statc->state_prev[i]) {
			delta += v - statc->state_prev[i];
			statc->state_prev[i] = v;
		}

		if (!delta)
			continue;

		/* Aggregate counts on this level and propagate upwards */
		memcg->vmstats.state[i] += delta;
		if (parent)
			parent->vmstats.state_pending[i] += delta;
	}

	for (i = 0; i < NR_VM_EVENT_ITEMS; i++) {
		delta = memcg->vmstats.events_pending[i];
		if (delta)
			memcg->vmstats.events_pending[i] = 0;

		v = READ_ONCE(statc->events[i]);
		if (v != statc->events_prev[i]) {
			delta += v - statc->events_prev[i];
			statc->events_prev[i] = v;
		}

		if (!delta)
			continue;

		memcg->vmstats.events[i] += delta;
		if (parent)
			parent->vmstats.events_pending[i] += delta;
	}

	for_each_node_state(nid, N_MEMORY) {
		struct mem_cgroup_per_node *pn = memcg->nodeinfo[nid];
		struct mem_cgroup_per_node *ppn = NULL;
		struct lruvec_stats_percpu *lstatc;

		if (parent)
			ppn = parent->nodeinfo[nid];

		lstatc = per_cpu_ptr(pn->lruvec_stats_percpu, cpu);

		for (i = 0; i < NR_VM_NODE_STAT_ITEMS; i++) {
			delta = pn->lruvec_stats.state_pending[i];
			if (delta)
				pn->lruvec_stats.state_pending[i] = 0;

			v = READ_ONCE(lstatc->state[i]);
			if (v != lstatc->state_prev[i]) {
				delta += v - lstatc->state_prev[i];
				lstatc->state_prev[i] = v;
			}

			if (!delta)
				continue;

			pn->lruvec_stats.state[i] += delta;
			if (ppn)
				ppn->lruvec_stats.state_pending[i] += delta;
		}
	}
}

#ifdef CONFIG_MMU
/* Handlers for move charge at task migration. */
static int mem_cgroup_do_precharge(unsigned long count)
{
	int ret;

	/* Try a single bulk charge without reclaim first, kswapd may wake */
	ret = try_charge(mc.to, GFP_KERNEL & ~__GFP_DIRECT_RECLAIM, count);
	if (!ret) {
		mc.precharge += count;
		return ret;
	}

	/* Try charges one by one with reclaim, but do not retry */
	while (count--) {
		ret = try_charge(mc.to, GFP_KERNEL | __GFP_NORETRY, 1);
		if (ret)
			return ret;
		mc.precharge++;
		cond_resched();
	}
	return 0;
}

union mc_target {
	struct page	*page;
	swp_entry_t	ent;
};

enum mc_target_type {
	MC_TARGET_NONE = 0,
	MC_TARGET_PAGE,
	MC_TARGET_SWAP,
	MC_TARGET_DEVICE,
};

static struct page *mc_handle_present_pte(struct vm_area_struct *vma,
						unsigned long addr, pte_t ptent)
{
	struct page *page = vm_normal_page(vma, addr, ptent);

	if (!page || !page_mapped(page))
		return NULL;
	if (PageAnon(page)) {
		if (!(mc.flags & MOVE_ANON))
			return NULL;
	} else {
		if (!(mc.flags & MOVE_FILE))
			return NULL;
	}
	if (!get_page_unless_zero(page))
		return NULL;

	return page;
}

#if defined(CONFIG_SWAP) || defined(CONFIG_DEVICE_PRIVATE)
static struct page *mc_handle_swap_pte(struct vm_area_struct *vma,
			pte_t ptent, swp_entry_t *entry)
{
	struct page *page = NULL;
	swp_entry_t ent = pte_to_swp_entry(ptent);

	if (!(mc.flags & MOVE_ANON))
		return NULL;

	/*
	 * Handle device private pages that are not accessible by the CPU, but
	 * stored as special swap entries in the page table.
	 */
	if (is_device_private_entry(ent)) {
		page = pfn_swap_entry_to_page(ent);
		if (!get_page_unless_zero(page))
			return NULL;
		return page;
	}

	if (non_swap_entry(ent))
		return NULL;

	/*
	 * Because lookup_swap_cache() updates some statistics counter,
	 * we call find_get_page() with swapper_space directly.
	 */
	page = find_get_page(swap_address_space(ent), swp_offset(ent));
	entry->val = ent.val;

	return page;
}
#else
static struct page *mc_handle_swap_pte(struct vm_area_struct *vma,
			pte_t ptent, swp_entry_t *entry)
{
	return NULL;
}
#endif

static struct page *mc_handle_file_pte(struct vm_area_struct *vma,
			unsigned long addr, pte_t ptent)
{
	if (!vma->vm_file) /* anonymous vma */
		return NULL;
	if (!(mc.flags & MOVE_FILE))
		return NULL;

	/* page is moved even if it's not RSS of this task(page-faulted). */
	/* shmem/tmpfs may report page out on swap: account for that too. */
	return find_get_incore_page(vma->vm_file->f_mapping,
			linear_page_index(vma, addr));
}

/**
 * mem_cgroup_move_account - move account of the page
 * @page: the page
 * @compound: charge the page as compound or small page
 * @from: mem_cgroup which the page is moved from.
 * @to:	mem_cgroup which the page is moved to. @from != @to.
 *
 * The caller must make sure the page is not on LRU (isolate_page() is useful.)
 *
 * This function doesn't do "charge" to new cgroup and doesn't do "uncharge"
 * from old cgroup.
 */
static int mem_cgroup_move_account(struct page *page,
				   bool compound,
				   struct mem_cgroup *from,
				   struct mem_cgroup *to)
{
	struct folio *folio = page_folio(page);
	struct lruvec *from_vec, *to_vec;
	struct pglist_data *pgdat;
	unsigned int nr_pages = compound ? folio_nr_pages(folio) : 1;
	int nid, ret;

	VM_BUG_ON(from == to);
	VM_BUG_ON_FOLIO(folio_test_lru(folio), folio);
	VM_BUG_ON(compound && !folio_test_large(folio));

	/*
	 * Prevent mem_cgroup_migrate() from looking at
	 * page's memory cgroup of its source page while we change it.
	 */
	ret = -EBUSY;
	if (!folio_trylock(folio))
		goto out;

	ret = -EINVAL;
	if (folio_memcg(folio) != from)
		goto out_unlock;

	pgdat = folio_pgdat(folio);
	from_vec = mem_cgroup_lruvec(from, pgdat);
	to_vec = mem_cgroup_lruvec(to, pgdat);

	folio_memcg_lock(folio);

	if (folio_test_anon(folio)) {
		if (folio_mapped(folio)) {
			__mod_lruvec_state(from_vec, NR_ANON_MAPPED, -nr_pages);
			__mod_lruvec_state(to_vec, NR_ANON_MAPPED, nr_pages);
			if (folio_test_transhuge(folio)) {
				__mod_lruvec_state(from_vec, NR_ANON_THPS,
						   -nr_pages);
				__mod_lruvec_state(to_vec, NR_ANON_THPS,
						   nr_pages);
			}
		}
	} else {
		__mod_lruvec_state(from_vec, NR_FILE_PAGES, -nr_pages);
		__mod_lruvec_state(to_vec, NR_FILE_PAGES, nr_pages);

		if (folio_test_swapbacked(folio)) {
			__mod_lruvec_state(from_vec, NR_SHMEM, -nr_pages);
			__mod_lruvec_state(to_vec, NR_SHMEM, nr_pages);
		}

		if (folio_mapped(folio)) {
			__mod_lruvec_state(from_vec, NR_FILE_MAPPED, -nr_pages);
			__mod_lruvec_state(to_vec, NR_FILE_MAPPED, nr_pages);
		}

		if (folio_test_dirty(folio)) {
			struct address_space *mapping = folio_mapping(folio);

			if (mapping_can_writeback(mapping)) {
				__mod_lruvec_state(from_vec, NR_FILE_DIRTY,
						   -nr_pages);
				__mod_lruvec_state(to_vec, NR_FILE_DIRTY,
						   nr_pages);
			}
		}
	}

	if (folio_test_writeback(folio)) {
		__mod_lruvec_state(from_vec, NR_WRITEBACK, -nr_pages);
		__mod_lruvec_state(to_vec, NR_WRITEBACK, nr_pages);
	}

	/*
	 * All state has been migrated, let's switch to the new memcg.
	 *
	 * It is safe to change page's memcg here because the page
	 * is referenced, charged, isolated, and locked: we can't race
	 * with (un)charging, migration, LRU putback, or anything else
	 * that would rely on a stable page's memory cgroup.
	 *
	 * Note that lock_page_memcg is a memcg lock, not a page lock,
	 * to save space. As soon as we switch page's memory cgroup to a
	 * new memcg that isn't locked, the above state can change
	 * concurrently again. Make sure we're truly done with it.
	 */
	smp_mb();

	rcu_read_lock();
	obj_cgroup_get(rcu_dereference(to->objcg));
	obj_cgroup_put(rcu_dereference(from->objcg));
	rcu_read_unlock();

	folio->memcg_data = (unsigned long)rcu_access_pointer(to->objcg);

	__folio_memcg_unlock(from);

	ret = 0;
	nid = folio_nid(folio);

	local_irq_disable();
	mem_cgroup_charge_statistics(to, nr_pages);
	memcg_check_events(to, nid);
	mem_cgroup_charge_statistics(from, -nr_pages);
	memcg_check_events(from, nid);
	local_irq_enable();
out_unlock:
	folio_unlock(folio);
out:
	return ret;
}

/**
 * get_mctgt_type - get target type of moving charge
 * @vma: the vma the pte to be checked belongs
 * @addr: the address corresponding to the pte to be checked
 * @ptent: the pte to be checked
 * @target: the pointer the target page or swap ent will be stored(can be NULL)
 *
 * Returns
 *   0(MC_TARGET_NONE): if the pte is not a target for move charge.
 *   1(MC_TARGET_PAGE): if the page corresponding to this pte is a target for
 *     move charge. if @target is not NULL, the page is stored in target->page
 *     with extra refcnt got(Callers should handle it).
 *   2(MC_TARGET_SWAP): if the swap entry corresponding to this pte is a
 *     target for charge migration. if @target is not NULL, the entry is stored
 *     in target->ent.
 *   3(MC_TARGET_DEVICE): like MC_TARGET_PAGE  but page is device memory and
 *   thus not on the lru.
 *     For now we such page is charge like a regular page would be as for all
 *     intent and purposes it is just special memory taking the place of a
 *     regular page.
 *
 *     See Documentations/vm/hmm.txt and include/linux/hmm.h
 *
 * Called with pte lock held.
 */

static enum mc_target_type get_mctgt_type(struct vm_area_struct *vma,
		unsigned long addr, pte_t ptent, union mc_target *target)
{
	struct page *page = NULL;
	enum mc_target_type ret = MC_TARGET_NONE;
	swp_entry_t ent = { .val = 0 };

	if (pte_present(ptent))
		page = mc_handle_present_pte(vma, addr, ptent);
	else if (pte_none_mostly(ptent))
		/*
		 * PTE markers should be treated as a none pte here, separated
		 * from other swap handling below.
		 */
		page = mc_handle_file_pte(vma, addr, ptent);
	else if (is_swap_pte(ptent))
		page = mc_handle_swap_pte(vma, ptent, &ent);

	if (!page && !ent.val)
		return ret;
	if (page) {
		/*
		 * Do only loose check w/o serialization.
		 * mem_cgroup_move_account() checks the page is valid or
		 * not under LRU exclusion.
		 */
		if (page_memcg(page) == mc.from) {
			ret = MC_TARGET_PAGE;
			if (is_device_private_page(page) ||
			    is_device_coherent_page(page))
				ret = MC_TARGET_DEVICE;
			if (target)
				target->page = page;
		}
		if (!ret || !target)
			put_page(page);
	}
	/*
	 * There is a swap entry and a page doesn't exist or isn't charged.
	 * But we cannot move a tail-page in a THP.
	 */
	if (ent.val && !ret && (!page || !PageTransCompound(page)) &&
	    mem_cgroup_id(mc.from) == lookup_swap_cgroup_id(ent)) {
		ret = MC_TARGET_SWAP;
		if (target)
			target->ent = ent;
	}
	return ret;
}

#ifdef CONFIG_TRANSPARENT_HUGEPAGE
/*
 * We don't consider PMD mapped swapping or file mapped pages because THP does
 * not support them for now.
 * Caller should make sure that pmd_trans_huge(pmd) is true.
 */
static enum mc_target_type get_mctgt_type_thp(struct vm_area_struct *vma,
		unsigned long addr, pmd_t pmd, union mc_target *target)
{
	struct page *page = NULL;
	enum mc_target_type ret = MC_TARGET_NONE;

	if (unlikely(is_swap_pmd(pmd))) {
		VM_BUG_ON(thp_migration_supported() &&
				  !is_pmd_migration_entry(pmd));
		return ret;
	}
	page = pmd_page(pmd);
	VM_BUG_ON_PAGE(!page || !PageHead(page), page);
	if (!(mc.flags & MOVE_ANON))
		return ret;
	if (page_memcg(page) == mc.from) {
		ret = MC_TARGET_PAGE;
		if (target) {
			get_page(page);
			target->page = page;
		}
	}
	return ret;
}
#else
static inline enum mc_target_type get_mctgt_type_thp(struct vm_area_struct *vma,
		unsigned long addr, pmd_t pmd, union mc_target *target)
{
	return MC_TARGET_NONE;
}
#endif

static int mem_cgroup_count_precharge_pte_range(pmd_t *pmd,
					unsigned long addr, unsigned long end,
					struct mm_walk *walk)
{
	struct vm_area_struct *vma = walk->vma;
	pte_t *pte;
	spinlock_t *ptl;

	ptl = pmd_trans_huge_lock(pmd, vma);
	if (ptl) {
		/*
		 * Note their can not be MC_TARGET_DEVICE for now as we do not
		 * support transparent huge page with MEMORY_DEVICE_PRIVATE but
		 * this might change.
		 */
		if (get_mctgt_type_thp(vma, addr, *pmd, NULL) == MC_TARGET_PAGE)
			mc.precharge += HPAGE_PMD_NR;
		spin_unlock(ptl);
		return 0;
	}

	if (pmd_trans_unstable(pmd))
		return 0;
	pte = pte_offset_map_lock(vma->vm_mm, pmd, addr, &ptl);
	for (; addr != end; pte++, addr += PAGE_SIZE)
		if (get_mctgt_type(vma, addr, *pte, NULL))
			mc.precharge++;	/* increment precharge temporarily */
	pte_unmap_unlock(pte - 1, ptl);
	cond_resched();

	return 0;
}

static const struct mm_walk_ops precharge_walk_ops = {
	.pmd_entry	= mem_cgroup_count_precharge_pte_range,
};

static unsigned long mem_cgroup_count_precharge(struct mm_struct *mm)
{
	unsigned long precharge;

	mmap_read_lock(mm);
	walk_page_range(mm, 0, ULONG_MAX, &precharge_walk_ops, NULL);
	mmap_read_unlock(mm);

	precharge = mc.precharge;
	mc.precharge = 0;

	return precharge;
}

static int mem_cgroup_precharge_mc(struct mm_struct *mm)
{
	unsigned long precharge = mem_cgroup_count_precharge(mm);

	VM_BUG_ON(mc.moving_task);
	mc.moving_task = current;
	return mem_cgroup_do_precharge(precharge);
}

/* cancels all extra charges on mc.from and mc.to, and wakes up all waiters. */
static void __mem_cgroup_clear_mc(void)
{
	struct mem_cgroup *from = mc.from;
	struct mem_cgroup *to = mc.to;

	/* we must uncharge all the leftover precharges from mc.to */
	if (mc.precharge) {
		cancel_charge(mc.to, mc.precharge);
		mc.precharge = 0;
	}
	/*
	 * we didn't uncharge from mc.from at mem_cgroup_move_account(), so
	 * we must uncharge here.
	 */
	if (mc.moved_charge) {
		cancel_charge(mc.from, mc.moved_charge);
		mc.moved_charge = 0;
	}
	/* we must fixup refcnts and charges */
	if (mc.moved_swap) {
		/* uncharge swap account from the old cgroup */
		if (!mem_cgroup_is_root(mc.from))
			page_counter_uncharge(&mc.from->memsw, mc.moved_swap);

		mem_cgroup_id_put_many(mc.from, mc.moved_swap);

		/*
		 * we charged both to->memory and to->memsw, so we
		 * should uncharge to->memory.
		 */
		if (!mem_cgroup_is_root(mc.to))
			page_counter_uncharge(&mc.to->memory, mc.moved_swap);

		mc.moved_swap = 0;
	}
	memcg_oom_recover(from);
	memcg_oom_recover(to);
	wake_up_all(&mc.waitq);
}

static void mem_cgroup_clear_mc(void)
{
	struct mm_struct *mm = mc.mm;

	/*
	 * we must clear moving_task before waking up waiters at the end of
	 * task migration.
	 */
	mc.moving_task = NULL;
	__mem_cgroup_clear_mc();
	spin_lock(&mc.lock);
	mc.from = NULL;
	mc.to = NULL;
	mc.mm = NULL;
	spin_unlock(&mc.lock);

	mmput(mm);
}

static int mem_cgroup_can_attach(struct cgroup_taskset *tset)
{
	struct cgroup_subsys_state *css;
	struct mem_cgroup *memcg = NULL; /* unneeded init to make gcc happy */
	struct mem_cgroup *from;
	struct task_struct *leader, *p;
	struct mm_struct *mm;
	unsigned long move_flags;
	int ret = 0;

	/* charge immigration isn't supported on the default hierarchy */
	if (cgroup_subsys_on_dfl(memory_cgrp_subsys))
		return 0;

	/*
	 * Multi-process migrations only happen on the default hierarchy
	 * where charge immigration is not used.  Perform charge
	 * immigration if @tset contains a leader and whine if there are
	 * multiple.
	 */
	p = NULL;
	cgroup_taskset_for_each_leader(leader, css, tset) {
		WARN_ON_ONCE(p);
		p = leader;
		memcg = mem_cgroup_from_css(css);
	}
	if (!p)
		return 0;

	/*
	 * We are now committed to this value whatever it is. Changes in this
	 * tunable will only affect upcoming migrations, not the current one.
	 * So we need to save it, and keep it going.
	 */
	move_flags = READ_ONCE(memcg->move_charge_at_immigrate);
	if (!move_flags)
		return 0;

	from = mem_cgroup_from_task(p);

	VM_BUG_ON(from == memcg);

	mm = get_task_mm(p);
	if (!mm)
		return 0;
	/* We move charges only when we move a owner of the mm */
	if (mm->owner == p) {
		VM_BUG_ON(mc.from);
		VM_BUG_ON(mc.to);
		VM_BUG_ON(mc.precharge);
		VM_BUG_ON(mc.moved_charge);
		VM_BUG_ON(mc.moved_swap);

		spin_lock(&mc.lock);
		mc.mm = mm;
		mc.from = from;
		mc.to = memcg;
		mc.flags = move_flags;
		spin_unlock(&mc.lock);
		/* We set mc.moving_task later */

		ret = mem_cgroup_precharge_mc(mm);
		if (ret)
			mem_cgroup_clear_mc();
	} else {
		mmput(mm);
	}
	return ret;
}

static void mem_cgroup_cancel_attach(struct cgroup_taskset *tset)
{
	if (mc.to)
		mem_cgroup_clear_mc();
}

static int mem_cgroup_move_charge_pte_range(pmd_t *pmd,
				unsigned long addr, unsigned long end,
				struct mm_walk *walk)
{
	int ret = 0;
	struct vm_area_struct *vma = walk->vma;
	pte_t *pte;
	spinlock_t *ptl;
	enum mc_target_type target_type;
	union mc_target target;
	struct page *page;

	ptl = pmd_trans_huge_lock(pmd, vma);
	if (ptl) {
		if (mc.precharge < HPAGE_PMD_NR) {
			spin_unlock(ptl);
			return 0;
		}
		target_type = get_mctgt_type_thp(vma, addr, *pmd, &target);
		if (target_type == MC_TARGET_PAGE) {
			page = target.page;
			if (!isolate_lru_page(page)) {
				if (!mem_cgroup_move_account(page, true,
							     mc.from, mc.to)) {
					mc.precharge -= HPAGE_PMD_NR;
					mc.moved_charge += HPAGE_PMD_NR;
				}
				putback_lru_page(page);
			}
			put_page(page);
		} else if (target_type == MC_TARGET_DEVICE) {
			page = target.page;
			if (!mem_cgroup_move_account(page, true,
						     mc.from, mc.to)) {
				mc.precharge -= HPAGE_PMD_NR;
				mc.moved_charge += HPAGE_PMD_NR;
			}
			put_page(page);
		}
		spin_unlock(ptl);
		return 0;
	}

	if (pmd_trans_unstable(pmd))
		return 0;
retry:
	pte = pte_offset_map_lock(vma->vm_mm, pmd, addr, &ptl);
	for (; addr != end; addr += PAGE_SIZE) {
		pte_t ptent = *(pte++);
		bool device = false;
		swp_entry_t ent;

		if (!mc.precharge)
			break;

		switch (get_mctgt_type(vma, addr, ptent, &target)) {
		case MC_TARGET_DEVICE:
			device = true;
			fallthrough;
		case MC_TARGET_PAGE:
			page = target.page;
			/*
			 * We can have a part of the split pmd here. Moving it
			 * can be done but it would be too convoluted so simply
			 * ignore such a partial THP and keep it in original
			 * memcg. There should be somebody mapping the head.
			 */
			if (PageTransCompound(page))
				goto put;
			if (!device && isolate_lru_page(page))
				goto put;
			if (!mem_cgroup_move_account(page, false,
						mc.from, mc.to)) {
				mc.precharge--;
				/* we uncharge from mc.from later. */
				mc.moved_charge++;
			}
			if (!device)
				putback_lru_page(page);
put:			/* get_mctgt_type() gets the page */
			put_page(page);
			break;
		case MC_TARGET_SWAP:
			ent = target.ent;
			if (!mem_cgroup_move_swap_account(ent, mc.from, mc.to)) {
				mc.precharge--;
				mem_cgroup_id_get_many(mc.to, 1);
				/* we fixup other refcnts and charges later. */
				mc.moved_swap++;
			}
			break;
		default:
			break;
		}
	}
	pte_unmap_unlock(pte - 1, ptl);
	cond_resched();

	if (addr != end) {
		/*
		 * We have consumed all precharges we got in can_attach().
		 * We try charge one by one, but don't do any additional
		 * charges to mc.to if we have failed in charge once in attach()
		 * phase.
		 */
		ret = mem_cgroup_do_precharge(1);
		if (!ret)
			goto retry;
	}

	return ret;
}

static const struct mm_walk_ops charge_walk_ops = {
	.pmd_entry	= mem_cgroup_move_charge_pte_range,
};

static void mem_cgroup_move_charge(void)
{
	lru_add_drain_all();
	/*
	 * Signal lock_page_memcg() to take the memcg's move_lock
	 * while we're moving its pages to another memcg. Then wait
	 * for already started RCU-only updates to finish.
	 */
	atomic_inc(&mc.from->moving_account);
	synchronize_rcu();
retry:
	if (unlikely(!mmap_read_trylock(mc.mm))) {
		/*
		 * Someone who are holding the mmap_lock might be waiting in
		 * waitq. So we cancel all extra charges, wake up all waiters,
		 * and retry. Because we cancel precharges, we might not be able
		 * to move enough charges, but moving charge is a best-effort
		 * feature anyway, so it wouldn't be a big problem.
		 */
		__mem_cgroup_clear_mc();
		cond_resched();
		goto retry;
	}
	/*
	 * When we have consumed all precharges and failed in doing
	 * additional charge, the page walk just aborts.
	 */
	walk_page_range(mc.mm, 0, ULONG_MAX, &charge_walk_ops, NULL);
	mmap_read_unlock(mc.mm);
	atomic_dec(&mc.from->moving_account);

	/*
	 * Moving its pages to another memcg is finished. Wait for already
	 * started RCU-only updates to finish to make sure that the caller
	 * of lock_page_memcg() can unlock the correct move_lock. The
	 * possible bad scenario would like:
	 *
	 * CPU0:				CPU1:
	 * mem_cgroup_move_charge()
	 *     walk_page_range()
	 *
	 *					lock_page_memcg(page)
	 *					    memcg = folio_memcg()
	 *					    spin_lock_irqsave(&memcg->move_lock)
	 *					    memcg->move_lock_task = current
	 *
	 *     atomic_dec(&mc.from->moving_account)
	 *
	 * mem_cgroup_css_offline()
	 *     memcg_offline_kmem()
	 *         memcg_reparent_objcgs() <== reparented
	 *
	 *					unlock_page_memcg(page)
	 *					    memcg = folio_memcg() <== memcg has been changed
	 *					    if (memcg->move_lock_task == current) <== false
	 *					        spin_unlock_irqrestore(&memcg->move_lock)
	 *
	 * Once mem_cgroup_move_charge() returns (it means that the cgroup_mutex
	 * would be released soon), the page can be reparented to its parent
	 * memcg. When the unlock_page_memcg() is called for the page, we will
	 * miss unlock the move_lock. So using synchronize_rcu to wait for
	 * already started RCU-only updates to finish before this function
	 * returns (mem_cgroup_move_charge() and mem_cgroup_css_offline() are
	 * serialized by cgroup_mutex).
	 */
	synchronize_rcu();
}

/*
 * The cgroup migration and memory cgroup offlining are serialized by
 * @cgroup_mutex. If we reach here, it means that the LRU pages cannot
 * be reparented to its parent memory cgroup. So during the whole process
 * of mem_cgroup_move_task(), page_memcg(page) is stable. So we do not
 * need to worry about the memcg (returned from page_memcg()) being
 * released even if we do not hold an rcu read lock.
 */
static void mem_cgroup_move_task(void)
{
	if (mc.to) {
		mem_cgroup_move_charge();
		mem_cgroup_clear_mc();
	}
}
#else	/* !CONFIG_MMU */
static int mem_cgroup_can_attach(struct cgroup_taskset *tset)
{
	return 0;
}
static void mem_cgroup_cancel_attach(struct cgroup_taskset *tset)
{
}
static void mem_cgroup_move_task(void)
{
}
#endif

static int seq_puts_memcg_tunable(struct seq_file *m, unsigned long value)
{
	if (value == PAGE_COUNTER_MAX)
		seq_puts(m, "max\n");
	else
		seq_printf(m, "%llu\n", (u64)value * PAGE_SIZE);

	return 0;
}

static u64 memory_current_read(struct cgroup_subsys_state *css,
			       struct cftype *cft)
{
	struct mem_cgroup *memcg = mem_cgroup_from_css(css);

	return (u64)page_counter_read(&memcg->memory) * PAGE_SIZE;
}

static u64 memory_peak_read(struct cgroup_subsys_state *css,
			    struct cftype *cft)
{
	struct mem_cgroup *memcg = mem_cgroup_from_css(css);

	return (u64)memcg->memory.watermark * PAGE_SIZE;
}

static int memory_min_show(struct seq_file *m, void *v)
{
	return seq_puts_memcg_tunable(m,
		READ_ONCE(mem_cgroup_from_seq(m)->memory.min));
}

static ssize_t memory_min_write(struct kernfs_open_file *of,
				char *buf, size_t nbytes, loff_t off)
{
	struct mem_cgroup *memcg = mem_cgroup_from_css(of_css(of));
	unsigned long min;
	int err;

	buf = strstrip(buf);
	err = page_counter_memparse(buf, "max", &min);
	if (err)
		return err;

	page_counter_set_min(&memcg->memory, min);

	return nbytes;
}

static int memory_low_show(struct seq_file *m, void *v)
{
	return seq_puts_memcg_tunable(m,
		READ_ONCE(mem_cgroup_from_seq(m)->memory.low));
}

static ssize_t memory_low_write(struct kernfs_open_file *of,
				char *buf, size_t nbytes, loff_t off)
{
	struct mem_cgroup *memcg = mem_cgroup_from_css(of_css(of));
	unsigned long low;
	int err;

	buf = strstrip(buf);
	err = page_counter_memparse(buf, "max", &low);
	if (err)
		return err;

	page_counter_set_low(&memcg->memory, low);

	return nbytes;
}

static int memory_high_show(struct seq_file *m, void *v)
{
	return seq_puts_memcg_tunable(m,
		READ_ONCE(mem_cgroup_from_seq(m)->memory.high));
}

static ssize_t memory_high_write(struct kernfs_open_file *of,
				 char *buf, size_t nbytes, loff_t off)
{
	struct mem_cgroup *memcg = mem_cgroup_from_css(of_css(of));
	unsigned int nr_retries = MAX_RECLAIM_RETRIES;
	bool drained = false;
	unsigned long high;
	int err;

	buf = strstrip(buf);
	err = page_counter_memparse(buf, "max", &high);
	if (err)
		return err;

	page_counter_set_high(&memcg->memory, high);

	for (;;) {
		unsigned long nr_pages = page_counter_read(&memcg->memory);
		unsigned long reclaimed;

		if (nr_pages <= high)
			break;

		if (signal_pending(current))
			break;

		if (!drained) {
			drain_all_stock(memcg);
			drained = true;
			continue;
		}

		reclaimed = try_to_free_mem_cgroup_pages(memcg, nr_pages - high,
							 GFP_KERNEL, true);

		if (!reclaimed && !nr_retries--)
			break;
	}

	memcg_wb_domain_size_changed(memcg);
	return nbytes;
}

static int memory_max_show(struct seq_file *m, void *v)
{
	return seq_puts_memcg_tunable(m,
		READ_ONCE(mem_cgroup_from_seq(m)->memory.max));
}

static ssize_t memory_max_write(struct kernfs_open_file *of,
				char *buf, size_t nbytes, loff_t off)
{
	struct mem_cgroup *memcg = mem_cgroup_from_css(of_css(of));
	unsigned int nr_reclaims = MAX_RECLAIM_RETRIES;
	bool drained = false;
	unsigned long max;
	int err;

	buf = strstrip(buf);
	err = page_counter_memparse(buf, "max", &max);
	if (err)
		return err;

	xchg(&memcg->memory.max, max);

	for (;;) {
		unsigned long nr_pages = page_counter_read(&memcg->memory);

		if (nr_pages <= max)
			break;

		if (signal_pending(current))
			break;

		if (!drained) {
			drain_all_stock(memcg);
			drained = true;
			continue;
		}

		if (nr_reclaims) {
			if (!try_to_free_mem_cgroup_pages(memcg, nr_pages - max,
							  GFP_KERNEL, true))
				nr_reclaims--;
			continue;
		}

		memcg_memory_event(memcg, MEMCG_OOM);
		if (!mem_cgroup_out_of_memory(memcg, GFP_KERNEL, 0))
			break;
	}

	memcg_wb_domain_size_changed(memcg);
	return nbytes;
}

static void __memory_events_show(struct seq_file *m, atomic_long_t *events)
{
	seq_printf(m, "low %lu\n", atomic_long_read(&events[MEMCG_LOW]));
	seq_printf(m, "high %lu\n", atomic_long_read(&events[MEMCG_HIGH]));
	seq_printf(m, "max %lu\n", atomic_long_read(&events[MEMCG_MAX]));
	seq_printf(m, "oom %lu\n", atomic_long_read(&events[MEMCG_OOM]));
	seq_printf(m, "oom_kill %lu\n",
		   atomic_long_read(&events[MEMCG_OOM_KILL]));
	seq_printf(m, "oom_group_kill %lu\n",
		   atomic_long_read(&events[MEMCG_OOM_GROUP_KILL]));
}

static int memory_events_show(struct seq_file *m, void *v)
{
	struct mem_cgroup *memcg = mem_cgroup_from_seq(m);

	__memory_events_show(m, memcg->memory_events);
	return 0;
}

static int memory_events_local_show(struct seq_file *m, void *v)
{
	struct mem_cgroup *memcg = mem_cgroup_from_seq(m);

	__memory_events_show(m, memcg->memory_events_local);
	return 0;
}

static int memory_stat_show(struct seq_file *m, void *v)
{
	struct mem_cgroup *memcg = mem_cgroup_from_seq(m);
	char *buf;

	buf = memory_stat_format(memcg);
	if (!buf)
		return -ENOMEM;
	seq_puts(m, buf);
	kfree(buf);
	return 0;
}

#ifdef CONFIG_NUMA
static inline unsigned long lruvec_page_state_output(struct lruvec *lruvec,
						     int item)
{
	return lruvec_page_state(lruvec, item) * memcg_page_state_unit(item);
}

static int memory_numa_stat_show(struct seq_file *m, void *v)
{
	int i;
	struct mem_cgroup *memcg = mem_cgroup_from_seq(m);

	mem_cgroup_flush_stats();

	for (i = 0; i < ARRAY_SIZE(memory_stats); i++) {
		int nid;

		if (memory_stats[i].idx >= NR_VM_NODE_STAT_ITEMS)
			continue;

		seq_printf(m, "%s", memory_stats[i].name);
		for_each_node_state(nid, N_MEMORY) {
			u64 size;
			struct lruvec *lruvec;

			lruvec = mem_cgroup_lruvec(memcg, NODE_DATA(nid));
			size = lruvec_page_state_output(lruvec,
							memory_stats[i].idx);
			seq_printf(m, " N%d=%llu", nid, size);
		}
		seq_putc(m, '\n');
	}

	return 0;
}
#endif

static int memory_oom_group_show(struct seq_file *m, void *v)
{
	struct mem_cgroup *memcg = mem_cgroup_from_seq(m);

	seq_printf(m, "%d\n", memcg->oom_group);

	return 0;
}

static ssize_t memory_oom_group_write(struct kernfs_open_file *of,
				      char *buf, size_t nbytes, loff_t off)
{
	struct mem_cgroup *memcg = mem_cgroup_from_css(of_css(of));
	int ret, oom_group;

	buf = strstrip(buf);
	if (!buf)
		return -EINVAL;

	ret = kstrtoint(buf, 0, &oom_group);
	if (ret)
		return ret;

	if (oom_group != 0 && oom_group != 1)
		return -EINVAL;

	memcg->oom_group = oom_group;

	return nbytes;
}

static ssize_t memory_reclaim(struct kernfs_open_file *of, char *buf,
			      size_t nbytes, loff_t off)
{
	struct mem_cgroup *memcg = mem_cgroup_from_css(of_css(of));
	unsigned int nr_retries = MAX_RECLAIM_RETRIES;
	unsigned long nr_to_reclaim, nr_reclaimed = 0;
	int err;

	buf = strstrip(buf);
	err = page_counter_memparse(buf, "", &nr_to_reclaim);
	if (err)
		return err;

	while (nr_reclaimed < nr_to_reclaim) {
		unsigned long reclaimed;

		if (signal_pending(current))
			return -EINTR;

		/*
		 * This is the final attempt, drain percpu lru caches in the
		 * hope of introducing more evictable pages for
		 * try_to_free_mem_cgroup_pages().
		 */
		if (!nr_retries)
			lru_add_drain_all();

		reclaimed = try_to_free_mem_cgroup_pages(memcg,
						nr_to_reclaim - nr_reclaimed,
						GFP_KERNEL, true);

		if (!reclaimed && !nr_retries--)
			return -EAGAIN;

		nr_reclaimed += reclaimed;
	}

	return nbytes;
}

static struct cftype memory_files[] = {
	{
		.name = "current",
		.flags = CFTYPE_NOT_ON_ROOT,
		.read_u64 = memory_current_read,
	},
	{
		.name = "peak",
		.flags = CFTYPE_NOT_ON_ROOT,
		.read_u64 = memory_peak_read,
	},
	{
		.name = "min",
		.flags = CFTYPE_NOT_ON_ROOT,
		.seq_show = memory_min_show,
		.write = memory_min_write,
	},
	{
		.name = "low",
		.flags = CFTYPE_NOT_ON_ROOT,
		.seq_show = memory_low_show,
		.write = memory_low_write,
	},
	{
		.name = "high",
		.flags = CFTYPE_NOT_ON_ROOT,
		.seq_show = memory_high_show,
		.write = memory_high_write,
	},
	{
		.name = "max",
		.flags = CFTYPE_NOT_ON_ROOT,
		.seq_show = memory_max_show,
		.write = memory_max_write,
	},
	{
		.name = "events",
		.flags = CFTYPE_NOT_ON_ROOT,
		.file_offset = offsetof(struct mem_cgroup, events_file),
		.seq_show = memory_events_show,
	},
	{
		.name = "events.local",
		.flags = CFTYPE_NOT_ON_ROOT,
		.file_offset = offsetof(struct mem_cgroup, events_local_file),
		.seq_show = memory_events_local_show,
	},
	{
		.name = "stat",
		.seq_show = memory_stat_show,
	},
#ifdef CONFIG_NUMA
	{
		.name = "numa_stat",
		.seq_show = memory_numa_stat_show,
	},
#endif
	{
		.name = "oom.group",
		.flags = CFTYPE_NOT_ON_ROOT | CFTYPE_NS_DELEGATABLE,
		.seq_show = memory_oom_group_show,
		.write = memory_oom_group_write,
	},
	{
		.name = "reclaim",
		.flags = CFTYPE_NS_DELEGATABLE,
		.write = memory_reclaim,
	},
	{ }	/* terminate */
};

struct cgroup_subsys memory_cgrp_subsys = {
	.css_alloc = mem_cgroup_css_alloc,
	.css_online = mem_cgroup_css_online,
	.css_offline = mem_cgroup_css_offline,
	.css_released = mem_cgroup_css_released,
	.css_free = mem_cgroup_css_free,
	.css_reset = mem_cgroup_css_reset,
	.css_rstat_flush = mem_cgroup_css_rstat_flush,
	.can_attach = mem_cgroup_can_attach,
	.cancel_attach = mem_cgroup_cancel_attach,
	.post_attach = mem_cgroup_move_task,
	.dfl_cftypes = memory_files,
	.legacy_cftypes = mem_cgroup_legacy_files,
	.early_init = 0,
};

/*
 * This function calculates an individual cgroup's effective
 * protection which is derived from its own memory.min/low, its
 * parent's and siblings' settings, as well as the actual memory
 * distribution in the tree.
 *
 * The following rules apply to the effective protection values:
 *
 * 1. At the first level of reclaim, effective protection is equal to
 *    the declared protection in memory.min and memory.low.
 *
 * 2. To enable safe delegation of the protection configuration, at
 *    subsequent levels the effective protection is capped to the
 *    parent's effective protection.
 *
 * 3. To make complex and dynamic subtrees easier to configure, the
 *    user is allowed to overcommit the declared protection at a given
 *    level. If that is the case, the parent's effective protection is
 *    distributed to the children in proportion to how much protection
 *    they have declared and how much of it they are utilizing.
 *
 *    This makes distribution proportional, but also work-conserving:
 *    if one cgroup claims much more protection than it uses memory,
 *    the unused remainder is available to its siblings.
 *
 * 4. Conversely, when the declared protection is undercommitted at a
 *    given level, the distribution of the larger parental protection
 *    budget is NOT proportional. A cgroup's protection from a sibling
 *    is capped to its own memory.min/low setting.
 *
 * 5. However, to allow protecting recursive subtrees from each other
 *    without having to declare each individual cgroup's fixed share
 *    of the ancestor's claim to protection, any unutilized -
 *    "floating" - protection from up the tree is distributed in
 *    proportion to each cgroup's *usage*. This makes the protection
 *    neutral wrt sibling cgroups and lets them compete freely over
 *    the shared parental protection budget, but it protects the
 *    subtree as a whole from neighboring subtrees.
 *
 * Note that 4. and 5. are not in conflict: 4. is about protecting
 * against immediate siblings whereas 5. is about protecting against
 * neighboring subtrees.
 */
static unsigned long effective_protection(unsigned long usage,
					  unsigned long parent_usage,
					  unsigned long setting,
					  unsigned long parent_effective,
					  unsigned long siblings_protected)
{
	unsigned long protected;
	unsigned long ep;

	protected = min(usage, setting);
	/*
	 * If all cgroups at this level combined claim and use more
	 * protection then what the parent affords them, distribute
	 * shares in proportion to utilization.
	 *
	 * We are using actual utilization rather than the statically
	 * claimed protection in order to be work-conserving: claimed
	 * but unused protection is available to siblings that would
	 * otherwise get a smaller chunk than what they claimed.
	 */
	if (siblings_protected > parent_effective)
		return protected * parent_effective / siblings_protected;

	/*
	 * Ok, utilized protection of all children is within what the
	 * parent affords them, so we know whatever this child claims
	 * and utilizes is effectively protected.
	 *
	 * If there is unprotected usage beyond this value, reclaim
	 * will apply pressure in proportion to that amount.
	 *
	 * If there is unutilized protection, the cgroup will be fully
	 * shielded from reclaim, but we do return a smaller value for
	 * protection than what the group could enjoy in theory. This
	 * is okay. With the overcommit distribution above, effective
	 * protection is always dependent on how memory is actually
	 * consumed among the siblings anyway.
	 */
	ep = protected;

	/*
	 * If the children aren't claiming (all of) the protection
	 * afforded to them by the parent, distribute the remainder in
	 * proportion to the (unprotected) memory of each cgroup. That
	 * way, cgroups that aren't explicitly prioritized wrt each
	 * other compete freely over the allowance, but they are
	 * collectively protected from neighboring trees.
	 *
	 * We're using unprotected memory for the weight so that if
	 * some cgroups DO claim explicit protection, we don't protect
	 * the same bytes twice.
	 *
	 * Check both usage and parent_usage against the respective
	 * protected values. One should imply the other, but they
	 * aren't read atomically - make sure the division is sane.
	 */
	if (!(cgrp_dfl_root.flags & CGRP_ROOT_MEMORY_RECURSIVE_PROT))
		return ep;
	if (parent_effective > siblings_protected &&
	    parent_usage > siblings_protected &&
	    usage > protected) {
		unsigned long unclaimed;

		unclaimed = parent_effective - siblings_protected;
		unclaimed *= usage - protected;
		unclaimed /= parent_usage - siblings_protected;

		ep += unclaimed;
	}

	return ep;
}

/**
 * mem_cgroup_calculate_protection - check if memory consumption is in the normal range
 * @root: the top ancestor of the sub-tree being checked
 * @memcg: the memory cgroup to check
 *
 * WARNING: This function is not stateless! It can only be used as part
 *          of a top-down tree iteration, not for isolated queries.
 */
void mem_cgroup_calculate_protection(struct mem_cgroup *root,
				     struct mem_cgroup *memcg)
{
	unsigned long usage, parent_usage;
	struct mem_cgroup *parent;

	if (mem_cgroup_disabled())
		return;

	if (!root)
		root = root_mem_cgroup;

	/*
	 * Effective values of the reclaim targets are ignored so they
	 * can be stale. Have a look at mem_cgroup_protection for more
	 * details.
	 * TODO: calculation should be more robust so that we do not need
	 * that special casing.
	 */
	if (memcg == root)
		return;

	usage = page_counter_read(&memcg->memory);
	if (!usage)
		return;

	parent = parent_mem_cgroup(memcg);

	if (parent == root) {
		memcg->memory.emin = READ_ONCE(memcg->memory.min);
		memcg->memory.elow = READ_ONCE(memcg->memory.low);
		return;
	}

	parent_usage = page_counter_read(&parent->memory);

	WRITE_ONCE(memcg->memory.emin, effective_protection(usage, parent_usage,
			READ_ONCE(memcg->memory.min),
			READ_ONCE(parent->memory.emin),
			atomic_long_read(&parent->memory.children_min_usage)));

	WRITE_ONCE(memcg->memory.elow, effective_protection(usage, parent_usage,
			READ_ONCE(memcg->memory.low),
			READ_ONCE(parent->memory.elow),
			atomic_long_read(&parent->memory.children_low_usage)));
}

static int charge_memcg(struct folio *folio, struct mem_cgroup *memcg,
			gfp_t gfp)
{
	struct obj_cgroup *objcg;
	long nr_pages = folio_nr_pages(folio);
	int ret = 0;

	objcg = get_obj_cgroup_from_memcg(memcg);
	/* Do not account at the root objcg level. */
	if (!obj_cgroup_is_root(objcg))
		ret = try_charge(memcg, gfp, nr_pages);
	if (ret)
		goto out;

	obj_cgroup_get(objcg);
	commit_charge(folio, objcg);

	local_irq_disable();
	mem_cgroup_charge_statistics(memcg, nr_pages);
	memcg_check_events(memcg, folio_nid(folio));
	local_irq_enable();
out:
	obj_cgroup_put(objcg);
	return ret;
}

int __mem_cgroup_charge(struct folio *folio, struct mm_struct *mm, gfp_t gfp)
{
	struct mem_cgroup *memcg;
	int ret;

	memcg = get_mem_cgroup_from_mm(mm);
	ret = charge_memcg(folio, memcg, gfp);
	css_put(&memcg->css);

	return ret;
}

/**
 * mem_cgroup_swapin_charge_page - charge a newly allocated page for swapin
 * @page: page to charge
 * @mm: mm context of the victim
 * @gfp: reclaim mode
 * @entry: swap entry for which the page is allocated
 *
 * This function charges a page allocated for swapin. Please call this before
 * adding the page to the swapcache.
 *
 * Returns 0 on success. Otherwise, an error code is returned.
 */
int mem_cgroup_swapin_charge_page(struct page *page, struct mm_struct *mm,
				  gfp_t gfp, swp_entry_t entry)
{
	struct folio *folio = page_folio(page);
	struct mem_cgroup *memcg;
	unsigned short id;
	int ret;

	if (mem_cgroup_disabled())
		return 0;

	id = lookup_swap_cgroup_id(entry);
	rcu_read_lock();
	memcg = mem_cgroup_from_id(id);
	if (!memcg || !css_tryget_online(&memcg->css))
		memcg = get_mem_cgroup_from_mm(mm);
	rcu_read_unlock();

	ret = charge_memcg(folio, memcg, gfp);

	css_put(&memcg->css);
	return ret;
}

/*
 * mem_cgroup_swapin_uncharge_swap - uncharge swap slot
 * @entry: swap entry for which the page is charged
 *
 * Call this function after successfully adding the charged page to swapcache.
 *
 * Note: This function assumes the page for which swap slot is being uncharged
 * is order 0 page.
 */
void mem_cgroup_swapin_uncharge_swap(swp_entry_t entry)
{
	/*
	 * Cgroup1's unified memory+swap counter has been charged with the
	 * new swapcache page, finish the transfer by uncharging the swap
	 * slot. The swap slot would also get uncharged when it dies, but
	 * it can stick around indefinitely and we'd count the page twice
	 * the entire time.
	 *
	 * Cgroup2 has separate resource counters for memory and swap,
	 * so this is a non-issue here. Memory and swap charge lifetimes
	 * correspond 1:1 to page and swap slot lifetimes: we charge the
	 * page to memory here, and uncharge swap when the slot is freed.
	 */
	if (!mem_cgroup_disabled() && do_memsw_account()) {
		/*
		 * The swap entry might not get freed for a long time,
		 * let's not wait for it.  The page already received a
		 * memory+swap charge, drop the swap entry duplicate.
		 */
		mem_cgroup_uncharge_swap(entry, 1);
	}
}

struct uncharge_gather {
	struct obj_cgroup *objcg;
	unsigned long nr_memory;
	unsigned long pgpgout;
	unsigned long nr_kmem;
	int nid;
};

static inline void uncharge_gather_clear(struct uncharge_gather *ug)
{
	memset(ug, 0, sizeof(*ug));
}

static void uncharge_batch(const struct uncharge_gather *ug)
{
	unsigned long flags;
	struct mem_cgroup *memcg;

	rcu_read_lock();
	memcg = obj_cgroup_memcg(ug->objcg);
	if (ug->nr_memory) {
		page_counter_uncharge(&memcg->memory, ug->nr_memory);
		if (do_memsw_account())
			page_counter_uncharge(&memcg->memsw, ug->nr_memory);
		if (ug->nr_kmem)
			memcg_account_kmem(memcg, -ug->nr_kmem);
		memcg_oom_recover(memcg);
	}

	local_irq_save(flags);
	__count_memcg_events(memcg, PGPGOUT, ug->pgpgout);
	__this_cpu_add(memcg->vmstats_percpu->nr_page_events, ug->nr_memory);
	memcg_check_events(memcg, ug->nid);
	local_irq_restore(flags);
	rcu_read_unlock();

	/* drop reference from uncharge_folio */
	obj_cgroup_put(ug->objcg);
}

static void uncharge_folio(struct folio *folio, struct uncharge_gather *ug)
{
	long nr_pages;
	struct obj_cgroup *objcg;

	VM_BUG_ON_FOLIO(folio_test_lru(folio), folio);

	/*
	 * Nobody should be changing or seriously looking at
	 * folio objcg at this point, we have fully exclusive
	 * access to the folio.
	 */
	objcg = folio_objcg(folio);
	if (!objcg)
		return;

	if (ug->objcg != objcg) {
		if (ug->objcg) {
			uncharge_batch(ug);
			uncharge_gather_clear(ug);
		}
		ug->objcg = objcg;
		ug->nid = folio_nid(folio);

		/* pairs with obj_cgroup_put in uncharge_batch */
		obj_cgroup_get(objcg);
	}

	nr_pages = folio_nr_pages(folio);

	if (folio_memcg_kmem(folio)) {
		ug->nr_memory += nr_pages;
		ug->nr_kmem += nr_pages;
	} else {
		/* LRU pages aren't accounted at the root level */
		if (!obj_cgroup_is_root(objcg))
			ug->nr_memory += nr_pages;
		ug->pgpgout++;
	}

	folio->memcg_data = 0;
	obj_cgroup_put(objcg);
}

void __mem_cgroup_uncharge(struct folio *folio)
{
	struct uncharge_gather ug;

	/* Don't touch folio->lru of any random page, pre-check: */
	if (!folio_objcg(folio))
		return;

	uncharge_gather_clear(&ug);
	uncharge_folio(folio, &ug);
	uncharge_batch(&ug);
}

/**
 * __mem_cgroup_uncharge_list - uncharge a list of page
 * @page_list: list of pages to uncharge
 *
 * Uncharge a list of pages previously charged with
 * __mem_cgroup_charge().
 */
void __mem_cgroup_uncharge_list(struct list_head *page_list)
{
	struct uncharge_gather ug;
	struct folio *folio;

	uncharge_gather_clear(&ug);
	list_for_each_entry(folio, page_list, lru)
		uncharge_folio(folio, &ug);
	if (ug.objcg)
		uncharge_batch(&ug);
}

/**
 * mem_cgroup_migrate - Charge a folio's replacement.
 * @old: Currently circulating folio.
 * @new: Replacement folio.
 *
 * Charge @new as a replacement folio for @old. @old will
 * be uncharged upon free.
 *
 * Both folios must be locked, @new->mapping must be set up.
 */
void mem_cgroup_migrate(struct folio *old, struct folio *new)
{
	struct mem_cgroup *memcg;
	struct obj_cgroup *objcg;
	long nr_pages = folio_nr_pages(new);
	unsigned long flags;

	VM_BUG_ON_FOLIO(!folio_test_locked(old), old);
	VM_BUG_ON_FOLIO(!folio_test_locked(new), new);
	VM_BUG_ON_FOLIO(folio_test_anon(old) != folio_test_anon(new), new);
	VM_BUG_ON_FOLIO(folio_nr_pages(old) != nr_pages, new);

	if (mem_cgroup_disabled())
		return;

	/* Page cache replacement: new folio already charged? */
	if (folio_objcg(new))
		return;

	objcg = folio_objcg(old);
	VM_WARN_ON_ONCE_FOLIO(!objcg, old);
	if (!objcg)
		return;

	rcu_read_lock();
	memcg = obj_cgroup_memcg(objcg);

	/* Force-charge the new page. The old one will be freed soon */
	if (!obj_cgroup_is_root(objcg)) {
		page_counter_charge(&memcg->memory, nr_pages);
		if (do_memsw_account())
			page_counter_charge(&memcg->memsw, nr_pages);
	}

	obj_cgroup_get(objcg);
	commit_charge(new, objcg);

	local_irq_save(flags);
	mem_cgroup_charge_statistics(memcg, nr_pages);
	memcg_check_events(memcg, folio_nid(new));
	local_irq_restore(flags);

	rcu_read_unlock();
}

DEFINE_STATIC_KEY_FALSE(memcg_sockets_enabled_key);
EXPORT_SYMBOL(memcg_sockets_enabled_key);

void mem_cgroup_sk_alloc(struct sock *sk)
{
	struct mem_cgroup *memcg;

	if (!mem_cgroup_sockets_enabled)
		return;

	/* Do not associate the sock with unrelated interrupted task's memcg. */
	if (!in_task())
		return;

	rcu_read_lock();
	memcg = mem_cgroup_from_task(current);
	if (memcg == root_mem_cgroup)
		goto out;
	if (!cgroup_subsys_on_dfl(memory_cgrp_subsys) && !memcg->tcpmem_active)
		goto out;
	if (css_tryget(&memcg->css))
		sk->sk_memcg = memcg;
out:
	rcu_read_unlock();
}

void mem_cgroup_sk_free(struct sock *sk)
{
	if (sk->sk_memcg)
		css_put(&sk->sk_memcg->css);
}

/**
 * mem_cgroup_charge_skmem - charge socket memory
 * @memcg: memcg to charge
 * @nr_pages: number of pages to charge
 * @gfp_mask: reclaim mode
 *
 * Charges @nr_pages to @memcg. Returns %true if the charge fit within
 * @memcg's configured limit, %false if it doesn't.
 */
bool mem_cgroup_charge_skmem(struct mem_cgroup *memcg, unsigned int nr_pages,
			     gfp_t gfp_mask)
{
	if (!cgroup_subsys_on_dfl(memory_cgrp_subsys)) {
		struct page_counter *fail;

		if (page_counter_try_charge(&memcg->tcpmem, nr_pages, &fail)) {
			memcg->tcpmem_pressure = 0;
			return true;
		}
		memcg->tcpmem_pressure = 1;
		if (gfp_mask & __GFP_NOFAIL) {
			page_counter_charge(&memcg->tcpmem, nr_pages);
			return true;
		}
		return false;
	}

	if (try_charge(memcg, gfp_mask, nr_pages) == 0) {
		mod_memcg_state(memcg, MEMCG_SOCK, nr_pages);
		return true;
	}

	return false;
}

/**
 * mem_cgroup_uncharge_skmem - uncharge socket memory
 * @memcg: memcg to uncharge
 * @nr_pages: number of pages to uncharge
 */
void mem_cgroup_uncharge_skmem(struct mem_cgroup *memcg, unsigned int nr_pages)
{
	if (!cgroup_subsys_on_dfl(memory_cgrp_subsys)) {
		page_counter_uncharge(&memcg->tcpmem, nr_pages);
		return;
	}

	mod_memcg_state(memcg, MEMCG_SOCK, -nr_pages);

	refill_stock(memcg, nr_pages);
}

static int __init cgroup_memory(char *s)
{
	char *token;

	while ((token = strsep(&s, ",")) != NULL) {
		if (!*token)
			continue;
		if (!strcmp(token, "nosocket"))
			cgroup_memory_nosocket = true;
		if (!strcmp(token, "nokmem"))
			cgroup_memory_nokmem = true;
	}
	return 1;
}
__setup("cgroup.memory=", cgroup_memory);

/*
 * subsys_initcall() for memory controller.
 *
 * Some parts like memcg_hotplug_cpu_dead() have to be initialized from this
 * context because of lock dependencies (cgroup_lock -> cpu hotplug) but
 * basically everything that doesn't depend on a specific mem_cgroup structure
 * should be initialized from here.
 */
static int __init mem_cgroup_init(void)
{
	int cpu, node;

	/*
	 * Currently s32 type (can refer to struct batched_lruvec_stat) is
	 * used for per-memcg-per-cpu caching of per-node statistics. In order
	 * to work fine, we should make sure that the overfill threshold can't
	 * exceed S32_MAX / PAGE_SIZE.
	 */
	BUILD_BUG_ON(MEMCG_CHARGE_BATCH > S32_MAX / PAGE_SIZE);

	cpuhp_setup_state_nocalls(CPUHP_MM_MEMCQ_DEAD, "mm/memctrl:dead", NULL,
				  memcg_hotplug_cpu_dead);

	for_each_possible_cpu(cpu)
		INIT_WORK(&per_cpu_ptr(&memcg_stock, cpu)->work,
			  drain_local_stock);

	for_each_node(node) {
		struct mem_cgroup_tree_per_node *rtpn;

		rtpn = kzalloc_node(sizeof(*rtpn), GFP_KERNEL,
				    node_online(node) ? node : NUMA_NO_NODE);

		rtpn->rb_root = RB_ROOT;
		rtpn->rb_rightmost = NULL;
		spin_lock_init(&rtpn->lock);
		soft_limit_tree.rb_tree_per_node[node] = rtpn;
	}

	return 0;
}
subsys_initcall(mem_cgroup_init);

#ifdef CONFIG_MEMCG_SWAP
static struct mem_cgroup *mem_cgroup_id_get_online(struct mem_cgroup *memcg)
{
	while (!refcount_inc_not_zero(&memcg->id.ref)) {
		/*
		 * The root cgroup cannot be destroyed, so it's refcount must
		 * always be >= 1.
		 */
		if (WARN_ON_ONCE(memcg == root_mem_cgroup)) {
			VM_BUG_ON(1);
			break;
		}
		memcg = parent_mem_cgroup(memcg);
	}
	return memcg;
}

/**
 * mem_cgroup_swapout - transfer a memsw charge to swap
 * @folio: folio whose memsw charge to transfer
 * @entry: swap entry to move the charge to
 *
 * Transfer the memsw charge of @folio to @entry.
 */
void mem_cgroup_swapout(struct folio *folio, swp_entry_t entry)
{
	struct mem_cgroup *memcg, *swap_memcg;
	struct obj_cgroup *objcg;
	unsigned int nr_entries;
	unsigned short oldid;

	VM_BUG_ON_FOLIO(folio_test_lru(folio), folio);
	VM_BUG_ON_FOLIO(folio_ref_count(folio), folio);

	if (mem_cgroup_disabled())
		return;

	if (cgroup_subsys_on_dfl(memory_cgrp_subsys))
		return;

	objcg = folio_objcg(folio);
	VM_WARN_ON_ONCE_FOLIO(!objcg, folio);
	if (!objcg)
		return;

	/*
	 * Interrupts should be disabled by the caller (see the comments below),
	 * which can serve as RCU read-side critical sections.
	 */
	memcg = obj_cgroup_memcg(objcg);

	/*
	 * In case the memcg owning these pages has been offlined and doesn't
	 * have an ID allocated to it anymore, charge the closest online
	 * ancestor for the swap instead and transfer the memory+swap charge.
	 */
	swap_memcg = mem_cgroup_id_get_online(memcg);
	nr_entries = folio_nr_pages(folio);
	/* Get references for the tail pages, too */
	if (nr_entries > 1)
		mem_cgroup_id_get_many(swap_memcg, nr_entries - 1);
	oldid = swap_cgroup_record(entry, mem_cgroup_id(swap_memcg),
				   nr_entries);
	VM_BUG_ON_FOLIO(oldid, folio);
	mod_memcg_state(swap_memcg, MEMCG_SWAP, nr_entries);

	folio->memcg_data = 0;

	if (!obj_cgroup_is_root(objcg))
		page_counter_uncharge(&memcg->memory, nr_entries);

	if (!cgroup_memory_noswap && memcg != swap_memcg) {
		if (!mem_cgroup_is_root(swap_memcg))
			page_counter_charge(&swap_memcg->memsw, nr_entries);
		page_counter_uncharge(&memcg->memsw, nr_entries);
	}

	/*
	 * Interrupts should be disabled here because the caller holds the
	 * i_pages lock which is taken with interrupts-off. It is
	 * important here to have the interrupts disabled because it is the
	 * only synchronisation we have for updating the per-CPU variables.
	 */
	memcg_stats_lock();
	mem_cgroup_charge_statistics(memcg, -nr_entries);
	memcg_stats_unlock();
	memcg_check_events(memcg, folio_nid(folio));

	obj_cgroup_put(objcg);
}

/**
 * __mem_cgroup_try_charge_swap - try charging swap space for a folio
 * @folio: folio being added to swap
 * @entry: swap entry to charge
 *
 * Try to charge @folio's memcg for the swap space at @entry.
 *
 * Returns 0 on success, -ENOMEM on failure.
 */
int __mem_cgroup_try_charge_swap(struct folio *folio, swp_entry_t entry)
{
	unsigned int nr_pages = folio_nr_pages(folio);
	struct page_counter *counter;
	struct mem_cgroup *memcg;
	unsigned short oldid;
	int ret = 0;

	if (!cgroup_subsys_on_dfl(memory_cgrp_subsys))
		return 0;

	rcu_read_lock();
	memcg = folio_memcg(folio);

	VM_WARN_ON_ONCE_FOLIO(!memcg, folio);
	if (!memcg)
		goto out;

	if (!entry.val) {
		memcg_memory_event(memcg, MEMCG_SWAP_FAIL);
		goto out;
	}

	memcg = mem_cgroup_id_get_online(memcg);

	if (!cgroup_memory_noswap && !mem_cgroup_is_root(memcg) &&
	    !page_counter_try_charge(&memcg->swap, nr_pages, &counter)) {
		memcg_memory_event(memcg, MEMCG_SWAP_MAX);
		memcg_memory_event(memcg, MEMCG_SWAP_FAIL);
		mem_cgroup_id_put(memcg);
		ret = -ENOMEM;
		goto out;
	}

	/* Get references for the tail pages, too */
	if (nr_pages > 1)
		mem_cgroup_id_get_many(memcg, nr_pages - 1);
	oldid = swap_cgroup_record(entry, mem_cgroup_id(memcg), nr_pages);
	VM_BUG_ON_FOLIO(oldid, folio);
	mod_memcg_state(memcg, MEMCG_SWAP, nr_pages);
out:
	rcu_read_unlock();

	return ret;
}

/**
 * __mem_cgroup_uncharge_swap - uncharge swap space
 * @entry: swap entry to uncharge
 * @nr_pages: the amount of swap space to uncharge
 */
void __mem_cgroup_uncharge_swap(swp_entry_t entry, unsigned int nr_pages)
{
	struct mem_cgroup *memcg;
	unsigned short id;

	id = swap_cgroup_record(entry, 0, nr_pages);
	rcu_read_lock();
	memcg = mem_cgroup_from_id(id);
	if (memcg) {
		if (!cgroup_memory_noswap && !mem_cgroup_is_root(memcg)) {
			if (cgroup_subsys_on_dfl(memory_cgrp_subsys))
				page_counter_uncharge(&memcg->swap, nr_pages);
			else
				page_counter_uncharge(&memcg->memsw, nr_pages);
		}
		mod_memcg_state(memcg, MEMCG_SWAP, -nr_pages);
		mem_cgroup_id_put_many(memcg, nr_pages);
	}
	rcu_read_unlock();
}

long mem_cgroup_get_nr_swap_pages(struct mem_cgroup *memcg)
{
	long nr_swap_pages = get_nr_swap_pages();

	if (cgroup_memory_noswap || !cgroup_subsys_on_dfl(memory_cgrp_subsys))
		return nr_swap_pages;
	for (; memcg != root_mem_cgroup; memcg = parent_mem_cgroup(memcg))
		nr_swap_pages = min_t(long, nr_swap_pages,
				      READ_ONCE(memcg->swap.max) -
				      page_counter_read(&memcg->swap));
	return nr_swap_pages;
}

bool mem_cgroup_swap_full(struct page *page)
{
	struct mem_cgroup *memcg;
	bool ret = false;

	VM_BUG_ON_PAGE(!PageLocked(page), page);

	if (vm_swap_full())
		return true;
	if (cgroup_memory_noswap || !cgroup_subsys_on_dfl(memory_cgrp_subsys))
		return false;

	rcu_read_lock();
	memcg = page_memcg(page);
	if (!memcg)
		goto out;

	for (; memcg != root_mem_cgroup; memcg = parent_mem_cgroup(memcg)) {
		unsigned long usage = page_counter_read(&memcg->swap);

		if (usage * 2 >= READ_ONCE(memcg->swap.high) ||
		    usage * 2 >= READ_ONCE(memcg->swap.max)) {
			ret = true;
			goto out;
		}
	}
out:
	rcu_read_unlock();

	return ret;
}

static int __init setup_swap_account(char *s)
{
	if (!strcmp(s, "1"))
		cgroup_memory_noswap = false;
	else if (!strcmp(s, "0"))
		cgroup_memory_noswap = true;
	return 1;
}
__setup("swapaccount=", setup_swap_account);

static u64 swap_current_read(struct cgroup_subsys_state *css,
			     struct cftype *cft)
{
	struct mem_cgroup *memcg = mem_cgroup_from_css(css);

	return (u64)page_counter_read(&memcg->swap) * PAGE_SIZE;
}

static int swap_high_show(struct seq_file *m, void *v)
{
	return seq_puts_memcg_tunable(m,
		READ_ONCE(mem_cgroup_from_seq(m)->swap.high));
}

static ssize_t swap_high_write(struct kernfs_open_file *of,
			       char *buf, size_t nbytes, loff_t off)
{
	struct mem_cgroup *memcg = mem_cgroup_from_css(of_css(of));
	unsigned long high;
	int err;

	buf = strstrip(buf);
	err = page_counter_memparse(buf, "max", &high);
	if (err)
		return err;

	page_counter_set_high(&memcg->swap, high);

	return nbytes;
}

static int swap_max_show(struct seq_file *m, void *v)
{
	return seq_puts_memcg_tunable(m,
		READ_ONCE(mem_cgroup_from_seq(m)->swap.max));
}

static ssize_t swap_max_write(struct kernfs_open_file *of,
			      char *buf, size_t nbytes, loff_t off)
{
	struct mem_cgroup *memcg = mem_cgroup_from_css(of_css(of));
	unsigned long max;
	int err;

	buf = strstrip(buf);
	err = page_counter_memparse(buf, "max", &max);
	if (err)
		return err;

	xchg(&memcg->swap.max, max);

	return nbytes;
}

static int swap_events_show(struct seq_file *m, void *v)
{
	struct mem_cgroup *memcg = mem_cgroup_from_seq(m);

	seq_printf(m, "high %lu\n",
		   atomic_long_read(&memcg->memory_events[MEMCG_SWAP_HIGH]));
	seq_printf(m, "max %lu\n",
		   atomic_long_read(&memcg->memory_events[MEMCG_SWAP_MAX]));
	seq_printf(m, "fail %lu\n",
		   atomic_long_read(&memcg->memory_events[MEMCG_SWAP_FAIL]));

	return 0;
}

static struct cftype swap_files[] = {
	{
		.name = "swap.current",
		.flags = CFTYPE_NOT_ON_ROOT,
		.read_u64 = swap_current_read,
	},
	{
		.name = "swap.high",
		.flags = CFTYPE_NOT_ON_ROOT,
		.seq_show = swap_high_show,
		.write = swap_high_write,
	},
	{
		.name = "swap.max",
		.flags = CFTYPE_NOT_ON_ROOT,
		.seq_show = swap_max_show,
		.write = swap_max_write,
	},
	{
		.name = "swap.events",
		.flags = CFTYPE_NOT_ON_ROOT,
		.file_offset = offsetof(struct mem_cgroup, swap_events_file),
		.seq_show = swap_events_show,
	},
	{ }	/* terminate */
};

static struct cftype memsw_files[] = {
	{
		.name = "memsw.usage_in_bytes",
		.private = MEMFILE_PRIVATE(_MEMSWAP, RES_USAGE),
		.read_u64 = mem_cgroup_read_u64,
	},
	{
		.name = "memsw.max_usage_in_bytes",
		.private = MEMFILE_PRIVATE(_MEMSWAP, RES_MAX_USAGE),
		.write = mem_cgroup_reset,
		.read_u64 = mem_cgroup_read_u64,
	},
	{
		.name = "memsw.limit_in_bytes",
		.private = MEMFILE_PRIVATE(_MEMSWAP, RES_LIMIT),
		.write = mem_cgroup_write,
		.read_u64 = mem_cgroup_read_u64,
	},
	{
		.name = "memsw.failcnt",
		.private = MEMFILE_PRIVATE(_MEMSWAP, RES_FAILCNT),
		.write = mem_cgroup_reset,
		.read_u64 = mem_cgroup_read_u64,
	},
	{ },	/* terminate */
};

#if defined(CONFIG_MEMCG_KMEM) && defined(CONFIG_ZSWAP)
/**
 * obj_cgroup_may_zswap - check if this cgroup can zswap
 * @objcg: the object cgroup
 *
 * Check if the hierarchical zswap limit has been reached.
 *
 * This doesn't check for specific headroom, and it is not atomic
 * either. But with zswap, the size of the allocation is only known
 * once compression has occured, and this optimistic pre-check avoids
 * spending cycles on compression when there is already no room left
 * or zswap is disabled altogether somewhere in the hierarchy.
 */
bool obj_cgroup_may_zswap(struct obj_cgroup *objcg)
{
	struct mem_cgroup *memcg, *original_memcg;
	bool ret = true;

	if (!cgroup_subsys_on_dfl(memory_cgrp_subsys))
		return true;

	original_memcg = get_mem_cgroup_from_objcg(objcg);
	for (memcg = original_memcg; memcg != root_mem_cgroup;
	     memcg = parent_mem_cgroup(memcg)) {
		unsigned long max = READ_ONCE(memcg->zswap_max);
		unsigned long pages;

		if (max == PAGE_COUNTER_MAX)
			continue;
		if (max == 0) {
			ret = false;
			break;
		}

		cgroup_rstat_flush(memcg->css.cgroup);
		pages = memcg_page_state(memcg, MEMCG_ZSWAP_B) / PAGE_SIZE;
		if (pages < max)
			continue;
		ret = false;
		break;
	}
	mem_cgroup_put(original_memcg);
	return ret;
}

/**
 * obj_cgroup_charge_zswap - charge compression backend memory
 * @objcg: the object cgroup
 * @size: size of compressed object
 *
 * This forces the charge after obj_cgroup_may_swap() allowed
 * compression and storage in zwap for this cgroup to go ahead.
 */
void obj_cgroup_charge_zswap(struct obj_cgroup *objcg, size_t size)
{
	struct mem_cgroup *memcg;

	if (!cgroup_subsys_on_dfl(memory_cgrp_subsys))
		return;

	VM_WARN_ON_ONCE(!(current->flags & PF_MEMALLOC));

	/* PF_MEMALLOC context, charging must succeed */
	if (obj_cgroup_charge(objcg, GFP_KERNEL, size))
		VM_WARN_ON_ONCE(1);

	rcu_read_lock();
	memcg = obj_cgroup_memcg(objcg);
	mod_memcg_state(memcg, MEMCG_ZSWAP_B, size);
	mod_memcg_state(memcg, MEMCG_ZSWAPPED, 1);
	rcu_read_unlock();
}

/**
 * obj_cgroup_uncharge_zswap - uncharge compression backend memory
 * @objcg: the object cgroup
 * @size: size of compressed object
 *
 * Uncharges zswap memory on page in.
 */
void obj_cgroup_uncharge_zswap(struct obj_cgroup *objcg, size_t size)
{
	struct mem_cgroup *memcg;

	if (!cgroup_subsys_on_dfl(memory_cgrp_subsys))
		return;

	obj_cgroup_uncharge(objcg, size);

	rcu_read_lock();
	memcg = obj_cgroup_memcg(objcg);
	mod_memcg_state(memcg, MEMCG_ZSWAP_B, -size);
	mod_memcg_state(memcg, MEMCG_ZSWAPPED, -1);
	rcu_read_unlock();
}

static u64 zswap_current_read(struct cgroup_subsys_state *css,
			      struct cftype *cft)
{
	cgroup_rstat_flush(css->cgroup);
	return memcg_page_state(mem_cgroup_from_css(css), MEMCG_ZSWAP_B);
}

static int zswap_max_show(struct seq_file *m, void *v)
{
	return seq_puts_memcg_tunable(m,
		READ_ONCE(mem_cgroup_from_seq(m)->zswap_max));
}

static ssize_t zswap_max_write(struct kernfs_open_file *of,
			       char *buf, size_t nbytes, loff_t off)
{
	struct mem_cgroup *memcg = mem_cgroup_from_css(of_css(of));
	unsigned long max;
	int err;

	buf = strstrip(buf);
	err = page_counter_memparse(buf, "max", &max);
	if (err)
		return err;

	xchg(&memcg->zswap_max, max);

	return nbytes;
}

static struct cftype zswap_files[] = {
	{
		.name = "zswap.current",
		.flags = CFTYPE_NOT_ON_ROOT,
		.read_u64 = zswap_current_read,
	},
	{
		.name = "zswap.max",
		.flags = CFTYPE_NOT_ON_ROOT,
		.seq_show = zswap_max_show,
		.write = zswap_max_write,
	},
	{ }	/* terminate */
};
#endif /* CONFIG_MEMCG_KMEM && CONFIG_ZSWAP */

/*
 * If mem_cgroup_swap_init() is implemented as a subsys_initcall()
 * instead of a core_initcall(), this could mean cgroup_memory_noswap still
 * remains set to false even when memcg is disabled via "cgroup_disable=memory"
 * boot parameter. This may result in premature OOPS inside
 * mem_cgroup_get_nr_swap_pages() function in corner cases.
 */
static int __init mem_cgroup_swap_init(void)
{
	/* No memory control -> no swap control */
	if (mem_cgroup_disabled())
		cgroup_memory_noswap = true;

	if (cgroup_memory_noswap)
		return 0;

	WARN_ON(cgroup_add_dfl_cftypes(&memory_cgrp_subsys, swap_files));
	WARN_ON(cgroup_add_legacy_cftypes(&memory_cgrp_subsys, memsw_files));
#if defined(CONFIG_MEMCG_KMEM) && defined(CONFIG_ZSWAP)
	WARN_ON(cgroup_add_dfl_cftypes(&memory_cgrp_subsys, zswap_files));
#endif
	return 0;
}
core_initcall(mem_cgroup_swap_init);

#endif /* CONFIG_MEMCG_SWAP */<|MERGE_RESOLUTION|>--- conflicted
+++ resolved
@@ -3075,17 +3075,6 @@
  * cgroup_mutex, etc.
  */
 struct mem_cgroup *mem_cgroup_from_slab_obj(void *p)
-<<<<<<< HEAD
-{
-	if (mem_cgroup_disabled())
-		return NULL;
-
-	return mem_cgroup_from_obj_folio(virt_to_folio(p), p);
-}
-
-static struct obj_cgroup *__get_obj_cgroup_from_memcg(struct mem_cgroup *memcg)
-=======
->>>>>>> bc776a61
 {
 	if (mem_cgroup_disabled())
 		return NULL;
