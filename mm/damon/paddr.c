// SPDX-License-Identifier: GPL-2.0
/*
 * DAMON Primitives for The Physical Address Space
 *
 * Author: SeongJae Park <sj@kernel.org>
 */

#define pr_fmt(fmt) "damon-pa: " fmt

#include <linux/mmu_notifier.h>
#include <linux/page_idle.h>
#include <linux/pagemap.h>
#include <linux/rmap.h>
#include <linux/swap.h>

#include "../internal.h"
#include "ops-common.h"

static bool __damon_pa_mkold(struct folio *folio, struct vm_area_struct *vma,
		unsigned long addr, void *arg)
{
	DEFINE_FOLIO_VMA_WALK(pvmw, folio, vma, addr, 0);

	while (page_vma_mapped_walk(&pvmw)) {
		addr = pvmw.address;
		if (pvmw.pte)
			damon_ptep_mkold(pvmw.pte, vma->vm_mm, addr);
		else
			damon_pmdp_mkold(pvmw.pmd, vma->vm_mm, addr);
	}
	return true;
}

static void damon_pa_mkold(unsigned long paddr)
{
	struct folio *folio = damon_get_folio(PHYS_PFN(paddr));
	struct rmap_walk_control rwc = {
		.rmap_one = __damon_pa_mkold,
		.anon_lock = folio_lock_anon_vma_read,
	};
	bool need_lock;

	if (!folio)
		return;

	if (!folio_mapped(folio) || !folio_raw_mapping(folio)) {
		folio_set_idle(folio);
		goto out;
	}

	need_lock = !folio_test_anon(folio) || folio_test_ksm(folio);
	if (need_lock && !folio_trylock(folio))
		goto out;

	rmap_walk(folio, &rwc);

	if (need_lock)
		folio_unlock(folio);

out:
	folio_put(folio);
}

static void __damon_pa_prepare_access_check(struct damon_region *r)
{
	r->sampling_addr = damon_rand(r->ar.start, r->ar.end);

	damon_pa_mkold(r->sampling_addr);
}

static void damon_pa_prepare_access_checks(struct damon_ctx *ctx)
{
	struct damon_target *t;
	struct damon_region *r;

	damon_for_each_target(t, ctx) {
		damon_for_each_region(r, t)
			__damon_pa_prepare_access_check(r);
	}
}

static bool __damon_pa_young(struct folio *folio, struct vm_area_struct *vma,
		unsigned long addr, void *arg)
{
	bool *accessed = arg;
	DEFINE_FOLIO_VMA_WALK(pvmw, folio, vma, addr, 0);

	*accessed = false;
	while (page_vma_mapped_walk(&pvmw)) {
		addr = pvmw.address;
		if (pvmw.pte) {
			*accessed = pte_young(*pvmw.pte) ||
				!folio_test_idle(folio) ||
				mmu_notifier_test_young(vma->vm_mm, addr);
		} else {
#ifdef CONFIG_TRANSPARENT_HUGEPAGE
			*accessed = pmd_young(*pvmw.pmd) ||
				!folio_test_idle(folio) ||
				mmu_notifier_test_young(vma->vm_mm, addr);
#else
			WARN_ON_ONCE(1);
#endif	/* CONFIG_TRANSPARENT_HUGEPAGE */
		}
		if (*accessed) {
			page_vma_mapped_walk_done(&pvmw);
			break;
		}
	}

	/* If accessed, stop walking */
	return *accessed == false;
}

static bool damon_pa_young(unsigned long paddr, unsigned long *folio_sz)
{
	struct folio *folio = damon_get_folio(PHYS_PFN(paddr));
	bool accessed = false;
	struct rmap_walk_control rwc = {
		.arg = &accessed,
		.rmap_one = __damon_pa_young,
		.anon_lock = folio_lock_anon_vma_read,
	};
	bool need_lock;

	if (!folio)
		return false;

	if (!folio_mapped(folio) || !folio_raw_mapping(folio)) {
		if (folio_test_idle(folio))
			accessed = false;
		else
			accessed = true;
		folio_put(folio);
		goto out;
	}

	need_lock = !folio_test_anon(folio) || folio_test_ksm(folio);
	if (need_lock && !folio_trylock(folio)) {
		folio_put(folio);
		return false;
	}

	rmap_walk(folio, &rwc);

	if (need_lock)
		folio_unlock(folio);
	folio_put(folio);

out:
	*folio_sz = folio_size(folio);
	return accessed;
}

static void __damon_pa_check_access(struct damon_region *r)
{
	static unsigned long last_addr;
	static unsigned long last_folio_sz = PAGE_SIZE;
	static bool last_accessed;

	/* If the region is in the last checked page, reuse the result */
	if (ALIGN_DOWN(last_addr, last_folio_sz) ==
				ALIGN_DOWN(r->sampling_addr, last_folio_sz)) {
		if (last_accessed)
			r->nr_accesses++;
		return;
	}

	last_accessed = damon_pa_young(r->sampling_addr, &last_folio_sz);
	if (last_accessed)
		r->nr_accesses++;

	last_addr = r->sampling_addr;
}

static unsigned int damon_pa_check_accesses(struct damon_ctx *ctx)
{
	struct damon_target *t;
	struct damon_region *r;
	unsigned int max_nr_accesses = 0;

	damon_for_each_target(t, ctx) {
		damon_for_each_region(r, t) {
			__damon_pa_check_access(r);
			max_nr_accesses = max(r->nr_accesses, max_nr_accesses);
		}
	}

	return max_nr_accesses;
}

static bool __damos_pa_filter_out(struct damos_filter *filter,
		struct folio *folio)
{
	bool matched = false;
	struct mem_cgroup *memcg;

	switch (filter->type) {
	case DAMOS_FILTER_TYPE_ANON:
		matched = folio_test_anon(folio);
		break;
	case DAMOS_FILTER_TYPE_MEMCG:
		rcu_read_lock();
		memcg = folio_memcg_check(folio);
		if (!memcg)
			matched = false;
		else
			matched = filter->memcg_id == mem_cgroup_id(memcg);
		rcu_read_unlock();
		break;
	default:
		break;
	}

	return matched == filter->matching;
}

/*
 * damos_pa_filter_out - Return true if the page should be filtered out.
 */
static bool damos_pa_filter_out(struct damos *scheme, struct folio *folio)
{
	struct damos_filter *filter;

	damos_for_each_filter(filter, scheme) {
		if (__damos_pa_filter_out(filter, folio))
			return true;
	}
	return false;
}

static unsigned long damon_pa_pageout(struct damon_region *r, struct damos *s)
{
	unsigned long addr, applied;
	LIST_HEAD(folio_list);

	for (addr = r->ar.start; addr < r->ar.end; addr += PAGE_SIZE) {
		struct folio *folio = damon_get_folio(PHYS_PFN(addr));

		if (!folio)
			continue;

		if (damos_pa_filter_out(s, folio)) {
			folio_put(folio);
			continue;
		}

		folio_clear_referenced(folio);
		folio_test_clear_young(folio);
<<<<<<< HEAD
		if (folio_isolate_lru(folio)) {
=======
		if (!folio_isolate_lru(folio)) {
>>>>>>> 45364ba2
			folio_put(folio);
			continue;
		}
		if (folio_test_unevictable(folio)) {
			folio_putback_lru(folio);
		} else {
			list_add(&folio->lru, &folio_list);
			folio_put(folio);
		}
	}
	applied = reclaim_pages(&folio_list);
	cond_resched();
	return applied * PAGE_SIZE;
}

static inline unsigned long damon_pa_mark_accessed_or_deactivate(
		struct damon_region *r, struct damos *s, bool mark_accessed)
{
	unsigned long addr, applied = 0;

	for (addr = r->ar.start; addr < r->ar.end; addr += PAGE_SIZE) {
		struct folio *folio = damon_get_folio(PHYS_PFN(addr));

		if (!folio)
			continue;

		if (damos_pa_filter_out(s, folio)) {
			folio_put(folio);
			continue;
		}

		if (mark_accessed)
			folio_mark_accessed(folio);
		else
			folio_deactivate(folio);
		folio_put(folio);
		applied += folio_nr_pages(folio);
	}
	return applied * PAGE_SIZE;
}

static unsigned long damon_pa_mark_accessed(struct damon_region *r,
	struct damos *s)
{
	return damon_pa_mark_accessed_or_deactivate(r, s, true);
}

static unsigned long damon_pa_deactivate_pages(struct damon_region *r,
	struct damos *s)
{
	return damon_pa_mark_accessed_or_deactivate(r, s, false);
}

static unsigned long damon_pa_apply_scheme(struct damon_ctx *ctx,
		struct damon_target *t, struct damon_region *r,
		struct damos *scheme)
{
	switch (scheme->action) {
	case DAMOS_PAGEOUT:
		return damon_pa_pageout(r, scheme);
	case DAMOS_LRU_PRIO:
		return damon_pa_mark_accessed(r, scheme);
	case DAMOS_LRU_DEPRIO:
		return damon_pa_deactivate_pages(r, scheme);
	case DAMOS_STAT:
		break;
	default:
		/* DAMOS actions that not yet supported by 'paddr'. */
		break;
	}
	return 0;
}

static int damon_pa_scheme_score(struct damon_ctx *context,
		struct damon_target *t, struct damon_region *r,
		struct damos *scheme)
{
	switch (scheme->action) {
	case DAMOS_PAGEOUT:
		return damon_cold_score(context, r, scheme);
	case DAMOS_LRU_PRIO:
		return damon_hot_score(context, r, scheme);
	case DAMOS_LRU_DEPRIO:
		return damon_cold_score(context, r, scheme);
	default:
		break;
	}

	return DAMOS_MAX_SCORE;
}

static int __init damon_pa_initcall(void)
{
	struct damon_operations ops = {
		.id = DAMON_OPS_PADDR,
		.init = NULL,
		.update = NULL,
		.prepare_access_checks = damon_pa_prepare_access_checks,
		.check_accesses = damon_pa_check_accesses,
		.reset_aggregated = NULL,
		.target_valid = NULL,
		.cleanup = NULL,
		.apply_scheme = damon_pa_apply_scheme,
		.get_scheme_score = damon_pa_scheme_score,
	};

	return damon_register_ops(&ops);
};

subsys_initcall(damon_pa_initcall);<|MERGE_RESOLUTION|>--- conflicted
+++ resolved
@@ -246,11 +246,7 @@
 
 		folio_clear_referenced(folio);
 		folio_test_clear_young(folio);
-<<<<<<< HEAD
-		if (folio_isolate_lru(folio)) {
-=======
 		if (!folio_isolate_lru(folio)) {
->>>>>>> 45364ba2
 			folio_put(folio);
 			continue;
 		}
