// SPDX-License-Identifier: GPL-2.0-only
/*
 *  linux/mm/memory.c
 *
 *  Copyright (C) 1991, 1992, 1993, 1994  Linus Torvalds
 */

/*
 * demand-loading started 01.12.91 - seems it is high on the list of
 * things wanted, and it should be easy to implement. - Linus
 */

/*
 * Ok, demand-loading was easy, shared pages a little bit tricker. Shared
 * pages started 02.12.91, seems to work. - Linus.
 *
 * Tested sharing by executing about 30 /bin/sh: under the old kernel it
 * would have taken more than the 6M I have free, but it worked well as
 * far as I could see.
 *
 * Also corrected some "invalidate()"s - I wasn't doing enough of them.
 */

/*
 * Real VM (paging to/from disk) started 18.12.91. Much more work and
 * thought has to go into this. Oh, well..
 * 19.12.91  -  works, somewhat. Sometimes I get faults, don't know why.
 *		Found it. Everything seems to work now.
 * 20.12.91  -  Ok, making the swap-device changeable like the root.
 */

/*
 * 05.04.94  -  Multi-page memory management added for v1.1.
 *              Idea by Alex Bligh (alex@cconcepts.co.uk)
 *
 * 16.07.99  -  Support of BIGMEM added by Gerhard Wichert, Siemens AG
 *		(Gerhard.Wichert@pdb.siemens.de)
 *
 * Aug/Sep 2004 Changed to four level page tables (Andi Kleen)
 */

#include <linux/kernel_stat.h>
#include <linux/mm.h>
#include <linux/sched/mm.h>
#include <linux/sched/coredump.h>
#include <linux/sched/numa_balancing.h>
#include <linux/sched/task.h>
#include <linux/hugetlb.h>
#include <linux/mman.h>
#include <linux/swap.h>
#include <linux/highmem.h>
#include <linux/pagemap.h>
#include <linux/memremap.h>
#include <linux/ksm.h>
#include <linux/rmap.h>
#include <linux/export.h>
#include <linux/delayacct.h>
#include <linux/init.h>
#include <linux/pfn_t.h>
#include <linux/writeback.h>
#include <linux/memcontrol.h>
#include <linux/mmu_notifier.h>
#include <linux/swapops.h>
#include <linux/elf.h>
#include <linux/gfp.h>
#include <linux/migrate.h>
#include <linux/string.h>
#include <linux/dma-debug.h>
#include <linux/debugfs.h>
#include <linux/userfaultfd_k.h>
#include <linux/dax.h>
#include <linux/oom.h>
#include <linux/numa.h>

#include <asm/io.h>
#include <asm/mmu_context.h>
#include <asm/pgalloc.h>
#include <linux/uaccess.h>
#include <asm/tlb.h>
#include <asm/tlbflush.h>
#include <asm/pgtable.h>

#include "internal.h"

#if defined(LAST_CPUPID_NOT_IN_PAGE_FLAGS) && !defined(CONFIG_COMPILE_TEST)
#warning Unfortunate NUMA and NUMA Balancing config, growing page-frame for last_cpupid.
#endif

#ifndef CONFIG_NEED_MULTIPLE_NODES
/* use the per-pgdat data instead for discontigmem - mbligh */
unsigned long max_mapnr;
EXPORT_SYMBOL(max_mapnr);

struct page *mem_map;
EXPORT_SYMBOL(mem_map);
#endif

/*
 * A number of key systems in x86 including ioremap() rely on the assumption
 * that high_memory defines the upper bound on direct map memory, then end
 * of ZONE_NORMAL.  Under CONFIG_DISCONTIG this means that max_low_pfn and
 * highstart_pfn must be the same; there must be no gap between ZONE_NORMAL
 * and ZONE_HIGHMEM.
 */
void *high_memory;
EXPORT_SYMBOL(high_memory);

/*
 * Randomize the address space (stacks, mmaps, brk, etc.).
 *
 * ( When CONFIG_COMPAT_BRK=y we exclude brk from randomization,
 *   as ancient (libc5 based) binaries can segfault. )
 */
int randomize_va_space __read_mostly =
#ifdef CONFIG_COMPAT_BRK
					1;
#else
					2;
#endif

static int __init disable_randmaps(char *s)
{
	randomize_va_space = 0;
	return 1;
}
__setup("norandmaps", disable_randmaps);

unsigned long zero_pfn __read_mostly;
EXPORT_SYMBOL(zero_pfn);

unsigned long highest_memmap_pfn __read_mostly;

/*
 * CONFIG_MMU architectures set up ZERO_PAGE in their paging_init()
 */
static int __init init_zero_pfn(void)
{
	zero_pfn = page_to_pfn(ZERO_PAGE(0));
	return 0;
}
core_initcall(init_zero_pfn);


#if defined(SPLIT_RSS_COUNTING)

void sync_mm_rss(struct mm_struct *mm)
{
	int i;

	for (i = 0; i < NR_MM_COUNTERS; i++) {
		if (current->rss_stat.count[i]) {
			add_mm_counter(mm, i, current->rss_stat.count[i]);
			current->rss_stat.count[i] = 0;
		}
	}
	current->rss_stat.events = 0;
}

static void add_mm_counter_fast(struct mm_struct *mm, int member, int val)
{
	struct task_struct *task = current;

	if (likely(task->mm == mm))
		task->rss_stat.count[member] += val;
	else
		add_mm_counter(mm, member, val);
}
#define inc_mm_counter_fast(mm, member) add_mm_counter_fast(mm, member, 1)
#define dec_mm_counter_fast(mm, member) add_mm_counter_fast(mm, member, -1)

/* sync counter once per 64 page faults */
#define TASK_RSS_EVENTS_THRESH	(64)
static void check_sync_rss_stat(struct task_struct *task)
{
	if (unlikely(task != current))
		return;
	if (unlikely(task->rss_stat.events++ > TASK_RSS_EVENTS_THRESH))
		sync_mm_rss(task->mm);
}
#else /* SPLIT_RSS_COUNTING */

#define inc_mm_counter_fast(mm, member) inc_mm_counter(mm, member)
#define dec_mm_counter_fast(mm, member) dec_mm_counter(mm, member)

static void check_sync_rss_stat(struct task_struct *task)
{
}

#endif /* SPLIT_RSS_COUNTING */

/*
 * Note: this doesn't free the actual pages themselves. That
 * has been handled earlier when unmapping all the memory regions.
 */
static void free_pte_range(struct mmu_gather *tlb, pmd_t *pmd,
			   unsigned long addr)
{
	pgtable_t token = pmd_pgtable(*pmd);
	pmd_clear(pmd);
	pte_free_tlb(tlb, token, addr);
	mm_dec_nr_ptes(tlb->mm);
}

static inline void free_pmd_range(struct mmu_gather *tlb, pud_t *pud,
				unsigned long addr, unsigned long end,
				unsigned long floor, unsigned long ceiling)
{
	pmd_t *pmd;
	unsigned long next;
	unsigned long start;

	start = addr;
	pmd = pmd_offset(pud, addr);
	do {
		next = pmd_addr_end(addr, end);
		if (pmd_none_or_clear_bad(pmd))
			continue;
		free_pte_range(tlb, pmd, addr);
	} while (pmd++, addr = next, addr != end);

	start &= PUD_MASK;
	if (start < floor)
		return;
	if (ceiling) {
		ceiling &= PUD_MASK;
		if (!ceiling)
			return;
	}
	if (end - 1 > ceiling - 1)
		return;

	pmd = pmd_offset(pud, start);
	pud_clear(pud);
	pmd_free_tlb(tlb, pmd, start);
	mm_dec_nr_pmds(tlb->mm);
}

static inline void free_pud_range(struct mmu_gather *tlb, p4d_t *p4d,
				unsigned long addr, unsigned long end,
				unsigned long floor, unsigned long ceiling)
{
	pud_t *pud;
	unsigned long next;
	unsigned long start;

	start = addr;
	pud = pud_offset(p4d, addr);
	do {
		next = pud_addr_end(addr, end);
		if (pud_none_or_clear_bad(pud))
			continue;
		free_pmd_range(tlb, pud, addr, next, floor, ceiling);
	} while (pud++, addr = next, addr != end);

	start &= P4D_MASK;
	if (start < floor)
		return;
	if (ceiling) {
		ceiling &= P4D_MASK;
		if (!ceiling)
			return;
	}
	if (end - 1 > ceiling - 1)
		return;

	pud = pud_offset(p4d, start);
	p4d_clear(p4d);
	pud_free_tlb(tlb, pud, start);
	mm_dec_nr_puds(tlb->mm);
}

static inline void free_p4d_range(struct mmu_gather *tlb, pgd_t *pgd,
				unsigned long addr, unsigned long end,
				unsigned long floor, unsigned long ceiling)
{
	p4d_t *p4d;
	unsigned long next;
	unsigned long start;

	start = addr;
	p4d = p4d_offset(pgd, addr);
	do {
		next = p4d_addr_end(addr, end);
		if (p4d_none_or_clear_bad(p4d))
			continue;
		free_pud_range(tlb, p4d, addr, next, floor, ceiling);
	} while (p4d++, addr = next, addr != end);

	start &= PGDIR_MASK;
	if (start < floor)
		return;
	if (ceiling) {
		ceiling &= PGDIR_MASK;
		if (!ceiling)
			return;
	}
	if (end - 1 > ceiling - 1)
		return;

	p4d = p4d_offset(pgd, start);
	pgd_clear(pgd);
	p4d_free_tlb(tlb, p4d, start);
}

/*
 * This function frees user-level page tables of a process.
 */
void free_pgd_range(struct mmu_gather *tlb,
			unsigned long addr, unsigned long end,
			unsigned long floor, unsigned long ceiling)
{
	pgd_t *pgd;
	unsigned long next;

	/*
	 * The next few lines have given us lots of grief...
	 *
	 * Why are we testing PMD* at this top level?  Because often
	 * there will be no work to do at all, and we'd prefer not to
	 * go all the way down to the bottom just to discover that.
	 *
	 * Why all these "- 1"s?  Because 0 represents both the bottom
	 * of the address space and the top of it (using -1 for the
	 * top wouldn't help much: the masks would do the wrong thing).
	 * The rule is that addr 0 and floor 0 refer to the bottom of
	 * the address space, but end 0 and ceiling 0 refer to the top
	 * Comparisons need to use "end - 1" and "ceiling - 1" (though
	 * that end 0 case should be mythical).
	 *
	 * Wherever addr is brought up or ceiling brought down, we must
	 * be careful to reject "the opposite 0" before it confuses the
	 * subsequent tests.  But what about where end is brought down
	 * by PMD_SIZE below? no, end can't go down to 0 there.
	 *
	 * Whereas we round start (addr) and ceiling down, by different
	 * masks at different levels, in order to test whether a table
	 * now has no other vmas using it, so can be freed, we don't
	 * bother to round floor or end up - the tests don't need that.
	 */

	addr &= PMD_MASK;
	if (addr < floor) {
		addr += PMD_SIZE;
		if (!addr)
			return;
	}
	if (ceiling) {
		ceiling &= PMD_MASK;
		if (!ceiling)
			return;
	}
	if (end - 1 > ceiling - 1)
		end -= PMD_SIZE;
	if (addr > end - 1)
		return;
	/*
	 * We add page table cache pages with PAGE_SIZE,
	 * (see pte_free_tlb()), flush the tlb if we need
	 */
	tlb_change_page_size(tlb, PAGE_SIZE);
	pgd = pgd_offset(tlb->mm, addr);
	do {
		next = pgd_addr_end(addr, end);
		if (pgd_none_or_clear_bad(pgd))
			continue;
		free_p4d_range(tlb, pgd, addr, next, floor, ceiling);
	} while (pgd++, addr = next, addr != end);
}

void free_pgtables(struct mmu_gather *tlb, struct vm_area_struct *vma,
		unsigned long floor, unsigned long ceiling)
{
	while (vma) {
		struct vm_area_struct *next = vma->vm_next;
		unsigned long addr = vma->vm_start;

		/*
		 * Hide vma from rmap and truncate_pagecache before freeing
		 * pgtables
		 */
		unlink_anon_vmas(vma);
		unlink_file_vma(vma);

		if (is_vm_hugetlb_page(vma)) {
			hugetlb_free_pgd_range(tlb, addr, vma->vm_end,
				floor, next ? next->vm_start : ceiling);
		} else {
			/*
			 * Optimization: gather nearby vmas into one call down
			 */
			while (next && next->vm_start <= vma->vm_end + PMD_SIZE
			       && !is_vm_hugetlb_page(next)) {
				vma = next;
				next = vma->vm_next;
				unlink_anon_vmas(vma);
				unlink_file_vma(vma);
			}
			free_pgd_range(tlb, addr, vma->vm_end,
				floor, next ? next->vm_start : ceiling);
		}
		vma = next;
	}
}

int __pte_alloc(struct mm_struct *mm, pmd_t *pmd)
{
	spinlock_t *ptl;
	pgtable_t new = pte_alloc_one(mm);
	if (!new)
		return -ENOMEM;

	/*
	 * Ensure all pte setup (eg. pte page lock and page clearing) are
	 * visible before the pte is made visible to other CPUs by being
	 * put into page tables.
	 *
	 * The other side of the story is the pointer chasing in the page
	 * table walking code (when walking the page table without locking;
	 * ie. most of the time). Fortunately, these data accesses consist
	 * of a chain of data-dependent loads, meaning most CPUs (alpha
	 * being the notable exception) will already guarantee loads are
	 * seen in-order. See the alpha page table accessors for the
	 * smp_read_barrier_depends() barriers in page table walking code.
	 */
	smp_wmb(); /* Could be smp_wmb__xxx(before|after)_spin_lock */

	ptl = pmd_lock(mm, pmd);
	if (likely(pmd_none(*pmd))) {	/* Has another populated it ? */
		mm_inc_nr_ptes(mm);
		pmd_populate(mm, pmd, new);
		new = NULL;
	}
	spin_unlock(ptl);
	if (new)
		pte_free(mm, new);
	return 0;
}

int __pte_alloc_kernel(pmd_t *pmd)
{
	pte_t *new = pte_alloc_one_kernel(&init_mm);
	if (!new)
		return -ENOMEM;

	smp_wmb(); /* See comment in __pte_alloc */

	spin_lock(&init_mm.page_table_lock);
	if (likely(pmd_none(*pmd))) {	/* Has another populated it ? */
		pmd_populate_kernel(&init_mm, pmd, new);
		new = NULL;
	}
	spin_unlock(&init_mm.page_table_lock);
	if (new)
		pte_free_kernel(&init_mm, new);
	return 0;
}

static inline void init_rss_vec(int *rss)
{
	memset(rss, 0, sizeof(int) * NR_MM_COUNTERS);
}

static inline void add_mm_rss_vec(struct mm_struct *mm, int *rss)
{
	int i;

	if (current->mm == mm)
		sync_mm_rss(mm);
	for (i = 0; i < NR_MM_COUNTERS; i++)
		if (rss[i])
			add_mm_counter(mm, i, rss[i]);
}

/*
 * This function is called to print an error when a bad pte
 * is found. For example, we might have a PFN-mapped pte in
 * a region that doesn't allow it.
 *
 * The calling function must still handle the error.
 */
static void print_bad_pte(struct vm_area_struct *vma, unsigned long addr,
			  pte_t pte, struct page *page)
{
	pgd_t *pgd = pgd_offset(vma->vm_mm, addr);
	p4d_t *p4d = p4d_offset(pgd, addr);
	pud_t *pud = pud_offset(p4d, addr);
	pmd_t *pmd = pmd_offset(pud, addr);
	struct address_space *mapping;
	pgoff_t index;
	static unsigned long resume;
	static unsigned long nr_shown;
	static unsigned long nr_unshown;

	/*
	 * Allow a burst of 60 reports, then keep quiet for that minute;
	 * or allow a steady drip of one report per second.
	 */
	if (nr_shown == 60) {
		if (time_before(jiffies, resume)) {
			nr_unshown++;
			return;
		}
		if (nr_unshown) {
			pr_alert("BUG: Bad page map: %lu messages suppressed\n",
				 nr_unshown);
			nr_unshown = 0;
		}
		nr_shown = 0;
	}
	if (nr_shown++ == 0)
		resume = jiffies + 60 * HZ;

	mapping = vma->vm_file ? vma->vm_file->f_mapping : NULL;
	index = linear_page_index(vma, addr);

	pr_alert("BUG: Bad page map in process %s  pte:%08llx pmd:%08llx\n",
		 current->comm,
		 (long long)pte_val(pte), (long long)pmd_val(*pmd));
	if (page)
		dump_page(page, "bad pte");
	pr_alert("addr:%p vm_flags:%08lx anon_vma:%p mapping:%p index:%lx\n",
		 (void *)addr, vma->vm_flags, vma->anon_vma, mapping, index);
	pr_alert("file:%pD fault:%ps mmap:%ps readpage:%ps\n",
		 vma->vm_file,
		 vma->vm_ops ? vma->vm_ops->fault : NULL,
		 vma->vm_file ? vma->vm_file->f_op->mmap : NULL,
		 mapping ? mapping->a_ops->readpage : NULL);
	dump_stack();
	add_taint(TAINT_BAD_PAGE, LOCKDEP_NOW_UNRELIABLE);
}

/*
 * vm_normal_page -- This function gets the "struct page" associated with a pte.
 *
 * "Special" mappings do not wish to be associated with a "struct page" (either
 * it doesn't exist, or it exists but they don't want to touch it). In this
 * case, NULL is returned here. "Normal" mappings do have a struct page.
 *
 * There are 2 broad cases. Firstly, an architecture may define a pte_special()
 * pte bit, in which case this function is trivial. Secondly, an architecture
 * may not have a spare pte bit, which requires a more complicated scheme,
 * described below.
 *
 * A raw VM_PFNMAP mapping (ie. one that is not COWed) is always considered a
 * special mapping (even if there are underlying and valid "struct pages").
 * COWed pages of a VM_PFNMAP are always normal.
 *
 * The way we recognize COWed pages within VM_PFNMAP mappings is through the
 * rules set up by "remap_pfn_range()": the vma will have the VM_PFNMAP bit
 * set, and the vm_pgoff will point to the first PFN mapped: thus every special
 * mapping will always honor the rule
 *
 *	pfn_of_page == vma->vm_pgoff + ((addr - vma->vm_start) >> PAGE_SHIFT)
 *
 * And for normal mappings this is false.
 *
 * This restricts such mappings to be a linear translation from virtual address
 * to pfn. To get around this restriction, we allow arbitrary mappings so long
 * as the vma is not a COW mapping; in that case, we know that all ptes are
 * special (because none can have been COWed).
 *
 *
 * In order to support COW of arbitrary special mappings, we have VM_MIXEDMAP.
 *
 * VM_MIXEDMAP mappings can likewise contain memory with or without "struct
 * page" backing, however the difference is that _all_ pages with a struct
 * page (that is, those where pfn_valid is true) are refcounted and considered
 * normal pages by the VM. The disadvantage is that pages are refcounted
 * (which can be slower and simply not an option for some PFNMAP users). The
 * advantage is that we don't have to follow the strict linearity rule of
 * PFNMAP mappings in order to support COWable mappings.
 *
 */
struct page *_vm_normal_page(struct vm_area_struct *vma, unsigned long addr,
			     pte_t pte, bool with_public_device)
{
	unsigned long pfn = pte_pfn(pte);

	if (IS_ENABLED(CONFIG_ARCH_HAS_PTE_SPECIAL)) {
		if (likely(!pte_special(pte)))
			goto check_pfn;
		if (vma->vm_ops && vma->vm_ops->find_special_page)
			return vma->vm_ops->find_special_page(vma, addr);
		if (vma->vm_flags & (VM_PFNMAP | VM_MIXEDMAP))
			return NULL;
		if (is_zero_pfn(pfn))
			return NULL;

		/*
		 * Device public pages are special pages (they are ZONE_DEVICE
		 * pages but different from persistent memory). They behave
		 * allmost like normal pages. The difference is that they are
		 * not on the lru and thus should never be involve with any-
		 * thing that involve lru manipulation (mlock, numa balancing,
		 * ...).
		 *
		 * This is why we still want to return NULL for such page from
		 * vm_normal_page() so that we do not have to special case all
		 * call site of vm_normal_page().
		 */
		if (likely(pfn <= highest_memmap_pfn)) {
			struct page *page = pfn_to_page(pfn);

			if (is_device_public_page(page)) {
				if (with_public_device)
					return page;
				return NULL;
			}
		}

		if (pte_devmap(pte))
			return NULL;

		print_bad_pte(vma, addr, pte, NULL);
		return NULL;
	}

	/* !CONFIG_ARCH_HAS_PTE_SPECIAL case follows: */

	if (unlikely(vma->vm_flags & (VM_PFNMAP|VM_MIXEDMAP))) {
		if (vma->vm_flags & VM_MIXEDMAP) {
			if (!pfn_valid(pfn))
				return NULL;
			goto out;
		} else {
			unsigned long off;
			off = (addr - vma->vm_start) >> PAGE_SHIFT;
			if (pfn == vma->vm_pgoff + off)
				return NULL;
			if (!is_cow_mapping(vma->vm_flags))
				return NULL;
		}
	}

	if (is_zero_pfn(pfn))
		return NULL;

check_pfn:
	if (unlikely(pfn > highest_memmap_pfn)) {
		print_bad_pte(vma, addr, pte, NULL);
		return NULL;
	}

	/*
	 * NOTE! We still have PageReserved() pages in the page tables.
	 * eg. VDSO mappings can cause them to exist.
	 */
out:
	return pfn_to_page(pfn);
}

#ifdef CONFIG_TRANSPARENT_HUGEPAGE
struct page *vm_normal_page_pmd(struct vm_area_struct *vma, unsigned long addr,
				pmd_t pmd)
{
	unsigned long pfn = pmd_pfn(pmd);

	/*
	 * There is no pmd_special() but there may be special pmds, e.g.
	 * in a direct-access (dax) mapping, so let's just replicate the
	 * !CONFIG_ARCH_HAS_PTE_SPECIAL case from vm_normal_page() here.
	 */
	if (unlikely(vma->vm_flags & (VM_PFNMAP|VM_MIXEDMAP))) {
		if (vma->vm_flags & VM_MIXEDMAP) {
			if (!pfn_valid(pfn))
				return NULL;
			goto out;
		} else {
			unsigned long off;
			off = (addr - vma->vm_start) >> PAGE_SHIFT;
			if (pfn == vma->vm_pgoff + off)
				return NULL;
			if (!is_cow_mapping(vma->vm_flags))
				return NULL;
		}
	}

	if (pmd_devmap(pmd))
		return NULL;
	if (is_zero_pfn(pfn))
		return NULL;
	if (unlikely(pfn > highest_memmap_pfn))
		return NULL;

	/*
	 * NOTE! We still have PageReserved() pages in the page tables.
	 * eg. VDSO mappings can cause them to exist.
	 */
out:
	return pfn_to_page(pfn);
}
#endif

/*
 * copy one vm_area from one task to the other. Assumes the page tables
 * already present in the new task to be cleared in the whole range
 * covered by this vma.
 */

static inline unsigned long
copy_one_pte(struct mm_struct *dst_mm, struct mm_struct *src_mm,
		pte_t *dst_pte, pte_t *src_pte, struct vm_area_struct *vma,
		unsigned long addr, int *rss)
{
	unsigned long vm_flags = vma->vm_flags;
	pte_t pte = *src_pte;
	struct page *page;

	/* pte contains position in swap or file, so copy. */
	if (unlikely(!pte_present(pte))) {
		swp_entry_t entry = pte_to_swp_entry(pte);

		if (likely(!non_swap_entry(entry))) {
			if (swap_duplicate(entry) < 0)
				return entry.val;

			/* make sure dst_mm is on swapoff's mmlist. */
			if (unlikely(list_empty(&dst_mm->mmlist))) {
				spin_lock(&mmlist_lock);
				if (list_empty(&dst_mm->mmlist))
					list_add(&dst_mm->mmlist,
							&src_mm->mmlist);
				spin_unlock(&mmlist_lock);
			}
			rss[MM_SWAPENTS]++;
		} else if (is_migration_entry(entry)) {
			page = migration_entry_to_page(entry);

			rss[mm_counter(page)]++;

			if (is_write_migration_entry(entry) &&
					is_cow_mapping(vm_flags)) {
				/*
				 * COW mappings require pages in both
				 * parent and child to be set to read.
				 */
				make_migration_entry_read(&entry);
				pte = swp_entry_to_pte(entry);
				if (pte_swp_soft_dirty(*src_pte))
					pte = pte_swp_mksoft_dirty(pte);
				set_pte_at(src_mm, addr, src_pte, pte);
			}
		} else if (is_device_private_entry(entry)) {
			page = device_private_entry_to_page(entry);

			/*
			 * Update rss count even for unaddressable pages, as
			 * they should treated just like normal pages in this
			 * respect.
			 *
			 * We will likely want to have some new rss counters
			 * for unaddressable pages, at some point. But for now
			 * keep things as they are.
			 */
			get_page(page);
			rss[mm_counter(page)]++;
			page_dup_rmap(page, false);

			/*
			 * We do not preserve soft-dirty information, because so
			 * far, checkpoint/restore is the only feature that
			 * requires that. And checkpoint/restore does not work
			 * when a device driver is involved (you cannot easily
			 * save and restore device driver state).
			 */
			if (is_write_device_private_entry(entry) &&
			    is_cow_mapping(vm_flags)) {
				make_device_private_entry_read(&entry);
				pte = swp_entry_to_pte(entry);
				set_pte_at(src_mm, addr, src_pte, pte);
			}
		}
		goto out_set_pte;
	}

	/*
	 * If it's a COW mapping, write protect it both
	 * in the parent and the child
	 */
	if (is_cow_mapping(vm_flags) && pte_write(pte)) {
		ptep_set_wrprotect(src_mm, addr, src_pte);
		pte = pte_wrprotect(pte);
	}

	/*
	 * If it's a shared mapping, mark it clean in
	 * the child
	 */
	if (vm_flags & VM_SHARED)
		pte = pte_mkclean(pte);
	pte = pte_mkold(pte);

	page = vm_normal_page(vma, addr, pte);
	if (page) {
		get_page(page);
		page_dup_rmap(page, false);
		rss[mm_counter(page)]++;
	} else if (pte_devmap(pte)) {
		page = pte_page(pte);

		/*
		 * Cache coherent device memory behave like regular page and
		 * not like persistent memory page. For more informations see
		 * MEMORY_DEVICE_CACHE_COHERENT in memory_hotplug.h
		 */
		if (is_device_public_page(page)) {
			get_page(page);
			page_dup_rmap(page, false);
			rss[mm_counter(page)]++;
		}
	}

out_set_pte:
	set_pte_at(dst_mm, addr, dst_pte, pte);
	return 0;
}

static int copy_pte_range(struct mm_struct *dst_mm, struct mm_struct *src_mm,
		   pmd_t *dst_pmd, pmd_t *src_pmd, struct vm_area_struct *vma,
		   unsigned long addr, unsigned long end)
{
	pte_t *orig_src_pte, *orig_dst_pte;
	pte_t *src_pte, *dst_pte;
	spinlock_t *src_ptl, *dst_ptl;
	int progress = 0;
	int rss[NR_MM_COUNTERS];
	swp_entry_t entry = (swp_entry_t){0};

again:
	init_rss_vec(rss);

	dst_pte = pte_alloc_map_lock(dst_mm, dst_pmd, addr, &dst_ptl);
	if (!dst_pte)
		return -ENOMEM;
	src_pte = pte_offset_map(src_pmd, addr);
	src_ptl = pte_lockptr(src_mm, src_pmd);
	spin_lock_nested(src_ptl, SINGLE_DEPTH_NESTING);
	orig_src_pte = src_pte;
	orig_dst_pte = dst_pte;
	arch_enter_lazy_mmu_mode();

	do {
		/*
		 * We are holding two locks at this point - either of them
		 * could generate latencies in another task on another CPU.
		 */
		if (progress >= 32) {
			progress = 0;
			if (need_resched() ||
			    spin_needbreak(src_ptl) || spin_needbreak(dst_ptl))
				break;
		}
		if (pte_none(*src_pte)) {
			progress++;
			continue;
		}
		entry.val = copy_one_pte(dst_mm, src_mm, dst_pte, src_pte,
							vma, addr, rss);
		if (entry.val)
			break;
		progress += 8;
	} while (dst_pte++, src_pte++, addr += PAGE_SIZE, addr != end);

	arch_leave_lazy_mmu_mode();
	spin_unlock(src_ptl);
	pte_unmap(orig_src_pte);
	add_mm_rss_vec(dst_mm, rss);
	pte_unmap_unlock(orig_dst_pte, dst_ptl);
	cond_resched();

	if (entry.val) {
		if (add_swap_count_continuation(entry, GFP_KERNEL) < 0)
			return -ENOMEM;
		progress = 0;
	}
	if (addr != end)
		goto again;
	return 0;
}

static inline int copy_pmd_range(struct mm_struct *dst_mm, struct mm_struct *src_mm,
		pud_t *dst_pud, pud_t *src_pud, struct vm_area_struct *vma,
		unsigned long addr, unsigned long end)
{
	pmd_t *src_pmd, *dst_pmd;
	unsigned long next;

	dst_pmd = pmd_alloc(dst_mm, dst_pud, addr);
	if (!dst_pmd)
		return -ENOMEM;
	src_pmd = pmd_offset(src_pud, addr);
	do {
		next = pmd_addr_end(addr, end);
		if (is_swap_pmd(*src_pmd) || pmd_trans_huge(*src_pmd)
			|| pmd_devmap(*src_pmd)) {
			int err;
			VM_BUG_ON_VMA(next-addr != HPAGE_PMD_SIZE, vma);
			err = copy_huge_pmd(dst_mm, src_mm,
					    dst_pmd, src_pmd, addr, vma);
			if (err == -ENOMEM)
				return -ENOMEM;
			if (!err)
				continue;
			/* fall through */
		}
		if (pmd_none_or_clear_bad(src_pmd))
			continue;
		if (copy_pte_range(dst_mm, src_mm, dst_pmd, src_pmd,
						vma, addr, next))
			return -ENOMEM;
	} while (dst_pmd++, src_pmd++, addr = next, addr != end);
	return 0;
}

static inline int copy_pud_range(struct mm_struct *dst_mm, struct mm_struct *src_mm,
		p4d_t *dst_p4d, p4d_t *src_p4d, struct vm_area_struct *vma,
		unsigned long addr, unsigned long end)
{
	pud_t *src_pud, *dst_pud;
	unsigned long next;

	dst_pud = pud_alloc(dst_mm, dst_p4d, addr);
	if (!dst_pud)
		return -ENOMEM;
	src_pud = pud_offset(src_p4d, addr);
	do {
		next = pud_addr_end(addr, end);
		if (pud_trans_huge(*src_pud) || pud_devmap(*src_pud)) {
			int err;

			VM_BUG_ON_VMA(next-addr != HPAGE_PUD_SIZE, vma);
			err = copy_huge_pud(dst_mm, src_mm,
					    dst_pud, src_pud, addr, vma);
			if (err == -ENOMEM)
				return -ENOMEM;
			if (!err)
				continue;
			/* fall through */
		}
		if (pud_none_or_clear_bad(src_pud))
			continue;
		if (copy_pmd_range(dst_mm, src_mm, dst_pud, src_pud,
						vma, addr, next))
			return -ENOMEM;
	} while (dst_pud++, src_pud++, addr = next, addr != end);
	return 0;
}

static inline int copy_p4d_range(struct mm_struct *dst_mm, struct mm_struct *src_mm,
		pgd_t *dst_pgd, pgd_t *src_pgd, struct vm_area_struct *vma,
		unsigned long addr, unsigned long end)
{
	p4d_t *src_p4d, *dst_p4d;
	unsigned long next;

	dst_p4d = p4d_alloc(dst_mm, dst_pgd, addr);
	if (!dst_p4d)
		return -ENOMEM;
	src_p4d = p4d_offset(src_pgd, addr);
	do {
		next = p4d_addr_end(addr, end);
		if (p4d_none_or_clear_bad(src_p4d))
			continue;
		if (copy_pud_range(dst_mm, src_mm, dst_p4d, src_p4d,
						vma, addr, next))
			return -ENOMEM;
	} while (dst_p4d++, src_p4d++, addr = next, addr != end);
	return 0;
}

int copy_page_range(struct mm_struct *dst_mm, struct mm_struct *src_mm,
		struct vm_area_struct *vma)
{
	pgd_t *src_pgd, *dst_pgd;
	unsigned long next;
	unsigned long addr = vma->vm_start;
	unsigned long end = vma->vm_end;
	struct mmu_notifier_range range;
	bool is_cow;
	int ret;

	/*
	 * Don't copy ptes where a page fault will fill them correctly.
	 * Fork becomes much lighter when there are big shared or private
	 * readonly mappings. The tradeoff is that copy_page_range is more
	 * efficient than faulting.
	 */
	if (!(vma->vm_flags & (VM_HUGETLB | VM_PFNMAP | VM_MIXEDMAP)) &&
			!vma->anon_vma)
		return 0;

	if (is_vm_hugetlb_page(vma))
		return copy_hugetlb_page_range(dst_mm, src_mm, vma);

	if (unlikely(vma->vm_flags & VM_PFNMAP)) {
		/*
		 * We do not free on error cases below as remove_vma
		 * gets called on error from higher level routine
		 */
		ret = track_pfn_copy(vma);
		if (ret)
			return ret;
	}

	/*
	 * We need to invalidate the secondary MMU mappings only when
	 * there could be a permission downgrade on the ptes of the
	 * parent mm. And a permission downgrade will only happen if
	 * is_cow_mapping() returns true.
	 */
	is_cow = is_cow_mapping(vma->vm_flags);

	if (is_cow) {
		mmu_notifier_range_init(&range, MMU_NOTIFY_PROTECTION_PAGE,
					0, vma, src_mm, addr, end);
		mmu_notifier_invalidate_range_start(&range);
	}

	ret = 0;
	dst_pgd = pgd_offset(dst_mm, addr);
	src_pgd = pgd_offset(src_mm, addr);
	do {
		next = pgd_addr_end(addr, end);
		if (pgd_none_or_clear_bad(src_pgd))
			continue;
		if (unlikely(copy_p4d_range(dst_mm, src_mm, dst_pgd, src_pgd,
					    vma, addr, next))) {
			ret = -ENOMEM;
			break;
		}
	} while (dst_pgd++, src_pgd++, addr = next, addr != end);

	if (is_cow)
		mmu_notifier_invalidate_range_end(&range);
	return ret;
}

static unsigned long zap_pte_range(struct mmu_gather *tlb,
				struct vm_area_struct *vma, pmd_t *pmd,
				unsigned long addr, unsigned long end,
				struct zap_details *details)
{
	struct mm_struct *mm = tlb->mm;
	int force_flush = 0;
	int rss[NR_MM_COUNTERS];
	spinlock_t *ptl;
	pte_t *start_pte;
	pte_t *pte;
	swp_entry_t entry;

	tlb_change_page_size(tlb, PAGE_SIZE);
again:
	init_rss_vec(rss);
	start_pte = pte_offset_map_lock(mm, pmd, addr, &ptl);
	pte = start_pte;
	flush_tlb_batched_pending(mm);
	arch_enter_lazy_mmu_mode();
	do {
		pte_t ptent = *pte;
		if (pte_none(ptent))
			continue;

		if (pte_present(ptent)) {
			struct page *page;

			page = _vm_normal_page(vma, addr, ptent, true);
			if (unlikely(details) && page) {
				/*
				 * unmap_shared_mapping_pages() wants to
				 * invalidate cache without truncating:
				 * unmap shared but keep private pages.
				 */
				if (details->check_mapping &&
				    details->check_mapping != page_rmapping(page))
					continue;
			}
			ptent = ptep_get_and_clear_full(mm, addr, pte,
							tlb->fullmm);
			tlb_remove_tlb_entry(tlb, pte, addr);
			if (unlikely(!page))
				continue;

			if (!PageAnon(page)) {
				if (pte_dirty(ptent)) {
					force_flush = 1;
					set_page_dirty(page);
				}
				if (pte_young(ptent) &&
				    likely(!(vma->vm_flags & VM_SEQ_READ)))
					mark_page_accessed(page);
			}
			rss[mm_counter(page)]--;
			page_remove_rmap(page, false);
			if (unlikely(page_mapcount(page) < 0))
				print_bad_pte(vma, addr, ptent, page);
			if (unlikely(__tlb_remove_page(tlb, page))) {
				force_flush = 1;
				addr += PAGE_SIZE;
				break;
			}
			continue;
		}

		entry = pte_to_swp_entry(ptent);
		if (non_swap_entry(entry) && is_device_private_entry(entry)) {
			struct page *page = device_private_entry_to_page(entry);

			if (unlikely(details && details->check_mapping)) {
				/*
				 * unmap_shared_mapping_pages() wants to
				 * invalidate cache without truncating:
				 * unmap shared but keep private pages.
				 */
				if (details->check_mapping !=
				    page_rmapping(page))
					continue;
			}

			pte_clear_not_present_full(mm, addr, pte, tlb->fullmm);
			rss[mm_counter(page)]--;
			page_remove_rmap(page, false);
			put_page(page);
			continue;
		}

		/* If details->check_mapping, we leave swap entries. */
		if (unlikely(details))
			continue;

		entry = pte_to_swp_entry(ptent);
		if (!non_swap_entry(entry))
			rss[MM_SWAPENTS]--;
		else if (is_migration_entry(entry)) {
			struct page *page;

			page = migration_entry_to_page(entry);
			rss[mm_counter(page)]--;
		}
		if (unlikely(!free_swap_and_cache(entry)))
			print_bad_pte(vma, addr, ptent, NULL);
		pte_clear_not_present_full(mm, addr, pte, tlb->fullmm);
	} while (pte++, addr += PAGE_SIZE, addr != end);

	add_mm_rss_vec(mm, rss);
	arch_leave_lazy_mmu_mode();

	/* Do the actual TLB flush before dropping ptl */
	if (force_flush)
		tlb_flush_mmu_tlbonly(tlb);
	pte_unmap_unlock(start_pte, ptl);

	/*
	 * If we forced a TLB flush (either due to running out of
	 * batch buffers or because we needed to flush dirty TLB
	 * entries before releasing the ptl), free the batched
	 * memory too. Restart if we didn't do everything.
	 */
	if (force_flush) {
		force_flush = 0;
		tlb_flush_mmu(tlb);
		if (addr != end)
			goto again;
	}

	return addr;
}

static inline unsigned long zap_pmd_range(struct mmu_gather *tlb,
				struct vm_area_struct *vma, pud_t *pud,
				unsigned long addr, unsigned long end,
				struct zap_details *details)
{
	pmd_t *pmd;
	unsigned long next;

	pmd = pmd_offset(pud, addr);
	do {
		next = pmd_addr_end(addr, end);
		if (is_swap_pmd(*pmd) || pmd_trans_huge(*pmd) || pmd_devmap(*pmd)) {
			if (next - addr != HPAGE_PMD_SIZE)
				__split_huge_pmd(vma, pmd, addr, false, NULL);
			else if (zap_huge_pmd(tlb, vma, pmd, addr))
				goto next;
			/* fall through */
		}
		/*
		 * Here there can be other concurrent MADV_DONTNEED or
		 * trans huge page faults running, and if the pmd is
		 * none or trans huge it can change under us. This is
		 * because MADV_DONTNEED holds the mmap_sem in read
		 * mode.
		 */
		if (pmd_none_or_trans_huge_or_clear_bad(pmd))
			goto next;
		next = zap_pte_range(tlb, vma, pmd, addr, next, details);
next:
		cond_resched();
	} while (pmd++, addr = next, addr != end);

	return addr;
}

static inline unsigned long zap_pud_range(struct mmu_gather *tlb,
				struct vm_area_struct *vma, p4d_t *p4d,
				unsigned long addr, unsigned long end,
				struct zap_details *details)
{
	pud_t *pud;
	unsigned long next;

	pud = pud_offset(p4d, addr);
	do {
		next = pud_addr_end(addr, end);
		if (pud_trans_huge(*pud) || pud_devmap(*pud)) {
			if (next - addr != HPAGE_PUD_SIZE) {
				VM_BUG_ON_VMA(!rwsem_is_locked(&tlb->mm->mmap_sem), vma);
				split_huge_pud(vma, pud, addr);
			} else if (zap_huge_pud(tlb, vma, pud, addr))
				goto next;
			/* fall through */
		}
		if (pud_none_or_clear_bad(pud))
			continue;
		next = zap_pmd_range(tlb, vma, pud, addr, next, details);
next:
		cond_resched();
	} while (pud++, addr = next, addr != end);

	return addr;
}

static inline unsigned long zap_p4d_range(struct mmu_gather *tlb,
				struct vm_area_struct *vma, pgd_t *pgd,
				unsigned long addr, unsigned long end,
				struct zap_details *details)
{
	p4d_t *p4d;
	unsigned long next;

	p4d = p4d_offset(pgd, addr);
	do {
		next = p4d_addr_end(addr, end);
		if (p4d_none_or_clear_bad(p4d))
			continue;
		next = zap_pud_range(tlb, vma, p4d, addr, next, details);
	} while (p4d++, addr = next, addr != end);

	return addr;
}

void unmap_page_range(struct mmu_gather *tlb,
			     struct vm_area_struct *vma,
			     unsigned long addr, unsigned long end,
			     struct zap_details *details)
{
	pgd_t *pgd;
	unsigned long next;

	BUG_ON(addr >= end);
	tlb_start_vma(tlb, vma);
	pgd = pgd_offset(vma->vm_mm, addr);
	do {
		next = pgd_addr_end(addr, end);
		if (pgd_none_or_clear_bad(pgd))
			continue;
		next = zap_p4d_range(tlb, vma, pgd, addr, next, details);
	} while (pgd++, addr = next, addr != end);
	tlb_end_vma(tlb, vma);
}


static void unmap_single_vma(struct mmu_gather *tlb,
		struct vm_area_struct *vma, unsigned long start_addr,
		unsigned long end_addr,
		struct zap_details *details)
{
	unsigned long start = max(vma->vm_start, start_addr);
	unsigned long end;

	if (start >= vma->vm_end)
		return;
	end = min(vma->vm_end, end_addr);
	if (end <= vma->vm_start)
		return;

	if (vma->vm_file)
		uprobe_munmap(vma, start, end);

	if (unlikely(vma->vm_flags & VM_PFNMAP))
		untrack_pfn(vma, 0, 0);

	if (start != end) {
		if (unlikely(is_vm_hugetlb_page(vma))) {
			/*
			 * It is undesirable to test vma->vm_file as it
			 * should be non-null for valid hugetlb area.
			 * However, vm_file will be NULL in the error
			 * cleanup path of mmap_region. When
			 * hugetlbfs ->mmap method fails,
			 * mmap_region() nullifies vma->vm_file
			 * before calling this function to clean up.
			 * Since no pte has actually been setup, it is
			 * safe to do nothing in this case.
			 */
			if (vma->vm_file) {
				i_mmap_lock_write(vma->vm_file->f_mapping);
				__unmap_hugepage_range_final(tlb, vma, start, end, NULL);
				i_mmap_unlock_write(vma->vm_file->f_mapping);
			}
		} else
			unmap_page_range(tlb, vma, start, end, details);
	}
}

/**
 * unmap_vmas - unmap a range of memory covered by a list of vma's
 * @tlb: address of the caller's struct mmu_gather
 * @vma: the starting vma
 * @start_addr: virtual address at which to start unmapping
 * @end_addr: virtual address at which to end unmapping
 *
 * Unmap all pages in the vma list.
 *
 * Only addresses between `start' and `end' will be unmapped.
 *
 * The VMA list must be sorted in ascending virtual address order.
 *
 * unmap_vmas() assumes that the caller will flush the whole unmapped address
 * range after unmap_vmas() returns.  So the only responsibility here is to
 * ensure that any thus-far unmapped pages are flushed before unmap_vmas()
 * drops the lock and schedules.
 */
void unmap_vmas(struct mmu_gather *tlb,
		struct vm_area_struct *vma, unsigned long start_addr,
		unsigned long end_addr)
{
	struct mmu_notifier_range range;

	mmu_notifier_range_init(&range, MMU_NOTIFY_UNMAP, 0, vma, vma->vm_mm,
				start_addr, end_addr);
	mmu_notifier_invalidate_range_start(&range);
	for ( ; vma && vma->vm_start < end_addr; vma = vma->vm_next)
		unmap_single_vma(tlb, vma, start_addr, end_addr, NULL);
	mmu_notifier_invalidate_range_end(&range);
}

/**
 * zap_page_range - remove user pages in a given range
 * @vma: vm_area_struct holding the applicable pages
 * @start: starting address of pages to zap
 * @size: number of bytes to zap
 *
 * Caller must protect the VMA list
 */
void zap_page_range(struct vm_area_struct *vma, unsigned long start,
		unsigned long size)
{
	struct mmu_notifier_range range;
	struct mmu_gather tlb;

	lru_add_drain();
	mmu_notifier_range_init(&range, MMU_NOTIFY_CLEAR, 0, vma, vma->vm_mm,
				start, start + size);
	tlb_gather_mmu(&tlb, vma->vm_mm, start, range.end);
	update_hiwater_rss(vma->vm_mm);
	mmu_notifier_invalidate_range_start(&range);
	for ( ; vma && vma->vm_start < range.end; vma = vma->vm_next)
		unmap_single_vma(&tlb, vma, start, range.end, NULL);
	mmu_notifier_invalidate_range_end(&range);
	tlb_finish_mmu(&tlb, start, range.end);
}

/**
 * zap_page_range_single - remove user pages in a given range
 * @vma: vm_area_struct holding the applicable pages
 * @address: starting address of pages to zap
 * @size: number of bytes to zap
 * @details: details of shared cache invalidation
 *
 * The range must fit into one VMA.
 */
static void zap_page_range_single(struct vm_area_struct *vma, unsigned long address,
		unsigned long size, struct zap_details *details)
{
	struct mmu_notifier_range range;
	struct mmu_gather tlb;

	lru_add_drain();
	mmu_notifier_range_init(&range, MMU_NOTIFY_CLEAR, 0, vma, vma->vm_mm,
				address, address + size);
	tlb_gather_mmu(&tlb, vma->vm_mm, address, range.end);
	update_hiwater_rss(vma->vm_mm);
	mmu_notifier_invalidate_range_start(&range);
	unmap_single_vma(&tlb, vma, address, range.end, details);
	mmu_notifier_invalidate_range_end(&range);
	tlb_finish_mmu(&tlb, address, range.end);
}

/**
 * zap_vma_ptes - remove ptes mapping the vma
 * @vma: vm_area_struct holding ptes to be zapped
 * @address: starting address of pages to zap
 * @size: number of bytes to zap
 *
 * This function only unmaps ptes assigned to VM_PFNMAP vmas.
 *
 * The entire address range must be fully contained within the vma.
 *
 */
void zap_vma_ptes(struct vm_area_struct *vma, unsigned long address,
		unsigned long size)
{
	if (address < vma->vm_start || address + size > vma->vm_end ||
	    		!(vma->vm_flags & VM_PFNMAP))
		return;

	zap_page_range_single(vma, address, size, NULL);
}
EXPORT_SYMBOL_GPL(zap_vma_ptes);

pte_t *__get_locked_pte(struct mm_struct *mm, unsigned long addr,
			spinlock_t **ptl)
{
	pgd_t *pgd;
	p4d_t *p4d;
	pud_t *pud;
	pmd_t *pmd;

	pgd = pgd_offset(mm, addr);
	p4d = p4d_alloc(mm, pgd, addr);
	if (!p4d)
		return NULL;
	pud = pud_alloc(mm, p4d, addr);
	if (!pud)
		return NULL;
	pmd = pmd_alloc(mm, pud, addr);
	if (!pmd)
		return NULL;

	VM_BUG_ON(pmd_trans_huge(*pmd));
	return pte_alloc_map_lock(mm, pmd, addr, ptl);
}

/*
 * This is the old fallback for page remapping.
 *
 * For historical reasons, it only allows reserved pages. Only
 * old drivers should use this, and they needed to mark their
 * pages reserved for the old functions anyway.
 */
static int insert_page(struct vm_area_struct *vma, unsigned long addr,
			struct page *page, pgprot_t prot)
{
	struct mm_struct *mm = vma->vm_mm;
	int retval;
	pte_t *pte;
	spinlock_t *ptl;

	retval = -EINVAL;
	if (PageAnon(page) || PageSlab(page) || page_has_type(page))
		goto out;
	retval = -ENOMEM;
	flush_dcache_page(page);
	pte = get_locked_pte(mm, addr, &ptl);
	if (!pte)
		goto out;
	retval = -EBUSY;
	if (!pte_none(*pte))
		goto out_unlock;

	/* Ok, finally just insert the thing.. */
	get_page(page);
	inc_mm_counter_fast(mm, mm_counter_file(page));
	page_add_file_rmap(page, false);
	set_pte_at(mm, addr, pte, mk_pte(page, prot));

	retval = 0;
out_unlock:
	pte_unmap_unlock(pte, ptl);
out:
	return retval;
}

/**
 * vm_insert_page - insert single page into user vma
 * @vma: user vma to map to
 * @addr: target user address of this page
 * @page: source kernel page
 *
 * This allows drivers to insert individual pages they've allocated
 * into a user vma.
 *
 * The page has to be a nice clean _individual_ kernel allocation.
 * If you allocate a compound page, you need to have marked it as
 * such (__GFP_COMP), or manually just split the page up yourself
 * (see split_page()).
 *
 * NOTE! Traditionally this was done with "remap_pfn_range()" which
 * took an arbitrary page protection parameter. This doesn't allow
 * that. Your vma protection will have to be set up correctly, which
 * means that if you want a shared writable mapping, you'd better
 * ask for a shared writable mapping!
 *
 * The page does not need to be reserved.
 *
 * Usually this function is called from f_op->mmap() handler
 * under mm->mmap_sem write-lock, so it can change vma->vm_flags.
 * Caller must set VM_MIXEDMAP on vma if it wants to call this
 * function from other places, for example from page-fault handler.
 *
 * Return: %0 on success, negative error code otherwise.
 */
int vm_insert_page(struct vm_area_struct *vma, unsigned long addr,
			struct page *page)
{
	if (addr < vma->vm_start || addr >= vma->vm_end)
		return -EFAULT;
	if (!page_count(page))
		return -EINVAL;
	if (!(vma->vm_flags & VM_MIXEDMAP)) {
		BUG_ON(down_read_trylock(&vma->vm_mm->mmap_sem));
		BUG_ON(vma->vm_flags & VM_PFNMAP);
		vma->vm_flags |= VM_MIXEDMAP;
	}
	return insert_page(vma, addr, page, vma->vm_page_prot);
}
EXPORT_SYMBOL(vm_insert_page);

/*
 * __vm_map_pages - maps range of kernel pages into user vma
 * @vma: user vma to map to
 * @pages: pointer to array of source kernel pages
 * @num: number of pages in page array
 * @offset: user's requested vm_pgoff
 *
 * This allows drivers to map range of kernel pages into a user vma.
 *
 * Return: 0 on success and error code otherwise.
 */
static int __vm_map_pages(struct vm_area_struct *vma, struct page **pages,
				unsigned long num, unsigned long offset)
{
	unsigned long count = vma_pages(vma);
	unsigned long uaddr = vma->vm_start;
	int ret, i;

	/* Fail if the user requested offset is beyond the end of the object */
	if (offset >= num)
		return -ENXIO;

	/* Fail if the user requested size exceeds available object size */
	if (count > num - offset)
		return -ENXIO;

	for (i = 0; i < count; i++) {
		ret = vm_insert_page(vma, uaddr, pages[offset + i]);
		if (ret < 0)
			return ret;
		uaddr += PAGE_SIZE;
	}

	return 0;
}

/**
 * vm_map_pages - maps range of kernel pages starts with non zero offset
 * @vma: user vma to map to
 * @pages: pointer to array of source kernel pages
 * @num: number of pages in page array
 *
 * Maps an object consisting of @num pages, catering for the user's
 * requested vm_pgoff
 *
 * If we fail to insert any page into the vma, the function will return
 * immediately leaving any previously inserted pages present.  Callers
 * from the mmap handler may immediately return the error as their caller
 * will destroy the vma, removing any successfully inserted pages. Other
 * callers should make their own arrangements for calling unmap_region().
 *
 * Context: Process context. Called by mmap handlers.
 * Return: 0 on success and error code otherwise.
 */
int vm_map_pages(struct vm_area_struct *vma, struct page **pages,
				unsigned long num)
{
	return __vm_map_pages(vma, pages, num, vma->vm_pgoff);
}
EXPORT_SYMBOL(vm_map_pages);

/**
 * vm_map_pages_zero - map range of kernel pages starts with zero offset
 * @vma: user vma to map to
 * @pages: pointer to array of source kernel pages
 * @num: number of pages in page array
 *
 * Similar to vm_map_pages(), except that it explicitly sets the offset
 * to 0. This function is intended for the drivers that did not consider
 * vm_pgoff.
 *
 * Context: Process context. Called by mmap handlers.
 * Return: 0 on success and error code otherwise.
 */
int vm_map_pages_zero(struct vm_area_struct *vma, struct page **pages,
				unsigned long num)
{
	return __vm_map_pages(vma, pages, num, 0);
}
EXPORT_SYMBOL(vm_map_pages_zero);

static vm_fault_t insert_pfn(struct vm_area_struct *vma, unsigned long addr,
			pfn_t pfn, pgprot_t prot, bool mkwrite)
{
	struct mm_struct *mm = vma->vm_mm;
	pte_t *pte, entry;
	spinlock_t *ptl;

	pte = get_locked_pte(mm, addr, &ptl);
	if (!pte)
		return VM_FAULT_OOM;
	if (!pte_none(*pte)) {
		if (mkwrite) {
			/*
			 * For read faults on private mappings the PFN passed
			 * in may not match the PFN we have mapped if the
			 * mapped PFN is a writeable COW page.  In the mkwrite
			 * case we are creating a writable PTE for a shared
			 * mapping and we expect the PFNs to match. If they
			 * don't match, we are likely racing with block
			 * allocation and mapping invalidation so just skip the
			 * update.
			 */
			if (pte_pfn(*pte) != pfn_t_to_pfn(pfn)) {
				WARN_ON_ONCE(!is_zero_pfn(pte_pfn(*pte)));
				goto out_unlock;
			}
			entry = pte_mkyoung(*pte);
			entry = maybe_mkwrite(pte_mkdirty(entry), vma);
			if (ptep_set_access_flags(vma, addr, pte, entry, 1))
				update_mmu_cache(vma, addr, pte);
		}
		goto out_unlock;
	}

	/* Ok, finally just insert the thing.. */
	if (pfn_t_devmap(pfn))
		entry = pte_mkdevmap(pfn_t_pte(pfn, prot));
	else
		entry = pte_mkspecial(pfn_t_pte(pfn, prot));

	if (mkwrite) {
		entry = pte_mkyoung(entry);
		entry = maybe_mkwrite(pte_mkdirty(entry), vma);
	}

	set_pte_at(mm, addr, pte, entry);
	update_mmu_cache(vma, addr, pte); /* XXX: why not for insert_page? */

out_unlock:
	pte_unmap_unlock(pte, ptl);
	return VM_FAULT_NOPAGE;
}

/**
 * vmf_insert_pfn_prot - insert single pfn into user vma with specified pgprot
 * @vma: user vma to map to
 * @addr: target user address of this page
 * @pfn: source kernel pfn
 * @pgprot: pgprot flags for the inserted page
 *
 * This is exactly like vmf_insert_pfn(), except that it allows drivers to
 * to override pgprot on a per-page basis.
 *
 * This only makes sense for IO mappings, and it makes no sense for
 * COW mappings.  In general, using multiple vmas is preferable;
 * vmf_insert_pfn_prot should only be used if using multiple VMAs is
 * impractical.
 *
 * Context: Process context.  May allocate using %GFP_KERNEL.
 * Return: vm_fault_t value.
 */
vm_fault_t vmf_insert_pfn_prot(struct vm_area_struct *vma, unsigned long addr,
			unsigned long pfn, pgprot_t pgprot)
{
	/*
	 * Technically, architectures with pte_special can avoid all these
	 * restrictions (same for remap_pfn_range).  However we would like
	 * consistency in testing and feature parity among all, so we should
	 * try to keep these invariants in place for everybody.
	 */
	BUG_ON(!(vma->vm_flags & (VM_PFNMAP|VM_MIXEDMAP)));
	BUG_ON((vma->vm_flags & (VM_PFNMAP|VM_MIXEDMAP)) ==
						(VM_PFNMAP|VM_MIXEDMAP));
	BUG_ON((vma->vm_flags & VM_PFNMAP) && is_cow_mapping(vma->vm_flags));
	BUG_ON((vma->vm_flags & VM_MIXEDMAP) && pfn_valid(pfn));

	if (addr < vma->vm_start || addr >= vma->vm_end)
		return VM_FAULT_SIGBUS;

	if (!pfn_modify_allowed(pfn, pgprot))
		return VM_FAULT_SIGBUS;

	track_pfn_insert(vma, &pgprot, __pfn_to_pfn_t(pfn, PFN_DEV));

	return insert_pfn(vma, addr, __pfn_to_pfn_t(pfn, PFN_DEV), pgprot,
			false);
}
EXPORT_SYMBOL(vmf_insert_pfn_prot);

/**
 * vmf_insert_pfn - insert single pfn into user vma
 * @vma: user vma to map to
 * @addr: target user address of this page
 * @pfn: source kernel pfn
 *
 * Similar to vm_insert_page, this allows drivers to insert individual pages
 * they've allocated into a user vma. Same comments apply.
 *
 * This function should only be called from a vm_ops->fault handler, and
 * in that case the handler should return the result of this function.
 *
 * vma cannot be a COW mapping.
 *
 * As this is called only for pages that do not currently exist, we
 * do not need to flush old virtual caches or the TLB.
 *
 * Context: Process context.  May allocate using %GFP_KERNEL.
 * Return: vm_fault_t value.
 */
vm_fault_t vmf_insert_pfn(struct vm_area_struct *vma, unsigned long addr,
			unsigned long pfn)
{
	return vmf_insert_pfn_prot(vma, addr, pfn, vma->vm_page_prot);
}
EXPORT_SYMBOL(vmf_insert_pfn);

static bool vm_mixed_ok(struct vm_area_struct *vma, pfn_t pfn)
{
	/* these checks mirror the abort conditions in vm_normal_page */
	if (vma->vm_flags & VM_MIXEDMAP)
		return true;
	if (pfn_t_devmap(pfn))
		return true;
	if (pfn_t_special(pfn))
		return true;
	if (is_zero_pfn(pfn_t_to_pfn(pfn)))
		return true;
	return false;
}

static vm_fault_t __vm_insert_mixed(struct vm_area_struct *vma,
		unsigned long addr, pfn_t pfn, bool mkwrite)
{
	pgprot_t pgprot = vma->vm_page_prot;
	int err;

	BUG_ON(!vm_mixed_ok(vma, pfn));

	if (addr < vma->vm_start || addr >= vma->vm_end)
		return VM_FAULT_SIGBUS;

	track_pfn_insert(vma, &pgprot, pfn);

	if (!pfn_modify_allowed(pfn_t_to_pfn(pfn), pgprot))
		return VM_FAULT_SIGBUS;

	/*
	 * If we don't have pte special, then we have to use the pfn_valid()
	 * based VM_MIXEDMAP scheme (see vm_normal_page), and thus we *must*
	 * refcount the page if pfn_valid is true (hence insert_page rather
	 * than insert_pfn).  If a zero_pfn were inserted into a VM_MIXEDMAP
	 * without pte special, it would there be refcounted as a normal page.
	 */
	if (!IS_ENABLED(CONFIG_ARCH_HAS_PTE_SPECIAL) &&
	    !pfn_t_devmap(pfn) && pfn_t_valid(pfn)) {
		struct page *page;

		/*
		 * At this point we are committed to insert_page()
		 * regardless of whether the caller specified flags that
		 * result in pfn_t_has_page() == false.
		 */
		page = pfn_to_page(pfn_t_to_pfn(pfn));
		err = insert_page(vma, addr, page, pgprot);
	} else {
		return insert_pfn(vma, addr, pfn, pgprot, mkwrite);
	}

	if (err == -ENOMEM)
		return VM_FAULT_OOM;
	if (err < 0 && err != -EBUSY)
		return VM_FAULT_SIGBUS;

	return VM_FAULT_NOPAGE;
}

vm_fault_t vmf_insert_mixed(struct vm_area_struct *vma, unsigned long addr,
		pfn_t pfn)
{
	return __vm_insert_mixed(vma, addr, pfn, false);
}
EXPORT_SYMBOL(vmf_insert_mixed);

/*
 *  If the insertion of PTE failed because someone else already added a
 *  different entry in the mean time, we treat that as success as we assume
 *  the same entry was actually inserted.
 */
vm_fault_t vmf_insert_mixed_mkwrite(struct vm_area_struct *vma,
		unsigned long addr, pfn_t pfn)
{
	return __vm_insert_mixed(vma, addr, pfn, true);
}
EXPORT_SYMBOL(vmf_insert_mixed_mkwrite);

/*
 * maps a range of physical memory into the requested pages. the old
 * mappings are removed. any references to nonexistent pages results
 * in null mappings (currently treated as "copy-on-access")
 */
static int remap_pte_range(struct mm_struct *mm, pmd_t *pmd,
			unsigned long addr, unsigned long end,
			unsigned long pfn, pgprot_t prot)
{
	pte_t *pte;
	spinlock_t *ptl;
	int err = 0;

	pte = pte_alloc_map_lock(mm, pmd, addr, &ptl);
	if (!pte)
		return -ENOMEM;
	arch_enter_lazy_mmu_mode();
	do {
		BUG_ON(!pte_none(*pte));
		if (!pfn_modify_allowed(pfn, prot)) {
			err = -EACCES;
			break;
		}
		set_pte_at(mm, addr, pte, pte_mkspecial(pfn_pte(pfn, prot)));
		pfn++;
	} while (pte++, addr += PAGE_SIZE, addr != end);
	arch_leave_lazy_mmu_mode();
	pte_unmap_unlock(pte - 1, ptl);
	return err;
}

static inline int remap_pmd_range(struct mm_struct *mm, pud_t *pud,
			unsigned long addr, unsigned long end,
			unsigned long pfn, pgprot_t prot)
{
	pmd_t *pmd;
	unsigned long next;
	int err;

	pfn -= addr >> PAGE_SHIFT;
	pmd = pmd_alloc(mm, pud, addr);
	if (!pmd)
		return -ENOMEM;
	VM_BUG_ON(pmd_trans_huge(*pmd));
	do {
		next = pmd_addr_end(addr, end);
		err = remap_pte_range(mm, pmd, addr, next,
				pfn + (addr >> PAGE_SHIFT), prot);
		if (err)
			return err;
	} while (pmd++, addr = next, addr != end);
	return 0;
}

static inline int remap_pud_range(struct mm_struct *mm, p4d_t *p4d,
			unsigned long addr, unsigned long end,
			unsigned long pfn, pgprot_t prot)
{
	pud_t *pud;
	unsigned long next;
	int err;

	pfn -= addr >> PAGE_SHIFT;
	pud = pud_alloc(mm, p4d, addr);
	if (!pud)
		return -ENOMEM;
	do {
		next = pud_addr_end(addr, end);
		err = remap_pmd_range(mm, pud, addr, next,
				pfn + (addr >> PAGE_SHIFT), prot);
		if (err)
			return err;
	} while (pud++, addr = next, addr != end);
	return 0;
}

static inline int remap_p4d_range(struct mm_struct *mm, pgd_t *pgd,
			unsigned long addr, unsigned long end,
			unsigned long pfn, pgprot_t prot)
{
	p4d_t *p4d;
	unsigned long next;
	int err;

	pfn -= addr >> PAGE_SHIFT;
	p4d = p4d_alloc(mm, pgd, addr);
	if (!p4d)
		return -ENOMEM;
	do {
		next = p4d_addr_end(addr, end);
		err = remap_pud_range(mm, p4d, addr, next,
				pfn + (addr >> PAGE_SHIFT), prot);
		if (err)
			return err;
	} while (p4d++, addr = next, addr != end);
	return 0;
}

/**
 * remap_pfn_range - remap kernel memory to userspace
 * @vma: user vma to map to
 * @addr: target user address to start at
 * @pfn: physical address of kernel memory
 * @size: size of map area
 * @prot: page protection flags for this mapping
 *
 * Note: this is only safe if the mm semaphore is held when called.
 *
 * Return: %0 on success, negative error code otherwise.
 */
int remap_pfn_range(struct vm_area_struct *vma, unsigned long addr,
		    unsigned long pfn, unsigned long size, pgprot_t prot)
{
	pgd_t *pgd;
	unsigned long next;
	unsigned long end = addr + PAGE_ALIGN(size);
	struct mm_struct *mm = vma->vm_mm;
	unsigned long remap_pfn = pfn;
	int err;

	/*
	 * Physically remapped pages are special. Tell the
	 * rest of the world about it:
	 *   VM_IO tells people not to look at these pages
	 *	(accesses can have side effects).
	 *   VM_PFNMAP tells the core MM that the base pages are just
	 *	raw PFN mappings, and do not have a "struct page" associated
	 *	with them.
	 *   VM_DONTEXPAND
	 *      Disable vma merging and expanding with mremap().
	 *   VM_DONTDUMP
	 *      Omit vma from core dump, even when VM_IO turned off.
	 *
	 * There's a horrible special case to handle copy-on-write
	 * behaviour that some programs depend on. We mark the "original"
	 * un-COW'ed pages by matching them up with "vma->vm_pgoff".
	 * See vm_normal_page() for details.
	 */
	if (is_cow_mapping(vma->vm_flags)) {
		if (addr != vma->vm_start || end != vma->vm_end)
			return -EINVAL;
		vma->vm_pgoff = pfn;
	}

	err = track_pfn_remap(vma, &prot, remap_pfn, addr, PAGE_ALIGN(size));
	if (err)
		return -EINVAL;

	vma->vm_flags |= VM_IO | VM_PFNMAP | VM_DONTEXPAND | VM_DONTDUMP;

	BUG_ON(addr >= end);
	pfn -= addr >> PAGE_SHIFT;
	pgd = pgd_offset(mm, addr);
	flush_cache_range(vma, addr, end);
	do {
		next = pgd_addr_end(addr, end);
		err = remap_p4d_range(mm, pgd, addr, next,
				pfn + (addr >> PAGE_SHIFT), prot);
		if (err)
			break;
	} while (pgd++, addr = next, addr != end);

	if (err)
		untrack_pfn(vma, remap_pfn, PAGE_ALIGN(size));

	return err;
}
EXPORT_SYMBOL(remap_pfn_range);

/**
 * vm_iomap_memory - remap memory to userspace
 * @vma: user vma to map to
 * @start: start of area
 * @len: size of area
 *
 * This is a simplified io_remap_pfn_range() for common driver use. The
 * driver just needs to give us the physical memory range to be mapped,
 * we'll figure out the rest from the vma information.
 *
 * NOTE! Some drivers might want to tweak vma->vm_page_prot first to get
 * whatever write-combining details or similar.
 *
 * Return: %0 on success, negative error code otherwise.
 */
int vm_iomap_memory(struct vm_area_struct *vma, phys_addr_t start, unsigned long len)
{
	unsigned long vm_len, pfn, pages;

	/* Check that the physical memory area passed in looks valid */
	if (start + len < start)
		return -EINVAL;
	/*
	 * You *really* shouldn't map things that aren't page-aligned,
	 * but we've historically allowed it because IO memory might
	 * just have smaller alignment.
	 */
	len += start & ~PAGE_MASK;
	pfn = start >> PAGE_SHIFT;
	pages = (len + ~PAGE_MASK) >> PAGE_SHIFT;
	if (pfn + pages < pfn)
		return -EINVAL;

	/* We start the mapping 'vm_pgoff' pages into the area */
	if (vma->vm_pgoff > pages)
		return -EINVAL;
	pfn += vma->vm_pgoff;
	pages -= vma->vm_pgoff;

	/* Can we fit all of the mapping? */
	vm_len = vma->vm_end - vma->vm_start;
	if (vm_len >> PAGE_SHIFT > pages)
		return -EINVAL;

	/* Ok, let it rip */
	return io_remap_pfn_range(vma, vma->vm_start, pfn, vm_len, vma->vm_page_prot);
}
EXPORT_SYMBOL(vm_iomap_memory);

static int apply_to_pte_range(struct pfn_range_apply *closure, pmd_t *pmd,
			      unsigned long addr, unsigned long end)
{
	pte_t *pte;
	int err;
	spinlock_t *uninitialized_var(ptl);

	pte = (closure->mm == &init_mm) ?
		pte_alloc_kernel(pmd, addr) :
		pte_alloc_map_lock(closure->mm, pmd, addr, &ptl);
	if (!pte)
		return -ENOMEM;

	BUG_ON(pmd_huge(*pmd));

	arch_enter_lazy_mmu_mode();

	do {
<<<<<<< HEAD
		err = closure->ptefn(pte++, token, addr, closure);
=======
		err = fn(pte++, addr, data);
>>>>>>> 00ef394f
		if (err)
			break;
	} while (addr += PAGE_SIZE, addr != end);

	arch_leave_lazy_mmu_mode();

	if (closure->mm != &init_mm)
		pte_unmap_unlock(pte-1, ptl);
	return err;
}

static int apply_to_pmd_range(struct pfn_range_apply *closure, pud_t *pud,
			      unsigned long addr, unsigned long end)
{
	pmd_t *pmd;
	unsigned long next;
	int err = 0;

	BUG_ON(pud_huge(*pud));

	pmd = pmd_alloc(closure->mm, pud, addr);
	if (!pmd)
		return -ENOMEM;

	do {
		next = pmd_addr_end(addr, end);
		if (!closure->alloc && pmd_none_or_clear_bad(pmd))
			continue;
		err = apply_to_pte_range(closure, pmd, addr, next);
		if (err)
			break;
	} while (pmd++, addr = next, addr != end);
	return err;
}

static int apply_to_pud_range(struct pfn_range_apply *closure, p4d_t *p4d,
			      unsigned long addr, unsigned long end)
{
	pud_t *pud;
	unsigned long next;
	int err = 0;

	pud = pud_alloc(closure->mm, p4d, addr);
	if (!pud)
		return -ENOMEM;

	do {
		next = pud_addr_end(addr, end);
		if (!closure->alloc && pud_none_or_clear_bad(pud))
			continue;
		err = apply_to_pmd_range(closure, pud, addr, next);
		if (err)
			break;
	} while (pud++, addr = next, addr != end);
	return err;
}

static int apply_to_p4d_range(struct pfn_range_apply *closure, pgd_t *pgd,
			      unsigned long addr, unsigned long end)
{
	p4d_t *p4d;
	unsigned long next;
	int err = 0;

	p4d = p4d_alloc(closure->mm, pgd, addr);
	if (!p4d)
		return -ENOMEM;

	do {
		next = p4d_addr_end(addr, end);
		if (!closure->alloc && p4d_none_or_clear_bad(p4d))
			continue;
		err = apply_to_pud_range(closure, p4d, addr, next);
		if (err)
			break;
	} while (p4d++, addr = next, addr != end);
	return err;
}

/**
 * apply_to_pfn_range - Scan a region of virtual memory, calling a provided
 * function on each leaf page table entry
 * @closure: Details about how to scan and what function to apply
 * @addr: Start virtual address
 * @size: Size of the region
 *
 * If @closure->alloc is set to 1, the function will fill in the page table
 * as necessary. Otherwise it will skip non-present parts.
 * Note: The caller must ensure that the range does not contain huge pages.
 * The caller must also assure that the proper mmu_notifier functions are
 * called before and after the call to apply_to_pfn_range.
 *
 * WARNING: Do not use this function unless you know exactly what you are
 * doing. It is lacking support for huge pages and transparent huge pages.
 *
 * Return: Zero on success. If the provided function returns a non-zero status,
 * the page table walk will terminate and that status will be returned.
 * If @closure->alloc is set to 1, then this function may also return memory
 * allocation errors arising from allocating page table memory.
 */
int apply_to_pfn_range(struct pfn_range_apply *closure,
		       unsigned long addr, unsigned long size)
{
	pgd_t *pgd;
	unsigned long next;
	unsigned long end = addr + size;
	int err;

	if (WARN_ON(addr >= end))
		return -EINVAL;

	pgd = pgd_offset(closure->mm, addr);
	do {
		next = pgd_addr_end(addr, end);
		if (!closure->alloc && pgd_none_or_clear_bad(pgd))
			continue;
		err = apply_to_p4d_range(closure, pgd, addr, next);
		if (err)
			break;
	} while (pgd++, addr = next, addr != end);

	return err;
}

/**
 * struct page_range_apply - Closure structure for apply_to_page_range()
 * @pter: The base closure structure we derive from
 * @fn: The leaf pte function to call
 * @data: The leaf pte function closure
 */
struct page_range_apply {
	struct pfn_range_apply pter;
	pte_fn_t fn;
	void *data;
};

/*
 * Callback wrapper to enable use of apply_to_pfn_range for
 * the apply_to_page_range interface
 */
static int apply_to_page_range_wrapper(pte_t *pte, pgtable_t token,
				       unsigned long addr,
				       struct pfn_range_apply *pter)
{
	struct page_range_apply *pra =
		container_of(pter, typeof(*pra), pter);

	return pra->fn(pte, token, addr, pra->data);
}

/*
 * Scan a region of virtual memory, filling in page tables as necessary
 * and calling a provided function on each leaf page table.
 *
 * WARNING: Do not use this function unless you know exactly what you are
 * doing. It is lacking support for huge pages and transparent huge pages.
 */
int apply_to_page_range(struct mm_struct *mm, unsigned long addr,
			unsigned long size, pte_fn_t fn, void *data)
{
	struct page_range_apply pra = {
		.pter = {.mm = mm,
			 .alloc = 1,
			 .ptefn = apply_to_page_range_wrapper },
		.fn = fn,
		.data = data
	};

	return apply_to_pfn_range(&pra.pter, addr, size);
}
EXPORT_SYMBOL_GPL(apply_to_page_range);

/*
 * handle_pte_fault chooses page fault handler according to an entry which was
 * read non-atomically.  Before making any commitment, on those architectures
 * or configurations (e.g. i386 with PAE) which might give a mix of unmatched
 * parts, do_swap_page must check under lock before unmapping the pte and
 * proceeding (but do_wp_page is only called after already making such a check;
 * and do_anonymous_page can safely check later on).
 */
static inline int pte_unmap_same(struct mm_struct *mm, pmd_t *pmd,
				pte_t *page_table, pte_t orig_pte)
{
	int same = 1;
#if defined(CONFIG_SMP) || defined(CONFIG_PREEMPT)
	if (sizeof(pte_t) > sizeof(unsigned long)) {
		spinlock_t *ptl = pte_lockptr(mm, pmd);
		spin_lock(ptl);
		same = pte_same(*page_table, orig_pte);
		spin_unlock(ptl);
	}
#endif
	pte_unmap(page_table);
	return same;
}

static inline void cow_user_page(struct page *dst, struct page *src, unsigned long va, struct vm_area_struct *vma)
{
	debug_dma_assert_idle(src);

	/*
	 * If the source page was a PFN mapping, we don't have
	 * a "struct page" for it. We do a best-effort copy by
	 * just copying from the original user address. If that
	 * fails, we just zero-fill it. Live with it.
	 */
	if (unlikely(!src)) {
		void *kaddr = kmap_atomic(dst);
		void __user *uaddr = (void __user *)(va & PAGE_MASK);

		/*
		 * This really shouldn't fail, because the page is there
		 * in the page tables. But it might just be unreadable,
		 * in which case we just give up and fill the result with
		 * zeroes.
		 */
		if (__copy_from_user_inatomic(kaddr, uaddr, PAGE_SIZE))
			clear_page(kaddr);
		kunmap_atomic(kaddr);
		flush_dcache_page(dst);
	} else
		copy_user_highpage(dst, src, va, vma);
}

static gfp_t __get_fault_gfp_mask(struct vm_area_struct *vma)
{
	struct file *vm_file = vma->vm_file;

	if (vm_file)
		return mapping_gfp_mask(vm_file->f_mapping) | __GFP_FS | __GFP_IO;

	/*
	 * Special mappings (e.g. VDSO) do not have any file so fake
	 * a default GFP_KERNEL for them.
	 */
	return GFP_KERNEL;
}

/*
 * Notify the address space that the page is about to become writable so that
 * it can prohibit this or wait for the page to get into an appropriate state.
 *
 * We do this without the lock held, so that it can sleep if it needs to.
 */
static vm_fault_t do_page_mkwrite(struct vm_fault *vmf)
{
	vm_fault_t ret;
	struct page *page = vmf->page;
	unsigned int old_flags = vmf->flags;

	vmf->flags = FAULT_FLAG_WRITE|FAULT_FLAG_MKWRITE;

	if (vmf->vma->vm_file &&
	    IS_IMMUTABLE(vmf->vma->vm_file->f_mapping->host))
		return VM_FAULT_SIGBUS;

	ret = vmf->vma->vm_ops->page_mkwrite(vmf);
	/* Restore original flags so that caller is not surprised */
	vmf->flags = old_flags;
	if (unlikely(ret & (VM_FAULT_ERROR | VM_FAULT_NOPAGE | VM_FAULT_RETRY)))
		return ret;
	if (unlikely(!(ret & VM_FAULT_LOCKED))) {
		lock_page(page);
		if (!page->mapping) {
			unlock_page(page);
			return 0; /* retry */
		}
		ret |= VM_FAULT_LOCKED;
	} else
		VM_BUG_ON_PAGE(!PageLocked(page), page);
	return ret;
}

/*
 * Handle dirtying of a page in shared file mapping on a write fault.
 *
 * The function expects the page to be locked and unlocks it.
 */
static void fault_dirty_shared_page(struct vm_area_struct *vma,
				    struct page *page)
{
	struct address_space *mapping;
	bool dirtied;
	bool page_mkwrite = vma->vm_ops && vma->vm_ops->page_mkwrite;

	dirtied = set_page_dirty(page);
	VM_BUG_ON_PAGE(PageAnon(page), page);
	/*
	 * Take a local copy of the address_space - page.mapping may be zeroed
	 * by truncate after unlock_page().   The address_space itself remains
	 * pinned by vma->vm_file's reference.  We rely on unlock_page()'s
	 * release semantics to prevent the compiler from undoing this copying.
	 */
	mapping = page_rmapping(page);
	unlock_page(page);

	if ((dirtied || page_mkwrite) && mapping) {
		/*
		 * Some device drivers do not set page.mapping
		 * but still dirty their pages
		 */
		balance_dirty_pages_ratelimited(mapping);
	}

	if (!page_mkwrite)
		file_update_time(vma->vm_file);
}

/*
 * Handle write page faults for pages that can be reused in the current vma
 *
 * This can happen either due to the mapping being with the VM_SHARED flag,
 * or due to us being the last reference standing to the page. In either
 * case, all we need to do here is to mark the page as writable and update
 * any related book-keeping.
 */
static inline void wp_page_reuse(struct vm_fault *vmf)
	__releases(vmf->ptl)
{
	struct vm_area_struct *vma = vmf->vma;
	struct page *page = vmf->page;
	pte_t entry;
	/*
	 * Clear the pages cpupid information as the existing
	 * information potentially belongs to a now completely
	 * unrelated process.
	 */
	if (page)
		page_cpupid_xchg_last(page, (1 << LAST_CPUPID_SHIFT) - 1);

	flush_cache_page(vma, vmf->address, pte_pfn(vmf->orig_pte));
	entry = pte_mkyoung(vmf->orig_pte);
	entry = maybe_mkwrite(pte_mkdirty(entry), vma);
	if (ptep_set_access_flags(vma, vmf->address, vmf->pte, entry, 1))
		update_mmu_cache(vma, vmf->address, vmf->pte);
	pte_unmap_unlock(vmf->pte, vmf->ptl);
}

/*
 * Handle the case of a page which we actually need to copy to a new page.
 *
 * Called with mmap_sem locked and the old page referenced, but
 * without the ptl held.
 *
 * High level logic flow:
 *
 * - Allocate a page, copy the content of the old page to the new one.
 * - Handle book keeping and accounting - cgroups, mmu-notifiers, etc.
 * - Take the PTL. If the pte changed, bail out and release the allocated page
 * - If the pte is still the way we remember it, update the page table and all
 *   relevant references. This includes dropping the reference the page-table
 *   held to the old page, as well as updating the rmap.
 * - In any case, unlock the PTL and drop the reference we took to the old page.
 */
static vm_fault_t wp_page_copy(struct vm_fault *vmf)
{
	struct vm_area_struct *vma = vmf->vma;
	struct mm_struct *mm = vma->vm_mm;
	struct page *old_page = vmf->page;
	struct page *new_page = NULL;
	pte_t entry;
	int page_copied = 0;
	struct mem_cgroup *memcg;
	struct mmu_notifier_range range;

	if (unlikely(anon_vma_prepare(vma)))
		goto oom;

	if (is_zero_pfn(pte_pfn(vmf->orig_pte))) {
		new_page = alloc_zeroed_user_highpage_movable(vma,
							      vmf->address);
		if (!new_page)
			goto oom;
	} else {
		new_page = alloc_page_vma(GFP_HIGHUSER_MOVABLE, vma,
				vmf->address);
		if (!new_page)
			goto oom;
		cow_user_page(new_page, old_page, vmf->address, vma);
	}

	if (mem_cgroup_try_charge_delay(new_page, mm, GFP_KERNEL, &memcg, false))
		goto oom_free_new;

	__SetPageUptodate(new_page);

	mmu_notifier_range_init(&range, MMU_NOTIFY_CLEAR, 0, vma, mm,
				vmf->address & PAGE_MASK,
				(vmf->address & PAGE_MASK) + PAGE_SIZE);
	mmu_notifier_invalidate_range_start(&range);

	/*
	 * Re-check the pte - we dropped the lock
	 */
	vmf->pte = pte_offset_map_lock(mm, vmf->pmd, vmf->address, &vmf->ptl);
	if (likely(pte_same(*vmf->pte, vmf->orig_pte))) {
		if (old_page) {
			if (!PageAnon(old_page)) {
				dec_mm_counter_fast(mm,
						mm_counter_file(old_page));
				inc_mm_counter_fast(mm, MM_ANONPAGES);
			}
		} else {
			inc_mm_counter_fast(mm, MM_ANONPAGES);
		}
		flush_cache_page(vma, vmf->address, pte_pfn(vmf->orig_pte));
		entry = mk_pte(new_page, vma->vm_page_prot);
		entry = maybe_mkwrite(pte_mkdirty(entry), vma);
		/*
		 * Clear the pte entry and flush it first, before updating the
		 * pte with the new entry. This will avoid a race condition
		 * seen in the presence of one thread doing SMC and another
		 * thread doing COW.
		 */
		ptep_clear_flush_notify(vma, vmf->address, vmf->pte);
		page_add_new_anon_rmap(new_page, vma, vmf->address, false);
		mem_cgroup_commit_charge(new_page, memcg, false, false);
		lru_cache_add_active_or_unevictable(new_page, vma);
		/*
		 * We call the notify macro here because, when using secondary
		 * mmu page tables (such as kvm shadow page tables), we want the
		 * new page to be mapped directly into the secondary page table.
		 */
		set_pte_at_notify(mm, vmf->address, vmf->pte, entry);
		update_mmu_cache(vma, vmf->address, vmf->pte);
		if (old_page) {
			/*
			 * Only after switching the pte to the new page may
			 * we remove the mapcount here. Otherwise another
			 * process may come and find the rmap count decremented
			 * before the pte is switched to the new page, and
			 * "reuse" the old page writing into it while our pte
			 * here still points into it and can be read by other
			 * threads.
			 *
			 * The critical issue is to order this
			 * page_remove_rmap with the ptp_clear_flush above.
			 * Those stores are ordered by (if nothing else,)
			 * the barrier present in the atomic_add_negative
			 * in page_remove_rmap.
			 *
			 * Then the TLB flush in ptep_clear_flush ensures that
			 * no process can access the old page before the
			 * decremented mapcount is visible. And the old page
			 * cannot be reused until after the decremented
			 * mapcount is visible. So transitively, TLBs to
			 * old page will be flushed before it can be reused.
			 */
			page_remove_rmap(old_page, false);
		}

		/* Free the old page.. */
		new_page = old_page;
		page_copied = 1;
	} else {
		mem_cgroup_cancel_charge(new_page, memcg, false);
	}

	if (new_page)
		put_page(new_page);

	pte_unmap_unlock(vmf->pte, vmf->ptl);
	/*
	 * No need to double call mmu_notifier->invalidate_range() callback as
	 * the above ptep_clear_flush_notify() did already call it.
	 */
	mmu_notifier_invalidate_range_only_end(&range);
	if (old_page) {
		/*
		 * Don't let another task, with possibly unlocked vma,
		 * keep the mlocked page.
		 */
		if (page_copied && (vma->vm_flags & VM_LOCKED)) {
			lock_page(old_page);	/* LRU manipulation */
			if (PageMlocked(old_page))
				munlock_vma_page(old_page);
			unlock_page(old_page);
		}
		put_page(old_page);
	}
	return page_copied ? VM_FAULT_WRITE : 0;
oom_free_new:
	put_page(new_page);
oom:
	if (old_page)
		put_page(old_page);
	return VM_FAULT_OOM;
}

/**
 * finish_mkwrite_fault - finish page fault for a shared mapping, making PTE
 *			  writeable once the page is prepared
 *
 * @vmf: structure describing the fault
 *
 * This function handles all that is needed to finish a write page fault in a
 * shared mapping due to PTE being read-only once the mapped page is prepared.
 * It handles locking of PTE and modifying it.
 *
 * The function expects the page to be locked or other protection against
 * concurrent faults / writeback (such as DAX radix tree locks).
 *
 * Return: %VM_FAULT_WRITE on success, %0 when PTE got changed before
 * we acquired PTE lock.
 */
vm_fault_t finish_mkwrite_fault(struct vm_fault *vmf)
{
	WARN_ON_ONCE(!(vmf->vma->vm_flags & VM_SHARED));
	vmf->pte = pte_offset_map_lock(vmf->vma->vm_mm, vmf->pmd, vmf->address,
				       &vmf->ptl);
	/*
	 * We might have raced with another page fault while we released the
	 * pte_offset_map_lock.
	 */
	if (!pte_same(*vmf->pte, vmf->orig_pte)) {
		pte_unmap_unlock(vmf->pte, vmf->ptl);
		return VM_FAULT_NOPAGE;
	}
	wp_page_reuse(vmf);
	return 0;
}

/*
 * Handle write page faults for VM_MIXEDMAP or VM_PFNMAP for a VM_SHARED
 * mapping
 */
static vm_fault_t wp_pfn_shared(struct vm_fault *vmf)
{
	struct vm_area_struct *vma = vmf->vma;

	if (vma->vm_ops && vma->vm_ops->pfn_mkwrite) {
		vm_fault_t ret;

		pte_unmap_unlock(vmf->pte, vmf->ptl);
		vmf->flags |= FAULT_FLAG_MKWRITE;
		ret = vma->vm_ops->pfn_mkwrite(vmf);
		if (ret & (VM_FAULT_ERROR | VM_FAULT_NOPAGE | VM_FAULT_RETRY))
			return ret;
		return finish_mkwrite_fault(vmf);
	}
	wp_page_reuse(vmf);
	return VM_FAULT_WRITE;
}

static vm_fault_t wp_page_shared(struct vm_fault *vmf)
	__releases(vmf->ptl)
{
	struct vm_area_struct *vma = vmf->vma;

	get_page(vmf->page);

	if (vma->vm_ops && vma->vm_ops->page_mkwrite) {
		vm_fault_t tmp;

		pte_unmap_unlock(vmf->pte, vmf->ptl);
		tmp = do_page_mkwrite(vmf);
		if (unlikely(!tmp || (tmp &
				      (VM_FAULT_ERROR | VM_FAULT_NOPAGE |
				       VM_FAULT_RETRY)))) {
			put_page(vmf->page);
			return tmp;
		}
		tmp = finish_mkwrite_fault(vmf);
		if (unlikely(tmp & (VM_FAULT_ERROR | VM_FAULT_NOPAGE))) {
			unlock_page(vmf->page);
			put_page(vmf->page);
			return tmp;
		}
	} else {
		wp_page_reuse(vmf);
		lock_page(vmf->page);
	}
	fault_dirty_shared_page(vma, vmf->page);
	put_page(vmf->page);

	return VM_FAULT_WRITE;
}

/*
 * This routine handles present pages, when users try to write
 * to a shared page. It is done by copying the page to a new address
 * and decrementing the shared-page counter for the old page.
 *
 * Note that this routine assumes that the protection checks have been
 * done by the caller (the low-level page fault routine in most cases).
 * Thus we can safely just mark it writable once we've done any necessary
 * COW.
 *
 * We also mark the page dirty at this point even though the page will
 * change only once the write actually happens. This avoids a few races,
 * and potentially makes it more efficient.
 *
 * We enter with non-exclusive mmap_sem (to exclude vma changes,
 * but allow concurrent faults), with pte both mapped and locked.
 * We return with mmap_sem still held, but pte unmapped and unlocked.
 */
static vm_fault_t do_wp_page(struct vm_fault *vmf)
	__releases(vmf->ptl)
{
	struct vm_area_struct *vma = vmf->vma;

	vmf->page = vm_normal_page(vma, vmf->address, vmf->orig_pte);
	if (!vmf->page) {
		/*
		 * VM_MIXEDMAP !pfn_valid() case, or VM_SOFTDIRTY clear on a
		 * VM_PFNMAP VMA.
		 *
		 * We should not cow pages in a shared writeable mapping.
		 * Just mark the pages writable and/or call ops->pfn_mkwrite.
		 */
		if ((vma->vm_flags & (VM_WRITE|VM_SHARED)) ==
				     (VM_WRITE|VM_SHARED))
			return wp_pfn_shared(vmf);

		pte_unmap_unlock(vmf->pte, vmf->ptl);
		return wp_page_copy(vmf);
	}

	/*
	 * Take out anonymous pages first, anonymous shared vmas are
	 * not dirty accountable.
	 */
	if (PageAnon(vmf->page)) {
		int total_map_swapcount;
		if (PageKsm(vmf->page) && (PageSwapCache(vmf->page) ||
					   page_count(vmf->page) != 1))
			goto copy;
		if (!trylock_page(vmf->page)) {
			get_page(vmf->page);
			pte_unmap_unlock(vmf->pte, vmf->ptl);
			lock_page(vmf->page);
			vmf->pte = pte_offset_map_lock(vma->vm_mm, vmf->pmd,
					vmf->address, &vmf->ptl);
			if (!pte_same(*vmf->pte, vmf->orig_pte)) {
				unlock_page(vmf->page);
				pte_unmap_unlock(vmf->pte, vmf->ptl);
				put_page(vmf->page);
				return 0;
			}
			put_page(vmf->page);
		}
		if (PageKsm(vmf->page)) {
			bool reused = reuse_ksm_page(vmf->page, vmf->vma,
						     vmf->address);
			unlock_page(vmf->page);
			if (!reused)
				goto copy;
			wp_page_reuse(vmf);
			return VM_FAULT_WRITE;
		}
		if (reuse_swap_page(vmf->page, &total_map_swapcount)) {
			if (total_map_swapcount == 1) {
				/*
				 * The page is all ours. Move it to
				 * our anon_vma so the rmap code will
				 * not search our parent or siblings.
				 * Protected against the rmap code by
				 * the page lock.
				 */
				page_move_anon_rmap(vmf->page, vma);
			}
			unlock_page(vmf->page);
			wp_page_reuse(vmf);
			return VM_FAULT_WRITE;
		}
		unlock_page(vmf->page);
	} else if (unlikely((vma->vm_flags & (VM_WRITE|VM_SHARED)) ==
					(VM_WRITE|VM_SHARED))) {
		return wp_page_shared(vmf);
	}
copy:
	/*
	 * Ok, we need to copy. Oh, well..
	 */
	get_page(vmf->page);

	pte_unmap_unlock(vmf->pte, vmf->ptl);
	return wp_page_copy(vmf);
}

static void unmap_mapping_range_vma(struct vm_area_struct *vma,
		unsigned long start_addr, unsigned long end_addr,
		struct zap_details *details)
{
	zap_page_range_single(vma, start_addr, end_addr - start_addr, details);
}

static inline void unmap_mapping_range_tree(struct rb_root_cached *root,
					    struct zap_details *details)
{
	struct vm_area_struct *vma;
	pgoff_t vba, vea, zba, zea;

	vma_interval_tree_foreach(vma, root,
			details->first_index, details->last_index) {

		vba = vma->vm_pgoff;
		vea = vba + vma_pages(vma) - 1;
		zba = details->first_index;
		if (zba < vba)
			zba = vba;
		zea = details->last_index;
		if (zea > vea)
			zea = vea;

		unmap_mapping_range_vma(vma,
			((zba - vba) << PAGE_SHIFT) + vma->vm_start,
			((zea - vba + 1) << PAGE_SHIFT) + vma->vm_start,
				details);
	}
}

/**
 * unmap_mapping_pages() - Unmap pages from processes.
 * @mapping: The address space containing pages to be unmapped.
 * @start: Index of first page to be unmapped.
 * @nr: Number of pages to be unmapped.  0 to unmap to end of file.
 * @even_cows: Whether to unmap even private COWed pages.
 *
 * Unmap the pages in this address space from any userspace process which
 * has them mmaped.  Generally, you want to remove COWed pages as well when
 * a file is being truncated, but not when invalidating pages from the page
 * cache.
 */
void unmap_mapping_pages(struct address_space *mapping, pgoff_t start,
		pgoff_t nr, bool even_cows)
{
	struct zap_details details = { };

	details.check_mapping = even_cows ? NULL : mapping;
	details.first_index = start;
	details.last_index = start + nr - 1;
	if (details.last_index < details.first_index)
		details.last_index = ULONG_MAX;

	i_mmap_lock_write(mapping);
	if (unlikely(!RB_EMPTY_ROOT(&mapping->i_mmap.rb_root)))
		unmap_mapping_range_tree(&mapping->i_mmap, &details);
	i_mmap_unlock_write(mapping);
}

/**
 * unmap_mapping_range - unmap the portion of all mmaps in the specified
 * address_space corresponding to the specified byte range in the underlying
 * file.
 *
 * @mapping: the address space containing mmaps to be unmapped.
 * @holebegin: byte in first page to unmap, relative to the start of
 * the underlying file.  This will be rounded down to a PAGE_SIZE
 * boundary.  Note that this is different from truncate_pagecache(), which
 * must keep the partial page.  In contrast, we must get rid of
 * partial pages.
 * @holelen: size of prospective hole in bytes.  This will be rounded
 * up to a PAGE_SIZE boundary.  A holelen of zero truncates to the
 * end of the file.
 * @even_cows: 1 when truncating a file, unmap even private COWed pages;
 * but 0 when invalidating pagecache, don't throw away private data.
 */
void unmap_mapping_range(struct address_space *mapping,
		loff_t const holebegin, loff_t const holelen, int even_cows)
{
	pgoff_t hba = holebegin >> PAGE_SHIFT;
	pgoff_t hlen = (holelen + PAGE_SIZE - 1) >> PAGE_SHIFT;

	/* Check for overflow. */
	if (sizeof(holelen) > sizeof(hlen)) {
		long long holeend =
			(holebegin + holelen + PAGE_SIZE - 1) >> PAGE_SHIFT;
		if (holeend & ~(long long)ULONG_MAX)
			hlen = ULONG_MAX - hba + 1;
	}

	unmap_mapping_pages(mapping, hba, hlen, even_cows);
}
EXPORT_SYMBOL(unmap_mapping_range);

/*
 * We enter with non-exclusive mmap_sem (to exclude vma changes,
 * but allow concurrent faults), and pte mapped but not yet locked.
 * We return with pte unmapped and unlocked.
 *
 * We return with the mmap_sem locked or unlocked in the same cases
 * as does filemap_fault().
 */
vm_fault_t do_swap_page(struct vm_fault *vmf)
{
	struct vm_area_struct *vma = vmf->vma;
	struct page *page = NULL, *swapcache;
	struct mem_cgroup *memcg;
	swp_entry_t entry;
	pte_t pte;
	int locked;
	int exclusive = 0;
	vm_fault_t ret = 0;

	if (!pte_unmap_same(vma->vm_mm, vmf->pmd, vmf->pte, vmf->orig_pte))
		goto out;

	entry = pte_to_swp_entry(vmf->orig_pte);
	if (unlikely(non_swap_entry(entry))) {
		if (is_migration_entry(entry)) {
			migration_entry_wait(vma->vm_mm, vmf->pmd,
					     vmf->address);
		} else if (is_device_private_entry(entry)) {
			/*
			 * For un-addressable device memory we call the pgmap
			 * fault handler callback. The callback must migrate
			 * the page back to some CPU accessible page.
			 */
			ret = device_private_entry_fault(vma, vmf->address, entry,
						 vmf->flags, vmf->pmd);
		} else if (is_hwpoison_entry(entry)) {
			ret = VM_FAULT_HWPOISON;
		} else {
			print_bad_pte(vma, vmf->address, vmf->orig_pte, NULL);
			ret = VM_FAULT_SIGBUS;
		}
		goto out;
	}


	delayacct_set_flag(DELAYACCT_PF_SWAPIN);
	page = lookup_swap_cache(entry, vma, vmf->address);
	swapcache = page;

	if (!page) {
		struct swap_info_struct *si = swp_swap_info(entry);

		if (si->flags & SWP_SYNCHRONOUS_IO &&
				__swap_count(entry) == 1) {
			/* skip swapcache */
			page = alloc_page_vma(GFP_HIGHUSER_MOVABLE, vma,
							vmf->address);
			if (page) {
				__SetPageLocked(page);
				__SetPageSwapBacked(page);
				set_page_private(page, entry.val);
				lru_cache_add_anon(page);
				swap_readpage(page, true);
			}
		} else {
			page = swapin_readahead(entry, GFP_HIGHUSER_MOVABLE,
						vmf);
			swapcache = page;
		}

		if (!page) {
			/*
			 * Back out if somebody else faulted in this pte
			 * while we released the pte lock.
			 */
			vmf->pte = pte_offset_map_lock(vma->vm_mm, vmf->pmd,
					vmf->address, &vmf->ptl);
			if (likely(pte_same(*vmf->pte, vmf->orig_pte)))
				ret = VM_FAULT_OOM;
			delayacct_clear_flag(DELAYACCT_PF_SWAPIN);
			goto unlock;
		}

		/* Had to read the page from swap area: Major fault */
		ret = VM_FAULT_MAJOR;
		count_vm_event(PGMAJFAULT);
		count_memcg_event_mm(vma->vm_mm, PGMAJFAULT);
	} else if (PageHWPoison(page)) {
		/*
		 * hwpoisoned dirty swapcache pages are kept for killing
		 * owner processes (which may be unknown at hwpoison time)
		 */
		ret = VM_FAULT_HWPOISON;
		delayacct_clear_flag(DELAYACCT_PF_SWAPIN);
		goto out_release;
	}

	locked = lock_page_or_retry(page, vma->vm_mm, vmf->flags);

	delayacct_clear_flag(DELAYACCT_PF_SWAPIN);
	if (!locked) {
		ret |= VM_FAULT_RETRY;
		goto out_release;
	}

	/*
	 * Make sure try_to_free_swap or reuse_swap_page or swapoff did not
	 * release the swapcache from under us.  The page pin, and pte_same
	 * test below, are not enough to exclude that.  Even if it is still
	 * swapcache, we need to check that the page's swap has not changed.
	 */
	if (unlikely((!PageSwapCache(page) ||
			page_private(page) != entry.val)) && swapcache)
		goto out_page;

	page = ksm_might_need_to_copy(page, vma, vmf->address);
	if (unlikely(!page)) {
		ret = VM_FAULT_OOM;
		page = swapcache;
		goto out_page;
	}

	if (mem_cgroup_try_charge_delay(page, vma->vm_mm, GFP_KERNEL,
					&memcg, false)) {
		ret = VM_FAULT_OOM;
		goto out_page;
	}

	/*
	 * Back out if somebody else already faulted in this pte.
	 */
	vmf->pte = pte_offset_map_lock(vma->vm_mm, vmf->pmd, vmf->address,
			&vmf->ptl);
	if (unlikely(!pte_same(*vmf->pte, vmf->orig_pte)))
		goto out_nomap;

	if (unlikely(!PageUptodate(page))) {
		ret = VM_FAULT_SIGBUS;
		goto out_nomap;
	}

	/*
	 * The page isn't present yet, go ahead with the fault.
	 *
	 * Be careful about the sequence of operations here.
	 * To get its accounting right, reuse_swap_page() must be called
	 * while the page is counted on swap but not yet in mapcount i.e.
	 * before page_add_anon_rmap() and swap_free(); try_to_free_swap()
	 * must be called after the swap_free(), or it will never succeed.
	 */

	inc_mm_counter_fast(vma->vm_mm, MM_ANONPAGES);
	dec_mm_counter_fast(vma->vm_mm, MM_SWAPENTS);
	pte = mk_pte(page, vma->vm_page_prot);
	if ((vmf->flags & FAULT_FLAG_WRITE) && reuse_swap_page(page, NULL)) {
		pte = maybe_mkwrite(pte_mkdirty(pte), vma);
		vmf->flags &= ~FAULT_FLAG_WRITE;
		ret |= VM_FAULT_WRITE;
		exclusive = RMAP_EXCLUSIVE;
	}
	flush_icache_page(vma, page);
	if (pte_swp_soft_dirty(vmf->orig_pte))
		pte = pte_mksoft_dirty(pte);
	arch_do_swap_page(vma->vm_mm, vma, vmf->address, pte, vmf->orig_pte);
	vmf->orig_pte = pte;

	/* ksm created a completely new copy */
	if (unlikely(page != swapcache && swapcache)) {
		page_add_new_anon_rmap(page, vma, vmf->address, false);
		mem_cgroup_commit_charge(page, memcg, false, false);
		lru_cache_add_active_or_unevictable(page, vma);
	} else {
		do_page_add_anon_rmap(page, vma, vmf->address, exclusive);
		mem_cgroup_commit_charge(page, memcg, true, false);
		activate_page(page);
	}
	set_pte_at(vma->vm_mm, vmf->address, vmf->pte, pte);

	swap_free(entry);
	if (mem_cgroup_swap_full(page) ||
	    (vma->vm_flags & VM_LOCKED) || PageMlocked(page))
		try_to_free_swap(page);
	unlock_page(page);
	if (page != swapcache && swapcache) {
		/*
		 * Hold the lock to avoid the swap entry to be reused
		 * until we take the PT lock for the pte_same() check
		 * (to avoid false positives from pte_same). For
		 * further safety release the lock after the swap_free
		 * so that the swap count won't change under a
		 * parallel locked swapcache.
		 */
		unlock_page(swapcache);
		put_page(swapcache);
	}

	if (vmf->flags & FAULT_FLAG_WRITE) {
		ret |= do_wp_page(vmf);
		if (ret & VM_FAULT_ERROR)
			ret &= VM_FAULT_ERROR;
		goto out;
	}

	/* No need to invalidate - it was non-present before */
	update_mmu_cache(vma, vmf->address, vmf->pte);
unlock:
	pte_unmap_unlock(vmf->pte, vmf->ptl);
out:
	return ret;
out_nomap:
	mem_cgroup_cancel_charge(page, memcg, false);
	pte_unmap_unlock(vmf->pte, vmf->ptl);
out_page:
	unlock_page(page);
out_release:
	put_page(page);
	if (page != swapcache && swapcache) {
		unlock_page(swapcache);
		put_page(swapcache);
	}
	return ret;
}

/*
 * We enter with non-exclusive mmap_sem (to exclude vma changes,
 * but allow concurrent faults), and pte mapped but not yet locked.
 * We return with mmap_sem still held, but pte unmapped and unlocked.
 */
static vm_fault_t do_anonymous_page(struct vm_fault *vmf)
{
	struct vm_area_struct *vma = vmf->vma;
	struct mem_cgroup *memcg;
	struct page *page;
	vm_fault_t ret = 0;
	pte_t entry;

	/* File mapping without ->vm_ops ? */
	if (vma->vm_flags & VM_SHARED)
		return VM_FAULT_SIGBUS;

	/*
	 * Use pte_alloc() instead of pte_alloc_map().  We can't run
	 * pte_offset_map() on pmds where a huge pmd might be created
	 * from a different thread.
	 *
	 * pte_alloc_map() is safe to use under down_write(mmap_sem) or when
	 * parallel threads are excluded by other means.
	 *
	 * Here we only have down_read(mmap_sem).
	 */
	if (pte_alloc(vma->vm_mm, vmf->pmd))
		return VM_FAULT_OOM;

	/* See the comment in pte_alloc_one_map() */
	if (unlikely(pmd_trans_unstable(vmf->pmd)))
		return 0;

	/* Use the zero-page for reads */
	if (!(vmf->flags & FAULT_FLAG_WRITE) &&
			!mm_forbids_zeropage(vma->vm_mm)) {
		entry = pte_mkspecial(pfn_pte(my_zero_pfn(vmf->address),
						vma->vm_page_prot));
		vmf->pte = pte_offset_map_lock(vma->vm_mm, vmf->pmd,
				vmf->address, &vmf->ptl);
		if (!pte_none(*vmf->pte))
			goto unlock;
		ret = check_stable_address_space(vma->vm_mm);
		if (ret)
			goto unlock;
		/* Deliver the page fault to userland, check inside PT lock */
		if (userfaultfd_missing(vma)) {
			pte_unmap_unlock(vmf->pte, vmf->ptl);
			return handle_userfault(vmf, VM_UFFD_MISSING);
		}
		goto setpte;
	}

	/* Allocate our own private page. */
	if (unlikely(anon_vma_prepare(vma)))
		goto oom;
	page = alloc_zeroed_user_highpage_movable(vma, vmf->address);
	if (!page)
		goto oom;

	if (mem_cgroup_try_charge_delay(page, vma->vm_mm, GFP_KERNEL, &memcg,
					false))
		goto oom_free_page;

	/*
	 * The memory barrier inside __SetPageUptodate makes sure that
	 * preceeding stores to the page contents become visible before
	 * the set_pte_at() write.
	 */
	__SetPageUptodate(page);

	entry = mk_pte(page, vma->vm_page_prot);
	if (vma->vm_flags & VM_WRITE)
		entry = pte_mkwrite(pte_mkdirty(entry));

	vmf->pte = pte_offset_map_lock(vma->vm_mm, vmf->pmd, vmf->address,
			&vmf->ptl);
	if (!pte_none(*vmf->pte))
		goto release;

	ret = check_stable_address_space(vma->vm_mm);
	if (ret)
		goto release;

	/* Deliver the page fault to userland, check inside PT lock */
	if (userfaultfd_missing(vma)) {
		pte_unmap_unlock(vmf->pte, vmf->ptl);
		mem_cgroup_cancel_charge(page, memcg, false);
		put_page(page);
		return handle_userfault(vmf, VM_UFFD_MISSING);
	}

	inc_mm_counter_fast(vma->vm_mm, MM_ANONPAGES);
	page_add_new_anon_rmap(page, vma, vmf->address, false);
	mem_cgroup_commit_charge(page, memcg, false, false);
	lru_cache_add_active_or_unevictable(page, vma);
setpte:
	set_pte_at(vma->vm_mm, vmf->address, vmf->pte, entry);

	/* No need to invalidate - it was non-present before */
	update_mmu_cache(vma, vmf->address, vmf->pte);
unlock:
	pte_unmap_unlock(vmf->pte, vmf->ptl);
	return ret;
release:
	mem_cgroup_cancel_charge(page, memcg, false);
	put_page(page);
	goto unlock;
oom_free_page:
	put_page(page);
oom:
	return VM_FAULT_OOM;
}

/*
 * The mmap_sem must have been held on entry, and may have been
 * released depending on flags and vma->vm_ops->fault() return value.
 * See filemap_fault() and __lock_page_retry().
 */
static vm_fault_t __do_fault(struct vm_fault *vmf)
{
	struct vm_area_struct *vma = vmf->vma;
	vm_fault_t ret;

	/*
	 * Preallocate pte before we take page_lock because this might lead to
	 * deadlocks for memcg reclaim which waits for pages under writeback:
	 *				lock_page(A)
	 *				SetPageWriteback(A)
	 *				unlock_page(A)
	 * lock_page(B)
	 *				lock_page(B)
	 * pte_alloc_pne
	 *   shrink_page_list
	 *     wait_on_page_writeback(A)
	 *				SetPageWriteback(B)
	 *				unlock_page(B)
	 *				# flush A, B to clear the writeback
	 */
	if (pmd_none(*vmf->pmd) && !vmf->prealloc_pte) {
		vmf->prealloc_pte = pte_alloc_one(vmf->vma->vm_mm);
		if (!vmf->prealloc_pte)
			return VM_FAULT_OOM;
		smp_wmb(); /* See comment in __pte_alloc() */
	}

	ret = vma->vm_ops->fault(vmf);
	if (unlikely(ret & (VM_FAULT_ERROR | VM_FAULT_NOPAGE | VM_FAULT_RETRY |
			    VM_FAULT_DONE_COW)))
		return ret;

	if (unlikely(PageHWPoison(vmf->page))) {
		if (ret & VM_FAULT_LOCKED)
			unlock_page(vmf->page);
		put_page(vmf->page);
		vmf->page = NULL;
		return VM_FAULT_HWPOISON;
	}

	if (unlikely(!(ret & VM_FAULT_LOCKED)))
		lock_page(vmf->page);
	else
		VM_BUG_ON_PAGE(!PageLocked(vmf->page), vmf->page);

	return ret;
}

/*
 * The ordering of these checks is important for pmds with _PAGE_DEVMAP set.
 * If we check pmd_trans_unstable() first we will trip the bad_pmd() check
 * inside of pmd_none_or_trans_huge_or_clear_bad(). This will end up correctly
 * returning 1 but not before it spams dmesg with the pmd_clear_bad() output.
 */
static int pmd_devmap_trans_unstable(pmd_t *pmd)
{
	return pmd_devmap(*pmd) || pmd_trans_unstable(pmd);
}

static vm_fault_t pte_alloc_one_map(struct vm_fault *vmf)
{
	struct vm_area_struct *vma = vmf->vma;

	if (!pmd_none(*vmf->pmd))
		goto map_pte;
	if (vmf->prealloc_pte) {
		vmf->ptl = pmd_lock(vma->vm_mm, vmf->pmd);
		if (unlikely(!pmd_none(*vmf->pmd))) {
			spin_unlock(vmf->ptl);
			goto map_pte;
		}

		mm_inc_nr_ptes(vma->vm_mm);
		pmd_populate(vma->vm_mm, vmf->pmd, vmf->prealloc_pte);
		spin_unlock(vmf->ptl);
		vmf->prealloc_pte = NULL;
	} else if (unlikely(pte_alloc(vma->vm_mm, vmf->pmd))) {
		return VM_FAULT_OOM;
	}
map_pte:
	/*
	 * If a huge pmd materialized under us just retry later.  Use
	 * pmd_trans_unstable() via pmd_devmap_trans_unstable() instead of
	 * pmd_trans_huge() to ensure the pmd didn't become pmd_trans_huge
	 * under us and then back to pmd_none, as a result of MADV_DONTNEED
	 * running immediately after a huge pmd fault in a different thread of
	 * this mm, in turn leading to a misleading pmd_trans_huge() retval.
	 * All we have to ensure is that it is a regular pmd that we can walk
	 * with pte_offset_map() and we can do that through an atomic read in
	 * C, which is what pmd_trans_unstable() provides.
	 */
	if (pmd_devmap_trans_unstable(vmf->pmd))
		return VM_FAULT_NOPAGE;

	/*
	 * At this point we know that our vmf->pmd points to a page of ptes
	 * and it cannot become pmd_none(), pmd_devmap() or pmd_trans_huge()
	 * for the duration of the fault.  If a racing MADV_DONTNEED runs and
	 * we zap the ptes pointed to by our vmf->pmd, the vmf->ptl will still
	 * be valid and we will re-check to make sure the vmf->pte isn't
	 * pte_none() under vmf->ptl protection when we return to
	 * alloc_set_pte().
	 */
	vmf->pte = pte_offset_map_lock(vma->vm_mm, vmf->pmd, vmf->address,
			&vmf->ptl);
	return 0;
}

#ifdef CONFIG_TRANSPARENT_HUGE_PAGECACHE
static void deposit_prealloc_pte(struct vm_fault *vmf)
{
	struct vm_area_struct *vma = vmf->vma;

	pgtable_trans_huge_deposit(vma->vm_mm, vmf->pmd, vmf->prealloc_pte);
	/*
	 * We are going to consume the prealloc table,
	 * count that as nr_ptes.
	 */
	mm_inc_nr_ptes(vma->vm_mm);
	vmf->prealloc_pte = NULL;
}

static vm_fault_t do_set_pmd(struct vm_fault *vmf, struct page *page)
{
	struct vm_area_struct *vma = vmf->vma;
	bool write = vmf->flags & FAULT_FLAG_WRITE;
	unsigned long haddr = vmf->address & HPAGE_PMD_MASK;
	pmd_t entry;
	int i;
	vm_fault_t ret;

	if (!transhuge_vma_suitable(vma, haddr))
		return VM_FAULT_FALLBACK;

	ret = VM_FAULT_FALLBACK;
	page = compound_head(page);

	/*
	 * Archs like ppc64 need additonal space to store information
	 * related to pte entry. Use the preallocated table for that.
	 */
	if (arch_needs_pgtable_deposit() && !vmf->prealloc_pte) {
		vmf->prealloc_pte = pte_alloc_one(vma->vm_mm);
		if (!vmf->prealloc_pte)
			return VM_FAULT_OOM;
		smp_wmb(); /* See comment in __pte_alloc() */
	}

	vmf->ptl = pmd_lock(vma->vm_mm, vmf->pmd);
	if (unlikely(!pmd_none(*vmf->pmd)))
		goto out;

	for (i = 0; i < HPAGE_PMD_NR; i++)
		flush_icache_page(vma, page + i);

	entry = mk_huge_pmd(page, vma->vm_page_prot);
	if (write)
		entry = maybe_pmd_mkwrite(pmd_mkdirty(entry), vma);

	add_mm_counter(vma->vm_mm, mm_counter_file(page), HPAGE_PMD_NR);
	page_add_file_rmap(page, true);
	/*
	 * deposit and withdraw with pmd lock held
	 */
	if (arch_needs_pgtable_deposit())
		deposit_prealloc_pte(vmf);

	set_pmd_at(vma->vm_mm, haddr, vmf->pmd, entry);

	update_mmu_cache_pmd(vma, haddr, vmf->pmd);

	/* fault is handled */
	ret = 0;
	count_vm_event(THP_FILE_MAPPED);
out:
	spin_unlock(vmf->ptl);
	return ret;
}
#else
static vm_fault_t do_set_pmd(struct vm_fault *vmf, struct page *page)
{
	BUILD_BUG();
	return 0;
}
#endif

/**
 * alloc_set_pte - setup new PTE entry for given page and add reverse page
 * mapping. If needed, the fucntion allocates page table or use pre-allocated.
 *
 * @vmf: fault environment
 * @memcg: memcg to charge page (only for private mappings)
 * @page: page to map
 *
 * Caller must take care of unlocking vmf->ptl, if vmf->pte is non-NULL on
 * return.
 *
 * Target users are page handler itself and implementations of
 * vm_ops->map_pages.
 *
 * Return: %0 on success, %VM_FAULT_ code in case of error.
 */
vm_fault_t alloc_set_pte(struct vm_fault *vmf, struct mem_cgroup *memcg,
		struct page *page)
{
	struct vm_area_struct *vma = vmf->vma;
	bool write = vmf->flags & FAULT_FLAG_WRITE;
	pte_t entry;
	vm_fault_t ret;

	if (pmd_none(*vmf->pmd) && PageTransCompound(page) &&
			IS_ENABLED(CONFIG_TRANSPARENT_HUGE_PAGECACHE)) {
		/* THP on COW? */
		VM_BUG_ON_PAGE(memcg, page);

		ret = do_set_pmd(vmf, page);
		if (ret != VM_FAULT_FALLBACK)
			return ret;
	}

	if (!vmf->pte) {
		ret = pte_alloc_one_map(vmf);
		if (ret)
			return ret;
	}

	/* Re-check under ptl */
	if (unlikely(!pte_none(*vmf->pte)))
		return VM_FAULT_NOPAGE;

	flush_icache_page(vma, page);
	entry = mk_pte(page, vma->vm_page_prot);
	if (write)
		entry = maybe_mkwrite(pte_mkdirty(entry), vma);
	/* copy-on-write page */
	if (write && !(vma->vm_flags & VM_SHARED)) {
		inc_mm_counter_fast(vma->vm_mm, MM_ANONPAGES);
		page_add_new_anon_rmap(page, vma, vmf->address, false);
		mem_cgroup_commit_charge(page, memcg, false, false);
		lru_cache_add_active_or_unevictable(page, vma);
	} else {
		inc_mm_counter_fast(vma->vm_mm, mm_counter_file(page));
		page_add_file_rmap(page, false);
	}
	set_pte_at(vma->vm_mm, vmf->address, vmf->pte, entry);

	/* no need to invalidate: a not-present page won't be cached */
	update_mmu_cache(vma, vmf->address, vmf->pte);

	return 0;
}


/**
 * finish_fault - finish page fault once we have prepared the page to fault
 *
 * @vmf: structure describing the fault
 *
 * This function handles all that is needed to finish a page fault once the
 * page to fault in is prepared. It handles locking of PTEs, inserts PTE for
 * given page, adds reverse page mapping, handles memcg charges and LRU
 * addition.
 *
 * The function expects the page to be locked and on success it consumes a
 * reference of a page being mapped (for the PTE which maps it).
 *
 * Return: %0 on success, %VM_FAULT_ code in case of error.
 */
vm_fault_t finish_fault(struct vm_fault *vmf)
{
	struct page *page;
	vm_fault_t ret = 0;

	/* Did we COW the page? */
	if ((vmf->flags & FAULT_FLAG_WRITE) &&
	    !(vmf->vma->vm_flags & VM_SHARED))
		page = vmf->cow_page;
	else
		page = vmf->page;

	/*
	 * check even for read faults because we might have lost our CoWed
	 * page
	 */
	if (!(vmf->vma->vm_flags & VM_SHARED))
		ret = check_stable_address_space(vmf->vma->vm_mm);
	if (!ret)
		ret = alloc_set_pte(vmf, vmf->memcg, page);
	if (vmf->pte)
		pte_unmap_unlock(vmf->pte, vmf->ptl);
	return ret;
}

static unsigned long fault_around_bytes __read_mostly =
	rounddown_pow_of_two(65536);

#ifdef CONFIG_DEBUG_FS
static int fault_around_bytes_get(void *data, u64 *val)
{
	*val = fault_around_bytes;
	return 0;
}

/*
 * fault_around_bytes must be rounded down to the nearest page order as it's
 * what do_fault_around() expects to see.
 */
static int fault_around_bytes_set(void *data, u64 val)
{
	if (val / PAGE_SIZE > PTRS_PER_PTE)
		return -EINVAL;
	if (val > PAGE_SIZE)
		fault_around_bytes = rounddown_pow_of_two(val);
	else
		fault_around_bytes = PAGE_SIZE; /* rounddown_pow_of_two(0) is undefined */
	return 0;
}
DEFINE_DEBUGFS_ATTRIBUTE(fault_around_bytes_fops,
		fault_around_bytes_get, fault_around_bytes_set, "%llu\n");

static int __init fault_around_debugfs(void)
{
	debugfs_create_file_unsafe("fault_around_bytes", 0644, NULL, NULL,
				   &fault_around_bytes_fops);
	return 0;
}
late_initcall(fault_around_debugfs);
#endif

/*
 * do_fault_around() tries to map few pages around the fault address. The hope
 * is that the pages will be needed soon and this will lower the number of
 * faults to handle.
 *
 * It uses vm_ops->map_pages() to map the pages, which skips the page if it's
 * not ready to be mapped: not up-to-date, locked, etc.
 *
 * This function is called with the page table lock taken. In the split ptlock
 * case the page table lock only protects only those entries which belong to
 * the page table corresponding to the fault address.
 *
 * This function doesn't cross the VMA boundaries, in order to call map_pages()
 * only once.
 *
 * fault_around_bytes defines how many bytes we'll try to map.
 * do_fault_around() expects it to be set to a power of two less than or equal
 * to PTRS_PER_PTE.
 *
 * The virtual address of the area that we map is naturally aligned to
 * fault_around_bytes rounded down to the machine page size
 * (and therefore to page order).  This way it's easier to guarantee
 * that we don't cross page table boundaries.
 */
static vm_fault_t do_fault_around(struct vm_fault *vmf)
{
	unsigned long address = vmf->address, nr_pages, mask;
	pgoff_t start_pgoff = vmf->pgoff;
	pgoff_t end_pgoff;
	int off;
	vm_fault_t ret = 0;

	nr_pages = READ_ONCE(fault_around_bytes) >> PAGE_SHIFT;
	mask = ~(nr_pages * PAGE_SIZE - 1) & PAGE_MASK;

	vmf->address = max(address & mask, vmf->vma->vm_start);
	off = ((address - vmf->address) >> PAGE_SHIFT) & (PTRS_PER_PTE - 1);
	start_pgoff -= off;

	/*
	 *  end_pgoff is either the end of the page table, the end of
	 *  the vma or nr_pages from start_pgoff, depending what is nearest.
	 */
	end_pgoff = start_pgoff -
		((vmf->address >> PAGE_SHIFT) & (PTRS_PER_PTE - 1)) +
		PTRS_PER_PTE - 1;
	end_pgoff = min3(end_pgoff, vma_pages(vmf->vma) + vmf->vma->vm_pgoff - 1,
			start_pgoff + nr_pages - 1);

	if (pmd_none(*vmf->pmd)) {
		vmf->prealloc_pte = pte_alloc_one(vmf->vma->vm_mm);
		if (!vmf->prealloc_pte)
			goto out;
		smp_wmb(); /* See comment in __pte_alloc() */
	}

	vmf->vma->vm_ops->map_pages(vmf, start_pgoff, end_pgoff);

	/* Huge page is mapped? Page fault is solved */
	if (pmd_trans_huge(*vmf->pmd)) {
		ret = VM_FAULT_NOPAGE;
		goto out;
	}

	/* ->map_pages() haven't done anything useful. Cold page cache? */
	if (!vmf->pte)
		goto out;

	/* check if the page fault is solved */
	vmf->pte -= (vmf->address >> PAGE_SHIFT) - (address >> PAGE_SHIFT);
	if (!pte_none(*vmf->pte))
		ret = VM_FAULT_NOPAGE;
	pte_unmap_unlock(vmf->pte, vmf->ptl);
out:
	vmf->address = address;
	vmf->pte = NULL;
	return ret;
}

static vm_fault_t do_read_fault(struct vm_fault *vmf)
{
	struct vm_area_struct *vma = vmf->vma;
	vm_fault_t ret = 0;

	/*
	 * Let's call ->map_pages() first and use ->fault() as fallback
	 * if page by the offset is not ready to be mapped (cold cache or
	 * something).
	 */
	if (vma->vm_ops->map_pages && fault_around_bytes >> PAGE_SHIFT > 1) {
		ret = do_fault_around(vmf);
		if (ret)
			return ret;
	}

	ret = __do_fault(vmf);
	if (unlikely(ret & (VM_FAULT_ERROR | VM_FAULT_NOPAGE | VM_FAULT_RETRY)))
		return ret;

	ret |= finish_fault(vmf);
	unlock_page(vmf->page);
	if (unlikely(ret & (VM_FAULT_ERROR | VM_FAULT_NOPAGE | VM_FAULT_RETRY)))
		put_page(vmf->page);
	return ret;
}

static vm_fault_t do_cow_fault(struct vm_fault *vmf)
{
	struct vm_area_struct *vma = vmf->vma;
	vm_fault_t ret;

	if (unlikely(anon_vma_prepare(vma)))
		return VM_FAULT_OOM;

	vmf->cow_page = alloc_page_vma(GFP_HIGHUSER_MOVABLE, vma, vmf->address);
	if (!vmf->cow_page)
		return VM_FAULT_OOM;

	if (mem_cgroup_try_charge_delay(vmf->cow_page, vma->vm_mm, GFP_KERNEL,
				&vmf->memcg, false)) {
		put_page(vmf->cow_page);
		return VM_FAULT_OOM;
	}

	ret = __do_fault(vmf);
	if (unlikely(ret & (VM_FAULT_ERROR | VM_FAULT_NOPAGE | VM_FAULT_RETRY)))
		goto uncharge_out;
	if (ret & VM_FAULT_DONE_COW)
		return ret;

	copy_user_highpage(vmf->cow_page, vmf->page, vmf->address, vma);
	__SetPageUptodate(vmf->cow_page);

	ret |= finish_fault(vmf);
	unlock_page(vmf->page);
	put_page(vmf->page);
	if (unlikely(ret & (VM_FAULT_ERROR | VM_FAULT_NOPAGE | VM_FAULT_RETRY)))
		goto uncharge_out;
	return ret;
uncharge_out:
	mem_cgroup_cancel_charge(vmf->cow_page, vmf->memcg, false);
	put_page(vmf->cow_page);
	return ret;
}

static vm_fault_t do_shared_fault(struct vm_fault *vmf)
{
	struct vm_area_struct *vma = vmf->vma;
	vm_fault_t ret, tmp;

	ret = __do_fault(vmf);
	if (unlikely(ret & (VM_FAULT_ERROR | VM_FAULT_NOPAGE | VM_FAULT_RETRY)))
		return ret;

	/*
	 * Check if the backing address space wants to know that the page is
	 * about to become writable
	 */
	if (vma->vm_ops->page_mkwrite) {
		unlock_page(vmf->page);
		tmp = do_page_mkwrite(vmf);
		if (unlikely(!tmp ||
				(tmp & (VM_FAULT_ERROR | VM_FAULT_NOPAGE |
					VM_FAULT_RETRY)))) {
			put_page(vmf->page);
			return tmp;
		}
	}

	ret |= finish_fault(vmf);
	if (unlikely(ret & (VM_FAULT_ERROR | VM_FAULT_NOPAGE |
					VM_FAULT_RETRY))) {
		unlock_page(vmf->page);
		put_page(vmf->page);
		return ret;
	}

	fault_dirty_shared_page(vma, vmf->page);
	return ret;
}

/*
 * We enter with non-exclusive mmap_sem (to exclude vma changes,
 * but allow concurrent faults).
 * The mmap_sem may have been released depending on flags and our
 * return value.  See filemap_fault() and __lock_page_or_retry().
 * If mmap_sem is released, vma may become invalid (for example
 * by other thread calling munmap()).
 */
static vm_fault_t do_fault(struct vm_fault *vmf)
{
	struct vm_area_struct *vma = vmf->vma;
	struct mm_struct *vm_mm = vma->vm_mm;
	vm_fault_t ret;

	/*
	 * The VMA was not fully populated on mmap() or missing VM_DONTEXPAND
	 */
	if (!vma->vm_ops->fault) {
		/*
		 * If we find a migration pmd entry or a none pmd entry, which
		 * should never happen, return SIGBUS
		 */
		if (unlikely(!pmd_present(*vmf->pmd)))
			ret = VM_FAULT_SIGBUS;
		else {
			vmf->pte = pte_offset_map_lock(vmf->vma->vm_mm,
						       vmf->pmd,
						       vmf->address,
						       &vmf->ptl);
			/*
			 * Make sure this is not a temporary clearing of pte
			 * by holding ptl and checking again. A R/M/W update
			 * of pte involves: take ptl, clearing the pte so that
			 * we don't have concurrent modification by hardware
			 * followed by an update.
			 */
			if (unlikely(pte_none(*vmf->pte)))
				ret = VM_FAULT_SIGBUS;
			else
				ret = VM_FAULT_NOPAGE;

			pte_unmap_unlock(vmf->pte, vmf->ptl);
		}
	} else if (!(vmf->flags & FAULT_FLAG_WRITE))
		ret = do_read_fault(vmf);
	else if (!(vma->vm_flags & VM_SHARED))
		ret = do_cow_fault(vmf);
	else
		ret = do_shared_fault(vmf);

	/* preallocated pagetable is unused: free it */
	if (vmf->prealloc_pte) {
		pte_free(vm_mm, vmf->prealloc_pte);
		vmf->prealloc_pte = NULL;
	}
	return ret;
}

static int numa_migrate_prep(struct page *page, struct vm_area_struct *vma,
				unsigned long addr, int page_nid,
				int *flags)
{
	get_page(page);

	count_vm_numa_event(NUMA_HINT_FAULTS);
	if (page_nid == numa_node_id()) {
		count_vm_numa_event(NUMA_HINT_FAULTS_LOCAL);
		*flags |= TNF_FAULT_LOCAL;
	}

	return mpol_misplaced(page, vma, addr);
}

static vm_fault_t do_numa_page(struct vm_fault *vmf)
{
	struct vm_area_struct *vma = vmf->vma;
	struct page *page = NULL;
	int page_nid = NUMA_NO_NODE;
	int last_cpupid;
	int target_nid;
	bool migrated = false;
	pte_t pte, old_pte;
	bool was_writable = pte_savedwrite(vmf->orig_pte);
	int flags = 0;

	/*
	 * The "pte" at this point cannot be used safely without
	 * validation through pte_unmap_same(). It's of NUMA type but
	 * the pfn may be screwed if the read is non atomic.
	 */
	vmf->ptl = pte_lockptr(vma->vm_mm, vmf->pmd);
	spin_lock(vmf->ptl);
	if (unlikely(!pte_same(*vmf->pte, vmf->orig_pte))) {
		pte_unmap_unlock(vmf->pte, vmf->ptl);
		goto out;
	}

	/*
	 * Make it present again, Depending on how arch implementes non
	 * accessible ptes, some can allow access by kernel mode.
	 */
	old_pte = ptep_modify_prot_start(vma, vmf->address, vmf->pte);
	pte = pte_modify(old_pte, vma->vm_page_prot);
	pte = pte_mkyoung(pte);
	if (was_writable)
		pte = pte_mkwrite(pte);
	ptep_modify_prot_commit(vma, vmf->address, vmf->pte, old_pte, pte);
	update_mmu_cache(vma, vmf->address, vmf->pte);

	page = vm_normal_page(vma, vmf->address, pte);
	if (!page) {
		pte_unmap_unlock(vmf->pte, vmf->ptl);
		return 0;
	}

	/* TODO: handle PTE-mapped THP */
	if (PageCompound(page)) {
		pte_unmap_unlock(vmf->pte, vmf->ptl);
		return 0;
	}

	/*
	 * Avoid grouping on RO pages in general. RO pages shouldn't hurt as
	 * much anyway since they can be in shared cache state. This misses
	 * the case where a mapping is writable but the process never writes
	 * to it but pte_write gets cleared during protection updates and
	 * pte_dirty has unpredictable behaviour between PTE scan updates,
	 * background writeback, dirty balancing and application behaviour.
	 */
	if (!pte_write(pte))
		flags |= TNF_NO_GROUP;

	/*
	 * Flag if the page is shared between multiple address spaces. This
	 * is later used when determining whether to group tasks together
	 */
	if (page_mapcount(page) > 1 && (vma->vm_flags & VM_SHARED))
		flags |= TNF_SHARED;

	last_cpupid = page_cpupid_last(page);
	page_nid = page_to_nid(page);
	target_nid = numa_migrate_prep(page, vma, vmf->address, page_nid,
			&flags);
	pte_unmap_unlock(vmf->pte, vmf->ptl);
	if (target_nid == NUMA_NO_NODE) {
		put_page(page);
		goto out;
	}

	/* Migrate to the requested node */
	migrated = migrate_misplaced_page(page, vma, target_nid);
	if (migrated) {
		page_nid = target_nid;
		flags |= TNF_MIGRATED;
	} else
		flags |= TNF_MIGRATE_FAIL;

out:
	if (page_nid != NUMA_NO_NODE)
		task_numa_fault(last_cpupid, page_nid, 1, flags);
	return 0;
}

static inline vm_fault_t create_huge_pmd(struct vm_fault *vmf)
{
	if (vma_is_anonymous(vmf->vma))
		return do_huge_pmd_anonymous_page(vmf);
	if (vmf->vma->vm_ops->huge_fault)
		return vmf->vma->vm_ops->huge_fault(vmf, PE_SIZE_PMD);
	return VM_FAULT_FALLBACK;
}

/* `inline' is required to avoid gcc 4.1.2 build error */
static inline vm_fault_t wp_huge_pmd(struct vm_fault *vmf, pmd_t orig_pmd)
{
	if (vma_is_anonymous(vmf->vma))
		return do_huge_pmd_wp_page(vmf, orig_pmd);
	if (vmf->vma->vm_ops->huge_fault)
		return vmf->vma->vm_ops->huge_fault(vmf, PE_SIZE_PMD);

	/* COW handled on pte level: split pmd */
	VM_BUG_ON_VMA(vmf->vma->vm_flags & VM_SHARED, vmf->vma);
	__split_huge_pmd(vmf->vma, vmf->pmd, vmf->address, false, NULL);

	return VM_FAULT_FALLBACK;
}

static inline bool vma_is_accessible(struct vm_area_struct *vma)
{
	return vma->vm_flags & (VM_READ | VM_EXEC | VM_WRITE);
}

static vm_fault_t create_huge_pud(struct vm_fault *vmf)
{
#ifdef CONFIG_TRANSPARENT_HUGEPAGE
	/* No support for anonymous transparent PUD pages yet */
	if (vma_is_anonymous(vmf->vma))
		return VM_FAULT_FALLBACK;
	if (vmf->vma->vm_ops->huge_fault)
		return vmf->vma->vm_ops->huge_fault(vmf, PE_SIZE_PUD);
#endif /* CONFIG_TRANSPARENT_HUGEPAGE */
	return VM_FAULT_FALLBACK;
}

static vm_fault_t wp_huge_pud(struct vm_fault *vmf, pud_t orig_pud)
{
#ifdef CONFIG_TRANSPARENT_HUGEPAGE
	/* No support for anonymous transparent PUD pages yet */
	if (vma_is_anonymous(vmf->vma))
		return VM_FAULT_FALLBACK;
	if (vmf->vma->vm_ops->huge_fault)
		return vmf->vma->vm_ops->huge_fault(vmf, PE_SIZE_PUD);
#endif /* CONFIG_TRANSPARENT_HUGEPAGE */
	return VM_FAULT_FALLBACK;
}

/*
 * These routines also need to handle stuff like marking pages dirty
 * and/or accessed for architectures that don't do it in hardware (most
 * RISC architectures).  The early dirtying is also good on the i386.
 *
 * There is also a hook called "update_mmu_cache()" that architectures
 * with external mmu caches can use to update those (ie the Sparc or
 * PowerPC hashed page tables that act as extended TLBs).
 *
 * We enter with non-exclusive mmap_sem (to exclude vma changes, but allow
 * concurrent faults).
 *
 * The mmap_sem may have been released depending on flags and our return value.
 * See filemap_fault() and __lock_page_or_retry().
 */
static vm_fault_t handle_pte_fault(struct vm_fault *vmf)
{
	pte_t entry;

	if (unlikely(pmd_none(*vmf->pmd))) {
		/*
		 * Leave __pte_alloc() until later: because vm_ops->fault may
		 * want to allocate huge page, and if we expose page table
		 * for an instant, it will be difficult to retract from
		 * concurrent faults and from rmap lookups.
		 */
		vmf->pte = NULL;
	} else {
		/* See comment in pte_alloc_one_map() */
		if (pmd_devmap_trans_unstable(vmf->pmd))
			return 0;
		/*
		 * A regular pmd is established and it can't morph into a huge
		 * pmd from under us anymore at this point because we hold the
		 * mmap_sem read mode and khugepaged takes it in write mode.
		 * So now it's safe to run pte_offset_map().
		 */
		vmf->pte = pte_offset_map(vmf->pmd, vmf->address);
		vmf->orig_pte = *vmf->pte;

		/*
		 * some architectures can have larger ptes than wordsize,
		 * e.g.ppc44x-defconfig has CONFIG_PTE_64BIT=y and
		 * CONFIG_32BIT=y, so READ_ONCE cannot guarantee atomic
		 * accesses.  The code below just needs a consistent view
		 * for the ifs and we later double check anyway with the
		 * ptl lock held. So here a barrier will do.
		 */
		barrier();
		if (pte_none(vmf->orig_pte)) {
			pte_unmap(vmf->pte);
			vmf->pte = NULL;
		}
	}

	if (!vmf->pte) {
		if (vma_is_anonymous(vmf->vma))
			return do_anonymous_page(vmf);
		else
			return do_fault(vmf);
	}

	if (!pte_present(vmf->orig_pte))
		return do_swap_page(vmf);

	if (pte_protnone(vmf->orig_pte) && vma_is_accessible(vmf->vma))
		return do_numa_page(vmf);

	vmf->ptl = pte_lockptr(vmf->vma->vm_mm, vmf->pmd);
	spin_lock(vmf->ptl);
	entry = vmf->orig_pte;
	if (unlikely(!pte_same(*vmf->pte, entry)))
		goto unlock;
	if (vmf->flags & FAULT_FLAG_WRITE) {
		if (!pte_write(entry))
			return do_wp_page(vmf);
		entry = pte_mkdirty(entry);
	}
	entry = pte_mkyoung(entry);
	if (ptep_set_access_flags(vmf->vma, vmf->address, vmf->pte, entry,
				vmf->flags & FAULT_FLAG_WRITE)) {
		update_mmu_cache(vmf->vma, vmf->address, vmf->pte);
	} else {
		/*
		 * This is needed only for protection faults but the arch code
		 * is not yet telling us if this is a protection fault or not.
		 * This still avoids useless tlb flushes for .text page faults
		 * with threads.
		 */
		if (vmf->flags & FAULT_FLAG_WRITE)
			flush_tlb_fix_spurious_fault(vmf->vma, vmf->address);
	}
unlock:
	pte_unmap_unlock(vmf->pte, vmf->ptl);
	return 0;
}

/*
 * By the time we get here, we already hold the mm semaphore
 *
 * The mmap_sem may have been released depending on flags and our
 * return value.  See filemap_fault() and __lock_page_or_retry().
 */
static vm_fault_t __handle_mm_fault(struct vm_area_struct *vma,
		unsigned long address, unsigned int flags)
{
	struct vm_fault vmf = {
		.vma = vma,
		.address = address & PAGE_MASK,
		.flags = flags,
		.pgoff = linear_page_index(vma, address),
		.gfp_mask = __get_fault_gfp_mask(vma),
	};
	unsigned int dirty = flags & FAULT_FLAG_WRITE;
	struct mm_struct *mm = vma->vm_mm;
	pgd_t *pgd;
	p4d_t *p4d;
	vm_fault_t ret;

	pgd = pgd_offset(mm, address);
	p4d = p4d_alloc(mm, pgd, address);
	if (!p4d)
		return VM_FAULT_OOM;

	vmf.pud = pud_alloc(mm, p4d, address);
	if (!vmf.pud)
		return VM_FAULT_OOM;
	if (pud_none(*vmf.pud) && __transparent_hugepage_enabled(vma)) {
		ret = create_huge_pud(&vmf);
		if (!(ret & VM_FAULT_FALLBACK))
			return ret;
	} else {
		pud_t orig_pud = *vmf.pud;

		barrier();
		if (pud_trans_huge(orig_pud) || pud_devmap(orig_pud)) {

			/* NUMA case for anonymous PUDs would go here */

			if (dirty && !pud_write(orig_pud)) {
				ret = wp_huge_pud(&vmf, orig_pud);
				if (!(ret & VM_FAULT_FALLBACK))
					return ret;
			} else {
				huge_pud_set_accessed(&vmf, orig_pud);
				return 0;
			}
		}
	}

	vmf.pmd = pmd_alloc(mm, vmf.pud, address);
	if (!vmf.pmd)
		return VM_FAULT_OOM;
	if (pmd_none(*vmf.pmd) && __transparent_hugepage_enabled(vma)) {
		ret = create_huge_pmd(&vmf);
		if (!(ret & VM_FAULT_FALLBACK))
			return ret;
	} else {
		pmd_t orig_pmd = *vmf.pmd;

		barrier();
		if (unlikely(is_swap_pmd(orig_pmd))) {
			VM_BUG_ON(thp_migration_supported() &&
					  !is_pmd_migration_entry(orig_pmd));
			if (is_pmd_migration_entry(orig_pmd))
				pmd_migration_entry_wait(mm, vmf.pmd);
			return 0;
		}
		if (pmd_trans_huge(orig_pmd) || pmd_devmap(orig_pmd)) {
			if (pmd_protnone(orig_pmd) && vma_is_accessible(vma))
				return do_huge_pmd_numa_page(&vmf, orig_pmd);

			if (dirty && !pmd_write(orig_pmd)) {
				ret = wp_huge_pmd(&vmf, orig_pmd);
				if (!(ret & VM_FAULT_FALLBACK))
					return ret;
			} else {
				huge_pmd_set_accessed(&vmf, orig_pmd);
				return 0;
			}
		}
	}

	return handle_pte_fault(&vmf);
}

/*
 * By the time we get here, we already hold the mm semaphore
 *
 * The mmap_sem may have been released depending on flags and our
 * return value.  See filemap_fault() and __lock_page_or_retry().
 */
vm_fault_t handle_mm_fault(struct vm_area_struct *vma, unsigned long address,
		unsigned int flags)
{
	vm_fault_t ret;

	__set_current_state(TASK_RUNNING);

	count_vm_event(PGFAULT);
	count_memcg_event_mm(vma->vm_mm, PGFAULT);

	/* do counter updates before entering really critical section. */
	check_sync_rss_stat(current);

	if (!arch_vma_access_permitted(vma, flags & FAULT_FLAG_WRITE,
					    flags & FAULT_FLAG_INSTRUCTION,
					    flags & FAULT_FLAG_REMOTE))
		return VM_FAULT_SIGSEGV;

	/*
	 * Enable the memcg OOM handling for faults triggered in user
	 * space.  Kernel faults are handled more gracefully.
	 */
	if (flags & FAULT_FLAG_USER)
		mem_cgroup_enter_user_fault();

	if (unlikely(is_vm_hugetlb_page(vma)))
		ret = hugetlb_fault(vma->vm_mm, vma, address, flags);
	else
		ret = __handle_mm_fault(vma, address, flags);

	if (flags & FAULT_FLAG_USER) {
		mem_cgroup_exit_user_fault();
		/*
		 * The task may have entered a memcg OOM situation but
		 * if the allocation error was handled gracefully (no
		 * VM_FAULT_OOM), there is no need to kill anything.
		 * Just clean up the OOM state peacefully.
		 */
		if (task_in_memcg_oom(current) && !(ret & VM_FAULT_OOM))
			mem_cgroup_oom_synchronize(false);
	}

	return ret;
}
EXPORT_SYMBOL_GPL(handle_mm_fault);

#ifndef __PAGETABLE_P4D_FOLDED
/*
 * Allocate p4d page table.
 * We've already handled the fast-path in-line.
 */
int __p4d_alloc(struct mm_struct *mm, pgd_t *pgd, unsigned long address)
{
	p4d_t *new = p4d_alloc_one(mm, address);
	if (!new)
		return -ENOMEM;

	smp_wmb(); /* See comment in __pte_alloc */

	spin_lock(&mm->page_table_lock);
	if (pgd_present(*pgd))		/* Another has populated it */
		p4d_free(mm, new);
	else
		pgd_populate(mm, pgd, new);
	spin_unlock(&mm->page_table_lock);
	return 0;
}
#endif /* __PAGETABLE_P4D_FOLDED */

#ifndef __PAGETABLE_PUD_FOLDED
/*
 * Allocate page upper directory.
 * We've already handled the fast-path in-line.
 */
int __pud_alloc(struct mm_struct *mm, p4d_t *p4d, unsigned long address)
{
	pud_t *new = pud_alloc_one(mm, address);
	if (!new)
		return -ENOMEM;

	smp_wmb(); /* See comment in __pte_alloc */

	spin_lock(&mm->page_table_lock);
#ifndef __ARCH_HAS_5LEVEL_HACK
	if (!p4d_present(*p4d)) {
		mm_inc_nr_puds(mm);
		p4d_populate(mm, p4d, new);
	} else	/* Another has populated it */
		pud_free(mm, new);
#else
	if (!pgd_present(*p4d)) {
		mm_inc_nr_puds(mm);
		pgd_populate(mm, p4d, new);
	} else	/* Another has populated it */
		pud_free(mm, new);
#endif /* __ARCH_HAS_5LEVEL_HACK */
	spin_unlock(&mm->page_table_lock);
	return 0;
}
#endif /* __PAGETABLE_PUD_FOLDED */

#ifndef __PAGETABLE_PMD_FOLDED
/*
 * Allocate page middle directory.
 * We've already handled the fast-path in-line.
 */
int __pmd_alloc(struct mm_struct *mm, pud_t *pud, unsigned long address)
{
	spinlock_t *ptl;
	pmd_t *new = pmd_alloc_one(mm, address);
	if (!new)
		return -ENOMEM;

	smp_wmb(); /* See comment in __pte_alloc */

	ptl = pud_lock(mm, pud);
#ifndef __ARCH_HAS_4LEVEL_HACK
	if (!pud_present(*pud)) {
		mm_inc_nr_pmds(mm);
		pud_populate(mm, pud, new);
	} else	/* Another has populated it */
		pmd_free(mm, new);
#else
	if (!pgd_present(*pud)) {
		mm_inc_nr_pmds(mm);
		pgd_populate(mm, pud, new);
	} else /* Another has populated it */
		pmd_free(mm, new);
#endif /* __ARCH_HAS_4LEVEL_HACK */
	spin_unlock(ptl);
	return 0;
}
#endif /* __PAGETABLE_PMD_FOLDED */

static int __follow_pte_pmd(struct mm_struct *mm, unsigned long address,
			    struct mmu_notifier_range *range,
			    pte_t **ptepp, pmd_t **pmdpp, spinlock_t **ptlp)
{
	pgd_t *pgd;
	p4d_t *p4d;
	pud_t *pud;
	pmd_t *pmd;
	pte_t *ptep;

	pgd = pgd_offset(mm, address);
	if (pgd_none(*pgd) || unlikely(pgd_bad(*pgd)))
		goto out;

	p4d = p4d_offset(pgd, address);
	if (p4d_none(*p4d) || unlikely(p4d_bad(*p4d)))
		goto out;

	pud = pud_offset(p4d, address);
	if (pud_none(*pud) || unlikely(pud_bad(*pud)))
		goto out;

	pmd = pmd_offset(pud, address);
	VM_BUG_ON(pmd_trans_huge(*pmd));

	if (pmd_huge(*pmd)) {
		if (!pmdpp)
			goto out;

		if (range) {
			mmu_notifier_range_init(range, MMU_NOTIFY_CLEAR, 0,
						NULL, mm, address & PMD_MASK,
						(address & PMD_MASK) + PMD_SIZE);
			mmu_notifier_invalidate_range_start(range);
		}
		*ptlp = pmd_lock(mm, pmd);
		if (pmd_huge(*pmd)) {
			*pmdpp = pmd;
			return 0;
		}
		spin_unlock(*ptlp);
		if (range)
			mmu_notifier_invalidate_range_end(range);
	}

	if (pmd_none(*pmd) || unlikely(pmd_bad(*pmd)))
		goto out;

	if (range) {
		mmu_notifier_range_init(range, MMU_NOTIFY_CLEAR, 0, NULL, mm,
					address & PAGE_MASK,
					(address & PAGE_MASK) + PAGE_SIZE);
		mmu_notifier_invalidate_range_start(range);
	}
	ptep = pte_offset_map_lock(mm, pmd, address, ptlp);
	if (!pte_present(*ptep))
		goto unlock;
	*ptepp = ptep;
	return 0;
unlock:
	pte_unmap_unlock(ptep, *ptlp);
	if (range)
		mmu_notifier_invalidate_range_end(range);
out:
	return -EINVAL;
}

static inline int follow_pte(struct mm_struct *mm, unsigned long address,
			     pte_t **ptepp, spinlock_t **ptlp)
{
	int res;

	/* (void) is needed to make gcc happy */
	(void) __cond_lock(*ptlp,
			   !(res = __follow_pte_pmd(mm, address, NULL,
						    ptepp, NULL, ptlp)));
	return res;
}

int follow_pte_pmd(struct mm_struct *mm, unsigned long address,
		   struct mmu_notifier_range *range,
		   pte_t **ptepp, pmd_t **pmdpp, spinlock_t **ptlp)
{
	int res;

	/* (void) is needed to make gcc happy */
	(void) __cond_lock(*ptlp,
			   !(res = __follow_pte_pmd(mm, address, range,
						    ptepp, pmdpp, ptlp)));
	return res;
}
EXPORT_SYMBOL(follow_pte_pmd);

/**
 * follow_pfn - look up PFN at a user virtual address
 * @vma: memory mapping
 * @address: user virtual address
 * @pfn: location to store found PFN
 *
 * Only IO mappings and raw PFN mappings are allowed.
 *
 * Return: zero and the pfn at @pfn on success, -ve otherwise.
 */
int follow_pfn(struct vm_area_struct *vma, unsigned long address,
	unsigned long *pfn)
{
	int ret = -EINVAL;
	spinlock_t *ptl;
	pte_t *ptep;

	if (!(vma->vm_flags & (VM_IO | VM_PFNMAP)))
		return ret;

	ret = follow_pte(vma->vm_mm, address, &ptep, &ptl);
	if (ret)
		return ret;
	*pfn = pte_pfn(*ptep);
	pte_unmap_unlock(ptep, ptl);
	return 0;
}
EXPORT_SYMBOL(follow_pfn);

#ifdef CONFIG_HAVE_IOREMAP_PROT
int follow_phys(struct vm_area_struct *vma,
		unsigned long address, unsigned int flags,
		unsigned long *prot, resource_size_t *phys)
{
	int ret = -EINVAL;
	pte_t *ptep, pte;
	spinlock_t *ptl;

	if (!(vma->vm_flags & (VM_IO | VM_PFNMAP)))
		goto out;

	if (follow_pte(vma->vm_mm, address, &ptep, &ptl))
		goto out;
	pte = *ptep;

	if ((flags & FOLL_WRITE) && !pte_write(pte))
		goto unlock;

	*prot = pgprot_val(pte_pgprot(pte));
	*phys = (resource_size_t)pte_pfn(pte) << PAGE_SHIFT;

	ret = 0;
unlock:
	pte_unmap_unlock(ptep, ptl);
out:
	return ret;
}

int generic_access_phys(struct vm_area_struct *vma, unsigned long addr,
			void *buf, int len, int write)
{
	resource_size_t phys_addr;
	unsigned long prot = 0;
	void __iomem *maddr;
	int offset = addr & (PAGE_SIZE-1);

	if (follow_phys(vma, addr, write, &prot, &phys_addr))
		return -EINVAL;

	maddr = ioremap_prot(phys_addr, PAGE_ALIGN(len + offset), prot);
	if (!maddr)
		return -ENOMEM;

	if (write)
		memcpy_toio(maddr + offset, buf, len);
	else
		memcpy_fromio(buf, maddr + offset, len);
	iounmap(maddr);

	return len;
}
EXPORT_SYMBOL_GPL(generic_access_phys);
#endif

/*
 * Access another process' address space as given in mm.  If non-NULL, use the
 * given task for page fault accounting.
 */
int __access_remote_vm(struct task_struct *tsk, struct mm_struct *mm,
		unsigned long addr, void *buf, int len, unsigned int gup_flags)
{
	struct vm_area_struct *vma;
	void *old_buf = buf;
	int write = gup_flags & FOLL_WRITE;

	if (down_read_killable(&mm->mmap_sem))
		return 0;

	/* ignore errors, just check how much was successfully transferred */
	while (len) {
		int bytes, ret, offset;
		void *maddr;
		struct page *page = NULL;

		ret = get_user_pages_remote(tsk, mm, addr, 1,
				gup_flags, &page, &vma, NULL);
		if (ret <= 0) {
#ifndef CONFIG_HAVE_IOREMAP_PROT
			break;
#else
			/*
			 * Check if this is a VM_IO | VM_PFNMAP VMA, which
			 * we can access using slightly different code.
			 */
			vma = find_vma(mm, addr);
			if (!vma || vma->vm_start > addr)
				break;
			if (vma->vm_ops && vma->vm_ops->access)
				ret = vma->vm_ops->access(vma, addr, buf,
							  len, write);
			if (ret <= 0)
				break;
			bytes = ret;
#endif
		} else {
			bytes = len;
			offset = addr & (PAGE_SIZE-1);
			if (bytes > PAGE_SIZE-offset)
				bytes = PAGE_SIZE-offset;

			maddr = kmap(page);
			if (write) {
				copy_to_user_page(vma, page, addr,
						  maddr + offset, buf, bytes);
				set_page_dirty_lock(page);
			} else {
				copy_from_user_page(vma, page, addr,
						    buf, maddr + offset, bytes);
			}
			kunmap(page);
			put_page(page);
		}
		len -= bytes;
		buf += bytes;
		addr += bytes;
	}
	up_read(&mm->mmap_sem);

	return buf - old_buf;
}

/**
 * access_remote_vm - access another process' address space
 * @mm:		the mm_struct of the target address space
 * @addr:	start address to access
 * @buf:	source or destination buffer
 * @len:	number of bytes to transfer
 * @gup_flags:	flags modifying lookup behaviour
 *
 * The caller must hold a reference on @mm.
 *
 * Return: number of bytes copied from source to destination.
 */
int access_remote_vm(struct mm_struct *mm, unsigned long addr,
		void *buf, int len, unsigned int gup_flags)
{
	return __access_remote_vm(NULL, mm, addr, buf, len, gup_flags);
}

/*
 * Access another process' address space.
 * Source/target buffer must be kernel space,
 * Do not walk the page table directly, use get_user_pages
 */
int access_process_vm(struct task_struct *tsk, unsigned long addr,
		void *buf, int len, unsigned int gup_flags)
{
	struct mm_struct *mm;
	int ret;

	mm = get_task_mm(tsk);
	if (!mm)
		return 0;

	ret = __access_remote_vm(tsk, mm, addr, buf, len, gup_flags);

	mmput(mm);

	return ret;
}
EXPORT_SYMBOL_GPL(access_process_vm);

/*
 * Print the name of a VMA.
 */
void print_vma_addr(char *prefix, unsigned long ip)
{
	struct mm_struct *mm = current->mm;
	struct vm_area_struct *vma;

	/*
	 * we might be running from an atomic context so we cannot sleep
	 */
	if (!down_read_trylock(&mm->mmap_sem))
		return;

	vma = find_vma(mm, ip);
	if (vma && vma->vm_file) {
		struct file *f = vma->vm_file;
		char *buf = (char *)__get_free_page(GFP_NOWAIT);
		if (buf) {
			char *p;

			p = file_path(f, buf, PAGE_SIZE);
			if (IS_ERR(p))
				p = "?";
			printk("%s%s[%lx+%lx]", prefix, kbasename(p),
					vma->vm_start,
					vma->vm_end - vma->vm_start);
			free_page((unsigned long)buf);
		}
	}
	up_read(&mm->mmap_sem);
}

#if defined(CONFIG_PROVE_LOCKING) || defined(CONFIG_DEBUG_ATOMIC_SLEEP)
void __might_fault(const char *file, int line)
{
	/*
	 * Some code (nfs/sunrpc) uses socket ops on kernel memory while
	 * holding the mmap_sem, this is safe because kernel memory doesn't
	 * get paged out, therefore we'll never actually fault, and the
	 * below annotations will generate false positives.
	 */
	if (uaccess_kernel())
		return;
	if (pagefault_disabled())
		return;
	__might_sleep(file, line, 0);
#if defined(CONFIG_DEBUG_ATOMIC_SLEEP)
	if (current->mm)
		might_lock_read(&current->mm->mmap_sem);
#endif
}
EXPORT_SYMBOL(__might_fault);
#endif

#if defined(CONFIG_TRANSPARENT_HUGEPAGE) || defined(CONFIG_HUGETLBFS)
/*
 * Process all subpages of the specified huge page with the specified
 * operation.  The target subpage will be processed last to keep its
 * cache lines hot.
 */
static inline void process_huge_page(
	unsigned long addr_hint, unsigned int pages_per_huge_page,
	void (*process_subpage)(unsigned long addr, int idx, void *arg),
	void *arg)
{
	int i, n, base, l;
	unsigned long addr = addr_hint &
		~(((unsigned long)pages_per_huge_page << PAGE_SHIFT) - 1);

	/* Process target subpage last to keep its cache lines hot */
	might_sleep();
	n = (addr_hint - addr) / PAGE_SIZE;
	if (2 * n <= pages_per_huge_page) {
		/* If target subpage in first half of huge page */
		base = 0;
		l = n;
		/* Process subpages at the end of huge page */
		for (i = pages_per_huge_page - 1; i >= 2 * n; i--) {
			cond_resched();
			process_subpage(addr + i * PAGE_SIZE, i, arg);
		}
	} else {
		/* If target subpage in second half of huge page */
		base = pages_per_huge_page - 2 * (pages_per_huge_page - n);
		l = pages_per_huge_page - n;
		/* Process subpages at the begin of huge page */
		for (i = 0; i < base; i++) {
			cond_resched();
			process_subpage(addr + i * PAGE_SIZE, i, arg);
		}
	}
	/*
	 * Process remaining subpages in left-right-left-right pattern
	 * towards the target subpage
	 */
	for (i = 0; i < l; i++) {
		int left_idx = base + i;
		int right_idx = base + 2 * l - 1 - i;

		cond_resched();
		process_subpage(addr + left_idx * PAGE_SIZE, left_idx, arg);
		cond_resched();
		process_subpage(addr + right_idx * PAGE_SIZE, right_idx, arg);
	}
}

static void clear_gigantic_page(struct page *page,
				unsigned long addr,
				unsigned int pages_per_huge_page)
{
	int i;
	struct page *p = page;

	might_sleep();
	for (i = 0; i < pages_per_huge_page;
	     i++, p = mem_map_next(p, page, i)) {
		cond_resched();
		clear_user_highpage(p, addr + i * PAGE_SIZE);
	}
}

static void clear_subpage(unsigned long addr, int idx, void *arg)
{
	struct page *page = arg;

	clear_user_highpage(page + idx, addr);
}

void clear_huge_page(struct page *page,
		     unsigned long addr_hint, unsigned int pages_per_huge_page)
{
	unsigned long addr = addr_hint &
		~(((unsigned long)pages_per_huge_page << PAGE_SHIFT) - 1);

	if (unlikely(pages_per_huge_page > MAX_ORDER_NR_PAGES)) {
		clear_gigantic_page(page, addr, pages_per_huge_page);
		return;
	}

	process_huge_page(addr_hint, pages_per_huge_page, clear_subpage, page);
}

static void copy_user_gigantic_page(struct page *dst, struct page *src,
				    unsigned long addr,
				    struct vm_area_struct *vma,
				    unsigned int pages_per_huge_page)
{
	int i;
	struct page *dst_base = dst;
	struct page *src_base = src;

	for (i = 0; i < pages_per_huge_page; ) {
		cond_resched();
		copy_user_highpage(dst, src, addr + i*PAGE_SIZE, vma);

		i++;
		dst = mem_map_next(dst, dst_base, i);
		src = mem_map_next(src, src_base, i);
	}
}

struct copy_subpage_arg {
	struct page *dst;
	struct page *src;
	struct vm_area_struct *vma;
};

static void copy_subpage(unsigned long addr, int idx, void *arg)
{
	struct copy_subpage_arg *copy_arg = arg;

	copy_user_highpage(copy_arg->dst + idx, copy_arg->src + idx,
			   addr, copy_arg->vma);
}

void copy_user_huge_page(struct page *dst, struct page *src,
			 unsigned long addr_hint, struct vm_area_struct *vma,
			 unsigned int pages_per_huge_page)
{
	unsigned long addr = addr_hint &
		~(((unsigned long)pages_per_huge_page << PAGE_SHIFT) - 1);
	struct copy_subpage_arg arg = {
		.dst = dst,
		.src = src,
		.vma = vma,
	};

	if (unlikely(pages_per_huge_page > MAX_ORDER_NR_PAGES)) {
		copy_user_gigantic_page(dst, src, addr, vma,
					pages_per_huge_page);
		return;
	}

	process_huge_page(addr_hint, pages_per_huge_page, copy_subpage, &arg);
}

long copy_huge_page_from_user(struct page *dst_page,
				const void __user *usr_src,
				unsigned int pages_per_huge_page,
				bool allow_pagefault)
{
	void *src = (void *)usr_src;
	void *page_kaddr;
	unsigned long i, rc = 0;
	unsigned long ret_val = pages_per_huge_page * PAGE_SIZE;

	for (i = 0; i < pages_per_huge_page; i++) {
		if (allow_pagefault)
			page_kaddr = kmap(dst_page + i);
		else
			page_kaddr = kmap_atomic(dst_page + i);
		rc = copy_from_user(page_kaddr,
				(const void __user *)(src + i * PAGE_SIZE),
				PAGE_SIZE);
		if (allow_pagefault)
			kunmap(dst_page + i);
		else
			kunmap_atomic(page_kaddr);

		ret_val -= (PAGE_SIZE - rc);
		if (rc)
			break;

		cond_resched();
	}
	return ret_val;
}
#endif /* CONFIG_TRANSPARENT_HUGEPAGE || CONFIG_HUGETLBFS */

#if USE_SPLIT_PTE_PTLOCKS && ALLOC_SPLIT_PTLOCKS

static struct kmem_cache *page_ptl_cachep;

void __init ptlock_cache_init(void)
{
	page_ptl_cachep = kmem_cache_create("page->ptl", sizeof(spinlock_t), 0,
			SLAB_PANIC, NULL);
}

bool ptlock_alloc(struct page *page)
{
	spinlock_t *ptl;

	ptl = kmem_cache_alloc(page_ptl_cachep, GFP_KERNEL);
	if (!ptl)
		return false;
	page->ptl = ptl;
	return true;
}

void ptlock_free(struct page *page)
{
	kmem_cache_free(page_ptl_cachep, page->ptl);
}
#endif<|MERGE_RESOLUTION|>--- conflicted
+++ resolved
@@ -2048,11 +2048,7 @@
 	arch_enter_lazy_mmu_mode();
 
 	do {
-<<<<<<< HEAD
-		err = closure->ptefn(pte++, token, addr, closure);
-=======
-		err = fn(pte++, addr, data);
->>>>>>> 00ef394f
+		err = closure->ptefn(pte++, addr, closure);
 		if (err)
 			break;
 	} while (addr += PAGE_SIZE, addr != end);
@@ -2193,14 +2189,13 @@
  * Callback wrapper to enable use of apply_to_pfn_range for
  * the apply_to_page_range interface
  */
-static int apply_to_page_range_wrapper(pte_t *pte, pgtable_t token,
-				       unsigned long addr,
+static int apply_to_page_range_wrapper(pte_t *pte, unsigned long addr,
 				       struct pfn_range_apply *pter)
 {
 	struct page_range_apply *pra =
 		container_of(pter, typeof(*pra), pter);
 
-	return pra->fn(pte, token, addr, pra->data);
+	return pra->fn(pte, addr, pra->data);
 }
 
 /*
