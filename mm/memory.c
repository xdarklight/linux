--- conflicted
+++ resolved
@@ -5000,11 +5000,7 @@
 		return VM_FAULT_OOM;
 retry_pud:
 	if (pud_none(*vmf.pud) &&
-<<<<<<< HEAD
-	    hugepage_vma_check(vma, vm_flags, false, true)) {
-=======
 	    hugepage_vma_check(vma, vm_flags, false, true, true)) {
->>>>>>> c4c49142
 		ret = create_huge_pud(&vmf);
 		if (!(ret & VM_FAULT_FALLBACK))
 			return ret;
@@ -5038,11 +5034,7 @@
 		goto retry_pud;
 
 	if (pmd_none(*vmf.pmd) &&
-<<<<<<< HEAD
-	    hugepage_vma_check(vma, vm_flags, false, true)) {
-=======
 	    hugepage_vma_check(vma, vm_flags, false, true, true)) {
->>>>>>> c4c49142
 		ret = create_huge_pmd(&vmf);
 		if (!(ret & VM_FAULT_FALLBACK))
 			return ret;
