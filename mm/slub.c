// SPDX-License-Identifier: GPL-2.0
/*
 * SLUB: A slab allocator that limits cache line use instead of queuing
 * objects in per cpu and per node lists.
 *
 * The allocator synchronizes using per slab locks or atomic operations
 * and only uses a centralized lock to manage a pool of partial slabs.
 *
 * (C) 2007 SGI, Christoph Lameter
 * (C) 2011 Linux Foundation, Christoph Lameter
 */

#include <linux/mm.h>
#include <linux/swap.h> /* struct reclaim_state */
#include <linux/module.h>
#include <linux/bit_spinlock.h>
#include <linux/interrupt.h>
#include <linux/swab.h>
#include <linux/bitops.h>
#include <linux/slab.h>
#include "slab.h"
#include <linux/proc_fs.h>
#include <linux/seq_file.h>
#include <linux/kasan.h>
#include <linux/kmsan.h>
#include <linux/cpu.h>
#include <linux/cpuset.h>
#include <linux/mempolicy.h>
#include <linux/ctype.h>
#include <linux/stackdepot.h>
#include <linux/debugobjects.h>
#include <linux/kallsyms.h>
#include <linux/kfence.h>
#include <linux/memory.h>
#include <linux/math64.h>
#include <linux/fault-inject.h>
#include <linux/stacktrace.h>
#include <linux/prefetch.h>
#include <linux/memcontrol.h>
#include <linux/random.h>
#include <kunit/test.h>
#include <linux/sort.h>

#include <linux/debugfs.h>
#include <trace/events/kmem.h>

#include "internal.h"

/*
 * Lock order:
 *   1. slab_mutex (Global Mutex)
 *   2. node->list_lock (Spinlock)
 *   3. kmem_cache->cpu_slab->lock (Local lock)
 *   4. slab_lock(slab) (Only on some arches)
 *   5. object_map_lock (Only for debugging)
 *
 *   slab_mutex
 *
 *   The role of the slab_mutex is to protect the list of all the slabs
 *   and to synchronize major metadata changes to slab cache structures.
 *   Also synchronizes memory hotplug callbacks.
 *
 *   slab_lock
 *
 *   The slab_lock is a wrapper around the page lock, thus it is a bit
 *   spinlock.
 *
 *   The slab_lock is only used on arches that do not have the ability
 *   to do a cmpxchg_double. It only protects:
 *
 *	A. slab->freelist	-> List of free objects in a slab
 *	B. slab->inuse		-> Number of objects in use
 *	C. slab->objects	-> Number of objects in slab
 *	D. slab->frozen		-> frozen state
 *
 *   Frozen slabs
 *
 *   If a slab is frozen then it is exempt from list management. It is not
 *   on any list except per cpu partial list. The processor that froze the
 *   slab is the one who can perform list operations on the slab. Other
 *   processors may put objects onto the freelist but the processor that
 *   froze the slab is the only one that can retrieve the objects from the
 *   slab's freelist.
 *
 *   list_lock
 *
 *   The list_lock protects the partial and full list on each node and
 *   the partial slab counter. If taken then no new slabs may be added or
 *   removed from the lists nor make the number of partial slabs be modified.
 *   (Note that the total number of slabs is an atomic value that may be
 *   modified without taking the list lock).
 *
 *   The list_lock is a centralized lock and thus we avoid taking it as
 *   much as possible. As long as SLUB does not have to handle partial
 *   slabs, operations can continue without any centralized lock. F.e.
 *   allocating a long series of objects that fill up slabs does not require
 *   the list lock.
 *
 *   For debug caches, all allocations are forced to go through a list_lock
 *   protected region to serialize against concurrent validation.
 *
 *   cpu_slab->lock local lock
 *
 *   This locks protect slowpath manipulation of all kmem_cache_cpu fields
 *   except the stat counters. This is a percpu structure manipulated only by
 *   the local cpu, so the lock protects against being preempted or interrupted
 *   by an irq. Fast path operations rely on lockless operations instead.
 *
 *   On PREEMPT_RT, the local lock neither disables interrupts nor preemption
 *   which means the lockless fastpath cannot be used as it might interfere with
 *   an in-progress slow path operations. In this case the local lock is always
 *   taken but it still utilizes the freelist for the common operations.
 *
 *   lockless fastpaths
 *
 *   The fast path allocation (slab_alloc_node()) and freeing (do_slab_free())
 *   are fully lockless when satisfied from the percpu slab (and when
 *   cmpxchg_double is possible to use, otherwise slab_lock is taken).
 *   They also don't disable preemption or migration or irqs. They rely on
 *   the transaction id (tid) field to detect being preempted or moved to
 *   another cpu.
 *
 *   irq, preemption, migration considerations
 *
 *   Interrupts are disabled as part of list_lock or local_lock operations, or
 *   around the slab_lock operation, in order to make the slab allocator safe
 *   to use in the context of an irq.
 *
 *   In addition, preemption (or migration on PREEMPT_RT) is disabled in the
 *   allocation slowpath, bulk allocation, and put_cpu_partial(), so that the
 *   local cpu doesn't change in the process and e.g. the kmem_cache_cpu pointer
 *   doesn't have to be revalidated in each section protected by the local lock.
 *
 * SLUB assigns one slab for allocation to each processor.
 * Allocations only occur from these slabs called cpu slabs.
 *
 * Slabs with free elements are kept on a partial list and during regular
 * operations no list for full slabs is used. If an object in a full slab is
 * freed then the slab will show up again on the partial lists.
 * We track full slabs for debugging purposes though because otherwise we
 * cannot scan all objects.
 *
 * Slabs are freed when they become empty. Teardown and setup is
 * minimal so we rely on the page allocators per cpu caches for
 * fast frees and allocs.
 *
 * slab->frozen		The slab is frozen and exempt from list processing.
 * 			This means that the slab is dedicated to a purpose
 * 			such as satisfying allocations for a specific
 * 			processor. Objects may be freed in the slab while
 * 			it is frozen but slab_free will then skip the usual
 * 			list operations. It is up to the processor holding
 * 			the slab to integrate the slab into the slab lists
 * 			when the slab is no longer needed.
 *
 * 			One use of this flag is to mark slabs that are
 * 			used for allocations. Then such a slab becomes a cpu
 * 			slab. The cpu slab may be equipped with an additional
 * 			freelist that allows lockless access to
 * 			free objects in addition to the regular freelist
 * 			that requires the slab lock.
 *
 * SLAB_DEBUG_FLAGS	Slab requires special handling due to debug
 * 			options set. This moves	slab handling out of
 * 			the fast path and disables lockless freelists.
 */

/*
 * We could simply use migrate_disable()/enable() but as long as it's a
 * function call even on !PREEMPT_RT, use inline preempt_disable() there.
 */
#ifndef CONFIG_PREEMPT_RT
#define slub_get_cpu_ptr(var)		get_cpu_ptr(var)
#define slub_put_cpu_ptr(var)		put_cpu_ptr(var)
#define USE_LOCKLESS_FAST_PATH()	(true)
#else
#define slub_get_cpu_ptr(var)		\
({					\
	migrate_disable();		\
	this_cpu_ptr(var);		\
})
#define slub_put_cpu_ptr(var)		\
do {					\
	(void)(var);			\
	migrate_enable();		\
} while (0)
#define USE_LOCKLESS_FAST_PATH()	(false)
#endif

#ifdef CONFIG_SLUB_DEBUG
#ifdef CONFIG_SLUB_DEBUG_ON
DEFINE_STATIC_KEY_TRUE(slub_debug_enabled);
#else
DEFINE_STATIC_KEY_FALSE(slub_debug_enabled);
#endif
#endif		/* CONFIG_SLUB_DEBUG */

/* Structure holding parameters for get_partial() call chain */
struct partial_context {
	struct slab **slab;
	gfp_t flags;
	unsigned int orig_size;
};

static inline bool kmem_cache_debug(struct kmem_cache *s)
{
	return kmem_cache_debug_flags(s, SLAB_DEBUG_FLAGS);
}

static inline bool slub_debug_orig_size(struct kmem_cache *s)
{
	return (kmem_cache_debug_flags(s, SLAB_STORE_USER) &&
			(s->flags & SLAB_KMALLOC));
}

void *fixup_red_left(struct kmem_cache *s, void *p)
{
	if (kmem_cache_debug_flags(s, SLAB_RED_ZONE))
		p += s->red_left_pad;

	return p;
}

static inline bool kmem_cache_has_cpu_partial(struct kmem_cache *s)
{
#ifdef CONFIG_SLUB_CPU_PARTIAL
	return !kmem_cache_debug(s);
#else
	return false;
#endif
}

/*
 * Issues still to be resolved:
 *
 * - Support PAGE_ALLOC_DEBUG. Should be easy to do.
 *
 * - Variable sizing of the per node arrays
 */

/* Enable to log cmpxchg failures */
#undef SLUB_DEBUG_CMPXCHG

/*
 * Minimum number of partial slabs. These will be left on the partial
 * lists even if they are empty. kmem_cache_shrink may reclaim them.
 */
#define MIN_PARTIAL 5

/*
 * Maximum number of desirable partial slabs.
 * The existence of more partial slabs makes kmem_cache_shrink
 * sort the partial list by the number of objects in use.
 */
#define MAX_PARTIAL 10

#define DEBUG_DEFAULT_FLAGS (SLAB_CONSISTENCY_CHECKS | SLAB_RED_ZONE | \
				SLAB_POISON | SLAB_STORE_USER)

/*
 * These debug flags cannot use CMPXCHG because there might be consistency
 * issues when checking or reading debug information
 */
#define SLAB_NO_CMPXCHG (SLAB_CONSISTENCY_CHECKS | SLAB_STORE_USER | \
				SLAB_TRACE)


/*
 * Debugging flags that require metadata to be stored in the slab.  These get
 * disabled when slub_debug=O is used and a cache's min order increases with
 * metadata.
 */
#define DEBUG_METADATA_FLAGS (SLAB_RED_ZONE | SLAB_POISON | SLAB_STORE_USER)

#define OO_SHIFT	16
#define OO_MASK		((1 << OO_SHIFT) - 1)
#define MAX_OBJS_PER_PAGE	32767 /* since slab.objects is u15 */

/* Internal SLUB flags */
/* Poison object */
#define __OBJECT_POISON		((slab_flags_t __force)0x80000000U)
/* Use cmpxchg_double */
#define __CMPXCHG_DOUBLE	((slab_flags_t __force)0x40000000U)

/*
 * Tracking user of a slab.
 */
#define TRACK_ADDRS_COUNT 16
struct track {
	unsigned long addr;	/* Called from address */
#ifdef CONFIG_STACKDEPOT
	depot_stack_handle_t handle;
#endif
	int cpu;		/* Was running on cpu */
	int pid;		/* Pid context */
	unsigned long when;	/* When did the operation occur */
};

enum track_item { TRACK_ALLOC, TRACK_FREE };

#ifdef CONFIG_SYSFS
static int sysfs_slab_add(struct kmem_cache *);
static int sysfs_slab_alias(struct kmem_cache *, const char *);
#else
static inline int sysfs_slab_add(struct kmem_cache *s) { return 0; }
static inline int sysfs_slab_alias(struct kmem_cache *s, const char *p)
							{ return 0; }
#endif

#if defined(CONFIG_DEBUG_FS) && defined(CONFIG_SLUB_DEBUG)
static void debugfs_slab_add(struct kmem_cache *);
#else
static inline void debugfs_slab_add(struct kmem_cache *s) { }
#endif

static inline void stat(const struct kmem_cache *s, enum stat_item si)
{
#ifdef CONFIG_SLUB_STATS
	/*
	 * The rmw is racy on a preemptible kernel but this is acceptable, so
	 * avoid this_cpu_add()'s irq-disable overhead.
	 */
	raw_cpu_inc(s->cpu_slab->stat[si]);
#endif
}

/*
 * Tracks for which NUMA nodes we have kmem_cache_nodes allocated.
 * Corresponds to node_state[N_NORMAL_MEMORY], but can temporarily
 * differ during memory hotplug/hotremove operations.
 * Protected by slab_mutex.
 */
static nodemask_t slab_nodes;

/*
 * Workqueue used for flush_cpu_slab().
 */
static struct workqueue_struct *flushwq;

/********************************************************************
 * 			Core slab cache functions
 *******************************************************************/

/*
 * Returns freelist pointer (ptr). With hardening, this is obfuscated
 * with an XOR of the address where the pointer is held and a per-cache
 * random number.
 */
static inline void *freelist_ptr(const struct kmem_cache *s, void *ptr,
				 unsigned long ptr_addr)
{
#ifdef CONFIG_SLAB_FREELIST_HARDENED
	/*
	 * When CONFIG_KASAN_SW/HW_TAGS is enabled, ptr_addr might be tagged.
	 * Normally, this doesn't cause any issues, as both set_freepointer()
	 * and get_freepointer() are called with a pointer with the same tag.
	 * However, there are some issues with CONFIG_SLUB_DEBUG code. For
	 * example, when __free_slub() iterates over objects in a cache, it
	 * passes untagged pointers to check_object(). check_object() in turns
	 * calls get_freepointer() with an untagged pointer, which causes the
	 * freepointer to be restored incorrectly.
	 */
	return (void *)((unsigned long)ptr ^ s->random ^
			swab((unsigned long)kasan_reset_tag((void *)ptr_addr)));
#else
	return ptr;
#endif
}

/* Returns the freelist pointer recorded at location ptr_addr. */
static inline void *freelist_dereference(const struct kmem_cache *s,
					 void *ptr_addr)
{
	return freelist_ptr(s, (void *)*(unsigned long *)(ptr_addr),
			    (unsigned long)ptr_addr);
}

static inline void *get_freepointer(struct kmem_cache *s, void *object)
{
	object = kasan_reset_tag(object);
	return freelist_dereference(s, object + s->offset);
}

static void prefetch_freepointer(const struct kmem_cache *s, void *object)
{
	prefetchw(object + s->offset);
}

/*
 * When running under KMSAN, get_freepointer_safe() may return an uninitialized
 * pointer value in the case the current thread loses the race for the next
 * memory chunk in the freelist. In that case this_cpu_cmpxchg_double() in
 * slab_alloc_node() will fail, so the uninitialized value won't be used, but
 * KMSAN will still check all arguments of cmpxchg because of imperfect
 * handling of inline assembly.
 * To work around this problem, we apply __no_kmsan_checks to ensure that
 * get_freepointer_safe() returns initialized memory.
 */
__no_kmsan_checks
static inline void *get_freepointer_safe(struct kmem_cache *s, void *object)
{
	unsigned long freepointer_addr;
	void *p;

	if (!debug_pagealloc_enabled_static())
		return get_freepointer(s, object);

	object = kasan_reset_tag(object);
	freepointer_addr = (unsigned long)object + s->offset;
	copy_from_kernel_nofault(&p, (void **)freepointer_addr, sizeof(p));
	return freelist_ptr(s, p, freepointer_addr);
}

static inline void set_freepointer(struct kmem_cache *s, void *object, void *fp)
{
	unsigned long freeptr_addr = (unsigned long)object + s->offset;

#ifdef CONFIG_SLAB_FREELIST_HARDENED
	BUG_ON(object == fp); /* naive detection of double free or corruption */
#endif

	freeptr_addr = (unsigned long)kasan_reset_tag((void *)freeptr_addr);
	*(void **)freeptr_addr = freelist_ptr(s, fp, freeptr_addr);
}

/* Loop over all objects in a slab */
#define for_each_object(__p, __s, __addr, __objects) \
	for (__p = fixup_red_left(__s, __addr); \
		__p < (__addr) + (__objects) * (__s)->size; \
		__p += (__s)->size)

static inline unsigned int order_objects(unsigned int order, unsigned int size)
{
	return ((unsigned int)PAGE_SIZE << order) / size;
}

static inline struct kmem_cache_order_objects oo_make(unsigned int order,
		unsigned int size)
{
	struct kmem_cache_order_objects x = {
		(order << OO_SHIFT) + order_objects(order, size)
	};

	return x;
}

static inline unsigned int oo_order(struct kmem_cache_order_objects x)
{
	return x.x >> OO_SHIFT;
}

static inline unsigned int oo_objects(struct kmem_cache_order_objects x)
{
	return x.x & OO_MASK;
}

#ifdef CONFIG_SLUB_CPU_PARTIAL
static void slub_set_cpu_partial(struct kmem_cache *s, unsigned int nr_objects)
{
	unsigned int nr_slabs;

	s->cpu_partial = nr_objects;

	/*
	 * We take the number of objects but actually limit the number of
	 * slabs on the per cpu partial list, in order to limit excessive
	 * growth of the list. For simplicity we assume that the slabs will
	 * be half-full.
	 */
	nr_slabs = DIV_ROUND_UP(nr_objects * 2, oo_objects(s->oo));
	s->cpu_partial_slabs = nr_slabs;
}
#else
static inline void
slub_set_cpu_partial(struct kmem_cache *s, unsigned int nr_objects)
{
}
#endif /* CONFIG_SLUB_CPU_PARTIAL */

/*
 * Per slab locking using the pagelock
 */
static __always_inline void slab_lock(struct slab *slab)
{
	struct page *page = slab_page(slab);

	VM_BUG_ON_PAGE(PageTail(page), page);
	bit_spin_lock(PG_locked, &page->flags);
}

static __always_inline void slab_unlock(struct slab *slab)
{
	struct page *page = slab_page(slab);

	VM_BUG_ON_PAGE(PageTail(page), page);
	__bit_spin_unlock(PG_locked, &page->flags);
}

/*
 * Interrupts must be disabled (for the fallback code to work right), typically
 * by an _irqsave() lock variant. On PREEMPT_RT the preempt_disable(), which is
 * part of bit_spin_lock(), is sufficient because the policy is not to allow any
 * allocation/ free operation in hardirq context. Therefore nothing can
 * interrupt the operation.
 */
static inline bool __cmpxchg_double_slab(struct kmem_cache *s, struct slab *slab,
		void *freelist_old, unsigned long counters_old,
		void *freelist_new, unsigned long counters_new,
		const char *n)
{
	if (USE_LOCKLESS_FAST_PATH())
		lockdep_assert_irqs_disabled();
#if defined(CONFIG_HAVE_CMPXCHG_DOUBLE) && \
    defined(CONFIG_HAVE_ALIGNED_STRUCT_PAGE)
	if (s->flags & __CMPXCHG_DOUBLE) {
		if (cmpxchg_double(&slab->counters, &slab->freelist,
				   counters_old, freelist_old,
				   counters_new, freelist_new))
			return true;
	} else
#endif
	{
		slab_lock(slab);
		if (slab->freelist == freelist_old &&
					slab->counters == counters_old) {
			slab->freelist = freelist_new;
			slab->counters = counters_new;
			slab_unlock(slab);
			return true;
		}
		slab_unlock(slab);
	}

	cpu_relax();
	stat(s, CMPXCHG_DOUBLE_FAIL);

#ifdef SLUB_DEBUG_CMPXCHG
	pr_info("%s %s: cmpxchg double redo ", n, s->name);
#endif

	return false;
}

static inline bool cmpxchg_double_slab(struct kmem_cache *s, struct slab *slab,
		void *freelist_old, unsigned long counters_old,
		void *freelist_new, unsigned long counters_new,
		const char *n)
{
#if defined(CONFIG_HAVE_CMPXCHG_DOUBLE) && \
    defined(CONFIG_HAVE_ALIGNED_STRUCT_PAGE)
	if (s->flags & __CMPXCHG_DOUBLE) {
		if (cmpxchg_double(&slab->counters, &slab->freelist,
				   counters_old, freelist_old,
				   counters_new, freelist_new))
			return true;
	} else
#endif
	{
		unsigned long flags;

		local_irq_save(flags);
		slab_lock(slab);
		if (slab->freelist == freelist_old &&
					slab->counters == counters_old) {
			slab->freelist = freelist_new;
			slab->counters = counters_new;
			slab_unlock(slab);
			local_irq_restore(flags);
			return true;
		}
		slab_unlock(slab);
		local_irq_restore(flags);
	}

	cpu_relax();
	stat(s, CMPXCHG_DOUBLE_FAIL);

#ifdef SLUB_DEBUG_CMPXCHG
	pr_info("%s %s: cmpxchg double redo ", n, s->name);
#endif

	return false;
}

#ifdef CONFIG_SLUB_DEBUG
static unsigned long object_map[BITS_TO_LONGS(MAX_OBJS_PER_PAGE)];
static DEFINE_SPINLOCK(object_map_lock);

static void __fill_map(unsigned long *obj_map, struct kmem_cache *s,
		       struct slab *slab)
{
	void *addr = slab_address(slab);
	void *p;

	bitmap_zero(obj_map, slab->objects);

	for (p = slab->freelist; p; p = get_freepointer(s, p))
		set_bit(__obj_to_index(s, addr, p), obj_map);
}

#if IS_ENABLED(CONFIG_KUNIT)
static bool slab_add_kunit_errors(void)
{
	struct kunit_resource *resource;

	if (likely(!current->kunit_test))
		return false;

	resource = kunit_find_named_resource(current->kunit_test, "slab_errors");
	if (!resource)
		return false;

	(*(int *)resource->data)++;
	kunit_put_resource(resource);
	return true;
}
#else
static inline bool slab_add_kunit_errors(void) { return false; }
#endif

static inline unsigned int size_from_object(struct kmem_cache *s)
{
	if (s->flags & SLAB_RED_ZONE)
		return s->size - s->red_left_pad;

	return s->size;
}

static inline void *restore_red_left(struct kmem_cache *s, void *p)
{
	if (s->flags & SLAB_RED_ZONE)
		p -= s->red_left_pad;

	return p;
}

/*
 * Debug settings:
 */
#if defined(CONFIG_SLUB_DEBUG_ON)
static slab_flags_t slub_debug = DEBUG_DEFAULT_FLAGS;
#else
static slab_flags_t slub_debug;
#endif

static char *slub_debug_string;
static int disable_higher_order_debug;

/*
 * slub is about to manipulate internal object metadata.  This memory lies
 * outside the range of the allocated object, so accessing it would normally
 * be reported by kasan as a bounds error.  metadata_access_enable() is used
 * to tell kasan that these accesses are OK.
 */
static inline void metadata_access_enable(void)
{
	kasan_disable_current();
}

static inline void metadata_access_disable(void)
{
	kasan_enable_current();
}

/*
 * Object debugging
 */

/* Verify that a pointer has an address that is valid within a slab page */
static inline int check_valid_pointer(struct kmem_cache *s,
				struct slab *slab, void *object)
{
	void *base;

	if (!object)
		return 1;

	base = slab_address(slab);
	object = kasan_reset_tag(object);
	object = restore_red_left(s, object);
	if (object < base || object >= base + slab->objects * s->size ||
		(object - base) % s->size) {
		return 0;
	}

	return 1;
}

static void print_section(char *level, char *text, u8 *addr,
			  unsigned int length)
{
	metadata_access_enable();
	print_hex_dump(level, text, DUMP_PREFIX_ADDRESS,
			16, 1, kasan_reset_tag((void *)addr), length, 1);
	metadata_access_disable();
}

/*
 * See comment in calculate_sizes().
 */
static inline bool freeptr_outside_object(struct kmem_cache *s)
{
	return s->offset >= s->inuse;
}

/*
 * Return offset of the end of info block which is inuse + free pointer if
 * not overlapping with object.
 */
static inline unsigned int get_info_end(struct kmem_cache *s)
{
	if (freeptr_outside_object(s))
		return s->inuse + sizeof(void *);
	else
		return s->inuse;
}

static struct track *get_track(struct kmem_cache *s, void *object,
	enum track_item alloc)
{
	struct track *p;

	p = object + get_info_end(s);

	return kasan_reset_tag(p + alloc);
}

#ifdef CONFIG_STACKDEPOT
static noinline depot_stack_handle_t set_track_prepare(void)
{
	depot_stack_handle_t handle;
	unsigned long entries[TRACK_ADDRS_COUNT];
	unsigned int nr_entries;

	nr_entries = stack_trace_save(entries, ARRAY_SIZE(entries), 3);
	handle = stack_depot_save(entries, nr_entries, GFP_NOWAIT);

	return handle;
}
#else
static inline depot_stack_handle_t set_track_prepare(void)
{
	return 0;
}
#endif

static void set_track_update(struct kmem_cache *s, void *object,
			     enum track_item alloc, unsigned long addr,
			     depot_stack_handle_t handle)
{
	struct track *p = get_track(s, object, alloc);

#ifdef CONFIG_STACKDEPOT
	p->handle = handle;
#endif
	p->addr = addr;
	p->cpu = smp_processor_id();
	p->pid = current->pid;
	p->when = jiffies;
}

static __always_inline void set_track(struct kmem_cache *s, void *object,
				      enum track_item alloc, unsigned long addr)
{
	depot_stack_handle_t handle = set_track_prepare();

	set_track_update(s, object, alloc, addr, handle);
}

static void init_tracking(struct kmem_cache *s, void *object)
{
	struct track *p;

	if (!(s->flags & SLAB_STORE_USER))
		return;

	p = get_track(s, object, TRACK_ALLOC);
	memset(p, 0, 2*sizeof(struct track));
}

static void print_track(const char *s, struct track *t, unsigned long pr_time)
{
	depot_stack_handle_t handle __maybe_unused;

	if (!t->addr)
		return;

	pr_err("%s in %pS age=%lu cpu=%u pid=%d\n",
	       s, (void *)t->addr, pr_time - t->when, t->cpu, t->pid);
#ifdef CONFIG_STACKDEPOT
	handle = READ_ONCE(t->handle);
	if (handle)
		stack_depot_print(handle);
	else
		pr_err("object allocation/free stack trace missing\n");
#endif
}

void print_tracking(struct kmem_cache *s, void *object)
{
	unsigned long pr_time = jiffies;
	if (!(s->flags & SLAB_STORE_USER))
		return;

	print_track("Allocated", get_track(s, object, TRACK_ALLOC), pr_time);
	print_track("Freed", get_track(s, object, TRACK_FREE), pr_time);
}

static void print_slab_info(const struct slab *slab)
{
	struct folio *folio = (struct folio *)slab_folio(slab);

	pr_err("Slab 0x%p objects=%u used=%u fp=0x%p flags=%pGp\n",
	       slab, slab->objects, slab->inuse, slab->freelist,
	       folio_flags(folio, 0));
}

/*
 * kmalloc caches has fixed sizes (mostly power of 2), and kmalloc() API
 * family will round up the real request size to these fixed ones, so
 * there could be an extra area than what is requested. Save the original
 * request size in the meta data area, for better debug and sanity check.
 */
static inline void set_orig_size(struct kmem_cache *s,
				void *object, unsigned int orig_size)
{
	void *p = kasan_reset_tag(object);

	if (!slub_debug_orig_size(s))
		return;

	p += get_info_end(s);
	p += sizeof(struct track) * 2;

	*(unsigned int *)p = orig_size;
}

static inline unsigned int get_orig_size(struct kmem_cache *s, void *object)
{
	void *p = kasan_reset_tag(object);

	if (!slub_debug_orig_size(s))
		return s->object_size;

	p += get_info_end(s);
	p += sizeof(struct track) * 2;

	return *(unsigned int *)p;
}

static void slab_bug(struct kmem_cache *s, char *fmt, ...)
{
	struct va_format vaf;
	va_list args;

	va_start(args, fmt);
	vaf.fmt = fmt;
	vaf.va = &args;
	pr_err("=============================================================================\n");
	pr_err("BUG %s (%s): %pV\n", s->name, print_tainted(), &vaf);
	pr_err("-----------------------------------------------------------------------------\n\n");
	va_end(args);
}

__printf(2, 3)
static void slab_fix(struct kmem_cache *s, char *fmt, ...)
{
	struct va_format vaf;
	va_list args;

	if (slab_add_kunit_errors())
		return;

	va_start(args, fmt);
	vaf.fmt = fmt;
	vaf.va = &args;
	pr_err("FIX %s: %pV\n", s->name, &vaf);
	va_end(args);
}

static void print_trailer(struct kmem_cache *s, struct slab *slab, u8 *p)
{
	unsigned int off;	/* Offset of last byte */
	u8 *addr = slab_address(slab);

	print_tracking(s, p);

	print_slab_info(slab);

	pr_err("Object 0x%p @offset=%tu fp=0x%p\n\n",
	       p, p - addr, get_freepointer(s, p));

	if (s->flags & SLAB_RED_ZONE)
		print_section(KERN_ERR, "Redzone  ", p - s->red_left_pad,
			      s->red_left_pad);
	else if (p > addr + 16)
		print_section(KERN_ERR, "Bytes b4 ", p - 16, 16);

	print_section(KERN_ERR,         "Object   ", p,
		      min_t(unsigned int, s->object_size, PAGE_SIZE));
	if (s->flags & SLAB_RED_ZONE)
		print_section(KERN_ERR, "Redzone  ", p + s->object_size,
			s->inuse - s->object_size);

	off = get_info_end(s);

	if (s->flags & SLAB_STORE_USER)
		off += 2 * sizeof(struct track);

	if (slub_debug_orig_size(s))
		off += sizeof(unsigned int);

	off += kasan_metadata_size(s);

	if (off != size_from_object(s))
		/* Beginning of the filler is the free pointer */
		print_section(KERN_ERR, "Padding  ", p + off,
			      size_from_object(s) - off);

	dump_stack();
}

static void object_err(struct kmem_cache *s, struct slab *slab,
			u8 *object, char *reason)
{
	if (slab_add_kunit_errors())
		return;

	slab_bug(s, "%s", reason);
	print_trailer(s, slab, object);
	add_taint(TAINT_BAD_PAGE, LOCKDEP_NOW_UNRELIABLE);
}

static bool freelist_corrupted(struct kmem_cache *s, struct slab *slab,
			       void **freelist, void *nextfree)
{
	if ((s->flags & SLAB_CONSISTENCY_CHECKS) &&
	    !check_valid_pointer(s, slab, nextfree) && freelist) {
		object_err(s, slab, *freelist, "Freechain corrupt");
		*freelist = NULL;
		slab_fix(s, "Isolate corrupted freechain");
		return true;
	}

	return false;
}

static __printf(3, 4) void slab_err(struct kmem_cache *s, struct slab *slab,
			const char *fmt, ...)
{
	va_list args;
	char buf[100];

	if (slab_add_kunit_errors())
		return;

	va_start(args, fmt);
	vsnprintf(buf, sizeof(buf), fmt, args);
	va_end(args);
	slab_bug(s, "%s", buf);
	print_slab_info(slab);
	dump_stack();
	add_taint(TAINT_BAD_PAGE, LOCKDEP_NOW_UNRELIABLE);
}

static void init_object(struct kmem_cache *s, void *object, u8 val)
{
	u8 *p = kasan_reset_tag(object);

	if (s->flags & SLAB_RED_ZONE)
		memset(p - s->red_left_pad, val, s->red_left_pad);

	if (s->flags & __OBJECT_POISON) {
		memset(p, POISON_FREE, s->object_size - 1);
		p[s->object_size - 1] = POISON_END;
	}

	if (s->flags & SLAB_RED_ZONE)
		memset(p + s->object_size, val, s->inuse - s->object_size);
}

static void restore_bytes(struct kmem_cache *s, char *message, u8 data,
						void *from, void *to)
{
	slab_fix(s, "Restoring %s 0x%p-0x%p=0x%x", message, from, to - 1, data);
	memset(from, data, to - from);
}

static int check_bytes_and_report(struct kmem_cache *s, struct slab *slab,
			u8 *object, char *what,
			u8 *start, unsigned int value, unsigned int bytes)
{
	u8 *fault;
	u8 *end;
	u8 *addr = slab_address(slab);

	metadata_access_enable();
	fault = memchr_inv(kasan_reset_tag(start), value, bytes);
	metadata_access_disable();
	if (!fault)
		return 1;

	end = start + bytes;
	while (end > fault && end[-1] == value)
		end--;

	if (slab_add_kunit_errors())
		goto skip_bug_print;

	slab_bug(s, "%s overwritten", what);
	pr_err("0x%p-0x%p @offset=%tu. First byte 0x%x instead of 0x%x\n",
					fault, end - 1, fault - addr,
					fault[0], value);
	print_trailer(s, slab, object);
	add_taint(TAINT_BAD_PAGE, LOCKDEP_NOW_UNRELIABLE);

skip_bug_print:
	restore_bytes(s, what, value, fault, end);
	return 0;
}

/*
 * Object layout:
 *
 * object address
 * 	Bytes of the object to be managed.
 * 	If the freepointer may overlay the object then the free
 *	pointer is at the middle of the object.
 *
 * 	Poisoning uses 0x6b (POISON_FREE) and the last byte is
 * 	0xa5 (POISON_END)
 *
 * object + s->object_size
 * 	Padding to reach word boundary. This is also used for Redzoning.
 * 	Padding is extended by another word if Redzoning is enabled and
 * 	object_size == inuse.
 *
 * 	We fill with 0xbb (RED_INACTIVE) for inactive objects and with
 * 	0xcc (RED_ACTIVE) for objects in use.
 *
 * object + s->inuse
 * 	Meta data starts here.
 *
 * 	A. Free pointer (if we cannot overwrite object on free)
 * 	B. Tracking data for SLAB_STORE_USER
 *	C. Original request size for kmalloc object (SLAB_STORE_USER enabled)
 *	D. Padding to reach required alignment boundary or at minimum
 * 		one word if debugging is on to be able to detect writes
 * 		before the word boundary.
 *
 *	Padding is done using 0x5a (POISON_INUSE)
 *
 * object + s->size
 * 	Nothing is used beyond s->size.
 *
 * If slabcaches are merged then the object_size and inuse boundaries are mostly
 * ignored. And therefore no slab options that rely on these boundaries
 * may be used with merged slabcaches.
 */

static int check_pad_bytes(struct kmem_cache *s, struct slab *slab, u8 *p)
{
	unsigned long off = get_info_end(s);	/* The end of info */

	if (s->flags & SLAB_STORE_USER) {
		/* We also have user information there */
		off += 2 * sizeof(struct track);

		if (s->flags & SLAB_KMALLOC)
			off += sizeof(unsigned int);
	}

	off += kasan_metadata_size(s);

	if (size_from_object(s) == off)
		return 1;

	return check_bytes_and_report(s, slab, p, "Object padding",
			p + off, POISON_INUSE, size_from_object(s) - off);
}

/* Check the pad bytes at the end of a slab page */
static void slab_pad_check(struct kmem_cache *s, struct slab *slab)
{
	u8 *start;
	u8 *fault;
	u8 *end;
	u8 *pad;
	int length;
	int remainder;

	if (!(s->flags & SLAB_POISON))
		return;

	start = slab_address(slab);
	length = slab_size(slab);
	end = start + length;
	remainder = length % s->size;
	if (!remainder)
		return;

	pad = end - remainder;
	metadata_access_enable();
	fault = memchr_inv(kasan_reset_tag(pad), POISON_INUSE, remainder);
	metadata_access_disable();
	if (!fault)
		return;
	while (end > fault && end[-1] == POISON_INUSE)
		end--;

	slab_err(s, slab, "Padding overwritten. 0x%p-0x%p @offset=%tu",
			fault, end - 1, fault - start);
	print_section(KERN_ERR, "Padding ", pad, remainder);

	restore_bytes(s, "slab padding", POISON_INUSE, fault, end);
}

static int check_object(struct kmem_cache *s, struct slab *slab,
					void *object, u8 val)
{
	u8 *p = object;
	u8 *endobject = object + s->object_size;

	if (s->flags & SLAB_RED_ZONE) {
		if (!check_bytes_and_report(s, slab, object, "Left Redzone",
			object - s->red_left_pad, val, s->red_left_pad))
			return 0;

		if (!check_bytes_and_report(s, slab, object, "Right Redzone",
			endobject, val, s->inuse - s->object_size))
			return 0;
	} else {
		if ((s->flags & SLAB_POISON) && s->object_size < s->inuse) {
			check_bytes_and_report(s, slab, p, "Alignment padding",
				endobject, POISON_INUSE,
				s->inuse - s->object_size);
		}
	}

	if (s->flags & SLAB_POISON) {
		if (val != SLUB_RED_ACTIVE && (s->flags & __OBJECT_POISON) &&
			(!check_bytes_and_report(s, slab, p, "Poison", p,
					POISON_FREE, s->object_size - 1) ||
			 !check_bytes_and_report(s, slab, p, "End Poison",
				p + s->object_size - 1, POISON_END, 1)))
			return 0;
		/*
		 * check_pad_bytes cleans up on its own.
		 */
		check_pad_bytes(s, slab, p);
	}

	if (!freeptr_outside_object(s) && val == SLUB_RED_ACTIVE)
		/*
		 * Object and freepointer overlap. Cannot check
		 * freepointer while object is allocated.
		 */
		return 1;

	/* Check free pointer validity */
	if (!check_valid_pointer(s, slab, get_freepointer(s, p))) {
		object_err(s, slab, p, "Freepointer corrupt");
		/*
		 * No choice but to zap it and thus lose the remainder
		 * of the free objects in this slab. May cause
		 * another error because the object count is now wrong.
		 */
		set_freepointer(s, p, NULL);
		return 0;
	}
	return 1;
}

static int check_slab(struct kmem_cache *s, struct slab *slab)
{
	int maxobj;

	if (!folio_test_slab(slab_folio(slab))) {
		slab_err(s, slab, "Not a valid slab page");
		return 0;
	}

	maxobj = order_objects(slab_order(slab), s->size);
	if (slab->objects > maxobj) {
		slab_err(s, slab, "objects %u > max %u",
			slab->objects, maxobj);
		return 0;
	}
	if (slab->inuse > slab->objects) {
		slab_err(s, slab, "inuse %u > max %u",
			slab->inuse, slab->objects);
		return 0;
	}
	/* Slab_pad_check fixes things up after itself */
	slab_pad_check(s, slab);
	return 1;
}

/*
 * Determine if a certain object in a slab is on the freelist. Must hold the
 * slab lock to guarantee that the chains are in a consistent state.
 */
static int on_freelist(struct kmem_cache *s, struct slab *slab, void *search)
{
	int nr = 0;
	void *fp;
	void *object = NULL;
	int max_objects;

	fp = slab->freelist;
	while (fp && nr <= slab->objects) {
		if (fp == search)
			return 1;
		if (!check_valid_pointer(s, slab, fp)) {
			if (object) {
				object_err(s, slab, object,
					"Freechain corrupt");
				set_freepointer(s, object, NULL);
			} else {
				slab_err(s, slab, "Freepointer corrupt");
				slab->freelist = NULL;
				slab->inuse = slab->objects;
				slab_fix(s, "Freelist cleared");
				return 0;
			}
			break;
		}
		object = fp;
		fp = get_freepointer(s, object);
		nr++;
	}

	max_objects = order_objects(slab_order(slab), s->size);
	if (max_objects > MAX_OBJS_PER_PAGE)
		max_objects = MAX_OBJS_PER_PAGE;

	if (slab->objects != max_objects) {
		slab_err(s, slab, "Wrong number of objects. Found %d but should be %d",
			 slab->objects, max_objects);
		slab->objects = max_objects;
		slab_fix(s, "Number of objects adjusted");
	}
	if (slab->inuse != slab->objects - nr) {
		slab_err(s, slab, "Wrong object count. Counter is %d but counted were %d",
			 slab->inuse, slab->objects - nr);
		slab->inuse = slab->objects - nr;
		slab_fix(s, "Object count adjusted");
	}
	return search == NULL;
}

static void trace(struct kmem_cache *s, struct slab *slab, void *object,
								int alloc)
{
	if (s->flags & SLAB_TRACE) {
		pr_info("TRACE %s %s 0x%p inuse=%d fp=0x%p\n",
			s->name,
			alloc ? "alloc" : "free",
			object, slab->inuse,
			slab->freelist);

		if (!alloc)
			print_section(KERN_INFO, "Object ", (void *)object,
					s->object_size);

		dump_stack();
	}
}

/*
 * Tracking of fully allocated slabs for debugging purposes.
 */
static void add_full(struct kmem_cache *s,
	struct kmem_cache_node *n, struct slab *slab)
{
	if (!(s->flags & SLAB_STORE_USER))
		return;

	lockdep_assert_held(&n->list_lock);
	list_add(&slab->slab_list, &n->full);
}

static void remove_full(struct kmem_cache *s, struct kmem_cache_node *n, struct slab *slab)
{
	if (!(s->flags & SLAB_STORE_USER))
		return;

	lockdep_assert_held(&n->list_lock);
	list_del(&slab->slab_list);
}

/* Tracking of the number of slabs for debugging purposes */
static inline unsigned long slabs_node(struct kmem_cache *s, int node)
{
	struct kmem_cache_node *n = get_node(s, node);

	return atomic_long_read(&n->nr_slabs);
}

static inline unsigned long node_nr_slabs(struct kmem_cache_node *n)
{
	return atomic_long_read(&n->nr_slabs);
}

static inline void inc_slabs_node(struct kmem_cache *s, int node, int objects)
{
	struct kmem_cache_node *n = get_node(s, node);

	/*
	 * May be called early in order to allocate a slab for the
	 * kmem_cache_node structure. Solve the chicken-egg
	 * dilemma by deferring the increment of the count during
	 * bootstrap (see early_kmem_cache_node_alloc).
	 */
	if (likely(n)) {
		atomic_long_inc(&n->nr_slabs);
		atomic_long_add(objects, &n->total_objects);
	}
}
static inline void dec_slabs_node(struct kmem_cache *s, int node, int objects)
{
	struct kmem_cache_node *n = get_node(s, node);

	atomic_long_dec(&n->nr_slabs);
	atomic_long_sub(objects, &n->total_objects);
}

/* Object debug checks for alloc/free paths */
static void setup_object_debug(struct kmem_cache *s, void *object)
{
	if (!kmem_cache_debug_flags(s, SLAB_STORE_USER|SLAB_RED_ZONE|__OBJECT_POISON))
		return;

	init_object(s, object, SLUB_RED_INACTIVE);
	init_tracking(s, object);
}

static
void setup_slab_debug(struct kmem_cache *s, struct slab *slab, void *addr)
{
	if (!kmem_cache_debug_flags(s, SLAB_POISON))
		return;

	metadata_access_enable();
	memset(kasan_reset_tag(addr), POISON_INUSE, slab_size(slab));
	metadata_access_disable();
}

static inline int alloc_consistency_checks(struct kmem_cache *s,
					struct slab *slab, void *object)
{
	if (!check_slab(s, slab))
		return 0;

	if (!check_valid_pointer(s, slab, object)) {
		object_err(s, slab, object, "Freelist Pointer check fails");
		return 0;
	}

	if (!check_object(s, slab, object, SLUB_RED_INACTIVE))
		return 0;

	return 1;
}

static noinline int alloc_debug_processing(struct kmem_cache *s,
			struct slab *slab, void *object, int orig_size)
{
	if (s->flags & SLAB_CONSISTENCY_CHECKS) {
		if (!alloc_consistency_checks(s, slab, object))
			goto bad;
	}

	/* Success. Perform special debug activities for allocs */
	trace(s, slab, object, 1);
	set_orig_size(s, object, orig_size);
	init_object(s, object, SLUB_RED_ACTIVE);
	return 1;

bad:
	if (folio_test_slab(slab_folio(slab))) {
		/*
		 * If this is a slab page then lets do the best we can
		 * to avoid issues in the future. Marking all objects
		 * as used avoids touching the remaining objects.
		 */
		slab_fix(s, "Marking all objects used");
		slab->inuse = slab->objects;
		slab->freelist = NULL;
	}
	return 0;
}

static inline int free_consistency_checks(struct kmem_cache *s,
		struct slab *slab, void *object, unsigned long addr)
{
	if (!check_valid_pointer(s, slab, object)) {
		slab_err(s, slab, "Invalid object pointer 0x%p", object);
		return 0;
	}

	if (on_freelist(s, slab, object)) {
		object_err(s, slab, object, "Object already free");
		return 0;
	}

	if (!check_object(s, slab, object, SLUB_RED_ACTIVE))
		return 0;

	if (unlikely(s != slab->slab_cache)) {
		if (!folio_test_slab(slab_folio(slab))) {
			slab_err(s, slab, "Attempt to free object(0x%p) outside of slab",
				 object);
		} else if (!slab->slab_cache) {
			pr_err("SLUB <none>: no slab for object 0x%p.\n",
			       object);
			dump_stack();
		} else
			object_err(s, slab, object,
					"page slab pointer corrupt.");
		return 0;
	}
	return 1;
}

/*
 * Parse a block of slub_debug options. Blocks are delimited by ';'
 *
 * @str:    start of block
 * @flags:  returns parsed flags, or DEBUG_DEFAULT_FLAGS if none specified
 * @slabs:  return start of list of slabs, or NULL when there's no list
 * @init:   assume this is initial parsing and not per-kmem-create parsing
 *
 * returns the start of next block if there's any, or NULL
 */
static char *
parse_slub_debug_flags(char *str, slab_flags_t *flags, char **slabs, bool init)
{
	bool higher_order_disable = false;

	/* Skip any completely empty blocks */
	while (*str && *str == ';')
		str++;

	if (*str == ',') {
		/*
		 * No options but restriction on slabs. This means full
		 * debugging for slabs matching a pattern.
		 */
		*flags = DEBUG_DEFAULT_FLAGS;
		goto check_slabs;
	}
	*flags = 0;

	/* Determine which debug features should be switched on */
	for (; *str && *str != ',' && *str != ';'; str++) {
		switch (tolower(*str)) {
		case '-':
			*flags = 0;
			break;
		case 'f':
			*flags |= SLAB_CONSISTENCY_CHECKS;
			break;
		case 'z':
			*flags |= SLAB_RED_ZONE;
			break;
		case 'p':
			*flags |= SLAB_POISON;
			break;
		case 'u':
			*flags |= SLAB_STORE_USER;
			break;
		case 't':
			*flags |= SLAB_TRACE;
			break;
		case 'a':
			*flags |= SLAB_FAILSLAB;
			break;
		case 'o':
			/*
			 * Avoid enabling debugging on caches if its minimum
			 * order would increase as a result.
			 */
			higher_order_disable = true;
			break;
		default:
			if (init)
				pr_err("slub_debug option '%c' unknown. skipped\n", *str);
		}
	}
check_slabs:
	if (*str == ',')
		*slabs = ++str;
	else
		*slabs = NULL;

	/* Skip over the slab list */
	while (*str && *str != ';')
		str++;

	/* Skip any completely empty blocks */
	while (*str && *str == ';')
		str++;

	if (init && higher_order_disable)
		disable_higher_order_debug = 1;

	if (*str)
		return str;
	else
		return NULL;
}

static int __init setup_slub_debug(char *str)
{
	slab_flags_t flags;
	slab_flags_t global_flags;
	char *saved_str;
	char *slab_list;
	bool global_slub_debug_changed = false;
	bool slab_list_specified = false;

	global_flags = DEBUG_DEFAULT_FLAGS;
	if (*str++ != '=' || !*str)
		/*
		 * No options specified. Switch on full debugging.
		 */
		goto out;

	saved_str = str;
	while (str) {
		str = parse_slub_debug_flags(str, &flags, &slab_list, true);

		if (!slab_list) {
			global_flags = flags;
			global_slub_debug_changed = true;
		} else {
			slab_list_specified = true;
			if (flags & SLAB_STORE_USER)
				stack_depot_want_early_init();
		}
	}

	/*
	 * For backwards compatibility, a single list of flags with list of
	 * slabs means debugging is only changed for those slabs, so the global
	 * slub_debug should be unchanged (0 or DEBUG_DEFAULT_FLAGS, depending
	 * on CONFIG_SLUB_DEBUG_ON). We can extended that to multiple lists as
	 * long as there is no option specifying flags without a slab list.
	 */
	if (slab_list_specified) {
		if (!global_slub_debug_changed)
			global_flags = slub_debug;
		slub_debug_string = saved_str;
	}
out:
	slub_debug = global_flags;
	if (slub_debug & SLAB_STORE_USER)
		stack_depot_want_early_init();
	if (slub_debug != 0 || slub_debug_string)
		static_branch_enable(&slub_debug_enabled);
	else
		static_branch_disable(&slub_debug_enabled);
	if ((static_branch_unlikely(&init_on_alloc) ||
	     static_branch_unlikely(&init_on_free)) &&
	    (slub_debug & SLAB_POISON))
		pr_info("mem auto-init: SLAB_POISON will take precedence over init_on_alloc/init_on_free\n");
	return 1;
}

__setup("slub_debug", setup_slub_debug);

/*
 * kmem_cache_flags - apply debugging options to the cache
 * @object_size:	the size of an object without meta data
 * @flags:		flags to set
 * @name:		name of the cache
 *
 * Debug option(s) are applied to @flags. In addition to the debug
 * option(s), if a slab name (or multiple) is specified i.e.
 * slub_debug=<Debug-Options>,<slab name1>,<slab name2> ...
 * then only the select slabs will receive the debug option(s).
 */
slab_flags_t kmem_cache_flags(unsigned int object_size,
	slab_flags_t flags, const char *name)
{
	char *iter;
	size_t len;
	char *next_block;
	slab_flags_t block_flags;
	slab_flags_t slub_debug_local = slub_debug;

	if (flags & SLAB_NO_USER_FLAGS)
		return flags;

	/*
	 * If the slab cache is for debugging (e.g. kmemleak) then
	 * don't store user (stack trace) information by default,
	 * but let the user enable it via the command line below.
	 */
	if (flags & SLAB_NOLEAKTRACE)
		slub_debug_local &= ~SLAB_STORE_USER;

	len = strlen(name);
	next_block = slub_debug_string;
	/* Go through all blocks of debug options, see if any matches our slab's name */
	while (next_block) {
		next_block = parse_slub_debug_flags(next_block, &block_flags, &iter, false);
		if (!iter)
			continue;
		/* Found a block that has a slab list, search it */
		while (*iter) {
			char *end, *glob;
			size_t cmplen;

			end = strchrnul(iter, ',');
			if (next_block && next_block < end)
				end = next_block - 1;

			glob = strnchr(iter, end - iter, '*');
			if (glob)
				cmplen = glob - iter;
			else
				cmplen = max_t(size_t, len, (end - iter));

			if (!strncmp(name, iter, cmplen)) {
				flags |= block_flags;
				return flags;
			}

			if (!*end || *end == ';')
				break;
			iter = end + 1;
		}
	}

	return flags | slub_debug_local;
}
#else /* !CONFIG_SLUB_DEBUG */
static inline void setup_object_debug(struct kmem_cache *s, void *object) {}
static inline
void setup_slab_debug(struct kmem_cache *s, struct slab *slab, void *addr) {}

static inline int alloc_debug_processing(struct kmem_cache *s,
	struct slab *slab, void *object, int orig_size) { return 0; }

static inline void free_debug_processing(
	struct kmem_cache *s, struct slab *slab,
	void *head, void *tail, int bulk_cnt,
	unsigned long addr) {}

static inline void slab_pad_check(struct kmem_cache *s, struct slab *slab) {}
static inline int check_object(struct kmem_cache *s, struct slab *slab,
			void *object, u8 val) { return 1; }
static inline void set_track(struct kmem_cache *s, void *object,
			     enum track_item alloc, unsigned long addr) {}
static inline void add_full(struct kmem_cache *s, struct kmem_cache_node *n,
					struct slab *slab) {}
static inline void remove_full(struct kmem_cache *s, struct kmem_cache_node *n,
					struct slab *slab) {}
slab_flags_t kmem_cache_flags(unsigned int object_size,
	slab_flags_t flags, const char *name)
{
	return flags;
}
#define slub_debug 0

#define disable_higher_order_debug 0

static inline unsigned long slabs_node(struct kmem_cache *s, int node)
							{ return 0; }
static inline unsigned long node_nr_slabs(struct kmem_cache_node *n)
							{ return 0; }
static inline void inc_slabs_node(struct kmem_cache *s, int node,
							int objects) {}
static inline void dec_slabs_node(struct kmem_cache *s, int node,
							int objects) {}

static bool freelist_corrupted(struct kmem_cache *s, struct slab *slab,
			       void **freelist, void *nextfree)
{
	return false;
}
#endif /* CONFIG_SLUB_DEBUG */

/*
 * Hooks for other subsystems that check memory allocations. In a typical
 * production configuration these hooks all should produce no code at all.
 */
static __always_inline bool slab_free_hook(struct kmem_cache *s,
						void *x, bool init)
{
	kmemleak_free_recursive(x, s->flags);
	kmsan_slab_free(s, x);

	debug_check_no_locks_freed(x, s->object_size);

	if (!(s->flags & SLAB_DEBUG_OBJECTS))
		debug_check_no_obj_freed(x, s->object_size);

	/* Use KCSAN to help debug racy use-after-free. */
	if (!(s->flags & SLAB_TYPESAFE_BY_RCU))
		__kcsan_check_access(x, s->object_size,
				     KCSAN_ACCESS_WRITE | KCSAN_ACCESS_ASSERT);

	/*
	 * As memory initialization might be integrated into KASAN,
	 * kasan_slab_free and initialization memset's must be
	 * kept together to avoid discrepancies in behavior.
	 *
	 * The initialization memset's clear the object and the metadata,
	 * but don't touch the SLAB redzone.
	 */
	if (init) {
		int rsize;

		if (!kasan_has_integrated_init())
			memset(kasan_reset_tag(x), 0, s->object_size);
		rsize = (s->flags & SLAB_RED_ZONE) ? s->red_left_pad : 0;
		memset((char *)kasan_reset_tag(x) + s->inuse, 0,
		       s->size - s->inuse - rsize);
	}
	/* KASAN might put x into memory quarantine, delaying its reuse. */
	return kasan_slab_free(s, x, init);
}

static inline bool slab_free_freelist_hook(struct kmem_cache *s,
					   void **head, void **tail,
					   int *cnt)
{

	void *object;
	void *next = *head;
	void *old_tail = *tail ? *tail : *head;

	if (is_kfence_address(next)) {
		slab_free_hook(s, next, false);
		return true;
	}

	/* Head and tail of the reconstructed freelist */
	*head = NULL;
	*tail = NULL;

	do {
		object = next;
		next = get_freepointer(s, object);

		/* If object's reuse doesn't have to be delayed */
		if (!slab_free_hook(s, object, slab_want_init_on_free(s))) {
			/* Move object to the new freelist */
			set_freepointer(s, object, *head);
			*head = object;
			if (!*tail)
				*tail = object;
		} else {
			/*
			 * Adjust the reconstructed freelist depth
			 * accordingly if object's reuse is delayed.
			 */
			--(*cnt);
		}
	} while (object != old_tail);

	if (*head == *tail)
		*tail = NULL;

	return *head != NULL;
}

static void *setup_object(struct kmem_cache *s, void *object)
{
	setup_object_debug(s, object);
	object = kasan_init_slab_obj(s, object);
	if (unlikely(s->ctor)) {
		kasan_unpoison_object_data(s, object);
		s->ctor(object);
		kasan_poison_object_data(s, object);
	}
	return object;
}

/*
 * Slab allocation and freeing
 */
static inline struct slab *alloc_slab_page(gfp_t flags, int node,
		struct kmem_cache_order_objects oo)
{
	struct folio *folio;
	struct slab *slab;
	unsigned int order = oo_order(oo);

	if (node == NUMA_NO_NODE)
		folio = (struct folio *)alloc_pages(flags, order);
	else
		folio = (struct folio *)__alloc_pages_node(node, flags, order);

	if (!folio)
		return NULL;

	slab = folio_slab(folio);
	__folio_set_slab(folio);
	if (page_is_pfmemalloc(folio_page(folio, 0)))
		slab_set_pfmemalloc(slab);

	return slab;
}

#ifdef CONFIG_SLAB_FREELIST_RANDOM
/* Pre-initialize the random sequence cache */
static int init_cache_random_seq(struct kmem_cache *s)
{
	unsigned int count = oo_objects(s->oo);
	int err;

	/* Bailout if already initialised */
	if (s->random_seq)
		return 0;

	err = cache_random_seq_create(s, count, GFP_KERNEL);
	if (err) {
		pr_err("SLUB: Unable to initialize free list for %s\n",
			s->name);
		return err;
	}

	/* Transform to an offset on the set of pages */
	if (s->random_seq) {
		unsigned int i;

		for (i = 0; i < count; i++)
			s->random_seq[i] *= s->size;
	}
	return 0;
}

/* Initialize each random sequence freelist per cache */
static void __init init_freelist_randomization(void)
{
	struct kmem_cache *s;

	mutex_lock(&slab_mutex);

	list_for_each_entry(s, &slab_caches, list)
		init_cache_random_seq(s);

	mutex_unlock(&slab_mutex);
}

/* Get the next entry on the pre-computed freelist randomized */
static void *next_freelist_entry(struct kmem_cache *s, struct slab *slab,
				unsigned long *pos, void *start,
				unsigned long page_limit,
				unsigned long freelist_count)
{
	unsigned int idx;

	/*
	 * If the target page allocation failed, the number of objects on the
	 * page might be smaller than the usual size defined by the cache.
	 */
	do {
		idx = s->random_seq[*pos];
		*pos += 1;
		if (*pos >= freelist_count)
			*pos = 0;
	} while (unlikely(idx >= page_limit));

	return (char *)start + idx;
}

/* Shuffle the single linked freelist based on a random pre-computed sequence */
static bool shuffle_freelist(struct kmem_cache *s, struct slab *slab)
{
	void *start;
	void *cur;
	void *next;
	unsigned long idx, pos, page_limit, freelist_count;

	if (slab->objects < 2 || !s->random_seq)
		return false;

	freelist_count = oo_objects(s->oo);
	pos = prandom_u32_max(freelist_count);

	page_limit = slab->objects * s->size;
	start = fixup_red_left(s, slab_address(slab));

	/* First entry is used as the base of the freelist */
	cur = next_freelist_entry(s, slab, &pos, start, page_limit,
				freelist_count);
	cur = setup_object(s, cur);
	slab->freelist = cur;

	for (idx = 1; idx < slab->objects; idx++) {
		next = next_freelist_entry(s, slab, &pos, start, page_limit,
			freelist_count);
		next = setup_object(s, next);
		set_freepointer(s, cur, next);
		cur = next;
	}
	set_freepointer(s, cur, NULL);

	return true;
}
#else
static inline int init_cache_random_seq(struct kmem_cache *s)
{
	return 0;
}
static inline void init_freelist_randomization(void) { }
static inline bool shuffle_freelist(struct kmem_cache *s, struct slab *slab)
{
	return false;
}
#endif /* CONFIG_SLAB_FREELIST_RANDOM */

static struct slab *allocate_slab(struct kmem_cache *s, gfp_t flags, int node)
{
	struct slab *slab;
	struct kmem_cache_order_objects oo = s->oo;
	gfp_t alloc_gfp;
	void *start, *p, *next;
	int idx;
	bool shuffle;

	flags &= gfp_allowed_mask;

	flags |= s->allocflags;

	/*
	 * Let the initial higher-order allocation fail under memory pressure
	 * so we fall-back to the minimum order allocation.
	 */
	alloc_gfp = (flags | __GFP_NOWARN | __GFP_NORETRY) & ~__GFP_NOFAIL;
	if ((alloc_gfp & __GFP_DIRECT_RECLAIM) && oo_order(oo) > oo_order(s->min))
		alloc_gfp = (alloc_gfp | __GFP_NOMEMALLOC) & ~__GFP_RECLAIM;

	slab = alloc_slab_page(alloc_gfp, node, oo);
	if (unlikely(!slab)) {
		oo = s->min;
		alloc_gfp = flags;
		/*
		 * Allocation may have failed due to fragmentation.
		 * Try a lower order alloc if possible
		 */
		slab = alloc_slab_page(alloc_gfp, node, oo);
		if (unlikely(!slab))
			return NULL;
		stat(s, ORDER_FALLBACK);
	}

	slab->objects = oo_objects(oo);
	slab->inuse = 0;
	slab->frozen = 0;

	account_slab(slab, oo_order(oo), s, flags);

	slab->slab_cache = s;

	kasan_poison_slab(slab);

	start = slab_address(slab);

	setup_slab_debug(s, slab, start);

	shuffle = shuffle_freelist(s, slab);

	if (!shuffle) {
		start = fixup_red_left(s, start);
		start = setup_object(s, start);
		slab->freelist = start;
		for (idx = 0, p = start; idx < slab->objects - 1; idx++) {
			next = p + s->size;
			next = setup_object(s, next);
			set_freepointer(s, p, next);
			p = next;
		}
		set_freepointer(s, p, NULL);
	}

	return slab;
}

static struct slab *new_slab(struct kmem_cache *s, gfp_t flags, int node)
{
	if (unlikely(flags & GFP_SLAB_BUG_MASK))
		flags = kmalloc_fix_flags(flags);

	WARN_ON_ONCE(s->ctor && (flags & __GFP_ZERO));

	return allocate_slab(s,
		flags & (GFP_RECLAIM_MASK | GFP_CONSTRAINT_MASK), node);
}

static void __free_slab(struct kmem_cache *s, struct slab *slab)
{
	struct folio *folio = slab_folio(slab);
	int order = folio_order(folio);
	int pages = 1 << order;

	__slab_clear_pfmemalloc(slab);
	__folio_clear_slab(folio);
	folio->mapping = NULL;
	if (current->reclaim_state)
		current->reclaim_state->reclaimed_slab += pages;
	unaccount_slab(slab, order, s);
	__free_pages(folio_page(folio, 0), order);
}

/*
 * rcu_free_slab() must be __aligned(4) because its address is saved
 * in the rcu_head field, which coincides with page->mapping, which
 * causes trouble if compaction mistakes it for PAGE_MAPPING_MOVABLE.
 */
__aligned(4) static void rcu_free_slab(struct rcu_head *h)
{
	struct slab *slab = container_of(h, struct slab, rcu_head);

	__free_slab(slab->slab_cache, slab);
}

static void free_slab(struct kmem_cache *s, struct slab *slab)
{
	if (kmem_cache_debug_flags(s, SLAB_CONSISTENCY_CHECKS)) {
		void *p;

		slab_pad_check(s, slab);
		for_each_object(p, s, slab_address(slab), slab->objects)
			check_object(s, slab, p, SLUB_RED_INACTIVE);
	}

	if (unlikely(s->flags & SLAB_TYPESAFE_BY_RCU))
		call_rcu(&slab->rcu_head, rcu_free_slab);
	else
		__free_slab(s, slab);
}

static void discard_slab(struct kmem_cache *s, struct slab *slab)
{
	dec_slabs_node(s, slab_nid(slab), slab->objects);
	free_slab(s, slab);
}

/*
 * Management of partially allocated slabs.
 */
static inline void
__add_partial(struct kmem_cache_node *n, struct slab *slab, int tail)
{
	n->nr_partial++;
	if (tail == DEACTIVATE_TO_TAIL)
		list_add_tail(&slab->slab_list, &n->partial);
	else
		list_add(&slab->slab_list, &n->partial);
}

static inline void add_partial(struct kmem_cache_node *n,
				struct slab *slab, int tail)
{
	lockdep_assert_held(&n->list_lock);
	__add_partial(n, slab, tail);
}

static inline void remove_partial(struct kmem_cache_node *n,
					struct slab *slab)
{
	lockdep_assert_held(&n->list_lock);
	list_del(&slab->slab_list);
	n->nr_partial--;
}

/*
 * Called only for kmem_cache_debug() caches instead of acquire_slab(), with a
 * slab from the n->partial list. Remove only a single object from the slab, do
 * the alloc_debug_processing() checks and leave the slab on the list, or move
 * it to full list if it was the last free object.
 */
static void *alloc_single_from_partial(struct kmem_cache *s,
		struct kmem_cache_node *n, struct slab *slab, int orig_size)
{
	void *object;

	lockdep_assert_held(&n->list_lock);

	object = slab->freelist;
	slab->freelist = get_freepointer(s, object);
	slab->inuse++;

	if (!alloc_debug_processing(s, slab, object, orig_size)) {
		remove_partial(n, slab);
		return NULL;
	}

	if (slab->inuse == slab->objects) {
		remove_partial(n, slab);
		add_full(s, n, slab);
	}

	return object;
}

/*
 * Called only for kmem_cache_debug() caches to allocate from a freshly
 * allocated slab. Allocate a single object instead of whole freelist
 * and put the slab to the partial (or full) list.
 */
static void *alloc_single_from_new_slab(struct kmem_cache *s,
					struct slab *slab, int orig_size)
{
	int nid = slab_nid(slab);
	struct kmem_cache_node *n = get_node(s, nid);
	unsigned long flags;
	void *object;


	object = slab->freelist;
	slab->freelist = get_freepointer(s, object);
	slab->inuse = 1;

	if (!alloc_debug_processing(s, slab, object, orig_size))
		/*
		 * It's not really expected that this would fail on a
		 * freshly allocated slab, but a concurrent memory
		 * corruption in theory could cause that.
		 */
		return NULL;

	spin_lock_irqsave(&n->list_lock, flags);

	if (slab->inuse == slab->objects)
		add_full(s, n, slab);
	else
		add_partial(n, slab, DEACTIVATE_TO_HEAD);

	inc_slabs_node(s, nid, slab->objects);
	spin_unlock_irqrestore(&n->list_lock, flags);

	return object;
}

/*
 * Remove slab from the partial list, freeze it and
 * return the pointer to the freelist.
 *
 * Returns a list of objects or NULL if it fails.
 */
static inline void *acquire_slab(struct kmem_cache *s,
		struct kmem_cache_node *n, struct slab *slab,
		int mode)
{
	void *freelist;
	unsigned long counters;
	struct slab new;

	lockdep_assert_held(&n->list_lock);

	/*
	 * Zap the freelist and set the frozen bit.
	 * The old freelist is the list of objects for the
	 * per cpu allocation list.
	 */
	freelist = slab->freelist;
	counters = slab->counters;
	new.counters = counters;
	if (mode) {
		new.inuse = slab->objects;
		new.freelist = NULL;
	} else {
		new.freelist = freelist;
	}

	VM_BUG_ON(new.frozen);
	new.frozen = 1;

	if (!__cmpxchg_double_slab(s, slab,
			freelist, counters,
			new.freelist, new.counters,
			"acquire_slab"))
		return NULL;

	remove_partial(n, slab);
	WARN_ON(!freelist);
	return freelist;
}

#ifdef CONFIG_SLUB_CPU_PARTIAL
static void put_cpu_partial(struct kmem_cache *s, struct slab *slab, int drain);
#else
static inline void put_cpu_partial(struct kmem_cache *s, struct slab *slab,
				   int drain) { }
#endif
static inline bool pfmemalloc_match(struct slab *slab, gfp_t gfpflags);

/*
 * Try to allocate a partial slab from a specific node.
 */
static void *get_partial_node(struct kmem_cache *s, struct kmem_cache_node *n,
			      struct partial_context *pc)
{
	struct slab *slab, *slab2;
	void *object = NULL;
	unsigned long flags;
	unsigned int partial_slabs = 0;

	/*
	 * Racy check. If we mistakenly see no partial slabs then we
	 * just allocate an empty slab. If we mistakenly try to get a
	 * partial slab and there is none available then get_partial()
	 * will return NULL.
	 */
	if (!n || !n->nr_partial)
		return NULL;

	spin_lock_irqsave(&n->list_lock, flags);
	list_for_each_entry_safe(slab, slab2, &n->partial, slab_list) {
		void *t;

		if (!pfmemalloc_match(slab, pc->flags))
			continue;

		if (kmem_cache_debug(s)) {
			object = alloc_single_from_partial(s, n, slab,
							pc->orig_size);
			if (object)
				break;
			continue;
		}

		t = acquire_slab(s, n, slab, object == NULL);
		if (!t)
			break;

		if (!object) {
			*pc->slab = slab;
			stat(s, ALLOC_FROM_PARTIAL);
			object = t;
		} else {
			put_cpu_partial(s, slab, 0);
			stat(s, CPU_PARTIAL_NODE);
			partial_slabs++;
		}
#ifdef CONFIG_SLUB_CPU_PARTIAL
		if (!kmem_cache_has_cpu_partial(s)
			|| partial_slabs > s->cpu_partial_slabs / 2)
			break;
#else
		break;
#endif

	}
	spin_unlock_irqrestore(&n->list_lock, flags);
	return object;
}

/*
 * Get a slab from somewhere. Search in increasing NUMA distances.
 */
static void *get_any_partial(struct kmem_cache *s, struct partial_context *pc)
{
#ifdef CONFIG_NUMA
	struct zonelist *zonelist;
	struct zoneref *z;
	struct zone *zone;
	enum zone_type highest_zoneidx = gfp_zone(pc->flags);
	void *object;
	unsigned int cpuset_mems_cookie;

	/*
	 * The defrag ratio allows a configuration of the tradeoffs between
	 * inter node defragmentation and node local allocations. A lower
	 * defrag_ratio increases the tendency to do local allocations
	 * instead of attempting to obtain partial slabs from other nodes.
	 *
	 * If the defrag_ratio is set to 0 then kmalloc() always
	 * returns node local objects. If the ratio is higher then kmalloc()
	 * may return off node objects because partial slabs are obtained
	 * from other nodes and filled up.
	 *
	 * If /sys/kernel/slab/xx/remote_node_defrag_ratio is set to 100
	 * (which makes defrag_ratio = 1000) then every (well almost)
	 * allocation will first attempt to defrag slab caches on other nodes.
	 * This means scanning over all nodes to look for partial slabs which
	 * may be expensive if we do it every time we are trying to find a slab
	 * with available objects.
	 */
	if (!s->remote_node_defrag_ratio ||
			get_cycles() % 1024 > s->remote_node_defrag_ratio)
		return NULL;

	do {
		cpuset_mems_cookie = read_mems_allowed_begin();
		zonelist = node_zonelist(mempolicy_slab_node(), pc->flags);
		for_each_zone_zonelist(zone, z, zonelist, highest_zoneidx) {
			struct kmem_cache_node *n;

			n = get_node(s, zone_to_nid(zone));

			if (n && cpuset_zone_allowed(zone, pc->flags) &&
					n->nr_partial > s->min_partial) {
				object = get_partial_node(s, n, pc);
				if (object) {
					/*
					 * Don't check read_mems_allowed_retry()
					 * here - if mems_allowed was updated in
					 * parallel, that was a harmless race
					 * between allocation and the cpuset
					 * update
					 */
					return object;
				}
			}
		}
	} while (read_mems_allowed_retry(cpuset_mems_cookie));
#endif	/* CONFIG_NUMA */
	return NULL;
}

/*
 * Get a partial slab, lock it and return it.
 */
static void *get_partial(struct kmem_cache *s, int node, struct partial_context *pc)
{
	void *object;
	int searchnode = node;

	if (node == NUMA_NO_NODE)
		searchnode = numa_mem_id();

	object = get_partial_node(s, get_node(s, searchnode), pc);
	if (object || node != NUMA_NO_NODE)
		return object;

	return get_any_partial(s, pc);
}

#ifdef CONFIG_PREEMPTION
/*
 * Calculate the next globally unique transaction for disambiguation
 * during cmpxchg. The transactions start with the cpu number and are then
 * incremented by CONFIG_NR_CPUS.
 */
#define TID_STEP  roundup_pow_of_two(CONFIG_NR_CPUS)
#else
/*
 * No preemption supported therefore also no need to check for
 * different cpus.
 */
#define TID_STEP 1
#endif

static inline unsigned long next_tid(unsigned long tid)
{
	return tid + TID_STEP;
}

#ifdef SLUB_DEBUG_CMPXCHG
static inline unsigned int tid_to_cpu(unsigned long tid)
{
	return tid % TID_STEP;
}

static inline unsigned long tid_to_event(unsigned long tid)
{
	return tid / TID_STEP;
}
#endif

static inline unsigned int init_tid(int cpu)
{
	return cpu;
}

static inline void note_cmpxchg_failure(const char *n,
		const struct kmem_cache *s, unsigned long tid)
{
#ifdef SLUB_DEBUG_CMPXCHG
	unsigned long actual_tid = __this_cpu_read(s->cpu_slab->tid);

	pr_info("%s %s: cmpxchg redo ", n, s->name);

#ifdef CONFIG_PREEMPTION
	if (tid_to_cpu(tid) != tid_to_cpu(actual_tid))
		pr_warn("due to cpu change %d -> %d\n",
			tid_to_cpu(tid), tid_to_cpu(actual_tid));
	else
#endif
	if (tid_to_event(tid) != tid_to_event(actual_tid))
		pr_warn("due to cpu running other code. Event %ld->%ld\n",
			tid_to_event(tid), tid_to_event(actual_tid));
	else
		pr_warn("for unknown reason: actual=%lx was=%lx target=%lx\n",
			actual_tid, tid, next_tid(tid));
#endif
	stat(s, CMPXCHG_DOUBLE_CPU_FAIL);
}

static void init_kmem_cache_cpus(struct kmem_cache *s)
{
	int cpu;
	struct kmem_cache_cpu *c;

	for_each_possible_cpu(cpu) {
		c = per_cpu_ptr(s->cpu_slab, cpu);
		local_lock_init(&c->lock);
		c->tid = init_tid(cpu);
	}
}

/*
 * Finishes removing the cpu slab. Merges cpu's freelist with slab's freelist,
 * unfreezes the slabs and puts it on the proper list.
 * Assumes the slab has been already safely taken away from kmem_cache_cpu
 * by the caller.
 */
static void deactivate_slab(struct kmem_cache *s, struct slab *slab,
			    void *freelist)
{
	enum slab_modes { M_NONE, M_PARTIAL, M_FULL, M_FREE, M_FULL_NOLIST };
	struct kmem_cache_node *n = get_node(s, slab_nid(slab));
	int free_delta = 0;
	enum slab_modes mode = M_NONE;
	void *nextfree, *freelist_iter, *freelist_tail;
	int tail = DEACTIVATE_TO_HEAD;
	unsigned long flags = 0;
	struct slab new;
	struct slab old;

	if (slab->freelist) {
		stat(s, DEACTIVATE_REMOTE_FREES);
		tail = DEACTIVATE_TO_TAIL;
	}

	/*
	 * Stage one: Count the objects on cpu's freelist as free_delta and
	 * remember the last object in freelist_tail for later splicing.
	 */
	freelist_tail = NULL;
	freelist_iter = freelist;
	while (freelist_iter) {
		nextfree = get_freepointer(s, freelist_iter);

		/*
		 * If 'nextfree' is invalid, it is possible that the object at
		 * 'freelist_iter' is already corrupted.  So isolate all objects
		 * starting at 'freelist_iter' by skipping them.
		 */
		if (freelist_corrupted(s, slab, &freelist_iter, nextfree))
			break;

		freelist_tail = freelist_iter;
		free_delta++;

		freelist_iter = nextfree;
	}

	/*
	 * Stage two: Unfreeze the slab while splicing the per-cpu
	 * freelist to the head of slab's freelist.
	 *
	 * Ensure that the slab is unfrozen while the list presence
	 * reflects the actual number of objects during unfreeze.
	 *
	 * We first perform cmpxchg holding lock and insert to list
	 * when it succeed. If there is mismatch then the slab is not
	 * unfrozen and number of objects in the slab may have changed.
	 * Then release lock and retry cmpxchg again.
	 */
redo:

	old.freelist = READ_ONCE(slab->freelist);
	old.counters = READ_ONCE(slab->counters);
	VM_BUG_ON(!old.frozen);

	/* Determine target state of the slab */
	new.counters = old.counters;
	if (freelist_tail) {
		new.inuse -= free_delta;
		set_freepointer(s, freelist_tail, old.freelist);
		new.freelist = freelist;
	} else
		new.freelist = old.freelist;

	new.frozen = 0;

	if (!new.inuse && n->nr_partial >= s->min_partial) {
		mode = M_FREE;
	} else if (new.freelist) {
		mode = M_PARTIAL;
		/*
		 * Taking the spinlock removes the possibility that
		 * acquire_slab() will see a slab that is frozen
		 */
		spin_lock_irqsave(&n->list_lock, flags);
	} else if (kmem_cache_debug_flags(s, SLAB_STORE_USER)) {
		mode = M_FULL;
		/*
		 * This also ensures that the scanning of full
		 * slabs from diagnostic functions will not see
		 * any frozen slabs.
		 */
		spin_lock_irqsave(&n->list_lock, flags);
	} else {
		mode = M_FULL_NOLIST;
	}


	if (!cmpxchg_double_slab(s, slab,
				old.freelist, old.counters,
				new.freelist, new.counters,
				"unfreezing slab")) {
		if (mode == M_PARTIAL || mode == M_FULL)
			spin_unlock_irqrestore(&n->list_lock, flags);
		goto redo;
	}


	if (mode == M_PARTIAL) {
		add_partial(n, slab, tail);
		spin_unlock_irqrestore(&n->list_lock, flags);
		stat(s, tail);
	} else if (mode == M_FREE) {
		stat(s, DEACTIVATE_EMPTY);
		discard_slab(s, slab);
		stat(s, FREE_SLAB);
	} else if (mode == M_FULL) {
		add_full(s, n, slab);
		spin_unlock_irqrestore(&n->list_lock, flags);
		stat(s, DEACTIVATE_FULL);
	} else if (mode == M_FULL_NOLIST) {
		stat(s, DEACTIVATE_FULL);
	}
}

#ifdef CONFIG_SLUB_CPU_PARTIAL
static void __unfreeze_partials(struct kmem_cache *s, struct slab *partial_slab)
{
	struct kmem_cache_node *n = NULL, *n2 = NULL;
	struct slab *slab, *slab_to_discard = NULL;
	unsigned long flags = 0;

	while (partial_slab) {
		struct slab new;
		struct slab old;

		slab = partial_slab;
		partial_slab = slab->next;

		n2 = get_node(s, slab_nid(slab));
		if (n != n2) {
			if (n)
				spin_unlock_irqrestore(&n->list_lock, flags);

			n = n2;
			spin_lock_irqsave(&n->list_lock, flags);
		}

		do {

			old.freelist = slab->freelist;
			old.counters = slab->counters;
			VM_BUG_ON(!old.frozen);

			new.counters = old.counters;
			new.freelist = old.freelist;

			new.frozen = 0;

		} while (!__cmpxchg_double_slab(s, slab,
				old.freelist, old.counters,
				new.freelist, new.counters,
				"unfreezing slab"));

		if (unlikely(!new.inuse && n->nr_partial >= s->min_partial)) {
			slab->next = slab_to_discard;
			slab_to_discard = slab;
		} else {
			add_partial(n, slab, DEACTIVATE_TO_TAIL);
			stat(s, FREE_ADD_PARTIAL);
		}
	}

	if (n)
		spin_unlock_irqrestore(&n->list_lock, flags);

	while (slab_to_discard) {
		slab = slab_to_discard;
		slab_to_discard = slab_to_discard->next;

		stat(s, DEACTIVATE_EMPTY);
		discard_slab(s, slab);
		stat(s, FREE_SLAB);
	}
}

/*
 * Unfreeze all the cpu partial slabs.
 */
static void unfreeze_partials(struct kmem_cache *s)
{
	struct slab *partial_slab;
	unsigned long flags;

	local_lock_irqsave(&s->cpu_slab->lock, flags);
	partial_slab = this_cpu_read(s->cpu_slab->partial);
	this_cpu_write(s->cpu_slab->partial, NULL);
	local_unlock_irqrestore(&s->cpu_slab->lock, flags);

	if (partial_slab)
		__unfreeze_partials(s, partial_slab);
}

static void unfreeze_partials_cpu(struct kmem_cache *s,
				  struct kmem_cache_cpu *c)
{
	struct slab *partial_slab;

	partial_slab = slub_percpu_partial(c);
	c->partial = NULL;

	if (partial_slab)
		__unfreeze_partials(s, partial_slab);
}

/*
 * Put a slab that was just frozen (in __slab_free|get_partial_node) into a
 * partial slab slot if available.
 *
 * If we did not find a slot then simply move all the partials to the
 * per node partial list.
 */
static void put_cpu_partial(struct kmem_cache *s, struct slab *slab, int drain)
{
	struct slab *oldslab;
	struct slab *slab_to_unfreeze = NULL;
	unsigned long flags;
	int slabs = 0;

	local_lock_irqsave(&s->cpu_slab->lock, flags);

	oldslab = this_cpu_read(s->cpu_slab->partial);

	if (oldslab) {
		if (drain && oldslab->slabs >= s->cpu_partial_slabs) {
			/*
			 * Partial array is full. Move the existing set to the
			 * per node partial list. Postpone the actual unfreezing
			 * outside of the critical section.
			 */
			slab_to_unfreeze = oldslab;
			oldslab = NULL;
		} else {
			slabs = oldslab->slabs;
		}
	}

	slabs++;

	slab->slabs = slabs;
	slab->next = oldslab;

	this_cpu_write(s->cpu_slab->partial, slab);

	local_unlock_irqrestore(&s->cpu_slab->lock, flags);

	if (slab_to_unfreeze) {
		__unfreeze_partials(s, slab_to_unfreeze);
		stat(s, CPU_PARTIAL_DRAIN);
	}
}

#else	/* CONFIG_SLUB_CPU_PARTIAL */

static inline void unfreeze_partials(struct kmem_cache *s) { }
static inline void unfreeze_partials_cpu(struct kmem_cache *s,
				  struct kmem_cache_cpu *c) { }

#endif	/* CONFIG_SLUB_CPU_PARTIAL */

static inline void flush_slab(struct kmem_cache *s, struct kmem_cache_cpu *c)
{
	unsigned long flags;
	struct slab *slab;
	void *freelist;

	local_lock_irqsave(&s->cpu_slab->lock, flags);

	slab = c->slab;
	freelist = c->freelist;

	c->slab = NULL;
	c->freelist = NULL;
	c->tid = next_tid(c->tid);

	local_unlock_irqrestore(&s->cpu_slab->lock, flags);

	if (slab) {
		deactivate_slab(s, slab, freelist);
		stat(s, CPUSLAB_FLUSH);
	}
}

static inline void __flush_cpu_slab(struct kmem_cache *s, int cpu)
{
	struct kmem_cache_cpu *c = per_cpu_ptr(s->cpu_slab, cpu);
	void *freelist = c->freelist;
	struct slab *slab = c->slab;

	c->slab = NULL;
	c->freelist = NULL;
	c->tid = next_tid(c->tid);

	if (slab) {
		deactivate_slab(s, slab, freelist);
		stat(s, CPUSLAB_FLUSH);
	}

	unfreeze_partials_cpu(s, c);
}

struct slub_flush_work {
	struct work_struct work;
	struct kmem_cache *s;
	bool skip;
};

/*
 * Flush cpu slab.
 *
 * Called from CPU work handler with migration disabled.
 */
static void flush_cpu_slab(struct work_struct *w)
{
	struct kmem_cache *s;
	struct kmem_cache_cpu *c;
	struct slub_flush_work *sfw;

	sfw = container_of(w, struct slub_flush_work, work);

	s = sfw->s;
	c = this_cpu_ptr(s->cpu_slab);

	if (c->slab)
		flush_slab(s, c);

	unfreeze_partials(s);
}

static bool has_cpu_slab(int cpu, struct kmem_cache *s)
{
	struct kmem_cache_cpu *c = per_cpu_ptr(s->cpu_slab, cpu);

	return c->slab || slub_percpu_partial(c);
}

static DEFINE_MUTEX(flush_lock);
static DEFINE_PER_CPU(struct slub_flush_work, slub_flush);

static void flush_all_cpus_locked(struct kmem_cache *s)
{
	struct slub_flush_work *sfw;
	unsigned int cpu;

	lockdep_assert_cpus_held();
	mutex_lock(&flush_lock);

	for_each_online_cpu(cpu) {
		sfw = &per_cpu(slub_flush, cpu);
		if (!has_cpu_slab(cpu, s)) {
			sfw->skip = true;
			continue;
		}
		INIT_WORK(&sfw->work, flush_cpu_slab);
		sfw->skip = false;
		sfw->s = s;
		queue_work_on(cpu, flushwq, &sfw->work);
	}

	for_each_online_cpu(cpu) {
		sfw = &per_cpu(slub_flush, cpu);
		if (sfw->skip)
			continue;
		flush_work(&sfw->work);
	}

	mutex_unlock(&flush_lock);
}

static void flush_all(struct kmem_cache *s)
{
	cpus_read_lock();
	flush_all_cpus_locked(s);
	cpus_read_unlock();
}

/*
 * Use the cpu notifier to insure that the cpu slabs are flushed when
 * necessary.
 */
static int slub_cpu_dead(unsigned int cpu)
{
	struct kmem_cache *s;

	mutex_lock(&slab_mutex);
	list_for_each_entry(s, &slab_caches, list)
		__flush_cpu_slab(s, cpu);
	mutex_unlock(&slab_mutex);
	return 0;
}

/*
 * Check if the objects in a per cpu structure fit numa
 * locality expectations.
 */
static inline int node_match(struct slab *slab, int node)
{
#ifdef CONFIG_NUMA
	if (node != NUMA_NO_NODE && slab_nid(slab) != node)
		return 0;
#endif
	return 1;
}

#ifdef CONFIG_SLUB_DEBUG
static int count_free(struct slab *slab)
{
	return slab->objects - slab->inuse;
}

static inline unsigned long node_nr_objs(struct kmem_cache_node *n)
{
	return atomic_long_read(&n->total_objects);
}

/* Supports checking bulk free of a constructed freelist */
static noinline void free_debug_processing(
	struct kmem_cache *s, struct slab *slab,
	void *head, void *tail, int bulk_cnt,
	unsigned long addr)
{
	struct kmem_cache_node *n = get_node(s, slab_nid(slab));
	struct slab *slab_free = NULL;
	void *object = head;
	int cnt = 0;
	unsigned long flags;
	bool checks_ok = false;
	depot_stack_handle_t handle = 0;

	if (s->flags & SLAB_STORE_USER)
		handle = set_track_prepare();

	spin_lock_irqsave(&n->list_lock, flags);

	if (s->flags & SLAB_CONSISTENCY_CHECKS) {
		if (!check_slab(s, slab))
			goto out;
	}

	if (slab->inuse < bulk_cnt) {
		slab_err(s, slab, "Slab has %d allocated objects but %d are to be freed\n",
			 slab->inuse, bulk_cnt);
		goto out;
	}

next_object:

	if (++cnt > bulk_cnt)
		goto out_cnt;

	if (s->flags & SLAB_CONSISTENCY_CHECKS) {
		if (!free_consistency_checks(s, slab, object, addr))
			goto out;
	}

	if (s->flags & SLAB_STORE_USER)
		set_track_update(s, object, TRACK_FREE, addr, handle);
	trace(s, slab, object, 0);
	/* Freepointer not overwritten by init_object(), SLAB_POISON moved it */
	init_object(s, object, SLUB_RED_INACTIVE);

	/* Reached end of constructed freelist yet? */
	if (object != tail) {
		object = get_freepointer(s, object);
		goto next_object;
	}
	checks_ok = true;

out_cnt:
	if (cnt != bulk_cnt)
		slab_err(s, slab, "Bulk free expected %d objects but found %d\n",
			 bulk_cnt, cnt);

out:
	if (checks_ok) {
		void *prior = slab->freelist;

		/* Perform the actual freeing while we still hold the locks */
		slab->inuse -= cnt;
		set_freepointer(s, tail, prior);
		slab->freelist = head;

		/*
		 * If the slab is empty, and node's partial list is full,
		 * it should be discarded anyway no matter it's on full or
		 * partial list.
		 */
		if (slab->inuse == 0 && n->nr_partial >= s->min_partial)
			slab_free = slab;

		if (!prior) {
			/* was on full list */
			remove_full(s, n, slab);
			if (!slab_free) {
				add_partial(n, slab, DEACTIVATE_TO_TAIL);
				stat(s, FREE_ADD_PARTIAL);
			}
		} else if (slab_free) {
			remove_partial(n, slab);
			stat(s, FREE_REMOVE_PARTIAL);
		}
	}

	if (slab_free) {
		/*
		 * Update the counters while still holding n->list_lock to
		 * prevent spurious validation warnings
		 */
		dec_slabs_node(s, slab_nid(slab_free), slab_free->objects);
	}

	spin_unlock_irqrestore(&n->list_lock, flags);

	if (!checks_ok)
		slab_fix(s, "Object at 0x%p not freed", object);

	if (slab_free) {
		stat(s, FREE_SLAB);
		free_slab(s, slab_free);
	}
}
#endif /* CONFIG_SLUB_DEBUG */

#if defined(CONFIG_SLUB_DEBUG) || defined(CONFIG_SYSFS)
static unsigned long count_partial(struct kmem_cache_node *n,
					int (*get_count)(struct slab *))
{
	unsigned long flags;
	unsigned long x = 0;
	struct slab *slab;

	spin_lock_irqsave(&n->list_lock, flags);
	list_for_each_entry(slab, &n->partial, slab_list)
		x += get_count(slab);
	spin_unlock_irqrestore(&n->list_lock, flags);
	return x;
}
#endif /* CONFIG_SLUB_DEBUG || CONFIG_SYSFS */

static noinline void
slab_out_of_memory(struct kmem_cache *s, gfp_t gfpflags, int nid)
{
#ifdef CONFIG_SLUB_DEBUG
	static DEFINE_RATELIMIT_STATE(slub_oom_rs, DEFAULT_RATELIMIT_INTERVAL,
				      DEFAULT_RATELIMIT_BURST);
	int node;
	struct kmem_cache_node *n;

	if ((gfpflags & __GFP_NOWARN) || !__ratelimit(&slub_oom_rs))
		return;

	pr_warn("SLUB: Unable to allocate memory on node %d, gfp=%#x(%pGg)\n",
		nid, gfpflags, &gfpflags);
	pr_warn("  cache: %s, object size: %u, buffer size: %u, default order: %u, min order: %u\n",
		s->name, s->object_size, s->size, oo_order(s->oo),
		oo_order(s->min));

	if (oo_order(s->min) > get_order(s->object_size))
		pr_warn("  %s debugging increased min order, use slub_debug=O to disable.\n",
			s->name);

	for_each_kmem_cache_node(s, node, n) {
		unsigned long nr_slabs;
		unsigned long nr_objs;
		unsigned long nr_free;

		nr_free  = count_partial(n, count_free);
		nr_slabs = node_nr_slabs(n);
		nr_objs  = node_nr_objs(n);

		pr_warn("  node %d: slabs: %ld, objs: %ld, free: %ld\n",
			node, nr_slabs, nr_objs, nr_free);
	}
#endif
}

static inline bool pfmemalloc_match(struct slab *slab, gfp_t gfpflags)
{
	if (unlikely(slab_test_pfmemalloc(slab)))
		return gfp_pfmemalloc_allowed(gfpflags);

	return true;
}

/*
 * Check the slab->freelist and either transfer the freelist to the
 * per cpu freelist or deactivate the slab.
 *
 * The slab is still frozen if the return value is not NULL.
 *
 * If this function returns NULL then the slab has been unfrozen.
 */
static inline void *get_freelist(struct kmem_cache *s, struct slab *slab)
{
	struct slab new;
	unsigned long counters;
	void *freelist;

	lockdep_assert_held(this_cpu_ptr(&s->cpu_slab->lock));

	do {
		freelist = slab->freelist;
		counters = slab->counters;

		new.counters = counters;
		VM_BUG_ON(!new.frozen);

		new.inuse = slab->objects;
		new.frozen = freelist != NULL;

	} while (!__cmpxchg_double_slab(s, slab,
		freelist, counters,
		NULL, new.counters,
		"get_freelist"));

	return freelist;
}

/*
 * Slow path. The lockless freelist is empty or we need to perform
 * debugging duties.
 *
 * Processing is still very fast if new objects have been freed to the
 * regular freelist. In that case we simply take over the regular freelist
 * as the lockless freelist and zap the regular freelist.
 *
 * If that is not working then we fall back to the partial lists. We take the
 * first element of the freelist as the object to allocate now and move the
 * rest of the freelist to the lockless freelist.
 *
 * And if we were unable to get a new slab from the partial slab lists then
 * we need to allocate a new slab. This is the slowest path since it involves
 * a call to the page allocator and the setup of a new slab.
 *
 * Version of __slab_alloc to use when we know that preemption is
 * already disabled (which is the case for bulk allocation).
 */
static void *___slab_alloc(struct kmem_cache *s, gfp_t gfpflags, int node,
			  unsigned long addr, struct kmem_cache_cpu *c, unsigned int orig_size)
{
	void *freelist;
	struct slab *slab;
	unsigned long flags;
	struct partial_context pc;

	stat(s, ALLOC_SLOWPATH);

reread_slab:

	slab = READ_ONCE(c->slab);
	if (!slab) {
		/*
		 * if the node is not online or has no normal memory, just
		 * ignore the node constraint
		 */
		if (unlikely(node != NUMA_NO_NODE &&
			     !node_isset(node, slab_nodes)))
			node = NUMA_NO_NODE;
		goto new_slab;
	}
redo:

	if (unlikely(!node_match(slab, node))) {
		/*
		 * same as above but node_match() being false already
		 * implies node != NUMA_NO_NODE
		 */
		if (!node_isset(node, slab_nodes)) {
			node = NUMA_NO_NODE;
		} else {
			stat(s, ALLOC_NODE_MISMATCH);
			goto deactivate_slab;
		}
	}

	/*
	 * By rights, we should be searching for a slab page that was
	 * PFMEMALLOC but right now, we are losing the pfmemalloc
	 * information when the page leaves the per-cpu allocator
	 */
	if (unlikely(!pfmemalloc_match(slab, gfpflags)))
		goto deactivate_slab;

	/* must check again c->slab in case we got preempted and it changed */
	local_lock_irqsave(&s->cpu_slab->lock, flags);
	if (unlikely(slab != c->slab)) {
		local_unlock_irqrestore(&s->cpu_slab->lock, flags);
		goto reread_slab;
	}
	freelist = c->freelist;
	if (freelist)
		goto load_freelist;

	freelist = get_freelist(s, slab);

	if (!freelist) {
		c->slab = NULL;
		c->tid = next_tid(c->tid);
		local_unlock_irqrestore(&s->cpu_slab->lock, flags);
		stat(s, DEACTIVATE_BYPASS);
		goto new_slab;
	}

	stat(s, ALLOC_REFILL);

load_freelist:

	lockdep_assert_held(this_cpu_ptr(&s->cpu_slab->lock));

	/*
	 * freelist is pointing to the list of objects to be used.
	 * slab is pointing to the slab from which the objects are obtained.
	 * That slab must be frozen for per cpu allocations to work.
	 */
	VM_BUG_ON(!c->slab->frozen);
	c->freelist = get_freepointer(s, freelist);
	c->tid = next_tid(c->tid);
	local_unlock_irqrestore(&s->cpu_slab->lock, flags);
	return freelist;

deactivate_slab:

	local_lock_irqsave(&s->cpu_slab->lock, flags);
	if (slab != c->slab) {
		local_unlock_irqrestore(&s->cpu_slab->lock, flags);
		goto reread_slab;
	}
	freelist = c->freelist;
	c->slab = NULL;
	c->freelist = NULL;
	c->tid = next_tid(c->tid);
	local_unlock_irqrestore(&s->cpu_slab->lock, flags);
	deactivate_slab(s, slab, freelist);

new_slab:

	if (slub_percpu_partial(c)) {
		local_lock_irqsave(&s->cpu_slab->lock, flags);
		if (unlikely(c->slab)) {
			local_unlock_irqrestore(&s->cpu_slab->lock, flags);
			goto reread_slab;
		}
		if (unlikely(!slub_percpu_partial(c))) {
			local_unlock_irqrestore(&s->cpu_slab->lock, flags);
			/* we were preempted and partial list got empty */
			goto new_objects;
		}

		slab = c->slab = slub_percpu_partial(c);
		slub_set_percpu_partial(c, slab);
		local_unlock_irqrestore(&s->cpu_slab->lock, flags);
		stat(s, CPU_PARTIAL_ALLOC);
		goto redo;
	}

new_objects:

	pc.flags = gfpflags;
	pc.slab = &slab;
	pc.orig_size = orig_size;
	freelist = get_partial(s, node, &pc);
	if (freelist)
		goto check_new_slab;

	slub_put_cpu_ptr(s->cpu_slab);
	slab = new_slab(s, gfpflags, node);
	c = slub_get_cpu_ptr(s->cpu_slab);

	if (unlikely(!slab)) {
		slab_out_of_memory(s, gfpflags, node);
		return NULL;
	}

	stat(s, ALLOC_SLAB);

	if (kmem_cache_debug(s)) {
		freelist = alloc_single_from_new_slab(s, slab, orig_size);

		if (unlikely(!freelist))
			goto new_objects;

		if (s->flags & SLAB_STORE_USER)
			set_track(s, freelist, TRACK_ALLOC, addr);

		return freelist;
	}

	/*
	 * No other reference to the slab yet so we can
	 * muck around with it freely without cmpxchg
	 */
	freelist = slab->freelist;
	slab->freelist = NULL;
	slab->inuse = slab->objects;
	slab->frozen = 1;

	inc_slabs_node(s, slab_nid(slab), slab->objects);

check_new_slab:

	if (kmem_cache_debug(s)) {
		/*
		 * For debug caches here we had to go through
		 * alloc_single_from_partial() so just store the tracking info
		 * and return the object
		 */
		if (s->flags & SLAB_STORE_USER)
			set_track(s, freelist, TRACK_ALLOC, addr);

		return freelist;
	}

	if (unlikely(!pfmemalloc_match(slab, gfpflags))) {
		/*
		 * For !pfmemalloc_match() case we don't load freelist so that
		 * we don't make further mismatched allocations easier.
		 */
		deactivate_slab(s, slab, get_freepointer(s, freelist));
		return freelist;
	}

retry_load_slab:

	local_lock_irqsave(&s->cpu_slab->lock, flags);
	if (unlikely(c->slab)) {
		void *flush_freelist = c->freelist;
		struct slab *flush_slab = c->slab;

		c->slab = NULL;
		c->freelist = NULL;
		c->tid = next_tid(c->tid);

		local_unlock_irqrestore(&s->cpu_slab->lock, flags);

		deactivate_slab(s, flush_slab, flush_freelist);

		stat(s, CPUSLAB_FLUSH);

		goto retry_load_slab;
	}
	c->slab = slab;

	goto load_freelist;
}

/*
 * A wrapper for ___slab_alloc() for contexts where preemption is not yet
 * disabled. Compensates for possible cpu changes by refetching the per cpu area
 * pointer.
 */
static void *__slab_alloc(struct kmem_cache *s, gfp_t gfpflags, int node,
			  unsigned long addr, struct kmem_cache_cpu *c, unsigned int orig_size)
{
	void *p;

#ifdef CONFIG_PREEMPT_COUNT
	/*
	 * We may have been preempted and rescheduled on a different
	 * cpu before disabling preemption. Need to reload cpu area
	 * pointer.
	 */
	c = slub_get_cpu_ptr(s->cpu_slab);
#endif

	p = ___slab_alloc(s, gfpflags, node, addr, c, orig_size);
#ifdef CONFIG_PREEMPT_COUNT
	slub_put_cpu_ptr(s->cpu_slab);
#endif
	return p;
}

/*
 * If the object has been wiped upon free, make sure it's fully initialized by
 * zeroing out freelist pointer.
 */
static __always_inline void maybe_wipe_obj_freeptr(struct kmem_cache *s,
						   void *obj)
{
	if (unlikely(slab_want_init_on_free(s)) && obj)
		memset((void *)((char *)kasan_reset_tag(obj) + s->offset),
			0, sizeof(void *));
}

/*
 * Inlined fastpath so that allocation functions (kmalloc, kmem_cache_alloc)
 * have the fastpath folded into their functions. So no function call
 * overhead for requests that can be satisfied on the fastpath.
 *
 * The fastpath works by first checking if the lockless freelist can be used.
 * If not then __slab_alloc is called for slow processing.
 *
 * Otherwise we can simply pick the next object from the lockless free list.
 */
static __always_inline void *slab_alloc_node(struct kmem_cache *s, struct list_lru *lru,
		gfp_t gfpflags, int node, unsigned long addr, size_t orig_size)
{
	void *object;
	struct kmem_cache_cpu *c;
	struct slab *slab;
	unsigned long tid;
	struct obj_cgroup *objcg = NULL;
	bool init = false;

	s = slab_pre_alloc_hook(s, lru, &objcg, 1, gfpflags);
	if (!s)
		return NULL;

	object = kfence_alloc(s, orig_size, gfpflags);
	if (unlikely(object))
		goto out;

redo:
	/*
	 * Must read kmem_cache cpu data via this cpu ptr. Preemption is
	 * enabled. We may switch back and forth between cpus while
	 * reading from one cpu area. That does not matter as long
	 * as we end up on the original cpu again when doing the cmpxchg.
	 *
	 * We must guarantee that tid and kmem_cache_cpu are retrieved on the
	 * same cpu. We read first the kmem_cache_cpu pointer and use it to read
	 * the tid. If we are preempted and switched to another cpu between the
	 * two reads, it's OK as the two are still associated with the same cpu
	 * and cmpxchg later will validate the cpu.
	 */
	c = raw_cpu_ptr(s->cpu_slab);
	tid = READ_ONCE(c->tid);

	/*
	 * Irqless object alloc/free algorithm used here depends on sequence
	 * of fetching cpu_slab's data. tid should be fetched before anything
	 * on c to guarantee that object and slab associated with previous tid
	 * won't be used with current tid. If we fetch tid first, object and
	 * slab could be one associated with next tid and our alloc/free
	 * request will be failed. In this case, we will retry. So, no problem.
	 */
	barrier();

	/*
	 * The transaction ids are globally unique per cpu and per operation on
	 * a per cpu queue. Thus they can be guarantee that the cmpxchg_double
	 * occurs on the right processor and that there was no operation on the
	 * linked list in between.
	 */

	object = c->freelist;
	slab = c->slab;

	if (!USE_LOCKLESS_FAST_PATH() ||
	    unlikely(!object || !slab || !node_match(slab, node))) {
		object = __slab_alloc(s, gfpflags, node, addr, c, orig_size);
	} else {
		void *next_object = get_freepointer_safe(s, object);

		/*
		 * The cmpxchg will only match if there was no additional
		 * operation and if we are on the right processor.
		 *
		 * The cmpxchg does the following atomically (without lock
		 * semantics!)
		 * 1. Relocate first pointer to the current per cpu area.
		 * 2. Verify that tid and freelist have not been changed
		 * 3. If they were not changed replace tid and freelist
		 *
		 * Since this is without lock semantics the protection is only
		 * against code executing on this cpu *not* from access by
		 * other cpus.
		 */
		if (unlikely(!this_cpu_cmpxchg_double(
				s->cpu_slab->freelist, s->cpu_slab->tid,
				object, tid,
				next_object, next_tid(tid)))) {

			note_cmpxchg_failure("slab_alloc", s, tid);
			goto redo;
		}
		prefetch_freepointer(s, next_object);
		stat(s, ALLOC_FASTPATH);
	}

	maybe_wipe_obj_freeptr(s, object);
	init = slab_want_init_on_alloc(gfpflags, s);

out:
	slab_post_alloc_hook(s, objcg, gfpflags, 1, &object, init);

	return object;
}

static __always_inline void *slab_alloc(struct kmem_cache *s, struct list_lru *lru,
		gfp_t gfpflags, unsigned long addr, size_t orig_size)
{
	return slab_alloc_node(s, lru, gfpflags, NUMA_NO_NODE, addr, orig_size);
}

static __always_inline
void *__kmem_cache_alloc_lru(struct kmem_cache *s, struct list_lru *lru,
			     gfp_t gfpflags)
{
	void *ret = slab_alloc(s, lru, gfpflags, _RET_IP_, s->object_size);

	trace_kmem_cache_alloc(_RET_IP_, ret, s, gfpflags, NUMA_NO_NODE);

	return ret;
}

void *kmem_cache_alloc(struct kmem_cache *s, gfp_t gfpflags)
{
	return __kmem_cache_alloc_lru(s, NULL, gfpflags);
}
EXPORT_SYMBOL(kmem_cache_alloc);

void *kmem_cache_alloc_lru(struct kmem_cache *s, struct list_lru *lru,
			   gfp_t gfpflags)
{
	return __kmem_cache_alloc_lru(s, lru, gfpflags);
}
EXPORT_SYMBOL(kmem_cache_alloc_lru);

void *__kmem_cache_alloc_node(struct kmem_cache *s, gfp_t gfpflags,
			      int node, size_t orig_size,
			      unsigned long caller)
{
	return slab_alloc_node(s, NULL, gfpflags, node,
			       caller, orig_size);
}

void *kmem_cache_alloc_node(struct kmem_cache *s, gfp_t gfpflags, int node)
{
	void *ret = slab_alloc_node(s, NULL, gfpflags, node, _RET_IP_, s->object_size);

	trace_kmem_cache_alloc(_RET_IP_, ret, s, gfpflags, node);

	return ret;
}
EXPORT_SYMBOL(kmem_cache_alloc_node);

/*
 * Slow path handling. This may still be called frequently since objects
 * have a longer lifetime than the cpu slabs in most processing loads.
 *
 * So we still attempt to reduce cache line usage. Just take the slab
 * lock and free the item. If there is no additional partial slab
 * handling required then we can return immediately.
 */
static void __slab_free(struct kmem_cache *s, struct slab *slab,
			void *head, void *tail, int cnt,
			unsigned long addr)

{
	void *prior;
	int was_frozen;
	struct slab new;
	unsigned long counters;
	struct kmem_cache_node *n = NULL;
	unsigned long flags;

	stat(s, FREE_SLOWPATH);

	if (kfence_free(head))
		return;

	if (kmem_cache_debug(s)) {
		free_debug_processing(s, slab, head, tail, cnt, addr);
		return;
	}

	do {
		if (unlikely(n)) {
			spin_unlock_irqrestore(&n->list_lock, flags);
			n = NULL;
		}
		prior = slab->freelist;
		counters = slab->counters;
		set_freepointer(s, tail, prior);
		new.counters = counters;
		was_frozen = new.frozen;
		new.inuse -= cnt;
		if ((!new.inuse || !prior) && !was_frozen) {

			if (kmem_cache_has_cpu_partial(s) && !prior) {

				/*
				 * Slab was on no list before and will be
				 * partially empty
				 * We can defer the list move and instead
				 * freeze it.
				 */
				new.frozen = 1;

			} else { /* Needs to be taken off a list */

				n = get_node(s, slab_nid(slab));
				/*
				 * Speculatively acquire the list_lock.
				 * If the cmpxchg does not succeed then we may
				 * drop the list_lock without any processing.
				 *
				 * Otherwise the list_lock will synchronize with
				 * other processors updating the list of slabs.
				 */
				spin_lock_irqsave(&n->list_lock, flags);

			}
		}

	} while (!cmpxchg_double_slab(s, slab,
		prior, counters,
		head, new.counters,
		"__slab_free"));

	if (likely(!n)) {

		if (likely(was_frozen)) {
			/*
			 * The list lock was not taken therefore no list
			 * activity can be necessary.
			 */
			stat(s, FREE_FROZEN);
		} else if (new.frozen) {
			/*
			 * If we just froze the slab then put it onto the
			 * per cpu partial list.
			 */
			put_cpu_partial(s, slab, 1);
			stat(s, CPU_PARTIAL_FREE);
		}

		return;
	}

	if (unlikely(!new.inuse && n->nr_partial >= s->min_partial))
		goto slab_empty;

	/*
	 * Objects left in the slab. If it was not on the partial list before
	 * then add it.
	 */
	if (!kmem_cache_has_cpu_partial(s) && unlikely(!prior)) {
		remove_full(s, n, slab);
		add_partial(n, slab, DEACTIVATE_TO_TAIL);
		stat(s, FREE_ADD_PARTIAL);
	}
	spin_unlock_irqrestore(&n->list_lock, flags);
	return;

slab_empty:
	if (prior) {
		/*
		 * Slab on the partial list.
		 */
		remove_partial(n, slab);
		stat(s, FREE_REMOVE_PARTIAL);
	} else {
		/* Slab must be on the full list */
		remove_full(s, n, slab);
	}

	spin_unlock_irqrestore(&n->list_lock, flags);
	stat(s, FREE_SLAB);
	discard_slab(s, slab);
}

/*
 * Fastpath with forced inlining to produce a kfree and kmem_cache_free that
 * can perform fastpath freeing without additional function calls.
 *
 * The fastpath is only possible if we are freeing to the current cpu slab
 * of this processor. This typically the case if we have just allocated
 * the item before.
 *
 * If fastpath is not possible then fall back to __slab_free where we deal
 * with all sorts of special processing.
 *
 * Bulk free of a freelist with several objects (all pointing to the
 * same slab) possible by specifying head and tail ptr, plus objects
 * count (cnt). Bulk free indicated by tail pointer being set.
 */
static __always_inline void do_slab_free(struct kmem_cache *s,
				struct slab *slab, void *head, void *tail,
				int cnt, unsigned long addr)
{
	void *tail_obj = tail ? : head;
	struct kmem_cache_cpu *c;
	unsigned long tid;
	void **freelist;

redo:
	/*
	 * Determine the currently cpus per cpu slab.
	 * The cpu may change afterward. However that does not matter since
	 * data is retrieved via this pointer. If we are on the same cpu
	 * during the cmpxchg then the free will succeed.
	 */
	c = raw_cpu_ptr(s->cpu_slab);
	tid = READ_ONCE(c->tid);

	/* Same with comment on barrier() in slab_alloc_node() */
	barrier();

	if (unlikely(slab != c->slab)) {
		__slab_free(s, slab, head, tail_obj, cnt, addr);
		return;
	}

	if (USE_LOCKLESS_FAST_PATH()) {
		freelist = READ_ONCE(c->freelist);

		set_freepointer(s, tail_obj, freelist);

		if (unlikely(!this_cpu_cmpxchg_double(
				s->cpu_slab->freelist, s->cpu_slab->tid,
				freelist, tid,
				head, next_tid(tid)))) {

			note_cmpxchg_failure("slab_free", s, tid);
			goto redo;
		}
	} else {
		/* Update the free list under the local lock */
		local_lock(&s->cpu_slab->lock);
		c = this_cpu_ptr(s->cpu_slab);
		if (unlikely(slab != c->slab)) {
			local_unlock(&s->cpu_slab->lock);
			goto redo;
		}
		tid = c->tid;
		freelist = c->freelist;

		set_freepointer(s, tail_obj, freelist);
		c->freelist = head;
		c->tid = next_tid(tid);

		local_unlock(&s->cpu_slab->lock);
	}
	stat(s, FREE_FASTPATH);
}

static __always_inline void slab_free(struct kmem_cache *s, struct slab *slab,
				      void *head, void *tail, void **p, int cnt,
				      unsigned long addr)
{
	memcg_slab_free_hook(s, slab, p, cnt);
	/*
	 * With KASAN enabled slab_free_freelist_hook modifies the freelist
	 * to remove objects, whose reuse must be delayed.
	 */
	if (slab_free_freelist_hook(s, &head, &tail, &cnt))
		do_slab_free(s, slab, head, tail, cnt, addr);
}

#ifdef CONFIG_KASAN_GENERIC
void ___cache_free(struct kmem_cache *cache, void *x, unsigned long addr)
{
	do_slab_free(cache, virt_to_slab(x), x, NULL, 1, addr);
}
#endif

void __kmem_cache_free(struct kmem_cache *s, void *x, unsigned long caller)
{
	slab_free(s, virt_to_slab(x), x, NULL, &x, 1, caller);
}

void kmem_cache_free(struct kmem_cache *s, void *x)
{
	s = cache_from_obj(s, x);
	if (!s)
		return;
	trace_kmem_cache_free(_RET_IP_, x, s);
	slab_free(s, virt_to_slab(x), x, NULL, &x, 1, _RET_IP_);
}
EXPORT_SYMBOL(kmem_cache_free);

struct detached_freelist {
	struct slab *slab;
	void *tail;
	void *freelist;
	int cnt;
	struct kmem_cache *s;
};

/*
 * This function progressively scans the array with free objects (with
 * a limited look ahead) and extract objects belonging to the same
 * slab.  It builds a detached freelist directly within the given
 * slab/objects.  This can happen without any need for
 * synchronization, because the objects are owned by running process.
 * The freelist is build up as a single linked list in the objects.
 * The idea is, that this detached freelist can then be bulk
 * transferred to the real freelist(s), but only requiring a single
 * synchronization primitive.  Look ahead in the array is limited due
 * to performance reasons.
 */
static inline
int build_detached_freelist(struct kmem_cache *s, size_t size,
			    void **p, struct detached_freelist *df)
{
	int lookahead = 3;
	void *object;
	struct folio *folio;
	size_t same;

	object = p[--size];
	folio = virt_to_folio(object);
	if (!s) {
		/* Handle kalloc'ed objects */
		if (unlikely(!folio_test_slab(folio))) {
			free_large_kmalloc(folio, object);
			df->slab = NULL;
			return size;
		}
		/* Derive kmem_cache from object */
		df->slab = folio_slab(folio);
		df->s = df->slab->slab_cache;
	} else {
		df->slab = folio_slab(folio);
		df->s = cache_from_obj(s, object); /* Support for memcg */
	}

	/* Start new detached freelist */
	df->tail = object;
	df->freelist = object;
	df->cnt = 1;

	if (is_kfence_address(object))
		return size;

	set_freepointer(df->s, object, NULL);

	same = size;
	while (size) {
		object = p[--size];
		/* df->slab is always set at this point */
		if (df->slab == virt_to_slab(object)) {
			/* Opportunity build freelist */
			set_freepointer(df->s, object, df->freelist);
			df->freelist = object;
			df->cnt++;
			same--;
			if (size != same)
				swap(p[size], p[same]);
			continue;
		}

		/* Limit look ahead search */
		if (!--lookahead)
			break;
	}

	return same;
}

/* Note that interrupts must be enabled when calling this function. */
void kmem_cache_free_bulk(struct kmem_cache *s, size_t size, void **p)
{
	if (!size)
		return;

	do {
		struct detached_freelist df;

		size = build_detached_freelist(s, size, p, &df);
		if (!df.slab)
			continue;

		slab_free(df.s, df.slab, df.freelist, df.tail, &p[size], df.cnt,
			  _RET_IP_);
	} while (likely(size));
}
EXPORT_SYMBOL(kmem_cache_free_bulk);

/* Note that interrupts must be enabled when calling this function. */
int kmem_cache_alloc_bulk(struct kmem_cache *s, gfp_t flags, size_t size,
			  void **p)
{
	struct kmem_cache_cpu *c;
	int i;
	struct obj_cgroup *objcg = NULL;

	/* memcg and kmem_cache debug support */
	s = slab_pre_alloc_hook(s, NULL, &objcg, size, flags);
	if (unlikely(!s))
		return false;
	/*
	 * Drain objects in the per cpu slab, while disabling local
	 * IRQs, which protects against PREEMPT and interrupts
	 * handlers invoking normal fastpath.
	 */
	c = slub_get_cpu_ptr(s->cpu_slab);
	local_lock_irq(&s->cpu_slab->lock);

	for (i = 0; i < size; i++) {
		void *object = kfence_alloc(s, s->object_size, flags);

		if (unlikely(object)) {
			p[i] = object;
			continue;
		}

		object = c->freelist;
		if (unlikely(!object)) {
			/*
			 * We may have removed an object from c->freelist using
			 * the fastpath in the previous iteration; in that case,
			 * c->tid has not been bumped yet.
			 * Since ___slab_alloc() may reenable interrupts while
			 * allocating memory, we should bump c->tid now.
			 */
			c->tid = next_tid(c->tid);

			local_unlock_irq(&s->cpu_slab->lock);

			/*
			 * Invoking slow path likely have side-effect
			 * of re-populating per CPU c->freelist
			 */
			p[i] = ___slab_alloc(s, flags, NUMA_NO_NODE,
					    _RET_IP_, c, s->object_size);
			if (unlikely(!p[i]))
				goto error;

			c = this_cpu_ptr(s->cpu_slab);
			maybe_wipe_obj_freeptr(s, p[i]);

			local_lock_irq(&s->cpu_slab->lock);

			continue; /* goto for-loop */
		}
		c->freelist = get_freepointer(s, object);
		p[i] = object;
		maybe_wipe_obj_freeptr(s, p[i]);
	}
	c->tid = next_tid(c->tid);
	local_unlock_irq(&s->cpu_slab->lock);
	slub_put_cpu_ptr(s->cpu_slab);

	/*
	 * memcg and kmem_cache debug support and memory initialization.
	 * Done outside of the IRQ disabled fastpath loop.
	 */
	slab_post_alloc_hook(s, objcg, flags, size, p,
				slab_want_init_on_alloc(flags, s));
	return i;
error:
	slub_put_cpu_ptr(s->cpu_slab);
	slab_post_alloc_hook(s, objcg, flags, i, p, false);
	kmem_cache_free_bulk(s, i, p);
	return 0;
}
EXPORT_SYMBOL(kmem_cache_alloc_bulk);


/*
 * Object placement in a slab is made very easy because we always start at
 * offset 0. If we tune the size of the object to the alignment then we can
 * get the required alignment by putting one properly sized object after
 * another.
 *
 * Notice that the allocation order determines the sizes of the per cpu
 * caches. Each processor has always one slab available for allocations.
 * Increasing the allocation order reduces the number of times that slabs
 * must be moved on and off the partial lists and is therefore a factor in
 * locking overhead.
 */

/*
 * Minimum / Maximum order of slab pages. This influences locking overhead
 * and slab fragmentation. A higher order reduces the number of partial slabs
 * and increases the number of allocations possible without having to
 * take the list_lock.
 */
static unsigned int slub_min_order;
static unsigned int slub_max_order = PAGE_ALLOC_COSTLY_ORDER;
static unsigned int slub_min_objects;

/*
 * Calculate the order of allocation given an slab object size.
 *
 * The order of allocation has significant impact on performance and other
 * system components. Generally order 0 allocations should be preferred since
 * order 0 does not cause fragmentation in the page allocator. Larger objects
 * be problematic to put into order 0 slabs because there may be too much
 * unused space left. We go to a higher order if more than 1/16th of the slab
 * would be wasted.
 *
 * In order to reach satisfactory performance we must ensure that a minimum
 * number of objects is in one slab. Otherwise we may generate too much
 * activity on the partial lists which requires taking the list_lock. This is
 * less a concern for large slabs though which are rarely used.
 *
 * slub_max_order specifies the order where we begin to stop considering the
 * number of objects in a slab as critical. If we reach slub_max_order then
 * we try to keep the page order as low as possible. So we accept more waste
 * of space in favor of a small page order.
 *
 * Higher order allocations also allow the placement of more objects in a
 * slab and thereby reduce object handling overhead. If the user has
 * requested a higher minimum order then we start with that one instead of
 * the smallest order which will fit the object.
 */
static inline unsigned int calc_slab_order(unsigned int size,
		unsigned int min_objects, unsigned int max_order,
		unsigned int fract_leftover)
{
	unsigned int min_order = slub_min_order;
	unsigned int order;

	if (order_objects(min_order, size) > MAX_OBJS_PER_PAGE)
		return get_order(size * MAX_OBJS_PER_PAGE) - 1;

	for (order = max(min_order, (unsigned int)get_order(min_objects * size));
			order <= max_order; order++) {

		unsigned int slab_size = (unsigned int)PAGE_SIZE << order;
		unsigned int rem;

		rem = slab_size % size;

		if (rem <= slab_size / fract_leftover)
			break;
	}

	return order;
}

static inline int calculate_order(unsigned int size)
{
	unsigned int order;
	unsigned int min_objects;
	unsigned int max_objects;
	unsigned int nr_cpus;

	/*
	 * Attempt to find best configuration for a slab. This
	 * works by first attempting to generate a layout with
	 * the best configuration and backing off gradually.
	 *
	 * First we increase the acceptable waste in a slab. Then
	 * we reduce the minimum objects required in a slab.
	 */
	min_objects = slub_min_objects;
	if (!min_objects) {
		/*
		 * Some architectures will only update present cpus when
		 * onlining them, so don't trust the number if it's just 1. But
		 * we also don't want to use nr_cpu_ids always, as on some other
		 * architectures, there can be many possible cpus, but never
		 * onlined. Here we compromise between trying to avoid too high
		 * order on systems that appear larger than they are, and too
		 * low order on systems that appear smaller than they are.
		 */
		nr_cpus = num_present_cpus();
		if (nr_cpus <= 1)
			nr_cpus = nr_cpu_ids;
		min_objects = 4 * (fls(nr_cpus) + 1);
	}
	max_objects = order_objects(slub_max_order, size);
	min_objects = min(min_objects, max_objects);

	while (min_objects > 1) {
		unsigned int fraction;

		fraction = 16;
		while (fraction >= 4) {
			order = calc_slab_order(size, min_objects,
					slub_max_order, fraction);
			if (order <= slub_max_order)
				return order;
			fraction /= 2;
		}
		min_objects--;
	}

	/*
	 * We were unable to place multiple objects in a slab. Now
	 * lets see if we can place a single object there.
	 */
	order = calc_slab_order(size, 1, slub_max_order, 1);
	if (order <= slub_max_order)
		return order;

	/*
	 * Doh this slab cannot be placed using slub_max_order.
	 */
	order = calc_slab_order(size, 1, MAX_ORDER, 1);
	if (order < MAX_ORDER)
		return order;
	return -ENOSYS;
}

static void
init_kmem_cache_node(struct kmem_cache_node *n)
{
	n->nr_partial = 0;
	spin_lock_init(&n->list_lock);
	INIT_LIST_HEAD(&n->partial);
#ifdef CONFIG_SLUB_DEBUG
	atomic_long_set(&n->nr_slabs, 0);
	atomic_long_set(&n->total_objects, 0);
	INIT_LIST_HEAD(&n->full);
#endif
}

static inline int alloc_kmem_cache_cpus(struct kmem_cache *s)
{
	BUILD_BUG_ON(PERCPU_DYNAMIC_EARLY_SIZE <
			KMALLOC_SHIFT_HIGH * sizeof(struct kmem_cache_cpu));

	/*
	 * Must align to double word boundary for the double cmpxchg
	 * instructions to work; see __pcpu_double_call_return_bool().
	 */
	s->cpu_slab = __alloc_percpu(sizeof(struct kmem_cache_cpu),
				     2 * sizeof(void *));

	if (!s->cpu_slab)
		return 0;

	init_kmem_cache_cpus(s);

	return 1;
}

static struct kmem_cache *kmem_cache_node;

/*
 * No kmalloc_node yet so do it by hand. We know that this is the first
 * slab on the node for this slabcache. There are no concurrent accesses
 * possible.
 *
 * Note that this function only works on the kmem_cache_node
 * when allocating for the kmem_cache_node. This is used for bootstrapping
 * memory on a fresh node that has no slab structures yet.
 */
static void early_kmem_cache_node_alloc(int node)
{
	struct slab *slab;
	struct kmem_cache_node *n;

	BUG_ON(kmem_cache_node->size < sizeof(struct kmem_cache_node));

	slab = new_slab(kmem_cache_node, GFP_NOWAIT, node);

	BUG_ON(!slab);
	inc_slabs_node(kmem_cache_node, slab_nid(slab), slab->objects);
	if (slab_nid(slab) != node) {
		pr_err("SLUB: Unable to allocate memory from node %d\n", node);
		pr_err("SLUB: Allocating a useless per node structure in order to be able to continue\n");
	}

	n = slab->freelist;
	BUG_ON(!n);
#ifdef CONFIG_SLUB_DEBUG
	init_object(kmem_cache_node, n, SLUB_RED_ACTIVE);
	init_tracking(kmem_cache_node, n);
#endif
	n = kasan_slab_alloc(kmem_cache_node, n, GFP_KERNEL, false);
	slab->freelist = get_freepointer(kmem_cache_node, n);
	slab->inuse = 1;
	kmem_cache_node->node[node] = n;
	init_kmem_cache_node(n);
	inc_slabs_node(kmem_cache_node, node, slab->objects);

	/*
	 * No locks need to be taken here as it has just been
	 * initialized and there is no concurrent access.
	 */
	__add_partial(n, slab, DEACTIVATE_TO_HEAD);
}

static void free_kmem_cache_nodes(struct kmem_cache *s)
{
	int node;
	struct kmem_cache_node *n;

	for_each_kmem_cache_node(s, node, n) {
		s->node[node] = NULL;
		kmem_cache_free(kmem_cache_node, n);
	}
}

void __kmem_cache_release(struct kmem_cache *s)
{
	cache_random_seq_destroy(s);
	free_percpu(s->cpu_slab);
	free_kmem_cache_nodes(s);
}

static int init_kmem_cache_nodes(struct kmem_cache *s)
{
	int node;

	for_each_node_mask(node, slab_nodes) {
		struct kmem_cache_node *n;

		if (slab_state == DOWN) {
			early_kmem_cache_node_alloc(node);
			continue;
		}
		n = kmem_cache_alloc_node(kmem_cache_node,
						GFP_KERNEL, node);

		if (!n) {
			free_kmem_cache_nodes(s);
			return 0;
		}

		init_kmem_cache_node(n);
		s->node[node] = n;
	}
	return 1;
}

static void set_cpu_partial(struct kmem_cache *s)
{
#ifdef CONFIG_SLUB_CPU_PARTIAL
	unsigned int nr_objects;

	/*
	 * cpu_partial determined the maximum number of objects kept in the
	 * per cpu partial lists of a processor.
	 *
	 * Per cpu partial lists mainly contain slabs that just have one
	 * object freed. If they are used for allocation then they can be
	 * filled up again with minimal effort. The slab will never hit the
	 * per node partial lists and therefore no locking will be required.
	 *
	 * For backwards compatibility reasons, this is determined as number
	 * of objects, even though we now limit maximum number of pages, see
	 * slub_set_cpu_partial()
	 */
	if (!kmem_cache_has_cpu_partial(s))
		nr_objects = 0;
	else if (s->size >= PAGE_SIZE)
		nr_objects = 6;
	else if (s->size >= 1024)
		nr_objects = 24;
	else if (s->size >= 256)
		nr_objects = 52;
	else
		nr_objects = 120;

	slub_set_cpu_partial(s, nr_objects);
#endif
}

/*
 * calculate_sizes() determines the order and the distribution of data within
 * a slab object.
 */
static int calculate_sizes(struct kmem_cache *s)
{
	slab_flags_t flags = s->flags;
	unsigned int size = s->object_size;
	unsigned int order;

	/*
	 * Round up object size to the next word boundary. We can only
	 * place the free pointer at word boundaries and this determines
	 * the possible location of the free pointer.
	 */
	size = ALIGN(size, sizeof(void *));

#ifdef CONFIG_SLUB_DEBUG
	/*
	 * Determine if we can poison the object itself. If the user of
	 * the slab may touch the object after free or before allocation
	 * then we should never poison the object itself.
	 */
	if ((flags & SLAB_POISON) && !(flags & SLAB_TYPESAFE_BY_RCU) &&
			!s->ctor)
		s->flags |= __OBJECT_POISON;
	else
		s->flags &= ~__OBJECT_POISON;


	/*
	 * If we are Redzoning then check if there is some space between the
	 * end of the object and the free pointer. If not then add an
	 * additional word to have some bytes to store Redzone information.
	 */
	if ((flags & SLAB_RED_ZONE) && size == s->object_size)
		size += sizeof(void *);
#endif

	/*
	 * With that we have determined the number of bytes in actual use
	 * by the object and redzoning.
	 */
	s->inuse = size;

	if ((flags & (SLAB_TYPESAFE_BY_RCU | SLAB_POISON)) ||
	    ((flags & SLAB_RED_ZONE) && s->object_size < sizeof(void *)) ||
	    s->ctor) {
		/*
		 * Relocate free pointer after the object if it is not
		 * permitted to overwrite the first word of the object on
		 * kmem_cache_free.
		 *
		 * This is the case if we do RCU, have a constructor or
		 * destructor, are poisoning the objects, or are
		 * redzoning an object smaller than sizeof(void *).
		 *
		 * The assumption that s->offset >= s->inuse means free
		 * pointer is outside of the object is used in the
		 * freeptr_outside_object() function. If that is no
		 * longer true, the function needs to be modified.
		 */
		s->offset = size;
		size += sizeof(void *);
	} else {
		/*
		 * Store freelist pointer near middle of object to keep
		 * it away from the edges of the object to avoid small
		 * sized over/underflows from neighboring allocations.
		 */
		s->offset = ALIGN_DOWN(s->object_size / 2, sizeof(void *));
	}

#ifdef CONFIG_SLUB_DEBUG
	if (flags & SLAB_STORE_USER) {
		/*
		 * Need to store information about allocs and frees after
		 * the object.
		 */
		size += 2 * sizeof(struct track);

		/* Save the original kmalloc request size */
		if (flags & SLAB_KMALLOC)
			size += sizeof(unsigned int);
	}
#endif

	kasan_cache_create(s, &size, &s->flags);
#ifdef CONFIG_SLUB_DEBUG
	if (flags & SLAB_RED_ZONE) {
		/*
		 * Add some empty padding so that we can catch
		 * overwrites from earlier objects rather than let
		 * tracking information or the free pointer be
		 * corrupted if a user writes before the start
		 * of the object.
		 */
		size += sizeof(void *);

		s->red_left_pad = sizeof(void *);
		s->red_left_pad = ALIGN(s->red_left_pad, s->align);
		size += s->red_left_pad;
	}
#endif

	/*
	 * SLUB stores one object immediately after another beginning from
	 * offset 0. In order to align the objects we have to simply size
	 * each object to conform to the alignment.
	 */
	size = ALIGN(size, s->align);
	s->size = size;
	s->reciprocal_size = reciprocal_value(size);
	order = calculate_order(size);

	if ((int)order < 0)
		return 0;

	s->allocflags = 0;
	if (order)
		s->allocflags |= __GFP_COMP;

	if (s->flags & SLAB_CACHE_DMA)
		s->allocflags |= GFP_DMA;

	if (s->flags & SLAB_CACHE_DMA32)
		s->allocflags |= GFP_DMA32;

	if (s->flags & SLAB_RECLAIM_ACCOUNT)
		s->allocflags |= __GFP_RECLAIMABLE;

	/*
	 * Determine the number of objects per slab
	 */
	s->oo = oo_make(order, size);
	s->min = oo_make(get_order(size), size);

	return !!oo_objects(s->oo);
}

static int kmem_cache_open(struct kmem_cache *s, slab_flags_t flags)
{
	s->flags = kmem_cache_flags(s->size, flags, s->name);
#ifdef CONFIG_SLAB_FREELIST_HARDENED
	s->random = get_random_long();
#endif

	if (!calculate_sizes(s))
		goto error;
	if (disable_higher_order_debug) {
		/*
		 * Disable debugging flags that store metadata if the min slab
		 * order increased.
		 */
		if (get_order(s->size) > get_order(s->object_size)) {
			s->flags &= ~DEBUG_METADATA_FLAGS;
			s->offset = 0;
			if (!calculate_sizes(s))
				goto error;
		}
	}

#if defined(CONFIG_HAVE_CMPXCHG_DOUBLE) && \
    defined(CONFIG_HAVE_ALIGNED_STRUCT_PAGE)
	if (system_has_cmpxchg_double() && (s->flags & SLAB_NO_CMPXCHG) == 0)
		/* Enable fast mode */
		s->flags |= __CMPXCHG_DOUBLE;
#endif

	/*
	 * The larger the object size is, the more slabs we want on the partial
	 * list to avoid pounding the page allocator excessively.
	 */
	s->min_partial = min_t(unsigned long, MAX_PARTIAL, ilog2(s->size) / 2);
	s->min_partial = max_t(unsigned long, MIN_PARTIAL, s->min_partial);

	set_cpu_partial(s);

#ifdef CONFIG_NUMA
	s->remote_node_defrag_ratio = 1000;
#endif

	/* Initialize the pre-computed randomized freelist if slab is up */
	if (slab_state >= UP) {
		if (init_cache_random_seq(s))
			goto error;
	}

	if (!init_kmem_cache_nodes(s))
		goto error;

	if (alloc_kmem_cache_cpus(s))
		return 0;

error:
	__kmem_cache_release(s);
	return -EINVAL;
}

static void list_slab_objects(struct kmem_cache *s, struct slab *slab,
			      const char *text)
{
#ifdef CONFIG_SLUB_DEBUG
	void *addr = slab_address(slab);
	void *p;

	slab_err(s, slab, text, s->name);

	spin_lock(&object_map_lock);
	__fill_map(object_map, s, slab);

	for_each_object(p, s, addr, slab->objects) {

		if (!test_bit(__obj_to_index(s, addr, p), object_map)) {
			pr_err("Object 0x%p @offset=%tu\n", p, p - addr);
			print_tracking(s, p);
		}
	}
	spin_unlock(&object_map_lock);
#endif
}

/*
 * Attempt to free all partial slabs on a node.
 * This is called from __kmem_cache_shutdown(). We must take list_lock
 * because sysfs file might still access partial list after the shutdowning.
 */
static void free_partial(struct kmem_cache *s, struct kmem_cache_node *n)
{
	LIST_HEAD(discard);
	struct slab *slab, *h;

	BUG_ON(irqs_disabled());
	spin_lock_irq(&n->list_lock);
	list_for_each_entry_safe(slab, h, &n->partial, slab_list) {
		if (!slab->inuse) {
			remove_partial(n, slab);
			list_add(&slab->slab_list, &discard);
		} else {
			list_slab_objects(s, slab,
			  "Objects remaining in %s on __kmem_cache_shutdown()");
		}
	}
	spin_unlock_irq(&n->list_lock);

	list_for_each_entry_safe(slab, h, &discard, slab_list)
		discard_slab(s, slab);
}

bool __kmem_cache_empty(struct kmem_cache *s)
{
	int node;
	struct kmem_cache_node *n;

	for_each_kmem_cache_node(s, node, n)
		if (n->nr_partial || slabs_node(s, node))
			return false;
	return true;
}

/*
 * Release all resources used by a slab cache.
 */
int __kmem_cache_shutdown(struct kmem_cache *s)
{
	int node;
	struct kmem_cache_node *n;

	flush_all_cpus_locked(s);
	/* Attempt to free all objects */
	for_each_kmem_cache_node(s, node, n) {
		free_partial(s, n);
		if (n->nr_partial || slabs_node(s, node))
			return 1;
	}
	return 0;
}

#ifdef CONFIG_PRINTK
void __kmem_obj_info(struct kmem_obj_info *kpp, void *object, struct slab *slab)
{
	void *base;
	int __maybe_unused i;
	unsigned int objnr;
	void *objp;
	void *objp0;
	struct kmem_cache *s = slab->slab_cache;
	struct track __maybe_unused *trackp;

	kpp->kp_ptr = object;
	kpp->kp_slab = slab;
	kpp->kp_slab_cache = s;
	base = slab_address(slab);
	objp0 = kasan_reset_tag(object);
#ifdef CONFIG_SLUB_DEBUG
	objp = restore_red_left(s, objp0);
#else
	objp = objp0;
#endif
	objnr = obj_to_index(s, slab, objp);
	kpp->kp_data_offset = (unsigned long)((char *)objp0 - (char *)objp);
	objp = base + s->size * objnr;
	kpp->kp_objp = objp;
	if (WARN_ON_ONCE(objp < base || objp >= base + slab->objects * s->size
			 || (objp - base) % s->size) ||
	    !(s->flags & SLAB_STORE_USER))
		return;
#ifdef CONFIG_SLUB_DEBUG
	objp = fixup_red_left(s, objp);
	trackp = get_track(s, objp, TRACK_ALLOC);
	kpp->kp_ret = (void *)trackp->addr;
#ifdef CONFIG_STACKDEPOT
	{
		depot_stack_handle_t handle;
		unsigned long *entries;
		unsigned int nr_entries;

		handle = READ_ONCE(trackp->handle);
		if (handle) {
			nr_entries = stack_depot_fetch(handle, &entries);
			for (i = 0; i < KS_ADDRS_COUNT && i < nr_entries; i++)
				kpp->kp_stack[i] = (void *)entries[i];
		}

		trackp = get_track(s, objp, TRACK_FREE);
		handle = READ_ONCE(trackp->handle);
		if (handle) {
			nr_entries = stack_depot_fetch(handle, &entries);
			for (i = 0; i < KS_ADDRS_COUNT && i < nr_entries; i++)
				kpp->kp_free_stack[i] = (void *)entries[i];
		}
	}
#endif
#endif
}
#endif

/********************************************************************
 *		Kmalloc subsystem
 *******************************************************************/

static int __init setup_slub_min_order(char *str)
{
	get_option(&str, (int *)&slub_min_order);

	return 1;
}

__setup("slub_min_order=", setup_slub_min_order);

static int __init setup_slub_max_order(char *str)
{
	get_option(&str, (int *)&slub_max_order);
	slub_max_order = min(slub_max_order, (unsigned int)MAX_ORDER - 1);

	return 1;
}

__setup("slub_max_order=", setup_slub_max_order);

static int __init setup_slub_min_objects(char *str)
{
	get_option(&str, (int *)&slub_min_objects);

	return 1;
}

__setup("slub_min_objects=", setup_slub_min_objects);

#ifdef CONFIG_HARDENED_USERCOPY
/*
 * Rejects incorrectly sized objects and objects that are to be copied
 * to/from userspace but do not fall entirely within the containing slab
 * cache's usercopy region.
 *
 * Returns NULL if check passes, otherwise const char * to name of cache
 * to indicate an error.
 */
void __check_heap_object(const void *ptr, unsigned long n,
			 const struct slab *slab, bool to_user)
{
	struct kmem_cache *s;
	unsigned int offset;
	bool is_kfence = is_kfence_address(ptr);

	ptr = kasan_reset_tag(ptr);

	/* Find object and usable object size. */
	s = slab->slab_cache;

	/* Reject impossible pointers. */
	if (ptr < slab_address(slab))
		usercopy_abort("SLUB object not in SLUB page?!", NULL,
			       to_user, 0, n);

	/* Find offset within object. */
	if (is_kfence)
		offset = ptr - kfence_object_start(ptr);
	else
		offset = (ptr - slab_address(slab)) % s->size;

	/* Adjust for redzone and reject if within the redzone. */
	if (!is_kfence && kmem_cache_debug_flags(s, SLAB_RED_ZONE)) {
		if (offset < s->red_left_pad)
			usercopy_abort("SLUB object in left red zone",
				       s->name, to_user, offset, n);
		offset -= s->red_left_pad;
	}

	/* Allow address range falling entirely within usercopy region. */
	if (offset >= s->useroffset &&
	    offset - s->useroffset <= s->usersize &&
	    n <= s->useroffset - offset + s->usersize)
		return;

	usercopy_abort("SLUB object", s->name, to_user, offset, n);
}
#endif /* CONFIG_HARDENED_USERCOPY */

#define SHRINK_PROMOTE_MAX 32

/*
 * kmem_cache_shrink discards empty slabs and promotes the slabs filled
 * up most to the head of the partial lists. New allocations will then
 * fill those up and thus they can be removed from the partial lists.
 *
 * The slabs with the least items are placed last. This results in them
 * being allocated from last increasing the chance that the last objects
 * are freed in them.
 */
static int __kmem_cache_do_shrink(struct kmem_cache *s)
{
	int node;
	int i;
	struct kmem_cache_node *n;
	struct slab *slab;
	struct slab *t;
	struct list_head discard;
	struct list_head promote[SHRINK_PROMOTE_MAX];
	unsigned long flags;
	int ret = 0;

	for_each_kmem_cache_node(s, node, n) {
		INIT_LIST_HEAD(&discard);
		for (i = 0; i < SHRINK_PROMOTE_MAX; i++)
			INIT_LIST_HEAD(promote + i);

		spin_lock_irqsave(&n->list_lock, flags);

		/*
		 * Build lists of slabs to discard or promote.
		 *
		 * Note that concurrent frees may occur while we hold the
		 * list_lock. slab->inuse here is the upper limit.
		 */
		list_for_each_entry_safe(slab, t, &n->partial, slab_list) {
			int free = slab->objects - slab->inuse;

			/* Do not reread slab->inuse */
			barrier();

			/* We do not keep full slabs on the list */
			BUG_ON(free <= 0);

			if (free == slab->objects) {
				list_move(&slab->slab_list, &discard);
				n->nr_partial--;
				dec_slabs_node(s, node, slab->objects);
			} else if (free <= SHRINK_PROMOTE_MAX)
				list_move(&slab->slab_list, promote + free - 1);
		}

		/*
		 * Promote the slabs filled up most to the head of the
		 * partial list.
		 */
		for (i = SHRINK_PROMOTE_MAX - 1; i >= 0; i--)
			list_splice(promote + i, &n->partial);

		spin_unlock_irqrestore(&n->list_lock, flags);

		/* Release empty slabs */
		list_for_each_entry_safe(slab, t, &discard, slab_list)
			free_slab(s, slab);

		if (slabs_node(s, node))
			ret = 1;
	}

	return ret;
}

int __kmem_cache_shrink(struct kmem_cache *s)
{
	flush_all(s);
	return __kmem_cache_do_shrink(s);
}

static int slab_mem_going_offline_callback(void *arg)
{
	struct kmem_cache *s;

	mutex_lock(&slab_mutex);
	list_for_each_entry(s, &slab_caches, list) {
		flush_all_cpus_locked(s);
		__kmem_cache_do_shrink(s);
	}
	mutex_unlock(&slab_mutex);

	return 0;
}

static void slab_mem_offline_callback(void *arg)
{
	struct memory_notify *marg = arg;
	int offline_node;

	offline_node = marg->status_change_nid_normal;

	/*
	 * If the node still has available memory. we need kmem_cache_node
	 * for it yet.
	 */
	if (offline_node < 0)
		return;

	mutex_lock(&slab_mutex);
	node_clear(offline_node, slab_nodes);
	/*
	 * We no longer free kmem_cache_node structures here, as it would be
	 * racy with all get_node() users, and infeasible to protect them with
	 * slab_mutex.
	 */
	mutex_unlock(&slab_mutex);
}

static int slab_mem_going_online_callback(void *arg)
{
	struct kmem_cache_node *n;
	struct kmem_cache *s;
	struct memory_notify *marg = arg;
	int nid = marg->status_change_nid_normal;
	int ret = 0;

	/*
	 * If the node's memory is already available, then kmem_cache_node is
	 * already created. Nothing to do.
	 */
	if (nid < 0)
		return 0;

	/*
	 * We are bringing a node online. No memory is available yet. We must
	 * allocate a kmem_cache_node structure in order to bring the node
	 * online.
	 */
	mutex_lock(&slab_mutex);
	list_for_each_entry(s, &slab_caches, list) {
		/*
		 * The structure may already exist if the node was previously
		 * onlined and offlined.
		 */
		if (get_node(s, nid))
			continue;
		/*
		 * XXX: kmem_cache_alloc_node will fallback to other nodes
		 *      since memory is not yet available from the node that
		 *      is brought up.
		 */
		n = kmem_cache_alloc(kmem_cache_node, GFP_KERNEL);
		if (!n) {
			ret = -ENOMEM;
			goto out;
		}
		init_kmem_cache_node(n);
		s->node[nid] = n;
	}
	/*
	 * Any cache created after this point will also have kmem_cache_node
	 * initialized for the new node.
	 */
	node_set(nid, slab_nodes);
out:
	mutex_unlock(&slab_mutex);
	return ret;
}

static int slab_memory_callback(struct notifier_block *self,
				unsigned long action, void *arg)
{
	int ret = 0;

	switch (action) {
	case MEM_GOING_ONLINE:
		ret = slab_mem_going_online_callback(arg);
		break;
	case MEM_GOING_OFFLINE:
		ret = slab_mem_going_offline_callback(arg);
		break;
	case MEM_OFFLINE:
	case MEM_CANCEL_ONLINE:
		slab_mem_offline_callback(arg);
		break;
	case MEM_ONLINE:
	case MEM_CANCEL_OFFLINE:
		break;
	}
	if (ret)
		ret = notifier_from_errno(ret);
	else
		ret = NOTIFY_OK;
	return ret;
}

static struct notifier_block slab_memory_callback_nb = {
	.notifier_call = slab_memory_callback,
	.priority = SLAB_CALLBACK_PRI,
};

/********************************************************************
 *			Basic setup of slabs
 *******************************************************************/

/*
 * Used for early kmem_cache structures that were allocated using
 * the page allocator. Allocate them properly then fix up the pointers
 * that may be pointing to the wrong kmem_cache structure.
 */

static struct kmem_cache * __init bootstrap(struct kmem_cache *static_cache)
{
	int node;
	struct kmem_cache *s = kmem_cache_zalloc(kmem_cache, GFP_NOWAIT);
	struct kmem_cache_node *n;

	memcpy(s, static_cache, kmem_cache->object_size);

	/*
	 * This runs very early, and only the boot processor is supposed to be
	 * up.  Even if it weren't true, IRQs are not up so we couldn't fire
	 * IPIs around.
	 */
	__flush_cpu_slab(s, smp_processor_id());
	for_each_kmem_cache_node(s, node, n) {
		struct slab *p;

		list_for_each_entry(p, &n->partial, slab_list)
			p->slab_cache = s;

#ifdef CONFIG_SLUB_DEBUG
		list_for_each_entry(p, &n->full, slab_list)
			p->slab_cache = s;
#endif
	}
	list_add(&s->list, &slab_caches);
	return s;
}

void __init kmem_cache_init(void)
{
	static __initdata struct kmem_cache boot_kmem_cache,
		boot_kmem_cache_node;
	int node;

	if (debug_guardpage_minorder())
		slub_max_order = 0;

	/* Print slub debugging pointers without hashing */
	if (__slub_debug_enabled())
		no_hash_pointers_enable(NULL);

	kmem_cache_node = &boot_kmem_cache_node;
	kmem_cache = &boot_kmem_cache;

	/*
	 * Initialize the nodemask for which we will allocate per node
	 * structures. Here we don't need taking slab_mutex yet.
	 */
	for_each_node_state(node, N_NORMAL_MEMORY)
		node_set(node, slab_nodes);

	create_boot_cache(kmem_cache_node, "kmem_cache_node",
		sizeof(struct kmem_cache_node), SLAB_HWCACHE_ALIGN, 0, 0);

	register_hotmemory_notifier(&slab_memory_callback_nb);

	/* Able to allocate the per node structures */
	slab_state = PARTIAL;

	create_boot_cache(kmem_cache, "kmem_cache",
			offsetof(struct kmem_cache, node) +
				nr_node_ids * sizeof(struct kmem_cache_node *),
		       SLAB_HWCACHE_ALIGN, 0, 0);

	kmem_cache = bootstrap(&boot_kmem_cache);
	kmem_cache_node = bootstrap(&boot_kmem_cache_node);

	/* Now we can use the kmem_cache to allocate kmalloc slabs */
	setup_kmalloc_cache_index_table();
	create_kmalloc_caches(0);

	/* Setup random freelists for each cache */
	init_freelist_randomization();

	cpuhp_setup_state_nocalls(CPUHP_SLUB_DEAD, "slub:dead", NULL,
				  slub_cpu_dead);

	pr_info("SLUB: HWalign=%d, Order=%u-%u, MinObjects=%u, CPUs=%u, Nodes=%u\n",
		cache_line_size(),
		slub_min_order, slub_max_order, slub_min_objects,
		nr_cpu_ids, nr_node_ids);
}

void __init kmem_cache_init_late(void)
{
	flushwq = alloc_workqueue("slub_flushwq", WQ_MEM_RECLAIM, 0);
	WARN_ON(!flushwq);
}

struct kmem_cache *
__kmem_cache_alias(const char *name, unsigned int size, unsigned int align,
		   slab_flags_t flags, void (*ctor)(void *))
{
	struct kmem_cache *s;

	s = find_mergeable(size, align, flags, name, ctor);
	if (s) {
		if (sysfs_slab_alias(s, name))
			return NULL;

		s->refcount++;

		/*
		 * Adjust the object sizes so that we clear
		 * the complete object on kzalloc.
		 */
		s->object_size = max(s->object_size, size);
		s->inuse = max(s->inuse, ALIGN(size, sizeof(void *)));
	}

	return s;
}

int __kmem_cache_create(struct kmem_cache *s, slab_flags_t flags)
{
	int err;

	err = kmem_cache_open(s, flags);
	if (err)
		return err;

	/* Mutex is not taken during early boot */
	if (slab_state <= UP)
		return 0;

	err = sysfs_slab_add(s);
	if (err) {
		__kmem_cache_release(s);
		return err;
	}

	if (s->flags & SLAB_STORE_USER)
		debugfs_slab_add(s);

	return 0;
}

#ifdef CONFIG_SYSFS
static int count_inuse(struct slab *slab)
{
	return slab->inuse;
}

static int count_total(struct slab *slab)
{
	return slab->objects;
}
#endif

#ifdef CONFIG_SLUB_DEBUG
static void validate_slab(struct kmem_cache *s, struct slab *slab,
			  unsigned long *obj_map)
{
	void *p;
	void *addr = slab_address(slab);

	if (!check_slab(s, slab) || !on_freelist(s, slab, NULL))
		return;

	/* Now we know that a valid freelist exists */
	__fill_map(obj_map, s, slab);
	for_each_object(p, s, addr, slab->objects) {
		u8 val = test_bit(__obj_to_index(s, addr, p), obj_map) ?
			 SLUB_RED_INACTIVE : SLUB_RED_ACTIVE;

		if (!check_object(s, slab, p, val))
			break;
	}
}

static int validate_slab_node(struct kmem_cache *s,
		struct kmem_cache_node *n, unsigned long *obj_map)
{
	unsigned long count = 0;
	struct slab *slab;
	unsigned long flags;

	spin_lock_irqsave(&n->list_lock, flags);

	list_for_each_entry(slab, &n->partial, slab_list) {
		validate_slab(s, slab, obj_map);
		count++;
	}
	if (count != n->nr_partial) {
		pr_err("SLUB %s: %ld partial slabs counted but counter=%ld\n",
		       s->name, count, n->nr_partial);
		slab_add_kunit_errors();
	}

	if (!(s->flags & SLAB_STORE_USER))
		goto out;

	list_for_each_entry(slab, &n->full, slab_list) {
		validate_slab(s, slab, obj_map);
		count++;
	}
	if (count != atomic_long_read(&n->nr_slabs)) {
		pr_err("SLUB: %s %ld slabs counted but counter=%ld\n",
		       s->name, count, atomic_long_read(&n->nr_slabs));
		slab_add_kunit_errors();
	}

out:
	spin_unlock_irqrestore(&n->list_lock, flags);
	return count;
}

long validate_slab_cache(struct kmem_cache *s)
{
	int node;
	unsigned long count = 0;
	struct kmem_cache_node *n;
	unsigned long *obj_map;

	obj_map = bitmap_alloc(oo_objects(s->oo), GFP_KERNEL);
	if (!obj_map)
		return -ENOMEM;

	flush_all(s);
	for_each_kmem_cache_node(s, node, n)
		count += validate_slab_node(s, n, obj_map);

	bitmap_free(obj_map);

	return count;
}
EXPORT_SYMBOL(validate_slab_cache);

#ifdef CONFIG_DEBUG_FS
/*
 * Generate lists of code addresses where slabcache objects are allocated
 * and freed.
 */

struct location {
	depot_stack_handle_t handle;
	unsigned long count;
	unsigned long addr;
	unsigned long waste;
	long long sum_time;
	long min_time;
	long max_time;
	long min_pid;
	long max_pid;
	DECLARE_BITMAP(cpus, NR_CPUS);
	nodemask_t nodes;
};

struct loc_track {
	unsigned long max;
	unsigned long count;
	struct location *loc;
	loff_t idx;
};

static struct dentry *slab_debugfs_root;

static void free_loc_track(struct loc_track *t)
{
	if (t->max)
		free_pages((unsigned long)t->loc,
			get_order(sizeof(struct location) * t->max));
}

static int alloc_loc_track(struct loc_track *t, unsigned long max, gfp_t flags)
{
	struct location *l;
	int order;

	order = get_order(sizeof(struct location) * max);

	l = (void *)__get_free_pages(flags, order);
	if (!l)
		return 0;

	if (t->count) {
		memcpy(l, t->loc, sizeof(struct location) * t->count);
		free_loc_track(t);
	}
	t->max = max;
	t->loc = l;
	return 1;
}

static int add_location(struct loc_track *t, struct kmem_cache *s,
				const struct track *track,
				unsigned int orig_size)
{
	long start, end, pos;
	struct location *l;
	unsigned long caddr, chandle, cwaste;
	unsigned long age = jiffies - track->when;
	depot_stack_handle_t handle = 0;
	unsigned int waste = s->object_size - orig_size;

#ifdef CONFIG_STACKDEPOT
	handle = READ_ONCE(track->handle);
#endif
	start = -1;
	end = t->count;

	for ( ; ; ) {
		pos = start + (end - start + 1) / 2;

		/*
		 * There is nothing at "end". If we end up there
		 * we need to add something to before end.
		 */
		if (pos == end)
			break;

		l = &t->loc[pos];
		caddr = l->addr;
		chandle = l->handle;
		cwaste = l->waste;
		if ((track->addr == caddr) && (handle == chandle) &&
			(waste == cwaste)) {

			l->count++;
			if (track->when) {
				l->sum_time += age;
				if (age < l->min_time)
					l->min_time = age;
				if (age > l->max_time)
					l->max_time = age;

				if (track->pid < l->min_pid)
					l->min_pid = track->pid;
				if (track->pid > l->max_pid)
					l->max_pid = track->pid;

				cpumask_set_cpu(track->cpu,
						to_cpumask(l->cpus));
			}
			node_set(page_to_nid(virt_to_page(track)), l->nodes);
			return 1;
		}

		if (track->addr < caddr)
			end = pos;
		else if (track->addr == caddr && handle < chandle)
			end = pos;
		else if (track->addr == caddr && handle == chandle &&
				waste < cwaste)
			end = pos;
		else
			start = pos;
	}

	/*
	 * Not found. Insert new tracking element.
	 */
	if (t->count >= t->max && !alloc_loc_track(t, 2 * t->max, GFP_ATOMIC))
		return 0;

	l = t->loc + pos;
	if (pos < t->count)
		memmove(l + 1, l,
			(t->count - pos) * sizeof(struct location));
	t->count++;
	l->count = 1;
	l->addr = track->addr;
	l->sum_time = age;
	l->min_time = age;
	l->max_time = age;
	l->min_pid = track->pid;
	l->max_pid = track->pid;
	l->handle = handle;
	l->waste = waste;
	cpumask_clear(to_cpumask(l->cpus));
	cpumask_set_cpu(track->cpu, to_cpumask(l->cpus));
	nodes_clear(l->nodes);
	node_set(page_to_nid(virt_to_page(track)), l->nodes);
	return 1;
}

static void process_slab(struct loc_track *t, struct kmem_cache *s,
		struct slab *slab, enum track_item alloc,
		unsigned long *obj_map)
{
	void *addr = slab_address(slab);
	bool is_alloc = (alloc == TRACK_ALLOC);
	void *p;

	__fill_map(obj_map, s, slab);

	for_each_object(p, s, addr, slab->objects)
		if (!test_bit(__obj_to_index(s, addr, p), obj_map))
			add_location(t, s, get_track(s, p, alloc),
				     is_alloc ? get_orig_size(s, p) :
						s->object_size);
}
#endif  /* CONFIG_DEBUG_FS   */
#endif	/* CONFIG_SLUB_DEBUG */

#ifdef CONFIG_SYSFS
enum slab_stat_type {
	SL_ALL,			/* All slabs */
	SL_PARTIAL,		/* Only partially allocated slabs */
	SL_CPU,			/* Only slabs used for cpu caches */
	SL_OBJECTS,		/* Determine allocated objects not slabs */
	SL_TOTAL		/* Determine object capacity not slabs */
};

#define SO_ALL		(1 << SL_ALL)
#define SO_PARTIAL	(1 << SL_PARTIAL)
#define SO_CPU		(1 << SL_CPU)
#define SO_OBJECTS	(1 << SL_OBJECTS)
#define SO_TOTAL	(1 << SL_TOTAL)

static ssize_t show_slab_objects(struct kmem_cache *s,
				 char *buf, unsigned long flags)
{
	unsigned long total = 0;
	int node;
	int x;
	unsigned long *nodes;
	int len = 0;

	nodes = kcalloc(nr_node_ids, sizeof(unsigned long), GFP_KERNEL);
	if (!nodes)
		return -ENOMEM;

	if (flags & SO_CPU) {
		int cpu;

		for_each_possible_cpu(cpu) {
			struct kmem_cache_cpu *c = per_cpu_ptr(s->cpu_slab,
							       cpu);
			int node;
			struct slab *slab;

			slab = READ_ONCE(c->slab);
			if (!slab)
				continue;

			node = slab_nid(slab);
			if (flags & SO_TOTAL)
				x = slab->objects;
			else if (flags & SO_OBJECTS)
				x = slab->inuse;
			else
				x = 1;

			total += x;
			nodes[node] += x;

#ifdef CONFIG_SLUB_CPU_PARTIAL
			slab = slub_percpu_partial_read_once(c);
			if (slab) {
				node = slab_nid(slab);
				if (flags & SO_TOTAL)
					WARN_ON_ONCE(1);
				else if (flags & SO_OBJECTS)
					WARN_ON_ONCE(1);
				else
					x = slab->slabs;
				total += x;
				nodes[node] += x;
			}
#endif
		}
	}

	/*
	 * It is impossible to take "mem_hotplug_lock" here with "kernfs_mutex"
	 * already held which will conflict with an existing lock order:
	 *
	 * mem_hotplug_lock->slab_mutex->kernfs_mutex
	 *
	 * We don't really need mem_hotplug_lock (to hold off
	 * slab_mem_going_offline_callback) here because slab's memory hot
	 * unplug code doesn't destroy the kmem_cache->node[] data.
	 */

#ifdef CONFIG_SLUB_DEBUG
	if (flags & SO_ALL) {
		struct kmem_cache_node *n;

		for_each_kmem_cache_node(s, node, n) {

			if (flags & SO_TOTAL)
				x = atomic_long_read(&n->total_objects);
			else if (flags & SO_OBJECTS)
				x = atomic_long_read(&n->total_objects) -
					count_partial(n, count_free);
			else
				x = atomic_long_read(&n->nr_slabs);
			total += x;
			nodes[node] += x;
		}

	} else
#endif
	if (flags & SO_PARTIAL) {
		struct kmem_cache_node *n;

		for_each_kmem_cache_node(s, node, n) {
			if (flags & SO_TOTAL)
				x = count_partial(n, count_total);
			else if (flags & SO_OBJECTS)
				x = count_partial(n, count_inuse);
			else
				x = n->nr_partial;
			total += x;
			nodes[node] += x;
		}
	}

	len += sysfs_emit_at(buf, len, "%lu", total);
#ifdef CONFIG_NUMA
	for (node = 0; node < nr_node_ids; node++) {
		if (nodes[node])
			len += sysfs_emit_at(buf, len, " N%d=%lu",
					     node, nodes[node]);
	}
#endif
	len += sysfs_emit_at(buf, len, "\n");
	kfree(nodes);

	return len;
}

#define to_slab_attr(n) container_of(n, struct slab_attribute, attr)
#define to_slab(n) container_of(n, struct kmem_cache, kobj)

struct slab_attribute {
	struct attribute attr;
	ssize_t (*show)(struct kmem_cache *s, char *buf);
	ssize_t (*store)(struct kmem_cache *s, const char *x, size_t count);
};

#define SLAB_ATTR_RO(_name) \
	static struct slab_attribute _name##_attr = __ATTR_RO_MODE(_name, 0400)

#define SLAB_ATTR(_name) \
	static struct slab_attribute _name##_attr = __ATTR_RW_MODE(_name, 0600)

static ssize_t slab_size_show(struct kmem_cache *s, char *buf)
{
	return sysfs_emit(buf, "%u\n", s->size);
}
SLAB_ATTR_RO(slab_size);

static ssize_t align_show(struct kmem_cache *s, char *buf)
{
	return sysfs_emit(buf, "%u\n", s->align);
}
SLAB_ATTR_RO(align);

static ssize_t object_size_show(struct kmem_cache *s, char *buf)
{
	return sysfs_emit(buf, "%u\n", s->object_size);
}
SLAB_ATTR_RO(object_size);

static ssize_t objs_per_slab_show(struct kmem_cache *s, char *buf)
{
	return sysfs_emit(buf, "%u\n", oo_objects(s->oo));
}
SLAB_ATTR_RO(objs_per_slab);

static ssize_t order_show(struct kmem_cache *s, char *buf)
{
	return sysfs_emit(buf, "%u\n", oo_order(s->oo));
}
SLAB_ATTR_RO(order);

static ssize_t min_partial_show(struct kmem_cache *s, char *buf)
{
	return sysfs_emit(buf, "%lu\n", s->min_partial);
}

static ssize_t min_partial_store(struct kmem_cache *s, const char *buf,
				 size_t length)
{
	unsigned long min;
	int err;

	err = kstrtoul(buf, 10, &min);
	if (err)
		return err;

	s->min_partial = min;
	return length;
}
SLAB_ATTR(min_partial);

static ssize_t cpu_partial_show(struct kmem_cache *s, char *buf)
{
	unsigned int nr_partial = 0;
#ifdef CONFIG_SLUB_CPU_PARTIAL
	nr_partial = s->cpu_partial;
#endif

	return sysfs_emit(buf, "%u\n", nr_partial);
}

static ssize_t cpu_partial_store(struct kmem_cache *s, const char *buf,
				 size_t length)
{
	unsigned int objects;
	int err;

	err = kstrtouint(buf, 10, &objects);
	if (err)
		return err;
	if (objects && !kmem_cache_has_cpu_partial(s))
		return -EINVAL;

	slub_set_cpu_partial(s, objects);
	flush_all(s);
	return length;
}
SLAB_ATTR(cpu_partial);

static ssize_t ctor_show(struct kmem_cache *s, char *buf)
{
	if (!s->ctor)
		return 0;
	return sysfs_emit(buf, "%pS\n", s->ctor);
}
SLAB_ATTR_RO(ctor);

static ssize_t aliases_show(struct kmem_cache *s, char *buf)
{
	return sysfs_emit(buf, "%d\n", s->refcount < 0 ? 0 : s->refcount - 1);
}
SLAB_ATTR_RO(aliases);

static ssize_t partial_show(struct kmem_cache *s, char *buf)
{
	return show_slab_objects(s, buf, SO_PARTIAL);
}
SLAB_ATTR_RO(partial);

static ssize_t cpu_slabs_show(struct kmem_cache *s, char *buf)
{
	return show_slab_objects(s, buf, SO_CPU);
}
SLAB_ATTR_RO(cpu_slabs);

static ssize_t objects_show(struct kmem_cache *s, char *buf)
{
	return show_slab_objects(s, buf, SO_ALL|SO_OBJECTS);
}
SLAB_ATTR_RO(objects);

static ssize_t objects_partial_show(struct kmem_cache *s, char *buf)
{
	return show_slab_objects(s, buf, SO_PARTIAL|SO_OBJECTS);
}
SLAB_ATTR_RO(objects_partial);

static ssize_t slabs_cpu_partial_show(struct kmem_cache *s, char *buf)
{
	int objects = 0;
	int slabs = 0;
	int cpu __maybe_unused;
	int len = 0;

#ifdef CONFIG_SLUB_CPU_PARTIAL
	for_each_online_cpu(cpu) {
		struct slab *slab;

		slab = slub_percpu_partial(per_cpu_ptr(s->cpu_slab, cpu));

		if (slab)
			slabs += slab->slabs;
	}
#endif

	/* Approximate half-full slabs, see slub_set_cpu_partial() */
	objects = (slabs * oo_objects(s->oo)) / 2;
	len += sysfs_emit_at(buf, len, "%d(%d)", objects, slabs);

#if defined(CONFIG_SLUB_CPU_PARTIAL) && defined(CONFIG_SMP)
	for_each_online_cpu(cpu) {
		struct slab *slab;

		slab = slub_percpu_partial(per_cpu_ptr(s->cpu_slab, cpu));
		if (slab) {
			slabs = READ_ONCE(slab->slabs);
			objects = (slabs * oo_objects(s->oo)) / 2;
			len += sysfs_emit_at(buf, len, " C%d=%d(%d)",
					     cpu, objects, slabs);
		}
	}
#endif
	len += sysfs_emit_at(buf, len, "\n");

	return len;
}
SLAB_ATTR_RO(slabs_cpu_partial);

static ssize_t reclaim_account_show(struct kmem_cache *s, char *buf)
{
	return sysfs_emit(buf, "%d\n", !!(s->flags & SLAB_RECLAIM_ACCOUNT));
}
SLAB_ATTR_RO(reclaim_account);

static ssize_t hwcache_align_show(struct kmem_cache *s, char *buf)
{
	return sysfs_emit(buf, "%d\n", !!(s->flags & SLAB_HWCACHE_ALIGN));
}
SLAB_ATTR_RO(hwcache_align);

#ifdef CONFIG_ZONE_DMA
static ssize_t cache_dma_show(struct kmem_cache *s, char *buf)
{
	return sysfs_emit(buf, "%d\n", !!(s->flags & SLAB_CACHE_DMA));
}
SLAB_ATTR_RO(cache_dma);
#endif

static ssize_t usersize_show(struct kmem_cache *s, char *buf)
{
	return sysfs_emit(buf, "%u\n", s->usersize);
}
SLAB_ATTR_RO(usersize);

static ssize_t destroy_by_rcu_show(struct kmem_cache *s, char *buf)
{
	return sysfs_emit(buf, "%d\n", !!(s->flags & SLAB_TYPESAFE_BY_RCU));
}
SLAB_ATTR_RO(destroy_by_rcu);

#ifdef CONFIG_SLUB_DEBUG
static ssize_t slabs_show(struct kmem_cache *s, char *buf)
{
	return show_slab_objects(s, buf, SO_ALL);
}
SLAB_ATTR_RO(slabs);

static ssize_t total_objects_show(struct kmem_cache *s, char *buf)
{
	return show_slab_objects(s, buf, SO_ALL|SO_TOTAL);
}
SLAB_ATTR_RO(total_objects);

static ssize_t sanity_checks_show(struct kmem_cache *s, char *buf)
{
	return sysfs_emit(buf, "%d\n", !!(s->flags & SLAB_CONSISTENCY_CHECKS));
}
SLAB_ATTR_RO(sanity_checks);

static ssize_t trace_show(struct kmem_cache *s, char *buf)
{
	return sysfs_emit(buf, "%d\n", !!(s->flags & SLAB_TRACE));
}
SLAB_ATTR_RO(trace);

static ssize_t red_zone_show(struct kmem_cache *s, char *buf)
{
	return sysfs_emit(buf, "%d\n", !!(s->flags & SLAB_RED_ZONE));
}

SLAB_ATTR_RO(red_zone);

static ssize_t poison_show(struct kmem_cache *s, char *buf)
{
	return sysfs_emit(buf, "%d\n", !!(s->flags & SLAB_POISON));
}

SLAB_ATTR_RO(poison);

static ssize_t store_user_show(struct kmem_cache *s, char *buf)
{
	return sysfs_emit(buf, "%d\n", !!(s->flags & SLAB_STORE_USER));
}

SLAB_ATTR_RO(store_user);

static ssize_t validate_show(struct kmem_cache *s, char *buf)
{
	return 0;
}

static ssize_t validate_store(struct kmem_cache *s,
			const char *buf, size_t length)
{
	int ret = -EINVAL;

	if (buf[0] == '1' && kmem_cache_debug(s)) {
		ret = validate_slab_cache(s);
		if (ret >= 0)
			ret = length;
	}
	return ret;
}
SLAB_ATTR(validate);

#endif /* CONFIG_SLUB_DEBUG */

#ifdef CONFIG_FAILSLAB
static ssize_t failslab_show(struct kmem_cache *s, char *buf)
{
	return sysfs_emit(buf, "%d\n", !!(s->flags & SLAB_FAILSLAB));
}
SLAB_ATTR_RO(failslab);
#endif

static ssize_t shrink_show(struct kmem_cache *s, char *buf)
{
	return 0;
}

static ssize_t shrink_store(struct kmem_cache *s,
			const char *buf, size_t length)
{
	if (buf[0] == '1')
		kmem_cache_shrink(s);
	else
		return -EINVAL;
	return length;
}
SLAB_ATTR(shrink);

#ifdef CONFIG_NUMA
static ssize_t remote_node_defrag_ratio_show(struct kmem_cache *s, char *buf)
{
	return sysfs_emit(buf, "%u\n", s->remote_node_defrag_ratio / 10);
}

static ssize_t remote_node_defrag_ratio_store(struct kmem_cache *s,
				const char *buf, size_t length)
{
	unsigned int ratio;
	int err;

	err = kstrtouint(buf, 10, &ratio);
	if (err)
		return err;
	if (ratio > 100)
		return -ERANGE;

	s->remote_node_defrag_ratio = ratio * 10;

	return length;
}
SLAB_ATTR(remote_node_defrag_ratio);
#endif

#ifdef CONFIG_SLUB_STATS
static int show_stat(struct kmem_cache *s, char *buf, enum stat_item si)
{
	unsigned long sum  = 0;
	int cpu;
	int len = 0;
	int *data = kmalloc_array(nr_cpu_ids, sizeof(int), GFP_KERNEL);

	if (!data)
		return -ENOMEM;

	for_each_online_cpu(cpu) {
		unsigned x = per_cpu_ptr(s->cpu_slab, cpu)->stat[si];

		data[cpu] = x;
		sum += x;
	}

	len += sysfs_emit_at(buf, len, "%lu", sum);

#ifdef CONFIG_SMP
	for_each_online_cpu(cpu) {
		if (data[cpu])
			len += sysfs_emit_at(buf, len, " C%d=%u",
					     cpu, data[cpu]);
	}
#endif
	kfree(data);
	len += sysfs_emit_at(buf, len, "\n");

	return len;
}

static void clear_stat(struct kmem_cache *s, enum stat_item si)
{
	int cpu;

	for_each_online_cpu(cpu)
		per_cpu_ptr(s->cpu_slab, cpu)->stat[si] = 0;
}

#define STAT_ATTR(si, text) 					\
static ssize_t text##_show(struct kmem_cache *s, char *buf)	\
{								\
	return show_stat(s, buf, si);				\
}								\
static ssize_t text##_store(struct kmem_cache *s,		\
				const char *buf, size_t length)	\
{								\
	if (buf[0] != '0')					\
		return -EINVAL;					\
	clear_stat(s, si);					\
	return length;						\
}								\
SLAB_ATTR(text);						\

STAT_ATTR(ALLOC_FASTPATH, alloc_fastpath);
STAT_ATTR(ALLOC_SLOWPATH, alloc_slowpath);
STAT_ATTR(FREE_FASTPATH, free_fastpath);
STAT_ATTR(FREE_SLOWPATH, free_slowpath);
STAT_ATTR(FREE_FROZEN, free_frozen);
STAT_ATTR(FREE_ADD_PARTIAL, free_add_partial);
STAT_ATTR(FREE_REMOVE_PARTIAL, free_remove_partial);
STAT_ATTR(ALLOC_FROM_PARTIAL, alloc_from_partial);
STAT_ATTR(ALLOC_SLAB, alloc_slab);
STAT_ATTR(ALLOC_REFILL, alloc_refill);
STAT_ATTR(ALLOC_NODE_MISMATCH, alloc_node_mismatch);
STAT_ATTR(FREE_SLAB, free_slab);
STAT_ATTR(CPUSLAB_FLUSH, cpuslab_flush);
STAT_ATTR(DEACTIVATE_FULL, deactivate_full);
STAT_ATTR(DEACTIVATE_EMPTY, deactivate_empty);
STAT_ATTR(DEACTIVATE_TO_HEAD, deactivate_to_head);
STAT_ATTR(DEACTIVATE_TO_TAIL, deactivate_to_tail);
STAT_ATTR(DEACTIVATE_REMOTE_FREES, deactivate_remote_frees);
STAT_ATTR(DEACTIVATE_BYPASS, deactivate_bypass);
STAT_ATTR(ORDER_FALLBACK, order_fallback);
STAT_ATTR(CMPXCHG_DOUBLE_CPU_FAIL, cmpxchg_double_cpu_fail);
STAT_ATTR(CMPXCHG_DOUBLE_FAIL, cmpxchg_double_fail);
STAT_ATTR(CPU_PARTIAL_ALLOC, cpu_partial_alloc);
STAT_ATTR(CPU_PARTIAL_FREE, cpu_partial_free);
STAT_ATTR(CPU_PARTIAL_NODE, cpu_partial_node);
STAT_ATTR(CPU_PARTIAL_DRAIN, cpu_partial_drain);
#endif	/* CONFIG_SLUB_STATS */

#ifdef CONFIG_KFENCE
static ssize_t skip_kfence_show(struct kmem_cache *s, char *buf)
{
	return sysfs_emit(buf, "%d\n", !!(s->flags & SLAB_SKIP_KFENCE));
}

static ssize_t skip_kfence_store(struct kmem_cache *s,
			const char *buf, size_t length)
{
	int ret = length;

	if (buf[0] == '0')
		s->flags &= ~SLAB_SKIP_KFENCE;
	else if (buf[0] == '1')
		s->flags |= SLAB_SKIP_KFENCE;
	else
		ret = -EINVAL;

	return ret;
}
SLAB_ATTR(skip_kfence);
#endif

static struct attribute *slab_attrs[] = {
	&slab_size_attr.attr,
	&object_size_attr.attr,
	&objs_per_slab_attr.attr,
	&order_attr.attr,
	&min_partial_attr.attr,
	&cpu_partial_attr.attr,
	&objects_attr.attr,
	&objects_partial_attr.attr,
	&partial_attr.attr,
	&cpu_slabs_attr.attr,
	&ctor_attr.attr,
	&aliases_attr.attr,
	&align_attr.attr,
	&hwcache_align_attr.attr,
	&reclaim_account_attr.attr,
	&destroy_by_rcu_attr.attr,
	&shrink_attr.attr,
	&slabs_cpu_partial_attr.attr,
#ifdef CONFIG_SLUB_DEBUG
	&total_objects_attr.attr,
	&slabs_attr.attr,
	&sanity_checks_attr.attr,
	&trace_attr.attr,
	&red_zone_attr.attr,
	&poison_attr.attr,
	&store_user_attr.attr,
	&validate_attr.attr,
#endif
#ifdef CONFIG_ZONE_DMA
	&cache_dma_attr.attr,
#endif
#ifdef CONFIG_NUMA
	&remote_node_defrag_ratio_attr.attr,
#endif
#ifdef CONFIG_SLUB_STATS
	&alloc_fastpath_attr.attr,
	&alloc_slowpath_attr.attr,
	&free_fastpath_attr.attr,
	&free_slowpath_attr.attr,
	&free_frozen_attr.attr,
	&free_add_partial_attr.attr,
	&free_remove_partial_attr.attr,
	&alloc_from_partial_attr.attr,
	&alloc_slab_attr.attr,
	&alloc_refill_attr.attr,
	&alloc_node_mismatch_attr.attr,
	&free_slab_attr.attr,
	&cpuslab_flush_attr.attr,
	&deactivate_full_attr.attr,
	&deactivate_empty_attr.attr,
	&deactivate_to_head_attr.attr,
	&deactivate_to_tail_attr.attr,
	&deactivate_remote_frees_attr.attr,
	&deactivate_bypass_attr.attr,
	&order_fallback_attr.attr,
	&cmpxchg_double_fail_attr.attr,
	&cmpxchg_double_cpu_fail_attr.attr,
	&cpu_partial_alloc_attr.attr,
	&cpu_partial_free_attr.attr,
	&cpu_partial_node_attr.attr,
	&cpu_partial_drain_attr.attr,
#endif
#ifdef CONFIG_FAILSLAB
	&failslab_attr.attr,
#endif
	&usersize_attr.attr,
#ifdef CONFIG_KFENCE
	&skip_kfence_attr.attr,
#endif

	NULL
};

static const struct attribute_group slab_attr_group = {
	.attrs = slab_attrs,
};

static ssize_t slab_attr_show(struct kobject *kobj,
				struct attribute *attr,
				char *buf)
{
	struct slab_attribute *attribute;
	struct kmem_cache *s;

	attribute = to_slab_attr(attr);
	s = to_slab(kobj);

	if (!attribute->show)
		return -EIO;

	return attribute->show(s, buf);
}

static ssize_t slab_attr_store(struct kobject *kobj,
				struct attribute *attr,
				const char *buf, size_t len)
{
	struct slab_attribute *attribute;
	struct kmem_cache *s;

	attribute = to_slab_attr(attr);
	s = to_slab(kobj);

	if (!attribute->store)
		return -EIO;

	return attribute->store(s, buf, len);
}

static void kmem_cache_release(struct kobject *k)
{
	slab_kmem_cache_release(to_slab(k));
}

static const struct sysfs_ops slab_sysfs_ops = {
	.show = slab_attr_show,
	.store = slab_attr_store,
};

static struct kobj_type slab_ktype = {
	.sysfs_ops = &slab_sysfs_ops,
	.release = kmem_cache_release,
};

static struct kset *slab_kset;

static inline struct kset *cache_kset(struct kmem_cache *s)
{
	return slab_kset;
}

#define ID_STR_LENGTH 32

/* Create a unique string id for a slab cache:
 *
 * Format	:[flags-]size
 */
static char *create_unique_id(struct kmem_cache *s)
{
	char *name = kmalloc(ID_STR_LENGTH, GFP_KERNEL);
	char *p = name;

	if (!name)
		return ERR_PTR(-ENOMEM);

	*p++ = ':';
	/*
	 * First flags affecting slabcache operations. We will only
	 * get here for aliasable slabs so we do not need to support
	 * too many flags. The flags here must cover all flags that
	 * are matched during merging to guarantee that the id is
	 * unique.
	 */
	if (s->flags & SLAB_CACHE_DMA)
		*p++ = 'd';
	if (s->flags & SLAB_CACHE_DMA32)
		*p++ = 'D';
	if (s->flags & SLAB_RECLAIM_ACCOUNT)
		*p++ = 'a';
	if (s->flags & SLAB_CONSISTENCY_CHECKS)
		*p++ = 'F';
	if (s->flags & SLAB_ACCOUNT)
		*p++ = 'A';
	if (p != name + 1)
		*p++ = '-';
	p += snprintf(p, ID_STR_LENGTH - (p - name), "%07u", s->size);

	if (WARN_ON(p > name + ID_STR_LENGTH - 1)) {
		kfree(name);
		return ERR_PTR(-EINVAL);
	}
<<<<<<< HEAD
	kmsan_unpoison_memory(name, p - name);
=======
>>>>>>> aae2e84b
	return name;
}

static int sysfs_slab_add(struct kmem_cache *s)
{
	int err;
	const char *name;
	struct kset *kset = cache_kset(s);
	int unmergeable = slab_unmergeable(s);

	if (!kset) {
		kobject_init(&s->kobj, &slab_ktype);
		return 0;
	}

	if (!unmergeable && disable_higher_order_debug &&
			(slub_debug & DEBUG_METADATA_FLAGS))
		unmergeable = 1;

	if (unmergeable) {
		/*
		 * Slabcache can never be merged so we can use the name proper.
		 * This is typically the case for debug situations. In that
		 * case we can catch duplicate names easily.
		 */
		sysfs_remove_link(&slab_kset->kobj, s->name);
		name = s->name;
	} else {
		/*
		 * Create a unique name for the slab as a target
		 * for the symlinks.
		 */
		name = create_unique_id(s);
		if (IS_ERR(name))
			return PTR_ERR(name);
	}

	s->kobj.kset = kset;
	err = kobject_init_and_add(&s->kobj, &slab_ktype, NULL, "%s", name);
	if (err)
		goto out;

	err = sysfs_create_group(&s->kobj, &slab_attr_group);
	if (err)
		goto out_del_kobj;

	if (!unmergeable) {
		/* Setup first alias */
		sysfs_slab_alias(s, s->name);
	}
out:
	if (!unmergeable)
		kfree(name);
	return err;
out_del_kobj:
	kobject_del(&s->kobj);
	goto out;
}

void sysfs_slab_unlink(struct kmem_cache *s)
{
	if (slab_state >= FULL)
		kobject_del(&s->kobj);
}

void sysfs_slab_release(struct kmem_cache *s)
{
	if (slab_state >= FULL)
		kobject_put(&s->kobj);
}

/*
 * Need to buffer aliases during bootup until sysfs becomes
 * available lest we lose that information.
 */
struct saved_alias {
	struct kmem_cache *s;
	const char *name;
	struct saved_alias *next;
};

static struct saved_alias *alias_list;

static int sysfs_slab_alias(struct kmem_cache *s, const char *name)
{
	struct saved_alias *al;

	if (slab_state == FULL) {
		/*
		 * If we have a leftover link then remove it.
		 */
		sysfs_remove_link(&slab_kset->kobj, name);
		return sysfs_create_link(&slab_kset->kobj, &s->kobj, name);
	}

	al = kmalloc(sizeof(struct saved_alias), GFP_KERNEL);
	if (!al)
		return -ENOMEM;

	al->s = s;
	al->name = name;
	al->next = alias_list;
	alias_list = al;
	kmsan_unpoison_memory(al, sizeof(*al));
	return 0;
}

static int __init slab_sysfs_init(void)
{
	struct kmem_cache *s;
	int err;

	mutex_lock(&slab_mutex);

	slab_kset = kset_create_and_add("slab", NULL, kernel_kobj);
	if (!slab_kset) {
		mutex_unlock(&slab_mutex);
		pr_err("Cannot register slab subsystem.\n");
		return -ENOSYS;
	}

	slab_state = FULL;

	list_for_each_entry(s, &slab_caches, list) {
		err = sysfs_slab_add(s);
		if (err)
			pr_err("SLUB: Unable to add boot slab %s to sysfs\n",
			       s->name);
	}

	while (alias_list) {
		struct saved_alias *al = alias_list;

		alias_list = alias_list->next;
		err = sysfs_slab_alias(al->s, al->name);
		if (err)
			pr_err("SLUB: Unable to add boot slab alias %s to sysfs\n",
			       al->name);
		kfree(al);
	}

	mutex_unlock(&slab_mutex);
	return 0;
}

__initcall(slab_sysfs_init);
#endif /* CONFIG_SYSFS */

#if defined(CONFIG_SLUB_DEBUG) && defined(CONFIG_DEBUG_FS)
static int slab_debugfs_show(struct seq_file *seq, void *v)
{
	struct loc_track *t = seq->private;
	struct location *l;
	unsigned long idx;

	idx = (unsigned long) t->idx;
	if (idx < t->count) {
		l = &t->loc[idx];

		seq_printf(seq, "%7ld ", l->count);

		if (l->addr)
			seq_printf(seq, "%pS", (void *)l->addr);
		else
			seq_puts(seq, "<not-available>");

		if (l->waste)
			seq_printf(seq, " waste=%lu/%lu",
				l->count * l->waste, l->waste);

		if (l->sum_time != l->min_time) {
			seq_printf(seq, " age=%ld/%llu/%ld",
				l->min_time, div_u64(l->sum_time, l->count),
				l->max_time);
		} else
			seq_printf(seq, " age=%ld", l->min_time);

		if (l->min_pid != l->max_pid)
			seq_printf(seq, " pid=%ld-%ld", l->min_pid, l->max_pid);
		else
			seq_printf(seq, " pid=%ld",
				l->min_pid);

		if (num_online_cpus() > 1 && !cpumask_empty(to_cpumask(l->cpus)))
			seq_printf(seq, " cpus=%*pbl",
				 cpumask_pr_args(to_cpumask(l->cpus)));

		if (nr_online_nodes > 1 && !nodes_empty(l->nodes))
			seq_printf(seq, " nodes=%*pbl",
				 nodemask_pr_args(&l->nodes));

#ifdef CONFIG_STACKDEPOT
		{
			depot_stack_handle_t handle;
			unsigned long *entries;
			unsigned int nr_entries, j;

			handle = READ_ONCE(l->handle);
			if (handle) {
				nr_entries = stack_depot_fetch(handle, &entries);
				seq_puts(seq, "\n");
				for (j = 0; j < nr_entries; j++)
					seq_printf(seq, "        %pS\n", (void *)entries[j]);
			}
		}
#endif
		seq_puts(seq, "\n");
	}

	if (!idx && !t->count)
		seq_puts(seq, "No data\n");

	return 0;
}

static void slab_debugfs_stop(struct seq_file *seq, void *v)
{
}

static void *slab_debugfs_next(struct seq_file *seq, void *v, loff_t *ppos)
{
	struct loc_track *t = seq->private;

	t->idx = ++(*ppos);
	if (*ppos <= t->count)
		return ppos;

	return NULL;
}

static int cmp_loc_by_count(const void *a, const void *b, const void *data)
{
	struct location *loc1 = (struct location *)a;
	struct location *loc2 = (struct location *)b;

	if (loc1->count > loc2->count)
		return -1;
	else
		return 1;
}

static void *slab_debugfs_start(struct seq_file *seq, loff_t *ppos)
{
	struct loc_track *t = seq->private;

	t->idx = *ppos;
	return ppos;
}

static const struct seq_operations slab_debugfs_sops = {
	.start  = slab_debugfs_start,
	.next   = slab_debugfs_next,
	.stop   = slab_debugfs_stop,
	.show   = slab_debugfs_show,
};

static int slab_debug_trace_open(struct inode *inode, struct file *filep)
{

	struct kmem_cache_node *n;
	enum track_item alloc;
	int node;
	struct loc_track *t = __seq_open_private(filep, &slab_debugfs_sops,
						sizeof(struct loc_track));
	struct kmem_cache *s = file_inode(filep)->i_private;
	unsigned long *obj_map;

	if (!t)
		return -ENOMEM;

	obj_map = bitmap_alloc(oo_objects(s->oo), GFP_KERNEL);
	if (!obj_map) {
		seq_release_private(inode, filep);
		return -ENOMEM;
	}

	if (strcmp(filep->f_path.dentry->d_name.name, "alloc_traces") == 0)
		alloc = TRACK_ALLOC;
	else
		alloc = TRACK_FREE;

	if (!alloc_loc_track(t, PAGE_SIZE / sizeof(struct location), GFP_KERNEL)) {
		bitmap_free(obj_map);
		seq_release_private(inode, filep);
		return -ENOMEM;
	}

	for_each_kmem_cache_node(s, node, n) {
		unsigned long flags;
		struct slab *slab;

		if (!atomic_long_read(&n->nr_slabs))
			continue;

		spin_lock_irqsave(&n->list_lock, flags);
		list_for_each_entry(slab, &n->partial, slab_list)
			process_slab(t, s, slab, alloc, obj_map);
		list_for_each_entry(slab, &n->full, slab_list)
			process_slab(t, s, slab, alloc, obj_map);
		spin_unlock_irqrestore(&n->list_lock, flags);
	}

	/* Sort locations by count */
	sort_r(t->loc, t->count, sizeof(struct location),
		cmp_loc_by_count, NULL, NULL);

	bitmap_free(obj_map);
	return 0;
}

static int slab_debug_trace_release(struct inode *inode, struct file *file)
{
	struct seq_file *seq = file->private_data;
	struct loc_track *t = seq->private;

	free_loc_track(t);
	return seq_release_private(inode, file);
}

static const struct file_operations slab_debugfs_fops = {
	.open    = slab_debug_trace_open,
	.read    = seq_read,
	.llseek  = seq_lseek,
	.release = slab_debug_trace_release,
};

static void debugfs_slab_add(struct kmem_cache *s)
{
	struct dentry *slab_cache_dir;

	if (unlikely(!slab_debugfs_root))
		return;

	slab_cache_dir = debugfs_create_dir(s->name, slab_debugfs_root);

	debugfs_create_file("alloc_traces", 0400,
		slab_cache_dir, s, &slab_debugfs_fops);

	debugfs_create_file("free_traces", 0400,
		slab_cache_dir, s, &slab_debugfs_fops);
}

void debugfs_slab_release(struct kmem_cache *s)
{
	debugfs_remove_recursive(debugfs_lookup(s->name, slab_debugfs_root));
}

static int __init slab_debugfs_init(void)
{
	struct kmem_cache *s;

	slab_debugfs_root = debugfs_create_dir("slab", NULL);

	list_for_each_entry(s, &slab_caches, list)
		if (s->flags & SLAB_STORE_USER)
			debugfs_slab_add(s);

	return 0;

}
__initcall(slab_debugfs_init);
#endif
/*
 * The /proc/slabinfo ABI
 */
#ifdef CONFIG_SLUB_DEBUG
void get_slabinfo(struct kmem_cache *s, struct slabinfo *sinfo)
{
	unsigned long nr_slabs = 0;
	unsigned long nr_objs = 0;
	unsigned long nr_free = 0;
	int node;
	struct kmem_cache_node *n;

	for_each_kmem_cache_node(s, node, n) {
		nr_slabs += node_nr_slabs(n);
		nr_objs += node_nr_objs(n);
		nr_free += count_partial(n, count_free);
	}

	sinfo->active_objs = nr_objs - nr_free;
	sinfo->num_objs = nr_objs;
	sinfo->active_slabs = nr_slabs;
	sinfo->num_slabs = nr_slabs;
	sinfo->objects_per_slab = oo_objects(s->oo);
	sinfo->cache_order = oo_order(s->oo);
}

void slabinfo_show_stats(struct seq_file *m, struct kmem_cache *s)
{
}

ssize_t slabinfo_write(struct file *file, const char __user *buffer,
		       size_t count, loff_t *ppos)
{
	return -EIO;
}
#endif /* CONFIG_SLUB_DEBUG */<|MERGE_RESOLUTION|>--- conflicted
+++ resolved
@@ -5914,10 +5914,7 @@
 		kfree(name);
 		return ERR_PTR(-EINVAL);
 	}
-<<<<<<< HEAD
 	kmsan_unpoison_memory(name, p - name);
-=======
->>>>>>> aae2e84b
 	return name;
 }
 
