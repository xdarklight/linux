--- conflicted
+++ resolved
@@ -1654,17 +1654,10 @@
 	error = shmem_replace_entry(swap_mapping, swap_index, old, new);
 	if (!error) {
 		mem_cgroup_migrate(old, new);
-<<<<<<< HEAD
-		__inc_lruvec_page_state(newpage, NR_FILE_PAGES);
-		__inc_lruvec_page_state(newpage, NR_SHMEM);
-		__dec_lruvec_page_state(oldpage, NR_FILE_PAGES);
-		__dec_lruvec_page_state(oldpage, NR_SHMEM);
-=======
 		__lruvec_stat_mod_folio(new, NR_FILE_PAGES, 1);
 		__lruvec_stat_mod_folio(new, NR_SHMEM, 1);
 		__lruvec_stat_mod_folio(old, NR_FILE_PAGES, -1);
 		__lruvec_stat_mod_folio(old, NR_SHMEM, -1);
->>>>>>> 8950f345
 	}
 	xa_unlock_irq(&swap_mapping->i_pages);
 
@@ -1781,12 +1774,7 @@
 	arch_swap_restore(swap, folio);
 
 	if (shmem_should_replace_folio(folio, gfp)) {
-<<<<<<< HEAD
-		error = shmem_replace_page(&page, gfp, info, index);
-		folio = page_folio(page);
-=======
 		error = shmem_replace_folio(&folio, gfp, info, index);
->>>>>>> 8950f345
 		if (error)
 			goto failed;
 	}
