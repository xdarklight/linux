--- conflicted
+++ resolved
@@ -4479,13 +4479,10 @@
 	return true;
 }
 
-<<<<<<< HEAD
-=======
 /******************************************************************************
  *                          working set protection
  ******************************************************************************/
 
->>>>>>> 4f206e66
 static bool lruvec_is_sizable(struct lruvec *lruvec, struct scan_control *sc)
 {
 	int gen, type, zone;
@@ -5397,19 +5394,11 @@
 	}
 
 	rcu_read_unlock();
-<<<<<<< HEAD
 
 	/* restart if raced with lru_gen_rotate_memcg() */
 	if (gen != get_nulls_value(pos))
 		goto restart;
 
-=======
-
-	/* restart if raced with lru_gen_rotate_memcg() */
-	if (gen != get_nulls_value(pos))
-		goto restart;
-
->>>>>>> 4f206e66
 	/* try the rest of the bins of the current generation */
 	bin = get_memcg_bin(bin + 1);
 	if (bin != first_bin)
@@ -5522,53 +5511,6 @@
 	/* kswapd should never fail */
 	pgdat->kswapd_failures = 0;
 }
-
-#ifdef CONFIG_MEMCG
-void lru_gen_rotate_memcg(struct lruvec *lruvec, int op)
-{
-	int seg;
-	int old, new;
-	int bin = get_random_u32_below(MEMCG_NR_BINS);
-	struct pglist_data *pgdat = lruvec_pgdat(lruvec);
-
-	spin_lock(&pgdat->memcg_lru.lock);
-
-	VM_WARN_ON_ONCE(hlist_nulls_unhashed(&lruvec->lrugen.list));
-
-	seg = 0;
-	new = old = lruvec->lrugen.gen;
-
-	/* see the comment on MEMCG_NR_GENS */
-	if (op == MEMCG_LRU_HEAD)
-		seg = MEMCG_LRU_HEAD;
-	else if (op == MEMCG_LRU_TAIL)
-		seg = MEMCG_LRU_TAIL;
-	else if (op == MEMCG_LRU_OLD)
-		new = get_memcg_gen(pgdat->memcg_lru.seq);
-	else if (op == MEMCG_LRU_YOUNG)
-		new = get_memcg_gen(pgdat->memcg_lru.seq + 1);
-	else
-		VM_WARN_ON_ONCE(true);
-
-	hlist_nulls_del_rcu(&lruvec->lrugen.list);
-
-	if (op == MEMCG_LRU_HEAD || op == MEMCG_LRU_OLD)
-		hlist_nulls_add_head_rcu(&lruvec->lrugen.list, &pgdat->memcg_lru.fifo[new][bin]);
-	else
-		hlist_nulls_add_tail_rcu(&lruvec->lrugen.list, &pgdat->memcg_lru.fifo[new][bin]);
-
-	pgdat->memcg_lru.nr_memcgs[old]--;
-	pgdat->memcg_lru.nr_memcgs[new]++;
-
-	lruvec->lrugen.gen = new;
-	WRITE_ONCE(lruvec->lrugen.seg, seg);
-
-	if (!pgdat->memcg_lru.nr_memcgs[old] && old == get_memcg_gen(pgdat->memcg_lru.seq))
-		WRITE_ONCE(pgdat->memcg_lru.seq, pgdat->memcg_lru.seq + 1);
-
-	spin_unlock(&pgdat->memcg_lru.lock);
-}
-#endif
 
 /******************************************************************************
  *                          state change
@@ -6217,70 +6159,6 @@
 	}
 }
 
-<<<<<<< HEAD
-void lru_gen_online_memcg(struct mem_cgroup *memcg)
-{
-	int gen;
-	int nid;
-	int bin = get_random_u32_below(MEMCG_NR_BINS);
-
-	for_each_node(nid) {
-		struct pglist_data *pgdat = NODE_DATA(nid);
-		struct lruvec *lruvec = get_lruvec(memcg, nid);
-
-		spin_lock(&pgdat->memcg_lru.lock);
-
-		VM_WARN_ON_ONCE(!hlist_nulls_unhashed(&lruvec->lrugen.list));
-
-		gen = get_memcg_gen(pgdat->memcg_lru.seq);
-
-		hlist_nulls_add_tail_rcu(&lruvec->lrugen.list, &pgdat->memcg_lru.fifo[gen][bin]);
-		pgdat->memcg_lru.nr_memcgs[gen]++;
-
-		lruvec->lrugen.gen = gen;
-
-		spin_unlock(&pgdat->memcg_lru.lock);
-	}
-}
-
-void lru_gen_offline_memcg(struct mem_cgroup *memcg)
-{
-	int nid;
-
-	for_each_node(nid) {
-		struct lruvec *lruvec = get_lruvec(memcg, nid);
-
-		lru_gen_rotate_memcg(lruvec, MEMCG_LRU_OLD);
-	}
-}
-
-void lru_gen_release_memcg(struct mem_cgroup *memcg)
-{
-	int gen;
-	int nid;
-
-	for_each_node(nid) {
-		struct pglist_data *pgdat = NODE_DATA(nid);
-		struct lruvec *lruvec = get_lruvec(memcg, nid);
-
-		spin_lock(&pgdat->memcg_lru.lock);
-
-		VM_WARN_ON_ONCE(hlist_nulls_unhashed(&lruvec->lrugen.list));
-
-		gen = lruvec->lrugen.gen;
-
-		hlist_nulls_del_rcu(&lruvec->lrugen.list);
-		pgdat->memcg_lru.nr_memcgs[gen]--;
-
-		if (!pgdat->memcg_lru.nr_memcgs[gen] && gen == get_memcg_gen(pgdat->memcg_lru.seq))
-			WRITE_ONCE(pgdat->memcg_lru.seq, pgdat->memcg_lru.seq + 1);
-
-		spin_unlock(&pgdat->memcg_lru.lock);
-	}
-}
-
-=======
->>>>>>> 4f206e66
 #endif /* CONFIG_MEMCG */
 
 static int __init init_lru_gen(void)
