--- conflicted
+++ resolved
@@ -3987,11 +3987,7 @@
 			goto next;
 
 		if (!pmd_trans_huge(pmd[i])) {
-<<<<<<< HEAD
-			if (IS_ENABLED(CONFIG_ARCH_HAS_NONLEAF_PMD_YOUNG) &&
-=======
 			if (arch_has_hw_nonleaf_pmd_young() &&
->>>>>>> 0ee29814
 			    get_cap(LRU_GEN_NONLEAF_YOUNG))
 				pmdp_test_and_clear_young(vma, addr, pmd + i);
 			goto next;
@@ -4089,23 +4085,14 @@
 #endif
 		walk->mm_stats[MM_NONLEAF_TOTAL]++;
 
-<<<<<<< HEAD
-#ifdef CONFIG_ARCH_HAS_NONLEAF_PMD_YOUNG
-		if (get_cap(LRU_GEN_NONLEAF_YOUNG)) {
-=======
 		if (arch_has_hw_nonleaf_pmd_young() &&
 		    get_cap(LRU_GEN_NONLEAF_YOUNG)) {
->>>>>>> 0ee29814
 			if (!pmd_young(val))
 				continue;
 
 			walk_pmd_range_locked(pud, addr, vma, args, bitmap, &pos);
 		}
-<<<<<<< HEAD
-#endif
-=======
-
->>>>>>> 0ee29814
+
 		if (!walk->force_scan && !test_bloom_filter(walk->lruvec, walk->max_seq, pmd + i))
 			continue;
 
@@ -4996,12 +4983,6 @@
 	int scanned;
 	int reclaimed;
 	LIST_HEAD(list);
-<<<<<<< HEAD
-	struct folio *folio;
-	enum vm_event_item item;
-	struct reclaim_stat stat;
-	struct lru_gen_mm_walk *walk;
-=======
 	LIST_HEAD(clean);
 	struct folio *folio;
 	struct folio *next;
@@ -5009,7 +4990,6 @@
 	struct reclaim_stat stat;
 	struct lru_gen_mm_walk *walk;
 	bool skip_retry = false;
->>>>>>> 0ee29814
 	struct mem_cgroup *memcg = lruvec_memcg(lruvec);
 	struct pglist_data *pgdat = lruvec_pgdat(lruvec);
 
@@ -5026,22 +5006,6 @@
 
 	if (list_empty(&list))
 		return scanned;
-<<<<<<< HEAD
-
-	reclaimed = shrink_folio_list(&list, pgdat, sc, &stat, false);
-
-	list_for_each_entry(folio, &list, lru) {
-		/* restore LRU_REFS_FLAGS cleared by isolate_folio() */
-		if (folio_test_workingset(folio))
-			folio_set_referenced(folio);
-
-		/* don't add rejected pages to the oldest generation */
-		if (folio_test_reclaim(folio) &&
-		    (folio_test_dirty(folio) || folio_test_writeback(folio)))
-			folio_clear_active(folio);
-		else
-			folio_set_active(folio);
-=======
 retry:
 	reclaimed = shrink_folio_list(&list, pgdat, sc, &stat, false);
 	sc->nr_reclaimed += reclaimed;
@@ -5073,7 +5037,6 @@
 		/* retry folios that may have missed folio_rotate_reclaimable() */
 		list_move(&folio->lru, &clean);
 		sc->nr_scanned -= folio_nr_pages(folio);
->>>>>>> 0ee29814
 	}
 
 	spin_lock_irq(&lruvec->lru_lock);
@@ -5095,9 +5058,6 @@
 	mem_cgroup_uncharge_list(&list);
 	free_unref_page_list(&list);
 
-<<<<<<< HEAD
-	sc->nr_reclaimed += reclaimed;
-=======
 	INIT_LIST_HEAD(&list);
 	list_splice_init(&clean, &list);
 
@@ -5105,7 +5065,6 @@
 		skip_retry = true;
 		goto retry;
 	}
->>>>>>> 0ee29814
 
 	if (need_swapping && type == LRU_GEN_ANON)
 		*need_swapping = true;
@@ -5433,11 +5392,7 @@
 	if (arch_has_hw_pte_young() && get_cap(LRU_GEN_MM_WALK))
 		caps |= BIT(LRU_GEN_MM_WALK);
 
-<<<<<<< HEAD
-	if (IS_ENABLED(CONFIG_ARCH_HAS_NONLEAF_PMD_YOUNG) && get_cap(LRU_GEN_NONLEAF_YOUNG))
-=======
 	if (arch_has_hw_nonleaf_pmd_young() && get_cap(LRU_GEN_NONLEAF_YOUNG))
->>>>>>> 0ee29814
 		caps |= BIT(LRU_GEN_NONLEAF_YOUNG);
 
 	return snprintf(buf, PAGE_SIZE, "0x%04x\n", caps);
@@ -5927,13 +5882,8 @@
 	enum lru_list lru;
 	unsigned long nr_reclaimed = 0;
 	unsigned long nr_to_reclaim = sc->nr_to_reclaim;
-<<<<<<< HEAD
-	struct blk_plug plug;
-	bool scan_adjusted;
-=======
 	bool proportional_reclaim;
 	struct blk_plug plug;
->>>>>>> 0ee29814
 
 	if (lru_gen_enabled()) {
 		lru_gen_shrink_lruvec(lruvec, sc);
@@ -5956,13 +5906,8 @@
 	 * abort proportional reclaim if either the file or anon lru has already
 	 * dropped to zero at the first pass.
 	 */
-<<<<<<< HEAD
-	scan_adjusted = (!cgroup_reclaim(sc) && !current_is_kswapd() &&
-			 sc->priority == DEF_PRIORITY);
-=======
 	proportional_reclaim = (!cgroup_reclaim(sc) && !current_is_kswapd() &&
 				sc->priority == DEF_PRIORITY);
->>>>>>> 0ee29814
 
 	blk_start_plug(&plug);
 	while (nr[LRU_INACTIVE_ANON] || nr[LRU_ACTIVE_FILE] ||
@@ -5982,11 +5927,7 @@
 
 		cond_resched();
 
-<<<<<<< HEAD
-		if (nr_reclaimed < nr_to_reclaim || scan_adjusted)
-=======
 		if (nr_reclaimed < nr_to_reclaim || proportional_reclaim)
->>>>>>> 0ee29814
 			continue;
 
 		/*
@@ -6037,11 +5978,6 @@
 		nr_scanned = targets[lru] - nr[lru];
 		nr[lru] = targets[lru] * (100 - percentage) / 100;
 		nr[lru] -= min(nr[lru], nr_scanned);
-<<<<<<< HEAD
-
-		scan_adjusted = true;
-=======
->>>>>>> 0ee29814
 	}
 	blk_finish_plug(&plug);
 	sc->nr_reclaimed += nr_reclaimed;
