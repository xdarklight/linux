// SPDX-License-Identifier: GPL-2.0-only
/*
 *  mm/userfaultfd.c
 *
 *  Copyright (C) 2015  Red Hat, Inc.
 */

#include <linux/mm.h>
#include <linux/sched/signal.h>
#include <linux/pagemap.h>
#include <linux/rmap.h>
#include <linux/swap.h>
#include <linux/swapops.h>
#include <linux/userfaultfd_k.h>
#include <linux/mmu_notifier.h>
#include <linux/hugetlb.h>
#include <linux/shmem_fs.h>
#include <asm/tlbflush.h>
#include <asm/tlb.h>
#include "internal.h"

static __always_inline
struct vm_area_struct *find_dst_vma(struct mm_struct *dst_mm,
				    unsigned long dst_start,
				    unsigned long len)
{
	/*
	 * Make sure that the dst range is both valid and fully within a
	 * single existing vma.
	 */
	struct vm_area_struct *dst_vma;

	dst_vma = find_vma(dst_mm, dst_start);
	if (!dst_vma)
		return NULL;

	if (dst_start < dst_vma->vm_start ||
	    dst_start + len > dst_vma->vm_end)
		return NULL;

	/*
	 * Check the vma is registered in uffd, this is required to
	 * enforce the VM_MAYWRITE check done at uffd registration
	 * time.
	 */
	if (!dst_vma->vm_userfaultfd_ctx.ctx)
		return NULL;

	return dst_vma;
}

/*
 * Install PTEs, to map dst_addr (within dst_vma) to page.
 *
 * This function handles both MCOPY_ATOMIC_NORMAL and _CONTINUE for both shmem
 * and anon, and for both shared and private VMAs.
 */
int mfill_atomic_install_pte(pmd_t *dst_pmd,
			     struct vm_area_struct *dst_vma,
			     unsigned long dst_addr, struct page *page,
			     bool newly_allocated, uffd_flags_t flags)
{
	int ret;
	struct mm_struct *dst_mm = dst_vma->vm_mm;
	pte_t _dst_pte, *dst_pte;
	bool writable = dst_vma->vm_flags & VM_WRITE;
	bool vm_shared = dst_vma->vm_flags & VM_SHARED;
	bool page_in_cache = page_mapping(page);
	spinlock_t *ptl;
	struct folio *folio;
	struct inode *inode;
	pgoff_t offset, max_off;

	_dst_pte = mk_pte(page, dst_vma->vm_page_prot);
	_dst_pte = pte_mkdirty(_dst_pte);
	if (page_in_cache && !vm_shared)
		writable = false;
	if (writable)
		_dst_pte = pte_mkwrite(_dst_pte);
	if (flags & MFILL_ATOMIC_WP)
		_dst_pte = pte_mkuffd_wp(_dst_pte);

	dst_pte = pte_offset_map_lock(dst_mm, dst_pmd, dst_addr, &ptl);

	if (vma_is_shmem(dst_vma)) {
		/* serialize against truncate with the page table lock */
		inode = dst_vma->vm_file->f_inode;
		offset = linear_page_index(dst_vma, dst_addr);
		max_off = DIV_ROUND_UP(i_size_read(inode), PAGE_SIZE);
		ret = -EFAULT;
		if (unlikely(offset >= max_off))
			goto out_unlock;
	}

	ret = -EEXIST;
	/*
	 * We allow to overwrite a pte marker: consider when both MISSING|WP
	 * registered, we firstly wr-protect a none pte which has no page cache
	 * page backing it, then access the page.
	 */
	if (!pte_none_mostly(*dst_pte))
		goto out_unlock;

	folio = page_folio(page);
	if (page_in_cache) {
		/* Usually, cache pages are already added to LRU */
		if (newly_allocated)
			folio_add_lru(folio);
		page_add_file_rmap(page, dst_vma, false);
	} else {
		page_add_new_anon_rmap(page, dst_vma, dst_addr);
		folio_add_lru_vma(folio, dst_vma);
	}

	/*
	 * Must happen after rmap, as mm_counter() checks mapping (via
	 * PageAnon()), which is set by __page_set_anon_rmap().
	 */
	inc_mm_counter(dst_mm, mm_counter(page));

	set_pte_at(dst_mm, dst_addr, dst_pte, _dst_pte);

	/* No need to invalidate - it was non-present before */
	update_mmu_cache(dst_vma, dst_addr, dst_pte);
	ret = 0;
out_unlock:
	pte_unmap_unlock(dst_pte, ptl);
	return ret;
}

static int mfill_atomic_pte_copy(pmd_t *dst_pmd,
				 struct vm_area_struct *dst_vma,
				 unsigned long dst_addr,
				 unsigned long src_addr,
				 uffd_flags_t flags,
				 struct folio **foliop)
{
	void *kaddr;
	int ret;
	struct folio *folio;

	if (!*foliop) {
		ret = -ENOMEM;
		folio = vma_alloc_folio(GFP_HIGHUSER_MOVABLE, 0, dst_vma,
					dst_addr, false);
		if (!folio)
			goto out;

		kaddr = kmap_local_folio(folio, 0);
		/*
		 * The read mmap_lock is held here.  Despite the
		 * mmap_lock being read recursive a deadlock is still
		 * possible if a writer has taken a lock.  For example:
		 *
		 * process A thread 1 takes read lock on own mmap_lock
		 * process A thread 2 calls mmap, blocks taking write lock
		 * process B thread 1 takes page fault, read lock on own mmap lock
		 * process B thread 2 calls mmap, blocks taking write lock
		 * process A thread 1 blocks taking read lock on process B
		 * process B thread 1 blocks taking read lock on process A
		 *
		 * Disable page faults to prevent potential deadlock
		 * and retry the copy outside the mmap_lock.
		 */
		pagefault_disable();
		ret = copy_from_user(kaddr, (const void __user *) src_addr,
				     PAGE_SIZE);
		pagefault_enable();
		kunmap_local(kaddr);

		/* fallback to copy_from_user outside mmap_lock */
		if (unlikely(ret)) {
			ret = -ENOENT;
			*foliop = folio;
			/* don't free the page */
			goto out;
		}

		flush_dcache_folio(folio);
	} else {
		folio = *foliop;
		VM_BUG_ON_FOLIO(folio_test_large(folio), folio);
		*foliop = NULL;
	}

	/*
	 * The memory barrier inside __folio_mark_uptodate makes sure that
	 * preceding stores to the page contents become visible before
	 * the set_pte_at() write.
	 */
	__folio_mark_uptodate(folio);

	ret = -ENOMEM;
	if (mem_cgroup_charge(folio, dst_vma->vm_mm, GFP_KERNEL))
		goto out_release;

	ret = mfill_atomic_install_pte(dst_pmd, dst_vma, dst_addr,
				       &folio->page, true, flags);
	if (ret)
		goto out_release;
out:
	return ret;
out_release:
	folio_put(folio);
	goto out;
}

static int mfill_atomic_pte_zeropage(pmd_t *dst_pmd,
				     struct vm_area_struct *dst_vma,
				     unsigned long dst_addr)
{
	pte_t _dst_pte, *dst_pte;
	spinlock_t *ptl;
	int ret;
	pgoff_t offset, max_off;
	struct inode *inode;

	_dst_pte = pte_mkspecial(pfn_pte(my_zero_pfn(dst_addr),
					 dst_vma->vm_page_prot));
	dst_pte = pte_offset_map_lock(dst_vma->vm_mm, dst_pmd, dst_addr, &ptl);
	if (dst_vma->vm_file) {
		/* the shmem MAP_PRIVATE case requires checking the i_size */
		inode = dst_vma->vm_file->f_inode;
		offset = linear_page_index(dst_vma, dst_addr);
		max_off = DIV_ROUND_UP(i_size_read(inode), PAGE_SIZE);
		ret = -EFAULT;
		if (unlikely(offset >= max_off))
			goto out_unlock;
	}
	ret = -EEXIST;
	if (!pte_none(*dst_pte))
		goto out_unlock;
	set_pte_at(dst_vma->vm_mm, dst_addr, dst_pte, _dst_pte);
	/* No need to invalidate - it was non-present before */
	update_mmu_cache(dst_vma, dst_addr, dst_pte);
	ret = 0;
out_unlock:
	pte_unmap_unlock(dst_pte, ptl);
	return ret;
}

/* Handles UFFDIO_CONTINUE for all shmem VMAs (shared or private). */
static int mfill_atomic_pte_continue(pmd_t *dst_pmd,
				     struct vm_area_struct *dst_vma,
				     unsigned long dst_addr,
				     uffd_flags_t flags)
{
	struct inode *inode = file_inode(dst_vma->vm_file);
	pgoff_t pgoff = linear_page_index(dst_vma, dst_addr);
	struct folio *folio;
	struct page *page;
	int ret;

	ret = shmem_get_folio(inode, pgoff, &folio, SGP_NOALLOC);
	/* Our caller expects us to return -EFAULT if we failed to find folio */
	if (ret == -ENOENT)
		ret = -EFAULT;
	if (ret)
		goto out;
	if (!folio) {
		ret = -EFAULT;
		goto out;
	}

	page = folio_file_page(folio, pgoff);
	if (PageHWPoison(page)) {
		ret = -EIO;
		goto out_release;
	}

	ret = mfill_atomic_install_pte(dst_pmd, dst_vma, dst_addr,
				       page, false, flags);
	if (ret)
		goto out_release;

	folio_unlock(folio);
	ret = 0;
out:
	return ret;
out_release:
	folio_unlock(folio);
	folio_put(folio);
	goto out;
}

static pmd_t *mm_alloc_pmd(struct mm_struct *mm, unsigned long address)
{
	pgd_t *pgd;
	p4d_t *p4d;
	pud_t *pud;

	pgd = pgd_offset(mm, address);
	p4d = p4d_alloc(mm, pgd, address);
	if (!p4d)
		return NULL;
	pud = pud_alloc(mm, p4d, address);
	if (!pud)
		return NULL;
	/*
	 * Note that we didn't run this because the pmd was
	 * missing, the *pmd may be already established and in
	 * turn it may also be a trans_huge_pmd.
	 */
	return pmd_alloc(mm, pud, address);
}

#ifdef CONFIG_HUGETLB_PAGE
/*
 * mfill_atomic processing for HUGETLB vmas.  Note that this routine is
 * called with mmap_lock held, it will release mmap_lock before returning.
 */
static __always_inline ssize_t mfill_atomic_hugetlb(
					      struct vm_area_struct *dst_vma,
					      unsigned long dst_start,
					      unsigned long src_start,
					      unsigned long len,
					      uffd_flags_t flags)
{
	struct mm_struct *dst_mm = dst_vma->vm_mm;
	int vm_shared = dst_vma->vm_flags & VM_SHARED;
	ssize_t err;
	pte_t *dst_pte;
	unsigned long src_addr, dst_addr;
	long copied;
	struct folio *folio;
	unsigned long vma_hpagesize;
	pgoff_t idx;
	u32 hash;
	struct address_space *mapping;

	/*
	 * There is no default zero huge page for all huge page sizes as
	 * supported by hugetlb.  A PMD_SIZE huge pages may exist as used
	 * by THP.  Since we can not reliably insert a zero page, this
	 * feature is not supported.
	 */
	if (uffd_flags_mode_is(flags, MFILL_ATOMIC_ZEROPAGE)) {
		mmap_read_unlock(dst_mm);
		return -EINVAL;
	}

	src_addr = src_start;
	dst_addr = dst_start;
	copied = 0;
	folio = NULL;
	vma_hpagesize = vma_kernel_pagesize(dst_vma);

	/*
	 * Validate alignment based on huge page size
	 */
	err = -EINVAL;
	if (dst_start & (vma_hpagesize - 1) || len & (vma_hpagesize - 1))
		goto out_unlock;

retry:
	/*
	 * On routine entry dst_vma is set.  If we had to drop mmap_lock and
	 * retry, dst_vma will be set to NULL and we must lookup again.
	 */
	if (!dst_vma) {
		err = -ENOENT;
		dst_vma = find_dst_vma(dst_mm, dst_start, len);
		if (!dst_vma || !is_vm_hugetlb_page(dst_vma))
			goto out_unlock;

		err = -EINVAL;
		if (vma_hpagesize != vma_kernel_pagesize(dst_vma))
			goto out_unlock;

		vm_shared = dst_vma->vm_flags & VM_SHARED;
	}

	/*
	 * If not shared, ensure the dst_vma has a anon_vma.
	 */
	err = -ENOMEM;
	if (!vm_shared) {
		if (unlikely(anon_vma_prepare(dst_vma)))
			goto out_unlock;
	}

	while (src_addr < src_start + len) {
		BUG_ON(dst_addr >= dst_start + len);

		/*
		 * Serialize via vma_lock and hugetlb_fault_mutex.
		 * vma_lock ensures the dst_pte remains valid even
		 * in the case of shared pmds.  fault mutex prevents
		 * races with other faulting threads.
		 */
		idx = linear_page_index(dst_vma, dst_addr);
		mapping = dst_vma->vm_file->f_mapping;
		hash = hugetlb_fault_mutex_hash(mapping, idx);
		mutex_lock(&hugetlb_fault_mutex_table[hash]);
		hugetlb_vma_lock_read(dst_vma);

		err = -ENOMEM;
		dst_pte = huge_pte_alloc(dst_mm, dst_vma, dst_addr, vma_hpagesize);
		if (!dst_pte) {
			hugetlb_vma_unlock_read(dst_vma);
			mutex_unlock(&hugetlb_fault_mutex_table[hash]);
			goto out_unlock;
		}

		if (!uffd_flags_mode_is(flags, MFILL_ATOMIC_CONTINUE) &&
		    !huge_pte_none_mostly(huge_ptep_get(dst_pte))) {
			err = -EEXIST;
			hugetlb_vma_unlock_read(dst_vma);
			mutex_unlock(&hugetlb_fault_mutex_table[hash]);
			goto out_unlock;
		}

		err = hugetlb_mfill_atomic_pte(dst_pte, dst_vma, dst_addr,
					       src_addr, flags, &folio);

		hugetlb_vma_unlock_read(dst_vma);
		mutex_unlock(&hugetlb_fault_mutex_table[hash]);

		cond_resched();

		if (unlikely(err == -ENOENT)) {
			mmap_read_unlock(dst_mm);
			BUG_ON(!folio);

			err = copy_folio_from_user(folio,
						   (const void __user *)src_addr, true);
			if (unlikely(err)) {
				err = -EFAULT;
				goto out;
			}
			mmap_read_lock(dst_mm);

			dst_vma = NULL;
			goto retry;
		} else
			BUG_ON(folio);

		if (!err) {
			dst_addr += vma_hpagesize;
			src_addr += vma_hpagesize;
			copied += vma_hpagesize;

			if (fatal_signal_pending(current))
				err = -EINTR;
		}
		if (err)
			break;
	}

out_unlock:
	mmap_read_unlock(dst_mm);
out:
	if (folio)
		folio_put(folio);
	BUG_ON(copied < 0);
	BUG_ON(err > 0);
	BUG_ON(!copied && !err);
	return copied ? copied : err;
}
#else /* !CONFIG_HUGETLB_PAGE */
/* fail at build time if gcc attempts to use this */
extern ssize_t mfill_atomic_hugetlb(struct vm_area_struct *dst_vma,
				    unsigned long dst_start,
				    unsigned long src_start,
				    unsigned long len,
				    uffd_flags_t flags);
#endif /* CONFIG_HUGETLB_PAGE */

static __always_inline ssize_t mfill_atomic_pte(pmd_t *dst_pmd,
						struct vm_area_struct *dst_vma,
						unsigned long dst_addr,
						unsigned long src_addr,
						uffd_flags_t flags,
						struct folio **foliop)
{
	ssize_t err;

	if (uffd_flags_mode_is(flags, MFILL_ATOMIC_CONTINUE)) {
		return mfill_atomic_pte_continue(dst_pmd, dst_vma,
						 dst_addr, flags);
	}

	/*
	 * The normal page fault path for a shmem will invoke the
	 * fault, fill the hole in the file and COW it right away. The
	 * result generates plain anonymous memory. So when we are
	 * asked to fill an hole in a MAP_PRIVATE shmem mapping, we'll
	 * generate anonymous memory directly without actually filling
	 * the hole. For the MAP_PRIVATE case the robustness check
	 * only happens in the pagetable (to verify it's still none)
	 * and not in the radix tree.
	 */
	if (!(dst_vma->vm_flags & VM_SHARED)) {
		if (uffd_flags_mode_is(flags, MFILL_ATOMIC_COPY))
			err = mfill_atomic_pte_copy(dst_pmd, dst_vma,
						    dst_addr, src_addr,
						    flags, foliop);
		else
			err = mfill_atomic_pte_zeropage(dst_pmd,
						 dst_vma, dst_addr);
	} else {
		err = shmem_mfill_atomic_pte(dst_pmd, dst_vma,
					     dst_addr, src_addr,
					     flags, foliop);
	}

	return err;
}

static __always_inline ssize_t mfill_atomic(struct mm_struct *dst_mm,
					    unsigned long dst_start,
					    unsigned long src_start,
					    unsigned long len,
					    atomic_t *mmap_changing,
					    uffd_flags_t flags)
{
	struct vm_area_struct *dst_vma;
	ssize_t err;
	pmd_t *dst_pmd;
	unsigned long src_addr, dst_addr;
	long copied;
	struct folio *folio;

	/*
	 * Sanitize the command parameters:
	 */
	BUG_ON(dst_start & ~PAGE_MASK);
	BUG_ON(len & ~PAGE_MASK);

	/* Does the address range wrap, or is the span zero-sized? */
	BUG_ON(src_start + len <= src_start);
	BUG_ON(dst_start + len <= dst_start);

	src_addr = src_start;
	dst_addr = dst_start;
	copied = 0;
	folio = NULL;
retry:
	mmap_read_lock(dst_mm);

	/*
	 * If memory mappings are changing because of non-cooperative
	 * operation (e.g. mremap) running in parallel, bail out and
	 * request the user to retry later
	 */
	err = -EAGAIN;
	if (mmap_changing && atomic_read(mmap_changing))
		goto out_unlock;

	/*
	 * Make sure the vma is not shared, that the dst range is
	 * both valid and fully within a single existing vma.
	 */
	err = -ENOENT;
	dst_vma = find_dst_vma(dst_mm, dst_start, len);
	if (!dst_vma)
		goto out_unlock;

	err = -EINVAL;
	/*
	 * shmem_zero_setup is invoked in mmap for MAP_ANONYMOUS|MAP_SHARED but
	 * it will overwrite vm_ops, so vma_is_anonymous must return false.
	 */
	if (WARN_ON_ONCE(vma_is_anonymous(dst_vma) &&
	    dst_vma->vm_flags & VM_SHARED))
		goto out_unlock;

	/*
	 * validate 'mode' now that we know the dst_vma: don't allow
	 * a wrprotect copy if the userfaultfd didn't register as WP.
	 */
	if ((flags & MFILL_ATOMIC_WP) && !(dst_vma->vm_flags & VM_UFFD_WP))
		goto out_unlock;

	/*
	 * If this is a HUGETLB vma, pass off to appropriate routine
	 */
	if (is_vm_hugetlb_page(dst_vma))
		return  mfill_atomic_hugetlb(dst_vma, dst_start,
					     src_start, len, flags);

	if (!vma_is_anonymous(dst_vma) && !vma_is_shmem(dst_vma))
		goto out_unlock;
	if (!vma_is_shmem(dst_vma) &&
	    uffd_flags_mode_is(flags, MFILL_ATOMIC_CONTINUE))
		goto out_unlock;

	/*
	 * Ensure the dst_vma has a anon_vma or this page
	 * would get a NULL anon_vma when moved in the
	 * dst_vma.
	 */
	err = -ENOMEM;
	if (!(dst_vma->vm_flags & VM_SHARED) &&
	    unlikely(anon_vma_prepare(dst_vma)))
		goto out_unlock;

	while (src_addr < src_start + len) {
		pmd_t dst_pmdval;

		BUG_ON(dst_addr >= dst_start + len);

		dst_pmd = mm_alloc_pmd(dst_mm, dst_addr);
		if (unlikely(!dst_pmd)) {
			err = -ENOMEM;
			break;
		}

		dst_pmdval = pmdp_get_lockless(dst_pmd);
		/*
		 * If the dst_pmd is mapped as THP don't
		 * override it and just be strict.
		 */
		if (unlikely(pmd_trans_huge(dst_pmdval))) {
			err = -EEXIST;
			break;
		}
		if (unlikely(pmd_none(dst_pmdval)) &&
		    unlikely(__pte_alloc(dst_mm, dst_pmd))) {
			err = -ENOMEM;
			break;
		}
		/* If an huge pmd materialized from under us fail */
		if (unlikely(pmd_trans_huge(*dst_pmd))) {
			err = -EFAULT;
			break;
		}

		BUG_ON(pmd_none(*dst_pmd));
		BUG_ON(pmd_trans_huge(*dst_pmd));

		err = mfill_atomic_pte(dst_pmd, dst_vma, dst_addr,
				       src_addr, flags, &folio);
		cond_resched();

		if (unlikely(err == -ENOENT)) {
			void *kaddr;

			mmap_read_unlock(dst_mm);
			BUG_ON(!folio);

			kaddr = kmap_local_folio(folio, 0);
			err = copy_from_user(kaddr,
					     (const void __user *) src_addr,
					     PAGE_SIZE);
			kunmap_local(kaddr);
			if (unlikely(err)) {
				err = -EFAULT;
				goto out;
			}
			flush_dcache_folio(folio);
			goto retry;
		} else
			BUG_ON(folio);

		if (!err) {
			dst_addr += PAGE_SIZE;
			src_addr += PAGE_SIZE;
			copied += PAGE_SIZE;

			if (fatal_signal_pending(current))
				err = -EINTR;
		}
		if (err)
			break;
	}

out_unlock:
	mmap_read_unlock(dst_mm);
out:
	if (folio)
		folio_put(folio);
	BUG_ON(copied < 0);
	BUG_ON(err > 0);
	BUG_ON(!copied && !err);
	return copied ? copied : err;
}

ssize_t mfill_atomic_copy(struct mm_struct *dst_mm, unsigned long dst_start,
			  unsigned long src_start, unsigned long len,
			  atomic_t *mmap_changing, uffd_flags_t flags)
{
	return mfill_atomic(dst_mm, dst_start, src_start, len, mmap_changing,
			    uffd_flags_set_mode(flags, MFILL_ATOMIC_COPY));
}

ssize_t mfill_atomic_zeropage(struct mm_struct *dst_mm, unsigned long start,
			      unsigned long len, atomic_t *mmap_changing)
{
	return mfill_atomic(dst_mm, start, 0, len, mmap_changing,
			    uffd_flags_set_mode(0, MFILL_ATOMIC_ZEROPAGE));
}

ssize_t mfill_atomic_continue(struct mm_struct *dst_mm, unsigned long start,
			      unsigned long len, atomic_t *mmap_changing,
			      uffd_flags_t flags)
{
	return mfill_atomic(dst_mm, start, 0, len, mmap_changing,
			    uffd_flags_set_mode(flags, MFILL_ATOMIC_CONTINUE));
}

long uffd_wp_range(struct vm_area_struct *dst_vma,
		   unsigned long start, unsigned long len, bool enable_wp)
{
	unsigned int mm_cp_flags;
	struct mmu_gather tlb;
	long ret;

	VM_WARN_ONCE(start < dst_vma->vm_start || start + len > dst_vma->vm_end,
			"The address range exceeds VMA boundary.\n");
	if (enable_wp)
		mm_cp_flags = MM_CP_UFFD_WP;
	else
		mm_cp_flags = MM_CP_UFFD_WP_RESOLVE;

	/*
	 * vma->vm_page_prot already reflects that uffd-wp is enabled for this
	 * VMA (see userfaultfd_set_vm_flags()) and that all PTEs are supposed
	 * to be write-protected as default whenever protection changes.
	 * Try upgrading write permissions manually.
	 */
	if (!enable_wp && vma_wants_manual_pte_write_upgrade(dst_vma))
		mm_cp_flags |= MM_CP_TRY_CHANGE_WRITABLE;
	tlb_gather_mmu(&tlb, dst_vma->vm_mm);
	ret = change_protection(&tlb, dst_vma, start, start + len, mm_cp_flags);
	tlb_finish_mmu(&tlb);

	return ret;
}

int mwriteprotect_range(struct mm_struct *dst_mm, unsigned long start,
			unsigned long len, bool enable_wp,
			atomic_t *mmap_changing)
{
	unsigned long end = start + len;
	unsigned long _start, _end;
	struct vm_area_struct *dst_vma;
	unsigned long page_mask;
	long err;
	VMA_ITERATOR(vmi, dst_mm, start);

	/*
	 * Sanitize the command parameters:
	 */
	BUG_ON(start & ~PAGE_MASK);
	BUG_ON(len & ~PAGE_MASK);

	/* Does the address range wrap, or is the span zero-sized? */
	BUG_ON(start + len <= start);

	mmap_read_lock(dst_mm);

	/*
	 * If memory mappings are changing because of non-cooperative
	 * operation (e.g. mremap) running in parallel, bail out and
	 * request the user to retry later
	 */
	err = -EAGAIN;
	if (mmap_changing && atomic_read(mmap_changing))
		goto out_unlock;

	err = -ENOENT;
	for_each_vma_range(vmi, dst_vma, end) {

		if (!userfaultfd_wp(dst_vma)) {
			err = -ENOENT;
			break;
		}

		if (is_vm_hugetlb_page(dst_vma)) {
			err = -EINVAL;
			page_mask = vma_kernel_pagesize(dst_vma) - 1;
			if ((start & page_mask) || (len & page_mask))
				break;
		}

		_start = max(dst_vma->vm_start, start);
		_end = min(dst_vma->vm_end, end);

<<<<<<< HEAD
		err = uffd_wp_range(dst_mm, dst_vma, _start, _end - _start, enable_wp);
=======
		err = uffd_wp_range(dst_vma, _start, _end - _start, enable_wp);
>>>>>>> bf20ad74

		/* Return 0 on success, <0 on failures */
		if (err < 0)
			break;
		err = 0;
	}
out_unlock:
	mmap_read_unlock(dst_mm);
	return err;
}<|MERGE_RESOLUTION|>--- conflicted
+++ resolved
@@ -777,11 +777,7 @@
 		_start = max(dst_vma->vm_start, start);
 		_end = min(dst_vma->vm_end, end);
 
-<<<<<<< HEAD
-		err = uffd_wp_range(dst_mm, dst_vma, _start, _end - _start, enable_wp);
-=======
 		err = uffd_wp_range(dst_vma, _start, _end - _start, enable_wp);
->>>>>>> bf20ad74
 
 		/* Return 0 on success, <0 on failures */
 		if (err < 0)
