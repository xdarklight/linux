// SPDX-License-Identifier: GPL-2.0-only
/*
 * Copyright (C) 2008, 2009 Intel Corporation
 * Authors: Andi Kleen, Fengguang Wu
 *
 * High level machine check handler. Handles pages reported by the
 * hardware as being corrupted usually due to a multi-bit ECC memory or cache
 * failure.
 * 
 * In addition there is a "soft offline" entry point that allows stop using
 * not-yet-corrupted-by-suspicious pages without killing anything.
 *
 * Handles page cache pages in various states.	The tricky part
 * here is that we can access any page asynchronously in respect to 
 * other VM users, because memory failures could happen anytime and 
 * anywhere. This could violate some of their assumptions. This is why 
 * this code has to be extremely careful. Generally it tries to use 
 * normal locking rules, as in get the standard locks, even if that means 
 * the error handling takes potentially a long time.
 *
 * It can be very tempting to add handling for obscure cases here.
 * In general any code for handling new cases should only be added iff:
 * - You know how to test it.
 * - You have a test that can be added to mce-test
 *   https://git.kernel.org/cgit/utils/cpu/mce/mce-test.git/
 * - The case actually shows up as a frequent (top 10) page state in
 *   tools/mm/page-types when running a real workload.
 * 
 * There are several operations here with exponential complexity because
 * of unsuitable VM data structures. For example the operation to map back 
 * from RMAP chains to processes has to walk the complete process list and 
 * has non linear complexity with the number. But since memory corruptions
 * are rare we hope to get away with this. This avoids impacting the core 
 * VM.
 */

#define pr_fmt(fmt) "Memory failure: " fmt

#include <linux/kernel.h>
#include <linux/mm.h>
#include <linux/page-flags.h>
#include <linux/kernel-page-flags.h>
#include <linux/sched/signal.h>
#include <linux/sched/task.h>
#include <linux/dax.h>
#include <linux/ksm.h>
#include <linux/rmap.h>
#include <linux/export.h>
#include <linux/pagemap.h>
#include <linux/swap.h>
#include <linux/backing-dev.h>
#include <linux/migrate.h>
#include <linux/suspend.h>
#include <linux/slab.h>
#include <linux/swapops.h>
#include <linux/hugetlb.h>
#include <linux/memory_hotplug.h>
#include <linux/mm_inline.h>
#include <linux/memremap.h>
#include <linux/kfifo.h>
#include <linux/ratelimit.h>
#include <linux/page-isolation.h>
#include <linux/pagewalk.h>
#include <linux/shmem_fs.h>
#include "swap.h"
#include "internal.h"
#include "ras/ras_event.h"

int sysctl_memory_failure_early_kill __read_mostly = 0;

int sysctl_memory_failure_recovery __read_mostly = 1;

atomic_long_t num_poisoned_pages __read_mostly = ATOMIC_LONG_INIT(0);

static bool hw_memory_failure __read_mostly = false;

inline void num_poisoned_pages_inc(unsigned long pfn)
{
	atomic_long_inc(&num_poisoned_pages);
	memblk_nr_poison_inc(pfn);
}

inline void num_poisoned_pages_sub(unsigned long pfn, long i)
{
	atomic_long_sub(i, &num_poisoned_pages);
	if (pfn != -1UL)
		memblk_nr_poison_sub(pfn, i);
}

/**
 * MF_ATTR_RO - Create sysfs entry for each memory failure statistics.
 * @_name: name of the file in the per NUMA sysfs directory.
 */
#define MF_ATTR_RO(_name)					\
static ssize_t _name##_show(struct device *dev,			\
			    struct device_attribute *attr,	\
			    char *buf)				\
{								\
	struct memory_failure_stats *mf_stats =			\
		&NODE_DATA(dev->id)->mf_stats;			\
	return sprintf(buf, "%lu\n", mf_stats->_name);		\
}								\
static DEVICE_ATTR_RO(_name)

MF_ATTR_RO(total);
MF_ATTR_RO(ignored);
MF_ATTR_RO(failed);
MF_ATTR_RO(delayed);
MF_ATTR_RO(recovered);

static struct attribute *memory_failure_attr[] = {
	&dev_attr_total.attr,
	&dev_attr_ignored.attr,
	&dev_attr_failed.attr,
	&dev_attr_delayed.attr,
	&dev_attr_recovered.attr,
	NULL,
};

const struct attribute_group memory_failure_attr_group = {
	.name = "memory_failure",
	.attrs = memory_failure_attr,
};

/*
 * Return values:
 *   1:   the page is dissolved (if needed) and taken off from buddy,
 *   0:   the page is dissolved (if needed) and not taken off from buddy,
 *   < 0: failed to dissolve.
 */
static int __page_handle_poison(struct page *page)
{
	int ret;

	zone_pcp_disable(page_zone(page));
	ret = dissolve_free_huge_page(page);
	if (!ret)
		ret = take_page_off_buddy(page);
	zone_pcp_enable(page_zone(page));

	return ret;
}

static bool page_handle_poison(struct page *page, bool hugepage_or_freepage, bool release)
{
	if (hugepage_or_freepage) {
		/*
		 * Doing this check for free pages is also fine since dissolve_free_huge_page
		 * returns 0 for non-hugetlb pages as well.
		 */
		if (__page_handle_poison(page) <= 0)
			/*
			 * We could fail to take off the target page from buddy
			 * for example due to racy page allocation, but that's
			 * acceptable because soft-offlined page is not broken
			 * and if someone really want to use it, they should
			 * take it.
			 */
			return false;
	}

	SetPageHWPoison(page);
	if (release)
		put_page(page);
	page_ref_inc(page);
	num_poisoned_pages_inc(page_to_pfn(page));

	return true;
}

#if defined(CONFIG_HWPOISON_INJECT) || defined(CONFIG_HWPOISON_INJECT_MODULE)

u32 hwpoison_filter_enable = 0;
u32 hwpoison_filter_dev_major = ~0U;
u32 hwpoison_filter_dev_minor = ~0U;
u64 hwpoison_filter_flags_mask;
u64 hwpoison_filter_flags_value;
EXPORT_SYMBOL_GPL(hwpoison_filter_enable);
EXPORT_SYMBOL_GPL(hwpoison_filter_dev_major);
EXPORT_SYMBOL_GPL(hwpoison_filter_dev_minor);
EXPORT_SYMBOL_GPL(hwpoison_filter_flags_mask);
EXPORT_SYMBOL_GPL(hwpoison_filter_flags_value);

static int hwpoison_filter_dev(struct page *p)
{
	struct address_space *mapping;
	dev_t dev;

	if (hwpoison_filter_dev_major == ~0U &&
	    hwpoison_filter_dev_minor == ~0U)
		return 0;

	mapping = page_mapping(p);
	if (mapping == NULL || mapping->host == NULL)
		return -EINVAL;

	dev = mapping->host->i_sb->s_dev;
	if (hwpoison_filter_dev_major != ~0U &&
	    hwpoison_filter_dev_major != MAJOR(dev))
		return -EINVAL;
	if (hwpoison_filter_dev_minor != ~0U &&
	    hwpoison_filter_dev_minor != MINOR(dev))
		return -EINVAL;

	return 0;
}

static int hwpoison_filter_flags(struct page *p)
{
	if (!hwpoison_filter_flags_mask)
		return 0;

	if ((stable_page_flags(p) & hwpoison_filter_flags_mask) ==
				    hwpoison_filter_flags_value)
		return 0;
	else
		return -EINVAL;
}

/*
 * This allows stress tests to limit test scope to a collection of tasks
 * by putting them under some memcg. This prevents killing unrelated/important
 * processes such as /sbin/init. Note that the target task may share clean
 * pages with init (eg. libc text), which is harmless. If the target task
 * share _dirty_ pages with another task B, the test scheme must make sure B
 * is also included in the memcg. At last, due to race conditions this filter
 * can only guarantee that the page either belongs to the memcg tasks, or is
 * a freed page.
 */
#ifdef CONFIG_MEMCG
u64 hwpoison_filter_memcg;
EXPORT_SYMBOL_GPL(hwpoison_filter_memcg);
static int hwpoison_filter_task(struct page *p)
{
	if (!hwpoison_filter_memcg)
		return 0;

	if (page_cgroup_ino(p) != hwpoison_filter_memcg)
		return -EINVAL;

	return 0;
}
#else
static int hwpoison_filter_task(struct page *p) { return 0; }
#endif

int hwpoison_filter(struct page *p)
{
	if (!hwpoison_filter_enable)
		return 0;

	if (hwpoison_filter_dev(p))
		return -EINVAL;

	if (hwpoison_filter_flags(p))
		return -EINVAL;

	if (hwpoison_filter_task(p))
		return -EINVAL;

	return 0;
}
#else
int hwpoison_filter(struct page *p)
{
	return 0;
}
#endif

EXPORT_SYMBOL_GPL(hwpoison_filter);

/*
 * Kill all processes that have a poisoned page mapped and then isolate
 * the page.
 *
 * General strategy:
 * Find all processes having the page mapped and kill them.
 * But we keep a page reference around so that the page is not
 * actually freed yet.
 * Then stash the page away
 *
 * There's no convenient way to get back to mapped processes
 * from the VMAs. So do a brute-force search over all
 * running processes.
 *
 * Remember that machine checks are not common (or rather
 * if they are common you have other problems), so this shouldn't
 * be a performance issue.
 *
 * Also there are some races possible while we get from the
 * error detection to actually handle it.
 */

struct to_kill {
	struct list_head nd;
	struct task_struct *tsk;
	unsigned long addr;
	short size_shift;
};

/*
 * Send all the processes who have the page mapped a signal.
 * ``action optional'' if they are not immediately affected by the error
 * ``action required'' if error happened in current execution context
 */
static int kill_proc(struct to_kill *tk, unsigned long pfn, int flags)
{
	struct task_struct *t = tk->tsk;
	short addr_lsb = tk->size_shift;
	int ret = 0;

	pr_err("%#lx: Sending SIGBUS to %s:%d due to hardware memory corruption\n",
			pfn, t->comm, t->pid);

	if ((flags & MF_ACTION_REQUIRED) && (t == current))
		ret = force_sig_mceerr(BUS_MCEERR_AR,
				 (void __user *)tk->addr, addr_lsb);
	else
		/*
		 * Signal other processes sharing the page if they have
		 * PF_MCE_EARLY set.
		 * Don't use force here, it's convenient if the signal
		 * can be temporarily blocked.
		 * This could cause a loop when the user sets SIGBUS
		 * to SIG_IGN, but hopefully no one will do that?
		 */
		ret = send_sig_mceerr(BUS_MCEERR_AO, (void __user *)tk->addr,
				      addr_lsb, t);
	if (ret < 0)
		pr_info("Error sending signal to %s:%d: %d\n",
			t->comm, t->pid, ret);
	return ret;
}

/*
 * Unknown page type encountered. Try to check whether it can turn PageLRU by
 * lru_add_drain_all.
 */
void shake_page(struct page *p)
{
	if (PageHuge(p))
		return;

	if (!PageSlab(p)) {
		lru_add_drain_all();
		if (PageLRU(p) || is_free_buddy_page(p))
			return;
	}

	/*
	 * TODO: Could shrink slab caches here if a lightweight range-based
	 * shrinker will be available.
	 */
}
EXPORT_SYMBOL_GPL(shake_page);

static unsigned long dev_pagemap_mapping_shift(struct vm_area_struct *vma,
		unsigned long address)
{
	unsigned long ret = 0;
	pgd_t *pgd;
	p4d_t *p4d;
	pud_t *pud;
	pmd_t *pmd;
	pte_t *pte;

	VM_BUG_ON_VMA(address == -EFAULT, vma);
	pgd = pgd_offset(vma->vm_mm, address);
	if (!pgd_present(*pgd))
		return 0;
	p4d = p4d_offset(pgd, address);
	if (!p4d_present(*p4d))
		return 0;
	pud = pud_offset(p4d, address);
	if (!pud_present(*pud))
		return 0;
	if (pud_devmap(*pud))
		return PUD_SHIFT;
	pmd = pmd_offset(pud, address);
	if (!pmd_present(*pmd))
		return 0;
	if (pmd_devmap(*pmd))
		return PMD_SHIFT;
	pte = pte_offset_map(pmd, address);
	if (pte_present(*pte) && pte_devmap(*pte))
		ret = PAGE_SHIFT;
	pte_unmap(pte);
	return ret;
}

/*
 * Failure handling: if we can't find or can't kill a process there's
 * not much we can do.	We just print a message and ignore otherwise.
 */

#define FSDAX_INVALID_PGOFF ULONG_MAX

/*
 * Schedule a process for later kill.
 * Uses GFP_ATOMIC allocations to avoid potential recursions in the VM.
 *
 * Note: @fsdax_pgoff is used only when @p is a fsdax page and a
 * filesystem with a memory failure handler has claimed the
 * memory_failure event. In all other cases, page->index and
 * page->mapping are sufficient for mapping the page back to its
 * corresponding user virtual address.
 */
static void add_to_kill(struct task_struct *tsk, struct page *p,
			pgoff_t fsdax_pgoff, struct vm_area_struct *vma,
			struct list_head *to_kill)
{
	struct to_kill *tk;

	tk = kmalloc(sizeof(struct to_kill), GFP_ATOMIC);
	if (!tk) {
		pr_err("Out of memory while machine check handling\n");
		return;
	}

	tk->addr = page_address_in_vma(p, vma);
	if (is_zone_device_page(p)) {
		if (fsdax_pgoff != FSDAX_INVALID_PGOFF)
			tk->addr = vma_pgoff_address(fsdax_pgoff, 1, vma);
		tk->size_shift = dev_pagemap_mapping_shift(vma, tk->addr);
	} else
		tk->size_shift = page_shift(compound_head(p));

	/*
	 * Send SIGKILL if "tk->addr == -EFAULT". Also, as
	 * "tk->size_shift" is always non-zero for !is_zone_device_page(),
	 * so "tk->size_shift == 0" effectively checks no mapping on
	 * ZONE_DEVICE. Indeed, when a devdax page is mmapped N times
	 * to a process' address space, it's possible not all N VMAs
	 * contain mappings for the page, but at least one VMA does.
	 * Only deliver SIGBUS with payload derived from the VMA that
	 * has a mapping for the page.
	 */
	if (tk->addr == -EFAULT) {
		pr_info("Unable to find user space address %lx in %s\n",
			page_to_pfn(p), tsk->comm);
	} else if (tk->size_shift == 0) {
		kfree(tk);
		return;
	}

	get_task_struct(tsk);
	tk->tsk = tsk;
	list_add_tail(&tk->nd, to_kill);
}

/*
 * Kill the processes that have been collected earlier.
 *
 * Only do anything when FORCEKILL is set, otherwise just free the
 * list (this is used for clean pages which do not need killing)
 * Also when FAIL is set do a force kill because something went
 * wrong earlier.
 */
static void kill_procs(struct list_head *to_kill, int forcekill, bool fail,
		unsigned long pfn, int flags)
{
	struct to_kill *tk, *next;

	list_for_each_entry_safe(tk, next, to_kill, nd) {
		if (forcekill) {
			/*
			 * In case something went wrong with munmapping
			 * make sure the process doesn't catch the
			 * signal and then access the memory. Just kill it.
			 */
			if (fail || tk->addr == -EFAULT) {
				pr_err("%#lx: forcibly killing %s:%d because of failure to unmap corrupted page\n",
				       pfn, tk->tsk->comm, tk->tsk->pid);
				do_send_sig_info(SIGKILL, SEND_SIG_PRIV,
						 tk->tsk, PIDTYPE_PID);
			}

			/*
			 * In theory the process could have mapped
			 * something else on the address in-between. We could
			 * check for that, but we need to tell the
			 * process anyways.
			 */
			else if (kill_proc(tk, pfn, flags) < 0)
				pr_err("%#lx: Cannot send advisory machine check signal to %s:%d\n",
				       pfn, tk->tsk->comm, tk->tsk->pid);
		}
		list_del(&tk->nd);
		put_task_struct(tk->tsk);
		kfree(tk);
	}
}

/*
 * Find a dedicated thread which is supposed to handle SIGBUS(BUS_MCEERR_AO)
 * on behalf of the thread group. Return task_struct of the (first found)
 * dedicated thread if found, and return NULL otherwise.
 *
 * We already hold read_lock(&tasklist_lock) in the caller, so we don't
 * have to call rcu_read_lock/unlock() in this function.
 */
static struct task_struct *find_early_kill_thread(struct task_struct *tsk)
{
	struct task_struct *t;

	for_each_thread(tsk, t) {
		if (t->flags & PF_MCE_PROCESS) {
			if (t->flags & PF_MCE_EARLY)
				return t;
		} else {
			if (sysctl_memory_failure_early_kill)
				return t;
		}
	}
	return NULL;
}

/*
 * Determine whether a given process is "early kill" process which expects
 * to be signaled when some page under the process is hwpoisoned.
 * Return task_struct of the dedicated thread (main thread unless explicitly
 * specified) if the process is "early kill" and otherwise returns NULL.
 *
 * Note that the above is true for Action Optional case. For Action Required
 * case, it's only meaningful to the current thread which need to be signaled
 * with SIGBUS, this error is Action Optional for other non current
 * processes sharing the same error page,if the process is "early kill", the
 * task_struct of the dedicated thread will also be returned.
 */
static struct task_struct *task_early_kill(struct task_struct *tsk,
					   int force_early)
{
	if (!tsk->mm)
		return NULL;
	/*
	 * Comparing ->mm here because current task might represent
	 * a subthread, while tsk always points to the main thread.
	 */
	if (force_early && tsk->mm == current->mm)
		return current;

	return find_early_kill_thread(tsk);
}

/*
 * Collect processes when the error hit an anonymous page.
 */
static void collect_procs_anon(struct page *page, struct list_head *to_kill,
				int force_early)
{
	struct folio *folio = page_folio(page);
	struct vm_area_struct *vma;
	struct task_struct *tsk;
	struct anon_vma *av;
	pgoff_t pgoff;

	av = folio_lock_anon_vma_read(folio, NULL);
	if (av == NULL)	/* Not actually mapped anymore */
		return;

	pgoff = page_to_pgoff(page);
	read_lock(&tasklist_lock);
	for_each_process (tsk) {
		struct anon_vma_chain *vmac;
		struct task_struct *t = task_early_kill(tsk, force_early);

		if (!t)
			continue;
		anon_vma_interval_tree_foreach(vmac, &av->rb_root,
					       pgoff, pgoff) {
			vma = vmac->vma;
			if (vma->vm_mm != t->mm)
				continue;
			if (!page_mapped_in_vma(page, vma))
				continue;
			add_to_kill(t, page, FSDAX_INVALID_PGOFF, vma, to_kill);
		}
	}
	read_unlock(&tasklist_lock);
	anon_vma_unlock_read(av);
}

/*
 * Collect processes when the error hit a file mapped page.
 */
static void collect_procs_file(struct page *page, struct list_head *to_kill,
				int force_early)
{
	struct vm_area_struct *vma;
	struct task_struct *tsk;
	struct address_space *mapping = page->mapping;
	pgoff_t pgoff;

	i_mmap_lock_read(mapping);
	read_lock(&tasklist_lock);
	pgoff = page_to_pgoff(page);
	for_each_process(tsk) {
		struct task_struct *t = task_early_kill(tsk, force_early);

		if (!t)
			continue;
		vma_interval_tree_foreach(vma, &mapping->i_mmap, pgoff,
				      pgoff) {
			/*
			 * Send early kill signal to tasks where a vma covers
			 * the page but the corrupted page is not necessarily
			 * mapped it in its pte.
			 * Assume applications who requested early kill want
			 * to be informed of all such data corruptions.
			 */
			if (vma->vm_mm == t->mm)
				add_to_kill(t, page, FSDAX_INVALID_PGOFF, vma,
					    to_kill);
		}
	}
	read_unlock(&tasklist_lock);
	i_mmap_unlock_read(mapping);
}

#ifdef CONFIG_FS_DAX
/*
 * Collect processes when the error hit a fsdax page.
 */
static void collect_procs_fsdax(struct page *page,
		struct address_space *mapping, pgoff_t pgoff,
		struct list_head *to_kill)
{
	struct vm_area_struct *vma;
	struct task_struct *tsk;

	i_mmap_lock_read(mapping);
	read_lock(&tasklist_lock);
	for_each_process(tsk) {
		struct task_struct *t = task_early_kill(tsk, true);

		if (!t)
			continue;
		vma_interval_tree_foreach(vma, &mapping->i_mmap, pgoff, pgoff) {
			if (vma->vm_mm == t->mm)
				add_to_kill(t, page, pgoff, vma, to_kill);
		}
	}
	read_unlock(&tasklist_lock);
	i_mmap_unlock_read(mapping);
}
#endif /* CONFIG_FS_DAX */

/*
 * Collect the processes who have the corrupted page mapped to kill.
 */
static void collect_procs(struct page *page, struct list_head *tokill,
				int force_early)
{
	if (!page->mapping)
		return;

	if (PageAnon(page))
		collect_procs_anon(page, tokill, force_early);
	else
		collect_procs_file(page, tokill, force_early);
}

struct hwp_walk {
	struct to_kill tk;
	unsigned long pfn;
	int flags;
};

static void set_to_kill(struct to_kill *tk, unsigned long addr, short shift)
{
	tk->addr = addr;
	tk->size_shift = shift;
}

static int check_hwpoisoned_entry(pte_t pte, unsigned long addr, short shift,
				unsigned long poisoned_pfn, struct to_kill *tk)
{
	unsigned long pfn = 0;

	if (pte_present(pte)) {
		pfn = pte_pfn(pte);
	} else {
		swp_entry_t swp = pte_to_swp_entry(pte);

		if (is_hwpoison_entry(swp))
			pfn = swp_offset_pfn(swp);
	}

	if (!pfn || pfn != poisoned_pfn)
		return 0;

	set_to_kill(tk, addr, shift);
	return 1;
}

#ifdef CONFIG_TRANSPARENT_HUGEPAGE
static int check_hwpoisoned_pmd_entry(pmd_t *pmdp, unsigned long addr,
				      struct hwp_walk *hwp)
{
	pmd_t pmd = *pmdp;
	unsigned long pfn;
	unsigned long hwpoison_vaddr;

	if (!pmd_present(pmd))
		return 0;
	pfn = pmd_pfn(pmd);
	if (pfn <= hwp->pfn && hwp->pfn < pfn + HPAGE_PMD_NR) {
		hwpoison_vaddr = addr + ((hwp->pfn - pfn) << PAGE_SHIFT);
		set_to_kill(&hwp->tk, hwpoison_vaddr, PAGE_SHIFT);
		return 1;
	}
	return 0;
}
#else
static int check_hwpoisoned_pmd_entry(pmd_t *pmdp, unsigned long addr,
				      struct hwp_walk *hwp)
{
	return 0;
}
#endif

static int hwpoison_pte_range(pmd_t *pmdp, unsigned long addr,
			      unsigned long end, struct mm_walk *walk)
{
	struct hwp_walk *hwp = walk->private;
	int ret = 0;
	pte_t *ptep, *mapped_pte;
	spinlock_t *ptl;

	ptl = pmd_trans_huge_lock(pmdp, walk->vma);
	if (ptl) {
		ret = check_hwpoisoned_pmd_entry(pmdp, addr, hwp);
		spin_unlock(ptl);
		goto out;
	}

	if (pmd_trans_unstable(pmdp))
		goto out;

	mapped_pte = ptep = pte_offset_map_lock(walk->vma->vm_mm, pmdp,
						addr, &ptl);
	for (; addr != end; ptep++, addr += PAGE_SIZE) {
		ret = check_hwpoisoned_entry(*ptep, addr, PAGE_SHIFT,
					     hwp->pfn, &hwp->tk);
		if (ret == 1)
			break;
	}
	pte_unmap_unlock(mapped_pte, ptl);
out:
	cond_resched();
	return ret;
}

#ifdef CONFIG_HUGETLB_PAGE
static int hwpoison_hugetlb_range(pte_t *ptep, unsigned long hmask,
			    unsigned long addr, unsigned long end,
			    struct mm_walk *walk)
{
	struct hwp_walk *hwp = walk->private;
	pte_t pte = huge_ptep_get(ptep);
	struct hstate *h = hstate_vma(walk->vma);

	return check_hwpoisoned_entry(pte, addr, huge_page_shift(h),
				      hwp->pfn, &hwp->tk);
}
#else
#define hwpoison_hugetlb_range	NULL
#endif

static const struct mm_walk_ops hwp_walk_ops = {
	.pmd_entry = hwpoison_pte_range,
	.hugetlb_entry = hwpoison_hugetlb_range,
};

/*
 * Sends SIGBUS to the current process with error info.
 *
 * This function is intended to handle "Action Required" MCEs on already
 * hardware poisoned pages. They could happen, for example, when
 * memory_failure() failed to unmap the error page at the first call, or
 * when multiple local machine checks happened on different CPUs.
 *
 * MCE handler currently has no easy access to the error virtual address,
 * so this function walks page table to find it. The returned virtual address
 * is proper in most cases, but it could be wrong when the application
 * process has multiple entries mapping the error page.
 */
static int kill_accessing_process(struct task_struct *p, unsigned long pfn,
				  int flags)
{
	int ret;
	struct hwp_walk priv = {
		.pfn = pfn,
	};
	priv.tk.tsk = p;

	if (!p->mm)
		return -EFAULT;

	mmap_read_lock(p->mm);
	ret = walk_page_range(p->mm, 0, TASK_SIZE, &hwp_walk_ops,
			      (void *)&priv);
	if (ret == 1 && priv.tk.addr)
		kill_proc(&priv.tk, pfn, flags);
	else
		ret = 0;
	mmap_read_unlock(p->mm);
	return ret > 0 ? -EHWPOISON : -EFAULT;
}

static const char *action_name[] = {
	[MF_IGNORED] = "Ignored",
	[MF_FAILED] = "Failed",
	[MF_DELAYED] = "Delayed",
	[MF_RECOVERED] = "Recovered",
};

static const char * const action_page_types[] = {
	[MF_MSG_KERNEL]			= "reserved kernel page",
	[MF_MSG_KERNEL_HIGH_ORDER]	= "high-order kernel page",
	[MF_MSG_SLAB]			= "kernel slab page",
	[MF_MSG_DIFFERENT_COMPOUND]	= "different compound page after locking",
	[MF_MSG_HUGE]			= "huge page",
	[MF_MSG_FREE_HUGE]		= "free huge page",
	[MF_MSG_UNMAP_FAILED]		= "unmapping failed page",
	[MF_MSG_DIRTY_SWAPCACHE]	= "dirty swapcache page",
	[MF_MSG_CLEAN_SWAPCACHE]	= "clean swapcache page",
	[MF_MSG_DIRTY_MLOCKED_LRU]	= "dirty mlocked LRU page",
	[MF_MSG_CLEAN_MLOCKED_LRU]	= "clean mlocked LRU page",
	[MF_MSG_DIRTY_UNEVICTABLE_LRU]	= "dirty unevictable LRU page",
	[MF_MSG_CLEAN_UNEVICTABLE_LRU]	= "clean unevictable LRU page",
	[MF_MSG_DIRTY_LRU]		= "dirty LRU page",
	[MF_MSG_CLEAN_LRU]		= "clean LRU page",
	[MF_MSG_TRUNCATED_LRU]		= "already truncated LRU page",
	[MF_MSG_BUDDY]			= "free buddy page",
	[MF_MSG_DAX]			= "dax page",
	[MF_MSG_UNSPLIT_THP]		= "unsplit thp",
	[MF_MSG_UNKNOWN]		= "unknown page",
};

/*
 * XXX: It is possible that a page is isolated from LRU cache,
 * and then kept in swap cache or failed to remove from page cache.
 * The page count will stop it from being freed by unpoison.
 * Stress tests should be aware of this memory leak problem.
 */
static int delete_from_lru_cache(struct page *p)
{
	if (isolate_lru_page(p)) {
		/*
		 * Clear sensible page flags, so that the buddy system won't
		 * complain when the page is unpoison-and-freed.
		 */
		ClearPageActive(p);
		ClearPageUnevictable(p);

		/*
		 * Poisoned page might never drop its ref count to 0 so we have
		 * to uncharge it manually from its memcg.
		 */
		mem_cgroup_uncharge(page_folio(p));

		/*
		 * drop the page count elevated by isolate_lru_page()
		 */
		put_page(p);
		return 0;
	}
	return -EIO;
}

static int truncate_error_page(struct page *p, unsigned long pfn,
				struct address_space *mapping)
{
	int ret = MF_FAILED;

	if (mapping->a_ops->error_remove_page) {
		struct folio *folio = page_folio(p);
		int err = mapping->a_ops->error_remove_page(mapping, p);

		if (err != 0) {
			pr_info("%#lx: Failed to punch page: %d\n", pfn, err);
		} else if (folio_has_private(folio) &&
			   !filemap_release_folio(folio, GFP_NOIO)) {
			pr_info("%#lx: failed to release buffers\n", pfn);
		} else {
			ret = MF_RECOVERED;
		}
	} else {
		/*
		 * If the file system doesn't support it just invalidate
		 * This fails on dirty or anything with private pages
		 */
		if (invalidate_inode_page(p))
			ret = MF_RECOVERED;
		else
			pr_info("%#lx: Failed to invalidate\n",	pfn);
	}

	return ret;
}

struct page_state {
	unsigned long mask;
	unsigned long res;
	enum mf_action_page_type type;

	/* Callback ->action() has to unlock the relevant page inside it. */
	int (*action)(struct page_state *ps, struct page *p);
};

/*
 * Return true if page is still referenced by others, otherwise return
 * false.
 *
 * The extra_pins is true when one extra refcount is expected.
 */
static bool has_extra_refcount(struct page_state *ps, struct page *p,
			       bool extra_pins)
{
	int count = page_count(p) - 1;

	if (extra_pins)
		count -= 1;

	if (count > 0) {
		pr_err("%#lx: %s still referenced by %d users\n",
		       page_to_pfn(p), action_page_types[ps->type], count);
		return true;
	}

	return false;
}

/*
 * Error hit kernel page.
 * Do nothing, try to be lucky and not touch this instead. For a few cases we
 * could be more sophisticated.
 */
static int me_kernel(struct page_state *ps, struct page *p)
{
	unlock_page(p);
	return MF_IGNORED;
}

/*
 * Page in unknown state. Do nothing.
 */
static int me_unknown(struct page_state *ps, struct page *p)
{
	pr_err("%#lx: Unknown page state\n", page_to_pfn(p));
	unlock_page(p);
	return MF_FAILED;
}

/*
 * Clean (or cleaned) page cache page.
 */
static int me_pagecache_clean(struct page_state *ps, struct page *p)
{
	int ret;
	struct address_space *mapping;
	bool extra_pins;

	delete_from_lru_cache(p);

	/*
	 * For anonymous pages we're done the only reference left
	 * should be the one m_f() holds.
	 */
	if (PageAnon(p)) {
		ret = MF_RECOVERED;
		goto out;
	}

	/*
	 * Now truncate the page in the page cache. This is really
	 * more like a "temporary hole punch"
	 * Don't do this for block devices when someone else
	 * has a reference, because it could be file system metadata
	 * and that's not safe to truncate.
	 */
	mapping = page_mapping(p);
	if (!mapping) {
		/*
		 * Page has been teared down in the meanwhile
		 */
		ret = MF_FAILED;
		goto out;
	}

	/*
	 * The shmem page is kept in page cache instead of truncating
	 * so is expected to have an extra refcount after error-handling.
	 */
	extra_pins = shmem_mapping(mapping);

	/*
	 * Truncation is a bit tricky. Enable it per file system for now.
	 *
	 * Open: to take i_rwsem or not for this? Right now we don't.
	 */
	ret = truncate_error_page(p, page_to_pfn(p), mapping);
	if (has_extra_refcount(ps, p, extra_pins))
		ret = MF_FAILED;

out:
	unlock_page(p);

	return ret;
}

/*
 * Dirty pagecache page
 * Issues: when the error hit a hole page the error is not properly
 * propagated.
 */
static int me_pagecache_dirty(struct page_state *ps, struct page *p)
{
	struct address_space *mapping = page_mapping(p);

	SetPageError(p);
	/* TBD: print more information about the file. */
	if (mapping) {
		/*
		 * IO error will be reported by write(), fsync(), etc.
		 * who check the mapping.
		 * This way the application knows that something went
		 * wrong with its dirty file data.
		 *
		 * There's one open issue:
		 *
		 * The EIO will be only reported on the next IO
		 * operation and then cleared through the IO map.
		 * Normally Linux has two mechanisms to pass IO error
		 * first through the AS_EIO flag in the address space
		 * and then through the PageError flag in the page.
		 * Since we drop pages on memory failure handling the
		 * only mechanism open to use is through AS_AIO.
		 *
		 * This has the disadvantage that it gets cleared on
		 * the first operation that returns an error, while
		 * the PageError bit is more sticky and only cleared
		 * when the page is reread or dropped.  If an
		 * application assumes it will always get error on
		 * fsync, but does other operations on the fd before
		 * and the page is dropped between then the error
		 * will not be properly reported.
		 *
		 * This can already happen even without hwpoisoned
		 * pages: first on metadata IO errors (which only
		 * report through AS_EIO) or when the page is dropped
		 * at the wrong time.
		 *
		 * So right now we assume that the application DTRT on
		 * the first EIO, but we're not worse than other parts
		 * of the kernel.
		 */
		mapping_set_error(mapping, -EIO);
	}

	return me_pagecache_clean(ps, p);
}

/*
 * Clean and dirty swap cache.
 *
 * Dirty swap cache page is tricky to handle. The page could live both in page
 * cache and swap cache(ie. page is freshly swapped in). So it could be
 * referenced concurrently by 2 types of PTEs:
 * normal PTEs and swap PTEs. We try to handle them consistently by calling
 * try_to_unmap(TTU_IGNORE_HWPOISON) to convert the normal PTEs to swap PTEs,
 * and then
 *      - clear dirty bit to prevent IO
 *      - remove from LRU
 *      - but keep in the swap cache, so that when we return to it on
 *        a later page fault, we know the application is accessing
 *        corrupted data and shall be killed (we installed simple
 *        interception code in do_swap_page to catch it).
 *
 * Clean swap cache pages can be directly isolated. A later page fault will
 * bring in the known good data from disk.
 */
static int me_swapcache_dirty(struct page_state *ps, struct page *p)
{
	int ret;
	bool extra_pins = false;

	ClearPageDirty(p);
	/* Trigger EIO in shmem: */
	ClearPageUptodate(p);

	ret = delete_from_lru_cache(p) ? MF_FAILED : MF_DELAYED;
	unlock_page(p);

	if (ret == MF_DELAYED)
		extra_pins = true;

	if (has_extra_refcount(ps, p, extra_pins))
		ret = MF_FAILED;

	return ret;
}

static int me_swapcache_clean(struct page_state *ps, struct page *p)
{
	struct folio *folio = page_folio(p);
	int ret;

	delete_from_swap_cache(folio);

	ret = delete_from_lru_cache(p) ? MF_FAILED : MF_RECOVERED;
	folio_unlock(folio);

	if (has_extra_refcount(ps, p, false))
		ret = MF_FAILED;

	return ret;
}

/*
 * Huge pages. Needs work.
 * Issues:
 * - Error on hugepage is contained in hugepage unit (not in raw page unit.)
 *   To narrow down kill region to one page, we need to break up pmd.
 */
static int me_huge_page(struct page_state *ps, struct page *p)
{
	int res;
	struct page *hpage = compound_head(p);
	struct address_space *mapping;
	bool extra_pins = false;

	if (!PageHuge(hpage))
		return MF_DELAYED;

	mapping = page_mapping(hpage);
	if (mapping) {
		res = truncate_error_page(hpage, page_to_pfn(p), mapping);
		/* The page is kept in page cache. */
		extra_pins = true;
		unlock_page(hpage);
	} else {
		unlock_page(hpage);
		/*
		 * migration entry prevents later access on error hugepage,
		 * so we can free and dissolve it into buddy to save healthy
		 * subpages.
		 */
		put_page(hpage);
		if (__page_handle_poison(p) >= 0) {
			page_ref_inc(p);
			res = MF_RECOVERED;
		} else {
			res = MF_FAILED;
		}
	}

	if (has_extra_refcount(ps, p, extra_pins))
		res = MF_FAILED;

	return res;
}

/*
 * Various page states we can handle.
 *
 * A page state is defined by its current page->flags bits.
 * The table matches them in order and calls the right handler.
 *
 * This is quite tricky because we can access page at any time
 * in its live cycle, so all accesses have to be extremely careful.
 *
 * This is not complete. More states could be added.
 * For any missing state don't attempt recovery.
 */

#define dirty		(1UL << PG_dirty)
#define sc		((1UL << PG_swapcache) | (1UL << PG_swapbacked))
#define unevict		(1UL << PG_unevictable)
#define mlock		(1UL << PG_mlocked)
#define lru		(1UL << PG_lru)
#define head		(1UL << PG_head)
#define slab		(1UL << PG_slab)
#define reserved	(1UL << PG_reserved)

static struct page_state error_states[] = {
	{ reserved,	reserved,	MF_MSG_KERNEL,	me_kernel },
	/*
	 * free pages are specially detected outside this table:
	 * PG_buddy pages only make a small fraction of all free pages.
	 */

	/*
	 * Could in theory check if slab page is free or if we can drop
	 * currently unused objects without touching them. But just
	 * treat it as standard kernel for now.
	 */
	{ slab,		slab,		MF_MSG_SLAB,	me_kernel },

	{ head,		head,		MF_MSG_HUGE,		me_huge_page },

	{ sc|dirty,	sc|dirty,	MF_MSG_DIRTY_SWAPCACHE,	me_swapcache_dirty },
	{ sc|dirty,	sc,		MF_MSG_CLEAN_SWAPCACHE,	me_swapcache_clean },

	{ mlock|dirty,	mlock|dirty,	MF_MSG_DIRTY_MLOCKED_LRU,	me_pagecache_dirty },
	{ mlock|dirty,	mlock,		MF_MSG_CLEAN_MLOCKED_LRU,	me_pagecache_clean },

	{ unevict|dirty, unevict|dirty,	MF_MSG_DIRTY_UNEVICTABLE_LRU,	me_pagecache_dirty },
	{ unevict|dirty, unevict,	MF_MSG_CLEAN_UNEVICTABLE_LRU,	me_pagecache_clean },

	{ lru|dirty,	lru|dirty,	MF_MSG_DIRTY_LRU,	me_pagecache_dirty },
	{ lru|dirty,	lru,		MF_MSG_CLEAN_LRU,	me_pagecache_clean },

	/*
	 * Catchall entry: must be at end.
	 */
	{ 0,		0,		MF_MSG_UNKNOWN,	me_unknown },
};

#undef dirty
#undef sc
#undef unevict
#undef mlock
#undef lru
#undef head
#undef slab
#undef reserved

static void update_per_node_mf_stats(unsigned long pfn,
				     enum mf_result result)
{
	int nid = MAX_NUMNODES;
	struct memory_failure_stats *mf_stats = NULL;

	nid = pfn_to_nid(pfn);
	if (unlikely(nid < 0 || nid >= MAX_NUMNODES)) {
		WARN_ONCE(1, "Memory failure: pfn=%#lx, invalid nid=%d", pfn, nid);
		return;
	}

	mf_stats = &NODE_DATA(nid)->mf_stats;
	switch (result) {
	case MF_IGNORED:
		++mf_stats->ignored;
		break;
	case MF_FAILED:
		++mf_stats->failed;
		break;
	case MF_DELAYED:
		++mf_stats->delayed;
		break;
	case MF_RECOVERED:
		++mf_stats->recovered;
		break;
	default:
		WARN_ONCE(1, "Memory failure: mf_result=%d is not properly handled", result);
		break;
	}
	++mf_stats->total;
}

/*
 * "Dirty/Clean" indication is not 100% accurate due to the possibility of
 * setting PG_dirty outside page lock. See also comment above set_page_dirty().
 */
static int action_result(unsigned long pfn, enum mf_action_page_type type,
			 enum mf_result result)
{
	trace_memory_failure_event(pfn, type, result);

	num_poisoned_pages_inc(pfn);

	update_per_node_mf_stats(pfn, result);

	pr_err("%#lx: recovery action for %s: %s\n",
		pfn, action_page_types[type], action_name[result]);

	return (result == MF_RECOVERED || result == MF_DELAYED) ? 0 : -EBUSY;
}

static int page_action(struct page_state *ps, struct page *p,
			unsigned long pfn)
{
	int result;

	/* page p should be unlocked after returning from ps->action().  */
	result = ps->action(ps, p);

	/* Could do more checks here if page looks ok */
	/*
	 * Could adjust zone counters here to correct for the missing page.
	 */

	return action_result(pfn, ps->type, result);
}

static inline bool PageHWPoisonTakenOff(struct page *page)
{
	return PageHWPoison(page) && page_private(page) == MAGIC_HWPOISON;
}

void SetPageHWPoisonTakenOff(struct page *page)
{
	set_page_private(page, MAGIC_HWPOISON);
}

void ClearPageHWPoisonTakenOff(struct page *page)
{
	if (PageHWPoison(page))
		set_page_private(page, 0);
}

/*
 * Return true if a page type of a given page is supported by hwpoison
 * mechanism (while handling could fail), otherwise false.  This function
 * does not return true for hugetlb or device memory pages, so it's assumed
 * to be called only in the context where we never have such pages.
 */
static inline bool HWPoisonHandlable(struct page *page, unsigned long flags)
{
	/* Soft offline could migrate non-LRU movable pages */
	if ((flags & MF_SOFT_OFFLINE) && __PageMovable(page))
		return true;

	return PageLRU(page) || is_free_buddy_page(page);
}

static int __get_hwpoison_page(struct page *page, unsigned long flags)
{
	struct folio *folio = page_folio(page);
	int ret = 0;
	bool hugetlb = false;

	ret = get_hwpoison_hugetlb_folio(folio, &hugetlb, false);
	if (hugetlb)
		return ret;

	/*
	 * This check prevents from calling folio_try_get() for any
	 * unsupported type of folio in order to reduce the risk of unexpected
	 * races caused by taking a folio refcount.
	 */
	if (!HWPoisonHandlable(&folio->page, flags))
		return -EBUSY;

	if (folio_try_get(folio)) {
		if (folio == page_folio(page))
			return 1;

		pr_info("%#lx cannot catch tail\n", page_to_pfn(page));
		folio_put(folio);
	}

	return 0;
}

static int get_any_page(struct page *p, unsigned long flags)
{
	int ret = 0, pass = 0;
	bool count_increased = false;

	if (flags & MF_COUNT_INCREASED)
		count_increased = true;

try_again:
	if (!count_increased) {
		ret = __get_hwpoison_page(p, flags);
		if (!ret) {
			if (page_count(p)) {
				/* We raced with an allocation, retry. */
				if (pass++ < 3)
					goto try_again;
				ret = -EBUSY;
			} else if (!PageHuge(p) && !is_free_buddy_page(p)) {
				/* We raced with put_page, retry. */
				if (pass++ < 3)
					goto try_again;
				ret = -EIO;
			}
			goto out;
		} else if (ret == -EBUSY) {
			/*
			 * We raced with (possibly temporary) unhandlable
			 * page, retry.
			 */
			if (pass++ < 3) {
				shake_page(p);
				goto try_again;
			}
			ret = -EIO;
			goto out;
		}
	}

	if (PageHuge(p) || HWPoisonHandlable(p, flags)) {
		ret = 1;
	} else {
		/*
		 * A page we cannot handle. Check whether we can turn
		 * it into something we can handle.
		 */
		if (pass++ < 3) {
			put_page(p);
			shake_page(p);
			count_increased = false;
			goto try_again;
		}
		put_page(p);
		ret = -EIO;
	}
out:
	if (ret == -EIO)
		pr_err("%#lx: unhandlable page.\n", page_to_pfn(p));

	return ret;
}

static int __get_unpoison_page(struct page *page)
{
	struct folio *folio = page_folio(page);
	int ret = 0;
	bool hugetlb = false;

	ret = get_hwpoison_hugetlb_folio(folio, &hugetlb, true);
	if (hugetlb)
		return ret;

	/*
	 * PageHWPoisonTakenOff pages are not only marked as PG_hwpoison,
	 * but also isolated from buddy freelist, so need to identify the
	 * state and have to cancel both operations to unpoison.
	 */
	if (PageHWPoisonTakenOff(page))
		return -EHWPOISON;

	return get_page_unless_zero(page) ? 1 : 0;
}

/**
 * get_hwpoison_page() - Get refcount for memory error handling
 * @p:		Raw error page (hit by memory error)
 * @flags:	Flags controlling behavior of error handling
 *
 * get_hwpoison_page() takes a page refcount of an error page to handle memory
 * error on it, after checking that the error page is in a well-defined state
 * (defined as a page-type we can successfully handle the memory error on it,
 * such as LRU page and hugetlb page).
 *
 * Memory error handling could be triggered at any time on any type of page,
 * so it's prone to race with typical memory management lifecycle (like
 * allocation and free).  So to avoid such races, get_hwpoison_page() takes
 * extra care for the error page's state (as done in __get_hwpoison_page()),
 * and has some retry logic in get_any_page().
 *
 * When called from unpoison_memory(), the caller should already ensure that
 * the given page has PG_hwpoison. So it's never reused for other page
 * allocations, and __get_unpoison_page() never races with them.
 *
 * Return: 0 on failure,
 *         1 on success for in-use pages in a well-defined state,
 *         -EIO for pages on which we can not handle memory errors,
 *         -EBUSY when get_hwpoison_page() has raced with page lifecycle
 *         operations like allocation and free,
 *         -EHWPOISON when the page is hwpoisoned and taken off from buddy.
 */
static int get_hwpoison_page(struct page *p, unsigned long flags)
{
	int ret;

	zone_pcp_disable(page_zone(p));
	if (flags & MF_UNPOISON)
		ret = __get_unpoison_page(p);
	else
		ret = get_any_page(p, flags);
	zone_pcp_enable(page_zone(p));

	return ret;
}

/*
 * Do all that is necessary to remove user space mappings. Unmap
 * the pages and send SIGBUS to the processes if the data was dirty.
 */
static bool hwpoison_user_mappings(struct page *p, unsigned long pfn,
				  int flags, struct page *hpage)
{
	struct folio *folio = page_folio(hpage);
	enum ttu_flags ttu = TTU_IGNORE_MLOCK | TTU_SYNC;
	struct address_space *mapping;
	LIST_HEAD(tokill);
	bool unmap_success;
	int forcekill;
	bool mlocked = PageMlocked(hpage);

	/*
	 * Here we are interested only in user-mapped pages, so skip any
	 * other types of pages.
	 */
	if (PageReserved(p) || PageSlab(p) || PageTable(p))
		return true;
	if (!(PageLRU(hpage) || PageHuge(p)))
		return true;

	/*
	 * This check implies we don't kill processes if their pages
	 * are in the swap cache early. Those are always late kills.
	 */
	if (!page_mapped(hpage))
		return true;

	if (PageKsm(p)) {
		pr_err("%#lx: can't handle KSM pages.\n", pfn);
		return false;
	}

	if (PageSwapCache(p)) {
		pr_err("%#lx: keeping poisoned page in swap cache\n", pfn);
		ttu |= TTU_IGNORE_HWPOISON;
	}

	/*
	 * Propagate the dirty bit from PTEs to struct page first, because we
	 * need this to decide if we should kill or just drop the page.
	 * XXX: the dirty test could be racy: set_page_dirty() may not always
	 * be called inside page lock (it's recommended but not enforced).
	 */
	mapping = page_mapping(hpage);
	if (!(flags & MF_MUST_KILL) && !PageDirty(hpage) && mapping &&
	    mapping_can_writeback(mapping)) {
		if (page_mkclean(hpage)) {
			SetPageDirty(hpage);
		} else {
			ttu |= TTU_IGNORE_HWPOISON;
			pr_info("%#lx: corrupted page was clean: dropped without side effects\n",
				pfn);
		}
	}

	/*
	 * First collect all the processes that have the page
	 * mapped in dirty form.  This has to be done before try_to_unmap,
	 * because ttu takes the rmap data structures down.
	 */
	collect_procs(hpage, &tokill, flags & MF_ACTION_REQUIRED);

	if (PageHuge(hpage) && !PageAnon(hpage)) {
		/*
		 * For hugetlb pages in shared mappings, try_to_unmap
		 * could potentially call huge_pmd_unshare.  Because of
		 * this, take semaphore in write mode here and set
		 * TTU_RMAP_LOCKED to indicate we have taken the lock
		 * at this higher level.
		 */
		mapping = hugetlb_page_mapping_lock_write(hpage);
		if (mapping) {
			try_to_unmap(folio, ttu|TTU_RMAP_LOCKED);
			i_mmap_unlock_write(mapping);
		} else
			pr_info("%#lx: could not lock mapping for mapped huge page\n", pfn);
	} else {
		try_to_unmap(folio, ttu);
	}

	unmap_success = !page_mapped(hpage);
	if (!unmap_success)
		pr_err("%#lx: failed to unmap page (mapcount=%d)\n",
		       pfn, page_mapcount(hpage));

	/*
	 * try_to_unmap() might put mlocked page in lru cache, so call
	 * shake_page() again to ensure that it's flushed.
	 */
	if (mlocked)
		shake_page(hpage);

	/*
	 * Now that the dirty bit has been propagated to the
	 * struct page and all unmaps done we can decide if
	 * killing is needed or not.  Only kill when the page
	 * was dirty or the process is not restartable,
	 * otherwise the tokill list is merely
	 * freed.  When there was a problem unmapping earlier
	 * use a more force-full uncatchable kill to prevent
	 * any accesses to the poisoned memory.
	 */
	forcekill = PageDirty(hpage) || (flags & MF_MUST_KILL) ||
		    !unmap_success;
	kill_procs(&tokill, forcekill, !unmap_success, pfn, flags);

	return unmap_success;
}

static int identify_page_state(unsigned long pfn, struct page *p,
				unsigned long page_flags)
{
	struct page_state *ps;

	/*
	 * The first check uses the current page flags which may not have any
	 * relevant information. The second check with the saved page flags is
	 * carried out only if the first check can't determine the page status.
	 */
	for (ps = error_states;; ps++)
		if ((p->flags & ps->mask) == ps->res)
			break;

	page_flags |= (p->flags & (1UL << PG_dirty));

	if (!ps->mask)
		for (ps = error_states;; ps++)
			if ((page_flags & ps->mask) == ps->res)
				break;
	return page_action(ps, p, pfn);
}

static int try_to_split_thp_page(struct page *page)
{
	int ret;

	lock_page(page);
	ret = split_huge_page(page);
	unlock_page(page);

	if (unlikely(ret))
		put_page(page);

	return ret;
}

static void unmap_and_kill(struct list_head *to_kill, unsigned long pfn,
		struct address_space *mapping, pgoff_t index, int flags)
{
	struct to_kill *tk;
	unsigned long size = 0;

	list_for_each_entry(tk, to_kill, nd)
		if (tk->size_shift)
			size = max(size, 1UL << tk->size_shift);

	if (size) {
		/*
		 * Unmap the largest mapping to avoid breaking up device-dax
		 * mappings which are constant size. The actual size of the
		 * mapping being torn down is communicated in siginfo, see
		 * kill_proc()
		 */
		loff_t start = (index << PAGE_SHIFT) & ~(size - 1);

		unmap_mapping_range(mapping, start, size, 0);
	}

	kill_procs(to_kill, flags & MF_MUST_KILL, false, pfn, flags);
}

static int mf_generic_kill_procs(unsigned long long pfn, int flags,
		struct dev_pagemap *pgmap)
{
	struct page *page = pfn_to_page(pfn);
	LIST_HEAD(to_kill);
	dax_entry_t cookie;
	int rc = 0;

	/*
	 * Pages instantiated by device-dax (not filesystem-dax)
	 * may be compound pages.
	 */
	page = compound_head(page);

	/*
	 * Prevent the inode from being freed while we are interrogating
	 * the address_space, typically this would be handled by
	 * lock_page(), but dax pages do not use the page lock. This
	 * also prevents changes to the mapping of this pfn until
	 * poison signaling is complete.
	 */
	cookie = dax_lock_page(page);
	if (!cookie)
		return -EBUSY;

	if (hwpoison_filter(page)) {
		rc = -EOPNOTSUPP;
		goto unlock;
	}

	switch (pgmap->type) {
	case MEMORY_DEVICE_PRIVATE:
	case MEMORY_DEVICE_COHERENT:
		/*
		 * TODO: Handle device pages which may need coordination
		 * with device-side memory.
		 */
		rc = -ENXIO;
		goto unlock;
	default:
		break;
	}

	/*
	 * Use this flag as an indication that the dax page has been
	 * remapped UC to prevent speculative consumption of poison.
	 */
	SetPageHWPoison(page);

	/*
	 * Unlike System-RAM there is no possibility to swap in a
	 * different physical page at a given virtual address, so all
	 * userspace consumption of ZONE_DEVICE memory necessitates
	 * SIGBUS (i.e. MF_MUST_KILL)
	 */
	flags |= MF_ACTION_REQUIRED | MF_MUST_KILL;
	collect_procs(page, &to_kill, true);

	unmap_and_kill(&to_kill, pfn, page->mapping, page->index, flags);
unlock:
	dax_unlock_page(page, cookie);
	return rc;
}

#ifdef CONFIG_FS_DAX
/**
 * mf_dax_kill_procs - Collect and kill processes who are using this file range
 * @mapping:	address_space of the file in use
 * @index:	start pgoff of the range within the file
 * @count:	length of the range, in unit of PAGE_SIZE
 * @mf_flags:	memory failure flags
 */
int mf_dax_kill_procs(struct address_space *mapping, pgoff_t index,
		unsigned long count, int mf_flags)
{
	LIST_HEAD(to_kill);
	dax_entry_t cookie;
	struct page *page;
	size_t end = index + count;

	mf_flags |= MF_ACTION_REQUIRED | MF_MUST_KILL;

	for (; index < end; index++) {
		page = NULL;
		cookie = dax_lock_mapping_entry(mapping, index, &page);
		if (!cookie)
			return -EBUSY;
		if (!page)
			goto unlock;

		SetPageHWPoison(page);

		collect_procs_fsdax(page, mapping, index, &to_kill);
		unmap_and_kill(&to_kill, page_to_pfn(page), mapping,
				index, mf_flags);
unlock:
		dax_unlock_mapping_entry(mapping, index, cookie);
	}
	return 0;
}
EXPORT_SYMBOL_GPL(mf_dax_kill_procs);
#endif /* CONFIG_FS_DAX */

#ifdef CONFIG_HUGETLB_PAGE
/*
 * Struct raw_hwp_page represents information about "raw error page",
 * constructing singly linked list from ->_hugetlb_hwpoison field of folio.
 */
struct raw_hwp_page {
	struct llist_node node;
	struct page *page;
};

static inline struct llist_head *raw_hwp_list_head(struct folio *folio)
{
	return (struct llist_head *)&folio->_hugetlb_hwpoison;
}

static unsigned long __folio_free_raw_hwp(struct folio *folio, bool move_flag)
{
	struct llist_head *head;
	struct llist_node *t, *tnode;
	unsigned long count = 0;

	head = raw_hwp_list_head(folio);
	llist_for_each_safe(tnode, t, head->first) {
		struct raw_hwp_page *p = container_of(tnode, struct raw_hwp_page, node);

		if (move_flag)
			SetPageHWPoison(p->page);
		else
			num_poisoned_pages_sub(page_to_pfn(p->page), 1);
		kfree(p);
		count++;
	}
	llist_del_all(head);
	return count;
}

static int folio_set_hugetlb_hwpoison(struct folio *folio, struct page *page)
{
	struct llist_head *head;
	struct raw_hwp_page *raw_hwp;
	struct llist_node *t, *tnode;
	int ret = folio_test_set_hwpoison(folio) ? -EHWPOISON : 0;

	/*
	 * Once the hwpoison hugepage has lost reliable raw error info,
	 * there is little meaning to keep additional error info precisely,
	 * so skip to add additional raw error info.
	 */
	if (folio_test_hugetlb_raw_hwp_unreliable(folio))
		return -EHWPOISON;
	head = raw_hwp_list_head(folio);
	llist_for_each_safe(tnode, t, head->first) {
		struct raw_hwp_page *p = container_of(tnode, struct raw_hwp_page, node);

		if (p->page == page)
			return -EHWPOISON;
	}

	raw_hwp = kmalloc(sizeof(struct raw_hwp_page), GFP_ATOMIC);
	if (raw_hwp) {
		raw_hwp->page = page;
		llist_add(&raw_hwp->node, head);
		/* the first error event will be counted in action_result(). */
		if (ret)
			num_poisoned_pages_inc(page_to_pfn(page));
	} else {
		/*
		 * Failed to save raw error info.  We no longer trace all
		 * hwpoisoned subpages, and we need refuse to free/dissolve
		 * this hwpoisoned hugepage.
		 */
		folio_set_hugetlb_raw_hwp_unreliable(folio);
		/*
		 * Once hugetlb_raw_hwp_unreliable is set, raw_hwp_page is not
		 * used any more, so free it.
		 */
		__folio_free_raw_hwp(folio, false);
	}
	return ret;
}

static unsigned long folio_free_raw_hwp(struct folio *folio, bool move_flag)
{
	/*
	 * hugetlb_vmemmap_optimized hugepages can't be freed because struct
	 * pages for tail pages are required but they don't exist.
	 */
	if (move_flag && folio_test_hugetlb_vmemmap_optimized(folio))
		return 0;

	/*
	 * hugetlb_raw_hwp_unreliable hugepages shouldn't be unpoisoned by
	 * definition.
	 */
	if (folio_test_hugetlb_raw_hwp_unreliable(folio))
		return 0;

	return __folio_free_raw_hwp(folio, move_flag);
}

void folio_clear_hugetlb_hwpoison(struct folio *folio)
{
	if (folio_test_hugetlb_raw_hwp_unreliable(folio))
		return;
	folio_clear_hwpoison(folio);
	folio_free_raw_hwp(folio, true);
}

/*
 * Called from hugetlb code with hugetlb_lock held.
 *
 * Return values:
 *   0             - free hugepage
 *   1             - in-use hugepage
 *   2             - not a hugepage
 *   -EBUSY        - the hugepage is busy (try to retry)
 *   -EHWPOISON    - the hugepage is already hwpoisoned
 */
int __get_huge_page_for_hwpoison(unsigned long pfn, int flags,
				 bool *migratable_cleared)
{
	struct page *page = pfn_to_page(pfn);
	struct folio *folio = page_folio(page);
	int ret = 2;	/* fallback to normal page handling */
	bool count_increased = false;

	if (!folio_test_hugetlb(folio))
		goto out;

	if (flags & MF_COUNT_INCREASED) {
		ret = 1;
		count_increased = true;
	} else if (folio_test_hugetlb_freed(folio)) {
		ret = 0;
	} else if (folio_test_hugetlb_migratable(folio)) {
		ret = folio_try_get(folio);
		if (ret)
			count_increased = true;
	} else {
		ret = -EBUSY;
		if (!(flags & MF_NO_RETRY))
			goto out;
	}

	if (folio_set_hugetlb_hwpoison(folio, page)) {
		ret = -EHWPOISON;
		goto out;
	}

	/*
	 * Clearing hugetlb_migratable for hwpoisoned hugepages to prevent them
	 * from being migrated by memory hotremove.
	 */
	if (count_increased && folio_test_hugetlb_migratable(folio)) {
		folio_clear_hugetlb_migratable(folio);
		*migratable_cleared = true;
	}

	return ret;
out:
	if (count_increased)
		folio_put(folio);
	return ret;
}

/*
 * Taking refcount of hugetlb pages needs extra care about race conditions
 * with basic operations like hugepage allocation/free/demotion.
 * So some of prechecks for hwpoison (pinning, and testing/setting
 * PageHWPoison) should be done in single hugetlb_lock range.
 */
static int try_memory_failure_hugetlb(unsigned long pfn, int flags, int *hugetlb)
{
	int res;
	struct page *p = pfn_to_page(pfn);
	struct folio *folio;
	unsigned long page_flags;
	bool migratable_cleared = false;

	*hugetlb = 1;
retry:
	res = get_huge_page_for_hwpoison(pfn, flags, &migratable_cleared);
	if (res == 2) { /* fallback to normal page handling */
		*hugetlb = 0;
		return 0;
	} else if (res == -EHWPOISON) {
		pr_err("%#lx: already hardware poisoned\n", pfn);
		if (flags & MF_ACTION_REQUIRED) {
			folio = page_folio(p);
			res = kill_accessing_process(current, folio_pfn(folio), flags);
		}
		return res;
	} else if (res == -EBUSY) {
		if (!(flags & MF_NO_RETRY)) {
			flags |= MF_NO_RETRY;
			goto retry;
		}
		return action_result(pfn, MF_MSG_UNKNOWN, MF_IGNORED);
	}

	folio = page_folio(p);
	folio_lock(folio);

	if (hwpoison_filter(p)) {
		folio_clear_hugetlb_hwpoison(folio);
		if (migratable_cleared)
			folio_set_hugetlb_migratable(folio);
		folio_unlock(folio);
		if (res == 1)
			folio_put(folio);
		return -EOPNOTSUPP;
	}

	/*
	 * Handling free hugepage.  The possible race with hugepage allocation
	 * or demotion can be prevented by PageHWPoison flag.
	 */
	if (res == 0) {
		folio_unlock(folio);
		if (__page_handle_poison(p) >= 0) {
			page_ref_inc(p);
			res = MF_RECOVERED;
		} else {
			res = MF_FAILED;
		}
		return action_result(pfn, MF_MSG_FREE_HUGE, res);
	}

	page_flags = folio->flags;

	if (!hwpoison_user_mappings(p, pfn, flags, &folio->page)) {
		folio_unlock(folio);
		return action_result(pfn, MF_MSG_UNMAP_FAILED, MF_IGNORED);
	}

	return identify_page_state(pfn, p, page_flags);
}

#else
static inline int try_memory_failure_hugetlb(unsigned long pfn, int flags, int *hugetlb)
{
	return 0;
}

static inline unsigned long folio_free_raw_hwp(struct folio *folio, bool flag)
{
	return 0;
}
#endif	/* CONFIG_HUGETLB_PAGE */

/* Drop the extra refcount in case we come from madvise() */
static void put_ref_page(unsigned long pfn, int flags)
{
	struct page *page;

	if (!(flags & MF_COUNT_INCREASED))
		return;

	page = pfn_to_page(pfn);
	if (page)
		put_page(page);
}

static int memory_failure_dev_pagemap(unsigned long pfn, int flags,
		struct dev_pagemap *pgmap)
{
	int rc = -ENXIO;

	put_ref_page(pfn, flags);

	/* device metadata space is not recoverable */
	if (!pgmap_pfn_valid(pgmap, pfn))
		goto out;

	/*
	 * Call driver's implementation to handle the memory failure, otherwise
	 * fall back to generic handler.
	 */
	if (pgmap_has_memory_failure(pgmap)) {
		rc = pgmap->ops->memory_failure(pgmap, pfn, 1, flags);
		/*
		 * Fall back to generic handler too if operation is not
		 * supported inside the driver/device/filesystem.
		 */
		if (rc != -EOPNOTSUPP)
			goto out;
	}

	rc = mf_generic_kill_procs(pfn, flags, pgmap);
out:
	/* drop pgmap ref acquired in caller */
	put_dev_pagemap(pgmap);
	action_result(pfn, MF_MSG_DAX, rc ? MF_FAILED : MF_RECOVERED);
	return rc;
}

static DEFINE_MUTEX(mf_mutex);

/**
 * memory_failure - Handle memory failure of a page.
 * @pfn: Page Number of the corrupted page
 * @flags: fine tune action taken
 *
 * This function is called by the low level machine check code
 * of an architecture when it detects hardware memory corruption
 * of a page. It tries its best to recover, which includes
 * dropping pages, killing processes etc.
 *
 * The function is primarily of use for corruptions that
 * happen outside the current execution context (e.g. when
 * detected by a background scrubber)
 *
 * Must run in process context (e.g. a work queue) with interrupts
 * enabled and no spinlocks hold.
 *
 * Return: 0 for successfully handled the memory error,
 *         -EOPNOTSUPP for hwpoison_filter() filtered the error event,
 *         < 0(except -EOPNOTSUPP) on failure.
 */
int memory_failure(unsigned long pfn, int flags)
{
	struct page *p;
	struct page *hpage;
	struct dev_pagemap *pgmap;
	int res = 0;
	unsigned long page_flags;
	bool retry = true;
	int hugetlb = 0;

	if (!sysctl_memory_failure_recovery)
		panic("Memory failure on page %lx", pfn);

	mutex_lock(&mf_mutex);

	if (!(flags & MF_SW_SIMULATED))
		hw_memory_failure = true;

	p = pfn_to_online_page(pfn);
	if (!p) {
		res = arch_memory_failure(pfn, flags);
		if (res == 0)
			goto unlock_mutex;

		if (pfn_valid(pfn)) {
			pgmap = get_dev_pagemap(pfn, NULL);
			if (pgmap) {
				res = memory_failure_dev_pagemap(pfn, flags,
								 pgmap);
				goto unlock_mutex;
			}
		}
		pr_err("%#lx: memory outside kernel control\n", pfn);
		res = -ENXIO;
		goto unlock_mutex;
	}

try_again:
	res = try_memory_failure_hugetlb(pfn, flags, &hugetlb);
	if (hugetlb)
		goto unlock_mutex;

	if (TestSetPageHWPoison(p)) {
		pr_err("%#lx: already hardware poisoned\n", pfn);
		res = -EHWPOISON;
		if (flags & MF_ACTION_REQUIRED)
			res = kill_accessing_process(current, pfn, flags);
		if (flags & MF_COUNT_INCREASED)
			put_page(p);
		goto unlock_mutex;
	}

	hpage = compound_head(p);

	/*
	 * We need/can do nothing about count=0 pages.
	 * 1) it's a free page, and therefore in safe hand:
	 *    check_new_page() will be the gate keeper.
	 * 2) it's part of a non-compound high order page.
	 *    Implies some kernel user: cannot stop them from
	 *    R/W the page; let's pray that the page has been
	 *    used and will be freed some time later.
	 * In fact it's dangerous to directly bump up page count from 0,
	 * that may make page_ref_freeze()/page_ref_unfreeze() mismatch.
	 */
	if (!(flags & MF_COUNT_INCREASED)) {
		res = get_hwpoison_page(p, flags);
		if (!res) {
			if (is_free_buddy_page(p)) {
				if (take_page_off_buddy(p)) {
					page_ref_inc(p);
					res = MF_RECOVERED;
				} else {
					/* We lost the race, try again */
					if (retry) {
						ClearPageHWPoison(p);
						retry = false;
						goto try_again;
					}
					res = MF_FAILED;
				}
				res = action_result(pfn, MF_MSG_BUDDY, res);
			} else {
				res = action_result(pfn, MF_MSG_KERNEL_HIGH_ORDER, MF_IGNORED);
			}
			goto unlock_mutex;
		} else if (res < 0) {
			res = action_result(pfn, MF_MSG_UNKNOWN, MF_IGNORED);
			goto unlock_mutex;
		}
	}

	if (PageTransHuge(hpage)) {
		/*
		 * The flag must be set after the refcount is bumped
		 * otherwise it may race with THP split.
		 * And the flag can't be set in get_hwpoison_page() since
		 * it is called by soft offline too and it is just called
		 * for !MF_COUNT_INCREASE.  So here seems to be the best
		 * place.
		 *
		 * Don't need care about the above error handling paths for
		 * get_hwpoison_page() since they handle either free page
		 * or unhandlable page.  The refcount is bumped iff the
		 * page is a valid handlable page.
		 */
		SetPageHasHWPoisoned(hpage);
		if (try_to_split_thp_page(p) < 0) {
			res = action_result(pfn, MF_MSG_UNSPLIT_THP, MF_IGNORED);
			goto unlock_mutex;
		}
		VM_BUG_ON_PAGE(!page_count(p), p);
	}

	/*
	 * We ignore non-LRU pages for good reasons.
	 * - PG_locked is only well defined for LRU pages and a few others
	 * - to avoid races with __SetPageLocked()
	 * - to avoid races with __SetPageSlab*() (and more non-atomic ops)
	 * The check (unnecessarily) ignores LRU pages being isolated and
	 * walked by the page reclaim code, however that's not a big loss.
	 */
	shake_page(p);

	lock_page(p);

	/*
	 * We're only intended to deal with the non-Compound page here.
	 * However, the page could have changed compound pages due to
	 * race window. If this happens, we could try again to hopefully
	 * handle the page next round.
	 */
	if (PageCompound(p)) {
		if (retry) {
			ClearPageHWPoison(p);
			unlock_page(p);
			put_page(p);
			flags &= ~MF_COUNT_INCREASED;
			retry = false;
			goto try_again;
		}
		res = action_result(pfn, MF_MSG_DIFFERENT_COMPOUND, MF_IGNORED);
		goto unlock_page;
	}

	/*
	 * We use page flags to determine what action should be taken, but
	 * the flags can be modified by the error containment action.  One
	 * example is an mlocked page, where PG_mlocked is cleared by
	 * page_remove_rmap() in try_to_unmap_one(). So to determine page status
	 * correctly, we save a copy of the page flags at this time.
	 */
	page_flags = p->flags;

	if (hwpoison_filter(p)) {
		ClearPageHWPoison(p);
		unlock_page(p);
		put_page(p);
		res = -EOPNOTSUPP;
		goto unlock_mutex;
	}

	/*
	 * __munlock_folio() may clear a writeback page's LRU flag without
	 * page_lock. We need wait writeback completion for this page or it
	 * may trigger vfs BUG while evict inode.
	 */
	if (!PageLRU(p) && !PageWriteback(p))
		goto identify_page_state;

	/*
	 * It's very difficult to mess with pages currently under IO
	 * and in many cases impossible, so we just avoid it here.
	 */
	wait_on_page_writeback(p);

	/*
	 * Now take care of user space mappings.
	 * Abort on fail: __filemap_remove_folio() assumes unmapped page.
	 */
	if (!hwpoison_user_mappings(p, pfn, flags, p)) {
		res = action_result(pfn, MF_MSG_UNMAP_FAILED, MF_IGNORED);
		goto unlock_page;
	}

	/*
	 * Torn down by someone else?
	 */
	if (PageLRU(p) && !PageSwapCache(p) && p->mapping == NULL) {
		res = action_result(pfn, MF_MSG_TRUNCATED_LRU, MF_IGNORED);
		goto unlock_page;
	}

identify_page_state:
	res = identify_page_state(pfn, p, page_flags);
	mutex_unlock(&mf_mutex);
	return res;
unlock_page:
	unlock_page(p);
unlock_mutex:
	mutex_unlock(&mf_mutex);
	return res;
}
EXPORT_SYMBOL_GPL(memory_failure);

#define MEMORY_FAILURE_FIFO_ORDER	4
#define MEMORY_FAILURE_FIFO_SIZE	(1 << MEMORY_FAILURE_FIFO_ORDER)

struct memory_failure_entry {
	unsigned long pfn;
	int flags;
};

struct memory_failure_cpu {
	DECLARE_KFIFO(fifo, struct memory_failure_entry,
		      MEMORY_FAILURE_FIFO_SIZE);
	spinlock_t lock;
	struct work_struct work;
};

static DEFINE_PER_CPU(struct memory_failure_cpu, memory_failure_cpu);

/**
 * memory_failure_queue - Schedule handling memory failure of a page.
 * @pfn: Page Number of the corrupted page
 * @flags: Flags for memory failure handling
 *
 * This function is called by the low level hardware error handler
 * when it detects hardware memory corruption of a page. It schedules
 * the recovering of error page, including dropping pages, killing
 * processes etc.
 *
 * The function is primarily of use for corruptions that
 * happen outside the current execution context (e.g. when
 * detected by a background scrubber)
 *
 * Can run in IRQ context.
 */
void memory_failure_queue(unsigned long pfn, int flags)
{
	struct memory_failure_cpu *mf_cpu;
	unsigned long proc_flags;
	struct memory_failure_entry entry = {
		.pfn =		pfn,
		.flags =	flags,
	};

	mf_cpu = &get_cpu_var(memory_failure_cpu);
	spin_lock_irqsave(&mf_cpu->lock, proc_flags);
	if (kfifo_put(&mf_cpu->fifo, entry))
		schedule_work_on(smp_processor_id(), &mf_cpu->work);
	else
		pr_err("buffer overflow when queuing memory failure at %#lx\n",
		       pfn);
	spin_unlock_irqrestore(&mf_cpu->lock, proc_flags);
	put_cpu_var(memory_failure_cpu);
}
EXPORT_SYMBOL_GPL(memory_failure_queue);

static void memory_failure_work_func(struct work_struct *work)
{
	struct memory_failure_cpu *mf_cpu;
	struct memory_failure_entry entry = { 0, };
	unsigned long proc_flags;
	int gotten;

	mf_cpu = container_of(work, struct memory_failure_cpu, work);
	for (;;) {
		spin_lock_irqsave(&mf_cpu->lock, proc_flags);
		gotten = kfifo_get(&mf_cpu->fifo, &entry);
		spin_unlock_irqrestore(&mf_cpu->lock, proc_flags);
		if (!gotten)
			break;
		if (entry.flags & MF_SOFT_OFFLINE)
			soft_offline_page(entry.pfn, entry.flags);
		else
			memory_failure(entry.pfn, entry.flags);
	}
}

/*
 * Process memory_failure work queued on the specified CPU.
 * Used to avoid return-to-userspace racing with the memory_failure workqueue.
 */
void memory_failure_queue_kick(int cpu)
{
	struct memory_failure_cpu *mf_cpu;

	mf_cpu = &per_cpu(memory_failure_cpu, cpu);
	cancel_work_sync(&mf_cpu->work);
	memory_failure_work_func(&mf_cpu->work);
}

static int __init memory_failure_init(void)
{
	struct memory_failure_cpu *mf_cpu;
	int cpu;

	for_each_possible_cpu(cpu) {
		mf_cpu = &per_cpu(memory_failure_cpu, cpu);
		spin_lock_init(&mf_cpu->lock);
		INIT_KFIFO(mf_cpu->fifo);
		INIT_WORK(&mf_cpu->work, memory_failure_work_func);
	}

	return 0;
}
core_initcall(memory_failure_init);

#undef pr_fmt
#define pr_fmt(fmt)	"" fmt
#define unpoison_pr_info(fmt, pfn, rs)			\
({							\
	if (__ratelimit(rs))				\
		pr_info(fmt, pfn);			\
})

/**
 * unpoison_memory - Unpoison a previously poisoned page
 * @pfn: Page number of the to be unpoisoned page
 *
 * Software-unpoison a page that has been poisoned by
 * memory_failure() earlier.
 *
 * This is only done on the software-level, so it only works
 * for linux injected failures, not real hardware failures
 *
 * Returns 0 for success, otherwise -errno.
 */
int unpoison_memory(unsigned long pfn)
{
	struct folio *folio;
	struct page *p;
	int ret = -EBUSY;
	unsigned long count = 1;
	bool huge = false;
	static DEFINE_RATELIMIT_STATE(unpoison_rs, DEFAULT_RATELIMIT_INTERVAL,
					DEFAULT_RATELIMIT_BURST);

	if (!pfn_valid(pfn))
		return -ENXIO;

	p = pfn_to_page(pfn);
	folio = page_folio(p);

	mutex_lock(&mf_mutex);

	if (hw_memory_failure) {
		unpoison_pr_info("Unpoison: Disabled after HW memory failure %#lx\n",
				 pfn, &unpoison_rs);
		ret = -EOPNOTSUPP;
		goto unlock_mutex;
	}

	if (!folio_test_hwpoison(folio)) {
		unpoison_pr_info("Unpoison: Page was already unpoisoned %#lx\n",
				 pfn, &unpoison_rs);
		goto unlock_mutex;
	}

	if (folio_ref_count(folio) > 1) {
		unpoison_pr_info("Unpoison: Someone grabs the hwpoison page %#lx\n",
				 pfn, &unpoison_rs);
		goto unlock_mutex;
	}

	if (folio_mapped(folio)) {
		unpoison_pr_info("Unpoison: Someone maps the hwpoison page %#lx\n",
				 pfn, &unpoison_rs);
		goto unlock_mutex;
	}

	if (folio_mapping(folio)) {
		unpoison_pr_info("Unpoison: the hwpoison page has non-NULL mapping %#lx\n",
				 pfn, &unpoison_rs);
		goto unlock_mutex;
	}

	if (folio_test_slab(folio) || PageTable(&folio->page) || folio_test_reserved(folio))
		goto unlock_mutex;

	ret = get_hwpoison_page(p, MF_UNPOISON);
	if (!ret) {
		if (PageHuge(p)) {
			huge = true;
			count = folio_free_raw_hwp(folio, false);
			if (count == 0) {
				ret = -EBUSY;
				goto unlock_mutex;
			}
		}
		ret = folio_test_clear_hwpoison(folio) ? 0 : -EBUSY;
	} else if (ret < 0) {
		if (ret == -EHWPOISON) {
			ret = put_page_back_buddy(p) ? 0 : -EBUSY;
		} else
			unpoison_pr_info("Unpoison: failed to grab page %#lx\n",
					 pfn, &unpoison_rs);
	} else {
		if (PageHuge(p)) {
			huge = true;
			count = folio_free_raw_hwp(folio, false);
			if (count == 0) {
				ret = -EBUSY;
				folio_put(folio);
				goto unlock_mutex;
			}
		}

		folio_put(folio);
		if (TestClearPageHWPoison(p)) {
			folio_put(folio);
			ret = 0;
		}
	}

unlock_mutex:
	mutex_unlock(&mf_mutex);
	if (!ret) {
		if (!huge)
			num_poisoned_pages_sub(pfn, 1);
		unpoison_pr_info("Unpoison: Software-unpoisoned page %#lx\n",
				 page_to_pfn(p), &unpoison_rs);
	}
	return ret;
}
EXPORT_SYMBOL(unpoison_memory);

static bool isolate_page(struct page *page, struct list_head *pagelist)
{
	bool isolated = false;

	if (PageHuge(page)) {
<<<<<<< HEAD
		isolated = !isolate_hugetlb(page_folio(page), pagelist);
=======
		isolated = isolate_hugetlb(page_folio(page), pagelist);
>>>>>>> 45364ba2
	} else {
		bool lru = !__PageMovable(page);

		if (lru)
			isolated = isolate_lru_page(page);
		else
			isolated = isolate_movable_page(page,
							ISOLATE_UNEVICTABLE);

		if (isolated) {
			list_add(&page->lru, pagelist);
			if (lru)
				inc_node_page_state(page, NR_ISOLATED_ANON +
						    page_is_file_lru(page));
		}
	}

	/*
	 * If we succeed to isolate the page, we grabbed another refcount on
	 * the page, so we can safely drop the one we got from get_any_pages().
	 * If we failed to isolate the page, it means that we cannot go further
	 * and we will return an error, so drop the reference we got from
	 * get_any_pages() as well.
	 */
	put_page(page);
	return isolated;
}

/*
 * soft_offline_in_use_page handles hugetlb-pages and non-hugetlb pages.
 * If the page is a non-dirty unmapped page-cache page, it simply invalidates.
 * If the page is mapped, it migrates the contents over.
 */
static int soft_offline_in_use_page(struct page *page)
{
	long ret = 0;
	unsigned long pfn = page_to_pfn(page);
	struct page *hpage = compound_head(page);
	char const *msg_page[] = {"page", "hugepage"};
	bool huge = PageHuge(page);
	LIST_HEAD(pagelist);
	struct migration_target_control mtc = {
		.nid = NUMA_NO_NODE,
		.gfp_mask = GFP_USER | __GFP_MOVABLE | __GFP_RETRY_MAYFAIL,
	};

	if (!huge && PageTransHuge(hpage)) {
		if (try_to_split_thp_page(page)) {
			pr_info("soft offline: %#lx: thp split failed\n", pfn);
			return -EBUSY;
		}
		hpage = page;
	}

	lock_page(page);
	if (!PageHuge(page))
		wait_on_page_writeback(page);
	if (PageHWPoison(page)) {
		unlock_page(page);
		put_page(page);
		pr_info("soft offline: %#lx page already poisoned\n", pfn);
		return 0;
	}

	if (!PageHuge(page) && PageLRU(page) && !PageSwapCache(page))
		/*
		 * Try to invalidate first. This should work for
		 * non dirty unmapped page cache pages.
		 */
		ret = invalidate_inode_page(page);
	unlock_page(page);

	if (ret) {
		pr_info("soft_offline: %#lx: invalidated\n", pfn);
		page_handle_poison(page, false, true);
		return 0;
	}

	if (isolate_page(hpage, &pagelist)) {
		ret = migrate_pages(&pagelist, alloc_migration_target, NULL,
			(unsigned long)&mtc, MIGRATE_SYNC, MR_MEMORY_FAILURE, NULL);
		if (!ret) {
			bool release = !huge;

			if (!page_handle_poison(page, huge, release))
				ret = -EBUSY;
		} else {
			if (!list_empty(&pagelist))
				putback_movable_pages(&pagelist);

			pr_info("soft offline: %#lx: %s migration failed %ld, type %pGp\n",
				pfn, msg_page[huge], ret, &page->flags);
			if (ret > 0)
				ret = -EBUSY;
		}
	} else {
		pr_info("soft offline: %#lx: %s isolation failed, page count %d, type %pGp\n",
			pfn, msg_page[huge], page_count(page), &page->flags);
		ret = -EBUSY;
	}
	return ret;
}

/**
 * soft_offline_page - Soft offline a page.
 * @pfn: pfn to soft-offline
 * @flags: flags. Same as memory_failure().
 *
 * Returns 0 on success
 *         -EOPNOTSUPP for hwpoison_filter() filtered the error event
 *         < 0 otherwise negated errno.
 *
 * Soft offline a page, by migration or invalidation,
 * without killing anything. This is for the case when
 * a page is not corrupted yet (so it's still valid to access),
 * but has had a number of corrected errors and is better taken
 * out.
 *
 * The actual policy on when to do that is maintained by
 * user space.
 *
 * This should never impact any application or cause data loss,
 * however it might take some time.
 *
 * This is not a 100% solution for all memory, but tries to be
 * ``good enough'' for the majority of memory.
 */
int soft_offline_page(unsigned long pfn, int flags)
{
	int ret;
	bool try_again = true;
	struct page *page;

	if (!pfn_valid(pfn)) {
		WARN_ON_ONCE(flags & MF_COUNT_INCREASED);
		return -ENXIO;
	}

	/* Only online pages can be soft-offlined (esp., not ZONE_DEVICE). */
	page = pfn_to_online_page(pfn);
	if (!page) {
		put_ref_page(pfn, flags);
		return -EIO;
	}

	mutex_lock(&mf_mutex);

	if (PageHWPoison(page)) {
		pr_info("%s: %#lx page already poisoned\n", __func__, pfn);
		put_ref_page(pfn, flags);
		mutex_unlock(&mf_mutex);
		return 0;
	}

retry:
	get_online_mems();
	ret = get_hwpoison_page(page, flags | MF_SOFT_OFFLINE);
	put_online_mems();

	if (hwpoison_filter(page)) {
		if (ret > 0)
			put_page(page);

		mutex_unlock(&mf_mutex);
		return -EOPNOTSUPP;
	}

	if (ret > 0) {
		ret = soft_offline_in_use_page(page);
	} else if (ret == 0) {
		if (!page_handle_poison(page, true, false) && try_again) {
			try_again = false;
			flags &= ~MF_COUNT_INCREASED;
			goto retry;
		}
	}

	mutex_unlock(&mf_mutex);

	return ret;
}<|MERGE_RESOLUTION|>--- conflicted
+++ resolved
@@ -2508,11 +2508,7 @@
 	bool isolated = false;
 
 	if (PageHuge(page)) {
-<<<<<<< HEAD
-		isolated = !isolate_hugetlb(page_folio(page), pagelist);
-=======
 		isolated = isolate_hugetlb(page_folio(page), pagelist);
->>>>>>> 45364ba2
 	} else {
 		bool lru = !__PageMovable(page);
 
