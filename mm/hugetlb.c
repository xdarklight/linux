// SPDX-License-Identifier: GPL-2.0-only
/*
 * Generic hugetlb support.
 * (C) Nadia Yvette Chambers, April 2004
 */
#include <linux/list.h>
#include <linux/init.h>
#include <linux/mm.h>
#include <linux/seq_file.h>
#include <linux/sysctl.h>
#include <linux/highmem.h>
#include <linux/mmu_notifier.h>
#include <linux/nodemask.h>
#include <linux/pagemap.h>
#include <linux/mempolicy.h>
#include <linux/compiler.h>
#include <linux/cpuset.h>
#include <linux/mutex.h>
#include <linux/memblock.h>
#include <linux/sysfs.h>
#include <linux/slab.h>
#include <linux/sched/mm.h>
#include <linux/mmdebug.h>
#include <linux/sched/signal.h>
#include <linux/rmap.h>
#include <linux/string_helpers.h>
#include <linux/swap.h>
#include <linux/swapops.h>
#include <linux/jhash.h>
#include <linux/numa.h>
#include <linux/llist.h>
#include <linux/cma.h>
#include <linux/migrate.h>
#include <linux/nospec.h>
#include <linux/delayacct.h>
#include <linux/memory.h>

#include <asm/page.h>
#include <asm/pgalloc.h>
#include <asm/tlb.h>

#include <linux/io.h>
#include <linux/hugetlb.h>
#include <linux/hugetlb_cgroup.h>
#include <linux/node.h>
#include <linux/page_owner.h>
#include "internal.h"
#include "hugetlb_vmemmap.h"

int hugetlb_max_hstate __read_mostly;
unsigned int default_hstate_idx;
struct hstate hstates[HUGE_MAX_HSTATE];

#ifdef CONFIG_CMA
static struct cma *hugetlb_cma[MAX_NUMNODES];
static unsigned long hugetlb_cma_size_in_node[MAX_NUMNODES] __initdata;
static bool hugetlb_cma_page(struct page *page, unsigned int order)
{
	return cma_pages_valid(hugetlb_cma[page_to_nid(page)], page,
				1 << order);
}
#else
static bool hugetlb_cma_page(struct page *page, unsigned int order)
{
	return false;
}
#endif
static unsigned long hugetlb_cma_size __initdata;

__initdata LIST_HEAD(huge_boot_pages);

/* for command line parsing */
static struct hstate * __initdata parsed_hstate;
static unsigned long __initdata default_hstate_max_huge_pages;
static bool __initdata parsed_valid_hugepagesz = true;
static bool __initdata parsed_default_hugepagesz;
static unsigned int default_hugepages_in_node[MAX_NUMNODES] __initdata;

/*
 * Protects updates to hugepage_freelists, hugepage_activelist, nr_huge_pages,
 * free_huge_pages, and surplus_huge_pages.
 */
DEFINE_SPINLOCK(hugetlb_lock);

/*
 * Serializes faults on the same logical page.  This is used to
 * prevent spurious OOMs when the hugepage pool is fully utilized.
 */
static int num_fault_mutexes;
struct mutex *hugetlb_fault_mutex_table ____cacheline_aligned_in_smp;

/* Forward declaration */
static int hugetlb_acct_memory(struct hstate *h, long delta);
static void hugetlb_vma_lock_free(struct vm_area_struct *vma);
static void hugetlb_vma_lock_alloc(struct vm_area_struct *vma);
static void __hugetlb_vma_unlock_write_free(struct vm_area_struct *vma);

static inline bool subpool_is_free(struct hugepage_subpool *spool)
{
	if (spool->count)
		return false;
	if (spool->max_hpages != -1)
		return spool->used_hpages == 0;
	if (spool->min_hpages != -1)
		return spool->rsv_hpages == spool->min_hpages;

	return true;
}

static inline void unlock_or_release_subpool(struct hugepage_subpool *spool,
						unsigned long irq_flags)
{
	spin_unlock_irqrestore(&spool->lock, irq_flags);

	/* If no pages are used, and no other handles to the subpool
	 * remain, give up any reservations based on minimum size and
	 * free the subpool */
	if (subpool_is_free(spool)) {
		if (spool->min_hpages != -1)
			hugetlb_acct_memory(spool->hstate,
						-spool->min_hpages);
		kfree(spool);
	}
}

struct hugepage_subpool *hugepage_new_subpool(struct hstate *h, long max_hpages,
						long min_hpages)
{
	struct hugepage_subpool *spool;

	spool = kzalloc(sizeof(*spool), GFP_KERNEL);
	if (!spool)
		return NULL;

	spin_lock_init(&spool->lock);
	spool->count = 1;
	spool->max_hpages = max_hpages;
	spool->hstate = h;
	spool->min_hpages = min_hpages;

	if (min_hpages != -1 && hugetlb_acct_memory(h, min_hpages)) {
		kfree(spool);
		return NULL;
	}
	spool->rsv_hpages = min_hpages;

	return spool;
}

void hugepage_put_subpool(struct hugepage_subpool *spool)
{
	unsigned long flags;

	spin_lock_irqsave(&spool->lock, flags);
	BUG_ON(!spool->count);
	spool->count--;
	unlock_or_release_subpool(spool, flags);
}

/*
 * Subpool accounting for allocating and reserving pages.
 * Return -ENOMEM if there are not enough resources to satisfy the
 * request.  Otherwise, return the number of pages by which the
 * global pools must be adjusted (upward).  The returned value may
 * only be different than the passed value (delta) in the case where
 * a subpool minimum size must be maintained.
 */
static long hugepage_subpool_get_pages(struct hugepage_subpool *spool,
				      long delta)
{
	long ret = delta;

	if (!spool)
		return ret;

	spin_lock_irq(&spool->lock);

	if (spool->max_hpages != -1) {		/* maximum size accounting */
		if ((spool->used_hpages + delta) <= spool->max_hpages)
			spool->used_hpages += delta;
		else {
			ret = -ENOMEM;
			goto unlock_ret;
		}
	}

	/* minimum size accounting */
	if (spool->min_hpages != -1 && spool->rsv_hpages) {
		if (delta > spool->rsv_hpages) {
			/*
			 * Asking for more reserves than those already taken on
			 * behalf of subpool.  Return difference.
			 */
			ret = delta - spool->rsv_hpages;
			spool->rsv_hpages = 0;
		} else {
			ret = 0;	/* reserves already accounted for */
			spool->rsv_hpages -= delta;
		}
	}

unlock_ret:
	spin_unlock_irq(&spool->lock);
	return ret;
}

/*
 * Subpool accounting for freeing and unreserving pages.
 * Return the number of global page reservations that must be dropped.
 * The return value may only be different than the passed value (delta)
 * in the case where a subpool minimum size must be maintained.
 */
static long hugepage_subpool_put_pages(struct hugepage_subpool *spool,
				       long delta)
{
	long ret = delta;
	unsigned long flags;

	if (!spool)
		return delta;

	spin_lock_irqsave(&spool->lock, flags);

	if (spool->max_hpages != -1)		/* maximum size accounting */
		spool->used_hpages -= delta;

	 /* minimum size accounting */
	if (spool->min_hpages != -1 && spool->used_hpages < spool->min_hpages) {
		if (spool->rsv_hpages + delta <= spool->min_hpages)
			ret = 0;
		else
			ret = spool->rsv_hpages + delta - spool->min_hpages;

		spool->rsv_hpages += delta;
		if (spool->rsv_hpages > spool->min_hpages)
			spool->rsv_hpages = spool->min_hpages;
	}

	/*
	 * If hugetlbfs_put_super couldn't free spool due to an outstanding
	 * quota reference, free it now.
	 */
	unlock_or_release_subpool(spool, flags);

	return ret;
}

static inline struct hugepage_subpool *subpool_inode(struct inode *inode)
{
	return HUGETLBFS_SB(inode->i_sb)->spool;
}

static inline struct hugepage_subpool *subpool_vma(struct vm_area_struct *vma)
{
	return subpool_inode(file_inode(vma->vm_file));
}

/* Helper that removes a struct file_region from the resv_map cache and returns
 * it for use.
 */
static struct file_region *
get_file_region_entry_from_cache(struct resv_map *resv, long from, long to)
{
	struct file_region *nrg;

	VM_BUG_ON(resv->region_cache_count <= 0);

	resv->region_cache_count--;
	nrg = list_first_entry(&resv->region_cache, struct file_region, link);
	list_del(&nrg->link);

	nrg->from = from;
	nrg->to = to;

	return nrg;
}

static void copy_hugetlb_cgroup_uncharge_info(struct file_region *nrg,
					      struct file_region *rg)
{
#ifdef CONFIG_CGROUP_HUGETLB
	nrg->reservation_counter = rg->reservation_counter;
	nrg->css = rg->css;
	if (rg->css)
		css_get(rg->css);
#endif
}

/* Helper that records hugetlb_cgroup uncharge info. */
static void record_hugetlb_cgroup_uncharge_info(struct hugetlb_cgroup *h_cg,
						struct hstate *h,
						struct resv_map *resv,
						struct file_region *nrg)
{
#ifdef CONFIG_CGROUP_HUGETLB
	if (h_cg) {
		nrg->reservation_counter =
			&h_cg->rsvd_hugepage[hstate_index(h)];
		nrg->css = &h_cg->css;
		/*
		 * The caller will hold exactly one h_cg->css reference for the
		 * whole contiguous reservation region. But this area might be
		 * scattered when there are already some file_regions reside in
		 * it. As a result, many file_regions may share only one css
		 * reference. In order to ensure that one file_region must hold
		 * exactly one h_cg->css reference, we should do css_get for
		 * each file_region and leave the reference held by caller
		 * untouched.
		 */
		css_get(&h_cg->css);
		if (!resv->pages_per_hpage)
			resv->pages_per_hpage = pages_per_huge_page(h);
		/* pages_per_hpage should be the same for all entries in
		 * a resv_map.
		 */
		VM_BUG_ON(resv->pages_per_hpage != pages_per_huge_page(h));
	} else {
		nrg->reservation_counter = NULL;
		nrg->css = NULL;
	}
#endif
}

static void put_uncharge_info(struct file_region *rg)
{
#ifdef CONFIG_CGROUP_HUGETLB
	if (rg->css)
		css_put(rg->css);
#endif
}

static bool has_same_uncharge_info(struct file_region *rg,
				   struct file_region *org)
{
#ifdef CONFIG_CGROUP_HUGETLB
	return rg->reservation_counter == org->reservation_counter &&
	       rg->css == org->css;

#else
	return true;
#endif
}

static void coalesce_file_region(struct resv_map *resv, struct file_region *rg)
{
	struct file_region *nrg, *prg;

	prg = list_prev_entry(rg, link);
	if (&prg->link != &resv->regions && prg->to == rg->from &&
	    has_same_uncharge_info(prg, rg)) {
		prg->to = rg->to;

		list_del(&rg->link);
		put_uncharge_info(rg);
		kfree(rg);

		rg = prg;
	}

	nrg = list_next_entry(rg, link);
	if (&nrg->link != &resv->regions && nrg->from == rg->to &&
	    has_same_uncharge_info(nrg, rg)) {
		nrg->from = rg->from;

		list_del(&rg->link);
		put_uncharge_info(rg);
		kfree(rg);
	}
}

static inline long
hugetlb_resv_map_add(struct resv_map *map, struct list_head *rg, long from,
		     long to, struct hstate *h, struct hugetlb_cgroup *cg,
		     long *regions_needed)
{
	struct file_region *nrg;

	if (!regions_needed) {
		nrg = get_file_region_entry_from_cache(map, from, to);
		record_hugetlb_cgroup_uncharge_info(cg, h, map, nrg);
		list_add(&nrg->link, rg);
		coalesce_file_region(map, nrg);
	} else
		*regions_needed += 1;

	return to - from;
}

/*
 * Must be called with resv->lock held.
 *
 * Calling this with regions_needed != NULL will count the number of pages
 * to be added but will not modify the linked list. And regions_needed will
 * indicate the number of file_regions needed in the cache to carry out to add
 * the regions for this range.
 */
static long add_reservation_in_range(struct resv_map *resv, long f, long t,
				     struct hugetlb_cgroup *h_cg,
				     struct hstate *h, long *regions_needed)
{
	long add = 0;
	struct list_head *head = &resv->regions;
	long last_accounted_offset = f;
	struct file_region *iter, *trg = NULL;
	struct list_head *rg = NULL;

	if (regions_needed)
		*regions_needed = 0;

	/* In this loop, we essentially handle an entry for the range
	 * [last_accounted_offset, iter->from), at every iteration, with some
	 * bounds checking.
	 */
	list_for_each_entry_safe(iter, trg, head, link) {
		/* Skip irrelevant regions that start before our range. */
		if (iter->from < f) {
			/* If this region ends after the last accounted offset,
			 * then we need to update last_accounted_offset.
			 */
			if (iter->to > last_accounted_offset)
				last_accounted_offset = iter->to;
			continue;
		}

		/* When we find a region that starts beyond our range, we've
		 * finished.
		 */
		if (iter->from >= t) {
			rg = iter->link.prev;
			break;
		}

		/* Add an entry for last_accounted_offset -> iter->from, and
		 * update last_accounted_offset.
		 */
		if (iter->from > last_accounted_offset)
			add += hugetlb_resv_map_add(resv, iter->link.prev,
						    last_accounted_offset,
						    iter->from, h, h_cg,
						    regions_needed);

		last_accounted_offset = iter->to;
	}

	/* Handle the case where our range extends beyond
	 * last_accounted_offset.
	 */
	if (!rg)
		rg = head->prev;
	if (last_accounted_offset < t)
		add += hugetlb_resv_map_add(resv, rg, last_accounted_offset,
					    t, h, h_cg, regions_needed);

	return add;
}

/* Must be called with resv->lock acquired. Will drop lock to allocate entries.
 */
static int allocate_file_region_entries(struct resv_map *resv,
					int regions_needed)
	__must_hold(&resv->lock)
{
	LIST_HEAD(allocated_regions);
	int to_allocate = 0, i = 0;
	struct file_region *trg = NULL, *rg = NULL;

	VM_BUG_ON(regions_needed < 0);

	/*
	 * Check for sufficient descriptors in the cache to accommodate
	 * the number of in progress add operations plus regions_needed.
	 *
	 * This is a while loop because when we drop the lock, some other call
	 * to region_add or region_del may have consumed some region_entries,
	 * so we keep looping here until we finally have enough entries for
	 * (adds_in_progress + regions_needed).
	 */
	while (resv->region_cache_count <
	       (resv->adds_in_progress + regions_needed)) {
		to_allocate = resv->adds_in_progress + regions_needed -
			      resv->region_cache_count;

		/* At this point, we should have enough entries in the cache
		 * for all the existing adds_in_progress. We should only be
		 * needing to allocate for regions_needed.
		 */
		VM_BUG_ON(resv->region_cache_count < resv->adds_in_progress);

		spin_unlock(&resv->lock);
		for (i = 0; i < to_allocate; i++) {
			trg = kmalloc(sizeof(*trg), GFP_KERNEL);
			if (!trg)
				goto out_of_memory;
			list_add(&trg->link, &allocated_regions);
		}

		spin_lock(&resv->lock);

		list_splice(&allocated_regions, &resv->region_cache);
		resv->region_cache_count += to_allocate;
	}

	return 0;

out_of_memory:
	list_for_each_entry_safe(rg, trg, &allocated_regions, link) {
		list_del(&rg->link);
		kfree(rg);
	}
	return -ENOMEM;
}

/*
 * Add the huge page range represented by [f, t) to the reserve
 * map.  Regions will be taken from the cache to fill in this range.
 * Sufficient regions should exist in the cache due to the previous
 * call to region_chg with the same range, but in some cases the cache will not
 * have sufficient entries due to races with other code doing region_add or
 * region_del.  The extra needed entries will be allocated.
 *
 * regions_needed is the out value provided by a previous call to region_chg.
 *
 * Return the number of new huge pages added to the map.  This number is greater
 * than or equal to zero.  If file_region entries needed to be allocated for
 * this operation and we were not able to allocate, it returns -ENOMEM.
 * region_add of regions of length 1 never allocate file_regions and cannot
 * fail; region_chg will always allocate at least 1 entry and a region_add for
 * 1 page will only require at most 1 entry.
 */
static long region_add(struct resv_map *resv, long f, long t,
		       long in_regions_needed, struct hstate *h,
		       struct hugetlb_cgroup *h_cg)
{
	long add = 0, actual_regions_needed = 0;

	spin_lock(&resv->lock);
retry:

	/* Count how many regions are actually needed to execute this add. */
	add_reservation_in_range(resv, f, t, NULL, NULL,
				 &actual_regions_needed);

	/*
	 * Check for sufficient descriptors in the cache to accommodate
	 * this add operation. Note that actual_regions_needed may be greater
	 * than in_regions_needed, as the resv_map may have been modified since
	 * the region_chg call. In this case, we need to make sure that we
	 * allocate extra entries, such that we have enough for all the
	 * existing adds_in_progress, plus the excess needed for this
	 * operation.
	 */
	if (actual_regions_needed > in_regions_needed &&
	    resv->region_cache_count <
		    resv->adds_in_progress +
			    (actual_regions_needed - in_regions_needed)) {
		/* region_add operation of range 1 should never need to
		 * allocate file_region entries.
		 */
		VM_BUG_ON(t - f <= 1);

		if (allocate_file_region_entries(
			    resv, actual_regions_needed - in_regions_needed)) {
			return -ENOMEM;
		}

		goto retry;
	}

	add = add_reservation_in_range(resv, f, t, h_cg, h, NULL);

	resv->adds_in_progress -= in_regions_needed;

	spin_unlock(&resv->lock);
	return add;
}

/*
 * Examine the existing reserve map and determine how many
 * huge pages in the specified range [f, t) are NOT currently
 * represented.  This routine is called before a subsequent
 * call to region_add that will actually modify the reserve
 * map to add the specified range [f, t).  region_chg does
 * not change the number of huge pages represented by the
 * map.  A number of new file_region structures is added to the cache as a
 * placeholder, for the subsequent region_add call to use. At least 1
 * file_region structure is added.
 *
 * out_regions_needed is the number of regions added to the
 * resv->adds_in_progress.  This value needs to be provided to a follow up call
 * to region_add or region_abort for proper accounting.
 *
 * Returns the number of huge pages that need to be added to the existing
 * reservation map for the range [f, t).  This number is greater or equal to
 * zero.  -ENOMEM is returned if a new file_region structure or cache entry
 * is needed and can not be allocated.
 */
static long region_chg(struct resv_map *resv, long f, long t,
		       long *out_regions_needed)
{
	long chg = 0;

	spin_lock(&resv->lock);

	/* Count how many hugepages in this range are NOT represented. */
	chg = add_reservation_in_range(resv, f, t, NULL, NULL,
				       out_regions_needed);

	if (*out_regions_needed == 0)
		*out_regions_needed = 1;

	if (allocate_file_region_entries(resv, *out_regions_needed))
		return -ENOMEM;

	resv->adds_in_progress += *out_regions_needed;

	spin_unlock(&resv->lock);
	return chg;
}

/*
 * Abort the in progress add operation.  The adds_in_progress field
 * of the resv_map keeps track of the operations in progress between
 * calls to region_chg and region_add.  Operations are sometimes
 * aborted after the call to region_chg.  In such cases, region_abort
 * is called to decrement the adds_in_progress counter. regions_needed
 * is the value returned by the region_chg call, it is used to decrement
 * the adds_in_progress counter.
 *
 * NOTE: The range arguments [f, t) are not needed or used in this
 * routine.  They are kept to make reading the calling code easier as
 * arguments will match the associated region_chg call.
 */
static void region_abort(struct resv_map *resv, long f, long t,
			 long regions_needed)
{
	spin_lock(&resv->lock);
	VM_BUG_ON(!resv->region_cache_count);
	resv->adds_in_progress -= regions_needed;
	spin_unlock(&resv->lock);
}

/*
 * Delete the specified range [f, t) from the reserve map.  If the
 * t parameter is LONG_MAX, this indicates that ALL regions after f
 * should be deleted.  Locate the regions which intersect [f, t)
 * and either trim, delete or split the existing regions.
 *
 * Returns the number of huge pages deleted from the reserve map.
 * In the normal case, the return value is zero or more.  In the
 * case where a region must be split, a new region descriptor must
 * be allocated.  If the allocation fails, -ENOMEM will be returned.
 * NOTE: If the parameter t == LONG_MAX, then we will never split
 * a region and possibly return -ENOMEM.  Callers specifying
 * t == LONG_MAX do not need to check for -ENOMEM error.
 */
static long region_del(struct resv_map *resv, long f, long t)
{
	struct list_head *head = &resv->regions;
	struct file_region *rg, *trg;
	struct file_region *nrg = NULL;
	long del = 0;

retry:
	spin_lock(&resv->lock);
	list_for_each_entry_safe(rg, trg, head, link) {
		/*
		 * Skip regions before the range to be deleted.  file_region
		 * ranges are normally of the form [from, to).  However, there
		 * may be a "placeholder" entry in the map which is of the form
		 * (from, to) with from == to.  Check for placeholder entries
		 * at the beginning of the range to be deleted.
		 */
		if (rg->to <= f && (rg->to != rg->from || rg->to != f))
			continue;

		if (rg->from >= t)
			break;

		if (f > rg->from && t < rg->to) { /* Must split region */
			/*
			 * Check for an entry in the cache before dropping
			 * lock and attempting allocation.
			 */
			if (!nrg &&
			    resv->region_cache_count > resv->adds_in_progress) {
				nrg = list_first_entry(&resv->region_cache,
							struct file_region,
							link);
				list_del(&nrg->link);
				resv->region_cache_count--;
			}

			if (!nrg) {
				spin_unlock(&resv->lock);
				nrg = kmalloc(sizeof(*nrg), GFP_KERNEL);
				if (!nrg)
					return -ENOMEM;
				goto retry;
			}

			del += t - f;
			hugetlb_cgroup_uncharge_file_region(
				resv, rg, t - f, false);

			/* New entry for end of split region */
			nrg->from = t;
			nrg->to = rg->to;

			copy_hugetlb_cgroup_uncharge_info(nrg, rg);

			INIT_LIST_HEAD(&nrg->link);

			/* Original entry is trimmed */
			rg->to = f;

			list_add(&nrg->link, &rg->link);
			nrg = NULL;
			break;
		}

		if (f <= rg->from && t >= rg->to) { /* Remove entire region */
			del += rg->to - rg->from;
			hugetlb_cgroup_uncharge_file_region(resv, rg,
							    rg->to - rg->from, true);
			list_del(&rg->link);
			kfree(rg);
			continue;
		}

		if (f <= rg->from) {	/* Trim beginning of region */
			hugetlb_cgroup_uncharge_file_region(resv, rg,
							    t - rg->from, false);

			del += t - rg->from;
			rg->from = t;
		} else {		/* Trim end of region */
			hugetlb_cgroup_uncharge_file_region(resv, rg,
							    rg->to - f, false);

			del += rg->to - f;
			rg->to = f;
		}
	}

	spin_unlock(&resv->lock);
	kfree(nrg);
	return del;
}

/*
 * A rare out of memory error was encountered which prevented removal of
 * the reserve map region for a page.  The huge page itself was free'ed
 * and removed from the page cache.  This routine will adjust the subpool
 * usage count, and the global reserve count if needed.  By incrementing
 * these counts, the reserve map entry which could not be deleted will
 * appear as a "reserved" entry instead of simply dangling with incorrect
 * counts.
 */
void hugetlb_fix_reserve_counts(struct inode *inode)
{
	struct hugepage_subpool *spool = subpool_inode(inode);
	long rsv_adjust;
	bool reserved = false;

	rsv_adjust = hugepage_subpool_get_pages(spool, 1);
	if (rsv_adjust > 0) {
		struct hstate *h = hstate_inode(inode);

		if (!hugetlb_acct_memory(h, 1))
			reserved = true;
	} else if (!rsv_adjust) {
		reserved = true;
	}

	if (!reserved)
		pr_warn("hugetlb: Huge Page Reserved count may go negative.\n");
}

/*
 * Count and return the number of huge pages in the reserve map
 * that intersect with the range [f, t).
 */
static long region_count(struct resv_map *resv, long f, long t)
{
	struct list_head *head = &resv->regions;
	struct file_region *rg;
	long chg = 0;

	spin_lock(&resv->lock);
	/* Locate each segment we overlap with, and count that overlap. */
	list_for_each_entry(rg, head, link) {
		long seg_from;
		long seg_to;

		if (rg->to <= f)
			continue;
		if (rg->from >= t)
			break;

		seg_from = max(rg->from, f);
		seg_to = min(rg->to, t);

		chg += seg_to - seg_from;
	}
	spin_unlock(&resv->lock);

	return chg;
}

/*
 * Convert the address within this vma to the page offset within
 * the mapping, in pagecache page units; huge pages here.
 */
static pgoff_t vma_hugecache_offset(struct hstate *h,
			struct vm_area_struct *vma, unsigned long address)
{
	return ((address - vma->vm_start) >> huge_page_shift(h)) +
			(vma->vm_pgoff >> huge_page_order(h));
}

pgoff_t linear_hugepage_index(struct vm_area_struct *vma,
				     unsigned long address)
{
	return vma_hugecache_offset(hstate_vma(vma), vma, address);
}
EXPORT_SYMBOL_GPL(linear_hugepage_index);

/*
 * Return the size of the pages allocated when backing a VMA. In the majority
 * cases this will be same size as used by the page table entries.
 */
unsigned long vma_kernel_pagesize(struct vm_area_struct *vma)
{
	if (vma->vm_ops && vma->vm_ops->pagesize)
		return vma->vm_ops->pagesize(vma);
	return PAGE_SIZE;
}
EXPORT_SYMBOL_GPL(vma_kernel_pagesize);

/*
 * Return the page size being used by the MMU to back a VMA. In the majority
 * of cases, the page size used by the kernel matches the MMU size. On
 * architectures where it differs, an architecture-specific 'strong'
 * version of this symbol is required.
 */
__weak unsigned long vma_mmu_pagesize(struct vm_area_struct *vma)
{
	return vma_kernel_pagesize(vma);
}

/*
 * Flags for MAP_PRIVATE reservations.  These are stored in the bottom
 * bits of the reservation map pointer, which are always clear due to
 * alignment.
 */
#define HPAGE_RESV_OWNER    (1UL << 0)
#define HPAGE_RESV_UNMAPPED (1UL << 1)
#define HPAGE_RESV_MASK (HPAGE_RESV_OWNER | HPAGE_RESV_UNMAPPED)

/*
 * These helpers are used to track how many pages are reserved for
 * faults in a MAP_PRIVATE mapping. Only the process that called mmap()
 * is guaranteed to have their future faults succeed.
 *
 * With the exception of hugetlb_dup_vma_private() which is called at fork(),
 * the reserve counters are updated with the hugetlb_lock held. It is safe
 * to reset the VMA at fork() time as it is not in use yet and there is no
 * chance of the global counters getting corrupted as a result of the values.
 *
 * The private mapping reservation is represented in a subtly different
 * manner to a shared mapping.  A shared mapping has a region map associated
 * with the underlying file, this region map represents the backing file
 * pages which have ever had a reservation assigned which this persists even
 * after the page is instantiated.  A private mapping has a region map
 * associated with the original mmap which is attached to all VMAs which
 * reference it, this region map represents those offsets which have consumed
 * reservation ie. where pages have been instantiated.
 */
static unsigned long get_vma_private_data(struct vm_area_struct *vma)
{
	return (unsigned long)vma->vm_private_data;
}

static void set_vma_private_data(struct vm_area_struct *vma,
							unsigned long value)
{
	vma->vm_private_data = (void *)value;
}

static void
resv_map_set_hugetlb_cgroup_uncharge_info(struct resv_map *resv_map,
					  struct hugetlb_cgroup *h_cg,
					  struct hstate *h)
{
#ifdef CONFIG_CGROUP_HUGETLB
	if (!h_cg || !h) {
		resv_map->reservation_counter = NULL;
		resv_map->pages_per_hpage = 0;
		resv_map->css = NULL;
	} else {
		resv_map->reservation_counter =
			&h_cg->rsvd_hugepage[hstate_index(h)];
		resv_map->pages_per_hpage = pages_per_huge_page(h);
		resv_map->css = &h_cg->css;
	}
#endif
}

struct resv_map *resv_map_alloc(void)
{
	struct resv_map *resv_map = kmalloc(sizeof(*resv_map), GFP_KERNEL);
	struct file_region *rg = kmalloc(sizeof(*rg), GFP_KERNEL);

	if (!resv_map || !rg) {
		kfree(resv_map);
		kfree(rg);
		return NULL;
	}

	kref_init(&resv_map->refs);
	spin_lock_init(&resv_map->lock);
	INIT_LIST_HEAD(&resv_map->regions);

	resv_map->adds_in_progress = 0;
	/*
	 * Initialize these to 0. On shared mappings, 0's here indicate these
	 * fields don't do cgroup accounting. On private mappings, these will be
	 * re-initialized to the proper values, to indicate that hugetlb cgroup
	 * reservations are to be un-charged from here.
	 */
	resv_map_set_hugetlb_cgroup_uncharge_info(resv_map, NULL, NULL);

	INIT_LIST_HEAD(&resv_map->region_cache);
	list_add(&rg->link, &resv_map->region_cache);
	resv_map->region_cache_count = 1;

	return resv_map;
}

void resv_map_release(struct kref *ref)
{
	struct resv_map *resv_map = container_of(ref, struct resv_map, refs);
	struct list_head *head = &resv_map->region_cache;
	struct file_region *rg, *trg;

	/* Clear out any active regions before we release the map. */
	region_del(resv_map, 0, LONG_MAX);

	/* ... and any entries left in the cache */
	list_for_each_entry_safe(rg, trg, head, link) {
		list_del(&rg->link);
		kfree(rg);
	}

	VM_BUG_ON(resv_map->adds_in_progress);

	kfree(resv_map);
}

static inline struct resv_map *inode_resv_map(struct inode *inode)
{
	/*
	 * At inode evict time, i_mapping may not point to the original
	 * address space within the inode.  This original address space
	 * contains the pointer to the resv_map.  So, always use the
	 * address space embedded within the inode.
	 * The VERY common case is inode->mapping == &inode->i_data but,
	 * this may not be true for device special inodes.
	 */
	return (struct resv_map *)(&inode->i_data)->private_data;
}

static struct resv_map *vma_resv_map(struct vm_area_struct *vma)
{
	VM_BUG_ON_VMA(!is_vm_hugetlb_page(vma), vma);
	if (vma->vm_flags & VM_MAYSHARE) {
		struct address_space *mapping = vma->vm_file->f_mapping;
		struct inode *inode = mapping->host;

		return inode_resv_map(inode);

	} else {
		return (struct resv_map *)(get_vma_private_data(vma) &
							~HPAGE_RESV_MASK);
	}
}

static void set_vma_resv_map(struct vm_area_struct *vma, struct resv_map *map)
{
	VM_BUG_ON_VMA(!is_vm_hugetlb_page(vma), vma);
	VM_BUG_ON_VMA(vma->vm_flags & VM_MAYSHARE, vma);

	set_vma_private_data(vma, (get_vma_private_data(vma) &
				HPAGE_RESV_MASK) | (unsigned long)map);
}

static void set_vma_resv_flags(struct vm_area_struct *vma, unsigned long flags)
{
	VM_BUG_ON_VMA(!is_vm_hugetlb_page(vma), vma);
	VM_BUG_ON_VMA(vma->vm_flags & VM_MAYSHARE, vma);

	set_vma_private_data(vma, get_vma_private_data(vma) | flags);
}

static int is_vma_resv_set(struct vm_area_struct *vma, unsigned long flag)
{
	VM_BUG_ON_VMA(!is_vm_hugetlb_page(vma), vma);

	return (get_vma_private_data(vma) & flag) != 0;
}

void hugetlb_dup_vma_private(struct vm_area_struct *vma)
{
	VM_BUG_ON_VMA(!is_vm_hugetlb_page(vma), vma);
	/*
	 * Clear vm_private_data
	 * - For shared mappings this is a per-vma semaphore that may be
	 *   allocated in a subsequent call to hugetlb_vm_op_open.
	 *   Before clearing, make sure pointer is not associated with vma
	 *   as this will leak the structure.  This is the case when called
	 *   via clear_vma_resv_huge_pages() and hugetlb_vm_op_open has already
	 *   been called to allocate a new structure.
	 * - For MAP_PRIVATE mappings, this is the reserve map which does
	 *   not apply to children.  Faults generated by the children are
	 *   not guaranteed to succeed, even if read-only.
	 */
	if (vma->vm_flags & VM_MAYSHARE) {
		struct hugetlb_vma_lock *vma_lock = vma->vm_private_data;

		if (vma_lock && vma_lock->vma != vma)
			vma->vm_private_data = NULL;
	} else
		vma->vm_private_data = NULL;
}

/*
 * Reset and decrement one ref on hugepage private reservation.
 * Called with mm->mmap_sem writer semaphore held.
 * This function should be only used by move_vma() and operate on
 * same sized vma. It should never come here with last ref on the
 * reservation.
 */
void clear_vma_resv_huge_pages(struct vm_area_struct *vma)
{
	/*
	 * Clear the old hugetlb private page reservation.
	 * It has already been transferred to new_vma.
	 *
	 * During a mremap() operation of a hugetlb vma we call move_vma()
	 * which copies vma into new_vma and unmaps vma. After the copy
	 * operation both new_vma and vma share a reference to the resv_map
	 * struct, and at that point vma is about to be unmapped. We don't
	 * want to return the reservation to the pool at unmap of vma because
	 * the reservation still lives on in new_vma, so simply decrement the
	 * ref here and remove the resv_map reference from this vma.
	 */
	struct resv_map *reservations = vma_resv_map(vma);

	if (reservations && is_vma_resv_set(vma, HPAGE_RESV_OWNER)) {
		resv_map_put_hugetlb_cgroup_uncharge_info(reservations);
		kref_put(&reservations->refs, resv_map_release);
	}

	hugetlb_dup_vma_private(vma);
}

/* Returns true if the VMA has associated reserve pages */
static bool vma_has_reserves(struct vm_area_struct *vma, long chg)
{
	if (vma->vm_flags & VM_NORESERVE) {
		/*
		 * This address is already reserved by other process(chg == 0),
		 * so, we should decrement reserved count. Without decrementing,
		 * reserve count remains after releasing inode, because this
		 * allocated page will go into page cache and is regarded as
		 * coming from reserved pool in releasing step.  Currently, we
		 * don't have any other solution to deal with this situation
		 * properly, so add work-around here.
		 */
		if (vma->vm_flags & VM_MAYSHARE && chg == 0)
			return true;
		else
			return false;
	}

	/* Shared mappings always use reserves */
	if (vma->vm_flags & VM_MAYSHARE) {
		/*
		 * We know VM_NORESERVE is not set.  Therefore, there SHOULD
		 * be a region map for all pages.  The only situation where
		 * there is no region map is if a hole was punched via
		 * fallocate.  In this case, there really are no reserves to
		 * use.  This situation is indicated if chg != 0.
		 */
		if (chg)
			return false;
		else
			return true;
	}

	/*
	 * Only the process that called mmap() has reserves for
	 * private mappings.
	 */
	if (is_vma_resv_set(vma, HPAGE_RESV_OWNER)) {
		/*
		 * Like the shared case above, a hole punch or truncate
		 * could have been performed on the private mapping.
		 * Examine the value of chg to determine if reserves
		 * actually exist or were previously consumed.
		 * Very Subtle - The value of chg comes from a previous
		 * call to vma_needs_reserves().  The reserve map for
		 * private mappings has different (opposite) semantics
		 * than that of shared mappings.  vma_needs_reserves()
		 * has already taken this difference in semantics into
		 * account.  Therefore, the meaning of chg is the same
		 * as in the shared case above.  Code could easily be
		 * combined, but keeping it separate draws attention to
		 * subtle differences.
		 */
		if (chg)
			return false;
		else
			return true;
	}

	return false;
}

static void enqueue_huge_page(struct hstate *h, struct page *page)
{
	int nid = page_to_nid(page);

	lockdep_assert_held(&hugetlb_lock);
	VM_BUG_ON_PAGE(page_count(page), page);

	list_move(&page->lru, &h->hugepage_freelists[nid]);
	h->free_huge_pages++;
	h->free_huge_pages_node[nid]++;
	SetHPageFreed(page);
}

static struct page *dequeue_huge_page_node_exact(struct hstate *h, int nid)
{
	struct page *page;
	bool pin = !!(current->flags & PF_MEMALLOC_PIN);

	lockdep_assert_held(&hugetlb_lock);
	list_for_each_entry(page, &h->hugepage_freelists[nid], lru) {
		if (pin && !is_longterm_pinnable_page(page))
			continue;

		if (PageHWPoison(page))
			continue;

		list_move(&page->lru, &h->hugepage_activelist);
		set_page_refcounted(page);
		ClearHPageFreed(page);
		h->free_huge_pages--;
		h->free_huge_pages_node[nid]--;
		return page;
	}

	return NULL;
}

static struct page *dequeue_huge_page_nodemask(struct hstate *h, gfp_t gfp_mask, int nid,
		nodemask_t *nmask)
{
	unsigned int cpuset_mems_cookie;
	struct zonelist *zonelist;
	struct zone *zone;
	struct zoneref *z;
	int node = NUMA_NO_NODE;

	zonelist = node_zonelist(nid, gfp_mask);

retry_cpuset:
	cpuset_mems_cookie = read_mems_allowed_begin();
	for_each_zone_zonelist_nodemask(zone, z, zonelist, gfp_zone(gfp_mask), nmask) {
		struct page *page;

		if (!cpuset_zone_allowed(zone, gfp_mask))
			continue;
		/*
		 * no need to ask again on the same node. Pool is node rather than
		 * zone aware
		 */
		if (zone_to_nid(zone) == node)
			continue;
		node = zone_to_nid(zone);

		page = dequeue_huge_page_node_exact(h, node);
		if (page)
			return page;
	}
	if (unlikely(read_mems_allowed_retry(cpuset_mems_cookie)))
		goto retry_cpuset;

	return NULL;
}

static unsigned long available_huge_pages(struct hstate *h)
{
	return h->free_huge_pages - h->resv_huge_pages;
}

static struct page *dequeue_huge_page_vma(struct hstate *h,
				struct vm_area_struct *vma,
				unsigned long address, int avoid_reserve,
				long chg)
{
	struct page *page = NULL;
	struct mempolicy *mpol;
	gfp_t gfp_mask;
	nodemask_t *nodemask;
	int nid;

	/*
	 * A child process with MAP_PRIVATE mappings created by their parent
	 * have no page reserves. This check ensures that reservations are
	 * not "stolen". The child may still get SIGKILLed
	 */
	if (!vma_has_reserves(vma, chg) && !available_huge_pages(h))
		goto err;

	/* If reserves cannot be used, ensure enough pages are in the pool */
	if (avoid_reserve && !available_huge_pages(h))
		goto err;

	gfp_mask = htlb_alloc_mask(h);
	nid = huge_node(vma, address, gfp_mask, &mpol, &nodemask);

	if (mpol_is_preferred_many(mpol)) {
		page = dequeue_huge_page_nodemask(h, gfp_mask, nid, nodemask);

		/* Fallback to all nodes if page==NULL */
		nodemask = NULL;
	}

	if (!page)
		page = dequeue_huge_page_nodemask(h, gfp_mask, nid, nodemask);

	if (page && !avoid_reserve && vma_has_reserves(vma, chg)) {
		SetHPageRestoreReserve(page);
		h->resv_huge_pages--;
	}

	mpol_cond_put(mpol);
	return page;

err:
	return NULL;
}

/*
 * common helper functions for hstate_next_node_to_{alloc|free}.
 * We may have allocated or freed a huge page based on a different
 * nodes_allowed previously, so h->next_node_to_{alloc|free} might
 * be outside of *nodes_allowed.  Ensure that we use an allowed
 * node for alloc or free.
 */
static int next_node_allowed(int nid, nodemask_t *nodes_allowed)
{
	nid = next_node_in(nid, *nodes_allowed);
	VM_BUG_ON(nid >= MAX_NUMNODES);

	return nid;
}

static int get_valid_node_allowed(int nid, nodemask_t *nodes_allowed)
{
	if (!node_isset(nid, *nodes_allowed))
		nid = next_node_allowed(nid, nodes_allowed);
	return nid;
}

/*
 * returns the previously saved node ["this node"] from which to
 * allocate a persistent huge page for the pool and advance the
 * next node from which to allocate, handling wrap at end of node
 * mask.
 */
static int hstate_next_node_to_alloc(struct hstate *h,
					nodemask_t *nodes_allowed)
{
	int nid;

	VM_BUG_ON(!nodes_allowed);

	nid = get_valid_node_allowed(h->next_nid_to_alloc, nodes_allowed);
	h->next_nid_to_alloc = next_node_allowed(nid, nodes_allowed);

	return nid;
}

/*
 * helper for remove_pool_huge_page() - return the previously saved
 * node ["this node"] from which to free a huge page.  Advance the
 * next node id whether or not we find a free huge page to free so
 * that the next attempt to free addresses the next node.
 */
static int hstate_next_node_to_free(struct hstate *h, nodemask_t *nodes_allowed)
{
	int nid;

	VM_BUG_ON(!nodes_allowed);

	nid = get_valid_node_allowed(h->next_nid_to_free, nodes_allowed);
	h->next_nid_to_free = next_node_allowed(nid, nodes_allowed);

	return nid;
}

#define for_each_node_mask_to_alloc(hs, nr_nodes, node, mask)		\
	for (nr_nodes = nodes_weight(*mask);				\
		nr_nodes > 0 &&						\
		((node = hstate_next_node_to_alloc(hs, mask)) || 1);	\
		nr_nodes--)

#define for_each_node_mask_to_free(hs, nr_nodes, node, mask)		\
	for (nr_nodes = nodes_weight(*mask);				\
		nr_nodes > 0 &&						\
		((node = hstate_next_node_to_free(hs, mask)) || 1);	\
		nr_nodes--)

/* used to demote non-gigantic_huge pages as well */
static void __destroy_compound_gigantic_page(struct page *page,
					unsigned int order, bool demote)
{
	int i;
	int nr_pages = 1 << order;
	struct page *p;

	atomic_set(compound_mapcount_ptr(page), 0);
	atomic_set(compound_pincount_ptr(page), 0);

	for (i = 1; i < nr_pages; i++) {
		p = nth_page(page, i);
		p->mapping = NULL;
		clear_compound_head(p);
		if (!demote)
			set_page_refcounted(p);
	}

	set_compound_order(page, 0);
#ifdef CONFIG_64BIT
	page[1].compound_nr = 0;
#endif
	__ClearPageHead(page);
}

static void destroy_compound_hugetlb_page_for_demote(struct page *page,
					unsigned int order)
{
	__destroy_compound_gigantic_page(page, order, true);
}

#ifdef CONFIG_ARCH_HAS_GIGANTIC_PAGE
static void destroy_compound_gigantic_page(struct page *page,
					unsigned int order)
{
	__destroy_compound_gigantic_page(page, order, false);
}

static void free_gigantic_page(struct page *page, unsigned int order)
{
	/*
	 * If the page isn't allocated using the cma allocator,
	 * cma_release() returns false.
	 */
#ifdef CONFIG_CMA
	if (cma_release(hugetlb_cma[page_to_nid(page)], page, 1 << order))
		return;
#endif

	free_contig_range(page_to_pfn(page), 1 << order);
}

#ifdef CONFIG_CONTIG_ALLOC
static struct page *alloc_gigantic_page(struct hstate *h, gfp_t gfp_mask,
		int nid, nodemask_t *nodemask)
{
	unsigned long nr_pages = pages_per_huge_page(h);
	if (nid == NUMA_NO_NODE)
		nid = numa_mem_id();

#ifdef CONFIG_CMA
	{
		struct page *page;
		int node;

		if (hugetlb_cma[nid]) {
			page = cma_alloc(hugetlb_cma[nid], nr_pages,
					huge_page_order(h), true);
			if (page)
				return page;
		}

		if (!(gfp_mask & __GFP_THISNODE)) {
			for_each_node_mask(node, *nodemask) {
				if (node == nid || !hugetlb_cma[node])
					continue;

				page = cma_alloc(hugetlb_cma[node], nr_pages,
						huge_page_order(h), true);
				if (page)
					return page;
			}
		}
	}
#endif

	return alloc_contig_pages(nr_pages, gfp_mask, nid, nodemask);
}

#else /* !CONFIG_CONTIG_ALLOC */
static struct page *alloc_gigantic_page(struct hstate *h, gfp_t gfp_mask,
					int nid, nodemask_t *nodemask)
{
	return NULL;
}
#endif /* CONFIG_CONTIG_ALLOC */

#else /* !CONFIG_ARCH_HAS_GIGANTIC_PAGE */
static struct page *alloc_gigantic_page(struct hstate *h, gfp_t gfp_mask,
					int nid, nodemask_t *nodemask)
{
	return NULL;
}
static inline void free_gigantic_page(struct page *page, unsigned int order) { }
static inline void destroy_compound_gigantic_page(struct page *page,
						unsigned int order) { }
#endif

/*
 * Remove hugetlb page from lists, and update dtor so that page appears
 * as just a compound page.
 *
 * A reference is held on the page, except in the case of demote.
 *
 * Must be called with hugetlb lock held.
 */
static void __remove_hugetlb_page(struct hstate *h, struct page *page,
							bool adjust_surplus,
							bool demote)
{
	int nid = page_to_nid(page);

	VM_BUG_ON_PAGE(hugetlb_cgroup_from_page(page), page);
	VM_BUG_ON_PAGE(hugetlb_cgroup_from_page_rsvd(page), page);

	lockdep_assert_held(&hugetlb_lock);
	if (hstate_is_gigantic(h) && !gigantic_page_runtime_supported())
		return;

	list_del(&page->lru);

	if (HPageFreed(page)) {
		h->free_huge_pages--;
		h->free_huge_pages_node[nid]--;
	}
	if (adjust_surplus) {
		h->surplus_huge_pages--;
		h->surplus_huge_pages_node[nid]--;
	}

	/*
	 * Very subtle
	 *
	 * For non-gigantic pages set the destructor to the normal compound
	 * page dtor.  This is needed in case someone takes an additional
	 * temporary ref to the page, and freeing is delayed until they drop
	 * their reference.
	 *
	 * For gigantic pages set the destructor to the null dtor.  This
	 * destructor will never be called.  Before freeing the gigantic
	 * page destroy_compound_gigantic_page will turn the compound page
	 * into a simple group of pages.  After this the destructor does not
	 * apply.
	 *
	 * This handles the case where more than one ref is held when and
	 * after update_and_free_page is called.
	 *
	 * In the case of demote we do not ref count the page as it will soon
	 * be turned into a page of smaller size.
	 */
	if (!demote)
		set_page_refcounted(page);
	if (hstate_is_gigantic(h))
		set_compound_page_dtor(page, NULL_COMPOUND_DTOR);
	else
		set_compound_page_dtor(page, COMPOUND_PAGE_DTOR);

	h->nr_huge_pages--;
	h->nr_huge_pages_node[nid]--;
}

static void remove_hugetlb_page(struct hstate *h, struct page *page,
							bool adjust_surplus)
{
	__remove_hugetlb_page(h, page, adjust_surplus, false);
}

static void remove_hugetlb_page_for_demote(struct hstate *h, struct page *page,
							bool adjust_surplus)
{
	__remove_hugetlb_page(h, page, adjust_surplus, true);
}

static void add_hugetlb_page(struct hstate *h, struct page *page,
			     bool adjust_surplus)
{
	int zeroed;
	int nid = page_to_nid(page);

	VM_BUG_ON_PAGE(!HPageVmemmapOptimized(page), page);

	lockdep_assert_held(&hugetlb_lock);

	INIT_LIST_HEAD(&page->lru);
	h->nr_huge_pages++;
	h->nr_huge_pages_node[nid]++;

	if (adjust_surplus) {
		h->surplus_huge_pages++;
		h->surplus_huge_pages_node[nid]++;
	}

	set_compound_page_dtor(page, HUGETLB_PAGE_DTOR);
	set_page_private(page, 0);
	/*
	 * We have to set HPageVmemmapOptimized again as above
	 * set_page_private(page, 0) cleared it.
	 */
	SetHPageVmemmapOptimized(page);

	/*
	 * This page is about to be managed by the hugetlb allocator and
	 * should have no users.  Drop our reference, and check for others
	 * just in case.
	 */
	zeroed = put_page_testzero(page);
	if (!zeroed)
		/*
		 * It is VERY unlikely soneone else has taken a ref on
		 * the page.  In this case, we simply return as the
		 * hugetlb destructor (free_huge_page) will be called
		 * when this other ref is dropped.
		 */
		return;

	arch_clear_hugepage_flags(page);
	enqueue_huge_page(h, page);
}

static void __update_and_free_page(struct hstate *h, struct page *page)
{
	int i;
	struct page *subpage;

	if (hstate_is_gigantic(h) && !gigantic_page_runtime_supported())
		return;

	/*
	 * If we don't know which subpages are hwpoisoned, we can't free
	 * the hugepage, so it's leaked intentionally.
	 */
	if (HPageRawHwpUnreliable(page))
		return;

	if (hugetlb_vmemmap_restore(h, page)) {
		spin_lock_irq(&hugetlb_lock);
		/*
		 * If we cannot allocate vmemmap pages, just refuse to free the
		 * page and put the page back on the hugetlb free list and treat
		 * as a surplus page.
		 */
		add_hugetlb_page(h, page, true);
		spin_unlock_irq(&hugetlb_lock);
		return;
	}

	/*
	 * Move PageHWPoison flag from head page to the raw error pages,
	 * which makes any healthy subpages reusable.
	 */
	if (unlikely(PageHWPoison(page)))
		hugetlb_clear_page_hwpoison(page);

	for (i = 0; i < pages_per_huge_page(h); i++) {
		subpage = nth_page(page, i);
		subpage->flags &= ~(1 << PG_locked | 1 << PG_error |
				1 << PG_referenced | 1 << PG_dirty |
				1 << PG_active | 1 << PG_private |
				1 << PG_writeback);
	}

	/*
	 * Non-gigantic pages demoted from CMA allocated gigantic pages
	 * need to be given back to CMA in free_gigantic_page.
	 */
	if (hstate_is_gigantic(h) ||
	    hugetlb_cma_page(page, huge_page_order(h))) {
		destroy_compound_gigantic_page(page, huge_page_order(h));
		free_gigantic_page(page, huge_page_order(h));
	} else {
		__free_pages(page, huge_page_order(h));
	}
}

/*
 * As update_and_free_page() can be called under any context, so we cannot
 * use GFP_KERNEL to allocate vmemmap pages. However, we can defer the
 * actual freeing in a workqueue to prevent from using GFP_ATOMIC to allocate
 * the vmemmap pages.
 *
 * free_hpage_workfn() locklessly retrieves the linked list of pages to be
 * freed and frees them one-by-one. As the page->mapping pointer is going
 * to be cleared in free_hpage_workfn() anyway, it is reused as the llist_node
 * structure of a lockless linked list of huge pages to be freed.
 */
static LLIST_HEAD(hpage_freelist);

static void free_hpage_workfn(struct work_struct *work)
{
	struct llist_node *node;

	node = llist_del_all(&hpage_freelist);

	while (node) {
		struct page *page;
		struct hstate *h;

		page = container_of((struct address_space **)node,
				     struct page, mapping);
		node = node->next;
		page->mapping = NULL;
		/*
		 * The VM_BUG_ON_PAGE(!PageHuge(page), page) in page_hstate()
		 * is going to trigger because a previous call to
		 * remove_hugetlb_page() will set_compound_page_dtor(page,
		 * NULL_COMPOUND_DTOR), so do not use page_hstate() directly.
		 */
		h = size_to_hstate(page_size(page));

		__update_and_free_page(h, page);

		cond_resched();
	}
}
static DECLARE_WORK(free_hpage_work, free_hpage_workfn);

static inline void flush_free_hpage_work(struct hstate *h)
{
	if (hugetlb_vmemmap_optimizable(h))
		flush_work(&free_hpage_work);
}

static void update_and_free_page(struct hstate *h, struct page *page,
				 bool atomic)
{
	if (!HPageVmemmapOptimized(page) || !atomic) {
		__update_and_free_page(h, page);
		return;
	}

	/*
	 * Defer freeing to avoid using GFP_ATOMIC to allocate vmemmap pages.
	 *
	 * Only call schedule_work() if hpage_freelist is previously
	 * empty. Otherwise, schedule_work() had been called but the workfn
	 * hasn't retrieved the list yet.
	 */
	if (llist_add((struct llist_node *)&page->mapping, &hpage_freelist))
		schedule_work(&free_hpage_work);
}

static void update_and_free_pages_bulk(struct hstate *h, struct list_head *list)
{
	struct page *page, *t_page;

	list_for_each_entry_safe(page, t_page, list, lru) {
		update_and_free_page(h, page, false);
		cond_resched();
	}
}

struct hstate *size_to_hstate(unsigned long size)
{
	struct hstate *h;

	for_each_hstate(h) {
		if (huge_page_size(h) == size)
			return h;
	}
	return NULL;
}

void free_huge_page(struct page *page)
{
	/*
	 * Can't pass hstate in here because it is called from the
	 * compound page destructor.
	 */
	struct hstate *h = page_hstate(page);
	int nid = page_to_nid(page);
	struct hugepage_subpool *spool = hugetlb_page_subpool(page);
	bool restore_reserve;
	unsigned long flags;

	VM_BUG_ON_PAGE(page_count(page), page);
	VM_BUG_ON_PAGE(page_mapcount(page), page);

	hugetlb_set_page_subpool(page, NULL);
	if (PageAnon(page))
		__ClearPageAnonExclusive(page);
	page->mapping = NULL;
	restore_reserve = HPageRestoreReserve(page);
	ClearHPageRestoreReserve(page);

	/*
	 * If HPageRestoreReserve was set on page, page allocation consumed a
	 * reservation.  If the page was associated with a subpool, there
	 * would have been a page reserved in the subpool before allocation
	 * via hugepage_subpool_get_pages().  Since we are 'restoring' the
	 * reservation, do not call hugepage_subpool_put_pages() as this will
	 * remove the reserved page from the subpool.
	 */
	if (!restore_reserve) {
		/*
		 * A return code of zero implies that the subpool will be
		 * under its minimum size if the reservation is not restored
		 * after page is free.  Therefore, force restore_reserve
		 * operation.
		 */
		if (hugepage_subpool_put_pages(spool, 1) == 0)
			restore_reserve = true;
	}

	spin_lock_irqsave(&hugetlb_lock, flags);
	ClearHPageMigratable(page);
	hugetlb_cgroup_uncharge_page(hstate_index(h),
				     pages_per_huge_page(h), page);
	hugetlb_cgroup_uncharge_page_rsvd(hstate_index(h),
					  pages_per_huge_page(h), page);
	if (restore_reserve)
		h->resv_huge_pages++;

	if (HPageTemporary(page)) {
		remove_hugetlb_page(h, page, false);
		spin_unlock_irqrestore(&hugetlb_lock, flags);
		update_and_free_page(h, page, true);
	} else if (h->surplus_huge_pages_node[nid]) {
		/* remove the page from active list */
		remove_hugetlb_page(h, page, true);
		spin_unlock_irqrestore(&hugetlb_lock, flags);
		update_and_free_page(h, page, true);
	} else {
		arch_clear_hugepage_flags(page);
		enqueue_huge_page(h, page);
		spin_unlock_irqrestore(&hugetlb_lock, flags);
	}
}

/*
 * Must be called with the hugetlb lock held
 */
static void __prep_account_new_huge_page(struct hstate *h, int nid)
{
	lockdep_assert_held(&hugetlb_lock);
	h->nr_huge_pages++;
	h->nr_huge_pages_node[nid]++;
}

static void __prep_new_huge_page(struct hstate *h, struct page *page)
{
	hugetlb_vmemmap_optimize(h, page);
	INIT_LIST_HEAD(&page->lru);
	set_compound_page_dtor(page, HUGETLB_PAGE_DTOR);
	hugetlb_set_page_subpool(page, NULL);
	set_hugetlb_cgroup(page, NULL);
	set_hugetlb_cgroup_rsvd(page, NULL);
}

static void prep_new_huge_page(struct hstate *h, struct page *page, int nid)
{
	__prep_new_huge_page(h, page);
	spin_lock_irq(&hugetlb_lock);
	__prep_account_new_huge_page(h, nid);
	spin_unlock_irq(&hugetlb_lock);
}

static bool __prep_compound_gigantic_page(struct page *page, unsigned int order,
								bool demote)
{
	int i, j;
	int nr_pages = 1 << order;
	struct page *p;

	/* we rely on prep_new_huge_page to set the destructor */
	set_compound_order(page, order);
	__SetPageHead(page);
	for (i = 0; i < nr_pages; i++) {
		p = nth_page(page, i);

		/*
		 * For gigantic hugepages allocated through bootmem at
		 * boot, it's safer to be consistent with the not-gigantic
		 * hugepages and clear the PG_reserved bit from all tail pages
		 * too.  Otherwise drivers using get_user_pages() to access tail
		 * pages may get the reference counting wrong if they see
		 * PG_reserved set on a tail page (despite the head page not
		 * having PG_reserved set).  Enforcing this consistency between
		 * head and tail pages allows drivers to optimize away a check
		 * on the head page when they need know if put_page() is needed
		 * after get_user_pages().
		 */
		if (i != 0)	/* head page cleared above */
			__ClearPageReserved(p);
		/*
		 * Subtle and very unlikely
		 *
		 * Gigantic 'page allocators' such as memblock or cma will
		 * return a set of pages with each page ref counted.  We need
		 * to turn this set of pages into a compound page with tail
		 * page ref counts set to zero.  Code such as speculative page
		 * cache adding could take a ref on a 'to be' tail page.
		 * We need to respect any increased ref count, and only set
		 * the ref count to zero if count is currently 1.  If count
		 * is not 1, we return an error.  An error return indicates
		 * the set of pages can not be converted to a gigantic page.
		 * The caller who allocated the pages should then discard the
		 * pages using the appropriate free interface.
		 *
		 * In the case of demote, the ref count will be zero.
		 */
		if (!demote) {
			if (!page_ref_freeze(p, 1)) {
				pr_warn("HugeTLB page can not be used due to unexpected inflated ref count\n");
				goto out_error;
			}
		} else {
			VM_BUG_ON_PAGE(page_count(p), p);
		}
		if (i != 0)
			set_compound_head(p, page);
	}
	atomic_set(compound_mapcount_ptr(page), -1);
	atomic_set(compound_pincount_ptr(page), 0);
	return true;

out_error:
	/* undo page modifications made above */
	for (j = 0; j < i; j++) {
		p = nth_page(page, j);
		if (j != 0)
			clear_compound_head(p);
		set_page_refcounted(p);
	}
	/* need to clear PG_reserved on remaining tail pages  */
	for (; j < nr_pages; j++) {
		p = nth_page(page, j);
		__ClearPageReserved(p);
	}
	set_compound_order(page, 0);
#ifdef CONFIG_64BIT
	page[1].compound_nr = 0;
#endif
	__ClearPageHead(page);
	return false;
}

static bool prep_compound_gigantic_page(struct page *page, unsigned int order)
{
	return __prep_compound_gigantic_page(page, order, false);
}

static bool prep_compound_gigantic_page_for_demote(struct page *page,
							unsigned int order)
{
	return __prep_compound_gigantic_page(page, order, true);
}

/*
 * PageHuge() only returns true for hugetlbfs pages, but not for normal or
 * transparent huge pages.  See the PageTransHuge() documentation for more
 * details.
 */
int PageHuge(struct page *page)
{
	if (!PageCompound(page))
		return 0;

	page = compound_head(page);
	return page[1].compound_dtor == HUGETLB_PAGE_DTOR;
}
EXPORT_SYMBOL_GPL(PageHuge);

/*
 * PageHeadHuge() only returns true for hugetlbfs head page, but not for
 * normal or transparent huge pages.
 */
int PageHeadHuge(struct page *page_head)
{
	if (!PageHead(page_head))
		return 0;

	return page_head[1].compound_dtor == HUGETLB_PAGE_DTOR;
}
EXPORT_SYMBOL_GPL(PageHeadHuge);

/*
 * Find and lock address space (mapping) in write mode.
 *
 * Upon entry, the page is locked which means that page_mapping() is
 * stable.  Due to locking order, we can only trylock_write.  If we can
 * not get the lock, simply return NULL to caller.
 */
struct address_space *hugetlb_page_mapping_lock_write(struct page *hpage)
{
	struct address_space *mapping = page_mapping(hpage);

	if (!mapping)
		return mapping;

	if (i_mmap_trylock_write(mapping))
		return mapping;

	return NULL;
}

pgoff_t hugetlb_basepage_index(struct page *page)
{
	struct page *page_head = compound_head(page);
	pgoff_t index = page_index(page_head);
	unsigned long compound_idx;

	if (compound_order(page_head) >= MAX_ORDER)
		compound_idx = page_to_pfn(page) - page_to_pfn(page_head);
	else
		compound_idx = page - page_head;

	return (index << compound_order(page_head)) + compound_idx;
}

static struct page *alloc_buddy_huge_page(struct hstate *h,
		gfp_t gfp_mask, int nid, nodemask_t *nmask,
		nodemask_t *node_alloc_noretry)
{
	int order = huge_page_order(h);
	struct page *page;
	bool alloc_try_hard = true;
	bool retry = true;

	/*
	 * By default we always try hard to allocate the page with
	 * __GFP_RETRY_MAYFAIL flag.  However, if we are allocating pages in
	 * a loop (to adjust global huge page counts) and previous allocation
	 * failed, do not continue to try hard on the same node.  Use the
	 * node_alloc_noretry bitmap to manage this state information.
	 */
	if (node_alloc_noretry && node_isset(nid, *node_alloc_noretry))
		alloc_try_hard = false;
	gfp_mask |= __GFP_COMP|__GFP_NOWARN;
	if (alloc_try_hard)
		gfp_mask |= __GFP_RETRY_MAYFAIL;
	if (nid == NUMA_NO_NODE)
		nid = numa_mem_id();
retry:
	page = __alloc_pages(gfp_mask, order, nid, nmask);

	/* Freeze head page */
	if (page && !page_ref_freeze(page, 1)) {
		__free_pages(page, order);
		if (retry) {	/* retry once */
			retry = false;
			goto retry;
		}
		/* WOW!  twice in a row. */
		pr_warn("HugeTLB head page unexpected inflated ref count\n");
		page = NULL;
	}

	if (page)
		__count_vm_event(HTLB_BUDDY_PGALLOC);
	else
		__count_vm_event(HTLB_BUDDY_PGALLOC_FAIL);

	/*
	 * If we did not specify __GFP_RETRY_MAYFAIL, but still got a page this
	 * indicates an overall state change.  Clear bit so that we resume
	 * normal 'try hard' allocations.
	 */
	if (node_alloc_noretry && page && !alloc_try_hard)
		node_clear(nid, *node_alloc_noretry);

	/*
	 * If we tried hard to get a page but failed, set bit so that
	 * subsequent attempts will not try as hard until there is an
	 * overall state change.
	 */
	if (node_alloc_noretry && !page && alloc_try_hard)
		node_set(nid, *node_alloc_noretry);

	return page;
}

/*
 * Common helper to allocate a fresh hugetlb page. All specific allocators
 * should use this function to get new hugetlb pages
 *
 * Note that returned page is 'frozen':  ref count of head page and all tail
 * pages is zero.
 */
static struct page *alloc_fresh_huge_page(struct hstate *h,
		gfp_t gfp_mask, int nid, nodemask_t *nmask,
		nodemask_t *node_alloc_noretry)
{
	struct page *page;
	bool retry = false;

retry:
	if (hstate_is_gigantic(h))
		page = alloc_gigantic_page(h, gfp_mask, nid, nmask);
	else
		page = alloc_buddy_huge_page(h, gfp_mask,
				nid, nmask, node_alloc_noretry);
	if (!page)
		return NULL;

	if (hstate_is_gigantic(h)) {
		if (!prep_compound_gigantic_page(page, huge_page_order(h))) {
			/*
			 * Rare failure to convert pages to compound page.
			 * Free pages and try again - ONCE!
			 */
			free_gigantic_page(page, huge_page_order(h));
			if (!retry) {
				retry = true;
				goto retry;
			}
			return NULL;
		}
	}
	prep_new_huge_page(h, page, page_to_nid(page));

	return page;
}

/*
 * Allocates a fresh page to the hugetlb allocator pool in the node interleaved
 * manner.
 */
static int alloc_pool_huge_page(struct hstate *h, nodemask_t *nodes_allowed,
				nodemask_t *node_alloc_noretry)
{
	struct page *page;
	int nr_nodes, node;
	gfp_t gfp_mask = htlb_alloc_mask(h) | __GFP_THISNODE;

	for_each_node_mask_to_alloc(h, nr_nodes, node, nodes_allowed) {
		page = alloc_fresh_huge_page(h, gfp_mask, node, nodes_allowed,
						node_alloc_noretry);
		if (page)
			break;
	}

	if (!page)
		return 0;

	free_huge_page(page); /* free it into the hugepage allocator */

	return 1;
}

/*
 * Remove huge page from pool from next node to free.  Attempt to keep
 * persistent huge pages more or less balanced over allowed nodes.
 * This routine only 'removes' the hugetlb page.  The caller must make
 * an additional call to free the page to low level allocators.
 * Called with hugetlb_lock locked.
 */
static struct page *remove_pool_huge_page(struct hstate *h,
						nodemask_t *nodes_allowed,
						 bool acct_surplus)
{
	int nr_nodes, node;
	struct page *page = NULL;

	lockdep_assert_held(&hugetlb_lock);
	for_each_node_mask_to_free(h, nr_nodes, node, nodes_allowed) {
		/*
		 * If we're returning unused surplus pages, only examine
		 * nodes with surplus pages.
		 */
		if ((!acct_surplus || h->surplus_huge_pages_node[node]) &&
		    !list_empty(&h->hugepage_freelists[node])) {
			page = list_entry(h->hugepage_freelists[node].next,
					  struct page, lru);
			remove_hugetlb_page(h, page, acct_surplus);
			break;
		}
	}

	return page;
}

/*
 * Dissolve a given free hugepage into free buddy pages. This function does
 * nothing for in-use hugepages and non-hugepages.
 * This function returns values like below:
 *
 *  -ENOMEM: failed to allocate vmemmap pages to free the freed hugepages
 *           when the system is under memory pressure and the feature of
 *           freeing unused vmemmap pages associated with each hugetlb page
 *           is enabled.
 *  -EBUSY:  failed to dissolved free hugepages or the hugepage is in-use
 *           (allocated or reserved.)
 *       0:  successfully dissolved free hugepages or the page is not a
 *           hugepage (considered as already dissolved)
 */
int dissolve_free_huge_page(struct page *page)
{
	int rc = -EBUSY;

retry:
	/* Not to disrupt normal path by vainly holding hugetlb_lock */
	if (!PageHuge(page))
		return 0;

	spin_lock_irq(&hugetlb_lock);
	if (!PageHuge(page)) {
		rc = 0;
		goto out;
	}

	if (!page_count(page)) {
		struct page *head = compound_head(page);
		struct hstate *h = page_hstate(head);
		if (!available_huge_pages(h))
			goto out;

		/*
		 * We should make sure that the page is already on the free list
		 * when it is dissolved.
		 */
		if (unlikely(!HPageFreed(head))) {
			spin_unlock_irq(&hugetlb_lock);
			cond_resched();

			/*
			 * Theoretically, we should return -EBUSY when we
			 * encounter this race. In fact, we have a chance
			 * to successfully dissolve the page if we do a
			 * retry. Because the race window is quite small.
			 * If we seize this opportunity, it is an optimization
			 * for increasing the success rate of dissolving page.
			 */
			goto retry;
		}

		remove_hugetlb_page(h, head, false);
		h->max_huge_pages--;
		spin_unlock_irq(&hugetlb_lock);

		/*
		 * Normally update_and_free_page will allocate required vmemmmap
		 * before freeing the page.  update_and_free_page will fail to
		 * free the page if it can not allocate required vmemmap.  We
		 * need to adjust max_huge_pages if the page is not freed.
		 * Attempt to allocate vmemmmap here so that we can take
		 * appropriate action on failure.
		 */
		rc = hugetlb_vmemmap_restore(h, head);
		if (!rc) {
			update_and_free_page(h, head, false);
		} else {
			spin_lock_irq(&hugetlb_lock);
			add_hugetlb_page(h, head, false);
			h->max_huge_pages++;
			spin_unlock_irq(&hugetlb_lock);
		}

		return rc;
	}
out:
	spin_unlock_irq(&hugetlb_lock);
	return rc;
}

/*
 * Dissolve free hugepages in a given pfn range. Used by memory hotplug to
 * make specified memory blocks removable from the system.
 * Note that this will dissolve a free gigantic hugepage completely, if any
 * part of it lies within the given range.
 * Also note that if dissolve_free_huge_page() returns with an error, all
 * free hugepages that were dissolved before that error are lost.
 */
int dissolve_free_huge_pages(unsigned long start_pfn, unsigned long end_pfn)
{
	unsigned long pfn;
	struct page *page;
	int rc = 0;
	unsigned int order;
	struct hstate *h;

	if (!hugepages_supported())
		return rc;

	order = huge_page_order(&default_hstate);
	for_each_hstate(h)
		order = min(order, huge_page_order(h));

	for (pfn = start_pfn; pfn < end_pfn; pfn += 1 << order) {
		page = pfn_to_page(pfn);
		rc = dissolve_free_huge_page(page);
		if (rc)
			break;
	}

	return rc;
}

/*
 * Allocates a fresh surplus page from the page allocator.
 */
static struct page *alloc_surplus_huge_page(struct hstate *h, gfp_t gfp_mask,
						int nid, nodemask_t *nmask)
{
	struct page *page = NULL;

	if (hstate_is_gigantic(h))
		return NULL;

	spin_lock_irq(&hugetlb_lock);
	if (h->surplus_huge_pages >= h->nr_overcommit_huge_pages)
		goto out_unlock;
	spin_unlock_irq(&hugetlb_lock);

	page = alloc_fresh_huge_page(h, gfp_mask, nid, nmask, NULL);
	if (!page)
		return NULL;

	spin_lock_irq(&hugetlb_lock);
	/*
	 * We could have raced with the pool size change.
	 * Double check that and simply deallocate the new page
	 * if we would end up overcommiting the surpluses. Abuse
	 * temporary page to workaround the nasty free_huge_page
	 * codeflow
	 */
	if (h->surplus_huge_pages >= h->nr_overcommit_huge_pages) {
		SetHPageTemporary(page);
		spin_unlock_irq(&hugetlb_lock);
		free_huge_page(page);
		return NULL;
	}

	h->surplus_huge_pages++;
	h->surplus_huge_pages_node[page_to_nid(page)]++;

out_unlock:
	spin_unlock_irq(&hugetlb_lock);

	return page;
}

static struct page *alloc_migrate_huge_page(struct hstate *h, gfp_t gfp_mask,
				     int nid, nodemask_t *nmask)
{
	struct page *page;

	if (hstate_is_gigantic(h))
		return NULL;

	page = alloc_fresh_huge_page(h, gfp_mask, nid, nmask, NULL);
	if (!page)
		return NULL;

	/* fresh huge pages are frozen */
	set_page_refcounted(page);

	/*
	 * We do not account these pages as surplus because they are only
	 * temporary and will be released properly on the last reference
	 */
	SetHPageTemporary(page);

	return page;
}

/*
 * Use the VMA's mpolicy to allocate a huge page from the buddy.
 */
static
struct page *alloc_buddy_huge_page_with_mpol(struct hstate *h,
		struct vm_area_struct *vma, unsigned long addr)
{
	struct page *page = NULL;
	struct mempolicy *mpol;
	gfp_t gfp_mask = htlb_alloc_mask(h);
	int nid;
	nodemask_t *nodemask;

	nid = huge_node(vma, addr, gfp_mask, &mpol, &nodemask);
	if (mpol_is_preferred_many(mpol)) {
		gfp_t gfp = gfp_mask | __GFP_NOWARN;

		gfp &=  ~(__GFP_DIRECT_RECLAIM | __GFP_NOFAIL);
		page = alloc_surplus_huge_page(h, gfp, nid, nodemask);

		/* Fallback to all nodes if page==NULL */
		nodemask = NULL;
	}

	if (!page)
		page = alloc_surplus_huge_page(h, gfp_mask, nid, nodemask);
	mpol_cond_put(mpol);
	return page;
}

/* page migration callback function */
struct page *alloc_huge_page_nodemask(struct hstate *h, int preferred_nid,
		nodemask_t *nmask, gfp_t gfp_mask)
{
	spin_lock_irq(&hugetlb_lock);
	if (available_huge_pages(h)) {
		struct page *page;

		page = dequeue_huge_page_nodemask(h, gfp_mask, preferred_nid, nmask);
		if (page) {
			spin_unlock_irq(&hugetlb_lock);
			return page;
		}
	}
	spin_unlock_irq(&hugetlb_lock);

	return alloc_migrate_huge_page(h, gfp_mask, preferred_nid, nmask);
}

/* mempolicy aware migration callback */
struct page *alloc_huge_page_vma(struct hstate *h, struct vm_area_struct *vma,
		unsigned long address)
{
	struct mempolicy *mpol;
	nodemask_t *nodemask;
	struct page *page;
	gfp_t gfp_mask;
	int node;

	gfp_mask = htlb_alloc_mask(h);
	node = huge_node(vma, address, gfp_mask, &mpol, &nodemask);
	page = alloc_huge_page_nodemask(h, node, nodemask, gfp_mask);
	mpol_cond_put(mpol);

	return page;
}

/*
 * Increase the hugetlb pool such that it can accommodate a reservation
 * of size 'delta'.
 */
static int gather_surplus_pages(struct hstate *h, long delta)
	__must_hold(&hugetlb_lock)
{
	LIST_HEAD(surplus_list);
	struct page *page, *tmp;
	int ret;
	long i;
	long needed, allocated;
	bool alloc_ok = true;

	lockdep_assert_held(&hugetlb_lock);
	needed = (h->resv_huge_pages + delta) - h->free_huge_pages;
	if (needed <= 0) {
		h->resv_huge_pages += delta;
		return 0;
	}

	allocated = 0;

	ret = -ENOMEM;
retry:
	spin_unlock_irq(&hugetlb_lock);
	for (i = 0; i < needed; i++) {
		page = alloc_surplus_huge_page(h, htlb_alloc_mask(h),
				NUMA_NO_NODE, NULL);
		if (!page) {
			alloc_ok = false;
			break;
		}
		list_add(&page->lru, &surplus_list);
		cond_resched();
	}
	allocated += i;

	/*
	 * After retaking hugetlb_lock, we need to recalculate 'needed'
	 * because either resv_huge_pages or free_huge_pages may have changed.
	 */
	spin_lock_irq(&hugetlb_lock);
	needed = (h->resv_huge_pages + delta) -
			(h->free_huge_pages + allocated);
	if (needed > 0) {
		if (alloc_ok)
			goto retry;
		/*
		 * We were not able to allocate enough pages to
		 * satisfy the entire reservation so we free what
		 * we've allocated so far.
		 */
		goto free;
	}
	/*
	 * The surplus_list now contains _at_least_ the number of extra pages
	 * needed to accommodate the reservation.  Add the appropriate number
	 * of pages to the hugetlb pool and free the extras back to the buddy
	 * allocator.  Commit the entire reservation here to prevent another
	 * process from stealing the pages as they are added to the pool but
	 * before they are reserved.
	 */
	needed += allocated;
	h->resv_huge_pages += delta;
	ret = 0;

	/* Free the needed pages to the hugetlb pool */
	list_for_each_entry_safe(page, tmp, &surplus_list, lru) {
		if ((--needed) < 0)
			break;
		/* Add the page to the hugetlb allocator */
		enqueue_huge_page(h, page);
	}
free:
	spin_unlock_irq(&hugetlb_lock);

	/*
	 * Free unnecessary surplus pages to the buddy allocator.
	 * Pages have no ref count, call free_huge_page directly.
	 */
	list_for_each_entry_safe(page, tmp, &surplus_list, lru)
		free_huge_page(page);
	spin_lock_irq(&hugetlb_lock);

	return ret;
}

/*
 * This routine has two main purposes:
 * 1) Decrement the reservation count (resv_huge_pages) by the value passed
 *    in unused_resv_pages.  This corresponds to the prior adjustments made
 *    to the associated reservation map.
 * 2) Free any unused surplus pages that may have been allocated to satisfy
 *    the reservation.  As many as unused_resv_pages may be freed.
 */
static void return_unused_surplus_pages(struct hstate *h,
					unsigned long unused_resv_pages)
{
	unsigned long nr_pages;
	struct page *page;
	LIST_HEAD(page_list);

	lockdep_assert_held(&hugetlb_lock);
	/* Uncommit the reservation */
	h->resv_huge_pages -= unused_resv_pages;

	if (hstate_is_gigantic(h) && !gigantic_page_runtime_supported())
		goto out;

	/*
	 * Part (or even all) of the reservation could have been backed
	 * by pre-allocated pages. Only free surplus pages.
	 */
	nr_pages = min(unused_resv_pages, h->surplus_huge_pages);

	/*
	 * We want to release as many surplus pages as possible, spread
	 * evenly across all nodes with memory. Iterate across these nodes
	 * until we can no longer free unreserved surplus pages. This occurs
	 * when the nodes with surplus pages have no free pages.
	 * remove_pool_huge_page() will balance the freed pages across the
	 * on-line nodes with memory and will handle the hstate accounting.
	 */
	while (nr_pages--) {
		page = remove_pool_huge_page(h, &node_states[N_MEMORY], 1);
		if (!page)
			goto out;

		list_add(&page->lru, &page_list);
	}

out:
	spin_unlock_irq(&hugetlb_lock);
	update_and_free_pages_bulk(h, &page_list);
	spin_lock_irq(&hugetlb_lock);
}


/*
 * vma_needs_reservation, vma_commit_reservation and vma_end_reservation
 * are used by the huge page allocation routines to manage reservations.
 *
 * vma_needs_reservation is called to determine if the huge page at addr
 * within the vma has an associated reservation.  If a reservation is
 * needed, the value 1 is returned.  The caller is then responsible for
 * managing the global reservation and subpool usage counts.  After
 * the huge page has been allocated, vma_commit_reservation is called
 * to add the page to the reservation map.  If the page allocation fails,
 * the reservation must be ended instead of committed.  vma_end_reservation
 * is called in such cases.
 *
 * In the normal case, vma_commit_reservation returns the same value
 * as the preceding vma_needs_reservation call.  The only time this
 * is not the case is if a reserve map was changed between calls.  It
 * is the responsibility of the caller to notice the difference and
 * take appropriate action.
 *
 * vma_add_reservation is used in error paths where a reservation must
 * be restored when a newly allocated huge page must be freed.  It is
 * to be called after calling vma_needs_reservation to determine if a
 * reservation exists.
 *
 * vma_del_reservation is used in error paths where an entry in the reserve
 * map was created during huge page allocation and must be removed.  It is to
 * be called after calling vma_needs_reservation to determine if a reservation
 * exists.
 */
enum vma_resv_mode {
	VMA_NEEDS_RESV,
	VMA_COMMIT_RESV,
	VMA_END_RESV,
	VMA_ADD_RESV,
	VMA_DEL_RESV,
};
static long __vma_reservation_common(struct hstate *h,
				struct vm_area_struct *vma, unsigned long addr,
				enum vma_resv_mode mode)
{
	struct resv_map *resv;
	pgoff_t idx;
	long ret;
	long dummy_out_regions_needed;

	resv = vma_resv_map(vma);
	if (!resv)
		return 1;

	idx = vma_hugecache_offset(h, vma, addr);
	switch (mode) {
	case VMA_NEEDS_RESV:
		ret = region_chg(resv, idx, idx + 1, &dummy_out_regions_needed);
		/* We assume that vma_reservation_* routines always operate on
		 * 1 page, and that adding to resv map a 1 page entry can only
		 * ever require 1 region.
		 */
		VM_BUG_ON(dummy_out_regions_needed != 1);
		break;
	case VMA_COMMIT_RESV:
		ret = region_add(resv, idx, idx + 1, 1, NULL, NULL);
		/* region_add calls of range 1 should never fail. */
		VM_BUG_ON(ret < 0);
		break;
	case VMA_END_RESV:
		region_abort(resv, idx, idx + 1, 1);
		ret = 0;
		break;
	case VMA_ADD_RESV:
		if (vma->vm_flags & VM_MAYSHARE) {
			ret = region_add(resv, idx, idx + 1, 1, NULL, NULL);
			/* region_add calls of range 1 should never fail. */
			VM_BUG_ON(ret < 0);
		} else {
			region_abort(resv, idx, idx + 1, 1);
			ret = region_del(resv, idx, idx + 1);
		}
		break;
	case VMA_DEL_RESV:
		if (vma->vm_flags & VM_MAYSHARE) {
			region_abort(resv, idx, idx + 1, 1);
			ret = region_del(resv, idx, idx + 1);
		} else {
			ret = region_add(resv, idx, idx + 1, 1, NULL, NULL);
			/* region_add calls of range 1 should never fail. */
			VM_BUG_ON(ret < 0);
		}
		break;
	default:
		BUG();
	}

	if (vma->vm_flags & VM_MAYSHARE || mode == VMA_DEL_RESV)
		return ret;
	/*
	 * We know private mapping must have HPAGE_RESV_OWNER set.
	 *
	 * In most cases, reserves always exist for private mappings.
	 * However, a file associated with mapping could have been
	 * hole punched or truncated after reserves were consumed.
	 * As subsequent fault on such a range will not use reserves.
	 * Subtle - The reserve map for private mappings has the
	 * opposite meaning than that of shared mappings.  If NO
	 * entry is in the reserve map, it means a reservation exists.
	 * If an entry exists in the reserve map, it means the
	 * reservation has already been consumed.  As a result, the
	 * return value of this routine is the opposite of the
	 * value returned from reserve map manipulation routines above.
	 */
	if (ret > 0)
		return 0;
	if (ret == 0)
		return 1;
	return ret;
}

static long vma_needs_reservation(struct hstate *h,
			struct vm_area_struct *vma, unsigned long addr)
{
	return __vma_reservation_common(h, vma, addr, VMA_NEEDS_RESV);
}

static long vma_commit_reservation(struct hstate *h,
			struct vm_area_struct *vma, unsigned long addr)
{
	return __vma_reservation_common(h, vma, addr, VMA_COMMIT_RESV);
}

static void vma_end_reservation(struct hstate *h,
			struct vm_area_struct *vma, unsigned long addr)
{
	(void)__vma_reservation_common(h, vma, addr, VMA_END_RESV);
}

static long vma_add_reservation(struct hstate *h,
			struct vm_area_struct *vma, unsigned long addr)
{
	return __vma_reservation_common(h, vma, addr, VMA_ADD_RESV);
}

static long vma_del_reservation(struct hstate *h,
			struct vm_area_struct *vma, unsigned long addr)
{
	return __vma_reservation_common(h, vma, addr, VMA_DEL_RESV);
}

/*
 * This routine is called to restore reservation information on error paths.
 * It should ONLY be called for pages allocated via alloc_huge_page(), and
 * the hugetlb mutex should remain held when calling this routine.
 *
 * It handles two specific cases:
 * 1) A reservation was in place and the page consumed the reservation.
 *    HPageRestoreReserve is set in the page.
 * 2) No reservation was in place for the page, so HPageRestoreReserve is
 *    not set.  However, alloc_huge_page always updates the reserve map.
 *
 * In case 1, free_huge_page later in the error path will increment the
 * global reserve count.  But, free_huge_page does not have enough context
 * to adjust the reservation map.  This case deals primarily with private
 * mappings.  Adjust the reserve map here to be consistent with global
 * reserve count adjustments to be made by free_huge_page.  Make sure the
 * reserve map indicates there is a reservation present.
 *
 * In case 2, simply undo reserve map modifications done by alloc_huge_page.
 */
void restore_reserve_on_error(struct hstate *h, struct vm_area_struct *vma,
			unsigned long address, struct page *page)
{
	long rc = vma_needs_reservation(h, vma, address);

	if (HPageRestoreReserve(page)) {
		if (unlikely(rc < 0))
			/*
			 * Rare out of memory condition in reserve map
			 * manipulation.  Clear HPageRestoreReserve so that
			 * global reserve count will not be incremented
			 * by free_huge_page.  This will make it appear
			 * as though the reservation for this page was
			 * consumed.  This may prevent the task from
			 * faulting in the page at a later time.  This
			 * is better than inconsistent global huge page
			 * accounting of reserve counts.
			 */
			ClearHPageRestoreReserve(page);
		else if (rc)
			(void)vma_add_reservation(h, vma, address);
		else
			vma_end_reservation(h, vma, address);
	} else {
		if (!rc) {
			/*
			 * This indicates there is an entry in the reserve map
			 * not added by alloc_huge_page.  We know it was added
			 * before the alloc_huge_page call, otherwise
			 * HPageRestoreReserve would be set on the page.
			 * Remove the entry so that a subsequent allocation
			 * does not consume a reservation.
			 */
			rc = vma_del_reservation(h, vma, address);
			if (rc < 0)
				/*
				 * VERY rare out of memory condition.  Since
				 * we can not delete the entry, set
				 * HPageRestoreReserve so that the reserve
				 * count will be incremented when the page
				 * is freed.  This reserve will be consumed
				 * on a subsequent allocation.
				 */
				SetHPageRestoreReserve(page);
		} else if (rc < 0) {
			/*
			 * Rare out of memory condition from
			 * vma_needs_reservation call.  Memory allocation is
			 * only attempted if a new entry is needed.  Therefore,
			 * this implies there is not an entry in the
			 * reserve map.
			 *
			 * For shared mappings, no entry in the map indicates
			 * no reservation.  We are done.
			 */
			if (!(vma->vm_flags & VM_MAYSHARE))
				/*
				 * For private mappings, no entry indicates
				 * a reservation is present.  Since we can
				 * not add an entry, set SetHPageRestoreReserve
				 * on the page so reserve count will be
				 * incremented when freed.  This reserve will
				 * be consumed on a subsequent allocation.
				 */
				SetHPageRestoreReserve(page);
		} else
			/*
			 * No reservation present, do nothing
			 */
			 vma_end_reservation(h, vma, address);
	}
}

/*
 * alloc_and_dissolve_huge_page - Allocate a new page and dissolve the old one
 * @h: struct hstate old page belongs to
 * @old_page: Old page to dissolve
 * @list: List to isolate the page in case we need to
 * Returns 0 on success, otherwise negated error.
 */
static int alloc_and_dissolve_huge_page(struct hstate *h, struct page *old_page,
					struct list_head *list)
{
	gfp_t gfp_mask = htlb_alloc_mask(h) | __GFP_THISNODE;
	int nid = page_to_nid(old_page);
	struct page *new_page;
	int ret = 0;

	/*
	 * Before dissolving the page, we need to allocate a new one for the
	 * pool to remain stable.  Here, we allocate the page and 'prep' it
	 * by doing everything but actually updating counters and adding to
	 * the pool.  This simplifies and let us do most of the processing
	 * under the lock.
	 */
	new_page = alloc_buddy_huge_page(h, gfp_mask, nid, NULL, NULL);
	if (!new_page)
		return -ENOMEM;
	__prep_new_huge_page(h, new_page);

retry:
	spin_lock_irq(&hugetlb_lock);
	if (!PageHuge(old_page)) {
		/*
		 * Freed from under us. Drop new_page too.
		 */
		goto free_new;
	} else if (page_count(old_page)) {
		/*
		 * Someone has grabbed the page, try to isolate it here.
		 * Fail with -EBUSY if not possible.
		 */
		spin_unlock_irq(&hugetlb_lock);
		ret = isolate_hugetlb(old_page, list);
		spin_lock_irq(&hugetlb_lock);
		goto free_new;
	} else if (!HPageFreed(old_page)) {
		/*
		 * Page's refcount is 0 but it has not been enqueued in the
		 * freelist yet. Race window is small, so we can succeed here if
		 * we retry.
		 */
		spin_unlock_irq(&hugetlb_lock);
		cond_resched();
		goto retry;
	} else {
		/*
		 * Ok, old_page is still a genuine free hugepage. Remove it from
		 * the freelist and decrease the counters. These will be
		 * incremented again when calling __prep_account_new_huge_page()
		 * and enqueue_huge_page() for new_page. The counters will remain
		 * stable since this happens under the lock.
		 */
		remove_hugetlb_page(h, old_page, false);

		/*
		 * Ref count on new page is already zero as it was dropped
		 * earlier.  It can be directly added to the pool free list.
		 */
		__prep_account_new_huge_page(h, nid);
		enqueue_huge_page(h, new_page);

		/*
		 * Pages have been replaced, we can safely free the old one.
		 */
		spin_unlock_irq(&hugetlb_lock);
		update_and_free_page(h, old_page, false);
	}

	return ret;

free_new:
	spin_unlock_irq(&hugetlb_lock);
	/* Page has a zero ref count, but needs a ref to be freed */
	set_page_refcounted(new_page);
	update_and_free_page(h, new_page, false);

	return ret;
}

int isolate_or_dissolve_huge_page(struct page *page, struct list_head *list)
{
	struct hstate *h;
	struct page *head;
	int ret = -EBUSY;

	/*
	 * The page might have been dissolved from under our feet, so make sure
	 * to carefully check the state under the lock.
	 * Return success when racing as if we dissolved the page ourselves.
	 */
	spin_lock_irq(&hugetlb_lock);
	if (PageHuge(page)) {
		head = compound_head(page);
		h = page_hstate(head);
	} else {
		spin_unlock_irq(&hugetlb_lock);
		return 0;
	}
	spin_unlock_irq(&hugetlb_lock);

	/*
	 * Fence off gigantic pages as there is a cyclic dependency between
	 * alloc_contig_range and them. Return -ENOMEM as this has the effect
	 * of bailing out right away without further retrying.
	 */
	if (hstate_is_gigantic(h))
		return -ENOMEM;

	if (page_count(head) && !isolate_hugetlb(head, list))
		ret = 0;
	else if (!page_count(head))
		ret = alloc_and_dissolve_huge_page(h, head, list);

	return ret;
}

struct page *alloc_huge_page(struct vm_area_struct *vma,
				    unsigned long addr, int avoid_reserve)
{
	struct hugepage_subpool *spool = subpool_vma(vma);
	struct hstate *h = hstate_vma(vma);
	struct page *page;
	long map_chg, map_commit;
	long gbl_chg;
	int ret, idx;
	struct hugetlb_cgroup *h_cg;
	bool deferred_reserve;

	idx = hstate_index(h);
	/*
	 * Examine the region/reserve map to determine if the process
	 * has a reservation for the page to be allocated.  A return
	 * code of zero indicates a reservation exists (no change).
	 */
	map_chg = gbl_chg = vma_needs_reservation(h, vma, addr);
	if (map_chg < 0)
		return ERR_PTR(-ENOMEM);

	/*
	 * Processes that did not create the mapping will have no
	 * reserves as indicated by the region/reserve map. Check
	 * that the allocation will not exceed the subpool limit.
	 * Allocations for MAP_NORESERVE mappings also need to be
	 * checked against any subpool limit.
	 */
	if (map_chg || avoid_reserve) {
		gbl_chg = hugepage_subpool_get_pages(spool, 1);
		if (gbl_chg < 0) {
			vma_end_reservation(h, vma, addr);
			return ERR_PTR(-ENOSPC);
		}

		/*
		 * Even though there was no reservation in the region/reserve
		 * map, there could be reservations associated with the
		 * subpool that can be used.  This would be indicated if the
		 * return value of hugepage_subpool_get_pages() is zero.
		 * However, if avoid_reserve is specified we still avoid even
		 * the subpool reservations.
		 */
		if (avoid_reserve)
			gbl_chg = 1;
	}

	/* If this allocation is not consuming a reservation, charge it now.
	 */
	deferred_reserve = map_chg || avoid_reserve;
	if (deferred_reserve) {
		ret = hugetlb_cgroup_charge_cgroup_rsvd(
			idx, pages_per_huge_page(h), &h_cg);
		if (ret)
			goto out_subpool_put;
	}

	ret = hugetlb_cgroup_charge_cgroup(idx, pages_per_huge_page(h), &h_cg);
	if (ret)
		goto out_uncharge_cgroup_reservation;

	spin_lock_irq(&hugetlb_lock);
	/*
	 * glb_chg is passed to indicate whether or not a page must be taken
	 * from the global free pool (global change).  gbl_chg == 0 indicates
	 * a reservation exists for the allocation.
	 */
	page = dequeue_huge_page_vma(h, vma, addr, avoid_reserve, gbl_chg);
	if (!page) {
		spin_unlock_irq(&hugetlb_lock);
		page = alloc_buddy_huge_page_with_mpol(h, vma, addr);
		if (!page)
			goto out_uncharge_cgroup;
		spin_lock_irq(&hugetlb_lock);
		if (!avoid_reserve && vma_has_reserves(vma, gbl_chg)) {
			SetHPageRestoreReserve(page);
			h->resv_huge_pages--;
		}
		list_add(&page->lru, &h->hugepage_activelist);
		set_page_refcounted(page);
		/* Fall through */
	}
	hugetlb_cgroup_commit_charge(idx, pages_per_huge_page(h), h_cg, page);
	/* If allocation is not consuming a reservation, also store the
	 * hugetlb_cgroup pointer on the page.
	 */
	if (deferred_reserve) {
		hugetlb_cgroup_commit_charge_rsvd(idx, pages_per_huge_page(h),
						  h_cg, page);
	}

	spin_unlock_irq(&hugetlb_lock);

	hugetlb_set_page_subpool(page, spool);

	map_commit = vma_commit_reservation(h, vma, addr);
	if (unlikely(map_chg > map_commit)) {
		/*
		 * The page was added to the reservation map between
		 * vma_needs_reservation and vma_commit_reservation.
		 * This indicates a race with hugetlb_reserve_pages.
		 * Adjust for the subpool count incremented above AND
		 * in hugetlb_reserve_pages for the same page.  Also,
		 * the reservation count added in hugetlb_reserve_pages
		 * no longer applies.
		 */
		long rsv_adjust;

		rsv_adjust = hugepage_subpool_put_pages(spool, 1);
		hugetlb_acct_memory(h, -rsv_adjust);
		if (deferred_reserve)
			hugetlb_cgroup_uncharge_page_rsvd(hstate_index(h),
					pages_per_huge_page(h), page);
	}
	return page;

out_uncharge_cgroup:
	hugetlb_cgroup_uncharge_cgroup(idx, pages_per_huge_page(h), h_cg);
out_uncharge_cgroup_reservation:
	if (deferred_reserve)
		hugetlb_cgroup_uncharge_cgroup_rsvd(idx, pages_per_huge_page(h),
						    h_cg);
out_subpool_put:
	if (map_chg || avoid_reserve)
		hugepage_subpool_put_pages(spool, 1);
	vma_end_reservation(h, vma, addr);
	return ERR_PTR(-ENOSPC);
}

int alloc_bootmem_huge_page(struct hstate *h, int nid)
	__attribute__ ((weak, alias("__alloc_bootmem_huge_page")));
int __alloc_bootmem_huge_page(struct hstate *h, int nid)
{
	struct huge_bootmem_page *m = NULL; /* initialize for clang */
	int nr_nodes, node;

	/* do node specific alloc */
	if (nid != NUMA_NO_NODE) {
		m = memblock_alloc_try_nid_raw(huge_page_size(h), huge_page_size(h),
				0, MEMBLOCK_ALLOC_ACCESSIBLE, nid);
		if (!m)
			return 0;
		goto found;
	}
	/* allocate from next node when distributing huge pages */
	for_each_node_mask_to_alloc(h, nr_nodes, node, &node_states[N_MEMORY]) {
		m = memblock_alloc_try_nid_raw(
				huge_page_size(h), huge_page_size(h),
				0, MEMBLOCK_ALLOC_ACCESSIBLE, node);
		/*
		 * Use the beginning of the huge page to store the
		 * huge_bootmem_page struct (until gather_bootmem
		 * puts them into the mem_map).
		 */
		if (!m)
			return 0;
		goto found;
	}

found:
	/* Put them into a private list first because mem_map is not up yet */
	INIT_LIST_HEAD(&m->list);
	list_add(&m->list, &huge_boot_pages);
	m->hstate = h;
	return 1;
}

/*
 * Put bootmem huge pages into the standard lists after mem_map is up.
 * Note: This only applies to gigantic (order > MAX_ORDER) pages.
 */
static void __init gather_bootmem_prealloc(void)
{
	struct huge_bootmem_page *m;

	list_for_each_entry(m, &huge_boot_pages, list) {
		struct page *page = virt_to_page(m);
		struct hstate *h = m->hstate;

		VM_BUG_ON(!hstate_is_gigantic(h));
		WARN_ON(page_count(page) != 1);
		if (prep_compound_gigantic_page(page, huge_page_order(h))) {
			WARN_ON(PageReserved(page));
			prep_new_huge_page(h, page, page_to_nid(page));
			free_huge_page(page); /* add to the hugepage allocator */
		} else {
			/* VERY unlikely inflated ref count on a tail page */
			free_gigantic_page(page, huge_page_order(h));
		}

		/*
		 * We need to restore the 'stolen' pages to totalram_pages
		 * in order to fix confusing memory reports from free(1) and
		 * other side-effects, like CommitLimit going negative.
		 */
		adjust_managed_page_count(page, pages_per_huge_page(h));
		cond_resched();
	}
}
static void __init hugetlb_hstate_alloc_pages_onenode(struct hstate *h, int nid)
{
	unsigned long i;
	char buf[32];

	for (i = 0; i < h->max_huge_pages_node[nid]; ++i) {
		if (hstate_is_gigantic(h)) {
			if (!alloc_bootmem_huge_page(h, nid))
				break;
		} else {
			struct page *page;
			gfp_t gfp_mask = htlb_alloc_mask(h) | __GFP_THISNODE;

			page = alloc_fresh_huge_page(h, gfp_mask, nid,
					&node_states[N_MEMORY], NULL);
			if (!page)
				break;
			free_huge_page(page); /* free it into the hugepage allocator */
		}
		cond_resched();
	}
	if (i == h->max_huge_pages_node[nid])
		return;

	string_get_size(huge_page_size(h), 1, STRING_UNITS_2, buf, 32);
	pr_warn("HugeTLB: allocating %u of page size %s failed node%d.  Only allocated %lu hugepages.\n",
		h->max_huge_pages_node[nid], buf, nid, i);
	h->max_huge_pages -= (h->max_huge_pages_node[nid] - i);
	h->max_huge_pages_node[nid] = i;
}

static void __init hugetlb_hstate_alloc_pages(struct hstate *h)
{
	unsigned long i;
	nodemask_t *node_alloc_noretry;
	bool node_specific_alloc = false;

	/* skip gigantic hugepages allocation if hugetlb_cma enabled */
	if (hstate_is_gigantic(h) && hugetlb_cma_size) {
		pr_warn_once("HugeTLB: hugetlb_cma is enabled, skip boot time allocation\n");
		return;
	}

	/* do node specific alloc */
	for_each_online_node(i) {
		if (h->max_huge_pages_node[i] > 0) {
			hugetlb_hstate_alloc_pages_onenode(h, i);
			node_specific_alloc = true;
		}
	}

	if (node_specific_alloc)
		return;

	/* below will do all node balanced alloc */
	if (!hstate_is_gigantic(h)) {
		/*
		 * Bit mask controlling how hard we retry per-node allocations.
		 * Ignore errors as lower level routines can deal with
		 * node_alloc_noretry == NULL.  If this kmalloc fails at boot
		 * time, we are likely in bigger trouble.
		 */
		node_alloc_noretry = kmalloc(sizeof(*node_alloc_noretry),
						GFP_KERNEL);
	} else {
		/* allocations done at boot time */
		node_alloc_noretry = NULL;
	}

	/* bit mask controlling how hard we retry per-node allocations */
	if (node_alloc_noretry)
		nodes_clear(*node_alloc_noretry);

	for (i = 0; i < h->max_huge_pages; ++i) {
		if (hstate_is_gigantic(h)) {
			if (!alloc_bootmem_huge_page(h, NUMA_NO_NODE))
				break;
		} else if (!alloc_pool_huge_page(h,
					 &node_states[N_MEMORY],
					 node_alloc_noretry))
			break;
		cond_resched();
	}
	if (i < h->max_huge_pages) {
		char buf[32];

		string_get_size(huge_page_size(h), 1, STRING_UNITS_2, buf, 32);
		pr_warn("HugeTLB: allocating %lu of page size %s failed.  Only allocated %lu hugepages.\n",
			h->max_huge_pages, buf, i);
		h->max_huge_pages = i;
	}
	kfree(node_alloc_noretry);
}

static void __init hugetlb_init_hstates(void)
{
	struct hstate *h, *h2;

	for_each_hstate(h) {
		/* oversize hugepages were init'ed in early boot */
		if (!hstate_is_gigantic(h))
			hugetlb_hstate_alloc_pages(h);

		/*
		 * Set demote order for each hstate.  Note that
		 * h->demote_order is initially 0.
		 * - We can not demote gigantic pages if runtime freeing
		 *   is not supported, so skip this.
		 * - If CMA allocation is possible, we can not demote
		 *   HUGETLB_PAGE_ORDER or smaller size pages.
		 */
		if (hstate_is_gigantic(h) && !gigantic_page_runtime_supported())
			continue;
		if (hugetlb_cma_size && h->order <= HUGETLB_PAGE_ORDER)
			continue;
		for_each_hstate(h2) {
			if (h2 == h)
				continue;
			if (h2->order < h->order &&
			    h2->order > h->demote_order)
				h->demote_order = h2->order;
		}
	}
}

static void __init report_hugepages(void)
{
	struct hstate *h;

	for_each_hstate(h) {
		char buf[32];

		string_get_size(huge_page_size(h), 1, STRING_UNITS_2, buf, 32);
		pr_info("HugeTLB: registered %s page size, pre-allocated %ld pages\n",
			buf, h->free_huge_pages);
		pr_info("HugeTLB: %d KiB vmemmap can be freed for a %s page\n",
			hugetlb_vmemmap_optimizable_size(h) / SZ_1K, buf);
	}
}

#ifdef CONFIG_HIGHMEM
static void try_to_free_low(struct hstate *h, unsigned long count,
						nodemask_t *nodes_allowed)
{
	int i;
	LIST_HEAD(page_list);

	lockdep_assert_held(&hugetlb_lock);
	if (hstate_is_gigantic(h))
		return;

	/*
	 * Collect pages to be freed on a list, and free after dropping lock
	 */
	for_each_node_mask(i, *nodes_allowed) {
		struct page *page, *next;
		struct list_head *freel = &h->hugepage_freelists[i];
		list_for_each_entry_safe(page, next, freel, lru) {
			if (count >= h->nr_huge_pages)
				goto out;
			if (PageHighMem(page))
				continue;
			remove_hugetlb_page(h, page, false);
			list_add(&page->lru, &page_list);
		}
	}

out:
	spin_unlock_irq(&hugetlb_lock);
	update_and_free_pages_bulk(h, &page_list);
	spin_lock_irq(&hugetlb_lock);
}
#else
static inline void try_to_free_low(struct hstate *h, unsigned long count,
						nodemask_t *nodes_allowed)
{
}
#endif

/*
 * Increment or decrement surplus_huge_pages.  Keep node-specific counters
 * balanced by operating on them in a round-robin fashion.
 * Returns 1 if an adjustment was made.
 */
static int adjust_pool_surplus(struct hstate *h, nodemask_t *nodes_allowed,
				int delta)
{
	int nr_nodes, node;

	lockdep_assert_held(&hugetlb_lock);
	VM_BUG_ON(delta != -1 && delta != 1);

	if (delta < 0) {
		for_each_node_mask_to_alloc(h, nr_nodes, node, nodes_allowed) {
			if (h->surplus_huge_pages_node[node])
				goto found;
		}
	} else {
		for_each_node_mask_to_free(h, nr_nodes, node, nodes_allowed) {
			if (h->surplus_huge_pages_node[node] <
					h->nr_huge_pages_node[node])
				goto found;
		}
	}
	return 0;

found:
	h->surplus_huge_pages += delta;
	h->surplus_huge_pages_node[node] += delta;
	return 1;
}

#define persistent_huge_pages(h) (h->nr_huge_pages - h->surplus_huge_pages)
static int set_max_huge_pages(struct hstate *h, unsigned long count, int nid,
			      nodemask_t *nodes_allowed)
{
	unsigned long min_count, ret;
	struct page *page;
	LIST_HEAD(page_list);
	NODEMASK_ALLOC(nodemask_t, node_alloc_noretry, GFP_KERNEL);

	/*
	 * Bit mask controlling how hard we retry per-node allocations.
	 * If we can not allocate the bit mask, do not attempt to allocate
	 * the requested huge pages.
	 */
	if (node_alloc_noretry)
		nodes_clear(*node_alloc_noretry);
	else
		return -ENOMEM;

	/*
	 * resize_lock mutex prevents concurrent adjustments to number of
	 * pages in hstate via the proc/sysfs interfaces.
	 */
	mutex_lock(&h->resize_lock);
	flush_free_hpage_work(h);
	spin_lock_irq(&hugetlb_lock);

	/*
	 * Check for a node specific request.
	 * Changing node specific huge page count may require a corresponding
	 * change to the global count.  In any case, the passed node mask
	 * (nodes_allowed) will restrict alloc/free to the specified node.
	 */
	if (nid != NUMA_NO_NODE) {
		unsigned long old_count = count;

		count += h->nr_huge_pages - h->nr_huge_pages_node[nid];
		/*
		 * User may have specified a large count value which caused the
		 * above calculation to overflow.  In this case, they wanted
		 * to allocate as many huge pages as possible.  Set count to
		 * largest possible value to align with their intention.
		 */
		if (count < old_count)
			count = ULONG_MAX;
	}

	/*
	 * Gigantic pages runtime allocation depend on the capability for large
	 * page range allocation.
	 * If the system does not provide this feature, return an error when
	 * the user tries to allocate gigantic pages but let the user free the
	 * boottime allocated gigantic pages.
	 */
	if (hstate_is_gigantic(h) && !IS_ENABLED(CONFIG_CONTIG_ALLOC)) {
		if (count > persistent_huge_pages(h)) {
			spin_unlock_irq(&hugetlb_lock);
			mutex_unlock(&h->resize_lock);
			NODEMASK_FREE(node_alloc_noretry);
			return -EINVAL;
		}
		/* Fall through to decrease pool */
	}

	/*
	 * Increase the pool size
	 * First take pages out of surplus state.  Then make up the
	 * remaining difference by allocating fresh huge pages.
	 *
	 * We might race with alloc_surplus_huge_page() here and be unable
	 * to convert a surplus huge page to a normal huge page. That is
	 * not critical, though, it just means the overall size of the
	 * pool might be one hugepage larger than it needs to be, but
	 * within all the constraints specified by the sysctls.
	 */
	while (h->surplus_huge_pages && count > persistent_huge_pages(h)) {
		if (!adjust_pool_surplus(h, nodes_allowed, -1))
			break;
	}

	while (count > persistent_huge_pages(h)) {
		/*
		 * If this allocation races such that we no longer need the
		 * page, free_huge_page will handle it by freeing the page
		 * and reducing the surplus.
		 */
		spin_unlock_irq(&hugetlb_lock);

		/* yield cpu to avoid soft lockup */
		cond_resched();

		ret = alloc_pool_huge_page(h, nodes_allowed,
						node_alloc_noretry);
		spin_lock_irq(&hugetlb_lock);
		if (!ret)
			goto out;

		/* Bail for signals. Probably ctrl-c from user */
		if (signal_pending(current))
			goto out;
	}

	/*
	 * Decrease the pool size
	 * First return free pages to the buddy allocator (being careful
	 * to keep enough around to satisfy reservations).  Then place
	 * pages into surplus state as needed so the pool will shrink
	 * to the desired size as pages become free.
	 *
	 * By placing pages into the surplus state independent of the
	 * overcommit value, we are allowing the surplus pool size to
	 * exceed overcommit. There are few sane options here. Since
	 * alloc_surplus_huge_page() is checking the global counter,
	 * though, we'll note that we're not allowed to exceed surplus
	 * and won't grow the pool anywhere else. Not until one of the
	 * sysctls are changed, or the surplus pages go out of use.
	 */
	min_count = h->resv_huge_pages + h->nr_huge_pages - h->free_huge_pages;
	min_count = max(count, min_count);
	try_to_free_low(h, min_count, nodes_allowed);

	/*
	 * Collect pages to be removed on list without dropping lock
	 */
	while (min_count < persistent_huge_pages(h)) {
		page = remove_pool_huge_page(h, nodes_allowed, 0);
		if (!page)
			break;

		list_add(&page->lru, &page_list);
	}
	/* free the pages after dropping lock */
	spin_unlock_irq(&hugetlb_lock);
	update_and_free_pages_bulk(h, &page_list);
	flush_free_hpage_work(h);
	spin_lock_irq(&hugetlb_lock);

	while (count < persistent_huge_pages(h)) {
		if (!adjust_pool_surplus(h, nodes_allowed, 1))
			break;
	}
out:
	h->max_huge_pages = persistent_huge_pages(h);
	spin_unlock_irq(&hugetlb_lock);
	mutex_unlock(&h->resize_lock);

	NODEMASK_FREE(node_alloc_noretry);

	return 0;
}

static int demote_free_huge_page(struct hstate *h, struct page *page)
{
	int i, nid = page_to_nid(page);
	struct hstate *target_hstate;
	struct page *subpage;
	int rc = 0;

	target_hstate = size_to_hstate(PAGE_SIZE << h->demote_order);

	remove_hugetlb_page_for_demote(h, page, false);
	spin_unlock_irq(&hugetlb_lock);

	rc = hugetlb_vmemmap_restore(h, page);
	if (rc) {
		/* Allocation of vmemmmap failed, we can not demote page */
		spin_lock_irq(&hugetlb_lock);
		set_page_refcounted(page);
		add_hugetlb_page(h, page, false);
		return rc;
	}

	/*
	 * Use destroy_compound_hugetlb_page_for_demote for all huge page
	 * sizes as it will not ref count pages.
	 */
	destroy_compound_hugetlb_page_for_demote(page, huge_page_order(h));

	/*
	 * Taking target hstate mutex synchronizes with set_max_huge_pages.
	 * Without the mutex, pages added to target hstate could be marked
	 * as surplus.
	 *
	 * Note that we already hold h->resize_lock.  To prevent deadlock,
	 * use the convention of always taking larger size hstate mutex first.
	 */
	mutex_lock(&target_hstate->resize_lock);
	for (i = 0; i < pages_per_huge_page(h);
				i += pages_per_huge_page(target_hstate)) {
		subpage = nth_page(page, i);
		if (hstate_is_gigantic(target_hstate))
			prep_compound_gigantic_page_for_demote(subpage,
							target_hstate->order);
		else
			prep_compound_page(subpage, target_hstate->order);
		set_page_private(subpage, 0);
		prep_new_huge_page(target_hstate, subpage, nid);
		free_huge_page(subpage);
	}
	mutex_unlock(&target_hstate->resize_lock);

	spin_lock_irq(&hugetlb_lock);

	/*
	 * Not absolutely necessary, but for consistency update max_huge_pages
	 * based on pool changes for the demoted page.
	 */
	h->max_huge_pages--;
	target_hstate->max_huge_pages +=
		pages_per_huge_page(h) / pages_per_huge_page(target_hstate);

	return rc;
}

static int demote_pool_huge_page(struct hstate *h, nodemask_t *nodes_allowed)
	__must_hold(&hugetlb_lock)
{
	int nr_nodes, node;
	struct page *page;

	lockdep_assert_held(&hugetlb_lock);

	/* We should never get here if no demote order */
	if (!h->demote_order) {
		pr_warn("HugeTLB: NULL demote order passed to demote_pool_huge_page.\n");
		return -EINVAL;		/* internal error */
	}

	for_each_node_mask_to_free(h, nr_nodes, node, nodes_allowed) {
		list_for_each_entry(page, &h->hugepage_freelists[node], lru) {
			if (PageHWPoison(page))
				continue;

			return demote_free_huge_page(h, page);
		}
	}

	/*
	 * Only way to get here is if all pages on free lists are poisoned.
	 * Return -EBUSY so that caller will not retry.
	 */
	return -EBUSY;
}

#define HSTATE_ATTR_RO(_name) \
	static struct kobj_attribute _name##_attr = __ATTR_RO(_name)

#define HSTATE_ATTR_WO(_name) \
	static struct kobj_attribute _name##_attr = __ATTR_WO(_name)

#define HSTATE_ATTR(_name) \
	static struct kobj_attribute _name##_attr = __ATTR_RW(_name)

static struct kobject *hugepages_kobj;
static struct kobject *hstate_kobjs[HUGE_MAX_HSTATE];

static struct hstate *kobj_to_node_hstate(struct kobject *kobj, int *nidp);

static struct hstate *kobj_to_hstate(struct kobject *kobj, int *nidp)
{
	int i;

	for (i = 0; i < HUGE_MAX_HSTATE; i++)
		if (hstate_kobjs[i] == kobj) {
			if (nidp)
				*nidp = NUMA_NO_NODE;
			return &hstates[i];
		}

	return kobj_to_node_hstate(kobj, nidp);
}

static ssize_t nr_hugepages_show_common(struct kobject *kobj,
					struct kobj_attribute *attr, char *buf)
{
	struct hstate *h;
	unsigned long nr_huge_pages;
	int nid;

	h = kobj_to_hstate(kobj, &nid);
	if (nid == NUMA_NO_NODE)
		nr_huge_pages = h->nr_huge_pages;
	else
		nr_huge_pages = h->nr_huge_pages_node[nid];

	return sysfs_emit(buf, "%lu\n", nr_huge_pages);
}

static ssize_t __nr_hugepages_store_common(bool obey_mempolicy,
					   struct hstate *h, int nid,
					   unsigned long count, size_t len)
{
	int err;
	nodemask_t nodes_allowed, *n_mask;

	if (hstate_is_gigantic(h) && !gigantic_page_runtime_supported())
		return -EINVAL;

	if (nid == NUMA_NO_NODE) {
		/*
		 * global hstate attribute
		 */
		if (!(obey_mempolicy &&
				init_nodemask_of_mempolicy(&nodes_allowed)))
			n_mask = &node_states[N_MEMORY];
		else
			n_mask = &nodes_allowed;
	} else {
		/*
		 * Node specific request.  count adjustment happens in
		 * set_max_huge_pages() after acquiring hugetlb_lock.
		 */
		init_nodemask_of_node(&nodes_allowed, nid);
		n_mask = &nodes_allowed;
	}

	err = set_max_huge_pages(h, count, nid, n_mask);

	return err ? err : len;
}

static ssize_t nr_hugepages_store_common(bool obey_mempolicy,
					 struct kobject *kobj, const char *buf,
					 size_t len)
{
	struct hstate *h;
	unsigned long count;
	int nid;
	int err;

	err = kstrtoul(buf, 10, &count);
	if (err)
		return err;

	h = kobj_to_hstate(kobj, &nid);
	return __nr_hugepages_store_common(obey_mempolicy, h, nid, count, len);
}

static ssize_t nr_hugepages_show(struct kobject *kobj,
				       struct kobj_attribute *attr, char *buf)
{
	return nr_hugepages_show_common(kobj, attr, buf);
}

static ssize_t nr_hugepages_store(struct kobject *kobj,
	       struct kobj_attribute *attr, const char *buf, size_t len)
{
	return nr_hugepages_store_common(false, kobj, buf, len);
}
HSTATE_ATTR(nr_hugepages);

#ifdef CONFIG_NUMA

/*
 * hstate attribute for optionally mempolicy-based constraint on persistent
 * huge page alloc/free.
 */
static ssize_t nr_hugepages_mempolicy_show(struct kobject *kobj,
					   struct kobj_attribute *attr,
					   char *buf)
{
	return nr_hugepages_show_common(kobj, attr, buf);
}

static ssize_t nr_hugepages_mempolicy_store(struct kobject *kobj,
	       struct kobj_attribute *attr, const char *buf, size_t len)
{
	return nr_hugepages_store_common(true, kobj, buf, len);
}
HSTATE_ATTR(nr_hugepages_mempolicy);
#endif


static ssize_t nr_overcommit_hugepages_show(struct kobject *kobj,
					struct kobj_attribute *attr, char *buf)
{
	struct hstate *h = kobj_to_hstate(kobj, NULL);
	return sysfs_emit(buf, "%lu\n", h->nr_overcommit_huge_pages);
}

static ssize_t nr_overcommit_hugepages_store(struct kobject *kobj,
		struct kobj_attribute *attr, const char *buf, size_t count)
{
	int err;
	unsigned long input;
	struct hstate *h = kobj_to_hstate(kobj, NULL);

	if (hstate_is_gigantic(h))
		return -EINVAL;

	err = kstrtoul(buf, 10, &input);
	if (err)
		return err;

	spin_lock_irq(&hugetlb_lock);
	h->nr_overcommit_huge_pages = input;
	spin_unlock_irq(&hugetlb_lock);

	return count;
}
HSTATE_ATTR(nr_overcommit_hugepages);

static ssize_t free_hugepages_show(struct kobject *kobj,
					struct kobj_attribute *attr, char *buf)
{
	struct hstate *h;
	unsigned long free_huge_pages;
	int nid;

	h = kobj_to_hstate(kobj, &nid);
	if (nid == NUMA_NO_NODE)
		free_huge_pages = h->free_huge_pages;
	else
		free_huge_pages = h->free_huge_pages_node[nid];

	return sysfs_emit(buf, "%lu\n", free_huge_pages);
}
HSTATE_ATTR_RO(free_hugepages);

static ssize_t resv_hugepages_show(struct kobject *kobj,
					struct kobj_attribute *attr, char *buf)
{
	struct hstate *h = kobj_to_hstate(kobj, NULL);
	return sysfs_emit(buf, "%lu\n", h->resv_huge_pages);
}
HSTATE_ATTR_RO(resv_hugepages);

static ssize_t surplus_hugepages_show(struct kobject *kobj,
					struct kobj_attribute *attr, char *buf)
{
	struct hstate *h;
	unsigned long surplus_huge_pages;
	int nid;

	h = kobj_to_hstate(kobj, &nid);
	if (nid == NUMA_NO_NODE)
		surplus_huge_pages = h->surplus_huge_pages;
	else
		surplus_huge_pages = h->surplus_huge_pages_node[nid];

	return sysfs_emit(buf, "%lu\n", surplus_huge_pages);
}
HSTATE_ATTR_RO(surplus_hugepages);

static ssize_t demote_store(struct kobject *kobj,
	       struct kobj_attribute *attr, const char *buf, size_t len)
{
	unsigned long nr_demote;
	unsigned long nr_available;
	nodemask_t nodes_allowed, *n_mask;
	struct hstate *h;
	int err;
	int nid;

	err = kstrtoul(buf, 10, &nr_demote);
	if (err)
		return err;
	h = kobj_to_hstate(kobj, &nid);

	if (nid != NUMA_NO_NODE) {
		init_nodemask_of_node(&nodes_allowed, nid);
		n_mask = &nodes_allowed;
	} else {
		n_mask = &node_states[N_MEMORY];
	}

	/* Synchronize with other sysfs operations modifying huge pages */
	mutex_lock(&h->resize_lock);
	spin_lock_irq(&hugetlb_lock);

	while (nr_demote) {
		/*
		 * Check for available pages to demote each time thorough the
		 * loop as demote_pool_huge_page will drop hugetlb_lock.
		 */
		if (nid != NUMA_NO_NODE)
			nr_available = h->free_huge_pages_node[nid];
		else
			nr_available = h->free_huge_pages;
		nr_available -= h->resv_huge_pages;
		if (!nr_available)
			break;

		err = demote_pool_huge_page(h, n_mask);
		if (err)
			break;

		nr_demote--;
	}

	spin_unlock_irq(&hugetlb_lock);
	mutex_unlock(&h->resize_lock);

	if (err)
		return err;
	return len;
}
HSTATE_ATTR_WO(demote);

static ssize_t demote_size_show(struct kobject *kobj,
					struct kobj_attribute *attr, char *buf)
{
	struct hstate *h = kobj_to_hstate(kobj, NULL);
	unsigned long demote_size = (PAGE_SIZE << h->demote_order) / SZ_1K;

	return sysfs_emit(buf, "%lukB\n", demote_size);
}

static ssize_t demote_size_store(struct kobject *kobj,
					struct kobj_attribute *attr,
					const char *buf, size_t count)
{
	struct hstate *h, *demote_hstate;
	unsigned long demote_size;
	unsigned int demote_order;

	demote_size = (unsigned long)memparse(buf, NULL);

	demote_hstate = size_to_hstate(demote_size);
	if (!demote_hstate)
		return -EINVAL;
	demote_order = demote_hstate->order;
	if (demote_order < HUGETLB_PAGE_ORDER)
		return -EINVAL;

	/* demote order must be smaller than hstate order */
	h = kobj_to_hstate(kobj, NULL);
	if (demote_order >= h->order)
		return -EINVAL;

	/* resize_lock synchronizes access to demote size and writes */
	mutex_lock(&h->resize_lock);
	h->demote_order = demote_order;
	mutex_unlock(&h->resize_lock);

	return count;
}
HSTATE_ATTR(demote_size);

static struct attribute *hstate_attrs[] = {
	&nr_hugepages_attr.attr,
	&nr_overcommit_hugepages_attr.attr,
	&free_hugepages_attr.attr,
	&resv_hugepages_attr.attr,
	&surplus_hugepages_attr.attr,
#ifdef CONFIG_NUMA
	&nr_hugepages_mempolicy_attr.attr,
#endif
	NULL,
};

static const struct attribute_group hstate_attr_group = {
	.attrs = hstate_attrs,
};

static struct attribute *hstate_demote_attrs[] = {
	&demote_size_attr.attr,
	&demote_attr.attr,
	NULL,
};

static const struct attribute_group hstate_demote_attr_group = {
	.attrs = hstate_demote_attrs,
};

static int hugetlb_sysfs_add_hstate(struct hstate *h, struct kobject *parent,
				    struct kobject **hstate_kobjs,
				    const struct attribute_group *hstate_attr_group)
{
	int retval;
	int hi = hstate_index(h);

	hstate_kobjs[hi] = kobject_create_and_add(h->name, parent);
	if (!hstate_kobjs[hi])
		return -ENOMEM;

	retval = sysfs_create_group(hstate_kobjs[hi], hstate_attr_group);
	if (retval) {
		kobject_put(hstate_kobjs[hi]);
		hstate_kobjs[hi] = NULL;
		return retval;
	}

	if (h->demote_order) {
		retval = sysfs_create_group(hstate_kobjs[hi],
					    &hstate_demote_attr_group);
		if (retval) {
			pr_warn("HugeTLB unable to create demote interfaces for %s\n", h->name);
			sysfs_remove_group(hstate_kobjs[hi], hstate_attr_group);
			kobject_put(hstate_kobjs[hi]);
			hstate_kobjs[hi] = NULL;
			return retval;
		}
	}

	return 0;
}

#ifdef CONFIG_NUMA
static bool hugetlb_sysfs_initialized __ro_after_init;

/*
 * node_hstate/s - associate per node hstate attributes, via their kobjects,
 * with node devices in node_devices[] using a parallel array.  The array
 * index of a node device or _hstate == node id.
 * This is here to avoid any static dependency of the node device driver, in
 * the base kernel, on the hugetlb module.
 */
struct node_hstate {
	struct kobject		*hugepages_kobj;
	struct kobject		*hstate_kobjs[HUGE_MAX_HSTATE];
};
static struct node_hstate node_hstates[MAX_NUMNODES];

/*
 * A subset of global hstate attributes for node devices
 */
static struct attribute *per_node_hstate_attrs[] = {
	&nr_hugepages_attr.attr,
	&free_hugepages_attr.attr,
	&surplus_hugepages_attr.attr,
	NULL,
};

static const struct attribute_group per_node_hstate_attr_group = {
	.attrs = per_node_hstate_attrs,
};

/*
 * kobj_to_node_hstate - lookup global hstate for node device hstate attr kobj.
 * Returns node id via non-NULL nidp.
 */
static struct hstate *kobj_to_node_hstate(struct kobject *kobj, int *nidp)
{
	int nid;

	for (nid = 0; nid < nr_node_ids; nid++) {
		struct node_hstate *nhs = &node_hstates[nid];
		int i;
		for (i = 0; i < HUGE_MAX_HSTATE; i++)
			if (nhs->hstate_kobjs[i] == kobj) {
				if (nidp)
					*nidp = nid;
				return &hstates[i];
			}
	}

	BUG();
	return NULL;
}

/*
 * Unregister hstate attributes from a single node device.
 * No-op if no hstate attributes attached.
 */
void hugetlb_unregister_node(struct node *node)
{
	struct hstate *h;
	struct node_hstate *nhs = &node_hstates[node->dev.id];

	if (!nhs->hugepages_kobj)
		return;		/* no hstate attributes */

	for_each_hstate(h) {
		int idx = hstate_index(h);
		struct kobject *hstate_kobj = nhs->hstate_kobjs[idx];

		if (!hstate_kobj)
			continue;
		if (h->demote_order)
			sysfs_remove_group(hstate_kobj, &hstate_demote_attr_group);
		sysfs_remove_group(hstate_kobj, &per_node_hstate_attr_group);
		kobject_put(hstate_kobj);
		nhs->hstate_kobjs[idx] = NULL;
	}

	kobject_put(nhs->hugepages_kobj);
	nhs->hugepages_kobj = NULL;
}


/*
 * Register hstate attributes for a single node device.
 * No-op if attributes already registered.
 */
void hugetlb_register_node(struct node *node)
{
	struct hstate *h;
	struct node_hstate *nhs = &node_hstates[node->dev.id];
	int err;

	if (!hugetlb_sysfs_initialized)
		return;

	if (nhs->hugepages_kobj)
		return;		/* already allocated */

	nhs->hugepages_kobj = kobject_create_and_add("hugepages",
							&node->dev.kobj);
	if (!nhs->hugepages_kobj)
		return;

	for_each_hstate(h) {
		err = hugetlb_sysfs_add_hstate(h, nhs->hugepages_kobj,
						nhs->hstate_kobjs,
						&per_node_hstate_attr_group);
		if (err) {
			pr_err("HugeTLB: Unable to add hstate %s for node %d\n",
				h->name, node->dev.id);
			hugetlb_unregister_node(node);
			break;
		}
	}
}

/*
 * hugetlb init time:  register hstate attributes for all registered node
 * devices of nodes that have memory.  All on-line nodes should have
 * registered their associated device by this time.
 */
static void __init hugetlb_register_all_nodes(void)
{
	int nid;

	for_each_online_node(nid)
		hugetlb_register_node(node_devices[nid]);
}
#else	/* !CONFIG_NUMA */

static struct hstate *kobj_to_node_hstate(struct kobject *kobj, int *nidp)
{
	BUG();
	if (nidp)
		*nidp = -1;
	return NULL;
}

static void hugetlb_register_all_nodes(void) { }

#endif

#ifdef CONFIG_CMA
static void __init hugetlb_cma_check(void);
#else
static inline __init void hugetlb_cma_check(void)
{
}
#endif

static void __init hugetlb_sysfs_init(void)
{
	struct hstate *h;
	int err;

	hugepages_kobj = kobject_create_and_add("hugepages", mm_kobj);
	if (!hugepages_kobj)
		return;

	for_each_hstate(h) {
		err = hugetlb_sysfs_add_hstate(h, hugepages_kobj,
					 hstate_kobjs, &hstate_attr_group);
		if (err)
			pr_err("HugeTLB: Unable to add hstate %s", h->name);
	}

#ifdef CONFIG_NUMA
	hugetlb_sysfs_initialized = true;
#endif
	hugetlb_register_all_nodes();
}

static int __init hugetlb_init(void)
{
	int i;

	BUILD_BUG_ON(sizeof_field(struct page, private) * BITS_PER_BYTE <
			__NR_HPAGEFLAGS);

	if (!hugepages_supported()) {
		if (hugetlb_max_hstate || default_hstate_max_huge_pages)
			pr_warn("HugeTLB: huge pages not supported, ignoring associated command-line parameters\n");
		return 0;
	}

	/*
	 * Make sure HPAGE_SIZE (HUGETLB_PAGE_ORDER) hstate exists.  Some
	 * architectures depend on setup being done here.
	 */
	hugetlb_add_hstate(HUGETLB_PAGE_ORDER);
	if (!parsed_default_hugepagesz) {
		/*
		 * If we did not parse a default huge page size, set
		 * default_hstate_idx to HPAGE_SIZE hstate. And, if the
		 * number of huge pages for this default size was implicitly
		 * specified, set that here as well.
		 * Note that the implicit setting will overwrite an explicit
		 * setting.  A warning will be printed in this case.
		 */
		default_hstate_idx = hstate_index(size_to_hstate(HPAGE_SIZE));
		if (default_hstate_max_huge_pages) {
			if (default_hstate.max_huge_pages) {
				char buf[32];

				string_get_size(huge_page_size(&default_hstate),
					1, STRING_UNITS_2, buf, 32);
				pr_warn("HugeTLB: Ignoring hugepages=%lu associated with %s page size\n",
					default_hstate.max_huge_pages, buf);
				pr_warn("HugeTLB: Using hugepages=%lu for number of default huge pages\n",
					default_hstate_max_huge_pages);
			}
			default_hstate.max_huge_pages =
				default_hstate_max_huge_pages;

			for_each_online_node(i)
				default_hstate.max_huge_pages_node[i] =
					default_hugepages_in_node[i];
		}
	}

	hugetlb_cma_check();
	hugetlb_init_hstates();
	gather_bootmem_prealloc();
	report_hugepages();

	hugetlb_sysfs_init();
	hugetlb_cgroup_file_init();

#ifdef CONFIG_SMP
	num_fault_mutexes = roundup_pow_of_two(8 * num_possible_cpus());
#else
	num_fault_mutexes = 1;
#endif
	hugetlb_fault_mutex_table =
		kmalloc_array(num_fault_mutexes, sizeof(struct mutex),
			      GFP_KERNEL);
	BUG_ON(!hugetlb_fault_mutex_table);

	for (i = 0; i < num_fault_mutexes; i++)
		mutex_init(&hugetlb_fault_mutex_table[i]);
	return 0;
}
subsys_initcall(hugetlb_init);

/* Overwritten by architectures with more huge page sizes */
bool __init __attribute((weak)) arch_hugetlb_valid_size(unsigned long size)
{
	return size == HPAGE_SIZE;
}

void __init hugetlb_add_hstate(unsigned int order)
{
	struct hstate *h;
	unsigned long i;

	if (size_to_hstate(PAGE_SIZE << order)) {
		return;
	}
	BUG_ON(hugetlb_max_hstate >= HUGE_MAX_HSTATE);
	BUG_ON(order == 0);
	h = &hstates[hugetlb_max_hstate++];
	mutex_init(&h->resize_lock);
	h->order = order;
	h->mask = ~(huge_page_size(h) - 1);
	for (i = 0; i < MAX_NUMNODES; ++i)
		INIT_LIST_HEAD(&h->hugepage_freelists[i]);
	INIT_LIST_HEAD(&h->hugepage_activelist);
	h->next_nid_to_alloc = first_memory_node;
	h->next_nid_to_free = first_memory_node;
	snprintf(h->name, HSTATE_NAME_LEN, "hugepages-%lukB",
					huge_page_size(h)/SZ_1K);

	parsed_hstate = h;
}

bool __init __weak hugetlb_node_alloc_supported(void)
{
	return true;
}

static void __init hugepages_clear_pages_in_node(void)
{
	if (!hugetlb_max_hstate) {
		default_hstate_max_huge_pages = 0;
		memset(default_hugepages_in_node, 0,
			sizeof(default_hugepages_in_node));
	} else {
		parsed_hstate->max_huge_pages = 0;
		memset(parsed_hstate->max_huge_pages_node, 0,
			sizeof(parsed_hstate->max_huge_pages_node));
	}
}

/*
 * hugepages command line processing
 * hugepages normally follows a valid hugepagsz or default_hugepagsz
 * specification.  If not, ignore the hugepages value.  hugepages can also
 * be the first huge page command line  option in which case it implicitly
 * specifies the number of huge pages for the default size.
 */
static int __init hugepages_setup(char *s)
{
	unsigned long *mhp;
	static unsigned long *last_mhp;
	int node = NUMA_NO_NODE;
	int count;
	unsigned long tmp;
	char *p = s;

	if (!parsed_valid_hugepagesz) {
		pr_warn("HugeTLB: hugepages=%s does not follow a valid hugepagesz, ignoring\n", s);
		parsed_valid_hugepagesz = true;
		return 1;
	}

	/*
	 * !hugetlb_max_hstate means we haven't parsed a hugepagesz= parameter
	 * yet, so this hugepages= parameter goes to the "default hstate".
	 * Otherwise, it goes with the previously parsed hugepagesz or
	 * default_hugepagesz.
	 */
	else if (!hugetlb_max_hstate)
		mhp = &default_hstate_max_huge_pages;
	else
		mhp = &parsed_hstate->max_huge_pages;

	if (mhp == last_mhp) {
		pr_warn("HugeTLB: hugepages= specified twice without interleaving hugepagesz=, ignoring hugepages=%s\n", s);
		return 1;
	}

	while (*p) {
		count = 0;
		if (sscanf(p, "%lu%n", &tmp, &count) != 1)
			goto invalid;
		/* Parameter is node format */
		if (p[count] == ':') {
			if (!hugetlb_node_alloc_supported()) {
				pr_warn("HugeTLB: architecture can't support node specific alloc, ignoring!\n");
				return 1;
			}
			if (tmp >= MAX_NUMNODES || !node_online(tmp))
				goto invalid;
			node = array_index_nospec(tmp, MAX_NUMNODES);
			p += count + 1;
			/* Parse hugepages */
			if (sscanf(p, "%lu%n", &tmp, &count) != 1)
				goto invalid;
			if (!hugetlb_max_hstate)
				default_hugepages_in_node[node] = tmp;
			else
				parsed_hstate->max_huge_pages_node[node] = tmp;
			*mhp += tmp;
			/* Go to parse next node*/
			if (p[count] == ',')
				p += count + 1;
			else
				break;
		} else {
			if (p != s)
				goto invalid;
			*mhp = tmp;
			break;
		}
	}

	/*
	 * Global state is always initialized later in hugetlb_init.
	 * But we need to allocate gigantic hstates here early to still
	 * use the bootmem allocator.
	 */
	if (hugetlb_max_hstate && hstate_is_gigantic(parsed_hstate))
		hugetlb_hstate_alloc_pages(parsed_hstate);

	last_mhp = mhp;

	return 1;

invalid:
	pr_warn("HugeTLB: Invalid hugepages parameter %s\n", p);
	hugepages_clear_pages_in_node();
	return 1;
}
__setup("hugepages=", hugepages_setup);

/*
 * hugepagesz command line processing
 * A specific huge page size can only be specified once with hugepagesz.
 * hugepagesz is followed by hugepages on the command line.  The global
 * variable 'parsed_valid_hugepagesz' is used to determine if prior
 * hugepagesz argument was valid.
 */
static int __init hugepagesz_setup(char *s)
{
	unsigned long size;
	struct hstate *h;

	parsed_valid_hugepagesz = false;
	size = (unsigned long)memparse(s, NULL);

	if (!arch_hugetlb_valid_size(size)) {
		pr_err("HugeTLB: unsupported hugepagesz=%s\n", s);
		return 1;
	}

	h = size_to_hstate(size);
	if (h) {
		/*
		 * hstate for this size already exists.  This is normally
		 * an error, but is allowed if the existing hstate is the
		 * default hstate.  More specifically, it is only allowed if
		 * the number of huge pages for the default hstate was not
		 * previously specified.
		 */
		if (!parsed_default_hugepagesz ||  h != &default_hstate ||
		    default_hstate.max_huge_pages) {
			pr_warn("HugeTLB: hugepagesz=%s specified twice, ignoring\n", s);
			return 1;
		}

		/*
		 * No need to call hugetlb_add_hstate() as hstate already
		 * exists.  But, do set parsed_hstate so that a following
		 * hugepages= parameter will be applied to this hstate.
		 */
		parsed_hstate = h;
		parsed_valid_hugepagesz = true;
		return 1;
	}

	hugetlb_add_hstate(ilog2(size) - PAGE_SHIFT);
	parsed_valid_hugepagesz = true;
	return 1;
}
__setup("hugepagesz=", hugepagesz_setup);

/*
 * default_hugepagesz command line input
 * Only one instance of default_hugepagesz allowed on command line.
 */
static int __init default_hugepagesz_setup(char *s)
{
	unsigned long size;
	int i;

	parsed_valid_hugepagesz = false;
	if (parsed_default_hugepagesz) {
		pr_err("HugeTLB: default_hugepagesz previously specified, ignoring %s\n", s);
		return 1;
	}

	size = (unsigned long)memparse(s, NULL);

	if (!arch_hugetlb_valid_size(size)) {
		pr_err("HugeTLB: unsupported default_hugepagesz=%s\n", s);
		return 1;
	}

	hugetlb_add_hstate(ilog2(size) - PAGE_SHIFT);
	parsed_valid_hugepagesz = true;
	parsed_default_hugepagesz = true;
	default_hstate_idx = hstate_index(size_to_hstate(size));

	/*
	 * The number of default huge pages (for this size) could have been
	 * specified as the first hugetlb parameter: hugepages=X.  If so,
	 * then default_hstate_max_huge_pages is set.  If the default huge
	 * page size is gigantic (>= MAX_ORDER), then the pages must be
	 * allocated here from bootmem allocator.
	 */
	if (default_hstate_max_huge_pages) {
		default_hstate.max_huge_pages = default_hstate_max_huge_pages;
		for_each_online_node(i)
			default_hstate.max_huge_pages_node[i] =
				default_hugepages_in_node[i];
		if (hstate_is_gigantic(&default_hstate))
			hugetlb_hstate_alloc_pages(&default_hstate);
		default_hstate_max_huge_pages = 0;
	}

	return 1;
}
__setup("default_hugepagesz=", default_hugepagesz_setup);

static nodemask_t *policy_mbind_nodemask(gfp_t gfp)
{
#ifdef CONFIG_NUMA
	struct mempolicy *mpol = get_task_policy(current);

	/*
	 * Only enforce MPOL_BIND policy which overlaps with cpuset policy
	 * (from policy_nodemask) specifically for hugetlb case
	 */
	if (mpol->mode == MPOL_BIND &&
		(apply_policy_zone(mpol, gfp_zone(gfp)) &&
		 cpuset_nodemask_valid_mems_allowed(&mpol->nodes)))
		return &mpol->nodes;
#endif
	return NULL;
}

static unsigned int allowed_mems_nr(struct hstate *h)
{
	int node;
	unsigned int nr = 0;
	nodemask_t *mbind_nodemask;
	unsigned int *array = h->free_huge_pages_node;
	gfp_t gfp_mask = htlb_alloc_mask(h);

	mbind_nodemask = policy_mbind_nodemask(gfp_mask);
	for_each_node_mask(node, cpuset_current_mems_allowed) {
		if (!mbind_nodemask || node_isset(node, *mbind_nodemask))
			nr += array[node];
	}

	return nr;
}

#ifdef CONFIG_SYSCTL
static int proc_hugetlb_doulongvec_minmax(struct ctl_table *table, int write,
					  void *buffer, size_t *length,
					  loff_t *ppos, unsigned long *out)
{
	struct ctl_table dup_table;

	/*
	 * In order to avoid races with __do_proc_doulongvec_minmax(), we
	 * can duplicate the @table and alter the duplicate of it.
	 */
	dup_table = *table;
	dup_table.data = out;

	return proc_doulongvec_minmax(&dup_table, write, buffer, length, ppos);
}

static int hugetlb_sysctl_handler_common(bool obey_mempolicy,
			 struct ctl_table *table, int write,
			 void *buffer, size_t *length, loff_t *ppos)
{
	struct hstate *h = &default_hstate;
	unsigned long tmp = h->max_huge_pages;
	int ret;

	if (!hugepages_supported())
		return -EOPNOTSUPP;

	ret = proc_hugetlb_doulongvec_minmax(table, write, buffer, length, ppos,
					     &tmp);
	if (ret)
		goto out;

	if (write)
		ret = __nr_hugepages_store_common(obey_mempolicy, h,
						  NUMA_NO_NODE, tmp, *length);
out:
	return ret;
}

int hugetlb_sysctl_handler(struct ctl_table *table, int write,
			  void *buffer, size_t *length, loff_t *ppos)
{

	return hugetlb_sysctl_handler_common(false, table, write,
							buffer, length, ppos);
}

#ifdef CONFIG_NUMA
int hugetlb_mempolicy_sysctl_handler(struct ctl_table *table, int write,
			  void *buffer, size_t *length, loff_t *ppos)
{
	return hugetlb_sysctl_handler_common(true, table, write,
							buffer, length, ppos);
}
#endif /* CONFIG_NUMA */

int hugetlb_overcommit_handler(struct ctl_table *table, int write,
		void *buffer, size_t *length, loff_t *ppos)
{
	struct hstate *h = &default_hstate;
	unsigned long tmp;
	int ret;

	if (!hugepages_supported())
		return -EOPNOTSUPP;

	tmp = h->nr_overcommit_huge_pages;

	if (write && hstate_is_gigantic(h))
		return -EINVAL;

	ret = proc_hugetlb_doulongvec_minmax(table, write, buffer, length, ppos,
					     &tmp);
	if (ret)
		goto out;

	if (write) {
		spin_lock_irq(&hugetlb_lock);
		h->nr_overcommit_huge_pages = tmp;
		spin_unlock_irq(&hugetlb_lock);
	}
out:
	return ret;
}

#endif /* CONFIG_SYSCTL */

void hugetlb_report_meminfo(struct seq_file *m)
{
	struct hstate *h;
	unsigned long total = 0;

	if (!hugepages_supported())
		return;

	for_each_hstate(h) {
		unsigned long count = h->nr_huge_pages;

		total += huge_page_size(h) * count;

		if (h == &default_hstate)
			seq_printf(m,
				   "HugePages_Total:   %5lu\n"
				   "HugePages_Free:    %5lu\n"
				   "HugePages_Rsvd:    %5lu\n"
				   "HugePages_Surp:    %5lu\n"
				   "Hugepagesize:   %8lu kB\n",
				   count,
				   h->free_huge_pages,
				   h->resv_huge_pages,
				   h->surplus_huge_pages,
				   huge_page_size(h) / SZ_1K);
	}

	seq_printf(m, "Hugetlb:        %8lu kB\n", total / SZ_1K);
}

int hugetlb_report_node_meminfo(char *buf, int len, int nid)
{
	struct hstate *h = &default_hstate;

	if (!hugepages_supported())
		return 0;

	return sysfs_emit_at(buf, len,
			     "Node %d HugePages_Total: %5u\n"
			     "Node %d HugePages_Free:  %5u\n"
			     "Node %d HugePages_Surp:  %5u\n",
			     nid, h->nr_huge_pages_node[nid],
			     nid, h->free_huge_pages_node[nid],
			     nid, h->surplus_huge_pages_node[nid]);
}

void hugetlb_show_meminfo_node(int nid)
{
	struct hstate *h;

	if (!hugepages_supported())
		return;

	for_each_hstate(h)
		printk("Node %d hugepages_total=%u hugepages_free=%u hugepages_surp=%u hugepages_size=%lukB\n",
			nid,
			h->nr_huge_pages_node[nid],
			h->free_huge_pages_node[nid],
			h->surplus_huge_pages_node[nid],
			huge_page_size(h) / SZ_1K);
}

void hugetlb_report_usage(struct seq_file *m, struct mm_struct *mm)
{
	seq_printf(m, "HugetlbPages:\t%8lu kB\n",
		   atomic_long_read(&mm->hugetlb_usage) << (PAGE_SHIFT - 10));
}

/* Return the number pages of memory we physically have, in PAGE_SIZE units. */
unsigned long hugetlb_total_pages(void)
{
	struct hstate *h;
	unsigned long nr_total_pages = 0;

	for_each_hstate(h)
		nr_total_pages += h->nr_huge_pages * pages_per_huge_page(h);
	return nr_total_pages;
}

static int hugetlb_acct_memory(struct hstate *h, long delta)
{
	int ret = -ENOMEM;

	if (!delta)
		return 0;

	spin_lock_irq(&hugetlb_lock);
	/*
	 * When cpuset is configured, it breaks the strict hugetlb page
	 * reservation as the accounting is done on a global variable. Such
	 * reservation is completely rubbish in the presence of cpuset because
	 * the reservation is not checked against page availability for the
	 * current cpuset. Application can still potentially OOM'ed by kernel
	 * with lack of free htlb page in cpuset that the task is in.
	 * Attempt to enforce strict accounting with cpuset is almost
	 * impossible (or too ugly) because cpuset is too fluid that
	 * task or memory node can be dynamically moved between cpusets.
	 *
	 * The change of semantics for shared hugetlb mapping with cpuset is
	 * undesirable. However, in order to preserve some of the semantics,
	 * we fall back to check against current free page availability as
	 * a best attempt and hopefully to minimize the impact of changing
	 * semantics that cpuset has.
	 *
	 * Apart from cpuset, we also have memory policy mechanism that
	 * also determines from which node the kernel will allocate memory
	 * in a NUMA system. So similar to cpuset, we also should consider
	 * the memory policy of the current task. Similar to the description
	 * above.
	 */
	if (delta > 0) {
		if (gather_surplus_pages(h, delta) < 0)
			goto out;

		if (delta > allowed_mems_nr(h)) {
			return_unused_surplus_pages(h, delta);
			goto out;
		}
	}

	ret = 0;
	if (delta < 0)
		return_unused_surplus_pages(h, (unsigned long) -delta);

out:
	spin_unlock_irq(&hugetlb_lock);
	return ret;
}

static void hugetlb_vm_op_open(struct vm_area_struct *vma)
{
	struct resv_map *resv = vma_resv_map(vma);

	/*
	 * HPAGE_RESV_OWNER indicates a private mapping.
	 * This new VMA should share its siblings reservation map if present.
	 * The VMA will only ever have a valid reservation map pointer where
	 * it is being copied for another still existing VMA.  As that VMA
	 * has a reference to the reservation map it cannot disappear until
	 * after this open call completes.  It is therefore safe to take a
	 * new reference here without additional locking.
	 */
	if (resv && is_vma_resv_set(vma, HPAGE_RESV_OWNER)) {
		resv_map_dup_hugetlb_cgroup_uncharge_info(resv);
		kref_get(&resv->refs);
	}

	/*
	 * vma_lock structure for sharable mappings is vma specific.
	 * Clear old pointer (if copied via vm_area_dup) and allocate
	 * new structure.  Before clearing, make sure vma_lock is not
	 * for this vma.
	 */
	if (vma->vm_flags & VM_MAYSHARE) {
		struct hugetlb_vma_lock *vma_lock = vma->vm_private_data;

		if (vma_lock) {
			if (vma_lock->vma != vma) {
				vma->vm_private_data = NULL;
				hugetlb_vma_lock_alloc(vma);
			} else
				pr_warn("HugeTLB: vma_lock already exists in %s.\n", __func__);
		} else
			hugetlb_vma_lock_alloc(vma);
	}
}

static void hugetlb_vm_op_close(struct vm_area_struct *vma)
{
	struct hstate *h = hstate_vma(vma);
	struct resv_map *resv;
	struct hugepage_subpool *spool = subpool_vma(vma);
	unsigned long reserve, start, end;
	long gbl_reserve;

	hugetlb_vma_lock_free(vma);

	resv = vma_resv_map(vma);
	if (!resv || !is_vma_resv_set(vma, HPAGE_RESV_OWNER))
		return;

	start = vma_hugecache_offset(h, vma, vma->vm_start);
	end = vma_hugecache_offset(h, vma, vma->vm_end);

	reserve = (end - start) - region_count(resv, start, end);
	hugetlb_cgroup_uncharge_counter(resv, start, end);
	if (reserve) {
		/*
		 * Decrement reserve counts.  The global reserve count may be
		 * adjusted if the subpool has a minimum size.
		 */
		gbl_reserve = hugepage_subpool_put_pages(spool, reserve);
		hugetlb_acct_memory(h, -gbl_reserve);
	}

	kref_put(&resv->refs, resv_map_release);
}

static int hugetlb_vm_op_split(struct vm_area_struct *vma, unsigned long addr)
{
	if (addr & ~(huge_page_mask(hstate_vma(vma))))
		return -EINVAL;
	return 0;
}

static unsigned long hugetlb_vm_op_pagesize(struct vm_area_struct *vma)
{
	return huge_page_size(hstate_vma(vma));
}

/*
 * We cannot handle pagefaults against hugetlb pages at all.  They cause
 * handle_mm_fault() to try to instantiate regular-sized pages in the
 * hugepage VMA.  do_page_fault() is supposed to trap this, so BUG is we get
 * this far.
 */
static vm_fault_t hugetlb_vm_op_fault(struct vm_fault *vmf)
{
	BUG();
	return 0;
}

/*
 * When a new function is introduced to vm_operations_struct and added
 * to hugetlb_vm_ops, please consider adding the function to shm_vm_ops.
 * This is because under System V memory model, mappings created via
 * shmget/shmat with "huge page" specified are backed by hugetlbfs files,
 * their original vm_ops are overwritten with shm_vm_ops.
 */
const struct vm_operations_struct hugetlb_vm_ops = {
	.fault = hugetlb_vm_op_fault,
	.open = hugetlb_vm_op_open,
	.close = hugetlb_vm_op_close,
	.may_split = hugetlb_vm_op_split,
	.pagesize = hugetlb_vm_op_pagesize,
};

static pte_t make_huge_pte(struct vm_area_struct *vma, struct page *page,
				int writable)
{
	pte_t entry;
	unsigned int shift = huge_page_shift(hstate_vma(vma));

	if (writable) {
		entry = huge_pte_mkwrite(huge_pte_mkdirty(mk_huge_pte(page,
					 vma->vm_page_prot)));
	} else {
		entry = huge_pte_wrprotect(mk_huge_pte(page,
					   vma->vm_page_prot));
	}
	entry = pte_mkyoung(entry);
	entry = arch_make_huge_pte(entry, shift, vma->vm_flags);

	return entry;
}

static void set_huge_ptep_writable(struct vm_area_struct *vma,
				   unsigned long address, pte_t *ptep)
{
	pte_t entry;

	entry = huge_pte_mkwrite(huge_pte_mkdirty(huge_ptep_get(ptep)));
	if (huge_ptep_set_access_flags(vma, address, ptep, entry, 1))
		update_mmu_cache(vma, address, ptep);
}

bool is_hugetlb_entry_migration(pte_t pte)
{
	swp_entry_t swp;

	if (huge_pte_none(pte) || pte_present(pte))
		return false;
	swp = pte_to_swp_entry(pte);
	if (is_migration_entry(swp))
		return true;
	else
		return false;
}

static bool is_hugetlb_entry_hwpoisoned(pte_t pte)
{
	swp_entry_t swp;

	if (huge_pte_none(pte) || pte_present(pte))
		return false;
	swp = pte_to_swp_entry(pte);
	if (is_hwpoison_entry(swp))
		return true;
	else
		return false;
}

static void
hugetlb_install_page(struct vm_area_struct *vma, pte_t *ptep, unsigned long addr,
		     struct page *new_page)
{
	__SetPageUptodate(new_page);
	hugepage_add_new_anon_rmap(new_page, vma, addr);
	set_huge_pte_at(vma->vm_mm, addr, ptep, make_huge_pte(vma, new_page, 1));
	hugetlb_count_add(pages_per_huge_page(hstate_vma(vma)), vma->vm_mm);
	ClearHPageRestoreReserve(new_page);
	SetHPageMigratable(new_page);
}

int copy_hugetlb_page_range(struct mm_struct *dst, struct mm_struct *src,
			    struct vm_area_struct *dst_vma,
			    struct vm_area_struct *src_vma)
{
	pte_t *src_pte, *dst_pte, entry;
	struct page *ptepage;
	unsigned long addr;
	bool cow = is_cow_mapping(src_vma->vm_flags);
	struct hstate *h = hstate_vma(src_vma);
	unsigned long sz = huge_page_size(h);
	unsigned long npages = pages_per_huge_page(h);
	struct mmu_notifier_range range;
	unsigned long last_addr_mask;
	int ret = 0;

	if (cow) {
		mmu_notifier_range_init(&range, MMU_NOTIFY_CLEAR, 0, src_vma, src,
					src_vma->vm_start,
					src_vma->vm_end);
		mmu_notifier_invalidate_range_start(&range);
		mmap_assert_write_locked(src);
		raw_write_seqcount_begin(&src->write_protect_seq);
	} else {
		/*
		 * For shared mappings the vma lock must be held before
		 * calling huge_pte_offset in the src vma. Otherwise, the
		 * returned ptep could go away if part of a shared pmd and
		 * another thread calls huge_pmd_unshare.
		 */
		hugetlb_vma_lock_read(src_vma);
	}

	last_addr_mask = hugetlb_mask_last_page(h);
	for (addr = src_vma->vm_start; addr < src_vma->vm_end; addr += sz) {
		spinlock_t *src_ptl, *dst_ptl;
		src_pte = huge_pte_offset(src, addr, sz);
		if (!src_pte) {
			addr |= last_addr_mask;
			continue;
		}
		dst_pte = huge_pte_alloc(dst, dst_vma, addr, sz);
		if (!dst_pte) {
			ret = -ENOMEM;
			break;
		}

		/*
		 * If the pagetables are shared don't copy or take references.
		 *
		 * dst_pte == src_pte is the common case of src/dest sharing.
		 * However, src could have 'unshared' and dst shares with
		 * another vma. So page_count of ptep page is checked instead
		 * to reliably determine whether pte is shared.
		 */
		if (page_count(virt_to_page(dst_pte)) > 1) {
			addr |= last_addr_mask;
			continue;
		}

		dst_ptl = huge_pte_lock(h, dst, dst_pte);
		src_ptl = huge_pte_lockptr(h, src, src_pte);
		spin_lock_nested(src_ptl, SINGLE_DEPTH_NESTING);
		entry = huge_ptep_get(src_pte);
again:
		if (huge_pte_none(entry)) {
			/*
			 * Skip if src entry none.
			 */
			;
		} else if (unlikely(is_hugetlb_entry_hwpoisoned(entry))) {
			bool uffd_wp = huge_pte_uffd_wp(entry);

			if (!userfaultfd_wp(dst_vma) && uffd_wp)
				entry = huge_pte_clear_uffd_wp(entry);
			set_huge_pte_at(dst, addr, dst_pte, entry);
		} else if (unlikely(is_hugetlb_entry_migration(entry))) {
			swp_entry_t swp_entry = pte_to_swp_entry(entry);
			bool uffd_wp = huge_pte_uffd_wp(entry);

			if (!is_readable_migration_entry(swp_entry) && cow) {
				/*
				 * COW mappings require pages in both
				 * parent and child to be set to read.
				 */
				swp_entry = make_readable_migration_entry(
							swp_offset(swp_entry));
				entry = swp_entry_to_pte(swp_entry);
				if (userfaultfd_wp(src_vma) && uffd_wp)
					entry = huge_pte_mkuffd_wp(entry);
				set_huge_pte_at(src, addr, src_pte, entry);
			}
			if (!userfaultfd_wp(dst_vma) && uffd_wp)
				entry = huge_pte_clear_uffd_wp(entry);
			set_huge_pte_at(dst, addr, dst_pte, entry);
		} else if (unlikely(is_pte_marker(entry))) {
			/*
			 * We copy the pte marker only if the dst vma has
			 * uffd-wp enabled.
			 */
			if (userfaultfd_wp(dst_vma))
				set_huge_pte_at(dst, addr, dst_pte, entry);
		} else {
			entry = huge_ptep_get(src_pte);
			ptepage = pte_page(entry);
			get_page(ptepage);

			/*
			 * Failing to duplicate the anon rmap is a rare case
			 * where we see pinned hugetlb pages while they're
			 * prone to COW. We need to do the COW earlier during
			 * fork.
			 *
			 * When pre-allocating the page or copying data, we
			 * need to be without the pgtable locks since we could
			 * sleep during the process.
			 */
			if (!PageAnon(ptepage)) {
				page_dup_file_rmap(ptepage, true);
			} else if (page_try_dup_anon_rmap(ptepage, true,
							  src_vma)) {
				pte_t src_pte_old = entry;
				struct page *new;

				spin_unlock(src_ptl);
				spin_unlock(dst_ptl);
				/* Do not use reserve as it's private owned */
				new = alloc_huge_page(dst_vma, addr, 1);
				if (IS_ERR(new)) {
					put_page(ptepage);
					ret = PTR_ERR(new);
					break;
				}
				copy_user_huge_page(new, ptepage, addr, dst_vma,
						    npages);
				put_page(ptepage);

				/* Install the new huge page if src pte stable */
				dst_ptl = huge_pte_lock(h, dst, dst_pte);
				src_ptl = huge_pte_lockptr(h, src, src_pte);
				spin_lock_nested(src_ptl, SINGLE_DEPTH_NESTING);
				entry = huge_ptep_get(src_pte);
				if (!pte_same(src_pte_old, entry)) {
					restore_reserve_on_error(h, dst_vma, addr,
								new);
					put_page(new);
					/* huge_ptep of dst_pte won't change as in child */
					goto again;
				}
				hugetlb_install_page(dst_vma, dst_pte, addr, new);
				spin_unlock(src_ptl);
				spin_unlock(dst_ptl);
				continue;
			}

			if (cow) {
				/*
				 * No need to notify as we are downgrading page
				 * table protection not changing it to point
				 * to a new page.
				 *
				 * See Documentation/mm/mmu_notifier.rst
				 */
				huge_ptep_set_wrprotect(src, addr, src_pte);
				entry = huge_pte_wrprotect(entry);
			}

			set_huge_pte_at(dst, addr, dst_pte, entry);
			hugetlb_count_add(npages, dst);
		}
		spin_unlock(src_ptl);
		spin_unlock(dst_ptl);
	}

	if (cow) {
		raw_write_seqcount_end(&src->write_protect_seq);
		mmu_notifier_invalidate_range_end(&range);
	} else {
		hugetlb_vma_unlock_read(src_vma);
	}

	return ret;
}

static void move_huge_pte(struct vm_area_struct *vma, unsigned long old_addr,
			  unsigned long new_addr, pte_t *src_pte, pte_t *dst_pte)
{
	struct hstate *h = hstate_vma(vma);
	struct mm_struct *mm = vma->vm_mm;
	spinlock_t *src_ptl, *dst_ptl;
	pte_t pte;

	dst_ptl = huge_pte_lock(h, mm, dst_pte);
	src_ptl = huge_pte_lockptr(h, mm, src_pte);

	/*
	 * We don't have to worry about the ordering of src and dst ptlocks
	 * because exclusive mmap_sem (or the i_mmap_lock) prevents deadlock.
	 */
	if (src_ptl != dst_ptl)
		spin_lock_nested(src_ptl, SINGLE_DEPTH_NESTING);

	pte = huge_ptep_get_and_clear(mm, old_addr, src_pte);
	set_huge_pte_at(mm, new_addr, dst_pte, pte);

	if (src_ptl != dst_ptl)
		spin_unlock(src_ptl);
	spin_unlock(dst_ptl);
}

int move_hugetlb_page_tables(struct vm_area_struct *vma,
			     struct vm_area_struct *new_vma,
			     unsigned long old_addr, unsigned long new_addr,
			     unsigned long len)
{
	struct hstate *h = hstate_vma(vma);
	struct address_space *mapping = vma->vm_file->f_mapping;
	unsigned long sz = huge_page_size(h);
	struct mm_struct *mm = vma->vm_mm;
	unsigned long old_end = old_addr + len;
	unsigned long last_addr_mask;
	pte_t *src_pte, *dst_pte;
	struct mmu_notifier_range range;
	bool shared_pmd = false;

	mmu_notifier_range_init(&range, MMU_NOTIFY_CLEAR, 0, vma, mm, old_addr,
				old_end);
	adjust_range_if_pmd_sharing_possible(vma, &range.start, &range.end);
	/*
	 * In case of shared PMDs, we should cover the maximum possible
	 * range.
	 */
	flush_cache_range(vma, range.start, range.end);

	mmu_notifier_invalidate_range_start(&range);
	last_addr_mask = hugetlb_mask_last_page(h);
	/* Prevent race with file truncation */
	hugetlb_vma_lock_write(vma);
	i_mmap_lock_write(mapping);
	for (; old_addr < old_end; old_addr += sz, new_addr += sz) {
		src_pte = huge_pte_offset(mm, old_addr, sz);
		if (!src_pte) {
			old_addr |= last_addr_mask;
			new_addr |= last_addr_mask;
			continue;
		}
		if (huge_pte_none(huge_ptep_get(src_pte)))
			continue;

		if (huge_pmd_unshare(mm, vma, old_addr, src_pte)) {
			shared_pmd = true;
			old_addr |= last_addr_mask;
			new_addr |= last_addr_mask;
			continue;
		}

		dst_pte = huge_pte_alloc(mm, new_vma, new_addr, sz);
		if (!dst_pte)
			break;

		move_huge_pte(vma, old_addr, new_addr, src_pte, dst_pte);
	}

	if (shared_pmd)
		flush_tlb_range(vma, range.start, range.end);
	else
		flush_tlb_range(vma, old_end - len, old_end);
	mmu_notifier_invalidate_range_end(&range);
	i_mmap_unlock_write(mapping);
	hugetlb_vma_unlock_write(vma);

	return len + old_addr - old_end;
}

static void __unmap_hugepage_range(struct mmu_gather *tlb, struct vm_area_struct *vma,
				   unsigned long start, unsigned long end,
				   struct page *ref_page, zap_flags_t zap_flags)
{
	struct mm_struct *mm = vma->vm_mm;
	unsigned long address;
	pte_t *ptep;
	pte_t pte;
	spinlock_t *ptl;
	struct page *page;
	struct hstate *h = hstate_vma(vma);
	unsigned long sz = huge_page_size(h);
	struct mmu_notifier_range range;
	unsigned long last_addr_mask;
	bool force_flush = false;

	WARN_ON(!is_vm_hugetlb_page(vma));
	BUG_ON(start & ~huge_page_mask(h));
	BUG_ON(end & ~huge_page_mask(h));

	/*
	 * This is a hugetlb vma, all the pte entries should point
	 * to huge page.
	 */
	tlb_change_page_size(tlb, sz);
	tlb_start_vma(tlb, vma);

	/*
	 * If sharing possible, alert mmu notifiers of worst case.
	 */
	mmu_notifier_range_init(&range, MMU_NOTIFY_UNMAP, 0, vma, mm, start,
				end);
	adjust_range_if_pmd_sharing_possible(vma, &range.start, &range.end);
	mmu_notifier_invalidate_range_start(&range);
	last_addr_mask = hugetlb_mask_last_page(h);
	address = start;
	for (; address < end; address += sz) {
		ptep = huge_pte_offset(mm, address, sz);
		if (!ptep) {
			address |= last_addr_mask;
			continue;
		}

		ptl = huge_pte_lock(h, mm, ptep);
		if (huge_pmd_unshare(mm, vma, address, ptep)) {
			spin_unlock(ptl);
			tlb_flush_pmd_range(tlb, address & PUD_MASK, PUD_SIZE);
			force_flush = true;
			address |= last_addr_mask;
			continue;
		}

		pte = huge_ptep_get(ptep);
		if (huge_pte_none(pte)) {
			spin_unlock(ptl);
			continue;
		}

		/*
		 * Migrating hugepage or HWPoisoned hugepage is already
		 * unmapped and its refcount is dropped, so just clear pte here.
		 */
		if (unlikely(!pte_present(pte))) {
#ifdef CONFIG_PTE_MARKER_UFFD_WP
			/*
			 * If the pte was wr-protected by uffd-wp in any of the
			 * swap forms, meanwhile the caller does not want to
			 * drop the uffd-wp bit in this zap, then replace the
			 * pte with a marker.
			 */
			if (pte_swp_uffd_wp_any(pte) &&
			    !(zap_flags & ZAP_FLAG_DROP_MARKER))
				set_huge_pte_at(mm, address, ptep,
						make_pte_marker(PTE_MARKER_UFFD_WP));
			else
#endif
				huge_pte_clear(mm, address, ptep, sz);
			spin_unlock(ptl);
			continue;
		}

		page = pte_page(pte);
		/*
		 * If a reference page is supplied, it is because a specific
		 * page is being unmapped, not a range. Ensure the page we
		 * are about to unmap is the actual page of interest.
		 */
		if (ref_page) {
			if (page != ref_page) {
				spin_unlock(ptl);
				continue;
			}
			/*
			 * Mark the VMA as having unmapped its page so that
			 * future faults in this VMA will fail rather than
			 * looking like data was lost
			 */
			set_vma_resv_flags(vma, HPAGE_RESV_UNMAPPED);
		}

		pte = huge_ptep_get_and_clear(mm, address, ptep);
		tlb_remove_huge_tlb_entry(h, tlb, ptep, address);
		if (huge_pte_dirty(pte))
			set_page_dirty(page);
#ifdef CONFIG_PTE_MARKER_UFFD_WP
		/* Leave a uffd-wp pte marker if needed */
		if (huge_pte_uffd_wp(pte) &&
		    !(zap_flags & ZAP_FLAG_DROP_MARKER))
			set_huge_pte_at(mm, address, ptep,
					make_pte_marker(PTE_MARKER_UFFD_WP));
#endif
		hugetlb_count_sub(pages_per_huge_page(h), mm);
		page_remove_rmap(page, vma, true);

		spin_unlock(ptl);
		tlb_remove_page_size(tlb, page, huge_page_size(h));
		/*
		 * Bail out after unmapping reference page if supplied
		 */
		if (ref_page)
			break;
	}
	mmu_notifier_invalidate_range_end(&range);
	tlb_end_vma(tlb, vma);

	/*
	 * If we unshared PMDs, the TLB flush was not recorded in mmu_gather. We
	 * could defer the flush until now, since by holding i_mmap_rwsem we
	 * guaranteed that the last refernece would not be dropped. But we must
	 * do the flushing before we return, as otherwise i_mmap_rwsem will be
	 * dropped and the last reference to the shared PMDs page might be
	 * dropped as well.
	 *
	 * In theory we could defer the freeing of the PMD pages as well, but
	 * huge_pmd_unshare() relies on the exact page_count for the PMD page to
	 * detect sharing, so we cannot defer the release of the page either.
	 * Instead, do flush now.
	 */
	if (force_flush)
		tlb_flush_mmu_tlbonly(tlb);
}

void __unmap_hugepage_range_final(struct mmu_gather *tlb,
			  struct vm_area_struct *vma, unsigned long start,
			  unsigned long end, struct page *ref_page,
			  zap_flags_t zap_flags)
{
	hugetlb_vma_lock_write(vma);
	i_mmap_lock_write(vma->vm_file->f_mapping);

	__unmap_hugepage_range(tlb, vma, start, end, ref_page, zap_flags);

<<<<<<< HEAD
	/*
	 * Unlock and free the vma lock before releasing i_mmap_rwsem.  When
	 * the vma_lock is freed, this makes the vma ineligible for pmd
	 * sharing.  And, i_mmap_rwsem is required to set up pmd sharing.
	 * This is important as page tables for this unmapped range will
	 * be asynchrously deleted.  If the page tables are shared, there
	 * will be issues when accessed by someone else.
	 */
	__hugetlb_vma_unlock_write_free(vma);

	i_mmap_unlock_write(vma->vm_file->f_mapping);
=======
	if (zap_flags & ZAP_FLAG_UNMAP) {	/* final unmap */
		/*
		 * Unlock and free the vma lock before releasing i_mmap_rwsem.
		 * When the vma_lock is freed, this makes the vma ineligible
		 * for pmd sharing.  And, i_mmap_rwsem is required to set up
		 * pmd sharing.  This is important as page tables for this
		 * unmapped range will be asynchrously deleted.  If the page
		 * tables are shared, there will be issues when accessed by
		 * someone else.
		 */
		__hugetlb_vma_unlock_write_free(vma);
		i_mmap_unlock_write(vma->vm_file->f_mapping);
	} else {
		i_mmap_unlock_write(vma->vm_file->f_mapping);
		hugetlb_vma_unlock_write(vma);
	}
>>>>>>> 0ee29814
}

void unmap_hugepage_range(struct vm_area_struct *vma, unsigned long start,
			  unsigned long end, struct page *ref_page,
			  zap_flags_t zap_flags)
{
	struct mmu_gather tlb;

	tlb_gather_mmu(&tlb, vma->vm_mm);
	__unmap_hugepage_range(&tlb, vma, start, end, ref_page, zap_flags);
	tlb_finish_mmu(&tlb);
}

/*
 * This is called when the original mapper is failing to COW a MAP_PRIVATE
 * mapping it owns the reserve page for. The intention is to unmap the page
 * from other VMAs and let the children be SIGKILLed if they are faulting the
 * same region.
 */
static void unmap_ref_private(struct mm_struct *mm, struct vm_area_struct *vma,
			      struct page *page, unsigned long address)
{
	struct hstate *h = hstate_vma(vma);
	struct vm_area_struct *iter_vma;
	struct address_space *mapping;
	pgoff_t pgoff;

	/*
	 * vm_pgoff is in PAGE_SIZE units, hence the different calculation
	 * from page cache lookup which is in HPAGE_SIZE units.
	 */
	address = address & huge_page_mask(h);
	pgoff = ((address - vma->vm_start) >> PAGE_SHIFT) +
			vma->vm_pgoff;
	mapping = vma->vm_file->f_mapping;

	/*
	 * Take the mapping lock for the duration of the table walk. As
	 * this mapping should be shared between all the VMAs,
	 * __unmap_hugepage_range() is called as the lock is already held
	 */
	i_mmap_lock_write(mapping);
	vma_interval_tree_foreach(iter_vma, &mapping->i_mmap, pgoff, pgoff) {
		/* Do not unmap the current VMA */
		if (iter_vma == vma)
			continue;

		/*
		 * Shared VMAs have their own reserves and do not affect
		 * MAP_PRIVATE accounting but it is possible that a shared
		 * VMA is using the same page so check and skip such VMAs.
		 */
		if (iter_vma->vm_flags & VM_MAYSHARE)
			continue;

		/*
		 * Unmap the page from other VMAs without their own reserves.
		 * They get marked to be SIGKILLed if they fault in these
		 * areas. This is because a future no-page fault on this VMA
		 * could insert a zeroed page instead of the data existing
		 * from the time of fork. This would look like data corruption
		 */
		if (!is_vma_resv_set(iter_vma, HPAGE_RESV_OWNER))
			unmap_hugepage_range(iter_vma, address,
					     address + huge_page_size(h), page, 0);
	}
	i_mmap_unlock_write(mapping);
}

/*
 * hugetlb_wp() should be called with page lock of the original hugepage held.
 * Called with hugetlb_fault_mutex_table held and pte_page locked so we
 * cannot race with other handlers or page migration.
 * Keep the pte_same checks anyway to make transition from the mutex easier.
 */
static vm_fault_t hugetlb_wp(struct mm_struct *mm, struct vm_area_struct *vma,
		       unsigned long address, pte_t *ptep, unsigned int flags,
		       struct page *pagecache_page, spinlock_t *ptl)
{
	const bool unshare = flags & FAULT_FLAG_UNSHARE;
	pte_t pte;
	struct hstate *h = hstate_vma(vma);
	struct page *old_page, *new_page;
	int outside_reserve = 0;
	vm_fault_t ret = 0;
	unsigned long haddr = address & huge_page_mask(h);
	struct mmu_notifier_range range;

	VM_BUG_ON(unshare && (flags & FOLL_WRITE));
	VM_BUG_ON(!unshare && !(flags & FOLL_WRITE));

	/*
	 * hugetlb does not support FOLL_FORCE-style write faults that keep the
	 * PTE mapped R/O such as maybe_mkwrite() would do.
	 */
	if (WARN_ON_ONCE(!unshare && !(vma->vm_flags & VM_WRITE)))
		return VM_FAULT_SIGSEGV;

	/* Let's take out MAP_SHARED mappings first. */
	if (vma->vm_flags & VM_MAYSHARE) {
		if (unlikely(unshare))
			return 0;
		set_huge_ptep_writable(vma, haddr, ptep);
		return 0;
	}

	pte = huge_ptep_get(ptep);
	old_page = pte_page(pte);

	delayacct_wpcopy_start();

retry_avoidcopy:
	/*
	 * If no-one else is actually using this page, we're the exclusive
	 * owner and can reuse this page.
	 */
	if (page_mapcount(old_page) == 1 && PageAnon(old_page)) {
		if (!PageAnonExclusive(old_page))
			page_move_anon_rmap(old_page, vma);
		if (likely(!unshare))
			set_huge_ptep_writable(vma, haddr, ptep);

		delayacct_wpcopy_end();
		return 0;
	}
	VM_BUG_ON_PAGE(PageAnon(old_page) && PageAnonExclusive(old_page),
		       old_page);

	/*
	 * If the process that created a MAP_PRIVATE mapping is about to
	 * perform a COW due to a shared page count, attempt to satisfy
	 * the allocation without using the existing reserves. The pagecache
	 * page is used to determine if the reserve at this address was
	 * consumed or not. If reserves were used, a partial faulted mapping
	 * at the time of fork() could consume its reserves on COW instead
	 * of the full address range.
	 */
	if (is_vma_resv_set(vma, HPAGE_RESV_OWNER) &&
			old_page != pagecache_page)
		outside_reserve = 1;

	get_page(old_page);

	/*
	 * Drop page table lock as buddy allocator may be called. It will
	 * be acquired again before returning to the caller, as expected.
	 */
	spin_unlock(ptl);
	new_page = alloc_huge_page(vma, haddr, outside_reserve);

	if (IS_ERR(new_page)) {
		/*
		 * If a process owning a MAP_PRIVATE mapping fails to COW,
		 * it is due to references held by a child and an insufficient
		 * huge page pool. To guarantee the original mappers
		 * reliability, unmap the page from child processes. The child
		 * may get SIGKILLed if it later faults.
		 */
		if (outside_reserve) {
			struct address_space *mapping = vma->vm_file->f_mapping;
			pgoff_t idx;
			u32 hash;

			put_page(old_page);
			/*
			 * Drop hugetlb_fault_mutex and vma_lock before
			 * unmapping.  unmapping needs to hold vma_lock
			 * in write mode.  Dropping vma_lock in read mode
			 * here is OK as COW mappings do not interact with
			 * PMD sharing.
			 *
			 * Reacquire both after unmap operation.
			 */
			idx = vma_hugecache_offset(h, vma, haddr);
			hash = hugetlb_fault_mutex_hash(mapping, idx);
			hugetlb_vma_unlock_read(vma);
			mutex_unlock(&hugetlb_fault_mutex_table[hash]);

			unmap_ref_private(mm, vma, old_page, haddr);

			mutex_lock(&hugetlb_fault_mutex_table[hash]);
			hugetlb_vma_lock_read(vma);
			spin_lock(ptl);
			ptep = huge_pte_offset(mm, haddr, huge_page_size(h));
			if (likely(ptep &&
				   pte_same(huge_ptep_get(ptep), pte)))
				goto retry_avoidcopy;
			/*
			 * race occurs while re-acquiring page table
			 * lock, and our job is done.
			 */
			delayacct_wpcopy_end();
			return 0;
		}

		ret = vmf_error(PTR_ERR(new_page));
		goto out_release_old;
	}

	/*
	 * When the original hugepage is shared one, it does not have
	 * anon_vma prepared.
	 */
	if (unlikely(anon_vma_prepare(vma))) {
		ret = VM_FAULT_OOM;
		goto out_release_all;
	}

	copy_user_huge_page(new_page, old_page, address, vma,
			    pages_per_huge_page(h));
	__SetPageUptodate(new_page);

	mmu_notifier_range_init(&range, MMU_NOTIFY_CLEAR, 0, vma, mm, haddr,
				haddr + huge_page_size(h));
	mmu_notifier_invalidate_range_start(&range);

	/*
	 * Retake the page table lock to check for racing updates
	 * before the page tables are altered
	 */
	spin_lock(ptl);
	ptep = huge_pte_offset(mm, haddr, huge_page_size(h));
	if (likely(ptep && pte_same(huge_ptep_get(ptep), pte))) {
		ClearHPageRestoreReserve(new_page);

		/* Break COW or unshare */
		huge_ptep_clear_flush(vma, haddr, ptep);
		mmu_notifier_invalidate_range(mm, range.start, range.end);
		page_remove_rmap(old_page, vma, true);
		hugepage_add_new_anon_rmap(new_page, vma, haddr);
		set_huge_pte_at(mm, haddr, ptep,
				make_huge_pte(vma, new_page, !unshare));
		SetHPageMigratable(new_page);
		/* Make the old page be freed below */
		new_page = old_page;
	}
	spin_unlock(ptl);
	mmu_notifier_invalidate_range_end(&range);
out_release_all:
	/*
	 * No restore in case of successful pagetable update (Break COW or
	 * unshare)
	 */
	if (new_page != old_page)
		restore_reserve_on_error(h, vma, haddr, new_page);
	put_page(new_page);
out_release_old:
	put_page(old_page);

	spin_lock(ptl); /* Caller expects lock to be held */

	delayacct_wpcopy_end();
	return ret;
}

/*
 * Return whether there is a pagecache page to back given address within VMA.
 * Caller follow_hugetlb_page() holds page_table_lock so we cannot lock_page.
 */
static bool hugetlbfs_pagecache_present(struct hstate *h,
			struct vm_area_struct *vma, unsigned long address)
{
	struct address_space *mapping;
	pgoff_t idx;
	struct page *page;

	mapping = vma->vm_file->f_mapping;
	idx = vma_hugecache_offset(h, vma, address);

	page = find_get_page(mapping, idx);
	if (page)
		put_page(page);
	return page != NULL;
}

int hugetlb_add_to_page_cache(struct page *page, struct address_space *mapping,
			   pgoff_t idx)
{
	struct folio *folio = page_folio(page);
	struct inode *inode = mapping->host;
	struct hstate *h = hstate_inode(inode);
	int err;

	__folio_set_locked(folio);
	err = __filemap_add_folio(mapping, folio, idx, GFP_KERNEL, NULL);

	if (unlikely(err)) {
		__folio_clear_locked(folio);
		return err;
	}
	ClearHPageRestoreReserve(page);

	/*
	 * mark folio dirty so that it will not be removed from cache/file
	 * by non-hugetlbfs specific code paths.
	 */
	folio_mark_dirty(folio);

	spin_lock(&inode->i_lock);
	inode->i_blocks += blocks_per_huge_page(h);
	spin_unlock(&inode->i_lock);
	return 0;
}

static inline vm_fault_t hugetlb_handle_userfault(struct vm_area_struct *vma,
						  struct address_space *mapping,
						  pgoff_t idx,
						  unsigned int flags,
						  unsigned long haddr,
						  unsigned long addr,
						  unsigned long reason)
{
	u32 hash;
	struct vm_fault vmf = {
		.vma = vma,
		.address = haddr,
		.real_address = addr,
		.flags = flags,

		/*
		 * Hard to debug if it ends up being
		 * used by a callee that assumes
		 * something about the other
		 * uninitialized fields... same as in
		 * memory.c
		 */
	};

	/*
	 * vma_lock and hugetlb_fault_mutex must be dropped before handling
	 * userfault. Also mmap_lock could be dropped due to handling
	 * userfault, any vma operation should be careful from here.
	 */
	hugetlb_vma_unlock_read(vma);
	hash = hugetlb_fault_mutex_hash(mapping, idx);
	mutex_unlock(&hugetlb_fault_mutex_table[hash]);
	return handle_userfault(&vmf, reason);
}

/*
 * Recheck pte with pgtable lock.  Returns true if pte didn't change, or
 * false if pte changed or is changing.
 */
static bool hugetlb_pte_stable(struct hstate *h, struct mm_struct *mm,
			       pte_t *ptep, pte_t old_pte)
{
	spinlock_t *ptl;
	bool same;

	ptl = huge_pte_lock(h, mm, ptep);
	same = pte_same(huge_ptep_get(ptep), old_pte);
	spin_unlock(ptl);

	return same;
}

static vm_fault_t hugetlb_no_page(struct mm_struct *mm,
			struct vm_area_struct *vma,
			struct address_space *mapping, pgoff_t idx,
			unsigned long address, pte_t *ptep,
			pte_t old_pte, unsigned int flags)
{
	struct hstate *h = hstate_vma(vma);
	vm_fault_t ret = VM_FAULT_SIGBUS;
	int anon_rmap = 0;
	unsigned long size;
	struct page *page;
	pte_t new_pte;
	spinlock_t *ptl;
	unsigned long haddr = address & huge_page_mask(h);
	bool new_page, new_pagecache_page = false;
	u32 hash = hugetlb_fault_mutex_hash(mapping, idx);

	/*
	 * Currently, we are forced to kill the process in the event the
	 * original mapper has unmapped pages from the child due to a failed
	 * COW/unsharing. Warn that such a situation has occurred as it may not
	 * be obvious.
	 */
	if (is_vma_resv_set(vma, HPAGE_RESV_UNMAPPED)) {
		pr_warn_ratelimited("PID %d killed due to inadequate hugepage pool\n",
			   current->pid);
		goto out;
	}

	/*
	 * Use page lock to guard against racing truncation
	 * before we get page_table_lock.
	 */
	new_page = false;
	page = find_lock_page(mapping, idx);
	if (!page) {
		size = i_size_read(mapping->host) >> huge_page_shift(h);
		if (idx >= size)
			goto out;
		/* Check for page in userfault range */
		if (userfaultfd_missing(vma)) {
			/*
			 * Since hugetlb_no_page() was examining pte
			 * without pgtable lock, we need to re-test under
			 * lock because the pte may not be stable and could
			 * have changed from under us.  Try to detect
			 * either changed or during-changing ptes and retry
			 * properly when needed.
			 *
			 * Note that userfaultfd is actually fine with
			 * false positives (e.g. caused by pte changed),
			 * but not wrong logical events (e.g. caused by
			 * reading a pte during changing).  The latter can
			 * confuse the userspace, so the strictness is very
			 * much preferred.  E.g., MISSING event should
			 * never happen on the page after UFFDIO_COPY has
			 * correctly installed the page and returned.
			 */
			if (!hugetlb_pte_stable(h, mm, ptep, old_pte)) {
				ret = 0;
				goto out;
			}

			return hugetlb_handle_userfault(vma, mapping, idx, flags,
							haddr, address,
							VM_UFFD_MISSING);
		}

		page = alloc_huge_page(vma, haddr, 0);
		if (IS_ERR(page)) {
			/*
			 * Returning error will result in faulting task being
			 * sent SIGBUS.  The hugetlb fault mutex prevents two
			 * tasks from racing to fault in the same page which
			 * could result in false unable to allocate errors.
			 * Page migration does not take the fault mutex, but
			 * does a clear then write of pte's under page table
			 * lock.  Page fault code could race with migration,
			 * notice the clear pte and try to allocate a page
			 * here.  Before returning error, get ptl and make
			 * sure there really is no pte entry.
			 */
			if (hugetlb_pte_stable(h, mm, ptep, old_pte))
				ret = vmf_error(PTR_ERR(page));
			else
				ret = 0;
			goto out;
		}
		clear_huge_page(page, address, pages_per_huge_page(h));
		__SetPageUptodate(page);
		new_page = true;

		if (vma->vm_flags & VM_MAYSHARE) {
			int err = hugetlb_add_to_page_cache(page, mapping, idx);
			if (err) {
				/*
				 * err can't be -EEXIST which implies someone
				 * else consumed the reservation since hugetlb
				 * fault mutex is held when add a hugetlb page
				 * to the page cache. So it's safe to call
				 * restore_reserve_on_error() here.
				 */
				restore_reserve_on_error(h, vma, haddr, page);
				put_page(page);
				goto out;
			}
			new_pagecache_page = true;
		} else {
			lock_page(page);
			if (unlikely(anon_vma_prepare(vma))) {
				ret = VM_FAULT_OOM;
				goto backout_unlocked;
			}
			anon_rmap = 1;
		}
	} else {
		/*
		 * If memory error occurs between mmap() and fault, some process
		 * don't have hwpoisoned swap entry for errored virtual address.
		 * So we need to block hugepage fault by PG_hwpoison bit check.
		 */
		if (unlikely(PageHWPoison(page))) {
			ret = VM_FAULT_HWPOISON_LARGE |
				VM_FAULT_SET_HINDEX(hstate_index(h));
			goto backout_unlocked;
		}

		/* Check for page in userfault range. */
		if (userfaultfd_minor(vma)) {
			unlock_page(page);
			put_page(page);
			/* See comment in userfaultfd_missing() block above */
			if (!hugetlb_pte_stable(h, mm, ptep, old_pte)) {
				ret = 0;
				goto out;
			}
			return hugetlb_handle_userfault(vma, mapping, idx, flags,
							haddr, address,
							VM_UFFD_MINOR);
		}
	}

	/*
	 * If we are going to COW a private mapping later, we examine the
	 * pending reservations for this page now. This will ensure that
	 * any allocations necessary to record that reservation occur outside
	 * the spinlock.
	 */
	if ((flags & FAULT_FLAG_WRITE) && !(vma->vm_flags & VM_SHARED)) {
		if (vma_needs_reservation(h, vma, haddr) < 0) {
			ret = VM_FAULT_OOM;
			goto backout_unlocked;
		}
		/* Just decrements count, does not deallocate */
		vma_end_reservation(h, vma, haddr);
	}

	ptl = huge_pte_lock(h, mm, ptep);
	ret = 0;
	/* If pte changed from under us, retry */
	if (!pte_same(huge_ptep_get(ptep), old_pte))
		goto backout;

	if (anon_rmap) {
		ClearHPageRestoreReserve(page);
		hugepage_add_new_anon_rmap(page, vma, haddr);
	} else
		page_dup_file_rmap(page, true);
	new_pte = make_huge_pte(vma, page, ((vma->vm_flags & VM_WRITE)
				&& (vma->vm_flags & VM_SHARED)));
	/*
	 * If this pte was previously wr-protected, keep it wr-protected even
	 * if populated.
	 */
	if (unlikely(pte_marker_uffd_wp(old_pte)))
		new_pte = huge_pte_wrprotect(huge_pte_mkuffd_wp(new_pte));
	set_huge_pte_at(mm, haddr, ptep, new_pte);

	hugetlb_count_add(pages_per_huge_page(h), mm);
	if ((flags & FAULT_FLAG_WRITE) && !(vma->vm_flags & VM_SHARED)) {
		/* Optimization, do the COW without a second fault */
		ret = hugetlb_wp(mm, vma, address, ptep, flags, page, ptl);
	}

	spin_unlock(ptl);

	/*
	 * Only set HPageMigratable in newly allocated pages.  Existing pages
	 * found in the pagecache may not have HPageMigratableset if they have
	 * been isolated for migration.
	 */
	if (new_page)
		SetHPageMigratable(page);

	unlock_page(page);
out:
	hugetlb_vma_unlock_read(vma);
	mutex_unlock(&hugetlb_fault_mutex_table[hash]);
	return ret;

backout:
	spin_unlock(ptl);
backout_unlocked:
	if (new_page && !new_pagecache_page)
		restore_reserve_on_error(h, vma, haddr, page);

	unlock_page(page);
	put_page(page);
	goto out;
}

#ifdef CONFIG_SMP
u32 hugetlb_fault_mutex_hash(struct address_space *mapping, pgoff_t idx)
{
	unsigned long key[2];
	u32 hash;

	key[0] = (unsigned long) mapping;
	key[1] = idx;

	hash = jhash2((u32 *)&key, sizeof(key)/(sizeof(u32)), 0);

	return hash & (num_fault_mutexes - 1);
}
#else
/*
 * For uniprocessor systems we always use a single mutex, so just
 * return 0 and avoid the hashing overhead.
 */
u32 hugetlb_fault_mutex_hash(struct address_space *mapping, pgoff_t idx)
{
	return 0;
}
#endif

vm_fault_t hugetlb_fault(struct mm_struct *mm, struct vm_area_struct *vma,
			unsigned long address, unsigned int flags)
{
	pte_t *ptep, entry;
	spinlock_t *ptl;
	vm_fault_t ret;
	u32 hash;
	pgoff_t idx;
	struct page *page = NULL;
	struct page *pagecache_page = NULL;
	struct hstate *h = hstate_vma(vma);
	struct address_space *mapping;
	int need_wait_lock = 0;
	unsigned long haddr = address & huge_page_mask(h);

	ptep = huge_pte_offset(mm, haddr, huge_page_size(h));
	if (ptep) {
		/*
		 * Since we hold no locks, ptep could be stale.  That is
		 * OK as we are only making decisions based on content and
		 * not actually modifying content here.
		 */
		entry = huge_ptep_get(ptep);
		if (unlikely(is_hugetlb_entry_migration(entry))) {
			migration_entry_wait_huge(vma, ptep);
			return 0;
		} else if (unlikely(is_hugetlb_entry_hwpoisoned(entry)))
			return VM_FAULT_HWPOISON_LARGE |
				VM_FAULT_SET_HINDEX(hstate_index(h));
	}

	/*
	 * Serialize hugepage allocation and instantiation, so that we don't
	 * get spurious allocation failures if two CPUs race to instantiate
	 * the same page in the page cache.
	 */
	mapping = vma->vm_file->f_mapping;
	idx = vma_hugecache_offset(h, vma, haddr);
	hash = hugetlb_fault_mutex_hash(mapping, idx);
	mutex_lock(&hugetlb_fault_mutex_table[hash]);

	/*
	 * Acquire vma lock before calling huge_pte_alloc and hold
	 * until finished with ptep.  This prevents huge_pmd_unshare from
	 * being called elsewhere and making the ptep no longer valid.
	 *
	 * ptep could have already be assigned via huge_pte_offset.  That
	 * is OK, as huge_pte_alloc will return the same value unless
	 * something has changed.
	 */
	hugetlb_vma_lock_read(vma);
	ptep = huge_pte_alloc(mm, vma, haddr, huge_page_size(h));
	if (!ptep) {
		hugetlb_vma_unlock_read(vma);
		mutex_unlock(&hugetlb_fault_mutex_table[hash]);
		return VM_FAULT_OOM;
	}

	entry = huge_ptep_get(ptep);
	/* PTE markers should be handled the same way as none pte */
	if (huge_pte_none_mostly(entry))
		/*
		 * hugetlb_no_page will drop vma lock and hugetlb fault
		 * mutex internally, which make us return immediately.
		 */
		return hugetlb_no_page(mm, vma, mapping, idx, address, ptep,
				      entry, flags);

	ret = 0;

	/*
	 * entry could be a migration/hwpoison entry at this point, so this
	 * check prevents the kernel from going below assuming that we have
	 * an active hugepage in pagecache. This goto expects the 2nd page
	 * fault, and is_hugetlb_entry_(migration|hwpoisoned) check will
	 * properly handle it.
	 */
	if (!pte_present(entry))
		goto out_mutex;

	/*
	 * If we are going to COW/unshare the mapping later, we examine the
	 * pending reservations for this page now. This will ensure that any
	 * allocations necessary to record that reservation occur outside the
	 * spinlock. Also lookup the pagecache page now as it is used to
	 * determine if a reservation has been consumed.
	 */
	if ((flags & (FAULT_FLAG_WRITE|FAULT_FLAG_UNSHARE)) &&
	    !(vma->vm_flags & VM_MAYSHARE) && !huge_pte_write(entry)) {
		if (vma_needs_reservation(h, vma, haddr) < 0) {
			ret = VM_FAULT_OOM;
			goto out_mutex;
		}
		/* Just decrements count, does not deallocate */
		vma_end_reservation(h, vma, haddr);

		pagecache_page = find_lock_page(mapping, idx);
	}

	ptl = huge_pte_lock(h, mm, ptep);

	/* Check for a racing update before calling hugetlb_wp() */
	if (unlikely(!pte_same(entry, huge_ptep_get(ptep))))
		goto out_ptl;

	/* Handle userfault-wp first, before trying to lock more pages */
	if (userfaultfd_wp(vma) && huge_pte_uffd_wp(huge_ptep_get(ptep)) &&
	    (flags & FAULT_FLAG_WRITE) && !huge_pte_write(entry)) {
		struct vm_fault vmf = {
			.vma = vma,
			.address = haddr,
			.real_address = address,
			.flags = flags,
		};

		spin_unlock(ptl);
		if (pagecache_page) {
			unlock_page(pagecache_page);
			put_page(pagecache_page);
		}
		hugetlb_vma_unlock_read(vma);
		mutex_unlock(&hugetlb_fault_mutex_table[hash]);
		return handle_userfault(&vmf, VM_UFFD_WP);
	}

	/*
	 * hugetlb_wp() requires page locks of pte_page(entry) and
	 * pagecache_page, so here we need take the former one
	 * when page != pagecache_page or !pagecache_page.
	 */
	page = pte_page(entry);
	if (page != pagecache_page)
		if (!trylock_page(page)) {
			need_wait_lock = 1;
			goto out_ptl;
		}

	get_page(page);

	if (flags & (FAULT_FLAG_WRITE|FAULT_FLAG_UNSHARE)) {
		if (!huge_pte_write(entry)) {
			ret = hugetlb_wp(mm, vma, address, ptep, flags,
					 pagecache_page, ptl);
			goto out_put_page;
		} else if (likely(flags & FAULT_FLAG_WRITE)) {
			entry = huge_pte_mkdirty(entry);
		}
	}
	entry = pte_mkyoung(entry);
	if (huge_ptep_set_access_flags(vma, haddr, ptep, entry,
						flags & FAULT_FLAG_WRITE))
		update_mmu_cache(vma, haddr, ptep);
out_put_page:
	if (page != pagecache_page)
		unlock_page(page);
	put_page(page);
out_ptl:
	spin_unlock(ptl);

	if (pagecache_page) {
		unlock_page(pagecache_page);
		put_page(pagecache_page);
	}
out_mutex:
	hugetlb_vma_unlock_read(vma);
	mutex_unlock(&hugetlb_fault_mutex_table[hash]);
	/*
	 * Generally it's safe to hold refcount during waiting page lock. But
	 * here we just wait to defer the next page fault to avoid busy loop and
	 * the page is not used after unlocked before returning from the current
	 * page fault. So we are safe from accessing freed page, even if we wait
	 * here without taking refcount.
	 */
	if (need_wait_lock)
		wait_on_page_locked(page);
	return ret;
}

#ifdef CONFIG_USERFAULTFD
/*
 * Used by userfaultfd UFFDIO_COPY.  Based on mcopy_atomic_pte with
 * modifications for huge pages.
 */
int hugetlb_mcopy_atomic_pte(struct mm_struct *dst_mm,
			    pte_t *dst_pte,
			    struct vm_area_struct *dst_vma,
			    unsigned long dst_addr,
			    unsigned long src_addr,
			    enum mcopy_atomic_mode mode,
			    struct page **pagep,
			    bool wp_copy)
{
	bool is_continue = (mode == MCOPY_ATOMIC_CONTINUE);
	struct hstate *h = hstate_vma(dst_vma);
	struct address_space *mapping = dst_vma->vm_file->f_mapping;
	pgoff_t idx = vma_hugecache_offset(h, dst_vma, dst_addr);
	unsigned long size;
	int vm_shared = dst_vma->vm_flags & VM_SHARED;
	pte_t _dst_pte;
	spinlock_t *ptl;
	int ret = -ENOMEM;
	struct page *page;
	int writable;
	bool page_in_pagecache = false;

	if (is_continue) {
		ret = -EFAULT;
		page = find_lock_page(mapping, idx);
		if (!page)
			goto out;
		page_in_pagecache = true;
	} else if (!*pagep) {
		/* If a page already exists, then it's UFFDIO_COPY for
		 * a non-missing case. Return -EEXIST.
		 */
		if (vm_shared &&
		    hugetlbfs_pagecache_present(h, dst_vma, dst_addr)) {
			ret = -EEXIST;
			goto out;
		}

		page = alloc_huge_page(dst_vma, dst_addr, 0);
		if (IS_ERR(page)) {
			ret = -ENOMEM;
			goto out;
		}

		ret = copy_huge_page_from_user(page,
						(const void __user *) src_addr,
						pages_per_huge_page(h), false);

		/* fallback to copy_from_user outside mmap_lock */
		if (unlikely(ret)) {
			ret = -ENOENT;
			/* Free the allocated page which may have
			 * consumed a reservation.
			 */
			restore_reserve_on_error(h, dst_vma, dst_addr, page);
			put_page(page);

			/* Allocate a temporary page to hold the copied
			 * contents.
			 */
			page = alloc_huge_page_vma(h, dst_vma, dst_addr);
			if (!page) {
				ret = -ENOMEM;
				goto out;
			}
			*pagep = page;
			/* Set the outparam pagep and return to the caller to
			 * copy the contents outside the lock. Don't free the
			 * page.
			 */
			goto out;
		}
	} else {
		if (vm_shared &&
		    hugetlbfs_pagecache_present(h, dst_vma, dst_addr)) {
			put_page(*pagep);
			ret = -EEXIST;
			*pagep = NULL;
			goto out;
		}

		page = alloc_huge_page(dst_vma, dst_addr, 0);
		if (IS_ERR(page)) {
			put_page(*pagep);
			ret = -ENOMEM;
			*pagep = NULL;
			goto out;
		}
		copy_user_huge_page(page, *pagep, dst_addr, dst_vma,
				    pages_per_huge_page(h));
		put_page(*pagep);
		*pagep = NULL;
	}

	/*
	 * The memory barrier inside __SetPageUptodate makes sure that
	 * preceding stores to the page contents become visible before
	 * the set_pte_at() write.
	 */
	__SetPageUptodate(page);

	/* Add shared, newly allocated pages to the page cache. */
	if (vm_shared && !is_continue) {
		size = i_size_read(mapping->host) >> huge_page_shift(h);
		ret = -EFAULT;
		if (idx >= size)
			goto out_release_nounlock;

		/*
		 * Serialization between remove_inode_hugepages() and
		 * hugetlb_add_to_page_cache() below happens through the
		 * hugetlb_fault_mutex_table that here must be hold by
		 * the caller.
		 */
		ret = hugetlb_add_to_page_cache(page, mapping, idx);
		if (ret)
			goto out_release_nounlock;
		page_in_pagecache = true;
	}

	ptl = huge_pte_lock(h, dst_mm, dst_pte);

<<<<<<< HEAD
=======
	ret = -EIO;
	if (PageHWPoison(page))
		goto out_release_unlock;

>>>>>>> 0ee29814
	/*
	 * We allow to overwrite a pte marker: consider when both MISSING|WP
	 * registered, we firstly wr-protect a none pte which has no page cache
	 * page backing it, then access the page.
	 */
	ret = -EEXIST;
	if (!huge_pte_none_mostly(huge_ptep_get(dst_pte)))
		goto out_release_unlock;

	if (page_in_pagecache) {
		page_dup_file_rmap(page, true);
	} else {
		ClearHPageRestoreReserve(page);
		hugepage_add_new_anon_rmap(page, dst_vma, dst_addr);
	}

	/*
	 * For either: (1) CONTINUE on a non-shared VMA, or (2) UFFDIO_COPY
	 * with wp flag set, don't set pte write bit.
	 */
	if (wp_copy || (is_continue && !vm_shared))
		writable = 0;
	else
		writable = dst_vma->vm_flags & VM_WRITE;

	_dst_pte = make_huge_pte(dst_vma, page, writable);
	/*
	 * Always mark UFFDIO_COPY page dirty; note that this may not be
	 * extremely important for hugetlbfs for now since swapping is not
	 * supported, but we should still be clear in that this page cannot be
	 * thrown away at will, even if write bit not set.
	 */
	_dst_pte = huge_pte_mkdirty(_dst_pte);
	_dst_pte = pte_mkyoung(_dst_pte);

	if (wp_copy)
		_dst_pte = huge_pte_mkuffd_wp(_dst_pte);

	set_huge_pte_at(dst_mm, dst_addr, dst_pte, _dst_pte);

	hugetlb_count_add(pages_per_huge_page(h), dst_mm);

	/* No need to invalidate - it was non-present before */
	update_mmu_cache(dst_vma, dst_addr, dst_pte);

	spin_unlock(ptl);
	if (!is_continue)
		SetHPageMigratable(page);
	if (vm_shared || is_continue)
		unlock_page(page);
	ret = 0;
out:
	return ret;
out_release_unlock:
	spin_unlock(ptl);
	if (vm_shared || is_continue)
		unlock_page(page);
out_release_nounlock:
	if (!page_in_pagecache)
		restore_reserve_on_error(h, dst_vma, dst_addr, page);
	put_page(page);
	goto out;
}
#endif /* CONFIG_USERFAULTFD */

static void record_subpages_vmas(struct page *page, struct vm_area_struct *vma,
				 int refs, struct page **pages,
				 struct vm_area_struct **vmas)
{
	int nr;

	for (nr = 0; nr < refs; nr++) {
		if (likely(pages))
			pages[nr] = nth_page(page, nr);
		if (vmas)
			vmas[nr] = vma;
	}
}

static inline bool __follow_hugetlb_must_fault(unsigned int flags, pte_t *pte,
					       bool *unshare)
{
	pte_t pteval = huge_ptep_get(pte);

	*unshare = false;
	if (is_swap_pte(pteval))
		return true;
	if (huge_pte_write(pteval))
		return false;
	if (flags & FOLL_WRITE)
		return true;
	if (gup_must_unshare(flags, pte_page(pteval))) {
		*unshare = true;
		return true;
	}
	return false;
}

long follow_hugetlb_page(struct mm_struct *mm, struct vm_area_struct *vma,
			 struct page **pages, struct vm_area_struct **vmas,
			 unsigned long *position, unsigned long *nr_pages,
			 long i, unsigned int flags, int *locked)
{
	unsigned long pfn_offset;
	unsigned long vaddr = *position;
	unsigned long remainder = *nr_pages;
	struct hstate *h = hstate_vma(vma);
	int err = -EFAULT, refs;

	while (vaddr < vma->vm_end && remainder) {
		pte_t *pte;
		spinlock_t *ptl = NULL;
		bool unshare = false;
		int absent;
		struct page *page;

		/*
		 * If we have a pending SIGKILL, don't keep faulting pages and
		 * potentially allocating memory.
		 */
		if (fatal_signal_pending(current)) {
			remainder = 0;
			break;
		}

		/*
		 * Some archs (sparc64, sh*) have multiple pte_ts to
		 * each hugepage.  We have to make sure we get the
		 * first, for the page indexing below to work.
		 *
		 * Note that page table lock is not held when pte is null.
		 */
		pte = huge_pte_offset(mm, vaddr & huge_page_mask(h),
				      huge_page_size(h));
		if (pte)
			ptl = huge_pte_lock(h, mm, pte);
		absent = !pte || huge_pte_none(huge_ptep_get(pte));

		/*
		 * When coredumping, it suits get_dump_page if we just return
		 * an error where there's an empty slot with no huge pagecache
		 * to back it.  This way, we avoid allocating a hugepage, and
		 * the sparse dumpfile avoids allocating disk blocks, but its
		 * huge holes still show up with zeroes where they need to be.
		 */
		if (absent && (flags & FOLL_DUMP) &&
		    !hugetlbfs_pagecache_present(h, vma, vaddr)) {
			if (pte)
				spin_unlock(ptl);
			remainder = 0;
			break;
		}

		/*
		 * We need call hugetlb_fault for both hugepages under migration
		 * (in which case hugetlb_fault waits for the migration,) and
		 * hwpoisoned hugepages (in which case we need to prevent the
		 * caller from accessing to them.) In order to do this, we use
		 * here is_swap_pte instead of is_hugetlb_entry_migration and
		 * is_hugetlb_entry_hwpoisoned. This is because it simply covers
		 * both cases, and because we can't follow correct pages
		 * directly from any kind of swap entries.
		 */
		if (absent ||
		    __follow_hugetlb_must_fault(flags, pte, &unshare)) {
			vm_fault_t ret;
			unsigned int fault_flags = 0;

			if (pte)
				spin_unlock(ptl);
			if (flags & FOLL_WRITE)
				fault_flags |= FAULT_FLAG_WRITE;
			else if (unshare)
				fault_flags |= FAULT_FLAG_UNSHARE;
			if (locked)
				fault_flags |= FAULT_FLAG_ALLOW_RETRY |
					FAULT_FLAG_KILLABLE;
			if (flags & FOLL_NOWAIT)
				fault_flags |= FAULT_FLAG_ALLOW_RETRY |
					FAULT_FLAG_RETRY_NOWAIT;
			if (flags & FOLL_TRIED) {
				/*
				 * Note: FAULT_FLAG_ALLOW_RETRY and
				 * FAULT_FLAG_TRIED can co-exist
				 */
				fault_flags |= FAULT_FLAG_TRIED;
			}
			ret = hugetlb_fault(mm, vma, vaddr, fault_flags);
			if (ret & VM_FAULT_ERROR) {
				err = vm_fault_to_errno(ret, flags);
				remainder = 0;
				break;
			}
			if (ret & VM_FAULT_RETRY) {
				if (locked &&
				    !(fault_flags & FAULT_FLAG_RETRY_NOWAIT))
					*locked = 0;
				*nr_pages = 0;
				/*
				 * VM_FAULT_RETRY must not return an
				 * error, it will return zero
				 * instead.
				 *
				 * No need to update "position" as the
				 * caller will not check it after
				 * *nr_pages is set to 0.
				 */
				return i;
			}
			continue;
		}

		pfn_offset = (vaddr & ~huge_page_mask(h)) >> PAGE_SHIFT;
		page = pte_page(huge_ptep_get(pte));

		VM_BUG_ON_PAGE((flags & FOLL_PIN) && PageAnon(page) &&
			       !PageAnonExclusive(page), page);

		/*
		 * If subpage information not requested, update counters
		 * and skip the same_page loop below.
		 */
		if (!pages && !vmas && !pfn_offset &&
		    (vaddr + huge_page_size(h) < vma->vm_end) &&
		    (remainder >= pages_per_huge_page(h))) {
			vaddr += huge_page_size(h);
			remainder -= pages_per_huge_page(h);
			i += pages_per_huge_page(h);
			spin_unlock(ptl);
			continue;
		}

		/* vaddr may not be aligned to PAGE_SIZE */
		refs = min3(pages_per_huge_page(h) - pfn_offset, remainder,
		    (vma->vm_end - ALIGN_DOWN(vaddr, PAGE_SIZE)) >> PAGE_SHIFT);

		if (pages || vmas)
			record_subpages_vmas(nth_page(page, pfn_offset),
					     vma, refs,
					     likely(pages) ? pages + i : NULL,
					     vmas ? vmas + i : NULL);

		if (pages) {
			/*
			 * try_grab_folio() should always succeed here,
			 * because: a) we hold the ptl lock, and b) we've just
			 * checked that the huge page is present in the page
			 * tables. If the huge page is present, then the tail
			 * pages must also be present. The ptl prevents the
			 * head page and tail pages from being rearranged in
			 * any way. As this is hugetlb, the pages will never
			 * be p2pdma or not longterm pinable. So this page
			 * must be available at this point, unless the page
			 * refcount overflowed:
			 */
			if (WARN_ON_ONCE(!try_grab_folio(pages[i], refs,
							 flags))) {
				spin_unlock(ptl);
				remainder = 0;
				err = -ENOMEM;
				break;
			}
		}

		vaddr += (refs << PAGE_SHIFT);
		remainder -= refs;
		i += refs;

		spin_unlock(ptl);
	}
	*nr_pages = remainder;
	/*
	 * setting position is actually required only if remainder is
	 * not zero but it's faster not to add a "if (remainder)"
	 * branch.
	 */
	*position = vaddr;

	return i ? i : err;
}

unsigned long hugetlb_change_protection(struct vm_area_struct *vma,
		unsigned long address, unsigned long end,
		pgprot_t newprot, unsigned long cp_flags)
{
	struct mm_struct *mm = vma->vm_mm;
	unsigned long start = address;
	pte_t *ptep;
	pte_t pte;
	struct hstate *h = hstate_vma(vma);
	unsigned long pages = 0, psize = huge_page_size(h);
	bool shared_pmd = false;
	struct mmu_notifier_range range;
	unsigned long last_addr_mask;
	bool uffd_wp = cp_flags & MM_CP_UFFD_WP;
	bool uffd_wp_resolve = cp_flags & MM_CP_UFFD_WP_RESOLVE;

	/*
	 * In the case of shared PMDs, the area to flush could be beyond
	 * start/end.  Set range.start/range.end to cover the maximum possible
	 * range if PMD sharing is possible.
	 */
	mmu_notifier_range_init(&range, MMU_NOTIFY_PROTECTION_VMA,
				0, vma, mm, start, end);
	adjust_range_if_pmd_sharing_possible(vma, &range.start, &range.end);

	BUG_ON(address >= end);
	flush_cache_range(vma, range.start, range.end);

	mmu_notifier_invalidate_range_start(&range);
	hugetlb_vma_lock_write(vma);
	i_mmap_lock_write(vma->vm_file->f_mapping);
	last_addr_mask = hugetlb_mask_last_page(h);
	for (; address < end; address += psize) {
		spinlock_t *ptl;
		ptep = huge_pte_offset(mm, address, psize);
		if (!ptep) {
			address |= last_addr_mask;
			continue;
		}
		ptl = huge_pte_lock(h, mm, ptep);
		if (huge_pmd_unshare(mm, vma, address, ptep)) {
			/*
			 * When uffd-wp is enabled on the vma, unshare
			 * shouldn't happen at all.  Warn about it if it
			 * happened due to some reason.
			 */
			WARN_ON_ONCE(uffd_wp || uffd_wp_resolve);
			pages++;
			spin_unlock(ptl);
			shared_pmd = true;
			address |= last_addr_mask;
			continue;
		}
		pte = huge_ptep_get(ptep);
		if (unlikely(is_hugetlb_entry_hwpoisoned(pte))) {
			spin_unlock(ptl);
			continue;
		}
		if (unlikely(is_hugetlb_entry_migration(pte))) {
			swp_entry_t entry = pte_to_swp_entry(pte);
			struct page *page = pfn_swap_entry_to_page(entry);

			if (!is_readable_migration_entry(entry)) {
				pte_t newpte;

				if (PageAnon(page))
					entry = make_readable_exclusive_migration_entry(
								swp_offset(entry));
				else
					entry = make_readable_migration_entry(
								swp_offset(entry));
				newpte = swp_entry_to_pte(entry);
				if (uffd_wp)
					newpte = pte_swp_mkuffd_wp(newpte);
				else if (uffd_wp_resolve)
					newpte = pte_swp_clear_uffd_wp(newpte);
				set_huge_pte_at(mm, address, ptep, newpte);
				pages++;
			}
			spin_unlock(ptl);
			continue;
		}
		if (unlikely(pte_marker_uffd_wp(pte))) {
			/*
			 * This is changing a non-present pte into a none pte,
			 * no need for huge_ptep_modify_prot_start/commit().
			 */
			if (uffd_wp_resolve)
				huge_pte_clear(mm, address, ptep, psize);
		}
		if (!huge_pte_none(pte)) {
			pte_t old_pte;
			unsigned int shift = huge_page_shift(hstate_vma(vma));

			old_pte = huge_ptep_modify_prot_start(vma, address, ptep);
			pte = huge_pte_modify(old_pte, newprot);
			pte = arch_make_huge_pte(pte, shift, vma->vm_flags);
			if (uffd_wp)
				pte = huge_pte_mkuffd_wp(huge_pte_wrprotect(pte));
			else if (uffd_wp_resolve)
				pte = huge_pte_clear_uffd_wp(pte);
			huge_ptep_modify_prot_commit(vma, address, ptep, old_pte, pte);
			pages++;
		} else {
			/* None pte */
			if (unlikely(uffd_wp))
				/* Safe to modify directly (none->non-present). */
				set_huge_pte_at(mm, address, ptep,
						make_pte_marker(PTE_MARKER_UFFD_WP));
		}
		spin_unlock(ptl);
	}
	/*
	 * Must flush TLB before releasing i_mmap_rwsem: x86's huge_pmd_unshare
	 * may have cleared our pud entry and done put_page on the page table:
	 * once we release i_mmap_rwsem, another task can do the final put_page
	 * and that page table be reused and filled with junk.  If we actually
	 * did unshare a page of pmds, flush the range corresponding to the pud.
	 */
	if (shared_pmd)
		flush_hugetlb_tlb_range(vma, range.start, range.end);
	else
		flush_hugetlb_tlb_range(vma, start, end);
	/*
	 * No need to call mmu_notifier_invalidate_range() we are downgrading
	 * page table protection not changing it to point to a new page.
	 *
	 * See Documentation/mm/mmu_notifier.rst
	 */
	i_mmap_unlock_write(vma->vm_file->f_mapping);
	hugetlb_vma_unlock_write(vma);
	mmu_notifier_invalidate_range_end(&range);

	return pages << h->order;
}

/* Return true if reservation was successful, false otherwise.  */
bool hugetlb_reserve_pages(struct inode *inode,
					long from, long to,
					struct vm_area_struct *vma,
					vm_flags_t vm_flags)
{
	long chg, add = -1;
	struct hstate *h = hstate_inode(inode);
	struct hugepage_subpool *spool = subpool_inode(inode);
	struct resv_map *resv_map;
	struct hugetlb_cgroup *h_cg = NULL;
	long gbl_reserve, regions_needed = 0;

	/* This should never happen */
	if (from > to) {
		VM_WARN(1, "%s called with a negative range\n", __func__);
		return false;
	}

	/*
	 * vma specific semaphore used for pmd sharing synchronization
	 */
	hugetlb_vma_lock_alloc(vma);

	/*
	 * Only apply hugepage reservation if asked. At fault time, an
	 * attempt will be made for VM_NORESERVE to allocate a page
	 * without using reserves
	 */
	if (vm_flags & VM_NORESERVE)
		return true;

	/*
	 * Shared mappings base their reservation on the number of pages that
	 * are already allocated on behalf of the file. Private mappings need
	 * to reserve the full area even if read-only as mprotect() may be
	 * called to make the mapping read-write. Assume !vma is a shm mapping
	 */
	if (!vma || vma->vm_flags & VM_MAYSHARE) {
		/*
		 * resv_map can not be NULL as hugetlb_reserve_pages is only
		 * called for inodes for which resv_maps were created (see
		 * hugetlbfs_get_inode).
		 */
		resv_map = inode_resv_map(inode);

		chg = region_chg(resv_map, from, to, &regions_needed);
	} else {
		/* Private mapping. */
		resv_map = resv_map_alloc();
		if (!resv_map)
			goto out_err;

		chg = to - from;

		set_vma_resv_map(vma, resv_map);
		set_vma_resv_flags(vma, HPAGE_RESV_OWNER);
	}

	if (chg < 0)
		goto out_err;

	if (hugetlb_cgroup_charge_cgroup_rsvd(hstate_index(h),
				chg * pages_per_huge_page(h), &h_cg) < 0)
		goto out_err;

	if (vma && !(vma->vm_flags & VM_MAYSHARE) && h_cg) {
		/* For private mappings, the hugetlb_cgroup uncharge info hangs
		 * of the resv_map.
		 */
		resv_map_set_hugetlb_cgroup_uncharge_info(resv_map, h_cg, h);
	}

	/*
	 * There must be enough pages in the subpool for the mapping. If
	 * the subpool has a minimum size, there may be some global
	 * reservations already in place (gbl_reserve).
	 */
	gbl_reserve = hugepage_subpool_get_pages(spool, chg);
	if (gbl_reserve < 0)
		goto out_uncharge_cgroup;

	/*
	 * Check enough hugepages are available for the reservation.
	 * Hand the pages back to the subpool if there are not
	 */
	if (hugetlb_acct_memory(h, gbl_reserve) < 0)
		goto out_put_pages;

	/*
	 * Account for the reservations made. Shared mappings record regions
	 * that have reservations as they are shared by multiple VMAs.
	 * When the last VMA disappears, the region map says how much
	 * the reservation was and the page cache tells how much of
	 * the reservation was consumed. Private mappings are per-VMA and
	 * only the consumed reservations are tracked. When the VMA
	 * disappears, the original reservation is the VMA size and the
	 * consumed reservations are stored in the map. Hence, nothing
	 * else has to be done for private mappings here
	 */
	if (!vma || vma->vm_flags & VM_MAYSHARE) {
		add = region_add(resv_map, from, to, regions_needed, h, h_cg);

		if (unlikely(add < 0)) {
			hugetlb_acct_memory(h, -gbl_reserve);
			goto out_put_pages;
		} else if (unlikely(chg > add)) {
			/*
			 * pages in this range were added to the reserve
			 * map between region_chg and region_add.  This
			 * indicates a race with alloc_huge_page.  Adjust
			 * the subpool and reserve counts modified above
			 * based on the difference.
			 */
			long rsv_adjust;

			/*
			 * hugetlb_cgroup_uncharge_cgroup_rsvd() will put the
			 * reference to h_cg->css. See comment below for detail.
			 */
			hugetlb_cgroup_uncharge_cgroup_rsvd(
				hstate_index(h),
				(chg - add) * pages_per_huge_page(h), h_cg);

			rsv_adjust = hugepage_subpool_put_pages(spool,
								chg - add);
			hugetlb_acct_memory(h, -rsv_adjust);
		} else if (h_cg) {
			/*
			 * The file_regions will hold their own reference to
			 * h_cg->css. So we should release the reference held
			 * via hugetlb_cgroup_charge_cgroup_rsvd() when we are
			 * done.
			 */
			hugetlb_cgroup_put_rsvd_cgroup(h_cg);
		}
	}
	return true;

out_put_pages:
	/* put back original number of pages, chg */
	(void)hugepage_subpool_put_pages(spool, chg);
out_uncharge_cgroup:
	hugetlb_cgroup_uncharge_cgroup_rsvd(hstate_index(h),
					    chg * pages_per_huge_page(h), h_cg);
out_err:
	hugetlb_vma_lock_free(vma);
	if (!vma || vma->vm_flags & VM_MAYSHARE)
		/* Only call region_abort if the region_chg succeeded but the
		 * region_add failed or didn't run.
		 */
		if (chg >= 0 && add < 0)
			region_abort(resv_map, from, to, regions_needed);
	if (vma && is_vma_resv_set(vma, HPAGE_RESV_OWNER))
		kref_put(&resv_map->refs, resv_map_release);
	return false;
}

long hugetlb_unreserve_pages(struct inode *inode, long start, long end,
								long freed)
{
	struct hstate *h = hstate_inode(inode);
	struct resv_map *resv_map = inode_resv_map(inode);
	long chg = 0;
	struct hugepage_subpool *spool = subpool_inode(inode);
	long gbl_reserve;

	/*
	 * Since this routine can be called in the evict inode path for all
	 * hugetlbfs inodes, resv_map could be NULL.
	 */
	if (resv_map) {
		chg = region_del(resv_map, start, end);
		/*
		 * region_del() can fail in the rare case where a region
		 * must be split and another region descriptor can not be
		 * allocated.  If end == LONG_MAX, it will not fail.
		 */
		if (chg < 0)
			return chg;
	}

	spin_lock(&inode->i_lock);
	inode->i_blocks -= (blocks_per_huge_page(h) * freed);
	spin_unlock(&inode->i_lock);

	/*
	 * If the subpool has a minimum size, the number of global
	 * reservations to be released may be adjusted.
	 *
	 * Note that !resv_map implies freed == 0. So (chg - freed)
	 * won't go negative.
	 */
	gbl_reserve = hugepage_subpool_put_pages(spool, (chg - freed));
	hugetlb_acct_memory(h, -gbl_reserve);

	return 0;
}

#ifdef CONFIG_ARCH_WANT_HUGE_PMD_SHARE
static unsigned long page_table_shareable(struct vm_area_struct *svma,
				struct vm_area_struct *vma,
				unsigned long addr, pgoff_t idx)
{
	unsigned long saddr = ((idx - svma->vm_pgoff) << PAGE_SHIFT) +
				svma->vm_start;
	unsigned long sbase = saddr & PUD_MASK;
	unsigned long s_end = sbase + PUD_SIZE;

	/* Allow segments to share if only one is marked locked */
	unsigned long vm_flags = vma->vm_flags & VM_LOCKED_CLEAR_MASK;
	unsigned long svm_flags = svma->vm_flags & VM_LOCKED_CLEAR_MASK;

	/*
	 * match the virtual addresses, permission and the alignment of the
	 * page table page.
	 *
	 * Also, vma_lock (vm_private_data) is required for sharing.
	 */
	if (pmd_index(addr) != pmd_index(saddr) ||
	    vm_flags != svm_flags ||
	    !range_in_vma(svma, sbase, s_end) ||
	    !svma->vm_private_data)
		return 0;

	return saddr;
}

bool want_pmd_share(struct vm_area_struct *vma, unsigned long addr)
{
	unsigned long start = addr & PUD_MASK;
	unsigned long end = start + PUD_SIZE;

#ifdef CONFIG_USERFAULTFD
	if (uffd_disable_huge_pmd_share(vma))
		return false;
#endif
	/*
	 * check on proper vm_flags and page table alignment
	 */
	if (!(vma->vm_flags & VM_MAYSHARE))
		return false;
	if (!vma->vm_private_data)	/* vma lock required for sharing */
		return false;
	if (!range_in_vma(vma, start, end))
		return false;
	return true;
}

/*
 * Determine if start,end range within vma could be mapped by shared pmd.
 * If yes, adjust start and end to cover range associated with possible
 * shared pmd mappings.
 */
void adjust_range_if_pmd_sharing_possible(struct vm_area_struct *vma,
				unsigned long *start, unsigned long *end)
{
	unsigned long v_start = ALIGN(vma->vm_start, PUD_SIZE),
		v_end = ALIGN_DOWN(vma->vm_end, PUD_SIZE);

	/*
	 * vma needs to span at least one aligned PUD size, and the range
	 * must be at least partially within in.
	 */
	if (!(vma->vm_flags & VM_MAYSHARE) || !(v_end > v_start) ||
		(*end <= v_start) || (*start >= v_end))
		return;

	/* Extend the range to be PUD aligned for a worst case scenario */
	if (*start > v_start)
		*start = ALIGN_DOWN(*start, PUD_SIZE);

	if (*end < v_end)
		*end = ALIGN(*end, PUD_SIZE);
}

static bool __vma_shareable_flags_pmd(struct vm_area_struct *vma)
{
	return vma->vm_flags & (VM_MAYSHARE | VM_SHARED) &&
		vma->vm_private_data;
}

void hugetlb_vma_lock_read(struct vm_area_struct *vma)
{
	if (__vma_shareable_flags_pmd(vma)) {
		struct hugetlb_vma_lock *vma_lock = vma->vm_private_data;

		down_read(&vma_lock->rw_sema);
	}
}

void hugetlb_vma_unlock_read(struct vm_area_struct *vma)
{
	if (__vma_shareable_flags_pmd(vma)) {
		struct hugetlb_vma_lock *vma_lock = vma->vm_private_data;

		up_read(&vma_lock->rw_sema);
	}
}

void hugetlb_vma_lock_write(struct vm_area_struct *vma)
{
	if (__vma_shareable_flags_pmd(vma)) {
		struct hugetlb_vma_lock *vma_lock = vma->vm_private_data;

		down_write(&vma_lock->rw_sema);
	}
}

void hugetlb_vma_unlock_write(struct vm_area_struct *vma)
{
	if (__vma_shareable_flags_pmd(vma)) {
		struct hugetlb_vma_lock *vma_lock = vma->vm_private_data;

		up_write(&vma_lock->rw_sema);
	}
}

int hugetlb_vma_trylock_write(struct vm_area_struct *vma)
{
	struct hugetlb_vma_lock *vma_lock = vma->vm_private_data;

	if (!__vma_shareable_flags_pmd(vma))
		return 1;

	return down_write_trylock(&vma_lock->rw_sema);
}

void hugetlb_vma_assert_locked(struct vm_area_struct *vma)
{
	if (__vma_shareable_flags_pmd(vma)) {
		struct hugetlb_vma_lock *vma_lock = vma->vm_private_data;

		lockdep_assert_held(&vma_lock->rw_sema);
	}
}

void hugetlb_vma_lock_release(struct kref *kref)
{
	struct hugetlb_vma_lock *vma_lock = container_of(kref,
			struct hugetlb_vma_lock, refs);

	kfree(vma_lock);
}

static void __hugetlb_vma_unlock_write_put(struct hugetlb_vma_lock *vma_lock)
{
	struct vm_area_struct *vma = vma_lock->vma;

	/*
	 * vma_lock structure may or not be released as a result of put,
	 * it certainly will no longer be attached to vma so clear pointer.
	 * Semaphore synchronizes access to vma_lock->vma field.
	 */
	vma_lock->vma = NULL;
	vma->vm_private_data = NULL;
	up_write(&vma_lock->rw_sema);
	kref_put(&vma_lock->refs, hugetlb_vma_lock_release);
}

static void __hugetlb_vma_unlock_write_free(struct vm_area_struct *vma)
{
	if (__vma_shareable_flags_pmd(vma)) {
		struct hugetlb_vma_lock *vma_lock = vma->vm_private_data;

		__hugetlb_vma_unlock_write_put(vma_lock);
	}
}

static void hugetlb_vma_lock_free(struct vm_area_struct *vma)
{
	/*
	 * Only present in sharable vmas.
	 */
	if (!vma || !__vma_shareable_flags_pmd(vma))
		return;

	if (vma->vm_private_data) {
		struct hugetlb_vma_lock *vma_lock = vma->vm_private_data;

		down_write(&vma_lock->rw_sema);
		__hugetlb_vma_unlock_write_put(vma_lock);
	}
}

static void hugetlb_vma_lock_alloc(struct vm_area_struct *vma)
{
	struct hugetlb_vma_lock *vma_lock;

	/* Only establish in (flags) sharable vmas */
	if (!vma || !(vma->vm_flags & VM_MAYSHARE))
		return;

	/* Should never get here with non-NULL vm_private_data */
	if (vma->vm_private_data)
		return;

	vma_lock = kmalloc(sizeof(*vma_lock), GFP_KERNEL);
	if (!vma_lock) {
		/*
		 * If we can not allocate structure, then vma can not
		 * participate in pmd sharing.  This is only a possible
		 * performance enhancement and memory saving issue.
		 * However, the lock is also used to synchronize page
		 * faults with truncation.  If the lock is not present,
		 * unlikely races could leave pages in a file past i_size
		 * until the file is removed.  Warn in the unlikely case of
		 * allocation failure.
		 */
		pr_warn_once("HugeTLB: unable to allocate vma specific lock\n");
		return;
	}

	kref_init(&vma_lock->refs);
	init_rwsem(&vma_lock->rw_sema);
	vma_lock->vma = vma;
	vma->vm_private_data = vma_lock;
}

/*
 * Search for a shareable pmd page for hugetlb. In any case calls pmd_alloc()
 * and returns the corresponding pte. While this is not necessary for the
 * !shared pmd case because we can allocate the pmd later as well, it makes the
 * code much cleaner. pmd allocation is essential for the shared case because
 * pud has to be populated inside the same i_mmap_rwsem section - otherwise
 * racing tasks could either miss the sharing (see huge_pte_offset) or select a
 * bad pmd for sharing.
 */
pte_t *huge_pmd_share(struct mm_struct *mm, struct vm_area_struct *vma,
		      unsigned long addr, pud_t *pud)
{
	struct address_space *mapping = vma->vm_file->f_mapping;
	pgoff_t idx = ((addr - vma->vm_start) >> PAGE_SHIFT) +
			vma->vm_pgoff;
	struct vm_area_struct *svma;
	unsigned long saddr;
	pte_t *spte = NULL;
	pte_t *pte;
	spinlock_t *ptl;

	i_mmap_lock_read(mapping);
	vma_interval_tree_foreach(svma, &mapping->i_mmap, idx, idx) {
		if (svma == vma)
			continue;

		saddr = page_table_shareable(svma, vma, addr, idx);
		if (saddr) {
			spte = huge_pte_offset(svma->vm_mm, saddr,
					       vma_mmu_pagesize(svma));
			if (spte) {
				get_page(virt_to_page(spte));
				break;
			}
		}
	}

	if (!spte)
		goto out;

	ptl = huge_pte_lock(hstate_vma(vma), mm, spte);
	if (pud_none(*pud)) {
		pud_populate(mm, pud,
				(pmd_t *)((unsigned long)spte & PAGE_MASK));
		mm_inc_nr_pmds(mm);
	} else {
		put_page(virt_to_page(spte));
	}
	spin_unlock(ptl);
out:
	pte = (pte_t *)pmd_alloc(mm, pud, addr);
	i_mmap_unlock_read(mapping);
	return pte;
}

/*
 * unmap huge page backed by shared pte.
 *
 * Hugetlb pte page is ref counted at the time of mapping.  If pte is shared
 * indicated by page_count > 1, unmap is achieved by clearing pud and
 * decrementing the ref count. If count == 1, the pte page is not shared.
 *
 * Called with page table lock held.
 *
 * returns: 1 successfully unmapped a shared pte page
 *	    0 the underlying pte page is not shared, or it is the last user
 */
int huge_pmd_unshare(struct mm_struct *mm, struct vm_area_struct *vma,
					unsigned long addr, pte_t *ptep)
{
	pgd_t *pgd = pgd_offset(mm, addr);
	p4d_t *p4d = p4d_offset(pgd, addr);
	pud_t *pud = pud_offset(p4d, addr);

	i_mmap_assert_write_locked(vma->vm_file->f_mapping);
	hugetlb_vma_assert_locked(vma);
	BUG_ON(page_count(virt_to_page(ptep)) == 0);
	if (page_count(virt_to_page(ptep)) == 1)
		return 0;

	pud_clear(pud);
	put_page(virt_to_page(ptep));
	mm_dec_nr_pmds(mm);
	return 1;
}

#else /* !CONFIG_ARCH_WANT_HUGE_PMD_SHARE */

void hugetlb_vma_lock_read(struct vm_area_struct *vma)
{
}

void hugetlb_vma_unlock_read(struct vm_area_struct *vma)
{
}

void hugetlb_vma_lock_write(struct vm_area_struct *vma)
{
}

void hugetlb_vma_unlock_write(struct vm_area_struct *vma)
{
}

int hugetlb_vma_trylock_write(struct vm_area_struct *vma)
{
	return 1;
}

void hugetlb_vma_assert_locked(struct vm_area_struct *vma)
{
}

void hugetlb_vma_lock_release(struct kref *kref)
{
}

static void __hugetlb_vma_unlock_write_free(struct vm_area_struct *vma)
{
}

static void hugetlb_vma_lock_free(struct vm_area_struct *vma)
{
}

static void hugetlb_vma_lock_alloc(struct vm_area_struct *vma)
{
}

pte_t *huge_pmd_share(struct mm_struct *mm, struct vm_area_struct *vma,
		      unsigned long addr, pud_t *pud)
{
	return NULL;
}

int huge_pmd_unshare(struct mm_struct *mm, struct vm_area_struct *vma,
				unsigned long addr, pte_t *ptep)
{
	return 0;
}

void adjust_range_if_pmd_sharing_possible(struct vm_area_struct *vma,
				unsigned long *start, unsigned long *end)
{
}

bool want_pmd_share(struct vm_area_struct *vma, unsigned long addr)
{
	return false;
}
#endif /* CONFIG_ARCH_WANT_HUGE_PMD_SHARE */

#ifdef CONFIG_ARCH_WANT_GENERAL_HUGETLB
pte_t *huge_pte_alloc(struct mm_struct *mm, struct vm_area_struct *vma,
			unsigned long addr, unsigned long sz)
{
	pgd_t *pgd;
	p4d_t *p4d;
	pud_t *pud;
	pte_t *pte = NULL;

	pgd = pgd_offset(mm, addr);
	p4d = p4d_alloc(mm, pgd, addr);
	if (!p4d)
		return NULL;
	pud = pud_alloc(mm, p4d, addr);
	if (pud) {
		if (sz == PUD_SIZE) {
			pte = (pte_t *)pud;
		} else {
			BUG_ON(sz != PMD_SIZE);
			if (want_pmd_share(vma, addr) && pud_none(*pud))
				pte = huge_pmd_share(mm, vma, addr, pud);
			else
				pte = (pte_t *)pmd_alloc(mm, pud, addr);
		}
	}
	BUG_ON(pte && pte_present(*pte) && !pte_huge(*pte));

	return pte;
}

/*
 * huge_pte_offset() - Walk the page table to resolve the hugepage
 * entry at address @addr
 *
 * Return: Pointer to page table entry (PUD or PMD) for
 * address @addr, or NULL if a !p*d_present() entry is encountered and the
 * size @sz doesn't match the hugepage size at this level of the page
 * table.
 */
pte_t *huge_pte_offset(struct mm_struct *mm,
		       unsigned long addr, unsigned long sz)
{
	pgd_t *pgd;
	p4d_t *p4d;
	pud_t *pud;
	pmd_t *pmd;

	pgd = pgd_offset(mm, addr);
	if (!pgd_present(*pgd))
		return NULL;
	p4d = p4d_offset(pgd, addr);
	if (!p4d_present(*p4d))
		return NULL;

	pud = pud_offset(p4d, addr);
	if (sz == PUD_SIZE)
		/* must be pud huge, non-present or none */
		return (pte_t *)pud;
	if (!pud_present(*pud))
		return NULL;
	/* must have a valid entry and size to go further */

	pmd = pmd_offset(pud, addr);
	/* must be pmd huge, non-present or none */
	return (pte_t *)pmd;
}

/*
 * Return a mask that can be used to update an address to the last huge
 * page in a page table page mapping size.  Used to skip non-present
 * page table entries when linearly scanning address ranges.  Architectures
 * with unique huge page to page table relationships can define their own
 * version of this routine.
 */
unsigned long hugetlb_mask_last_page(struct hstate *h)
{
	unsigned long hp_size = huge_page_size(h);

	if (hp_size == PUD_SIZE)
		return P4D_SIZE - PUD_SIZE;
	else if (hp_size == PMD_SIZE)
		return PUD_SIZE - PMD_SIZE;
	else
		return 0UL;
}

#else

/* See description above.  Architectures can provide their own version. */
__weak unsigned long hugetlb_mask_last_page(struct hstate *h)
{
#ifdef CONFIG_ARCH_WANT_HUGE_PMD_SHARE
	if (huge_page_size(h) == PMD_SIZE)
		return PUD_SIZE - PMD_SIZE;
#endif
	return 0UL;
}

#endif /* CONFIG_ARCH_WANT_GENERAL_HUGETLB */

/*
 * These functions are overwritable if your architecture needs its own
 * behavior.
 */
struct page * __weak
follow_huge_addr(struct mm_struct *mm, unsigned long address,
			      int write)
{
	return ERR_PTR(-EINVAL);
}

struct page * __weak
follow_huge_pd(struct vm_area_struct *vma,
	       unsigned long address, hugepd_t hpd, int flags, int pdshift)
{
	WARN(1, "hugepd follow called with no support for hugepage directory format\n");
	return NULL;
}

struct page * __weak
follow_huge_pmd_pte(struct vm_area_struct *vma, unsigned long address, int flags)
{
	struct hstate *h = hstate_vma(vma);
	struct mm_struct *mm = vma->vm_mm;
	struct page *page = NULL;
	spinlock_t *ptl;
	pte_t *ptep, pte;

	/*
	 * FOLL_PIN is not supported for follow_page(). Ordinary GUP goes via
	 * follow_hugetlb_page().
	 */
	if (WARN_ON_ONCE(flags & FOLL_PIN))
		return NULL;

retry:
	ptep = huge_pte_offset(mm, address, huge_page_size(h));
	if (!ptep)
		return NULL;

	ptl = huge_pte_lock(h, mm, ptep);
	pte = huge_ptep_get(ptep);
	if (pte_present(pte)) {
		page = pte_page(pte) +
			((address & ~huge_page_mask(h)) >> PAGE_SHIFT);
		/*
		 * try_grab_page() should always be able to get the page here,
		 * because: a) we hold the pmd (ptl) lock, and b) we've just
		 * checked that the huge pmd (head) page is present in the
		 * page tables. The ptl prevents the head page and tail pages
		 * from being rearranged in any way. So this page must be
		 * available at this point, unless the page refcount
		 * overflowed:
		 */
		if (try_grab_page(page, flags)) {
			page = NULL;
			goto out;
		}
	} else {
		if (is_hugetlb_entry_migration(pte)) {
			spin_unlock(ptl);
			__migration_entry_wait_huge(ptep, ptl);
			goto retry;
		}
		/*
		 * hwpoisoned entry is treated as no_page_table in
		 * follow_page_mask().
		 */
	}
out:
	spin_unlock(ptl);
	return page;
}

struct page * __weak
follow_huge_pud(struct mm_struct *mm, unsigned long address,
		pud_t *pud, int flags)
{
	struct page *page = NULL;
	spinlock_t *ptl;
	pte_t pte;

	if (WARN_ON_ONCE(flags & FOLL_PIN))
		return NULL;

retry:
	ptl = huge_pte_lock(hstate_sizelog(PUD_SHIFT), mm, (pte_t *)pud);
	if (!pud_huge(*pud))
		goto out;
	pte = huge_ptep_get((pte_t *)pud);
	if (pte_present(pte)) {
		page = pud_page(*pud) + ((address & ~PUD_MASK) >> PAGE_SHIFT);
		if (try_grab_page(page, flags)) {
			page = NULL;
			goto out;
		}
	} else {
		if (is_hugetlb_entry_migration(pte)) {
			spin_unlock(ptl);
			__migration_entry_wait(mm, (pte_t *)pud, ptl);
			goto retry;
		}
		/*
		 * hwpoisoned entry is treated as no_page_table in
		 * follow_page_mask().
		 */
	}
out:
	spin_unlock(ptl);
	return page;
}

struct page * __weak
follow_huge_pgd(struct mm_struct *mm, unsigned long address, pgd_t *pgd, int flags)
{
	if (flags & (FOLL_GET | FOLL_PIN))
		return NULL;

	return pte_page(*(pte_t *)pgd) + ((address & ~PGDIR_MASK) >> PAGE_SHIFT);
}

int isolate_hugetlb(struct page *page, struct list_head *list)
{
	int ret = 0;

	spin_lock_irq(&hugetlb_lock);
	if (!PageHeadHuge(page) ||
	    !HPageMigratable(page) ||
	    !get_page_unless_zero(page)) {
		ret = -EBUSY;
		goto unlock;
	}
	ClearHPageMigratable(page);
	list_move_tail(&page->lru, list);
unlock:
	spin_unlock_irq(&hugetlb_lock);
	return ret;
}

int get_hwpoison_huge_page(struct page *page, bool *hugetlb)
{
	int ret = 0;

	*hugetlb = false;
	spin_lock_irq(&hugetlb_lock);
	if (PageHeadHuge(page)) {
		*hugetlb = true;
		if (HPageFreed(page))
			ret = 0;
		else if (HPageMigratable(page))
			ret = get_page_unless_zero(page);
		else
			ret = -EBUSY;
	}
	spin_unlock_irq(&hugetlb_lock);
	return ret;
}

int get_huge_page_for_hwpoison(unsigned long pfn, int flags)
{
	int ret;

	spin_lock_irq(&hugetlb_lock);
	ret = __get_huge_page_for_hwpoison(pfn, flags);
	spin_unlock_irq(&hugetlb_lock);
	return ret;
}

void putback_active_hugepage(struct page *page)
{
	spin_lock_irq(&hugetlb_lock);
	SetHPageMigratable(page);
	list_move_tail(&page->lru, &(page_hstate(page))->hugepage_activelist);
	spin_unlock_irq(&hugetlb_lock);
	put_page(page);
}

void move_hugetlb_state(struct page *oldpage, struct page *newpage, int reason)
{
	struct hstate *h = page_hstate(oldpage);

	hugetlb_cgroup_migrate(oldpage, newpage);
	set_page_owner_migrate_reason(newpage, reason);

	/*
	 * transfer temporary state of the new huge page. This is
	 * reverse to other transitions because the newpage is going to
	 * be final while the old one will be freed so it takes over
	 * the temporary status.
	 *
	 * Also note that we have to transfer the per-node surplus state
	 * here as well otherwise the global surplus count will not match
	 * the per-node's.
	 */
	if (HPageTemporary(newpage)) {
		int old_nid = page_to_nid(oldpage);
		int new_nid = page_to_nid(newpage);

		SetHPageTemporary(oldpage);
		ClearHPageTemporary(newpage);

		/*
		 * There is no need to transfer the per-node surplus state
		 * when we do not cross the node.
		 */
		if (new_nid == old_nid)
			return;
		spin_lock_irq(&hugetlb_lock);
		if (h->surplus_huge_pages_node[old_nid]) {
			h->surplus_huge_pages_node[old_nid]--;
			h->surplus_huge_pages_node[new_nid]++;
		}
		spin_unlock_irq(&hugetlb_lock);
	}
}

/*
 * This function will unconditionally remove all the shared pmd pgtable entries
 * within the specific vma for a hugetlbfs memory range.
 */
void hugetlb_unshare_all_pmds(struct vm_area_struct *vma)
{
	struct hstate *h = hstate_vma(vma);
	unsigned long sz = huge_page_size(h);
	struct mm_struct *mm = vma->vm_mm;
	struct mmu_notifier_range range;
	unsigned long address, start, end;
	spinlock_t *ptl;
	pte_t *ptep;

	if (!(vma->vm_flags & VM_MAYSHARE))
		return;

	start = ALIGN(vma->vm_start, PUD_SIZE);
	end = ALIGN_DOWN(vma->vm_end, PUD_SIZE);

	if (start >= end)
		return;

	flush_cache_range(vma, start, end);
	/*
	 * No need to call adjust_range_if_pmd_sharing_possible(), because
	 * we have already done the PUD_SIZE alignment.
	 */
	mmu_notifier_range_init(&range, MMU_NOTIFY_CLEAR, 0, vma, mm,
				start, end);
	mmu_notifier_invalidate_range_start(&range);
	hugetlb_vma_lock_write(vma);
	i_mmap_lock_write(vma->vm_file->f_mapping);
	for (address = start; address < end; address += PUD_SIZE) {
		ptep = huge_pte_offset(mm, address, sz);
		if (!ptep)
			continue;
		ptl = huge_pte_lock(h, mm, ptep);
		huge_pmd_unshare(mm, vma, address, ptep);
		spin_unlock(ptl);
	}
	flush_hugetlb_tlb_range(vma, start, end);
	i_mmap_unlock_write(vma->vm_file->f_mapping);
	hugetlb_vma_unlock_write(vma);
	/*
	 * No need to call mmu_notifier_invalidate_range(), see
	 * Documentation/mm/mmu_notifier.rst.
	 */
	mmu_notifier_invalidate_range_end(&range);
}

#ifdef CONFIG_CMA
static bool cma_reserve_called __initdata;

static int __init cmdline_parse_hugetlb_cma(char *p)
{
	int nid, count = 0;
	unsigned long tmp;
	char *s = p;

	while (*s) {
		if (sscanf(s, "%lu%n", &tmp, &count) != 1)
			break;

		if (s[count] == ':') {
			if (tmp >= MAX_NUMNODES)
				break;
			nid = array_index_nospec(tmp, MAX_NUMNODES);

			s += count + 1;
			tmp = memparse(s, &s);
			hugetlb_cma_size_in_node[nid] = tmp;
			hugetlb_cma_size += tmp;

			/*
			 * Skip the separator if have one, otherwise
			 * break the parsing.
			 */
			if (*s == ',')
				s++;
			else
				break;
		} else {
			hugetlb_cma_size = memparse(p, &p);
			break;
		}
	}

	return 0;
}

early_param("hugetlb_cma", cmdline_parse_hugetlb_cma);

void __init hugetlb_cma_reserve(int order)
{
	unsigned long size, reserved, per_node;
	bool node_specific_cma_alloc = false;
	int nid;

	cma_reserve_called = true;

	if (!hugetlb_cma_size)
		return;

	for (nid = 0; nid < MAX_NUMNODES; nid++) {
		if (hugetlb_cma_size_in_node[nid] == 0)
			continue;

		if (!node_online(nid)) {
			pr_warn("hugetlb_cma: invalid node %d specified\n", nid);
			hugetlb_cma_size -= hugetlb_cma_size_in_node[nid];
			hugetlb_cma_size_in_node[nid] = 0;
			continue;
		}

		if (hugetlb_cma_size_in_node[nid] < (PAGE_SIZE << order)) {
			pr_warn("hugetlb_cma: cma area of node %d should be at least %lu MiB\n",
				nid, (PAGE_SIZE << order) / SZ_1M);
			hugetlb_cma_size -= hugetlb_cma_size_in_node[nid];
			hugetlb_cma_size_in_node[nid] = 0;
		} else {
			node_specific_cma_alloc = true;
		}
	}

	/* Validate the CMA size again in case some invalid nodes specified. */
	if (!hugetlb_cma_size)
		return;

	if (hugetlb_cma_size < (PAGE_SIZE << order)) {
		pr_warn("hugetlb_cma: cma area should be at least %lu MiB\n",
			(PAGE_SIZE << order) / SZ_1M);
		hugetlb_cma_size = 0;
		return;
	}

	if (!node_specific_cma_alloc) {
		/*
		 * If 3 GB area is requested on a machine with 4 numa nodes,
		 * let's allocate 1 GB on first three nodes and ignore the last one.
		 */
		per_node = DIV_ROUND_UP(hugetlb_cma_size, nr_online_nodes);
		pr_info("hugetlb_cma: reserve %lu MiB, up to %lu MiB per node\n",
			hugetlb_cma_size / SZ_1M, per_node / SZ_1M);
	}

	reserved = 0;
	for_each_online_node(nid) {
		int res;
		char name[CMA_MAX_NAME];

		if (node_specific_cma_alloc) {
			if (hugetlb_cma_size_in_node[nid] == 0)
				continue;

			size = hugetlb_cma_size_in_node[nid];
		} else {
			size = min(per_node, hugetlb_cma_size - reserved);
		}

		size = round_up(size, PAGE_SIZE << order);

		snprintf(name, sizeof(name), "hugetlb%d", nid);
		/*
		 * Note that 'order per bit' is based on smallest size that
		 * may be returned to CMA allocator in the case of
		 * huge page demotion.
		 */
		res = cma_declare_contiguous_nid(0, size, 0,
						PAGE_SIZE << HUGETLB_PAGE_ORDER,
						 0, false, name,
						 &hugetlb_cma[nid], nid);
		if (res) {
			pr_warn("hugetlb_cma: reservation failed: err %d, node %d",
				res, nid);
			continue;
		}

		reserved += size;
		pr_info("hugetlb_cma: reserved %lu MiB on node %d\n",
			size / SZ_1M, nid);

		if (reserved >= hugetlb_cma_size)
			break;
	}

	if (!reserved)
		/*
		 * hugetlb_cma_size is used to determine if allocations from
		 * cma are possible.  Set to zero if no cma regions are set up.
		 */
		hugetlb_cma_size = 0;
}

static void __init hugetlb_cma_check(void)
{
	if (!hugetlb_cma_size || cma_reserve_called)
		return;

	pr_warn("hugetlb_cma: the option isn't supported by current arch\n");
}

#endif /* CONFIG_CMA */<|MERGE_RESOLUTION|>--- conflicted
+++ resolved
@@ -1800,6 +1800,7 @@
 
 	/* we rely on prep_new_huge_page to set the destructor */
 	set_compound_order(page, order);
+	__ClearPageReserved(page);
 	__SetPageHead(page);
 	for (i = 0; i < nr_pages; i++) {
 		p = nth_page(page, i);
@@ -5205,19 +5206,6 @@
 
 	__unmap_hugepage_range(tlb, vma, start, end, ref_page, zap_flags);
 
-<<<<<<< HEAD
-	/*
-	 * Unlock and free the vma lock before releasing i_mmap_rwsem.  When
-	 * the vma_lock is freed, this makes the vma ineligible for pmd
-	 * sharing.  And, i_mmap_rwsem is required to set up pmd sharing.
-	 * This is important as page tables for this unmapped range will
-	 * be asynchrously deleted.  If the page tables are shared, there
-	 * will be issues when accessed by someone else.
-	 */
-	__hugetlb_vma_unlock_write_free(vma);
-
-	i_mmap_unlock_write(vma->vm_file->f_mapping);
-=======
 	if (zap_flags & ZAP_FLAG_UNMAP) {	/* final unmap */
 		/*
 		 * Unlock and free the vma lock before releasing i_mmap_rwsem.
@@ -5234,7 +5222,6 @@
 		i_mmap_unlock_write(vma->vm_file->f_mapping);
 		hugetlb_vma_unlock_write(vma);
 	}
->>>>>>> 0ee29814
 }
 
 void unmap_hugepage_range(struct vm_area_struct *vma, unsigned long start,
@@ -6131,13 +6118,10 @@
 
 	ptl = huge_pte_lock(h, dst_mm, dst_pte);
 
-<<<<<<< HEAD
-=======
 	ret = -EIO;
 	if (PageHWPoison(page))
 		goto out_release_unlock;
 
->>>>>>> 0ee29814
 	/*
 	 * We allow to overwrite a pte marker: consider when both MISSING|WP
 	 * registered, we firstly wr-protect a none pte which has no page cache
