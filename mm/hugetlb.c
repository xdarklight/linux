--- conflicted
+++ resolved
@@ -2932,12 +2932,8 @@
 		 * Fail with -EBUSY if not possible.
 		 */
 		spin_unlock_irq(&hugetlb_lock);
-<<<<<<< HEAD
-		ret = isolate_hugetlb(old_folio, list);
-=======
 		isolated = isolate_hugetlb(old_folio, list);
 		ret = isolated ? 0 : -EBUSY;
->>>>>>> 45364ba2
 		spin_lock_irq(&hugetlb_lock);
 		goto free_new;
 	} else if (!folio_test_hugetlb_freed(old_folio)) {
@@ -3012,11 +3008,7 @@
 	if (hstate_is_gigantic(h))
 		return -ENOMEM;
 
-<<<<<<< HEAD
-	if (folio_ref_count(folio) && !isolate_hugetlb(folio, list))
-=======
 	if (folio_ref_count(folio) && isolate_hugetlb(folio, list))
->>>>>>> 45364ba2
 		ret = 0;
 	else if (!folio_ref_count(folio))
 		ret = alloc_and_dissolve_hugetlb_folio(h, folio, list);
@@ -7262,11 +7254,7 @@
  * These functions are overwritable if your architecture needs its own
  * behavior.
  */
-<<<<<<< HEAD
-int isolate_hugetlb(struct folio *folio, struct list_head *list)
-=======
 bool isolate_hugetlb(struct folio *folio, struct list_head *list)
->>>>>>> 45364ba2
 {
 	bool ret = true;
 
@@ -7274,11 +7262,7 @@
 	if (!folio_test_hugetlb(folio) ||
 	    !folio_test_hugetlb_migratable(folio) ||
 	    !folio_try_get(folio)) {
-<<<<<<< HEAD
-		ret = -EBUSY;
-=======
 		ret = false;
->>>>>>> 45364ba2
 		goto unlock;
 	}
 	folio_clear_hugetlb_migratable(folio);
