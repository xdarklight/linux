--- conflicted
+++ resolved
@@ -49,11 +49,7 @@
 		return false;
 
 	/* Do we need write faults for softdirty tracking? */
-<<<<<<< HEAD
-	if ((vma->vm_flags & VM_SOFTDIRTY) && !pte_soft_dirty(pte))
-=======
 	if (vma_soft_dirty_enabled(vma) && !pte_soft_dirty(pte))
->>>>>>> 4724a977
 		return false;
 
 	/* Do we need write faults for uffd-wp tracking? */
