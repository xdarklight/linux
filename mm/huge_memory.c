// SPDX-License-Identifier: GPL-2.0-only
/*
 *  Copyright (C) 2009  Red Hat, Inc.
 */

#define pr_fmt(fmt) KBUILD_MODNAME ": " fmt

#include <linux/mm.h>
#include <linux/sched.h>
#include <linux/sched/mm.h>
#include <linux/sched/coredump.h>
#include <linux/sched/numa_balancing.h>
#include <linux/highmem.h>
#include <linux/hugetlb.h>
#include <linux/mmu_notifier.h>
#include <linux/rmap.h>
#include <linux/swap.h>
#include <linux/shrinker.h>
#include <linux/mm_inline.h>
#include <linux/swapops.h>
#include <linux/dax.h>
#include <linux/khugepaged.h>
#include <linux/freezer.h>
#include <linux/pfn_t.h>
#include <linux/mman.h>
#include <linux/memremap.h>
#include <linux/pagemap.h>
#include <linux/debugfs.h>
#include <linux/migrate.h>
#include <linux/hashtable.h>
#include <linux/userfaultfd_k.h>
#include <linux/page_idle.h>
#include <linux/shmem_fs.h>
#include <linux/oom.h>
#include <linux/numa.h>
#include <linux/page_owner.h>
#include <linux/sched/sysctl.h>

#include <asm/tlb.h>
#include <asm/pgalloc.h>
#include "internal.h"

#define CREATE_TRACE_POINTS
#include <trace/events/thp.h>

/*
 * By default, transparent hugepage support is disabled in order to avoid
 * risking an increased memory footprint for applications that are not
 * guaranteed to benefit from it. When transparent hugepage support is
 * enabled, it is for all mappings, and khugepaged scans all mappings.
 * Defrag is invoked by khugepaged hugepage allocations and by page faults
 * for all hugepage allocations.
 */
unsigned long transparent_hugepage_flags __read_mostly =
#ifdef CONFIG_TRANSPARENT_HUGEPAGE_ALWAYS
	(1<<TRANSPARENT_HUGEPAGE_FLAG)|
#endif
#ifdef CONFIG_TRANSPARENT_HUGEPAGE_MADVISE
	(1<<TRANSPARENT_HUGEPAGE_REQ_MADV_FLAG)|
#endif
	(1<<TRANSPARENT_HUGEPAGE_DEFRAG_REQ_MADV_FLAG)|
	(1<<TRANSPARENT_HUGEPAGE_DEFRAG_KHUGEPAGED_FLAG)|
	(1<<TRANSPARENT_HUGEPAGE_USE_ZERO_PAGE_FLAG);

static struct shrinker deferred_split_shrinker;

static atomic_t huge_zero_refcount;
struct page *huge_zero_page __read_mostly;
unsigned long huge_zero_pfn __read_mostly = ~0UL;

static inline bool file_thp_enabled(struct vm_area_struct *vma)
{
	return transhuge_vma_enabled(vma, vma->vm_flags) && vma->vm_file &&
	       !inode_is_open_for_write(vma->vm_file->f_inode) &&
	       (vma->vm_flags & VM_EXEC);
}

bool transparent_hugepage_active(struct vm_area_struct *vma)
{
	/* The addr is used to check if the vma size fits */
	unsigned long addr = (vma->vm_end & HPAGE_PMD_MASK) - HPAGE_PMD_SIZE;

	if (!transhuge_vma_suitable(vma, addr))
		return false;
	if (vma_is_anonymous(vma))
		return __transparent_hugepage_enabled(vma);
	if (vma_is_shmem(vma))
		return shmem_huge_enabled(vma);
	if (IS_ENABLED(CONFIG_READ_ONLY_THP_FOR_FS))
		return file_thp_enabled(vma);

	return false;
}

static bool get_huge_zero_page(void)
{
	struct page *zero_page;
retry:
	if (likely(atomic_inc_not_zero(&huge_zero_refcount)))
		return true;

	zero_page = alloc_pages((GFP_TRANSHUGE | __GFP_ZERO) & ~__GFP_MOVABLE,
			HPAGE_PMD_ORDER);
	if (!zero_page) {
		count_vm_event(THP_ZERO_PAGE_ALLOC_FAILED);
		return false;
	}
	count_vm_event(THP_ZERO_PAGE_ALLOC);
	preempt_disable();
	if (cmpxchg(&huge_zero_page, NULL, zero_page)) {
		preempt_enable();
		__free_pages(zero_page, compound_order(zero_page));
		goto retry;
	}
	WRITE_ONCE(huge_zero_pfn, page_to_pfn(zero_page));

	/* We take additional reference here. It will be put back by shrinker */
	atomic_set(&huge_zero_refcount, 2);
	preempt_enable();
	return true;
}

static void put_huge_zero_page(void)
{
	/*
	 * Counter should never go to zero here. Only shrinker can put
	 * last reference.
	 */
	BUG_ON(atomic_dec_and_test(&huge_zero_refcount));
}

struct page *mm_get_huge_zero_page(struct mm_struct *mm)
{
	if (test_bit(MMF_HUGE_ZERO_PAGE, &mm->flags))
		return READ_ONCE(huge_zero_page);

	if (!get_huge_zero_page())
		return NULL;

	if (test_and_set_bit(MMF_HUGE_ZERO_PAGE, &mm->flags))
		put_huge_zero_page();

	return READ_ONCE(huge_zero_page);
}

void mm_put_huge_zero_page(struct mm_struct *mm)
{
	if (test_bit(MMF_HUGE_ZERO_PAGE, &mm->flags))
		put_huge_zero_page();
}

static unsigned long shrink_huge_zero_page_count(struct shrinker *shrink,
					struct shrink_control *sc)
{
	/* we can free zero page only if last reference remains */
	return atomic_read(&huge_zero_refcount) == 1 ? HPAGE_PMD_NR : 0;
}

static unsigned long shrink_huge_zero_page_scan(struct shrinker *shrink,
				       struct shrink_control *sc)
{
	if (atomic_cmpxchg(&huge_zero_refcount, 1, 0) == 1) {
		struct page *zero_page = xchg(&huge_zero_page, NULL);
		BUG_ON(zero_page == NULL);
		WRITE_ONCE(huge_zero_pfn, ~0UL);
		__free_pages(zero_page, compound_order(zero_page));
		return HPAGE_PMD_NR;
	}

	return 0;
}

static struct shrinker huge_zero_page_shrinker = {
	.count_objects = shrink_huge_zero_page_count,
	.scan_objects = shrink_huge_zero_page_scan,
	.seeks = DEFAULT_SEEKS,
};

#ifdef CONFIG_SYSFS
static ssize_t enabled_show(struct kobject *kobj,
			    struct kobj_attribute *attr, char *buf)
{
	const char *output;

	if (test_bit(TRANSPARENT_HUGEPAGE_FLAG, &transparent_hugepage_flags))
		output = "[always] madvise never";
	else if (test_bit(TRANSPARENT_HUGEPAGE_REQ_MADV_FLAG,
			  &transparent_hugepage_flags))
		output = "always [madvise] never";
	else
		output = "always madvise [never]";

	return sysfs_emit(buf, "%s\n", output);
}

static ssize_t enabled_store(struct kobject *kobj,
			     struct kobj_attribute *attr,
			     const char *buf, size_t count)
{
	ssize_t ret = count;

	if (sysfs_streq(buf, "always")) {
		clear_bit(TRANSPARENT_HUGEPAGE_REQ_MADV_FLAG, &transparent_hugepage_flags);
		set_bit(TRANSPARENT_HUGEPAGE_FLAG, &transparent_hugepage_flags);
	} else if (sysfs_streq(buf, "madvise")) {
		clear_bit(TRANSPARENT_HUGEPAGE_FLAG, &transparent_hugepage_flags);
		set_bit(TRANSPARENT_HUGEPAGE_REQ_MADV_FLAG, &transparent_hugepage_flags);
	} else if (sysfs_streq(buf, "never")) {
		clear_bit(TRANSPARENT_HUGEPAGE_FLAG, &transparent_hugepage_flags);
		clear_bit(TRANSPARENT_HUGEPAGE_REQ_MADV_FLAG, &transparent_hugepage_flags);
	} else
		ret = -EINVAL;

	if (ret > 0) {
		int err = start_stop_khugepaged();
		if (err)
			ret = err;
	}
	return ret;
}
static struct kobj_attribute enabled_attr =
	__ATTR(enabled, 0644, enabled_show, enabled_store);

ssize_t single_hugepage_flag_show(struct kobject *kobj,
				  struct kobj_attribute *attr, char *buf,
				  enum transparent_hugepage_flag flag)
{
	return sysfs_emit(buf, "%d\n",
			  !!test_bit(flag, &transparent_hugepage_flags));
}

ssize_t single_hugepage_flag_store(struct kobject *kobj,
				 struct kobj_attribute *attr,
				 const char *buf, size_t count,
				 enum transparent_hugepage_flag flag)
{
	unsigned long value;
	int ret;

	ret = kstrtoul(buf, 10, &value);
	if (ret < 0)
		return ret;
	if (value > 1)
		return -EINVAL;

	if (value)
		set_bit(flag, &transparent_hugepage_flags);
	else
		clear_bit(flag, &transparent_hugepage_flags);

	return count;
}

static ssize_t defrag_show(struct kobject *kobj,
			   struct kobj_attribute *attr, char *buf)
{
	const char *output;

	if (test_bit(TRANSPARENT_HUGEPAGE_DEFRAG_DIRECT_FLAG,
		     &transparent_hugepage_flags))
		output = "[always] defer defer+madvise madvise never";
	else if (test_bit(TRANSPARENT_HUGEPAGE_DEFRAG_KSWAPD_FLAG,
			  &transparent_hugepage_flags))
		output = "always [defer] defer+madvise madvise never";
	else if (test_bit(TRANSPARENT_HUGEPAGE_DEFRAG_KSWAPD_OR_MADV_FLAG,
			  &transparent_hugepage_flags))
		output = "always defer [defer+madvise] madvise never";
	else if (test_bit(TRANSPARENT_HUGEPAGE_DEFRAG_REQ_MADV_FLAG,
			  &transparent_hugepage_flags))
		output = "always defer defer+madvise [madvise] never";
	else
		output = "always defer defer+madvise madvise [never]";

	return sysfs_emit(buf, "%s\n", output);
}

static ssize_t defrag_store(struct kobject *kobj,
			    struct kobj_attribute *attr,
			    const char *buf, size_t count)
{
	if (sysfs_streq(buf, "always")) {
		clear_bit(TRANSPARENT_HUGEPAGE_DEFRAG_KSWAPD_FLAG, &transparent_hugepage_flags);
		clear_bit(TRANSPARENT_HUGEPAGE_DEFRAG_KSWAPD_OR_MADV_FLAG, &transparent_hugepage_flags);
		clear_bit(TRANSPARENT_HUGEPAGE_DEFRAG_REQ_MADV_FLAG, &transparent_hugepage_flags);
		set_bit(TRANSPARENT_HUGEPAGE_DEFRAG_DIRECT_FLAG, &transparent_hugepage_flags);
	} else if (sysfs_streq(buf, "defer+madvise")) {
		clear_bit(TRANSPARENT_HUGEPAGE_DEFRAG_DIRECT_FLAG, &transparent_hugepage_flags);
		clear_bit(TRANSPARENT_HUGEPAGE_DEFRAG_KSWAPD_FLAG, &transparent_hugepage_flags);
		clear_bit(TRANSPARENT_HUGEPAGE_DEFRAG_REQ_MADV_FLAG, &transparent_hugepage_flags);
		set_bit(TRANSPARENT_HUGEPAGE_DEFRAG_KSWAPD_OR_MADV_FLAG, &transparent_hugepage_flags);
	} else if (sysfs_streq(buf, "defer")) {
		clear_bit(TRANSPARENT_HUGEPAGE_DEFRAG_DIRECT_FLAG, &transparent_hugepage_flags);
		clear_bit(TRANSPARENT_HUGEPAGE_DEFRAG_KSWAPD_OR_MADV_FLAG, &transparent_hugepage_flags);
		clear_bit(TRANSPARENT_HUGEPAGE_DEFRAG_REQ_MADV_FLAG, &transparent_hugepage_flags);
		set_bit(TRANSPARENT_HUGEPAGE_DEFRAG_KSWAPD_FLAG, &transparent_hugepage_flags);
	} else if (sysfs_streq(buf, "madvise")) {
		clear_bit(TRANSPARENT_HUGEPAGE_DEFRAG_DIRECT_FLAG, &transparent_hugepage_flags);
		clear_bit(TRANSPARENT_HUGEPAGE_DEFRAG_KSWAPD_FLAG, &transparent_hugepage_flags);
		clear_bit(TRANSPARENT_HUGEPAGE_DEFRAG_KSWAPD_OR_MADV_FLAG, &transparent_hugepage_flags);
		set_bit(TRANSPARENT_HUGEPAGE_DEFRAG_REQ_MADV_FLAG, &transparent_hugepage_flags);
	} else if (sysfs_streq(buf, "never")) {
		clear_bit(TRANSPARENT_HUGEPAGE_DEFRAG_DIRECT_FLAG, &transparent_hugepage_flags);
		clear_bit(TRANSPARENT_HUGEPAGE_DEFRAG_KSWAPD_FLAG, &transparent_hugepage_flags);
		clear_bit(TRANSPARENT_HUGEPAGE_DEFRAG_KSWAPD_OR_MADV_FLAG, &transparent_hugepage_flags);
		clear_bit(TRANSPARENT_HUGEPAGE_DEFRAG_REQ_MADV_FLAG, &transparent_hugepage_flags);
	} else
		return -EINVAL;

	return count;
}
static struct kobj_attribute defrag_attr =
	__ATTR(defrag, 0644, defrag_show, defrag_store);

static ssize_t use_zero_page_show(struct kobject *kobj,
				  struct kobj_attribute *attr, char *buf)
{
	return single_hugepage_flag_show(kobj, attr, buf,
					 TRANSPARENT_HUGEPAGE_USE_ZERO_PAGE_FLAG);
}
static ssize_t use_zero_page_store(struct kobject *kobj,
		struct kobj_attribute *attr, const char *buf, size_t count)
{
	return single_hugepage_flag_store(kobj, attr, buf, count,
				 TRANSPARENT_HUGEPAGE_USE_ZERO_PAGE_FLAG);
}
static struct kobj_attribute use_zero_page_attr =
	__ATTR(use_zero_page, 0644, use_zero_page_show, use_zero_page_store);

static ssize_t hpage_pmd_size_show(struct kobject *kobj,
				   struct kobj_attribute *attr, char *buf)
{
	return sysfs_emit(buf, "%lu\n", HPAGE_PMD_SIZE);
}
static struct kobj_attribute hpage_pmd_size_attr =
	__ATTR_RO(hpage_pmd_size);

static struct attribute *hugepage_attr[] = {
	&enabled_attr.attr,
	&defrag_attr.attr,
	&use_zero_page_attr.attr,
	&hpage_pmd_size_attr.attr,
#ifdef CONFIG_SHMEM
	&shmem_enabled_attr.attr,
#endif
	NULL,
};

static const struct attribute_group hugepage_attr_group = {
	.attrs = hugepage_attr,
};

static int __init hugepage_init_sysfs(struct kobject **hugepage_kobj)
{
	int err;

	*hugepage_kobj = kobject_create_and_add("transparent_hugepage", mm_kobj);
	if (unlikely(!*hugepage_kobj)) {
		pr_err("failed to create transparent hugepage kobject\n");
		return -ENOMEM;
	}

	err = sysfs_create_group(*hugepage_kobj, &hugepage_attr_group);
	if (err) {
		pr_err("failed to register transparent hugepage group\n");
		goto delete_obj;
	}

	err = sysfs_create_group(*hugepage_kobj, &khugepaged_attr_group);
	if (err) {
		pr_err("failed to register transparent hugepage group\n");
		goto remove_hp_group;
	}

	return 0;

remove_hp_group:
	sysfs_remove_group(*hugepage_kobj, &hugepage_attr_group);
delete_obj:
	kobject_put(*hugepage_kobj);
	return err;
}

static void __init hugepage_exit_sysfs(struct kobject *hugepage_kobj)
{
	sysfs_remove_group(hugepage_kobj, &khugepaged_attr_group);
	sysfs_remove_group(hugepage_kobj, &hugepage_attr_group);
	kobject_put(hugepage_kobj);
}
#else
static inline int hugepage_init_sysfs(struct kobject **hugepage_kobj)
{
	return 0;
}

static inline void hugepage_exit_sysfs(struct kobject *hugepage_kobj)
{
}
#endif /* CONFIG_SYSFS */

static int __init hugepage_init(void)
{
	int err;
	struct kobject *hugepage_kobj;

	if (!has_transparent_hugepage()) {
		/*
		 * Hardware doesn't support hugepages, hence disable
		 * DAX PMD support.
		 */
		transparent_hugepage_flags = 1 << TRANSPARENT_HUGEPAGE_NEVER_DAX;
		return -EINVAL;
	}

	/*
	 * hugepages can't be allocated by the buddy allocator
	 */
	MAYBE_BUILD_BUG_ON(HPAGE_PMD_ORDER >= MAX_ORDER);
	/*
	 * we use page->mapping and page->index in second tail page
	 * as list_head: assuming THP order >= 2
	 */
	MAYBE_BUILD_BUG_ON(HPAGE_PMD_ORDER < 2);

	err = hugepage_init_sysfs(&hugepage_kobj);
	if (err)
		goto err_sysfs;

	err = khugepaged_init();
	if (err)
		goto err_slab;

	err = register_shrinker(&huge_zero_page_shrinker);
	if (err)
		goto err_hzp_shrinker;
	err = register_shrinker(&deferred_split_shrinker);
	if (err)
		goto err_split_shrinker;

	/*
	 * By default disable transparent hugepages on smaller systems,
	 * where the extra memory used could hurt more than TLB overhead
	 * is likely to save.  The admin can still enable it through /sys.
	 */
	if (totalram_pages() < (512 << (20 - PAGE_SHIFT))) {
		transparent_hugepage_flags = 0;
		return 0;
	}

	err = start_stop_khugepaged();
	if (err)
		goto err_khugepaged;

	return 0;
err_khugepaged:
	unregister_shrinker(&deferred_split_shrinker);
err_split_shrinker:
	unregister_shrinker(&huge_zero_page_shrinker);
err_hzp_shrinker:
	khugepaged_destroy();
err_slab:
	hugepage_exit_sysfs(hugepage_kobj);
err_sysfs:
	return err;
}
subsys_initcall(hugepage_init);

static int __init setup_transparent_hugepage(char *str)
{
	int ret = 0;
	if (!str)
		goto out;
	if (!strcmp(str, "always")) {
		set_bit(TRANSPARENT_HUGEPAGE_FLAG,
			&transparent_hugepage_flags);
		clear_bit(TRANSPARENT_HUGEPAGE_REQ_MADV_FLAG,
			  &transparent_hugepage_flags);
		ret = 1;
	} else if (!strcmp(str, "madvise")) {
		clear_bit(TRANSPARENT_HUGEPAGE_FLAG,
			  &transparent_hugepage_flags);
		set_bit(TRANSPARENT_HUGEPAGE_REQ_MADV_FLAG,
			&transparent_hugepage_flags);
		ret = 1;
	} else if (!strcmp(str, "never")) {
		clear_bit(TRANSPARENT_HUGEPAGE_FLAG,
			  &transparent_hugepage_flags);
		clear_bit(TRANSPARENT_HUGEPAGE_REQ_MADV_FLAG,
			  &transparent_hugepage_flags);
		ret = 1;
	}
out:
	if (!ret)
		pr_warn("transparent_hugepage= cannot parse, ignored\n");
	return ret;
}
__setup("transparent_hugepage=", setup_transparent_hugepage);

pmd_t maybe_pmd_mkwrite(pmd_t pmd, struct vm_area_struct *vma)
{
	if (likely(vma->vm_flags & VM_WRITE))
		pmd = pmd_mkwrite(pmd);
	return pmd;
}

#ifdef CONFIG_MEMCG
static inline struct deferred_split *get_deferred_split_queue(struct page *page)
{
	struct mem_cgroup *memcg = page_memcg(compound_head(page));
	struct pglist_data *pgdat = NODE_DATA(page_to_nid(page));

	if (memcg)
		return &memcg->deferred_split_queue;
	else
		return &pgdat->deferred_split_queue;
}
#else
static inline struct deferred_split *get_deferred_split_queue(struct page *page)
{
	struct pglist_data *pgdat = NODE_DATA(page_to_nid(page));

	return &pgdat->deferred_split_queue;
}
#endif

void prep_transhuge_page(struct page *page)
{
	/*
	 * we use page->mapping and page->indexlru in second tail page
	 * as list_head: assuming THP order >= 2
	 */

	INIT_LIST_HEAD(page_deferred_list(page));
	set_compound_page_dtor(page, TRANSHUGE_PAGE_DTOR);
}

static inline bool is_transparent_hugepage(struct page *page)
{
	if (!PageCompound(page))
		return false;

	page = compound_head(page);
	return is_huge_zero_page(page) ||
	       page[1].compound_dtor == TRANSHUGE_PAGE_DTOR;
}

static unsigned long __thp_get_unmapped_area(struct file *filp,
		unsigned long addr, unsigned long len,
		loff_t off, unsigned long flags, unsigned long size)
{
	loff_t off_end = off + len;
	loff_t off_align = round_up(off, size);
	unsigned long len_pad, ret;

	if (off_end <= off_align || (off_end - off_align) < size)
		return 0;

	len_pad = len + size;
	if (len_pad < len || (off + len_pad) < off)
		return 0;

	ret = current->mm->get_unmapped_area(filp, addr, len_pad,
					      off >> PAGE_SHIFT, flags);

	/*
	 * The failure might be due to length padding. The caller will retry
	 * without the padding.
	 */
	if (IS_ERR_VALUE(ret))
		return 0;

	/*
	 * Do not try to align to THP boundary if allocation at the address
	 * hint succeeds.
	 */
	if (ret == addr)
		return addr;

	ret += (off - ret) & (size - 1);
	return ret;
}

unsigned long thp_get_unmapped_area(struct file *filp, unsigned long addr,
		unsigned long len, unsigned long pgoff, unsigned long flags)
{
	unsigned long ret;
	loff_t off = (loff_t)pgoff << PAGE_SHIFT;

	ret = __thp_get_unmapped_area(filp, addr, len, off, flags, PMD_SIZE);
	if (ret)
		return ret;

	return current->mm->get_unmapped_area(filp, addr, len, pgoff, flags);
}
EXPORT_SYMBOL_GPL(thp_get_unmapped_area);

static vm_fault_t __do_huge_pmd_anonymous_page(struct vm_fault *vmf,
			struct page *page, gfp_t gfp)
{
	struct vm_area_struct *vma = vmf->vma;
	pgtable_t pgtable;
	unsigned long haddr = vmf->address & HPAGE_PMD_MASK;
	vm_fault_t ret = 0;

	VM_BUG_ON_PAGE(!PageCompound(page), page);

	if (mem_cgroup_charge(page_folio(page), vma->vm_mm, gfp)) {
		put_page(page);
		count_vm_event(THP_FAULT_FALLBACK);
		count_vm_event(THP_FAULT_FALLBACK_CHARGE);
		return VM_FAULT_FALLBACK;
	}
	cgroup_throttle_swaprate(page, gfp);

	pgtable = pte_alloc_one(vma->vm_mm);
	if (unlikely(!pgtable)) {
		ret = VM_FAULT_OOM;
		goto release;
	}

	clear_huge_page(page, vmf->address, HPAGE_PMD_NR);
	/*
	 * The memory barrier inside __SetPageUptodate makes sure that
	 * clear_huge_page writes become visible before the set_pmd_at()
	 * write.
	 */
	__SetPageUptodate(page);

	vmf->ptl = pmd_lock(vma->vm_mm, vmf->pmd);
	if (unlikely(!pmd_none(*vmf->pmd))) {
		goto unlock_release;
	} else {
		pmd_t entry;

		ret = check_stable_address_space(vma->vm_mm);
		if (ret)
			goto unlock_release;

		/* Deliver the page fault to userland */
		if (userfaultfd_missing(vma)) {
			spin_unlock(vmf->ptl);
			put_page(page);
			pte_free(vma->vm_mm, pgtable);
			ret = handle_userfault(vmf, VM_UFFD_MISSING);
			VM_BUG_ON(ret & VM_FAULT_FALLBACK);
			return ret;
		}

		entry = mk_huge_pmd(page, vma->vm_page_prot);
		entry = maybe_pmd_mkwrite(pmd_mkdirty(entry), vma);
		page_add_new_anon_rmap(page, vma, haddr, true);
		lru_cache_add_inactive_or_unevictable(page, vma);
		pgtable_trans_huge_deposit(vma->vm_mm, vmf->pmd, pgtable);
		set_pmd_at(vma->vm_mm, haddr, vmf->pmd, entry);
		update_mmu_cache_pmd(vma, vmf->address, vmf->pmd);
		add_mm_counter(vma->vm_mm, MM_ANONPAGES, HPAGE_PMD_NR);
		mm_inc_nr_ptes(vma->vm_mm);
		spin_unlock(vmf->ptl);
		count_vm_event(THP_FAULT_ALLOC);
		count_memcg_event_mm(vma->vm_mm, THP_FAULT_ALLOC);
	}

	return 0;
unlock_release:
	spin_unlock(vmf->ptl);
release:
	if (pgtable)
		pte_free(vma->vm_mm, pgtable);
	put_page(page);
	return ret;

}

/*
 * always: directly stall for all thp allocations
 * defer: wake kswapd and fail if not immediately available
 * defer+madvise: wake kswapd and directly stall for MADV_HUGEPAGE, otherwise
 *		  fail if not immediately available
 * madvise: directly stall for MADV_HUGEPAGE, otherwise fail if not immediately
 *	    available
 * never: never stall for any thp allocation
 */
gfp_t vma_thp_gfp_mask(struct vm_area_struct *vma)
{
	const bool vma_madvised = vma && (vma->vm_flags & VM_HUGEPAGE);

	/* Always do synchronous compaction */
	if (test_bit(TRANSPARENT_HUGEPAGE_DEFRAG_DIRECT_FLAG, &transparent_hugepage_flags))
		return GFP_TRANSHUGE | (vma_madvised ? 0 : __GFP_NORETRY);

	/* Kick kcompactd and fail quickly */
	if (test_bit(TRANSPARENT_HUGEPAGE_DEFRAG_KSWAPD_FLAG, &transparent_hugepage_flags))
		return GFP_TRANSHUGE_LIGHT | __GFP_KSWAPD_RECLAIM;

	/* Synchronous compaction if madvised, otherwise kick kcompactd */
	if (test_bit(TRANSPARENT_HUGEPAGE_DEFRAG_KSWAPD_OR_MADV_FLAG, &transparent_hugepage_flags))
		return GFP_TRANSHUGE_LIGHT |
			(vma_madvised ? __GFP_DIRECT_RECLAIM :
					__GFP_KSWAPD_RECLAIM);

	/* Only do synchronous compaction if madvised */
	if (test_bit(TRANSPARENT_HUGEPAGE_DEFRAG_REQ_MADV_FLAG, &transparent_hugepage_flags))
		return GFP_TRANSHUGE_LIGHT |
		       (vma_madvised ? __GFP_DIRECT_RECLAIM : 0);

	return GFP_TRANSHUGE_LIGHT;
}

/* Caller must hold page table lock. */
static void set_huge_zero_page(pgtable_t pgtable, struct mm_struct *mm,
		struct vm_area_struct *vma, unsigned long haddr, pmd_t *pmd,
		struct page *zero_page)
{
	pmd_t entry;
	if (!pmd_none(*pmd))
		return;
	entry = mk_pmd(zero_page, vma->vm_page_prot);
	entry = pmd_mkhuge(entry);
	if (pgtable)
		pgtable_trans_huge_deposit(mm, pmd, pgtable);
	set_pmd_at(mm, haddr, pmd, entry);
	mm_inc_nr_ptes(mm);
}

vm_fault_t do_huge_pmd_anonymous_page(struct vm_fault *vmf)
{
	struct vm_area_struct *vma = vmf->vma;
	gfp_t gfp;
	struct page *page;
	unsigned long haddr = vmf->address & HPAGE_PMD_MASK;

	if (!transhuge_vma_suitable(vma, haddr))
		return VM_FAULT_FALLBACK;
	if (unlikely(anon_vma_prepare(vma)))
		return VM_FAULT_OOM;
	if (unlikely(khugepaged_enter(vma, vma->vm_flags)))
		return VM_FAULT_OOM;
	if (!(vmf->flags & FAULT_FLAG_WRITE) &&
			!mm_forbids_zeropage(vma->vm_mm) &&
			transparent_hugepage_use_zero_page()) {
		pgtable_t pgtable;
		struct page *zero_page;
		vm_fault_t ret;
		pgtable = pte_alloc_one(vma->vm_mm);
		if (unlikely(!pgtable))
			return VM_FAULT_OOM;
		zero_page = mm_get_huge_zero_page(vma->vm_mm);
		if (unlikely(!zero_page)) {
			pte_free(vma->vm_mm, pgtable);
			count_vm_event(THP_FAULT_FALLBACK);
			return VM_FAULT_FALLBACK;
		}
		vmf->ptl = pmd_lock(vma->vm_mm, vmf->pmd);
		ret = 0;
		if (pmd_none(*vmf->pmd)) {
			ret = check_stable_address_space(vma->vm_mm);
			if (ret) {
				spin_unlock(vmf->ptl);
				pte_free(vma->vm_mm, pgtable);
			} else if (userfaultfd_missing(vma)) {
				spin_unlock(vmf->ptl);
				pte_free(vma->vm_mm, pgtable);
				ret = handle_userfault(vmf, VM_UFFD_MISSING);
				VM_BUG_ON(ret & VM_FAULT_FALLBACK);
			} else {
				set_huge_zero_page(pgtable, vma->vm_mm, vma,
						   haddr, vmf->pmd, zero_page);
				update_mmu_cache_pmd(vma, vmf->address, vmf->pmd);
				spin_unlock(vmf->ptl);
			}
		} else {
			spin_unlock(vmf->ptl);
			pte_free(vma->vm_mm, pgtable);
		}
		return ret;
	}
	gfp = vma_thp_gfp_mask(vma);
	page = alloc_hugepage_vma(gfp, vma, haddr, HPAGE_PMD_ORDER);
	if (unlikely(!page)) {
		count_vm_event(THP_FAULT_FALLBACK);
		return VM_FAULT_FALLBACK;
	}
	prep_transhuge_page(page);
	return __do_huge_pmd_anonymous_page(vmf, page, gfp);
}

static void insert_pfn_pmd(struct vm_area_struct *vma, unsigned long addr,
		pmd_t *pmd, pfn_t pfn, pgprot_t prot, bool write,
		pgtable_t pgtable)
{
	struct mm_struct *mm = vma->vm_mm;
	pmd_t entry;
	spinlock_t *ptl;

	ptl = pmd_lock(mm, pmd);
	if (!pmd_none(*pmd)) {
		if (write) {
			if (pmd_pfn(*pmd) != pfn_t_to_pfn(pfn)) {
				WARN_ON_ONCE(!is_huge_zero_pmd(*pmd));
				goto out_unlock;
			}
			entry = pmd_mkyoung(*pmd);
			entry = maybe_pmd_mkwrite(pmd_mkdirty(entry), vma);
			if (pmdp_set_access_flags(vma, addr, pmd, entry, 1))
				update_mmu_cache_pmd(vma, addr, pmd);
		}

		goto out_unlock;
	}

	entry = pmd_mkhuge(pfn_t_pmd(pfn, prot));
	if (pfn_t_devmap(pfn))
		entry = pmd_mkdevmap(entry);
	if (write) {
		entry = pmd_mkyoung(pmd_mkdirty(entry));
		entry = maybe_pmd_mkwrite(entry, vma);
	}

	if (pgtable) {
		pgtable_trans_huge_deposit(mm, pmd, pgtable);
		mm_inc_nr_ptes(mm);
		pgtable = NULL;
	}

	set_pmd_at(mm, addr, pmd, entry);
	update_mmu_cache_pmd(vma, addr, pmd);

out_unlock:
	spin_unlock(ptl);
	if (pgtable)
		pte_free(mm, pgtable);
}

/**
 * vmf_insert_pfn_pmd_prot - insert a pmd size pfn
 * @vmf: Structure describing the fault
 * @pfn: pfn to insert
 * @pgprot: page protection to use
 * @write: whether it's a write fault
 *
 * Insert a pmd size pfn. See vmf_insert_pfn() for additional info and
 * also consult the vmf_insert_mixed_prot() documentation when
 * @pgprot != @vmf->vma->vm_page_prot.
 *
 * Return: vm_fault_t value.
 */
vm_fault_t vmf_insert_pfn_pmd_prot(struct vm_fault *vmf, pfn_t pfn,
				   pgprot_t pgprot, bool write)
{
	unsigned long addr = vmf->address & PMD_MASK;
	struct vm_area_struct *vma = vmf->vma;
	pgtable_t pgtable = NULL;

	/*
	 * If we had pmd_special, we could avoid all these restrictions,
	 * but we need to be consistent with PTEs and architectures that
	 * can't support a 'special' bit.
	 */
	BUG_ON(!(vma->vm_flags & (VM_PFNMAP|VM_MIXEDMAP)) &&
			!pfn_t_devmap(pfn));
	BUG_ON((vma->vm_flags & (VM_PFNMAP|VM_MIXEDMAP)) ==
						(VM_PFNMAP|VM_MIXEDMAP));
	BUG_ON((vma->vm_flags & VM_PFNMAP) && is_cow_mapping(vma->vm_flags));

	if (addr < vma->vm_start || addr >= vma->vm_end)
		return VM_FAULT_SIGBUS;

	if (arch_needs_pgtable_deposit()) {
		pgtable = pte_alloc_one(vma->vm_mm);
		if (!pgtable)
			return VM_FAULT_OOM;
	}

	track_pfn_insert(vma, &pgprot, pfn);

	insert_pfn_pmd(vma, addr, vmf->pmd, pfn, pgprot, write, pgtable);
	return VM_FAULT_NOPAGE;
}
EXPORT_SYMBOL_GPL(vmf_insert_pfn_pmd_prot);

#ifdef CONFIG_HAVE_ARCH_TRANSPARENT_HUGEPAGE_PUD
static pud_t maybe_pud_mkwrite(pud_t pud, struct vm_area_struct *vma)
{
	if (likely(vma->vm_flags & VM_WRITE))
		pud = pud_mkwrite(pud);
	return pud;
}

static void insert_pfn_pud(struct vm_area_struct *vma, unsigned long addr,
		pud_t *pud, pfn_t pfn, pgprot_t prot, bool write)
{
	struct mm_struct *mm = vma->vm_mm;
	pud_t entry;
	spinlock_t *ptl;

	ptl = pud_lock(mm, pud);
	if (!pud_none(*pud)) {
		if (write) {
			if (pud_pfn(*pud) != pfn_t_to_pfn(pfn)) {
				WARN_ON_ONCE(!is_huge_zero_pud(*pud));
				goto out_unlock;
			}
			entry = pud_mkyoung(*pud);
			entry = maybe_pud_mkwrite(pud_mkdirty(entry), vma);
			if (pudp_set_access_flags(vma, addr, pud, entry, 1))
				update_mmu_cache_pud(vma, addr, pud);
		}
		goto out_unlock;
	}

	entry = pud_mkhuge(pfn_t_pud(pfn, prot));
	if (pfn_t_devmap(pfn))
		entry = pud_mkdevmap(entry);
	if (write) {
		entry = pud_mkyoung(pud_mkdirty(entry));
		entry = maybe_pud_mkwrite(entry, vma);
	}
	set_pud_at(mm, addr, pud, entry);
	update_mmu_cache_pud(vma, addr, pud);

out_unlock:
	spin_unlock(ptl);
}

/**
 * vmf_insert_pfn_pud_prot - insert a pud size pfn
 * @vmf: Structure describing the fault
 * @pfn: pfn to insert
 * @pgprot: page protection to use
 * @write: whether it's a write fault
 *
 * Insert a pud size pfn. See vmf_insert_pfn() for additional info and
 * also consult the vmf_insert_mixed_prot() documentation when
 * @pgprot != @vmf->vma->vm_page_prot.
 *
 * Return: vm_fault_t value.
 */
vm_fault_t vmf_insert_pfn_pud_prot(struct vm_fault *vmf, pfn_t pfn,
				   pgprot_t pgprot, bool write)
{
	unsigned long addr = vmf->address & PUD_MASK;
	struct vm_area_struct *vma = vmf->vma;

	/*
	 * If we had pud_special, we could avoid all these restrictions,
	 * but we need to be consistent with PTEs and architectures that
	 * can't support a 'special' bit.
	 */
	BUG_ON(!(vma->vm_flags & (VM_PFNMAP|VM_MIXEDMAP)) &&
			!pfn_t_devmap(pfn));
	BUG_ON((vma->vm_flags & (VM_PFNMAP|VM_MIXEDMAP)) ==
						(VM_PFNMAP|VM_MIXEDMAP));
	BUG_ON((vma->vm_flags & VM_PFNMAP) && is_cow_mapping(vma->vm_flags));

	if (addr < vma->vm_start || addr >= vma->vm_end)
		return VM_FAULT_SIGBUS;

	track_pfn_insert(vma, &pgprot, pfn);

	insert_pfn_pud(vma, addr, vmf->pud, pfn, pgprot, write);
	return VM_FAULT_NOPAGE;
}
EXPORT_SYMBOL_GPL(vmf_insert_pfn_pud_prot);
#endif /* CONFIG_HAVE_ARCH_TRANSPARENT_HUGEPAGE_PUD */

static void touch_pmd(struct vm_area_struct *vma, unsigned long addr,
		pmd_t *pmd, int flags)
{
	pmd_t _pmd;

	_pmd = pmd_mkyoung(*pmd);
	if (flags & FOLL_WRITE)
		_pmd = pmd_mkdirty(_pmd);
	if (pmdp_set_access_flags(vma, addr & HPAGE_PMD_MASK,
				pmd, _pmd, flags & FOLL_WRITE))
		update_mmu_cache_pmd(vma, addr, pmd);
}

struct page *follow_devmap_pmd(struct vm_area_struct *vma, unsigned long addr,
		pmd_t *pmd, int flags, struct dev_pagemap **pgmap)
{
	unsigned long pfn = pmd_pfn(*pmd);
	struct mm_struct *mm = vma->vm_mm;
	struct page *page;

	assert_spin_locked(pmd_lockptr(mm, pmd));

	/*
	 * When we COW a devmap PMD entry, we split it into PTEs, so we should
	 * not be in this function with `flags & FOLL_COW` set.
	 */
	WARN_ONCE(flags & FOLL_COW, "mm: In follow_devmap_pmd with FOLL_COW set");

	/* FOLL_GET and FOLL_PIN are mutually exclusive. */
	if (WARN_ON_ONCE((flags & (FOLL_PIN | FOLL_GET)) ==
			 (FOLL_PIN | FOLL_GET)))
		return NULL;

	if (flags & FOLL_WRITE && !pmd_write(*pmd))
		return NULL;

	if (pmd_present(*pmd) && pmd_devmap(*pmd))
		/* pass */;
	else
		return NULL;

	if (flags & FOLL_TOUCH)
		touch_pmd(vma, addr, pmd, flags);

	/*
	 * device mapped pages can only be returned if the
	 * caller will manage the page reference count.
	 */
	if (!(flags & (FOLL_GET | FOLL_PIN)))
		return ERR_PTR(-EEXIST);

	pfn += (addr & ~PMD_MASK) >> PAGE_SHIFT;
	*pgmap = get_dev_pagemap(pfn, *pgmap);
	if (!*pgmap)
		return ERR_PTR(-EFAULT);
	page = pfn_to_page(pfn);
	if (!try_grab_page(page, flags))
		page = ERR_PTR(-ENOMEM);

	return page;
}

int copy_huge_pmd(struct mm_struct *dst_mm, struct mm_struct *src_mm,
		  pmd_t *dst_pmd, pmd_t *src_pmd, unsigned long addr,
		  struct vm_area_struct *dst_vma, struct vm_area_struct *src_vma)
{
	spinlock_t *dst_ptl, *src_ptl;
	struct page *src_page;
	pmd_t pmd;
	pgtable_t pgtable = NULL;
	int ret = -ENOMEM;

	/* Skip if can be re-fill on fault */
	if (!vma_is_anonymous(dst_vma))
		return 0;

	pgtable = pte_alloc_one(dst_mm);
	if (unlikely(!pgtable))
		goto out;

	dst_ptl = pmd_lock(dst_mm, dst_pmd);
	src_ptl = pmd_lockptr(src_mm, src_pmd);
	spin_lock_nested(src_ptl, SINGLE_DEPTH_NESTING);

	ret = -EAGAIN;
	pmd = *src_pmd;

#ifdef CONFIG_ARCH_ENABLE_THP_MIGRATION
	if (unlikely(is_swap_pmd(pmd))) {
		swp_entry_t entry = pmd_to_swp_entry(pmd);

		VM_BUG_ON(!is_pmd_migration_entry(pmd));
		if (is_writable_migration_entry(entry)) {
			entry = make_readable_migration_entry(
							swp_offset(entry));
			pmd = swp_entry_to_pmd(entry);
			if (pmd_swp_soft_dirty(*src_pmd))
				pmd = pmd_swp_mksoft_dirty(pmd);
			if (pmd_swp_uffd_wp(*src_pmd))
				pmd = pmd_swp_mkuffd_wp(pmd);
			set_pmd_at(src_mm, addr, src_pmd, pmd);
		}
		add_mm_counter(dst_mm, MM_ANONPAGES, HPAGE_PMD_NR);
		mm_inc_nr_ptes(dst_mm);
		pgtable_trans_huge_deposit(dst_mm, dst_pmd, pgtable);
		if (!userfaultfd_wp(dst_vma))
			pmd = pmd_swp_clear_uffd_wp(pmd);
		set_pmd_at(dst_mm, addr, dst_pmd, pmd);
		ret = 0;
		goto out_unlock;
	}
#endif

	if (unlikely(!pmd_trans_huge(pmd))) {
		pte_free(dst_mm, pgtable);
		goto out_unlock;
	}
	/*
	 * When page table lock is held, the huge zero pmd should not be
	 * under splitting since we don't split the page itself, only pmd to
	 * a page table.
	 */
	if (is_huge_zero_pmd(pmd)) {
		/*
		 * get_huge_zero_page() will never allocate a new page here,
		 * since we already have a zero page to copy. It just takes a
		 * reference.
		 */
		mm_get_huge_zero_page(dst_mm);
		goto out_zero_page;
	}

	src_page = pmd_page(pmd);
	VM_BUG_ON_PAGE(!PageHead(src_page), src_page);

	/*
	 * If this page is a potentially pinned page, split and retry the fault
	 * with smaller page size.  Normally this should not happen because the
	 * userspace should use MADV_DONTFORK upon pinned regions.  This is a
	 * best effort that the pinned pages won't be replaced by another
	 * random page during the coming copy-on-write.
	 */
	if (unlikely(page_needs_cow_for_dma(src_vma, src_page))) {
		pte_free(dst_mm, pgtable);
		spin_unlock(src_ptl);
		spin_unlock(dst_ptl);
		__split_huge_pmd(src_vma, src_pmd, addr, false, NULL);
		return -EAGAIN;
	}

	get_page(src_page);
	page_dup_rmap(src_page, true);
	add_mm_counter(dst_mm, MM_ANONPAGES, HPAGE_PMD_NR);
out_zero_page:
	mm_inc_nr_ptes(dst_mm);
	pgtable_trans_huge_deposit(dst_mm, dst_pmd, pgtable);
	pmdp_set_wrprotect(src_mm, addr, src_pmd);
	if (!userfaultfd_wp(dst_vma))
		pmd = pmd_clear_uffd_wp(pmd);
	pmd = pmd_mkold(pmd_wrprotect(pmd));
	set_pmd_at(dst_mm, addr, dst_pmd, pmd);

	ret = 0;
out_unlock:
	spin_unlock(src_ptl);
	spin_unlock(dst_ptl);
out:
	return ret;
}

#ifdef CONFIG_HAVE_ARCH_TRANSPARENT_HUGEPAGE_PUD
static void touch_pud(struct vm_area_struct *vma, unsigned long addr,
		pud_t *pud, int flags)
{
	pud_t _pud;

	_pud = pud_mkyoung(*pud);
	if (flags & FOLL_WRITE)
		_pud = pud_mkdirty(_pud);
	if (pudp_set_access_flags(vma, addr & HPAGE_PUD_MASK,
				pud, _pud, flags & FOLL_WRITE))
		update_mmu_cache_pud(vma, addr, pud);
}

struct page *follow_devmap_pud(struct vm_area_struct *vma, unsigned long addr,
		pud_t *pud, int flags, struct dev_pagemap **pgmap)
{
	unsigned long pfn = pud_pfn(*pud);
	struct mm_struct *mm = vma->vm_mm;
	struct page *page;

	assert_spin_locked(pud_lockptr(mm, pud));

	if (flags & FOLL_WRITE && !pud_write(*pud))
		return NULL;

	/* FOLL_GET and FOLL_PIN are mutually exclusive. */
	if (WARN_ON_ONCE((flags & (FOLL_PIN | FOLL_GET)) ==
			 (FOLL_PIN | FOLL_GET)))
		return NULL;

	if (pud_present(*pud) && pud_devmap(*pud))
		/* pass */;
	else
		return NULL;

	if (flags & FOLL_TOUCH)
		touch_pud(vma, addr, pud, flags);

	/*
	 * device mapped pages can only be returned if the
	 * caller will manage the page reference count.
	 *
	 * At least one of FOLL_GET | FOLL_PIN must be set, so assert that here:
	 */
	if (!(flags & (FOLL_GET | FOLL_PIN)))
		return ERR_PTR(-EEXIST);

	pfn += (addr & ~PUD_MASK) >> PAGE_SHIFT;
	*pgmap = get_dev_pagemap(pfn, *pgmap);
	if (!*pgmap)
		return ERR_PTR(-EFAULT);
	page = pfn_to_page(pfn);
	if (!try_grab_page(page, flags))
		page = ERR_PTR(-ENOMEM);

	return page;
}

int copy_huge_pud(struct mm_struct *dst_mm, struct mm_struct *src_mm,
		  pud_t *dst_pud, pud_t *src_pud, unsigned long addr,
		  struct vm_area_struct *vma)
{
	spinlock_t *dst_ptl, *src_ptl;
	pud_t pud;
	int ret;

	dst_ptl = pud_lock(dst_mm, dst_pud);
	src_ptl = pud_lockptr(src_mm, src_pud);
	spin_lock_nested(src_ptl, SINGLE_DEPTH_NESTING);

	ret = -EAGAIN;
	pud = *src_pud;
	if (unlikely(!pud_trans_huge(pud) && !pud_devmap(pud)))
		goto out_unlock;

	/*
	 * When page table lock is held, the huge zero pud should not be
	 * under splitting since we don't split the page itself, only pud to
	 * a page table.
	 */
	if (is_huge_zero_pud(pud)) {
		/* No huge zero pud yet */
	}

	/* Please refer to comments in copy_huge_pmd() */
	if (unlikely(page_needs_cow_for_dma(vma, pud_page(pud)))) {
		spin_unlock(src_ptl);
		spin_unlock(dst_ptl);
		__split_huge_pud(vma, src_pud, addr);
		return -EAGAIN;
	}

	pudp_set_wrprotect(src_mm, addr, src_pud);
	pud = pud_mkold(pud_wrprotect(pud));
	set_pud_at(dst_mm, addr, dst_pud, pud);

	ret = 0;
out_unlock:
	spin_unlock(src_ptl);
	spin_unlock(dst_ptl);
	return ret;
}

void huge_pud_set_accessed(struct vm_fault *vmf, pud_t orig_pud)
{
	pud_t entry;
	unsigned long haddr;
	bool write = vmf->flags & FAULT_FLAG_WRITE;

	vmf->ptl = pud_lock(vmf->vma->vm_mm, vmf->pud);
	if (unlikely(!pud_same(*vmf->pud, orig_pud)))
		goto unlock;

	entry = pud_mkyoung(orig_pud);
	if (write)
		entry = pud_mkdirty(entry);
	haddr = vmf->address & HPAGE_PUD_MASK;
	if (pudp_set_access_flags(vmf->vma, haddr, vmf->pud, entry, write))
		update_mmu_cache_pud(vmf->vma, vmf->address, vmf->pud);

unlock:
	spin_unlock(vmf->ptl);
}
#endif /* CONFIG_HAVE_ARCH_TRANSPARENT_HUGEPAGE_PUD */

void huge_pmd_set_accessed(struct vm_fault *vmf)
{
	pmd_t entry;
	unsigned long haddr;
	bool write = vmf->flags & FAULT_FLAG_WRITE;
	pmd_t orig_pmd = vmf->orig_pmd;

	vmf->ptl = pmd_lock(vmf->vma->vm_mm, vmf->pmd);
	if (unlikely(!pmd_same(*vmf->pmd, orig_pmd)))
		goto unlock;

	entry = pmd_mkyoung(orig_pmd);
	if (write)
		entry = pmd_mkdirty(entry);
	haddr = vmf->address & HPAGE_PMD_MASK;
	if (pmdp_set_access_flags(vmf->vma, haddr, vmf->pmd, entry, write))
		update_mmu_cache_pmd(vmf->vma, vmf->address, vmf->pmd);

unlock:
	spin_unlock(vmf->ptl);
}

vm_fault_t do_huge_pmd_wp_page(struct vm_fault *vmf)
{
	struct vm_area_struct *vma = vmf->vma;
	struct page *page;
	unsigned long haddr = vmf->address & HPAGE_PMD_MASK;
	pmd_t orig_pmd = vmf->orig_pmd;

	vmf->ptl = pmd_lockptr(vma->vm_mm, vmf->pmd);
	VM_BUG_ON_VMA(!vma->anon_vma, vma);

	if (is_huge_zero_pmd(orig_pmd))
		goto fallback;

	spin_lock(vmf->ptl);

	if (unlikely(!pmd_same(*vmf->pmd, orig_pmd))) {
		spin_unlock(vmf->ptl);
		return 0;
	}

	page = pmd_page(orig_pmd);
	VM_BUG_ON_PAGE(!PageHead(page), page);

	if (!trylock_page(page)) {
		get_page(page);
		spin_unlock(vmf->ptl);
		lock_page(page);
		spin_lock(vmf->ptl);
		if (unlikely(!pmd_same(*vmf->pmd, orig_pmd))) {
			spin_unlock(vmf->ptl);
			unlock_page(page);
			put_page(page);
			return 0;
		}
		put_page(page);
	}

	/*
	 * See do_wp_page(): we can only map the page writable if there are
	 * no additional references. Note that we always drain the LRU
	 * pagevecs immediately after adding a THP.
	 */
<<<<<<< HEAD
	if (reuse_swap_page(page)) {
=======
	if (page_count(page) > 1 + PageSwapCache(page) * thp_nr_pages(page))
		goto unlock_fallback;
	if (PageSwapCache(page))
		try_to_free_swap(page);
	if (page_count(page) == 1) {
>>>>>>> 95cd2cdc
		pmd_t entry;
		entry = pmd_mkyoung(orig_pmd);
		entry = maybe_pmd_mkwrite(pmd_mkdirty(entry), vma);
		if (pmdp_set_access_flags(vma, haddr, vmf->pmd, entry, 1))
			update_mmu_cache_pmd(vma, vmf->address, vmf->pmd);
		unlock_page(page);
		spin_unlock(vmf->ptl);
		return VM_FAULT_WRITE;
	}

unlock_fallback:
	unlock_page(page);
	spin_unlock(vmf->ptl);
fallback:
	__split_huge_pmd(vma, vmf->pmd, vmf->address, false, NULL);
	return VM_FAULT_FALLBACK;
}

/*
 * FOLL_FORCE can write to even unwritable pmd's, but only
 * after we've gone through a COW cycle and they are dirty.
 */
static inline bool can_follow_write_pmd(pmd_t pmd, unsigned int flags)
{
	return pmd_write(pmd) ||
	       ((flags & FOLL_FORCE) && (flags & FOLL_COW) && pmd_dirty(pmd));
}

struct page *follow_trans_huge_pmd(struct vm_area_struct *vma,
				   unsigned long addr,
				   pmd_t *pmd,
				   unsigned int flags)
{
	struct mm_struct *mm = vma->vm_mm;
	struct page *page = NULL;

	assert_spin_locked(pmd_lockptr(mm, pmd));

	if (flags & FOLL_WRITE && !can_follow_write_pmd(*pmd, flags))
		goto out;

	/* Avoid dumping huge zero page */
	if ((flags & FOLL_DUMP) && is_huge_zero_pmd(*pmd))
		return ERR_PTR(-EFAULT);

	/* Full NUMA hinting faults to serialise migration in fault paths */
	if ((flags & FOLL_NUMA) && pmd_protnone(*pmd))
		goto out;

	page = pmd_page(*pmd);
	VM_BUG_ON_PAGE(!PageHead(page) && !is_zone_device_page(page), page);

	if (!try_grab_page(page, flags))
		return ERR_PTR(-ENOMEM);

	if (flags & FOLL_TOUCH)
		touch_pmd(vma, addr, pmd, flags);

	page += (addr & ~HPAGE_PMD_MASK) >> PAGE_SHIFT;
	VM_BUG_ON_PAGE(!PageCompound(page) && !is_zone_device_page(page), page);

out:
	return page;
}

/* NUMA hinting page fault entry point for trans huge pmds */
vm_fault_t do_huge_pmd_numa_page(struct vm_fault *vmf)
{
	struct vm_area_struct *vma = vmf->vma;
	pmd_t oldpmd = vmf->orig_pmd;
	pmd_t pmd;
	struct page *page;
	unsigned long haddr = vmf->address & HPAGE_PMD_MASK;
	int page_nid = NUMA_NO_NODE;
	int target_nid, last_cpupid = -1;
	bool migrated = false;
	bool was_writable = pmd_savedwrite(oldpmd);
	int flags = 0;

	vmf->ptl = pmd_lock(vma->vm_mm, vmf->pmd);
	if (unlikely(!pmd_same(oldpmd, *vmf->pmd))) {
		spin_unlock(vmf->ptl);
		goto out;
	}

	pmd = pmd_modify(oldpmd, vma->vm_page_prot);
	page = vm_normal_page_pmd(vma, haddr, pmd);
	if (!page)
		goto out_map;

	/* See similar comment in do_numa_page for explanation */
	if (!was_writable)
		flags |= TNF_NO_GROUP;

	page_nid = page_to_nid(page);
	last_cpupid = page_cpupid_last(page);
	target_nid = numa_migrate_prep(page, vma, haddr, page_nid,
				       &flags);

	if (target_nid == NUMA_NO_NODE) {
		put_page(page);
		goto out_map;
	}

	spin_unlock(vmf->ptl);

	migrated = migrate_misplaced_page(page, vma, target_nid);
	if (migrated) {
		flags |= TNF_MIGRATED;
		page_nid = target_nid;
	} else {
		flags |= TNF_MIGRATE_FAIL;
		vmf->ptl = pmd_lock(vma->vm_mm, vmf->pmd);
		if (unlikely(!pmd_same(oldpmd, *vmf->pmd))) {
			spin_unlock(vmf->ptl);
			goto out;
		}
		goto out_map;
	}

out:
	if (page_nid != NUMA_NO_NODE)
		task_numa_fault(last_cpupid, page_nid, HPAGE_PMD_NR,
				flags);

	return 0;

out_map:
	/* Restore the PMD */
	pmd = pmd_modify(oldpmd, vma->vm_page_prot);
	pmd = pmd_mkyoung(pmd);
	if (was_writable)
		pmd = pmd_mkwrite(pmd);
	set_pmd_at(vma->vm_mm, haddr, vmf->pmd, pmd);
	update_mmu_cache_pmd(vma, vmf->address, vmf->pmd);
	spin_unlock(vmf->ptl);
	goto out;
}

/*
 * Return true if we do MADV_FREE successfully on entire pmd page.
 * Otherwise, return false.
 */
bool madvise_free_huge_pmd(struct mmu_gather *tlb, struct vm_area_struct *vma,
		pmd_t *pmd, unsigned long addr, unsigned long next)
{
	spinlock_t *ptl;
	pmd_t orig_pmd;
	struct page *page;
	struct mm_struct *mm = tlb->mm;
	bool ret = false;

	tlb_change_page_size(tlb, HPAGE_PMD_SIZE);

	ptl = pmd_trans_huge_lock(pmd, vma);
	if (!ptl)
		goto out_unlocked;

	orig_pmd = *pmd;
	if (is_huge_zero_pmd(orig_pmd))
		goto out;

	if (unlikely(!pmd_present(orig_pmd))) {
		VM_BUG_ON(thp_migration_supported() &&
				  !is_pmd_migration_entry(orig_pmd));
		goto out;
	}

	page = pmd_page(orig_pmd);
	/*
	 * If other processes are mapping this page, we couldn't discard
	 * the page unless they all do MADV_FREE so let's skip the page.
	 */
	if (total_mapcount(page) != 1)
		goto out;

	if (!trylock_page(page))
		goto out;

	/*
	 * If user want to discard part-pages of THP, split it so MADV_FREE
	 * will deactivate only them.
	 */
	if (next - addr != HPAGE_PMD_SIZE) {
		get_page(page);
		spin_unlock(ptl);
		split_huge_page(page);
		unlock_page(page);
		put_page(page);
		goto out_unlocked;
	}

	if (PageDirty(page))
		ClearPageDirty(page);
	unlock_page(page);

	if (pmd_young(orig_pmd) || pmd_dirty(orig_pmd)) {
		pmdp_invalidate(vma, addr, pmd);
		orig_pmd = pmd_mkold(orig_pmd);
		orig_pmd = pmd_mkclean(orig_pmd);

		set_pmd_at(mm, addr, pmd, orig_pmd);
		tlb_remove_pmd_tlb_entry(tlb, pmd, addr);
	}

	mark_page_lazyfree(page);
	ret = true;
out:
	spin_unlock(ptl);
out_unlocked:
	return ret;
}

static inline void zap_deposited_table(struct mm_struct *mm, pmd_t *pmd)
{
	pgtable_t pgtable;

	pgtable = pgtable_trans_huge_withdraw(mm, pmd);
	pte_free(mm, pgtable);
	mm_dec_nr_ptes(mm);
}

int zap_huge_pmd(struct mmu_gather *tlb, struct vm_area_struct *vma,
		 pmd_t *pmd, unsigned long addr)
{
	pmd_t orig_pmd;
	spinlock_t *ptl;

	tlb_change_page_size(tlb, HPAGE_PMD_SIZE);

	ptl = __pmd_trans_huge_lock(pmd, vma);
	if (!ptl)
		return 0;
	/*
	 * For architectures like ppc64 we look at deposited pgtable
	 * when calling pmdp_huge_get_and_clear. So do the
	 * pgtable_trans_huge_withdraw after finishing pmdp related
	 * operations.
	 */
	orig_pmd = pmdp_huge_get_and_clear_full(vma, addr, pmd,
						tlb->fullmm);
	tlb_remove_pmd_tlb_entry(tlb, pmd, addr);
	if (vma_is_special_huge(vma)) {
		if (arch_needs_pgtable_deposit())
			zap_deposited_table(tlb->mm, pmd);
		spin_unlock(ptl);
	} else if (is_huge_zero_pmd(orig_pmd)) {
		zap_deposited_table(tlb->mm, pmd);
		spin_unlock(ptl);
	} else {
		struct page *page = NULL;
		int flush_needed = 1;

		if (pmd_present(orig_pmd)) {
			page = pmd_page(orig_pmd);
			page_remove_rmap(page, vma, true);
			VM_BUG_ON_PAGE(page_mapcount(page) < 0, page);
			VM_BUG_ON_PAGE(!PageHead(page), page);
		} else if (thp_migration_supported()) {
			swp_entry_t entry;

			VM_BUG_ON(!is_pmd_migration_entry(orig_pmd));
			entry = pmd_to_swp_entry(orig_pmd);
			page = pfn_swap_entry_to_page(entry);
			flush_needed = 0;
		} else
			WARN_ONCE(1, "Non present huge pmd without pmd migration enabled!");

		if (PageAnon(page)) {
			zap_deposited_table(tlb->mm, pmd);
			add_mm_counter(tlb->mm, MM_ANONPAGES, -HPAGE_PMD_NR);
		} else {
			if (arch_needs_pgtable_deposit())
				zap_deposited_table(tlb->mm, pmd);
			add_mm_counter(tlb->mm, mm_counter_file(page), -HPAGE_PMD_NR);
		}

		spin_unlock(ptl);
		if (flush_needed)
			tlb_remove_page_size(tlb, page, HPAGE_PMD_SIZE);
	}
	return 1;
}

#ifndef pmd_move_must_withdraw
static inline int pmd_move_must_withdraw(spinlock_t *new_pmd_ptl,
					 spinlock_t *old_pmd_ptl,
					 struct vm_area_struct *vma)
{
	/*
	 * With split pmd lock we also need to move preallocated
	 * PTE page table if new_pmd is on different PMD page table.
	 *
	 * We also don't deposit and withdraw tables for file pages.
	 */
	return (new_pmd_ptl != old_pmd_ptl) && vma_is_anonymous(vma);
}
#endif

static pmd_t move_soft_dirty_pmd(pmd_t pmd)
{
#ifdef CONFIG_MEM_SOFT_DIRTY
	if (unlikely(is_pmd_migration_entry(pmd)))
		pmd = pmd_swp_mksoft_dirty(pmd);
	else if (pmd_present(pmd))
		pmd = pmd_mksoft_dirty(pmd);
#endif
	return pmd;
}

bool move_huge_pmd(struct vm_area_struct *vma, unsigned long old_addr,
		  unsigned long new_addr, pmd_t *old_pmd, pmd_t *new_pmd)
{
	spinlock_t *old_ptl, *new_ptl;
	pmd_t pmd;
	struct mm_struct *mm = vma->vm_mm;
	bool force_flush = false;

	/*
	 * The destination pmd shouldn't be established, free_pgtables()
	 * should have release it.
	 */
	if (WARN_ON(!pmd_none(*new_pmd))) {
		VM_BUG_ON(pmd_trans_huge(*new_pmd));
		return false;
	}

	/*
	 * We don't have to worry about the ordering of src and dst
	 * ptlocks because exclusive mmap_lock prevents deadlock.
	 */
	old_ptl = __pmd_trans_huge_lock(old_pmd, vma);
	if (old_ptl) {
		new_ptl = pmd_lockptr(mm, new_pmd);
		if (new_ptl != old_ptl)
			spin_lock_nested(new_ptl, SINGLE_DEPTH_NESTING);
		pmd = pmdp_huge_get_and_clear(mm, old_addr, old_pmd);
		if (pmd_present(pmd))
			force_flush = true;
		VM_BUG_ON(!pmd_none(*new_pmd));

		if (pmd_move_must_withdraw(new_ptl, old_ptl, vma)) {
			pgtable_t pgtable;
			pgtable = pgtable_trans_huge_withdraw(mm, old_pmd);
			pgtable_trans_huge_deposit(mm, new_pmd, pgtable);
		}
		pmd = move_soft_dirty_pmd(pmd);
		set_pmd_at(mm, new_addr, new_pmd, pmd);
		if (force_flush)
			flush_tlb_range(vma, old_addr, old_addr + PMD_SIZE);
		if (new_ptl != old_ptl)
			spin_unlock(new_ptl);
		spin_unlock(old_ptl);
		return true;
	}
	return false;
}

/*
 * Returns
 *  - 0 if PMD could not be locked
 *  - 1 if PMD was locked but protections unchanged and TLB flush unnecessary
 *      or if prot_numa but THP migration is not supported
 *  - HPAGE_PMD_NR if protections changed and TLB flush necessary
 */
int change_huge_pmd(struct vm_area_struct *vma, pmd_t *pmd,
		unsigned long addr, pgprot_t newprot, unsigned long cp_flags)
{
	struct mm_struct *mm = vma->vm_mm;
	spinlock_t *ptl;
	pmd_t entry;
	bool preserve_write;
	int ret;
	bool prot_numa = cp_flags & MM_CP_PROT_NUMA;
	bool uffd_wp = cp_flags & MM_CP_UFFD_WP;
	bool uffd_wp_resolve = cp_flags & MM_CP_UFFD_WP_RESOLVE;

	if (prot_numa && !thp_migration_supported())
		return 1;

	ptl = __pmd_trans_huge_lock(pmd, vma);
	if (!ptl)
		return 0;

	preserve_write = prot_numa && pmd_write(*pmd);
	ret = 1;

#ifdef CONFIG_ARCH_ENABLE_THP_MIGRATION
	if (is_swap_pmd(*pmd)) {
		swp_entry_t entry = pmd_to_swp_entry(*pmd);

		VM_BUG_ON(!is_pmd_migration_entry(*pmd));
		if (is_writable_migration_entry(entry)) {
			pmd_t newpmd;
			/*
			 * A protection check is difficult so
			 * just be safe and disable write
			 */
			entry = make_readable_migration_entry(
							swp_offset(entry));
			newpmd = swp_entry_to_pmd(entry);
			if (pmd_swp_soft_dirty(*pmd))
				newpmd = pmd_swp_mksoft_dirty(newpmd);
			if (pmd_swp_uffd_wp(*pmd))
				newpmd = pmd_swp_mkuffd_wp(newpmd);
			set_pmd_at(mm, addr, pmd, newpmd);
		}
		goto unlock;
	}
#endif

	if (prot_numa) {
		struct page *page;
		/*
		 * Avoid trapping faults against the zero page. The read-only
		 * data is likely to be read-cached on the local CPU and
		 * local/remote hits to the zero page are not interesting.
		 */
		if (is_huge_zero_pmd(*pmd))
			goto unlock;

		if (pmd_protnone(*pmd))
			goto unlock;

		page = pmd_page(*pmd);
		/*
		 * Skip scanning top tier node if normal numa
		 * balancing is disabled
		 */
		if (!(sysctl_numa_balancing_mode & NUMA_BALANCING_NORMAL) &&
		    node_is_toptier(page_to_nid(page)))
			goto unlock;
	}
	/*
	 * In case prot_numa, we are under mmap_read_lock(mm). It's critical
	 * to not clear pmd intermittently to avoid race with MADV_DONTNEED
	 * which is also under mmap_read_lock(mm):
	 *
	 *	CPU0:				CPU1:
	 *				change_huge_pmd(prot_numa=1)
	 *				 pmdp_huge_get_and_clear_notify()
	 * madvise_dontneed()
	 *  zap_pmd_range()
	 *   pmd_trans_huge(*pmd) == 0 (without ptl)
	 *   // skip the pmd
	 *				 set_pmd_at();
	 *				 // pmd is re-established
	 *
	 * The race makes MADV_DONTNEED miss the huge pmd and don't clear it
	 * which may break userspace.
	 *
	 * pmdp_invalidate() is required to make sure we don't miss
	 * dirty/young flags set by hardware.
	 */
	entry = pmdp_invalidate(vma, addr, pmd);

	entry = pmd_modify(entry, newprot);
	if (preserve_write)
		entry = pmd_mk_savedwrite(entry);
	if (uffd_wp) {
		entry = pmd_wrprotect(entry);
		entry = pmd_mkuffd_wp(entry);
	} else if (uffd_wp_resolve) {
		/*
		 * Leave the write bit to be handled by PF interrupt
		 * handler, then things like COW could be properly
		 * handled.
		 */
		entry = pmd_clear_uffd_wp(entry);
	}
	ret = HPAGE_PMD_NR;
	set_pmd_at(mm, addr, pmd, entry);
	BUG_ON(vma_is_anonymous(vma) && !preserve_write && pmd_write(entry));
unlock:
	spin_unlock(ptl);
	return ret;
}

/*
 * Returns page table lock pointer if a given pmd maps a thp, NULL otherwise.
 *
 * Note that if it returns page table lock pointer, this routine returns without
 * unlocking page table lock. So callers must unlock it.
 */
spinlock_t *__pmd_trans_huge_lock(pmd_t *pmd, struct vm_area_struct *vma)
{
	spinlock_t *ptl;
	ptl = pmd_lock(vma->vm_mm, pmd);
	if (likely(is_swap_pmd(*pmd) || pmd_trans_huge(*pmd) ||
			pmd_devmap(*pmd)))
		return ptl;
	spin_unlock(ptl);
	return NULL;
}

/*
 * Returns true if a given pud maps a thp, false otherwise.
 *
 * Note that if it returns true, this routine returns without unlocking page
 * table lock. So callers must unlock it.
 */
spinlock_t *__pud_trans_huge_lock(pud_t *pud, struct vm_area_struct *vma)
{
	spinlock_t *ptl;

	ptl = pud_lock(vma->vm_mm, pud);
	if (likely(pud_trans_huge(*pud) || pud_devmap(*pud)))
		return ptl;
	spin_unlock(ptl);
	return NULL;
}

#ifdef CONFIG_HAVE_ARCH_TRANSPARENT_HUGEPAGE_PUD
int zap_huge_pud(struct mmu_gather *tlb, struct vm_area_struct *vma,
		 pud_t *pud, unsigned long addr)
{
	spinlock_t *ptl;

	ptl = __pud_trans_huge_lock(pud, vma);
	if (!ptl)
		return 0;
	/*
	 * For architectures like ppc64 we look at deposited pgtable
	 * when calling pudp_huge_get_and_clear. So do the
	 * pgtable_trans_huge_withdraw after finishing pudp related
	 * operations.
	 */
	pudp_huge_get_and_clear_full(tlb->mm, addr, pud, tlb->fullmm);
	tlb_remove_pud_tlb_entry(tlb, pud, addr);
	if (vma_is_special_huge(vma)) {
		spin_unlock(ptl);
		/* No zero page support yet */
	} else {
		/* No support for anonymous PUD pages yet */
		BUG();
	}
	return 1;
}

static void __split_huge_pud_locked(struct vm_area_struct *vma, pud_t *pud,
		unsigned long haddr)
{
	VM_BUG_ON(haddr & ~HPAGE_PUD_MASK);
	VM_BUG_ON_VMA(vma->vm_start > haddr, vma);
	VM_BUG_ON_VMA(vma->vm_end < haddr + HPAGE_PUD_SIZE, vma);
	VM_BUG_ON(!pud_trans_huge(*pud) && !pud_devmap(*pud));

	count_vm_event(THP_SPLIT_PUD);

	pudp_huge_clear_flush_notify(vma, haddr, pud);
}

void __split_huge_pud(struct vm_area_struct *vma, pud_t *pud,
		unsigned long address)
{
	spinlock_t *ptl;
	struct mmu_notifier_range range;

	mmu_notifier_range_init(&range, MMU_NOTIFY_CLEAR, 0, vma, vma->vm_mm,
				address & HPAGE_PUD_MASK,
				(address & HPAGE_PUD_MASK) + HPAGE_PUD_SIZE);
	mmu_notifier_invalidate_range_start(&range);
	ptl = pud_lock(vma->vm_mm, pud);
	if (unlikely(!pud_trans_huge(*pud) && !pud_devmap(*pud)))
		goto out;
	__split_huge_pud_locked(vma, pud, range.start);

out:
	spin_unlock(ptl);
	/*
	 * No need to double call mmu_notifier->invalidate_range() callback as
	 * the above pudp_huge_clear_flush_notify() did already call it.
	 */
	mmu_notifier_invalidate_range_only_end(&range);
}
#endif /* CONFIG_HAVE_ARCH_TRANSPARENT_HUGEPAGE_PUD */

static void __split_huge_zero_page_pmd(struct vm_area_struct *vma,
		unsigned long haddr, pmd_t *pmd)
{
	struct mm_struct *mm = vma->vm_mm;
	pgtable_t pgtable;
	pmd_t _pmd;
	int i;

	/*
	 * Leave pmd empty until pte is filled note that it is fine to delay
	 * notification until mmu_notifier_invalidate_range_end() as we are
	 * replacing a zero pmd write protected page with a zero pte write
	 * protected page.
	 *
	 * See Documentation/vm/mmu_notifier.rst
	 */
	pmdp_huge_clear_flush(vma, haddr, pmd);

	pgtable = pgtable_trans_huge_withdraw(mm, pmd);
	pmd_populate(mm, &_pmd, pgtable);

	for (i = 0; i < HPAGE_PMD_NR; i++, haddr += PAGE_SIZE) {
		pte_t *pte, entry;
		entry = pfn_pte(my_zero_pfn(haddr), vma->vm_page_prot);
		entry = pte_mkspecial(entry);
		pte = pte_offset_map(&_pmd, haddr);
		VM_BUG_ON(!pte_none(*pte));
		set_pte_at(mm, haddr, pte, entry);
		pte_unmap(pte);
	}
	smp_wmb(); /* make pte visible before pmd */
	pmd_populate(mm, pmd, pgtable);
}

static void __split_huge_pmd_locked(struct vm_area_struct *vma, pmd_t *pmd,
		unsigned long haddr, bool freeze)
{
	struct mm_struct *mm = vma->vm_mm;
	struct page *page;
	pgtable_t pgtable;
	pmd_t old_pmd, _pmd;
	bool young, write, soft_dirty, pmd_migration = false, uffd_wp = false;
	unsigned long addr;
	int i;

	VM_BUG_ON(haddr & ~HPAGE_PMD_MASK);
	VM_BUG_ON_VMA(vma->vm_start > haddr, vma);
	VM_BUG_ON_VMA(vma->vm_end < haddr + HPAGE_PMD_SIZE, vma);
	VM_BUG_ON(!is_pmd_migration_entry(*pmd) && !pmd_trans_huge(*pmd)
				&& !pmd_devmap(*pmd));

	count_vm_event(THP_SPLIT_PMD);

	if (!vma_is_anonymous(vma)) {
		old_pmd = pmdp_huge_clear_flush_notify(vma, haddr, pmd);
		/*
		 * We are going to unmap this huge page. So
		 * just go ahead and zap it
		 */
		if (arch_needs_pgtable_deposit())
			zap_deposited_table(mm, pmd);
		if (vma_is_special_huge(vma))
			return;
		if (unlikely(is_pmd_migration_entry(old_pmd))) {
			swp_entry_t entry;

			entry = pmd_to_swp_entry(old_pmd);
			page = pfn_swap_entry_to_page(entry);
		} else {
			page = pmd_page(old_pmd);
			if (!PageDirty(page) && pmd_dirty(old_pmd))
				set_page_dirty(page);
			if (!PageReferenced(page) && pmd_young(old_pmd))
				SetPageReferenced(page);
			page_remove_rmap(page, vma, true);
			put_page(page);
		}
		add_mm_counter(mm, mm_counter_file(page), -HPAGE_PMD_NR);
		return;
	}

	if (is_huge_zero_pmd(*pmd)) {
		/*
		 * FIXME: Do we want to invalidate secondary mmu by calling
		 * mmu_notifier_invalidate_range() see comments below inside
		 * __split_huge_pmd() ?
		 *
		 * We are going from a zero huge page write protected to zero
		 * small page also write protected so it does not seems useful
		 * to invalidate secondary mmu at this time.
		 */
		return __split_huge_zero_page_pmd(vma, haddr, pmd);
	}

	/*
	 * Up to this point the pmd is present and huge and userland has the
	 * whole access to the hugepage during the split (which happens in
	 * place). If we overwrite the pmd with the not-huge version pointing
	 * to the pte here (which of course we could if all CPUs were bug
	 * free), userland could trigger a small page size TLB miss on the
	 * small sized TLB while the hugepage TLB entry is still established in
	 * the huge TLB. Some CPU doesn't like that.
	 * See http://support.amd.com/TechDocs/41322_10h_Rev_Gd.pdf, Erratum
	 * 383 on page 105. Intel should be safe but is also warns that it's
	 * only safe if the permission and cache attributes of the two entries
	 * loaded in the two TLB is identical (which should be the case here).
	 * But it is generally safer to never allow small and huge TLB entries
	 * for the same virtual address to be loaded simultaneously. So instead
	 * of doing "pmd_populate(); flush_pmd_tlb_range();" we first mark the
	 * current pmd notpresent (atomically because here the pmd_trans_huge
	 * must remain set at all times on the pmd until the split is complete
	 * for this pmd), then we flush the SMP TLB and finally we write the
	 * non-huge version of the pmd entry with pmd_populate.
	 */
	old_pmd = pmdp_invalidate(vma, haddr, pmd);

	pmd_migration = is_pmd_migration_entry(old_pmd);
	if (unlikely(pmd_migration)) {
		swp_entry_t entry;

		entry = pmd_to_swp_entry(old_pmd);
		page = pfn_swap_entry_to_page(entry);
		write = is_writable_migration_entry(entry);
		young = false;
		soft_dirty = pmd_swp_soft_dirty(old_pmd);
		uffd_wp = pmd_swp_uffd_wp(old_pmd);
	} else {
		page = pmd_page(old_pmd);
		if (pmd_dirty(old_pmd))
			SetPageDirty(page);
		write = pmd_write(old_pmd);
		young = pmd_young(old_pmd);
		soft_dirty = pmd_soft_dirty(old_pmd);
		uffd_wp = pmd_uffd_wp(old_pmd);
		VM_BUG_ON_PAGE(!page_count(page), page);
		page_ref_add(page, HPAGE_PMD_NR - 1);
	}

	/*
	 * Withdraw the table only after we mark the pmd entry invalid.
	 * This's critical for some architectures (Power).
	 */
	pgtable = pgtable_trans_huge_withdraw(mm, pmd);
	pmd_populate(mm, &_pmd, pgtable);

	for (i = 0, addr = haddr; i < HPAGE_PMD_NR; i++, addr += PAGE_SIZE) {
		pte_t entry, *pte;
		/*
		 * Note that NUMA hinting access restrictions are not
		 * transferred to avoid any possibility of altering
		 * permissions across VMAs.
		 */
		if (freeze || pmd_migration) {
			swp_entry_t swp_entry;
			if (write)
				swp_entry = make_writable_migration_entry(
							page_to_pfn(page + i));
			else
				swp_entry = make_readable_migration_entry(
							page_to_pfn(page + i));
			entry = swp_entry_to_pte(swp_entry);
			if (soft_dirty)
				entry = pte_swp_mksoft_dirty(entry);
			if (uffd_wp)
				entry = pte_swp_mkuffd_wp(entry);
		} else {
			entry = mk_pte(page + i, READ_ONCE(vma->vm_page_prot));
			entry = maybe_mkwrite(entry, vma);
			if (!write)
				entry = pte_wrprotect(entry);
			if (!young)
				entry = pte_mkold(entry);
			if (soft_dirty)
				entry = pte_mksoft_dirty(entry);
			if (uffd_wp)
				entry = pte_mkuffd_wp(entry);
		}
		pte = pte_offset_map(&_pmd, addr);
		BUG_ON(!pte_none(*pte));
		set_pte_at(mm, addr, pte, entry);
		if (!pmd_migration)
			atomic_inc(&page[i]._mapcount);
		pte_unmap(pte);
	}

	if (!pmd_migration) {
		/*
		 * Set PG_double_map before dropping compound_mapcount to avoid
		 * false-negative page_mapped().
		 */
		if (compound_mapcount(page) > 1 &&
		    !TestSetPageDoubleMap(page)) {
			for (i = 0; i < HPAGE_PMD_NR; i++)
				atomic_inc(&page[i]._mapcount);
		}

		lock_page_memcg(page);
		if (atomic_add_negative(-1, compound_mapcount_ptr(page))) {
			/* Last compound_mapcount is gone. */
			__mod_lruvec_page_state(page, NR_ANON_THPS,
						-HPAGE_PMD_NR);
			if (TestClearPageDoubleMap(page)) {
				/* No need in mapcount reference anymore */
				for (i = 0; i < HPAGE_PMD_NR; i++)
					atomic_dec(&page[i]._mapcount);
			}
		}
		unlock_page_memcg(page);

		/* Above is effectively page_remove_rmap(page, vma, true) */
		munlock_vma_page(page, vma, true);
	}

	smp_wmb(); /* make pte visible before pmd */
	pmd_populate(mm, pmd, pgtable);

	if (freeze) {
		for (i = 0; i < HPAGE_PMD_NR; i++) {
			page_remove_rmap(page + i, vma, false);
			put_page(page + i);
		}
	}
}

void __split_huge_pmd(struct vm_area_struct *vma, pmd_t *pmd,
		unsigned long address, bool freeze, struct folio *folio)
{
	spinlock_t *ptl;
	struct mmu_notifier_range range;

	mmu_notifier_range_init(&range, MMU_NOTIFY_CLEAR, 0, vma, vma->vm_mm,
				address & HPAGE_PMD_MASK,
				(address & HPAGE_PMD_MASK) + HPAGE_PMD_SIZE);
	mmu_notifier_invalidate_range_start(&range);
	ptl = pmd_lock(vma->vm_mm, pmd);

	/*
	 * If caller asks to setup a migration entry, we need a folio to check
	 * pmd against. Otherwise we can end up replacing wrong folio.
	 */
	VM_BUG_ON(freeze && !folio);
	if (folio) {
		VM_WARN_ON_ONCE(!folio_test_locked(folio));
		if (folio != page_folio(pmd_page(*pmd)))
			goto out;
	}

	if (pmd_trans_huge(*pmd) || pmd_devmap(*pmd) ||
	    is_pmd_migration_entry(*pmd))
		__split_huge_pmd_locked(vma, pmd, range.start, freeze);

out:
	spin_unlock(ptl);
	/*
	 * No need to double call mmu_notifier->invalidate_range() callback.
	 * They are 3 cases to consider inside __split_huge_pmd_locked():
	 *  1) pmdp_huge_clear_flush_notify() call invalidate_range() obvious
	 *  2) __split_huge_zero_page_pmd() read only zero page and any write
	 *    fault will trigger a flush_notify before pointing to a new page
	 *    (it is fine if the secondary mmu keeps pointing to the old zero
	 *    page in the meantime)
	 *  3) Split a huge pmd into pte pointing to the same page. No need
	 *     to invalidate secondary tlb entry they are all still valid.
	 *     any further changes to individual pte will notify. So no need
	 *     to call mmu_notifier->invalidate_range()
	 */
	mmu_notifier_invalidate_range_only_end(&range);
}

void split_huge_pmd_address(struct vm_area_struct *vma, unsigned long address,
		bool freeze, struct folio *folio)
{
	pgd_t *pgd;
	p4d_t *p4d;
	pud_t *pud;
	pmd_t *pmd;

	pgd = pgd_offset(vma->vm_mm, address);
	if (!pgd_present(*pgd))
		return;

	p4d = p4d_offset(pgd, address);
	if (!p4d_present(*p4d))
		return;

	pud = pud_offset(p4d, address);
	if (!pud_present(*pud))
		return;

	pmd = pmd_offset(pud, address);

	__split_huge_pmd(vma, pmd, address, freeze, folio);
}

static inline void split_huge_pmd_if_needed(struct vm_area_struct *vma, unsigned long address)
{
	/*
	 * If the new address isn't hpage aligned and it could previously
	 * contain an hugepage: check if we need to split an huge pmd.
	 */
	if (!IS_ALIGNED(address, HPAGE_PMD_SIZE) &&
	    range_in_vma(vma, ALIGN_DOWN(address, HPAGE_PMD_SIZE),
			 ALIGN(address, HPAGE_PMD_SIZE)))
		split_huge_pmd_address(vma, address, false, NULL);
}

void vma_adjust_trans_huge(struct vm_area_struct *vma,
			     unsigned long start,
			     unsigned long end,
			     long adjust_next)
{
	/* Check if we need to split start first. */
	split_huge_pmd_if_needed(vma, start);

	/* Check if we need to split end next. */
	split_huge_pmd_if_needed(vma, end);

	/*
	 * If we're also updating the vma->vm_next->vm_start,
	 * check if we need to split it.
	 */
	if (adjust_next > 0) {
		struct vm_area_struct *next = vma->vm_next;
		unsigned long nstart = next->vm_start;
		nstart += adjust_next;
		split_huge_pmd_if_needed(next, nstart);
	}
}

static void unmap_page(struct page *page)
{
	struct folio *folio = page_folio(page);
	enum ttu_flags ttu_flags = TTU_RMAP_LOCKED | TTU_SPLIT_HUGE_PMD |
		TTU_SYNC;

	VM_BUG_ON_PAGE(!PageHead(page), page);

	/*
	 * Anon pages need migration entries to preserve them, but file
	 * pages can simply be left unmapped, then faulted back on demand.
	 * If that is ever changed (perhaps for mlock), update remap_page().
	 */
	if (folio_test_anon(folio))
		try_to_migrate(folio, ttu_flags);
	else
		try_to_unmap(folio, ttu_flags | TTU_IGNORE_MLOCK);

	VM_WARN_ON_ONCE_PAGE(page_mapped(page), page);
}

static void remap_page(struct folio *folio, unsigned long nr)
{
	int i = 0;

	/* If unmap_page() uses try_to_migrate() on file, remove this check */
	if (!folio_test_anon(folio))
		return;
	for (;;) {
		remove_migration_ptes(folio, folio, true);
		i += folio_nr_pages(folio);
		if (i >= nr)
			break;
		folio = folio_next(folio);
	}
}

static void lru_add_page_tail(struct page *head, struct page *tail,
		struct lruvec *lruvec, struct list_head *list)
{
	VM_BUG_ON_PAGE(!PageHead(head), head);
	VM_BUG_ON_PAGE(PageCompound(tail), head);
	VM_BUG_ON_PAGE(PageLRU(tail), head);
	lockdep_assert_held(&lruvec->lru_lock);

	if (list) {
		/* page reclaim is reclaiming a huge page */
		VM_WARN_ON(PageLRU(head));
		get_page(tail);
		list_add_tail(&tail->lru, list);
	} else {
		/* head is still on lru (and we have it frozen) */
		VM_WARN_ON(!PageLRU(head));
		if (PageUnevictable(tail))
			tail->mlock_count = 0;
		else
			list_add_tail(&tail->lru, &head->lru);
		SetPageLRU(tail);
	}
}

static void __split_huge_page_tail(struct page *head, int tail,
		struct lruvec *lruvec, struct list_head *list)
{
	struct page *page_tail = head + tail;

	VM_BUG_ON_PAGE(atomic_read(&page_tail->_mapcount) != -1, page_tail);

	/*
	 * Clone page flags before unfreezing refcount.
	 *
	 * After successful get_page_unless_zero() might follow flags change,
	 * for example lock_page() which set PG_waiters.
	 */
	page_tail->flags &= ~PAGE_FLAGS_CHECK_AT_PREP;
	page_tail->flags |= (head->flags &
			((1L << PG_referenced) |
			 (1L << PG_swapbacked) |
			 (1L << PG_swapcache) |
			 (1L << PG_mlocked) |
			 (1L << PG_uptodate) |
			 (1L << PG_active) |
			 (1L << PG_workingset) |
			 (1L << PG_locked) |
			 (1L << PG_unevictable) |
#ifdef CONFIG_64BIT
			 (1L << PG_arch_2) |
#endif
			 (1L << PG_dirty)));

	/* ->mapping in first tail page is compound_mapcount */
	VM_BUG_ON_PAGE(tail > 2 && page_tail->mapping != TAIL_MAPPING,
			page_tail);
	page_tail->mapping = head->mapping;
	page_tail->index = head->index + tail;

	/* Page flags must be visible before we make the page non-compound. */
	smp_wmb();

	/*
	 * Clear PageTail before unfreezing page refcount.
	 *
	 * After successful get_page_unless_zero() might follow put_page()
	 * which needs correct compound_head().
	 */
	clear_compound_head(page_tail);

	/* Finally unfreeze refcount. Additional reference from page cache. */
	page_ref_unfreeze(page_tail, 1 + (!PageAnon(head) ||
					  PageSwapCache(head)));

	if (page_is_young(head))
		set_page_young(page_tail);
	if (page_is_idle(head))
		set_page_idle(page_tail);

	page_cpupid_xchg_last(page_tail, page_cpupid_last(head));

	/*
	 * always add to the tail because some iterators expect new
	 * pages to show after the currently processed elements - e.g.
	 * migrate_pages
	 */
	lru_add_page_tail(head, page_tail, lruvec, list);
}

static void __split_huge_page(struct page *page, struct list_head *list,
		pgoff_t end)
{
	struct folio *folio = page_folio(page);
	struct page *head = &folio->page;
	struct lruvec *lruvec;
	struct address_space *swap_cache = NULL;
	unsigned long offset = 0;
	unsigned int nr = thp_nr_pages(head);
	int i;

	/* complete memcg works before add pages to LRU */
	split_page_memcg(head, nr);

	if (PageAnon(head) && PageSwapCache(head)) {
		swp_entry_t entry = { .val = page_private(head) };

		offset = swp_offset(entry);
		swap_cache = swap_address_space(entry);
		xa_lock(&swap_cache->i_pages);
	}

	/* lock lru list/PageCompound, ref frozen by page_ref_freeze */
	lruvec = folio_lruvec_lock(folio);

	ClearPageHasHWPoisoned(head);

	for (i = nr - 1; i >= 1; i--) {
		__split_huge_page_tail(head, i, lruvec, list);
		/* Some pages can be beyond EOF: drop them from page cache */
		if (head[i].index >= end) {
			ClearPageDirty(head + i);
			__delete_from_page_cache(head + i, NULL);
			if (shmem_mapping(head->mapping))
				shmem_uncharge(head->mapping->host, 1);
			put_page(head + i);
		} else if (!PageAnon(page)) {
			__xa_store(&head->mapping->i_pages, head[i].index,
					head + i, 0);
		} else if (swap_cache) {
			__xa_store(&swap_cache->i_pages, offset + i,
					head + i, 0);
		}
	}

	ClearPageCompound(head);
	unlock_page_lruvec(lruvec);
	/* Caller disabled irqs, so they are still disabled here */

	split_page_owner(head, nr);

	/* See comment in __split_huge_page_tail() */
	if (PageAnon(head)) {
		/* Additional pin to swap cache */
		if (PageSwapCache(head)) {
			page_ref_add(head, 2);
			xa_unlock(&swap_cache->i_pages);
		} else {
			page_ref_inc(head);
		}
	} else {
		/* Additional pin to page cache */
		page_ref_add(head, 2);
		xa_unlock(&head->mapping->i_pages);
	}
	local_irq_enable();

	remap_page(folio, nr);

	if (PageSwapCache(head)) {
		swp_entry_t entry = { .val = page_private(head) };

		split_swap_cluster(entry);
	}

	for (i = 0; i < nr; i++) {
		struct page *subpage = head + i;
		if (subpage == page)
			continue;
		unlock_page(subpage);

		/*
		 * Subpages may be freed if there wasn't any mapping
		 * like if add_to_swap() is running on a lru page that
		 * had its mapping zapped. And freeing these pages
		 * requires taking the lru_lock so we do the put_page
		 * of the tail pages after the split is complete.
		 */
		put_page(subpage);
	}
}

<<<<<<< HEAD
int total_mapcount(struct page *page)
{
	int i, compound, nr, ret;

	VM_BUG_ON_PAGE(PageTail(page), page);

	if (likely(!PageCompound(page)))
		return atomic_read(&page->_mapcount) + 1;

	compound = compound_mapcount(page);
	nr = compound_nr(page);
	if (PageHuge(page))
		return compound;
	ret = compound;
	for (i = 0; i < nr; i++)
		ret += atomic_read(&page[i]._mapcount) + 1;
	/* File pages has compound_mapcount included in _mapcount */
	if (!PageAnon(page))
		return ret - compound * nr;
	if (PageDoubleMap(page))
		ret -= nr;
	return ret;
}

/*
 * This calculates accurately how many mappings a transparent hugepage
 * has (unlike page_mapcount() which isn't fully accurate). This full
 * accuracy is primarily needed to know if copy-on-write faults can
 * reuse the page and change the mapping to read-write instead of
 * copying them. At the same time this returns the total_mapcount too.
 *
 * The function returns the highest mapcount any one of the subpages
 * has. If the return value is one, even if different processes are
 * mapping different subpages of the transparent hugepage, they can
 * all reuse it, because each process is reusing a different subpage.
 *
 * The total_mapcount is instead counting all virtual mappings of the
 * subpages. If the total_mapcount is equal to "one", it tells the
 * caller all mappings belong to the same "mm" and in turn the
 * anon_vma of the transparent hugepage can become the vma->anon_vma
 * local one as no other process may be mapping any of the subpages.
 *
 * It would be more accurate to replace page_mapcount() with
 * page_trans_huge_mapcount(), however we only use
 * page_trans_huge_mapcount() in the copy-on-write faults where we
 * need full accuracy to avoid breaking page pinning, because
 * page_trans_huge_mapcount() is slower than page_mapcount().
 */
int page_trans_huge_mapcount(struct page *page)
{
	int i, ret;

	/* hugetlbfs shouldn't call it */
	VM_BUG_ON_PAGE(PageHuge(page), page);

	if (likely(!PageTransCompound(page)))
		return atomic_read(&page->_mapcount) + 1;

	page = compound_head(page);

	ret = 0;
	for (i = 0; i < thp_nr_pages(page); i++) {
		int mapcount = atomic_read(&page[i]._mapcount) + 1;
		ret = max(ret, mapcount);
	}

	if (PageDoubleMap(page))
		ret -= 1;

	return ret + compound_mapcount(page);
}

=======
>>>>>>> 95cd2cdc
/* Racy check whether the huge page can be split */
bool can_split_folio(struct folio *folio, int *pextra_pins)
{
	int extra_pins;

	/* Additional pins from page cache */
	if (folio_test_anon(folio))
		extra_pins = folio_test_swapcache(folio) ?
				folio_nr_pages(folio) : 0;
	else
		extra_pins = folio_nr_pages(folio);
	if (pextra_pins)
		*pextra_pins = extra_pins;
	return folio_mapcount(folio) == folio_ref_count(folio) - extra_pins - 1;
}

/*
 * This function splits huge page into normal pages. @page can point to any
 * subpage of huge page to split. Split doesn't change the position of @page.
 *
 * Only caller must hold pin on the @page, otherwise split fails with -EBUSY.
 * The huge page must be locked.
 *
 * If @list is null, tail pages will be added to LRU list, otherwise, to @list.
 *
 * Both head page and tail pages will inherit mapping, flags, and so on from
 * the hugepage.
 *
 * GUP pin and PG_locked transferred to @page. Rest subpages can be freed if
 * they are not mapped.
 *
 * Returns 0 if the hugepage is split successfully.
 * Returns -EBUSY if the page is pinned or if anon_vma disappeared from under
 * us.
 */
int split_huge_page_to_list(struct page *page, struct list_head *list)
{
	struct folio *folio = page_folio(page);
	struct page *head = &folio->page;
	struct deferred_split *ds_queue = get_deferred_split_queue(head);
	XA_STATE(xas, &head->mapping->i_pages, head->index);
	struct anon_vma *anon_vma = NULL;
	struct address_space *mapping = NULL;
	int extra_pins, ret;
	pgoff_t end;

	VM_BUG_ON_PAGE(is_huge_zero_page(head), head);
	VM_BUG_ON_PAGE(!PageLocked(head), head);
	VM_BUG_ON_PAGE(!PageCompound(head), head);

	if (PageWriteback(head))
		return -EBUSY;

	if (PageAnon(head)) {
		/*
		 * The caller does not necessarily hold an mmap_lock that would
		 * prevent the anon_vma disappearing so we first we take a
		 * reference to it and then lock the anon_vma for write. This
		 * is similar to folio_lock_anon_vma_read except the write lock
		 * is taken to serialise against parallel split or collapse
		 * operations.
		 */
		anon_vma = page_get_anon_vma(head);
		if (!anon_vma) {
			ret = -EBUSY;
			goto out;
		}
		end = -1;
		mapping = NULL;
		anon_vma_lock_write(anon_vma);
	} else {
		mapping = head->mapping;

		/* Truncated ? */
		if (!mapping) {
			ret = -EBUSY;
			goto out;
		}

		xas_split_alloc(&xas, head, compound_order(head),
				mapping_gfp_mask(mapping) & GFP_RECLAIM_MASK);
		if (xas_error(&xas)) {
			ret = xas_error(&xas);
			goto out;
		}

		anon_vma = NULL;
		i_mmap_lock_read(mapping);

		/*
		 *__split_huge_page() may need to trim off pages beyond EOF:
		 * but on 32-bit, i_size_read() takes an irq-unsafe seqlock,
		 * which cannot be nested inside the page tree lock. So note
		 * end now: i_size itself may be changed at any moment, but
		 * head page lock is good enough to serialize the trimming.
		 */
		end = DIV_ROUND_UP(i_size_read(mapping->host), PAGE_SIZE);
		if (shmem_mapping(mapping))
			end = shmem_fallocend(mapping->host, end);
	}

	/*
	 * Racy check if we can split the page, before unmap_page() will
	 * split PMDs
	 */
	if (!can_split_folio(folio, &extra_pins)) {
		ret = -EBUSY;
		goto out_unlock;
	}

	unmap_page(head);

	/* block interrupt reentry in xa_lock and spinlock */
	local_irq_disable();
	if (mapping) {
		/*
		 * Check if the head page is present in page cache.
		 * We assume all tail are present too, if head is there.
		 */
		xas_lock(&xas);
		xas_reset(&xas);
		if (xas_load(&xas) != head)
			goto fail;
	}

	/* Prevent deferred_split_scan() touching ->_refcount */
	spin_lock(&ds_queue->split_queue_lock);
	if (page_ref_freeze(head, 1 + extra_pins)) {
		if (!list_empty(page_deferred_list(head))) {
			ds_queue->split_queue_len--;
			list_del(page_deferred_list(head));
		}
		spin_unlock(&ds_queue->split_queue_lock);
		if (mapping) {
			int nr = thp_nr_pages(head);

			xas_split(&xas, head, thp_order(head));
			if (PageSwapBacked(head)) {
				__mod_lruvec_page_state(head, NR_SHMEM_THPS,
							-nr);
			} else {
				__mod_lruvec_page_state(head, NR_FILE_THPS,
							-nr);
				filemap_nr_thps_dec(mapping);
			}
		}

		__split_huge_page(page, list, end);
		ret = 0;
	} else {
		spin_unlock(&ds_queue->split_queue_lock);
fail:
		if (mapping)
			xas_unlock(&xas);
		local_irq_enable();
		remap_page(folio, folio_nr_pages(folio));
		ret = -EBUSY;
	}

out_unlock:
	if (anon_vma) {
		anon_vma_unlock_write(anon_vma);
		put_anon_vma(anon_vma);
	}
	if (mapping)
		i_mmap_unlock_read(mapping);
out:
	/* Free any memory we didn't use */
	xas_nomem(&xas, 0);
	count_vm_event(!ret ? THP_SPLIT_PAGE : THP_SPLIT_PAGE_FAILED);
	return ret;
}

void free_transhuge_page(struct page *page)
{
	struct deferred_split *ds_queue = get_deferred_split_queue(page);
	unsigned long flags;

	spin_lock_irqsave(&ds_queue->split_queue_lock, flags);
	if (!list_empty(page_deferred_list(page))) {
		ds_queue->split_queue_len--;
		list_del(page_deferred_list(page));
	}
	spin_unlock_irqrestore(&ds_queue->split_queue_lock, flags);
	free_compound_page(page);
}

void deferred_split_huge_page(struct page *page)
{
	struct deferred_split *ds_queue = get_deferred_split_queue(page);
#ifdef CONFIG_MEMCG
	struct mem_cgroup *memcg = page_memcg(compound_head(page));
#endif
	unsigned long flags;

	VM_BUG_ON_PAGE(!PageTransHuge(page), page);

	/*
	 * The try_to_unmap() in page reclaim path might reach here too,
	 * this may cause a race condition to corrupt deferred split queue.
	 * And, if page reclaim is already handling the same page, it is
	 * unnecessary to handle it again in shrinker.
	 *
	 * Check PageSwapCache to determine if the page is being
	 * handled by page reclaim since THP swap would add the page into
	 * swap cache before calling try_to_unmap().
	 */
	if (PageSwapCache(page))
		return;

	spin_lock_irqsave(&ds_queue->split_queue_lock, flags);
	if (list_empty(page_deferred_list(page))) {
		count_vm_event(THP_DEFERRED_SPLIT_PAGE);
		list_add_tail(page_deferred_list(page), &ds_queue->split_queue);
		ds_queue->split_queue_len++;
#ifdef CONFIG_MEMCG
		if (memcg)
			set_shrinker_bit(memcg, page_to_nid(page),
					 deferred_split_shrinker.id);
#endif
	}
	spin_unlock_irqrestore(&ds_queue->split_queue_lock, flags);
}

static unsigned long deferred_split_count(struct shrinker *shrink,
		struct shrink_control *sc)
{
	struct pglist_data *pgdata = NODE_DATA(sc->nid);
	struct deferred_split *ds_queue = &pgdata->deferred_split_queue;

#ifdef CONFIG_MEMCG
	if (sc->memcg)
		ds_queue = &sc->memcg->deferred_split_queue;
#endif
	return READ_ONCE(ds_queue->split_queue_len);
}

static unsigned long deferred_split_scan(struct shrinker *shrink,
		struct shrink_control *sc)
{
	struct pglist_data *pgdata = NODE_DATA(sc->nid);
	struct deferred_split *ds_queue = &pgdata->deferred_split_queue;
	unsigned long flags;
	LIST_HEAD(list), *pos, *next;
	struct page *page;
	int split = 0;

#ifdef CONFIG_MEMCG
	if (sc->memcg)
		ds_queue = &sc->memcg->deferred_split_queue;
#endif

	spin_lock_irqsave(&ds_queue->split_queue_lock, flags);
	/* Take pin on all head pages to avoid freeing them under us */
	list_for_each_safe(pos, next, &ds_queue->split_queue) {
		page = list_entry((void *)pos, struct page, deferred_list);
		page = compound_head(page);
		if (get_page_unless_zero(page)) {
			list_move(page_deferred_list(page), &list);
		} else {
			/* We lost race with put_compound_page() */
			list_del_init(page_deferred_list(page));
			ds_queue->split_queue_len--;
		}
		if (!--sc->nr_to_scan)
			break;
	}
	spin_unlock_irqrestore(&ds_queue->split_queue_lock, flags);

	list_for_each_safe(pos, next, &list) {
		page = list_entry((void *)pos, struct page, deferred_list);
		if (!trylock_page(page))
			goto next;
		/* split_huge_page() removes page from list on success */
		if (!split_huge_page(page))
			split++;
		unlock_page(page);
next:
		put_page(page);
	}

	spin_lock_irqsave(&ds_queue->split_queue_lock, flags);
	list_splice_tail(&list, &ds_queue->split_queue);
	spin_unlock_irqrestore(&ds_queue->split_queue_lock, flags);

	/*
	 * Stop shrinker if we didn't split any page, but the queue is empty.
	 * This can happen if pages were freed under us.
	 */
	if (!split && list_empty(&ds_queue->split_queue))
		return SHRINK_STOP;
	return split;
}

static struct shrinker deferred_split_shrinker = {
	.count_objects = deferred_split_count,
	.scan_objects = deferred_split_scan,
	.seeks = DEFAULT_SEEKS,
	.flags = SHRINKER_NUMA_AWARE | SHRINKER_MEMCG_AWARE |
		 SHRINKER_NONSLAB,
};

#ifdef CONFIG_DEBUG_FS
static void split_huge_pages_all(void)
{
	struct zone *zone;
	struct page *page;
	unsigned long pfn, max_zone_pfn;
	unsigned long total = 0, split = 0;

	pr_debug("Split all THPs\n");
	for_each_populated_zone(zone) {
		max_zone_pfn = zone_end_pfn(zone);
		for (pfn = zone->zone_start_pfn; pfn < max_zone_pfn; pfn++) {
			if (!pfn_valid(pfn))
				continue;

			page = pfn_to_page(pfn);
			if (!get_page_unless_zero(page))
				continue;

			if (zone != page_zone(page))
				goto next;

			if (!PageHead(page) || PageHuge(page) || !PageLRU(page))
				goto next;

			total++;
			lock_page(page);
			if (!split_huge_page(page))
				split++;
			unlock_page(page);
next:
			put_page(page);
			cond_resched();
		}
	}

	pr_debug("%lu of %lu THP split\n", split, total);
}

static inline bool vma_not_suitable_for_thp_split(struct vm_area_struct *vma)
{
	return vma_is_special_huge(vma) || (vma->vm_flags & VM_IO) ||
		    is_vm_hugetlb_page(vma);
}

static int split_huge_pages_pid(int pid, unsigned long vaddr_start,
				unsigned long vaddr_end)
{
	int ret = 0;
	struct task_struct *task;
	struct mm_struct *mm;
	unsigned long total = 0, split = 0;
	unsigned long addr;

	vaddr_start &= PAGE_MASK;
	vaddr_end &= PAGE_MASK;

	/* Find the task_struct from pid */
	rcu_read_lock();
	task = find_task_by_vpid(pid);
	if (!task) {
		rcu_read_unlock();
		ret = -ESRCH;
		goto out;
	}
	get_task_struct(task);
	rcu_read_unlock();

	/* Find the mm_struct */
	mm = get_task_mm(task);
	put_task_struct(task);

	if (!mm) {
		ret = -EINVAL;
		goto out;
	}

	pr_debug("Split huge pages in pid: %d, vaddr: [0x%lx - 0x%lx]\n",
		 pid, vaddr_start, vaddr_end);

	mmap_read_lock(mm);
	/*
	 * always increase addr by PAGE_SIZE, since we could have a PTE page
	 * table filled with PTE-mapped THPs, each of which is distinct.
	 */
	for (addr = vaddr_start; addr < vaddr_end; addr += PAGE_SIZE) {
		struct vm_area_struct *vma = find_vma(mm, addr);
		struct page *page;

		if (!vma || addr < vma->vm_start)
			break;

		/* skip special VMA and hugetlb VMA */
		if (vma_not_suitable_for_thp_split(vma)) {
			addr = vma->vm_end;
			continue;
		}

		/* FOLL_DUMP to ignore special (like zero) pages */
		page = follow_page(vma, addr, FOLL_GET | FOLL_DUMP);

		if (IS_ERR(page))
			continue;
		if (!page)
			continue;

		if (!is_transparent_hugepage(page))
			goto next;

		total++;
		if (!can_split_folio(page_folio(page), NULL))
			goto next;

		if (!trylock_page(page))
			goto next;

		if (!split_huge_page(page))
			split++;

		unlock_page(page);
next:
		put_page(page);
		cond_resched();
	}
	mmap_read_unlock(mm);
	mmput(mm);

	pr_debug("%lu of %lu THP split\n", split, total);

out:
	return ret;
}

static int split_huge_pages_in_file(const char *file_path, pgoff_t off_start,
				pgoff_t off_end)
{
	struct filename *file;
	struct file *candidate;
	struct address_space *mapping;
	int ret = -EINVAL;
	pgoff_t index;
	int nr_pages = 1;
	unsigned long total = 0, split = 0;

	file = getname_kernel(file_path);
	if (IS_ERR(file))
		return ret;

	candidate = file_open_name(file, O_RDONLY, 0);
	if (IS_ERR(candidate))
		goto out;

	pr_debug("split file-backed THPs in file: %s, page offset: [0x%lx - 0x%lx]\n",
		 file_path, off_start, off_end);

	mapping = candidate->f_mapping;

	for (index = off_start; index < off_end; index += nr_pages) {
		struct page *fpage = pagecache_get_page(mapping, index,
						FGP_ENTRY | FGP_HEAD, 0);

		nr_pages = 1;
		if (xa_is_value(fpage) || !fpage)
			continue;

		if (!is_transparent_hugepage(fpage))
			goto next;

		total++;
		nr_pages = thp_nr_pages(fpage);

		if (!trylock_page(fpage))
			goto next;

		if (!split_huge_page(fpage))
			split++;

		unlock_page(fpage);
next:
		put_page(fpage);
		cond_resched();
	}

	filp_close(candidate, NULL);
	ret = 0;

	pr_debug("%lu of %lu file-backed THP split\n", split, total);
out:
	putname(file);
	return ret;
}

#define MAX_INPUT_BUF_SZ 255

static ssize_t split_huge_pages_write(struct file *file, const char __user *buf,
				size_t count, loff_t *ppops)
{
	static DEFINE_MUTEX(split_debug_mutex);
	ssize_t ret;
	/* hold pid, start_vaddr, end_vaddr or file_path, off_start, off_end */
	char input_buf[MAX_INPUT_BUF_SZ];
	int pid;
	unsigned long vaddr_start, vaddr_end;

	ret = mutex_lock_interruptible(&split_debug_mutex);
	if (ret)
		return ret;

	ret = -EFAULT;

	memset(input_buf, 0, MAX_INPUT_BUF_SZ);
	if (copy_from_user(input_buf, buf, min_t(size_t, count, MAX_INPUT_BUF_SZ)))
		goto out;

	input_buf[MAX_INPUT_BUF_SZ - 1] = '\0';

	if (input_buf[0] == '/') {
		char *tok;
		char *buf = input_buf;
		char file_path[MAX_INPUT_BUF_SZ];
		pgoff_t off_start = 0, off_end = 0;
		size_t input_len = strlen(input_buf);

		tok = strsep(&buf, ",");
		if (tok) {
			strcpy(file_path, tok);
		} else {
			ret = -EINVAL;
			goto out;
		}

		ret = sscanf(buf, "0x%lx,0x%lx", &off_start, &off_end);
		if (ret != 2) {
			ret = -EINVAL;
			goto out;
		}
		ret = split_huge_pages_in_file(file_path, off_start, off_end);
		if (!ret)
			ret = input_len;

		goto out;
	}

	ret = sscanf(input_buf, "%d,0x%lx,0x%lx", &pid, &vaddr_start, &vaddr_end);
	if (ret == 1 && pid == 1) {
		split_huge_pages_all();
		ret = strlen(input_buf);
		goto out;
	} else if (ret != 3) {
		ret = -EINVAL;
		goto out;
	}

	ret = split_huge_pages_pid(pid, vaddr_start, vaddr_end);
	if (!ret)
		ret = strlen(input_buf);
out:
	mutex_unlock(&split_debug_mutex);
	return ret;

}

static const struct file_operations split_huge_pages_fops = {
	.owner	 = THIS_MODULE,
	.write	 = split_huge_pages_write,
	.llseek  = no_llseek,
};

static int __init split_huge_pages_debugfs(void)
{
	debugfs_create_file("split_huge_pages", 0200, NULL, NULL,
			    &split_huge_pages_fops);
	return 0;
}
late_initcall(split_huge_pages_debugfs);
#endif

#ifdef CONFIG_ARCH_ENABLE_THP_MIGRATION
void set_pmd_migration_entry(struct page_vma_mapped_walk *pvmw,
		struct page *page)
{
	struct vm_area_struct *vma = pvmw->vma;
	struct mm_struct *mm = vma->vm_mm;
	unsigned long address = pvmw->address;
	pmd_t pmdval;
	swp_entry_t entry;
	pmd_t pmdswp;

	if (!(pvmw->pmd && !pvmw->pte))
		return;

	flush_cache_range(vma, address, address + HPAGE_PMD_SIZE);
	pmdval = pmdp_invalidate(vma, address, pvmw->pmd);
	if (pmd_dirty(pmdval))
		set_page_dirty(page);
	if (pmd_write(pmdval))
		entry = make_writable_migration_entry(page_to_pfn(page));
	else
		entry = make_readable_migration_entry(page_to_pfn(page));
	pmdswp = swp_entry_to_pmd(entry);
	if (pmd_soft_dirty(pmdval))
		pmdswp = pmd_swp_mksoft_dirty(pmdswp);
	set_pmd_at(mm, address, pvmw->pmd, pmdswp);
	page_remove_rmap(page, vma, true);
	put_page(page);
	trace_set_migration_pmd(address, pmd_val(pmdswp));
}

void remove_migration_pmd(struct page_vma_mapped_walk *pvmw, struct page *new)
{
	struct vm_area_struct *vma = pvmw->vma;
	struct mm_struct *mm = vma->vm_mm;
	unsigned long address = pvmw->address;
	unsigned long mmun_start = address & HPAGE_PMD_MASK;
	pmd_t pmde;
	swp_entry_t entry;

	if (!(pvmw->pmd && !pvmw->pte))
		return;

	entry = pmd_to_swp_entry(*pvmw->pmd);
	get_page(new);
	pmde = pmd_mkold(mk_huge_pmd(new, vma->vm_page_prot));
	if (pmd_swp_soft_dirty(*pvmw->pmd))
		pmde = pmd_mksoft_dirty(pmde);
	if (is_writable_migration_entry(entry))
		pmde = maybe_pmd_mkwrite(pmde, vma);
	if (pmd_swp_uffd_wp(*pvmw->pmd))
		pmde = pmd_wrprotect(pmd_mkuffd_wp(pmde));

	if (PageAnon(new))
		page_add_anon_rmap(new, vma, mmun_start, true);
	else
		page_add_file_rmap(new, vma, true);
	set_pmd_at(mm, mmun_start, pvmw->pmd, pmde);

	/* No need to invalidate - it was non-present before */
	update_mmu_cache_pmd(vma, address, pvmw->pmd);
	trace_remove_migration_pmd(address, pmd_val(pmde));
}
#endif<|MERGE_RESOLUTION|>--- conflicted
+++ resolved
@@ -1322,15 +1322,11 @@
 	 * no additional references. Note that we always drain the LRU
 	 * pagevecs immediately after adding a THP.
 	 */
-<<<<<<< HEAD
-	if (reuse_swap_page(page)) {
-=======
 	if (page_count(page) > 1 + PageSwapCache(page) * thp_nr_pages(page))
 		goto unlock_fallback;
 	if (PageSwapCache(page))
 		try_to_free_swap(page);
 	if (page_count(page) == 1) {
->>>>>>> 95cd2cdc
 		pmd_t entry;
 		entry = pmd_mkyoung(orig_pmd);
 		entry = maybe_pmd_mkwrite(pmd_mkdirty(entry), vma);
@@ -2455,81 +2451,6 @@
 	}
 }
 
-<<<<<<< HEAD
-int total_mapcount(struct page *page)
-{
-	int i, compound, nr, ret;
-
-	VM_BUG_ON_PAGE(PageTail(page), page);
-
-	if (likely(!PageCompound(page)))
-		return atomic_read(&page->_mapcount) + 1;
-
-	compound = compound_mapcount(page);
-	nr = compound_nr(page);
-	if (PageHuge(page))
-		return compound;
-	ret = compound;
-	for (i = 0; i < nr; i++)
-		ret += atomic_read(&page[i]._mapcount) + 1;
-	/* File pages has compound_mapcount included in _mapcount */
-	if (!PageAnon(page))
-		return ret - compound * nr;
-	if (PageDoubleMap(page))
-		ret -= nr;
-	return ret;
-}
-
-/*
- * This calculates accurately how many mappings a transparent hugepage
- * has (unlike page_mapcount() which isn't fully accurate). This full
- * accuracy is primarily needed to know if copy-on-write faults can
- * reuse the page and change the mapping to read-write instead of
- * copying them. At the same time this returns the total_mapcount too.
- *
- * The function returns the highest mapcount any one of the subpages
- * has. If the return value is one, even if different processes are
- * mapping different subpages of the transparent hugepage, they can
- * all reuse it, because each process is reusing a different subpage.
- *
- * The total_mapcount is instead counting all virtual mappings of the
- * subpages. If the total_mapcount is equal to "one", it tells the
- * caller all mappings belong to the same "mm" and in turn the
- * anon_vma of the transparent hugepage can become the vma->anon_vma
- * local one as no other process may be mapping any of the subpages.
- *
- * It would be more accurate to replace page_mapcount() with
- * page_trans_huge_mapcount(), however we only use
- * page_trans_huge_mapcount() in the copy-on-write faults where we
- * need full accuracy to avoid breaking page pinning, because
- * page_trans_huge_mapcount() is slower than page_mapcount().
- */
-int page_trans_huge_mapcount(struct page *page)
-{
-	int i, ret;
-
-	/* hugetlbfs shouldn't call it */
-	VM_BUG_ON_PAGE(PageHuge(page), page);
-
-	if (likely(!PageTransCompound(page)))
-		return atomic_read(&page->_mapcount) + 1;
-
-	page = compound_head(page);
-
-	ret = 0;
-	for (i = 0; i < thp_nr_pages(page); i++) {
-		int mapcount = atomic_read(&page[i]._mapcount) + 1;
-		ret = max(ret, mapcount);
-	}
-
-	if (PageDoubleMap(page))
-		ret -= 1;
-
-	return ret + compound_mapcount(page);
-}
-
-=======
->>>>>>> 95cd2cdc
 /* Racy check whether the huge page can be split */
 bool can_split_folio(struct folio *folio, int *pextra_pins)
 {
