--- conflicted
+++ resolved
@@ -20,15 +20,10 @@
 
 #ifdef CONFIG_BLK_DEV_INITRD
 extern void __init reserve_initrd_mem(void);
-<<<<<<< HEAD
-#else
-static inline void __init reserve_initrd_mem(void) {}
-=======
 extern void wait_for_initramfs(void);
 #else
 static inline void __init reserve_initrd_mem(void) {}
 static inline void wait_for_initramfs(void) {}
->>>>>>> 11e4b63a
 #endif
 
 extern phys_addr_t phys_initrd_start;
