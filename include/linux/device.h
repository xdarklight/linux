--- conflicted
+++ resolved
@@ -251,11 +251,8 @@
 /**
  * bus_find_next_device - Find the next device after a given device in a
  * given bus.
-<<<<<<< HEAD
-=======
  * @bus: bus type
  * @cur: device to begin the search with.
->>>>>>> e6aa640e
  */
 static inline struct device *
 bus_find_next_device(struct bus_type *bus,struct device *cur)
@@ -482,11 +479,7 @@
 /**
  * driver_find_device_by_name - device iterator for locating a particular device
  * of a specific name.
-<<<<<<< HEAD
- * @driver: the driver we're iterating
-=======
  * @drv: the driver we're iterating
->>>>>>> e6aa640e
  * @name: name of the device to match
  */
 static inline struct device *driver_find_device_by_name(struct device_driver *drv,
@@ -498,11 +491,7 @@
 /**
  * driver_find_device_by_of_node- device iterator for locating a particular device
  * by of_node pointer.
-<<<<<<< HEAD
- * @driver: the driver we're iterating
-=======
  * @drv: the driver we're iterating
->>>>>>> e6aa640e
  * @np: of_node pointer to match.
  */
 static inline struct device *
@@ -515,11 +504,7 @@
 /**
  * driver_find_device_by_fwnode- device iterator for locating a particular device
  * by fwnode pointer.
-<<<<<<< HEAD
- * @driver: the driver we're iterating
-=======
  * @drv: the driver we're iterating
->>>>>>> e6aa640e
  * @fwnode: fwnode pointer to match.
  */
 static inline struct device *
@@ -532,11 +517,7 @@
 /**
  * driver_find_device_by_devt- device iterator for locating a particular device
  * by devt.
-<<<<<<< HEAD
- * @driver: the driver we're iterating
-=======
  * @drv: the driver we're iterating
->>>>>>> e6aa640e
  * @devt: devt pointer to match.
  */
 static inline struct device *driver_find_device_by_devt(struct device_driver *drv,
@@ -555,11 +536,7 @@
 /**
  * driver_find_device_by_acpi_dev : device iterator for locating a particular
  * device matching the ACPI_COMPANION device.
-<<<<<<< HEAD
- * @driver: the driver we're iterating
-=======
  * @drv: the driver we're iterating
->>>>>>> e6aa640e
  * @adev: ACPI_COMPANION device to match.
  */
 static inline struct device *
