--- conflicted
+++ resolved
@@ -148,14 +148,6 @@
 	}
 
 	haddr = addr & HPAGE_PMD_MASK;
-<<<<<<< HEAD
-
-	if (haddr < vma->vm_start || haddr + HPAGE_PMD_SIZE > vma->vm_end)
-		return false;
-	return true;
-}
-=======
->>>>>>> bc776a61
 
 	if (haddr < vma->vm_start || haddr + HPAGE_PMD_SIZE > vma->vm_end)
 		return false;
