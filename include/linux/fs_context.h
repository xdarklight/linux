/* SPDX-License-Identifier: GPL-2.0-or-later */
/* Filesystem superblock creation and reconfiguration context.
 *
 * Copyright (C) 2018 Red Hat, Inc. All Rights Reserved.
 * Written by David Howells (dhowells@redhat.com)
 */

#ifndef _LINUX_FS_CONTEXT_H
#define _LINUX_FS_CONTEXT_H

#include <linux/kernel.h>
#include <linux/refcount.h>
#include <linux/errno.h>
#include <linux/security.h>
#include <linux/mutex.h>

struct cred;
struct dentry;
struct file_operations;
struct file_system_type;
struct mnt_namespace;
struct net;
struct pid_namespace;
struct super_block;
struct user_namespace;
struct vfsmount;
struct path;

enum fs_context_purpose {
	FS_CONTEXT_FOR_MOUNT,		/* New superblock for explicit mount */
	FS_CONTEXT_FOR_SUBMOUNT,	/* New superblock for automatic submount */
	FS_CONTEXT_FOR_RECONFIGURE,	/* Superblock reconfiguration (remount) */
};

/*
 * Userspace usage phase for fsopen/fspick.
 */
enum fs_context_phase {
	FS_CONTEXT_CREATE_PARAMS,	/* Loading params for sb creation */
	FS_CONTEXT_CREATING,		/* A superblock is being created */
	FS_CONTEXT_AWAITING_MOUNT,	/* Superblock created, awaiting fsmount() */
	FS_CONTEXT_AWAITING_RECONF,	/* Awaiting initialisation for reconfiguration */
	FS_CONTEXT_RECONF_PARAMS,	/* Loading params for reconfiguration */
	FS_CONTEXT_RECONFIGURING,	/* Reconfiguring the superblock */
	FS_CONTEXT_FAILED,		/* Failed to correctly transition a context */
};

/*
 * Type of parameter value.
 */
enum fs_value_type {
	fs_value_is_undefined,
	fs_value_is_flag,		/* Value not given a value */
	fs_value_is_string,		/* Value is a string */
	fs_value_is_blob,		/* Value is a binary blob */
	fs_value_is_filename,		/* Value is a filename* + dirfd */
	fs_value_is_file,		/* Value is a file* */
};

/*
 * Configuration parameter.
 */
struct fs_parameter {
	const char		*key;		/* Parameter name */
	enum fs_value_type	type:8;		/* The type of value here */
	union {
		char		*string;
		void		*blob;
		struct filename	*name;
		struct file	*file;
	};
	size_t	size;
	int	dirfd;
};

struct p_log {
	const char *prefix;
	struct fc_log *log;
};

/*
 * Filesystem context for holding the parameters used in the creation or
 * reconfiguration of a superblock.
 *
 * Superblock creation fills in ->root whereas reconfiguration begins with this
 * already set.
 *
 * See Documentation/filesystems/mount_api.rst
 */
struct fs_context {
	const struct fs_context_operations *ops;
	struct mutex		uapi_mutex;	/* Userspace access mutex */
	struct file_system_type	*fs_type;
	void			*fs_private;	/* The filesystem's context */
	void			*sget_key;
	struct dentry		*root;		/* The root and superblock */
	struct user_namespace	*user_ns;	/* The user namespace for this mount */
	struct net		*net_ns;	/* The network namespace for this mount */
	const struct cred	*cred;		/* The mounter's credentials */
	struct p_log		log;		/* Logging buffer */
	const char		*source;	/* The source name (eg. dev path) */
	void			*security;	/* Linux S&M options */
	void			*s_fs_info;	/* Proposed s_fs_info */
	unsigned int		sb_flags;	/* Proposed superblock flags (SB_*) */
	unsigned int		sb_flags_mask;	/* Superblock flags that were changed */
	unsigned int		s_iflags;	/* OR'd with sb->s_iflags */
	unsigned int		lsm_flags;	/* Information flags from the fs to the LSM */
	enum fs_context_purpose	purpose:8;
	enum fs_context_phase	phase:8;	/* The phase the context is in */
	bool			need_free:1;	/* Need to call ops->free() */
	bool			global:1;	/* Goes into &init_user_ns */
	bool			oldapi:1;	/* Coming from mount(2) */
};

struct fs_context_operations {
	void (*free)(struct fs_context *fc);
	int (*dup)(struct fs_context *fc, struct fs_context *src_fc);
	int (*parse_param)(struct fs_context *fc, struct fs_parameter *param);
	int (*parse_monolithic)(struct fs_context *fc, void *data);
	int (*get_tree)(struct fs_context *fc);
	int (*reconfigure)(struct fs_context *fc);
};

/*
 * fs_context manipulation functions.
 */
extern struct fs_context *fs_context_for_mount(struct file_system_type *fs_type,
						unsigned int sb_flags);
extern struct fs_context *fs_context_for_reconfigure(struct dentry *dentry,
						unsigned int sb_flags,
						unsigned int sb_flags_mask);
extern struct fs_context *fs_context_for_submount(struct file_system_type *fs_type,
						struct dentry *reference);

extern struct fs_context *vfs_dup_fs_context(struct fs_context *fc);
extern int vfs_parse_fs_param(struct fs_context *fc, struct fs_parameter *param);
extern int vfs_parse_fs_string(struct fs_context *fc, const char *key,
			       const char *value, size_t v_size);
extern int generic_parse_monolithic(struct fs_context *fc, void *data);
extern int vfs_get_tree(struct fs_context *fc);
extern void put_fs_context(struct fs_context *fc);
<<<<<<< HEAD
extern int vfs_parse_fs_param_source(struct fs_context *fc,
				     struct fs_parameter *param);
=======
extern void fc_drop_locked(struct fs_context *fc);
>>>>>>> 7f5ba480

/*
 * sget() wrappers to be called from the ->get_tree() op.
 */
enum vfs_get_super_keying {
	vfs_get_single_super,	/* Only one such superblock may exist */
	vfs_get_single_reconf_super, /* As above, but reconfigure if it exists */
	vfs_get_keyed_super,	/* Superblocks with different s_fs_info keys may exist */
	vfs_get_independent_super, /* Multiple independent superblocks may exist */
};
extern int vfs_get_super(struct fs_context *fc,
			 enum vfs_get_super_keying keying,
			 int (*fill_super)(struct super_block *sb,
					   struct fs_context *fc));

extern int get_tree_nodev(struct fs_context *fc,
			 int (*fill_super)(struct super_block *sb,
					   struct fs_context *fc));
extern int get_tree_single(struct fs_context *fc,
			 int (*fill_super)(struct super_block *sb,
					   struct fs_context *fc));
extern int get_tree_single_reconf(struct fs_context *fc,
			 int (*fill_super)(struct super_block *sb,
					   struct fs_context *fc));
extern int get_tree_keyed(struct fs_context *fc,
			 int (*fill_super)(struct super_block *sb,
					   struct fs_context *fc),
			 void *key);

extern int get_tree_bdev(struct fs_context *fc,
			       int (*fill_super)(struct super_block *sb,
						 struct fs_context *fc));

extern const struct file_operations fscontext_fops;

/*
 * Mount error, warning and informational message logging.  This structure is
 * shareable between a mount and a subordinate mount.
 */
struct fc_log {
	refcount_t	usage;
	u8		head;		/* Insertion index in buffer[] */
	u8		tail;		/* Removal index in buffer[] */
	u8		need_free;	/* Mask of kfree'able items in buffer[] */
	struct module	*owner;		/* Owner module for strings that don't then need freeing */
	char		*buffer[8];
};

extern __attribute__((format(printf, 4, 5)))
void logfc(struct fc_log *log, const char *prefix, char level, const char *fmt, ...);

#define __logfc(fc, l, fmt, ...) logfc((fc)->log.log, NULL, \
					l, fmt, ## __VA_ARGS__)
#define __plog(p, l, fmt, ...) logfc((p)->log, (p)->prefix, \
					l, fmt, ## __VA_ARGS__)
/**
 * infof - Store supplementary informational message
 * @fc: The context in which to log the informational message
 * @fmt: The format string
 *
 * Store the supplementary informational message for the process if the process
 * has enabled the facility.
 */
#define infof(fc, fmt, ...) __logfc(fc, 'i', fmt, ## __VA_ARGS__)
#define info_plog(p, fmt, ...) __plog(p, 'i', fmt, ## __VA_ARGS__)
#define infofc(p, fmt, ...) __plog((&(fc)->log), 'i', fmt, ## __VA_ARGS__)

/**
 * warnf - Store supplementary warning message
 * @fc: The context in which to log the error message
 * @fmt: The format string
 *
 * Store the supplementary warning message for the process if the process has
 * enabled the facility.
 */
#define warnf(fc, fmt, ...) __logfc(fc, 'w', fmt, ## __VA_ARGS__)
#define warn_plog(p, fmt, ...) __plog(p, 'w', fmt, ## __VA_ARGS__)
#define warnfc(fc, fmt, ...) __plog((&(fc)->log), 'w', fmt, ## __VA_ARGS__)

/**
 * errorf - Store supplementary error message
 * @fc: The context in which to log the error message
 * @fmt: The format string
 *
 * Store the supplementary error message for the process if the process has
 * enabled the facility.
 */
#define errorf(fc, fmt, ...) __logfc(fc, 'e', fmt, ## __VA_ARGS__)
#define error_plog(p, fmt, ...) __plog(p, 'e', fmt, ## __VA_ARGS__)
#define errorfc(fc, fmt, ...) __plog((&(fc)->log), 'e', fmt, ## __VA_ARGS__)

/**
 * invalf - Store supplementary invalid argument error message
 * @fc: The context in which to log the error message
 * @fmt: The format string
 *
 * Store the supplementary error message for the process if the process has
 * enabled the facility and return -EINVAL.
 */
#define invalf(fc, fmt, ...) (errorf(fc, fmt, ## __VA_ARGS__), -EINVAL)
#define inval_plog(p, fmt, ...) (error_plog(p, fmt, ## __VA_ARGS__), -EINVAL)
#define invalfc(fc, fmt, ...) (errorfc(fc, fmt, ## __VA_ARGS__), -EINVAL)

#endif /* _LINUX_FS_CONTEXT_H */<|MERGE_RESOLUTION|>--- conflicted
+++ resolved
@@ -139,12 +139,9 @@
 extern int generic_parse_monolithic(struct fs_context *fc, void *data);
 extern int vfs_get_tree(struct fs_context *fc);
 extern void put_fs_context(struct fs_context *fc);
-<<<<<<< HEAD
 extern int vfs_parse_fs_param_source(struct fs_context *fc,
 				     struct fs_parameter *param);
-=======
 extern void fc_drop_locked(struct fs_context *fc);
->>>>>>> 7f5ba480
 
 /*
  * sget() wrappers to be called from the ->get_tree() op.
