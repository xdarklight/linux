/* SPDX-License-Identifier: GPL-2.0 */
/*
 * Xilinx Zynq MPSoC Firmware layer
 *
 *  Copyright (C) 2014-2021 Xilinx
 *
 *  Michal Simek <michal.simek@xilinx.com>
 *  Davorin Mista <davorin.mista@aggios.com>
 *  Jolly Shah <jollys@xilinx.com>
 *  Rajan Vaja <rajanv@xilinx.com>
 */

#ifndef __FIRMWARE_ZYNQMP_H__
#define __FIRMWARE_ZYNQMP_H__

#include <linux/err.h>

#define ZYNQMP_PM_VERSION_MAJOR	1
#define ZYNQMP_PM_VERSION_MINOR	0

#define ZYNQMP_PM_VERSION	((ZYNQMP_PM_VERSION_MAJOR << 16) | \
					ZYNQMP_PM_VERSION_MINOR)

#define ZYNQMP_TZ_VERSION_MAJOR	1
#define ZYNQMP_TZ_VERSION_MINOR	0

#define ZYNQMP_TZ_VERSION	((ZYNQMP_TZ_VERSION_MAJOR << 16) | \
					ZYNQMP_TZ_VERSION_MINOR)

/* SMC SIP service Call Function Identifier Prefix */
#define PM_SIP_SVC			0xC2000000

/* PM API versions */
#define PM_API_VERSION_2	2

/* ATF only commands */
#define TF_A_PM_REGISTER_SGI		0xa04
#define PM_GET_TRUSTZONE_VERSION	0xa03
#define PM_SET_SUSPEND_MODE		0xa02
#define GET_CALLBACK_DATA		0xa01

/* Number of 32bits values in payload */
#define PAYLOAD_ARG_CNT	4U

/* Number of arguments for a callback */
#define CB_ARG_CNT     4

/* Payload size (consists of callback API ID + arguments) */
#define CB_PAYLOAD_SIZE (CB_ARG_CNT + 1)

#define ZYNQMP_PM_MAX_QOS		100U

#define GSS_NUM_REGS	(4)

/* Node capabilities */
#define	ZYNQMP_PM_CAPABILITY_ACCESS	0x1U
#define	ZYNQMP_PM_CAPABILITY_CONTEXT	0x2U
#define	ZYNQMP_PM_CAPABILITY_WAKEUP	0x4U
#define	ZYNQMP_PM_CAPABILITY_UNUSABLE	0x8U

/* Loader commands */
#define PM_LOAD_PDI	0x701
#define PDI_SRC_DDR	0xF

/*
 * Firmware FPGA Manager flags
 * XILINX_ZYNQMP_PM_FPGA_FULL:	FPGA full reconfiguration
 * XILINX_ZYNQMP_PM_FPGA_PARTIAL: FPGA partial reconfiguration
 */
#define XILINX_ZYNQMP_PM_FPGA_FULL	0x0U
#define XILINX_ZYNQMP_PM_FPGA_PARTIAL	BIT(0)

/*
 * Node IDs for the Error Events.
 */
#define EVENT_ERROR_PMC_ERR1	(0x28100000U)
#define EVENT_ERROR_PMC_ERR2	(0x28104000U)
#define EVENT_ERROR_PSM_ERR1	(0x28108000U)
#define EVENT_ERROR_PSM_ERR2	(0x2810C000U)

enum pm_api_cb_id {
	PM_INIT_SUSPEND_CB = 30,
	PM_ACKNOWLEDGE_CB = 31,
	PM_NOTIFY_CB = 32,
};

enum pm_api_id {
	PM_GET_API_VERSION = 1,
	PM_REGISTER_NOTIFIER = 5,
	PM_SYSTEM_SHUTDOWN = 12,
	PM_REQUEST_NODE = 13,
	PM_RELEASE_NODE = 14,
	PM_SET_REQUIREMENT = 15,
	PM_RESET_ASSERT = 17,
	PM_RESET_GET_STATUS = 18,
	PM_MMIO_WRITE = 19,
	PM_MMIO_READ = 20,
	PM_PM_INIT_FINALIZE = 21,
	PM_FPGA_LOAD = 22,
	PM_FPGA_GET_STATUS = 23,
	PM_GET_CHIPID = 24,
	PM_SECURE_SHA = 26,
	PM_PINCTRL_REQUEST = 28,
	PM_PINCTRL_RELEASE = 29,
	PM_PINCTRL_GET_FUNCTION = 30,
	PM_PINCTRL_SET_FUNCTION = 31,
	PM_PINCTRL_CONFIG_PARAM_GET = 32,
	PM_PINCTRL_CONFIG_PARAM_SET = 33,
	PM_IOCTL = 34,
	PM_QUERY_DATA = 35,
	PM_CLOCK_ENABLE = 36,
	PM_CLOCK_DISABLE = 37,
	PM_CLOCK_GETSTATE = 38,
	PM_CLOCK_SETDIVIDER = 39,
	PM_CLOCK_GETDIVIDER = 40,
	PM_CLOCK_SETRATE = 41,
	PM_CLOCK_GETRATE = 42,
	PM_CLOCK_SETPARENT = 43,
	PM_CLOCK_GETPARENT = 44,
	PM_SECURE_AES = 47,
	PM_FEATURE_CHECK = 63,
};

/* PMU-FW return status codes */
enum pm_ret_status {
	XST_PM_SUCCESS = 0,
	XST_PM_NO_FEATURE = 19,
	XST_PM_INTERNAL = 2000,
	XST_PM_CONFLICT = 2001,
	XST_PM_NO_ACCESS = 2002,
	XST_PM_INVALID_NODE = 2003,
	XST_PM_DOUBLE_REQ = 2004,
	XST_PM_ABORT_SUSPEND = 2005,
	XST_PM_MULT_USER = 2008,
};

enum pm_ioctl_id {
	IOCTL_SD_DLL_RESET = 6,
	IOCTL_SET_SD_TAPDELAY = 7,
	IOCTL_SET_PLL_FRAC_MODE = 8,
	IOCTL_GET_PLL_FRAC_MODE = 9,
	IOCTL_SET_PLL_FRAC_DATA = 10,
	IOCTL_GET_PLL_FRAC_DATA = 11,
	IOCTL_WRITE_GGS = 12,
	IOCTL_READ_GGS = 13,
	IOCTL_WRITE_PGGS = 14,
	IOCTL_READ_PGGS = 15,
	/* Set healthy bit value */
	IOCTL_SET_BOOT_HEALTH_STATUS = 17,
	IOCTL_OSPI_MUX_SELECT = 21,
	/* Register SGI to ATF */
	IOCTL_REGISTER_SGI = 25,
	/* Runtime feature configuration */
	IOCTL_SET_FEATURE_CONFIG = 26,
	IOCTL_GET_FEATURE_CONFIG = 27,
	/* Dynamic SD/GEM configuration */
	IOCTL_SET_SD_CONFIG = 30,
	IOCTL_SET_GEM_CONFIG = 31,
};

enum pm_query_id {
	PM_QID_INVALID = 0,
	PM_QID_CLOCK_GET_NAME = 1,
	PM_QID_CLOCK_GET_TOPOLOGY = 2,
	PM_QID_CLOCK_GET_FIXEDFACTOR_PARAMS = 3,
	PM_QID_CLOCK_GET_PARENTS = 4,
	PM_QID_CLOCK_GET_ATTRIBUTES = 5,
	PM_QID_PINCTRL_GET_NUM_PINS = 6,
	PM_QID_PINCTRL_GET_NUM_FUNCTIONS = 7,
	PM_QID_PINCTRL_GET_NUM_FUNCTION_GROUPS = 8,
	PM_QID_PINCTRL_GET_FUNCTION_NAME = 9,
	PM_QID_PINCTRL_GET_FUNCTION_GROUPS = 10,
	PM_QID_PINCTRL_GET_PIN_GROUPS = 11,
	PM_QID_CLOCK_GET_NUM_CLOCKS = 12,
	PM_QID_CLOCK_GET_MAX_DIVISOR = 13,
};

enum zynqmp_pm_reset_action {
	PM_RESET_ACTION_RELEASE = 0,
	PM_RESET_ACTION_ASSERT = 1,
	PM_RESET_ACTION_PULSE = 2,
};

enum zynqmp_pm_reset {
	ZYNQMP_PM_RESET_START = 1000,
	ZYNQMP_PM_RESET_PCIE_CFG = ZYNQMP_PM_RESET_START,
	ZYNQMP_PM_RESET_PCIE_BRIDGE = 1001,
	ZYNQMP_PM_RESET_PCIE_CTRL = 1002,
	ZYNQMP_PM_RESET_DP = 1003,
	ZYNQMP_PM_RESET_SWDT_CRF = 1004,
	ZYNQMP_PM_RESET_AFI_FM5 = 1005,
	ZYNQMP_PM_RESET_AFI_FM4 = 1006,
	ZYNQMP_PM_RESET_AFI_FM3 = 1007,
	ZYNQMP_PM_RESET_AFI_FM2 = 1008,
	ZYNQMP_PM_RESET_AFI_FM1 = 1009,
	ZYNQMP_PM_RESET_AFI_FM0 = 1010,
	ZYNQMP_PM_RESET_GDMA = 1011,
	ZYNQMP_PM_RESET_GPU_PP1 = 1012,
	ZYNQMP_PM_RESET_GPU_PP0 = 1013,
	ZYNQMP_PM_RESET_GPU = 1014,
	ZYNQMP_PM_RESET_GT = 1015,
	ZYNQMP_PM_RESET_SATA = 1016,
	ZYNQMP_PM_RESET_ACPU3_PWRON = 1017,
	ZYNQMP_PM_RESET_ACPU2_PWRON = 1018,
	ZYNQMP_PM_RESET_ACPU1_PWRON = 1019,
	ZYNQMP_PM_RESET_ACPU0_PWRON = 1020,
	ZYNQMP_PM_RESET_APU_L2 = 1021,
	ZYNQMP_PM_RESET_ACPU3 = 1022,
	ZYNQMP_PM_RESET_ACPU2 = 1023,
	ZYNQMP_PM_RESET_ACPU1 = 1024,
	ZYNQMP_PM_RESET_ACPU0 = 1025,
	ZYNQMP_PM_RESET_DDR = 1026,
	ZYNQMP_PM_RESET_APM_FPD = 1027,
	ZYNQMP_PM_RESET_SOFT = 1028,
	ZYNQMP_PM_RESET_GEM0 = 1029,
	ZYNQMP_PM_RESET_GEM1 = 1030,
	ZYNQMP_PM_RESET_GEM2 = 1031,
	ZYNQMP_PM_RESET_GEM3 = 1032,
	ZYNQMP_PM_RESET_QSPI = 1033,
	ZYNQMP_PM_RESET_UART0 = 1034,
	ZYNQMP_PM_RESET_UART1 = 1035,
	ZYNQMP_PM_RESET_SPI0 = 1036,
	ZYNQMP_PM_RESET_SPI1 = 1037,
	ZYNQMP_PM_RESET_SDIO0 = 1038,
	ZYNQMP_PM_RESET_SDIO1 = 1039,
	ZYNQMP_PM_RESET_CAN0 = 1040,
	ZYNQMP_PM_RESET_CAN1 = 1041,
	ZYNQMP_PM_RESET_I2C0 = 1042,
	ZYNQMP_PM_RESET_I2C1 = 1043,
	ZYNQMP_PM_RESET_TTC0 = 1044,
	ZYNQMP_PM_RESET_TTC1 = 1045,
	ZYNQMP_PM_RESET_TTC2 = 1046,
	ZYNQMP_PM_RESET_TTC3 = 1047,
	ZYNQMP_PM_RESET_SWDT_CRL = 1048,
	ZYNQMP_PM_RESET_NAND = 1049,
	ZYNQMP_PM_RESET_ADMA = 1050,
	ZYNQMP_PM_RESET_GPIO = 1051,
	ZYNQMP_PM_RESET_IOU_CC = 1052,
	ZYNQMP_PM_RESET_TIMESTAMP = 1053,
	ZYNQMP_PM_RESET_RPU_R50 = 1054,
	ZYNQMP_PM_RESET_RPU_R51 = 1055,
	ZYNQMP_PM_RESET_RPU_AMBA = 1056,
	ZYNQMP_PM_RESET_OCM = 1057,
	ZYNQMP_PM_RESET_RPU_PGE = 1058,
	ZYNQMP_PM_RESET_USB0_CORERESET = 1059,
	ZYNQMP_PM_RESET_USB1_CORERESET = 1060,
	ZYNQMP_PM_RESET_USB0_HIBERRESET = 1061,
	ZYNQMP_PM_RESET_USB1_HIBERRESET = 1062,
	ZYNQMP_PM_RESET_USB0_APB = 1063,
	ZYNQMP_PM_RESET_USB1_APB = 1064,
	ZYNQMP_PM_RESET_IPI = 1065,
	ZYNQMP_PM_RESET_APM_LPD = 1066,
	ZYNQMP_PM_RESET_RTC = 1067,
	ZYNQMP_PM_RESET_SYSMON = 1068,
	ZYNQMP_PM_RESET_AFI_FM6 = 1069,
	ZYNQMP_PM_RESET_LPD_SWDT = 1070,
	ZYNQMP_PM_RESET_FPD = 1071,
	ZYNQMP_PM_RESET_RPU_DBG1 = 1072,
	ZYNQMP_PM_RESET_RPU_DBG0 = 1073,
	ZYNQMP_PM_RESET_DBG_LPD = 1074,
	ZYNQMP_PM_RESET_DBG_FPD = 1075,
	ZYNQMP_PM_RESET_APLL = 1076,
	ZYNQMP_PM_RESET_DPLL = 1077,
	ZYNQMP_PM_RESET_VPLL = 1078,
	ZYNQMP_PM_RESET_IOPLL = 1079,
	ZYNQMP_PM_RESET_RPLL = 1080,
	ZYNQMP_PM_RESET_GPO3_PL_0 = 1081,
	ZYNQMP_PM_RESET_GPO3_PL_1 = 1082,
	ZYNQMP_PM_RESET_GPO3_PL_2 = 1083,
	ZYNQMP_PM_RESET_GPO3_PL_3 = 1084,
	ZYNQMP_PM_RESET_GPO3_PL_4 = 1085,
	ZYNQMP_PM_RESET_GPO3_PL_5 = 1086,
	ZYNQMP_PM_RESET_GPO3_PL_6 = 1087,
	ZYNQMP_PM_RESET_GPO3_PL_7 = 1088,
	ZYNQMP_PM_RESET_GPO3_PL_8 = 1089,
	ZYNQMP_PM_RESET_GPO3_PL_9 = 1090,
	ZYNQMP_PM_RESET_GPO3_PL_10 = 1091,
	ZYNQMP_PM_RESET_GPO3_PL_11 = 1092,
	ZYNQMP_PM_RESET_GPO3_PL_12 = 1093,
	ZYNQMP_PM_RESET_GPO3_PL_13 = 1094,
	ZYNQMP_PM_RESET_GPO3_PL_14 = 1095,
	ZYNQMP_PM_RESET_GPO3_PL_15 = 1096,
	ZYNQMP_PM_RESET_GPO3_PL_16 = 1097,
	ZYNQMP_PM_RESET_GPO3_PL_17 = 1098,
	ZYNQMP_PM_RESET_GPO3_PL_18 = 1099,
	ZYNQMP_PM_RESET_GPO3_PL_19 = 1100,
	ZYNQMP_PM_RESET_GPO3_PL_20 = 1101,
	ZYNQMP_PM_RESET_GPO3_PL_21 = 1102,
	ZYNQMP_PM_RESET_GPO3_PL_22 = 1103,
	ZYNQMP_PM_RESET_GPO3_PL_23 = 1104,
	ZYNQMP_PM_RESET_GPO3_PL_24 = 1105,
	ZYNQMP_PM_RESET_GPO3_PL_25 = 1106,
	ZYNQMP_PM_RESET_GPO3_PL_26 = 1107,
	ZYNQMP_PM_RESET_GPO3_PL_27 = 1108,
	ZYNQMP_PM_RESET_GPO3_PL_28 = 1109,
	ZYNQMP_PM_RESET_GPO3_PL_29 = 1110,
	ZYNQMP_PM_RESET_GPO3_PL_30 = 1111,
	ZYNQMP_PM_RESET_GPO3_PL_31 = 1112,
	ZYNQMP_PM_RESET_RPU_LS = 1113,
	ZYNQMP_PM_RESET_PS_ONLY = 1114,
	ZYNQMP_PM_RESET_PL = 1115,
	ZYNQMP_PM_RESET_PS_PL0 = 1116,
	ZYNQMP_PM_RESET_PS_PL1 = 1117,
	ZYNQMP_PM_RESET_PS_PL2 = 1118,
	ZYNQMP_PM_RESET_PS_PL3 = 1119,
	ZYNQMP_PM_RESET_END = ZYNQMP_PM_RESET_PS_PL3
};

enum zynqmp_pm_suspend_reason {
	SUSPEND_POWER_REQUEST = 201,
	SUSPEND_ALERT = 202,
	SUSPEND_SYSTEM_SHUTDOWN = 203,
};

enum zynqmp_pm_request_ack {
	ZYNQMP_PM_REQUEST_ACK_NO = 1,
	ZYNQMP_PM_REQUEST_ACK_BLOCKING = 2,
	ZYNQMP_PM_REQUEST_ACK_NON_BLOCKING = 3,
};

enum pm_node_id {
	NODE_SD_0 = 39,
	NODE_SD_1 = 40,
};

enum tap_delay_type {
	PM_TAPDELAY_INPUT = 0,
	PM_TAPDELAY_OUTPUT = 1,
};

enum dll_reset_type {
	PM_DLL_RESET_ASSERT = 0,
	PM_DLL_RESET_RELEASE = 1,
	PM_DLL_RESET_PULSE = 2,
};

enum pm_pinctrl_config_param {
	PM_PINCTRL_CONFIG_SLEW_RATE = 0,
	PM_PINCTRL_CONFIG_BIAS_STATUS = 1,
	PM_PINCTRL_CONFIG_PULL_CTRL = 2,
	PM_PINCTRL_CONFIG_SCHMITT_CMOS = 3,
	PM_PINCTRL_CONFIG_DRIVE_STRENGTH = 4,
	PM_PINCTRL_CONFIG_VOLTAGE_STATUS = 5,
	PM_PINCTRL_CONFIG_TRI_STATE = 6,
	PM_PINCTRL_CONFIG_MAX = 7,
};

enum pm_pinctrl_slew_rate {
	PM_PINCTRL_SLEW_RATE_FAST = 0,
	PM_PINCTRL_SLEW_RATE_SLOW = 1,
};

enum pm_pinctrl_bias_status {
	PM_PINCTRL_BIAS_DISABLE = 0,
	PM_PINCTRL_BIAS_ENABLE = 1,
};

enum pm_pinctrl_pull_ctrl {
	PM_PINCTRL_BIAS_PULL_DOWN = 0,
	PM_PINCTRL_BIAS_PULL_UP = 1,
};

enum pm_pinctrl_schmitt_cmos {
	PM_PINCTRL_INPUT_TYPE_CMOS = 0,
	PM_PINCTRL_INPUT_TYPE_SCHMITT = 1,
};

enum pm_pinctrl_drive_strength {
	PM_PINCTRL_DRIVE_STRENGTH_2MA = 0,
	PM_PINCTRL_DRIVE_STRENGTH_4MA = 1,
	PM_PINCTRL_DRIVE_STRENGTH_8MA = 2,
	PM_PINCTRL_DRIVE_STRENGTH_12MA = 3,
};

enum pm_pinctrl_tri_state {
	PM_PINCTRL_TRI_STATE_DISABLE = 0,
	PM_PINCTRL_TRI_STATE_ENABLE = 1,
};

enum zynqmp_pm_shutdown_type {
	ZYNQMP_PM_SHUTDOWN_TYPE_SHUTDOWN = 0,
	ZYNQMP_PM_SHUTDOWN_TYPE_RESET = 1,
	ZYNQMP_PM_SHUTDOWN_TYPE_SETSCOPE_ONLY = 2,
};

enum zynqmp_pm_shutdown_subtype {
	ZYNQMP_PM_SHUTDOWN_SUBTYPE_SUBSYSTEM = 0,
	ZYNQMP_PM_SHUTDOWN_SUBTYPE_PS_ONLY = 1,
	ZYNQMP_PM_SHUTDOWN_SUBTYPE_SYSTEM = 2,
};

enum ospi_mux_select_type {
	PM_OSPI_MUX_SEL_DMA = 0,
	PM_OSPI_MUX_SEL_LINEAR = 1,
};

enum pm_feature_config_id {
	PM_FEATURE_INVALID = 0,
	PM_FEATURE_OVERTEMP_STATUS = 1,
	PM_FEATURE_OVERTEMP_VALUE = 2,
	PM_FEATURE_EXTWDT_STATUS = 3,
	PM_FEATURE_EXTWDT_VALUE = 4,
};

/**
 * enum pm_sd_config_type - PM SD configuration.
 * @SD_CONFIG_EMMC_SEL: To set SD_EMMC_SEL in CTRL_REG_SD and SD_SLOTTYPE
 * @SD_CONFIG_BASECLK: To set SD_BASECLK in SD_CONFIG_REG1
 * @SD_CONFIG_8BIT: To set SD_8BIT in SD_CONFIG_REG2
 * @SD_CONFIG_FIXED: To set fixed config registers
 */
enum pm_sd_config_type {
	SD_CONFIG_EMMC_SEL = 1,
	SD_CONFIG_BASECLK = 2,
	SD_CONFIG_8BIT = 3,
	SD_CONFIG_FIXED = 4,
};

/**
 * enum pm_gem_config_type - PM GEM configuration.
 * @GEM_CONFIG_SGMII_MODE: To set GEM_SGMII_MODE in GEM_CLK_CTRL register
 * @GEM_CONFIG_FIXED: To set fixed config registers
 */
enum pm_gem_config_type {
	GEM_CONFIG_SGMII_MODE = 1,
	GEM_CONFIG_FIXED = 2,
};

/**
 * struct zynqmp_pm_query_data - PM query data
 * @qid:	query ID
 * @arg1:	Argument 1 of query data
 * @arg2:	Argument 2 of query data
 * @arg3:	Argument 3 of query data
 */
struct zynqmp_pm_query_data {
	u32 qid;
	u32 arg1;
	u32 arg2;
	u32 arg3;
};

int zynqmp_pm_invoke_fn(u32 pm_api_id, u32 arg0, u32 arg1,
			u32 arg2, u32 arg3, u32 *ret_payload);

#if IS_REACHABLE(CONFIG_ZYNQMP_FIRMWARE)
int zynqmp_pm_get_api_version(u32 *version);
int zynqmp_pm_get_chipid(u32 *idcode, u32 *version);
int zynqmp_pm_query_data(struct zynqmp_pm_query_data qdata, u32 *out);
int zynqmp_pm_clock_enable(u32 clock_id);
int zynqmp_pm_clock_disable(u32 clock_id);
int zynqmp_pm_clock_getstate(u32 clock_id, u32 *state);
int zynqmp_pm_clock_setdivider(u32 clock_id, u32 divider);
int zynqmp_pm_clock_getdivider(u32 clock_id, u32 *divider);
int zynqmp_pm_clock_setrate(u32 clock_id, u64 rate);
int zynqmp_pm_clock_getrate(u32 clock_id, u64 *rate);
int zynqmp_pm_clock_setparent(u32 clock_id, u32 parent_id);
int zynqmp_pm_clock_getparent(u32 clock_id, u32 *parent_id);
int zynqmp_pm_set_pll_frac_mode(u32 clk_id, u32 mode);
int zynqmp_pm_get_pll_frac_mode(u32 clk_id, u32 *mode);
int zynqmp_pm_set_pll_frac_data(u32 clk_id, u32 data);
int zynqmp_pm_get_pll_frac_data(u32 clk_id, u32 *data);
int zynqmp_pm_set_sd_tapdelay(u32 node_id, u32 type, u32 value);
int zynqmp_pm_sd_dll_reset(u32 node_id, u32 type);
int zynqmp_pm_ospi_mux_select(u32 dev_id, u32 select);
int zynqmp_pm_reset_assert(const enum zynqmp_pm_reset reset,
			   const enum zynqmp_pm_reset_action assert_flag);
int zynqmp_pm_reset_get_status(const enum zynqmp_pm_reset reset, u32 *status);
unsigned int zynqmp_pm_bootmode_read(u32 *ps_mode);
int zynqmp_pm_bootmode_write(u32 ps_mode);
int zynqmp_pm_init_finalize(void);
int zynqmp_pm_set_suspend_mode(u32 mode);
int zynqmp_pm_request_node(const u32 node, const u32 capabilities,
			   const u32 qos, const enum zynqmp_pm_request_ack ack);
int zynqmp_pm_release_node(const u32 node);
int zynqmp_pm_set_requirement(const u32 node, const u32 capabilities,
			      const u32 qos,
			      const enum zynqmp_pm_request_ack ack);
int zynqmp_pm_aes_engine(const u64 address, u32 *out);
int zynqmp_pm_sha_hash(const u64 address, const u32 size, const u32 flags);
int zynqmp_pm_fpga_load(const u64 address, const u32 size, const u32 flags);
int zynqmp_pm_fpga_get_status(u32 *value);
int zynqmp_pm_write_ggs(u32 index, u32 value);
int zynqmp_pm_read_ggs(u32 index, u32 *value);
int zynqmp_pm_write_pggs(u32 index, u32 value);
int zynqmp_pm_read_pggs(u32 index, u32 *value);
int zynqmp_pm_system_shutdown(const u32 type, const u32 subtype);
int zynqmp_pm_set_boot_health_status(u32 value);
int zynqmp_pm_pinctrl_request(const u32 pin);
int zynqmp_pm_pinctrl_release(const u32 pin);
int zynqmp_pm_pinctrl_get_function(const u32 pin, u32 *id);
int zynqmp_pm_pinctrl_set_function(const u32 pin, const u32 id);
int zynqmp_pm_pinctrl_get_config(const u32 pin, const u32 param,
				 u32 *value);
int zynqmp_pm_pinctrl_set_config(const u32 pin, const u32 param,
				 u32 value);
int zynqmp_pm_load_pdi(const u32 src, const u64 address);
int zynqmp_pm_register_notifier(const u32 node, const u32 event,
				const u32 wake, const u32 enable);
int zynqmp_pm_feature(const u32 api_id);
int zynqmp_pm_is_function_supported(const u32 api_id, const u32 id);
int zynqmp_pm_set_feature_config(enum pm_feature_config_id id, u32 value);
int zynqmp_pm_get_feature_config(enum pm_feature_config_id id, u32 *payload);
int zynqmp_pm_register_sgi(u32 sgi_num, u32 reset);
<<<<<<< HEAD
=======
int zynqmp_pm_set_sd_config(u32 node, enum pm_sd_config_type config, u32 value);
int zynqmp_pm_set_gem_config(u32 node, enum pm_gem_config_type config,
			     u32 value);
>>>>>>> 7365df19
#else
static inline int zynqmp_pm_get_api_version(u32 *version)
{
	return -ENODEV;
}

static inline int zynqmp_pm_get_chipid(u32 *idcode, u32 *version)
{
	return -ENODEV;
}

static inline int zynqmp_pm_query_data(struct zynqmp_pm_query_data qdata,
				       u32 *out)
{
	return -ENODEV;
}

static inline int zynqmp_pm_clock_enable(u32 clock_id)
{
	return -ENODEV;
}

static inline int zynqmp_pm_clock_disable(u32 clock_id)
{
	return -ENODEV;
}

static inline int zynqmp_pm_clock_getstate(u32 clock_id, u32 *state)
{
	return -ENODEV;
}

static inline int zynqmp_pm_clock_setdivider(u32 clock_id, u32 divider)
{
	return -ENODEV;
}

static inline int zynqmp_pm_clock_getdivider(u32 clock_id, u32 *divider)
{
	return -ENODEV;
}

static inline int zynqmp_pm_clock_setrate(u32 clock_id, u64 rate)
{
	return -ENODEV;
}

static inline int zynqmp_pm_clock_getrate(u32 clock_id, u64 *rate)
{
	return -ENODEV;
}

static inline int zynqmp_pm_clock_setparent(u32 clock_id, u32 parent_id)
{
	return -ENODEV;
}

static inline int zynqmp_pm_clock_getparent(u32 clock_id, u32 *parent_id)
{
	return -ENODEV;
}

static inline int zynqmp_pm_set_pll_frac_mode(u32 clk_id, u32 mode)
{
	return -ENODEV;
}

static inline int zynqmp_pm_get_pll_frac_mode(u32 clk_id, u32 *mode)
{
	return -ENODEV;
}

static inline int zynqmp_pm_set_pll_frac_data(u32 clk_id, u32 data)
{
	return -ENODEV;
}

static inline int zynqmp_pm_get_pll_frac_data(u32 clk_id, u32 *data)
{
	return -ENODEV;
}

static inline int zynqmp_pm_set_sd_tapdelay(u32 node_id, u32 type, u32 value)
{
	return -ENODEV;
}

static inline int zynqmp_pm_sd_dll_reset(u32 node_id, u32 type)
{
	return -ENODEV;
}

static inline int zynqmp_pm_ospi_mux_select(u32 dev_id, u32 select)
{
	return -ENODEV;
}

static inline int zynqmp_pm_reset_assert(const enum zynqmp_pm_reset reset,
					 const enum zynqmp_pm_reset_action assert_flag)
{
	return -ENODEV;
}

static inline int zynqmp_pm_reset_get_status(const enum zynqmp_pm_reset reset,
					     u32 *status)
{
	return -ENODEV;
}

static inline unsigned int zynqmp_pm_bootmode_read(u32 *ps_mode)
{
	return -ENODEV;
}

static inline int zynqmp_pm_bootmode_write(u32 ps_mode)
{
	return -ENODEV;
}

static inline int zynqmp_pm_init_finalize(void)
{
	return -ENODEV;
}

static inline int zynqmp_pm_set_suspend_mode(u32 mode)
{
	return -ENODEV;
}

static inline int zynqmp_pm_request_node(const u32 node, const u32 capabilities,
					 const u32 qos,
					 const enum zynqmp_pm_request_ack ack)
{
	return -ENODEV;
}

static inline int zynqmp_pm_release_node(const u32 node)
{
	return -ENODEV;
}

static inline int zynqmp_pm_set_requirement(const u32 node,
					    const u32 capabilities,
					    const u32 qos,
					    const enum zynqmp_pm_request_ack ack)
{
	return -ENODEV;
}

static inline int zynqmp_pm_aes_engine(const u64 address, u32 *out)
{
	return -ENODEV;
}

static inline int zynqmp_pm_sha_hash(const u64 address, const u32 size,
				     const u32 flags)
{
	return -ENODEV;
}

static inline int zynqmp_pm_fpga_load(const u64 address, const u32 size,
				      const u32 flags)
{
	return -ENODEV;
}

static inline int zynqmp_pm_fpga_get_status(u32 *value)
{
	return -ENODEV;
}

static inline int zynqmp_pm_write_ggs(u32 index, u32 value)
{
	return -ENODEV;
}

static inline int zynqmp_pm_read_ggs(u32 index, u32 *value)
{
	return -ENODEV;
}

static inline int zynqmp_pm_write_pggs(u32 index, u32 value)
{
	return -ENODEV;
}

static inline int zynqmp_pm_read_pggs(u32 index, u32 *value)
{
	return -ENODEV;
}

static inline int zynqmp_pm_system_shutdown(const u32 type, const u32 subtype)
{
	return -ENODEV;
}

static inline int zynqmp_pm_set_boot_health_status(u32 value)
{
	return -ENODEV;
}

static inline int zynqmp_pm_pinctrl_request(const u32 pin)
{
	return -ENODEV;
}

static inline int zynqmp_pm_pinctrl_release(const u32 pin)
{
	return -ENODEV;
}

static inline int zynqmp_pm_pinctrl_get_function(const u32 pin, u32 *id)
{
	return -ENODEV;
}

static inline int zynqmp_pm_is_function_supported(const u32 api_id, const u32 id)
{
	return -ENODEV;
}

static inline int zynqmp_pm_pinctrl_set_function(const u32 pin, const u32 id)
{
	return -ENODEV;
}

static inline int zynqmp_pm_pinctrl_get_config(const u32 pin, const u32 param,
					       u32 *value)
{
	return -ENODEV;
}

static inline int zynqmp_pm_pinctrl_set_config(const u32 pin, const u32 param,
					       u32 value)
{
	return -ENODEV;
}

static inline int zynqmp_pm_load_pdi(const u32 src, const u64 address)
{
	return -ENODEV;
}

static inline int zynqmp_pm_register_notifier(const u32 node, const u32 event,
					      const u32 wake, const u32 enable)
{
	return -ENODEV;
}

static inline int zynqmp_pm_feature(const u32 api_id)
{
	return -ENODEV;
}

static inline int zynqmp_pm_set_feature_config(enum pm_feature_config_id id,
					       u32 value)
{
	return -ENODEV;
}

static inline int zynqmp_pm_get_feature_config(enum pm_feature_config_id id,
					       u32 *payload)
{
	return -ENODEV;
}

static inline int zynqmp_pm_register_sgi(u32 sgi_num, u32 reset)
{
	return -ENODEV;
}
<<<<<<< HEAD
=======

static inline int zynqmp_pm_set_sd_config(u32 node,
					  enum pm_sd_config_type config,
					  u32 value)
{
	return -ENODEV;
}

static inline int zynqmp_pm_set_gem_config(u32 node,
					   enum pm_gem_config_type config,
					   u32 value)
{
	return -ENODEV;
}

>>>>>>> 7365df19
#endif

#endif /* __FIRMWARE_ZYNQMP_H__ */<|MERGE_RESOLUTION|>--- conflicted
+++ resolved
@@ -502,12 +502,9 @@
 int zynqmp_pm_set_feature_config(enum pm_feature_config_id id, u32 value);
 int zynqmp_pm_get_feature_config(enum pm_feature_config_id id, u32 *payload);
 int zynqmp_pm_register_sgi(u32 sgi_num, u32 reset);
-<<<<<<< HEAD
-=======
 int zynqmp_pm_set_sd_config(u32 node, enum pm_sd_config_type config, u32 value);
 int zynqmp_pm_set_gem_config(u32 node, enum pm_gem_config_type config,
 			     u32 value);
->>>>>>> 7365df19
 #else
 static inline int zynqmp_pm_get_api_version(u32 *version)
 {
@@ -778,8 +775,6 @@
 {
 	return -ENODEV;
 }
-<<<<<<< HEAD
-=======
 
 static inline int zynqmp_pm_set_sd_config(u32 node,
 					  enum pm_sd_config_type config,
@@ -795,7 +790,6 @@
 	return -ENODEV;
 }
 
->>>>>>> 7365df19
 #endif
 
 #endif /* __FIRMWARE_ZYNQMP_H__ */