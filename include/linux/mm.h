/* SPDX-License-Identifier: GPL-2.0 */
#ifndef _LINUX_MM_H
#define _LINUX_MM_H

#include <linux/errno.h>

#ifdef __KERNEL__

#include <linux/mmdebug.h>
#include <linux/gfp.h>
#include <linux/bug.h>
#include <linux/list.h>
#include <linux/mmzone.h>
#include <linux/rbtree.h>
#include <linux/atomic.h>
#include <linux/debug_locks.h>
#include <linux/mm_types.h>
#include <linux/range.h>
#include <linux/pfn.h>
#include <linux/percpu-refcount.h>
#include <linux/bit_spinlock.h>
#include <linux/shrinker.h>
#include <linux/resource.h>
#include <linux/page_ext.h>
#include <linux/err.h>
#include <linux/page_ref.h>
#include <linux/memremap.h>
#include <linux/overflow.h>
#include <linux/sizes.h>

struct mempolicy;
struct anon_vma;
struct anon_vma_chain;
struct file_ra_state;
struct user_struct;
struct writeback_control;
struct bdi_writeback;

void init_mm_internals(void);

#ifndef CONFIG_NEED_MULTIPLE_NODES	/* Don't use mapnrs, do it properly */
extern unsigned long max_mapnr;

static inline void set_max_mapnr(unsigned long limit)
{
	max_mapnr = limit;
}
#else
static inline void set_max_mapnr(unsigned long limit) { }
#endif

extern atomic_long_t _totalram_pages;
static inline unsigned long totalram_pages(void)
{
	return (unsigned long)atomic_long_read(&_totalram_pages);
}

static inline void totalram_pages_inc(void)
{
	atomic_long_inc(&_totalram_pages);
}

static inline void totalram_pages_dec(void)
{
	atomic_long_dec(&_totalram_pages);
}

static inline void totalram_pages_add(long count)
{
	atomic_long_add(count, &_totalram_pages);
}

static inline void totalram_pages_set(long val)
{
	atomic_long_set(&_totalram_pages, val);
}

extern void * high_memory;
extern int page_cluster;

#ifdef CONFIG_SYSCTL
extern int sysctl_legacy_va_layout;
#else
#define sysctl_legacy_va_layout 0
#endif

#ifdef CONFIG_HAVE_ARCH_MMAP_RND_BITS
extern const int mmap_rnd_bits_min;
extern const int mmap_rnd_bits_max;
extern int mmap_rnd_bits __read_mostly;
#endif
#ifdef CONFIG_HAVE_ARCH_MMAP_RND_COMPAT_BITS
extern const int mmap_rnd_compat_bits_min;
extern const int mmap_rnd_compat_bits_max;
extern int mmap_rnd_compat_bits __read_mostly;
#endif

#include <asm/page.h>
#include <asm/pgtable.h>
#include <asm/processor.h>

/*
 * Architectures that support memory tagging (assigning tags to memory regions,
 * embedding these tags into addresses that point to these memory regions, and
 * checking that the memory and the pointer tags match on memory accesses)
 * redefine this macro to strip tags from pointers.
 * It's defined as noop for arcitectures that don't support memory tagging.
 */
#ifndef untagged_addr
#define untagged_addr(addr) (addr)
#endif

#ifndef __pa_symbol
#define __pa_symbol(x)  __pa(RELOC_HIDE((unsigned long)(x), 0))
#endif

#ifndef page_to_virt
#define page_to_virt(x)	__va(PFN_PHYS(page_to_pfn(x)))
#endif

#ifndef lm_alias
#define lm_alias(x)	__va(__pa_symbol(x))
#endif

/*
 * To prevent common memory management code establishing
 * a zero page mapping on a read fault.
 * This macro should be defined within <asm/pgtable.h>.
 * s390 does this to prevent multiplexing of hardware bits
 * related to the physical page in case of virtualization.
 */
#ifndef mm_forbids_zeropage
#define mm_forbids_zeropage(X)	(0)
#endif

/*
 * On some architectures it is expensive to call memset() for small sizes.
 * If an architecture decides to implement their own version of
 * mm_zero_struct_page they should wrap the defines below in a #ifndef and
 * define their own version of this macro in <asm/pgtable.h>
 */
#if BITS_PER_LONG == 64
/* This function must be updated when the size of struct page grows above 80
 * or reduces below 56. The idea that compiler optimizes out switch()
 * statement, and only leaves move/store instructions. Also the compiler can
 * combine write statments if they are both assignments and can be reordered,
 * this can result in several of the writes here being dropped.
 */
#define	mm_zero_struct_page(pp) __mm_zero_struct_page(pp)
static inline void __mm_zero_struct_page(struct page *page)
{
	unsigned long *_pp = (void *)page;

	 /* Check that struct page is either 56, 64, 72, or 80 bytes */
	BUILD_BUG_ON(sizeof(struct page) & 7);
	BUILD_BUG_ON(sizeof(struct page) < 56);
	BUILD_BUG_ON(sizeof(struct page) > 80);

	switch (sizeof(struct page)) {
	case 80:
		_pp[9] = 0;	/* fallthrough */
	case 72:
		_pp[8] = 0;	/* fallthrough */
	case 64:
		_pp[7] = 0;	/* fallthrough */
	case 56:
		_pp[6] = 0;
		_pp[5] = 0;
		_pp[4] = 0;
		_pp[3] = 0;
		_pp[2] = 0;
		_pp[1] = 0;
		_pp[0] = 0;
	}
}
#else
#define mm_zero_struct_page(pp)  ((void)memset((pp), 0, sizeof(struct page)))
#endif

/*
 * Default maximum number of active map areas, this limits the number of vmas
 * per mm struct. Users can overwrite this number by sysctl but there is a
 * problem.
 *
 * When a program's coredump is generated as ELF format, a section is created
 * per a vma. In ELF, the number of sections is represented in unsigned short.
 * This means the number of sections should be smaller than 65535 at coredump.
 * Because the kernel adds some informative sections to a image of program at
 * generating coredump, we need some margin. The number of extra sections is
 * 1-3 now and depends on arch. We use "5" as safe margin, here.
 *
 * ELF extended numbering allows more than 65535 sections, so 16-bit bound is
 * not a hard limit any more. Although some userspace tools can be surprised by
 * that.
 */
#define MAPCOUNT_ELF_CORE_MARGIN	(5)
#define DEFAULT_MAX_MAP_COUNT	(USHRT_MAX - MAPCOUNT_ELF_CORE_MARGIN)

extern int sysctl_max_map_count;

extern unsigned long sysctl_user_reserve_kbytes;
extern unsigned long sysctl_admin_reserve_kbytes;

extern int sysctl_overcommit_memory;
extern int sysctl_overcommit_ratio;
extern unsigned long sysctl_overcommit_kbytes;

extern int overcommit_ratio_handler(struct ctl_table *, int, void __user *,
				    size_t *, loff_t *);
extern int overcommit_kbytes_handler(struct ctl_table *, int, void __user *,
				    size_t *, loff_t *);

#define nth_page(page,n) pfn_to_page(page_to_pfn((page)) + (n))

/* to align the pointer to the (next) page boundary */
#define PAGE_ALIGN(addr) ALIGN(addr, PAGE_SIZE)

/* test whether an address (unsigned long or pointer) is aligned to PAGE_SIZE */
#define PAGE_ALIGNED(addr)	IS_ALIGNED((unsigned long)(addr), PAGE_SIZE)

#define lru_to_page(head) (list_entry((head)->prev, struct page, lru))

/*
 * Linux kernel virtual memory manager primitives.
 * The idea being to have a "virtual" mm in the same way
 * we have a virtual fs - giving a cleaner interface to the
 * mm details, and allowing different kinds of memory mappings
 * (from shared memory to executable loading to arbitrary
 * mmap() functions).
 */

struct vm_area_struct *vm_area_alloc(struct mm_struct *);
struct vm_area_struct *vm_area_dup(struct vm_area_struct *);
void vm_area_free(struct vm_area_struct *);

#ifndef CONFIG_MMU
extern struct rb_root nommu_region_tree;
extern struct rw_semaphore nommu_region_sem;

extern unsigned int kobjsize(const void *objp);
#endif

/*
 * vm_flags in vm_area_struct, see mm_types.h.
 * When changing, update also include/trace/events/mmflags.h
 */
#define VM_NONE		0x00000000

#define VM_READ		0x00000001	/* currently active flags */
#define VM_WRITE	0x00000002
#define VM_EXEC		0x00000004
#define VM_SHARED	0x00000008

/* mprotect() hardcodes VM_MAYREAD >> 4 == VM_READ, and so for r/w/x bits. */
#define VM_MAYREAD	0x00000010	/* limits for mprotect() etc */
#define VM_MAYWRITE	0x00000020
#define VM_MAYEXEC	0x00000040
#define VM_MAYSHARE	0x00000080

#define VM_GROWSDOWN	0x00000100	/* general info on the segment */
#define VM_UFFD_MISSING	0x00000200	/* missing pages tracking */
#define VM_PFNMAP	0x00000400	/* Page-ranges managed without "struct page", just pure PFN */
#define VM_DENYWRITE	0x00000800	/* ETXTBSY on write attempts.. */
#define VM_UFFD_WP	0x00001000	/* wrprotect pages tracking */

#define VM_LOCKED	0x00002000
#define VM_IO           0x00004000	/* Memory mapped I/O or similar */

					/* Used by sys_madvise() */
#define VM_SEQ_READ	0x00008000	/* App will access data sequentially */
#define VM_RAND_READ	0x00010000	/* App will not benefit from clustered reads */

#define VM_DONTCOPY	0x00020000      /* Do not copy this vma on fork */
#define VM_DONTEXPAND	0x00040000	/* Cannot expand with mremap() */
#define VM_LOCKONFAULT	0x00080000	/* Lock the pages covered when they are faulted in */
#define VM_ACCOUNT	0x00100000	/* Is a VM accounted object */
#define VM_NORESERVE	0x00200000	/* should the VM suppress accounting */
#define VM_HUGETLB	0x00400000	/* Huge TLB Page VM */
#define VM_SYNC		0x00800000	/* Synchronous page faults */
#define VM_ARCH_1	0x01000000	/* Architecture-specific flag */
#define VM_WIPEONFORK	0x02000000	/* Wipe VMA contents in child. */
#define VM_DONTDUMP	0x04000000	/* Do not include in the core dump */

#ifdef CONFIG_MEM_SOFT_DIRTY
# define VM_SOFTDIRTY	0x08000000	/* Not soft dirty clean area */
#else
# define VM_SOFTDIRTY	0
#endif

#define VM_MIXEDMAP	0x10000000	/* Can contain "struct page" and pure PFN pages */
#define VM_HUGEPAGE	0x20000000	/* MADV_HUGEPAGE marked this vma */
#define VM_NOHUGEPAGE	0x40000000	/* MADV_NOHUGEPAGE marked this vma */
#define VM_MERGEABLE	0x80000000	/* KSM may merge identical pages */

#ifdef CONFIG_ARCH_USES_HIGH_VMA_FLAGS
#define VM_HIGH_ARCH_BIT_0	32	/* bit only usable on 64-bit architectures */
#define VM_HIGH_ARCH_BIT_1	33	/* bit only usable on 64-bit architectures */
#define VM_HIGH_ARCH_BIT_2	34	/* bit only usable on 64-bit architectures */
#define VM_HIGH_ARCH_BIT_3	35	/* bit only usable on 64-bit architectures */
#define VM_HIGH_ARCH_BIT_4	36	/* bit only usable on 64-bit architectures */
#define VM_HIGH_ARCH_0	BIT(VM_HIGH_ARCH_BIT_0)
#define VM_HIGH_ARCH_1	BIT(VM_HIGH_ARCH_BIT_1)
#define VM_HIGH_ARCH_2	BIT(VM_HIGH_ARCH_BIT_2)
#define VM_HIGH_ARCH_3	BIT(VM_HIGH_ARCH_BIT_3)
#define VM_HIGH_ARCH_4	BIT(VM_HIGH_ARCH_BIT_4)
#endif /* CONFIG_ARCH_USES_HIGH_VMA_FLAGS */

#ifdef CONFIG_ARCH_HAS_PKEYS
# define VM_PKEY_SHIFT	VM_HIGH_ARCH_BIT_0
# define VM_PKEY_BIT0	VM_HIGH_ARCH_0	/* A protection key is a 4-bit value */
# define VM_PKEY_BIT1	VM_HIGH_ARCH_1	/* on x86 and 5-bit value on ppc64   */
# define VM_PKEY_BIT2	VM_HIGH_ARCH_2
# define VM_PKEY_BIT3	VM_HIGH_ARCH_3
#ifdef CONFIG_PPC
# define VM_PKEY_BIT4  VM_HIGH_ARCH_4
#else
# define VM_PKEY_BIT4  0
#endif
#endif /* CONFIG_ARCH_HAS_PKEYS */

#if defined(CONFIG_X86)
# define VM_PAT		VM_ARCH_1	/* PAT reserves whole VMA at once (x86) */
#elif defined(CONFIG_PPC)
# define VM_SAO		VM_ARCH_1	/* Strong Access Ordering (powerpc) */
#elif defined(CONFIG_PARISC)
# define VM_GROWSUP	VM_ARCH_1
#elif defined(CONFIG_IA64)
# define VM_GROWSUP	VM_ARCH_1
#elif defined(CONFIG_SPARC64)
# define VM_SPARC_ADI	VM_ARCH_1	/* Uses ADI tag for access control */
# define VM_ARCH_CLEAR	VM_SPARC_ADI
#elif !defined(CONFIG_MMU)
# define VM_MAPPED_COPY	VM_ARCH_1	/* T if mapped copy of data (nommu mmap) */
#endif

#if defined(CONFIG_X86_INTEL_MPX)
/* MPX specific bounds table or bounds directory */
# define VM_MPX		VM_HIGH_ARCH_4
#else
# define VM_MPX		VM_NONE
#endif

#ifndef VM_GROWSUP
# define VM_GROWSUP	VM_NONE
#endif

/* Bits set in the VMA until the stack is in its final location */
#define VM_STACK_INCOMPLETE_SETUP	(VM_RAND_READ | VM_SEQ_READ)

#ifndef VM_STACK_DEFAULT_FLAGS		/* arch can override this */
#define VM_STACK_DEFAULT_FLAGS VM_DATA_DEFAULT_FLAGS
#endif

#ifdef CONFIG_STACK_GROWSUP
#define VM_STACK	VM_GROWSUP
#else
#define VM_STACK	VM_GROWSDOWN
#endif

#define VM_STACK_FLAGS	(VM_STACK | VM_STACK_DEFAULT_FLAGS | VM_ACCOUNT)

/*
 * Special vmas that are non-mergable, non-mlock()able.
 * Note: mm/huge_memory.c VM_NO_THP depends on this definition.
 */
#define VM_SPECIAL (VM_IO | VM_DONTEXPAND | VM_PFNMAP | VM_MIXEDMAP)

/* This mask defines which mm->def_flags a process can inherit its parent */
#define VM_INIT_DEF_MASK	VM_NOHUGEPAGE

/* This mask is used to clear all the VMA flags used by mlock */
#define VM_LOCKED_CLEAR_MASK	(~(VM_LOCKED | VM_LOCKONFAULT))

/* Arch-specific flags to clear when updating VM flags on protection change */
#ifndef VM_ARCH_CLEAR
# define VM_ARCH_CLEAR	VM_NONE
#endif
#define VM_FLAGS_CLEAR	(ARCH_VM_PKEY_FLAGS | VM_ARCH_CLEAR)

/*
 * mapping from the currently active vm_flags protection bits (the
 * low four bits) to a page protection mask..
 */
extern pgprot_t protection_map[16];

#define FAULT_FLAG_WRITE	0x01	/* Fault was a write access */
#define FAULT_FLAG_MKWRITE	0x02	/* Fault was mkwrite of existing pte */
#define FAULT_FLAG_ALLOW_RETRY	0x04	/* Retry fault if blocking */
#define FAULT_FLAG_RETRY_NOWAIT	0x08	/* Don't drop mmap_sem and wait when retrying */
#define FAULT_FLAG_KILLABLE	0x10	/* The fault task is in SIGKILL killable region */
#define FAULT_FLAG_TRIED	0x20	/* Second try */
#define FAULT_FLAG_USER		0x40	/* The fault originated in userspace */
#define FAULT_FLAG_REMOTE	0x80	/* faulting for non current tsk/mm */
#define FAULT_FLAG_INSTRUCTION  0x100	/* The fault was during an instruction fetch */

#define FAULT_FLAG_TRACE \
	{ FAULT_FLAG_WRITE,		"WRITE" }, \
	{ FAULT_FLAG_MKWRITE,		"MKWRITE" }, \
	{ FAULT_FLAG_ALLOW_RETRY,	"ALLOW_RETRY" }, \
	{ FAULT_FLAG_RETRY_NOWAIT,	"RETRY_NOWAIT" }, \
	{ FAULT_FLAG_KILLABLE,		"KILLABLE" }, \
	{ FAULT_FLAG_TRIED,		"TRIED" }, \
	{ FAULT_FLAG_USER,		"USER" }, \
	{ FAULT_FLAG_REMOTE,		"REMOTE" }, \
	{ FAULT_FLAG_INSTRUCTION,	"INSTRUCTION" }

/*
 * vm_fault is filled by the the pagefault handler and passed to the vma's
 * ->fault function. The vma's ->fault is responsible for returning a bitmask
 * of VM_FAULT_xxx flags that give details about how the fault was handled.
 *
 * MM layer fills up gfp_mask for page allocations but fault handler might
 * alter it if its implementation requires a different allocation context.
 *
 * pgoff should be used in favour of virtual_address, if possible.
 */
struct vm_fault {
	struct vm_area_struct *vma;	/* Target VMA */
	unsigned int flags;		/* FAULT_FLAG_xxx flags */
	gfp_t gfp_mask;			/* gfp mask to be used for allocations */
	pgoff_t pgoff;			/* Logical page offset based on vma */
	unsigned long address;		/* Faulting virtual address */
	pmd_t *pmd;			/* Pointer to pmd entry matching
					 * the 'address' */
	pud_t *pud;			/* Pointer to pud entry matching
					 * the 'address'
					 */
	pte_t orig_pte;			/* Value of PTE at the time of fault */

	struct page *cow_page;		/* Page handler may use for COW fault */
	struct mem_cgroup *memcg;	/* Cgroup cow_page belongs to */
	struct page *page;		/* ->fault handlers should return a
					 * page here, unless VM_FAULT_NOPAGE
					 * is set (which is also implied by
					 * VM_FAULT_ERROR).
					 */
	/* These three entries are valid only while holding ptl lock */
	pte_t *pte;			/* Pointer to pte entry matching
					 * the 'address'. NULL if the page
					 * table hasn't been allocated.
					 */
	spinlock_t *ptl;		/* Page table lock.
					 * Protects pte page table if 'pte'
					 * is not NULL, otherwise pmd.
					 */
	pgtable_t prealloc_pte;		/* Pre-allocated pte page table.
					 * vm_ops->map_pages() calls
					 * alloc_set_pte() from atomic context.
					 * do_fault_around() pre-allocates
					 * page table to avoid allocation from
					 * atomic context.
					 */
};

/* page entry size for vm->huge_fault() */
enum page_entry_size {
	PE_SIZE_PTE = 0,
	PE_SIZE_PMD,
	PE_SIZE_PUD,
};

/*
 * These are the virtual MM functions - opening of an area, closing and
 * unmapping it (needed to keep files on disk up-to-date etc), pointer
 * to the functions called when a no-page or a wp-page exception occurs.
 */
struct vm_operations_struct {
	void (*open)(struct vm_area_struct * area);
	void (*close)(struct vm_area_struct * area);
	int (*split)(struct vm_area_struct * area, unsigned long addr);
	int (*mremap)(struct vm_area_struct * area);
	vm_fault_t (*fault)(struct vm_fault *vmf);
	vm_fault_t (*huge_fault)(struct vm_fault *vmf,
			enum page_entry_size pe_size);
	void (*map_pages)(struct vm_fault *vmf,
			pgoff_t start_pgoff, pgoff_t end_pgoff);
	unsigned long (*pagesize)(struct vm_area_struct * area);

	/* notification that a previously read-only page is about to become
	 * writable, if an error is returned it will cause a SIGBUS */
	vm_fault_t (*page_mkwrite)(struct vm_fault *vmf);

	/* same as page_mkwrite when using VM_PFNMAP|VM_MIXEDMAP */
	vm_fault_t (*pfn_mkwrite)(struct vm_fault *vmf);

	/* called by access_process_vm when get_user_pages() fails, typically
	 * for use by special VMAs that can switch between memory and hardware
	 */
	int (*access)(struct vm_area_struct *vma, unsigned long addr,
		      void *buf, int len, int write);

	/* Called by the /proc/PID/maps code to ask the vma whether it
	 * has a special name.  Returning non-NULL will also cause this
	 * vma to be dumped unconditionally. */
	const char *(*name)(struct vm_area_struct *vma);

#ifdef CONFIG_NUMA
	/*
	 * set_policy() op must add a reference to any non-NULL @new mempolicy
	 * to hold the policy upon return.  Caller should pass NULL @new to
	 * remove a policy and fall back to surrounding context--i.e. do not
	 * install a MPOL_DEFAULT policy, nor the task or system default
	 * mempolicy.
	 */
	int (*set_policy)(struct vm_area_struct *vma, struct mempolicy *new);

	/*
	 * get_policy() op must add reference [mpol_get()] to any policy at
	 * (vma,addr) marked as MPOL_SHARED.  The shared policy infrastructure
	 * in mm/mempolicy.c will do this automatically.
	 * get_policy() must NOT add a ref if the policy at (vma,addr) is not
	 * marked as MPOL_SHARED. vma policies are protected by the mmap_sem.
	 * If no [shared/vma] mempolicy exists at the addr, get_policy() op
	 * must return NULL--i.e., do not "fallback" to task or system default
	 * policy.
	 */
	struct mempolicy *(*get_policy)(struct vm_area_struct *vma,
					unsigned long addr);
#endif
	/*
	 * Called by vm_normal_page() for special PTEs to find the
	 * page for @addr.  This is useful if the default behavior
	 * (using pte_page()) would not find the correct page.
	 */
	struct page *(*find_special_page)(struct vm_area_struct *vma,
					  unsigned long addr);
};

static inline void vma_init(struct vm_area_struct *vma, struct mm_struct *mm)
{
	static const struct vm_operations_struct dummy_vm_ops = {};

	memset(vma, 0, sizeof(*vma));
	vma->vm_mm = mm;
	vma->vm_ops = &dummy_vm_ops;
	INIT_LIST_HEAD(&vma->anon_vma_chain);
}

static inline void vma_set_anonymous(struct vm_area_struct *vma)
{
	vma->vm_ops = NULL;
}

/* flush_tlb_range() takes a vma, not a mm, and can care about flags */
#define TLB_FLUSH_VMA(mm,flags) { .vm_mm = (mm), .vm_flags = (flags) }

struct mmu_gather;
struct inode;

#if !defined(CONFIG_ARCH_HAS_PTE_DEVMAP) || !defined(CONFIG_TRANSPARENT_HUGEPAGE)
static inline int pmd_devmap(pmd_t pmd)
{
	return 0;
}
static inline int pud_devmap(pud_t pud)
{
	return 0;
}
static inline int pgd_devmap(pgd_t pgd)
{
	return 0;
}
#endif

/*
 * FIXME: take this include out, include page-flags.h in
 * files which need it (119 of them)
 */
#include <linux/page-flags.h>
#include <linux/huge_mm.h>

/*
 * Methods to modify the page usage count.
 *
 * What counts for a page usage:
 * - cache mapping   (page->mapping)
 * - private data    (page->private)
 * - page mapped in a task's page tables, each mapping
 *   is counted separately
 *
 * Also, many kernel routines increase the page count before a critical
 * routine so they can be sure the page doesn't go away from under them.
 */

/*
 * Drop a ref, return true if the refcount fell to zero (the page has no users)
 */
static inline int put_page_testzero(struct page *page)
{
	VM_BUG_ON_PAGE(page_ref_count(page) == 0, page);
	return page_ref_dec_and_test(page);
}

/*
 * Try to grab a ref unless the page has a refcount of zero, return false if
 * that is the case.
 * This can be called when MMU is off so it must not access
 * any of the virtual mappings.
 */
static inline int get_page_unless_zero(struct page *page)
{
	return page_ref_add_unless(page, 1, 0);
}

extern int page_is_ram(unsigned long pfn);

enum {
	REGION_INTERSECTS,
	REGION_DISJOINT,
	REGION_MIXED,
};

int region_intersects(resource_size_t offset, size_t size, unsigned long flags,
		      unsigned long desc);

/* Support for virtually mapped pages */
struct page *vmalloc_to_page(const void *addr);
unsigned long vmalloc_to_pfn(const void *addr);

/*
 * Determine if an address is within the vmalloc range
 *
 * On nommu, vmalloc/vfree wrap through kmalloc/kfree directly, so there
 * is no special casing required.
 */
static inline bool is_vmalloc_addr(const void *x)
{
#ifdef CONFIG_MMU
	unsigned long addr = (unsigned long)x;

	return addr >= VMALLOC_START && addr < VMALLOC_END;
#else
	return false;
#endif
}
#ifdef CONFIG_MMU
extern int is_vmalloc_or_module_addr(const void *x);
#else
static inline int is_vmalloc_or_module_addr(const void *x)
{
	return 0;
}
#endif

extern void *kvmalloc_node(size_t size, gfp_t flags, int node);
static inline void *kvmalloc(size_t size, gfp_t flags)
{
	return kvmalloc_node(size, flags, NUMA_NO_NODE);
}
static inline void *kvzalloc_node(size_t size, gfp_t flags, int node)
{
	return kvmalloc_node(size, flags | __GFP_ZERO, node);
}
static inline void *kvzalloc(size_t size, gfp_t flags)
{
	return kvmalloc(size, flags | __GFP_ZERO);
}

static inline void *kvmalloc_array(size_t n, size_t size, gfp_t flags)
{
	size_t bytes;

	if (unlikely(check_mul_overflow(n, size, &bytes)))
		return NULL;

	return kvmalloc(bytes, flags);
}

static inline void *kvcalloc(size_t n, size_t size, gfp_t flags)
{
	return kvmalloc_array(n, size, flags | __GFP_ZERO);
}

extern void kvfree(const void *addr);

static inline atomic_t *compound_mapcount_ptr(struct page *page)
{
	return &page[1].compound_mapcount;
}

static inline int compound_mapcount(struct page *page)
{
	VM_BUG_ON_PAGE(!PageCompound(page), page);
	page = compound_head(page);
	return atomic_read(compound_mapcount_ptr(page)) + 1;
}

/*
 * The atomic page->_mapcount, starts from -1: so that transitions
 * both from it and to it can be tracked, using atomic_inc_and_test
 * and atomic_add_negative(-1).
 */
static inline void page_mapcount_reset(struct page *page)
{
	atomic_set(&(page)->_mapcount, -1);
}

int __page_mapcount(struct page *page);

static inline int page_mapcount(struct page *page)
{
	VM_BUG_ON_PAGE(PageSlab(page), page);

	if (unlikely(PageCompound(page)))
		return __page_mapcount(page);
	return atomic_read(&page->_mapcount) + 1;
}

#ifdef CONFIG_TRANSPARENT_HUGEPAGE
int total_mapcount(struct page *page);
int page_trans_huge_mapcount(struct page *page, int *total_mapcount);
#else
static inline int total_mapcount(struct page *page)
{
	return page_mapcount(page);
}
static inline int page_trans_huge_mapcount(struct page *page,
					   int *total_mapcount)
{
	int mapcount = page_mapcount(page);
	if (total_mapcount)
		*total_mapcount = mapcount;
	return mapcount;
}
#endif

static inline struct page *virt_to_head_page(const void *x)
{
	struct page *page = virt_to_page(x);

	return compound_head(page);
}

void __put_page(struct page *page);

void put_pages_list(struct list_head *pages);

void split_page(struct page *page, unsigned int order);

/*
 * Compound pages have a destructor function.  Provide a
 * prototype for that function and accessor functions.
 * These are _only_ valid on the head of a compound page.
 */
typedef void compound_page_dtor(struct page *);

/* Keep the enum in sync with compound_page_dtors array in mm/page_alloc.c */
enum compound_dtor_id {
	NULL_COMPOUND_DTOR,
	COMPOUND_PAGE_DTOR,
#ifdef CONFIG_HUGETLB_PAGE
	HUGETLB_PAGE_DTOR,
#endif
#ifdef CONFIG_TRANSPARENT_HUGEPAGE
	TRANSHUGE_PAGE_DTOR,
#endif
	NR_COMPOUND_DTORS,
};
extern compound_page_dtor * const compound_page_dtors[];

static inline void set_compound_page_dtor(struct page *page,
		enum compound_dtor_id compound_dtor)
{
	VM_BUG_ON_PAGE(compound_dtor >= NR_COMPOUND_DTORS, page);
	page[1].compound_dtor = compound_dtor;
}

static inline compound_page_dtor *get_compound_page_dtor(struct page *page)
{
	VM_BUG_ON_PAGE(page[1].compound_dtor >= NR_COMPOUND_DTORS, page);
	return compound_page_dtors[page[1].compound_dtor];
}

static inline unsigned int compound_order(struct page *page)
{
	if (!PageHead(page))
		return 0;
	return page[1].compound_order;
}

static inline void set_compound_order(struct page *page, unsigned int order)
{
	page[1].compound_order = order;
}

void free_compound_page(struct page *page);

#ifdef CONFIG_MMU
/*
 * Do pte_mkwrite, but only if the vma says VM_WRITE.  We do this when
 * servicing faults for write access.  In the normal case, do always want
 * pte_mkwrite.  But get_user_pages can cause write faults for mappings
 * that do not have writing enabled, when used by access_process_vm.
 */
static inline pte_t maybe_mkwrite(pte_t pte, struct vm_area_struct *vma)
{
	if (likely(vma->vm_flags & VM_WRITE))
		pte = pte_mkwrite(pte);
	return pte;
}

vm_fault_t alloc_set_pte(struct vm_fault *vmf, struct mem_cgroup *memcg,
		struct page *page);
vm_fault_t finish_fault(struct vm_fault *vmf);
vm_fault_t finish_mkwrite_fault(struct vm_fault *vmf);
#endif

/*
 * Multiple processes may "see" the same page. E.g. for untouched
 * mappings of /dev/null, all processes see the same page full of
 * zeroes, and text pages of executables and shared libraries have
 * only one copy in memory, at most, normally.
 *
 * For the non-reserved pages, page_count(page) denotes a reference count.
 *   page_count() == 0 means the page is free. page->lru is then used for
 *   freelist management in the buddy allocator.
 *   page_count() > 0  means the page has been allocated.
 *
 * Pages are allocated by the slab allocator in order to provide memory
 * to kmalloc and kmem_cache_alloc. In this case, the management of the
 * page, and the fields in 'struct page' are the responsibility of mm/slab.c
 * unless a particular usage is carefully commented. (the responsibility of
 * freeing the kmalloc memory is the caller's, of course).
 *
 * A page may be used by anyone else who does a __get_free_page().
 * In this case, page_count still tracks the references, and should only
 * be used through the normal accessor functions. The top bits of page->flags
 * and page->virtual store page management information, but all other fields
 * are unused and could be used privately, carefully. The management of this
 * page is the responsibility of the one who allocated it, and those who have
 * subsequently been given references to it.
 *
 * The other pages (we may call them "pagecache pages") are completely
 * managed by the Linux memory manager: I/O, buffers, swapping etc.
 * The following discussion applies only to them.
 *
 * A pagecache page contains an opaque `private' member, which belongs to the
 * page's address_space. Usually, this is the address of a circular list of
 * the page's disk buffers. PG_private must be set to tell the VM to call
 * into the filesystem to release these pages.
 *
 * A page may belong to an inode's memory mapping. In this case, page->mapping
 * is the pointer to the inode, and page->index is the file offset of the page,
 * in units of PAGE_SIZE.
 *
 * If pagecache pages are not associated with an inode, they are said to be
 * anonymous pages. These may become associated with the swapcache, and in that
 * case PG_swapcache is set, and page->private is an offset into the swapcache.
 *
 * In either case (swapcache or inode backed), the pagecache itself holds one
 * reference to the page. Setting PG_private should also increment the
 * refcount. The each user mapping also has a reference to the page.
 *
 * The pagecache pages are stored in a per-mapping radix tree, which is
 * rooted at mapping->i_pages, and indexed by offset.
 * Where 2.4 and early 2.6 kernels kept dirty/clean pages in per-address_space
 * lists, we instead now tag pages as dirty/writeback in the radix tree.
 *
 * All pagecache pages may be subject to I/O:
 * - inode pages may need to be read from disk,
 * - inode pages which have been modified and are MAP_SHARED may need
 *   to be written back to the inode on disk,
 * - anonymous pages (including MAP_PRIVATE file mappings) which have been
 *   modified may need to be swapped out to swap space and (later) to be read
 *   back into memory.
 */

/*
 * The zone field is never updated after free_area_init_core()
 * sets it, so none of the operations on it need to be atomic.
 */

/* Page flags: | [SECTION] | [NODE] | ZONE | [LAST_CPUPID] | ... | FLAGS | */
#define SECTIONS_PGOFF		((sizeof(unsigned long)*8) - SECTIONS_WIDTH)
#define NODES_PGOFF		(SECTIONS_PGOFF - NODES_WIDTH)
#define ZONES_PGOFF		(NODES_PGOFF - ZONES_WIDTH)
#define LAST_CPUPID_PGOFF	(ZONES_PGOFF - LAST_CPUPID_WIDTH)
#define KASAN_TAG_PGOFF		(LAST_CPUPID_PGOFF - KASAN_TAG_WIDTH)

/*
 * Define the bit shifts to access each section.  For non-existent
 * sections we define the shift as 0; that plus a 0 mask ensures
 * the compiler will optimise away reference to them.
 */
#define SECTIONS_PGSHIFT	(SECTIONS_PGOFF * (SECTIONS_WIDTH != 0))
#define NODES_PGSHIFT		(NODES_PGOFF * (NODES_WIDTH != 0))
#define ZONES_PGSHIFT		(ZONES_PGOFF * (ZONES_WIDTH != 0))
#define LAST_CPUPID_PGSHIFT	(LAST_CPUPID_PGOFF * (LAST_CPUPID_WIDTH != 0))
#define KASAN_TAG_PGSHIFT	(KASAN_TAG_PGOFF * (KASAN_TAG_WIDTH != 0))

/* NODE:ZONE or SECTION:ZONE is used to ID a zone for the buddy allocator */
#ifdef NODE_NOT_IN_PAGE_FLAGS
#define ZONEID_SHIFT		(SECTIONS_SHIFT + ZONES_SHIFT)
#define ZONEID_PGOFF		((SECTIONS_PGOFF < ZONES_PGOFF)? \
						SECTIONS_PGOFF : ZONES_PGOFF)
#else
#define ZONEID_SHIFT		(NODES_SHIFT + ZONES_SHIFT)
#define ZONEID_PGOFF		((NODES_PGOFF < ZONES_PGOFF)? \
						NODES_PGOFF : ZONES_PGOFF)
#endif

#define ZONEID_PGSHIFT		(ZONEID_PGOFF * (ZONEID_SHIFT != 0))

#if SECTIONS_WIDTH+NODES_WIDTH+ZONES_WIDTH > BITS_PER_LONG - NR_PAGEFLAGS
#error SECTIONS_WIDTH+NODES_WIDTH+ZONES_WIDTH > BITS_PER_LONG - NR_PAGEFLAGS
#endif

#define ZONES_MASK		((1UL << ZONES_WIDTH) - 1)
#define NODES_MASK		((1UL << NODES_WIDTH) - 1)
#define SECTIONS_MASK		((1UL << SECTIONS_WIDTH) - 1)
#define LAST_CPUPID_MASK	((1UL << LAST_CPUPID_SHIFT) - 1)
#define KASAN_TAG_MASK		((1UL << KASAN_TAG_WIDTH) - 1)
#define ZONEID_MASK		((1UL << ZONEID_SHIFT) - 1)

static inline enum zone_type page_zonenum(const struct page *page)
{
	return (page->flags >> ZONES_PGSHIFT) & ZONES_MASK;
}

#ifdef CONFIG_ZONE_DEVICE
static inline bool is_zone_device_page(const struct page *page)
{
	return page_zonenum(page) == ZONE_DEVICE;
}
extern void memmap_init_zone_device(struct zone *, unsigned long,
				    unsigned long, struct dev_pagemap *);
#else
static inline bool is_zone_device_page(const struct page *page)
{
	return false;
}
#endif

#ifdef CONFIG_DEV_PAGEMAP_OPS
void __put_devmap_managed_page(struct page *page);
DECLARE_STATIC_KEY_FALSE(devmap_managed_key);
static inline bool put_devmap_managed_page(struct page *page)
{
	if (!static_branch_unlikely(&devmap_managed_key))
		return false;
	if (!is_zone_device_page(page))
		return false;
	switch (page->pgmap->type) {
	case MEMORY_DEVICE_PRIVATE:
	case MEMORY_DEVICE_FS_DAX:
		__put_devmap_managed_page(page);
		return true;
	default:
		break;
	}
	return false;
}
<<<<<<< HEAD

static inline bool is_device_private_page(const struct page *page)
{
	return is_zone_device_page(page) &&
		page->pgmap->type == MEMORY_DEVICE_PRIVATE;
}

#ifdef CONFIG_PCI_P2PDMA
static inline bool is_pci_p2pdma_page(const struct page *page)
{
	return is_zone_device_page(page) &&
		page->pgmap->type == MEMORY_DEVICE_PCI_P2PDMA;
}
#else /* CONFIG_PCI_P2PDMA */
static inline bool is_pci_p2pdma_page(const struct page *page)
{
	return false;
}
#endif /* CONFIG_PCI_P2PDMA */

=======
>>>>>>> 119c9e31
#else /* CONFIG_DEV_PAGEMAP_OPS */
static inline bool put_devmap_managed_page(struct page *page)
{
	return false;
}
#endif /* CONFIG_DEV_PAGEMAP_OPS */

static inline bool is_device_private_page(const struct page *page)
{
	return IS_ENABLED(CONFIG_DEV_PAGEMAP_OPS) &&
		IS_ENABLED(CONFIG_DEVICE_PRIVATE) &&
		is_zone_device_page(page) &&
		page->pgmap->type == MEMORY_DEVICE_PRIVATE;
}

<<<<<<< HEAD
=======
static inline bool is_device_public_page(const struct page *page)
{
	return IS_ENABLED(CONFIG_DEV_PAGEMAP_OPS) &&
		IS_ENABLED(CONFIG_DEVICE_PUBLIC) &&
		is_zone_device_page(page) &&
		page->pgmap->type == MEMORY_DEVICE_PUBLIC;
}

>>>>>>> 119c9e31
static inline bool is_pci_p2pdma_page(const struct page *page)
{
	return IS_ENABLED(CONFIG_DEV_PAGEMAP_OPS) &&
		IS_ENABLED(CONFIG_PCI_P2PDMA) &&
		is_zone_device_page(page) &&
		page->pgmap->type == MEMORY_DEVICE_PCI_P2PDMA;
}

/* 127: arbitrary random number, small enough to assemble well */
#define page_ref_zero_or_close_to_overflow(page) \
	((unsigned int) page_ref_count(page) + 127u <= 127u)

static inline void get_page(struct page *page)
{
	page = compound_head(page);
	/*
	 * Getting a normal page or the head of a compound page
	 * requires to already have an elevated page->_refcount.
	 */
	VM_BUG_ON_PAGE(page_ref_zero_or_close_to_overflow(page), page);
	page_ref_inc(page);
}

static inline __must_check bool try_get_page(struct page *page)
{
	page = compound_head(page);
	if (WARN_ON_ONCE(page_ref_count(page) <= 0))
		return false;
	page_ref_inc(page);
	return true;
}

static inline void put_page(struct page *page)
{
	page = compound_head(page);

	/*
	 * For devmap managed pages we need to catch refcount transition from
	 * 2 to 1, when refcount reach one it means the page is free and we
	 * need to inform the device driver through callback. See
	 * include/linux/memremap.h and HMM for details.
	 */
	if (put_devmap_managed_page(page))
		return;

	if (put_page_testzero(page))
		__put_page(page);
}

/**
 * put_user_page() - release a gup-pinned page
 * @page:            pointer to page to be released
 *
 * Pages that were pinned via get_user_pages*() must be released via
 * either put_user_page(), or one of the put_user_pages*() routines
 * below. This is so that eventually, pages that are pinned via
 * get_user_pages*() can be separately tracked and uniquely handled. In
 * particular, interactions with RDMA and filesystems need special
 * handling.
 *
 * put_user_page() and put_page() are not interchangeable, despite this early
 * implementation that makes them look the same. put_user_page() calls must
 * be perfectly matched up with get_user_page() calls.
 */
static inline void put_user_page(struct page *page)
{
	put_page(page);
}

void put_user_pages_dirty(struct page **pages, unsigned long npages);
void put_user_pages_dirty_lock(struct page **pages, unsigned long npages);
void put_user_pages(struct page **pages, unsigned long npages);

#if defined(CONFIG_SPARSEMEM) && !defined(CONFIG_SPARSEMEM_VMEMMAP)
#define SECTION_IN_PAGE_FLAGS
#endif

/*
 * The identification function is mainly used by the buddy allocator for
 * determining if two pages could be buddies. We are not really identifying
 * the zone since we could be using the section number id if we do not have
 * node id available in page flags.
 * We only guarantee that it will return the same value for two combinable
 * pages in a zone.
 */
static inline int page_zone_id(struct page *page)
{
	return (page->flags >> ZONEID_PGSHIFT) & ZONEID_MASK;
}

#ifdef NODE_NOT_IN_PAGE_FLAGS
extern int page_to_nid(const struct page *page);
#else
static inline int page_to_nid(const struct page *page)
{
	struct page *p = (struct page *)page;

	return (PF_POISONED_CHECK(p)->flags >> NODES_PGSHIFT) & NODES_MASK;
}
#endif

#ifdef CONFIG_NUMA_BALANCING
static inline int cpu_pid_to_cpupid(int cpu, int pid)
{
	return ((cpu & LAST__CPU_MASK) << LAST__PID_SHIFT) | (pid & LAST__PID_MASK);
}

static inline int cpupid_to_pid(int cpupid)
{
	return cpupid & LAST__PID_MASK;
}

static inline int cpupid_to_cpu(int cpupid)
{
	return (cpupid >> LAST__PID_SHIFT) & LAST__CPU_MASK;
}

static inline int cpupid_to_nid(int cpupid)
{
	return cpu_to_node(cpupid_to_cpu(cpupid));
}

static inline bool cpupid_pid_unset(int cpupid)
{
	return cpupid_to_pid(cpupid) == (-1 & LAST__PID_MASK);
}

static inline bool cpupid_cpu_unset(int cpupid)
{
	return cpupid_to_cpu(cpupid) == (-1 & LAST__CPU_MASK);
}

static inline bool __cpupid_match_pid(pid_t task_pid, int cpupid)
{
	return (task_pid & LAST__PID_MASK) == cpupid_to_pid(cpupid);
}

#define cpupid_match_pid(task, cpupid) __cpupid_match_pid(task->pid, cpupid)
#ifdef LAST_CPUPID_NOT_IN_PAGE_FLAGS
static inline int page_cpupid_xchg_last(struct page *page, int cpupid)
{
	return xchg(&page->_last_cpupid, cpupid & LAST_CPUPID_MASK);
}

static inline int page_cpupid_last(struct page *page)
{
	return page->_last_cpupid;
}
static inline void page_cpupid_reset_last(struct page *page)
{
	page->_last_cpupid = -1 & LAST_CPUPID_MASK;
}
#else
static inline int page_cpupid_last(struct page *page)
{
	return (page->flags >> LAST_CPUPID_PGSHIFT) & LAST_CPUPID_MASK;
}

extern int page_cpupid_xchg_last(struct page *page, int cpupid);

static inline void page_cpupid_reset_last(struct page *page)
{
	page->flags |= LAST_CPUPID_MASK << LAST_CPUPID_PGSHIFT;
}
#endif /* LAST_CPUPID_NOT_IN_PAGE_FLAGS */
#else /* !CONFIG_NUMA_BALANCING */
static inline int page_cpupid_xchg_last(struct page *page, int cpupid)
{
	return page_to_nid(page); /* XXX */
}

static inline int page_cpupid_last(struct page *page)
{
	return page_to_nid(page); /* XXX */
}

static inline int cpupid_to_nid(int cpupid)
{
	return -1;
}

static inline int cpupid_to_pid(int cpupid)
{
	return -1;
}

static inline int cpupid_to_cpu(int cpupid)
{
	return -1;
}

static inline int cpu_pid_to_cpupid(int nid, int pid)
{
	return -1;
}

static inline bool cpupid_pid_unset(int cpupid)
{
	return 1;
}

static inline void page_cpupid_reset_last(struct page *page)
{
}

static inline bool cpupid_match_pid(struct task_struct *task, int cpupid)
{
	return false;
}
#endif /* CONFIG_NUMA_BALANCING */

#ifdef CONFIG_KASAN_SW_TAGS
static inline u8 page_kasan_tag(const struct page *page)
{
	return (page->flags >> KASAN_TAG_PGSHIFT) & KASAN_TAG_MASK;
}

static inline void page_kasan_tag_set(struct page *page, u8 tag)
{
	page->flags &= ~(KASAN_TAG_MASK << KASAN_TAG_PGSHIFT);
	page->flags |= (tag & KASAN_TAG_MASK) << KASAN_TAG_PGSHIFT;
}

static inline void page_kasan_tag_reset(struct page *page)
{
	page_kasan_tag_set(page, 0xff);
}
#else
static inline u8 page_kasan_tag(const struct page *page)
{
	return 0xff;
}

static inline void page_kasan_tag_set(struct page *page, u8 tag) { }
static inline void page_kasan_tag_reset(struct page *page) { }
#endif

static inline struct zone *page_zone(const struct page *page)
{
	return &NODE_DATA(page_to_nid(page))->node_zones[page_zonenum(page)];
}

static inline pg_data_t *page_pgdat(const struct page *page)
{
	return NODE_DATA(page_to_nid(page));
}

#ifdef SECTION_IN_PAGE_FLAGS
static inline void set_page_section(struct page *page, unsigned long section)
{
	page->flags &= ~(SECTIONS_MASK << SECTIONS_PGSHIFT);
	page->flags |= (section & SECTIONS_MASK) << SECTIONS_PGSHIFT;
}

static inline unsigned long page_to_section(const struct page *page)
{
	return (page->flags >> SECTIONS_PGSHIFT) & SECTIONS_MASK;
}
#endif

static inline void set_page_zone(struct page *page, enum zone_type zone)
{
	page->flags &= ~(ZONES_MASK << ZONES_PGSHIFT);
	page->flags |= (zone & ZONES_MASK) << ZONES_PGSHIFT;
}

static inline void set_page_node(struct page *page, unsigned long node)
{
	page->flags &= ~(NODES_MASK << NODES_PGSHIFT);
	page->flags |= (node & NODES_MASK) << NODES_PGSHIFT;
}

static inline void set_page_links(struct page *page, enum zone_type zone,
	unsigned long node, unsigned long pfn)
{
	set_page_zone(page, zone);
	set_page_node(page, node);
#ifdef SECTION_IN_PAGE_FLAGS
	set_page_section(page, pfn_to_section_nr(pfn));
#endif
}

#ifdef CONFIG_MEMCG
static inline struct mem_cgroup *page_memcg(struct page *page)
{
	return page->mem_cgroup;
}
static inline struct mem_cgroup *page_memcg_rcu(struct page *page)
{
	WARN_ON_ONCE(!rcu_read_lock_held());
	return READ_ONCE(page->mem_cgroup);
}
#else
static inline struct mem_cgroup *page_memcg(struct page *page)
{
	return NULL;
}
static inline struct mem_cgroup *page_memcg_rcu(struct page *page)
{
	WARN_ON_ONCE(!rcu_read_lock_held());
	return NULL;
}
#endif

/*
 * Some inline functions in vmstat.h depend on page_zone()
 */
#include <linux/vmstat.h>

static __always_inline void *lowmem_page_address(const struct page *page)
{
	return page_to_virt(page);
}

#if defined(CONFIG_HIGHMEM) && !defined(WANT_PAGE_VIRTUAL)
#define HASHED_PAGE_VIRTUAL
#endif

#if defined(WANT_PAGE_VIRTUAL)
static inline void *page_address(const struct page *page)
{
	return page->virtual;
}
static inline void set_page_address(struct page *page, void *address)
{
	page->virtual = address;
}
#define page_address_init()  do { } while(0)
#endif

#if defined(HASHED_PAGE_VIRTUAL)
void *page_address(const struct page *page);
void set_page_address(struct page *page, void *virtual);
void page_address_init(void);
#endif

#if !defined(HASHED_PAGE_VIRTUAL) && !defined(WANT_PAGE_VIRTUAL)
#define page_address(page) lowmem_page_address(page)
#define set_page_address(page, address)  do { } while(0)
#define page_address_init()  do { } while(0)
#endif

extern void *page_rmapping(struct page *page);
extern struct anon_vma *page_anon_vma(struct page *page);
extern struct address_space *page_mapping(struct page *page);

extern struct address_space *__page_file_mapping(struct page *);

static inline
struct address_space *page_file_mapping(struct page *page)
{
	if (unlikely(PageSwapCache(page)))
		return __page_file_mapping(page);

	return page->mapping;
}

extern pgoff_t __page_file_index(struct page *page);

/*
 * Return the pagecache index of the passed page.  Regular pagecache pages
 * use ->index whereas swapcache pages use swp_offset(->private)
 */
static inline pgoff_t page_index(struct page *page)
{
	if (unlikely(PageSwapCache(page)))
		return __page_file_index(page);
	return page->index;
}

bool page_mapped(struct page *page);
struct address_space *page_mapping(struct page *page);
struct address_space *page_mapping_file(struct page *page);

/*
 * Return true only if the page has been allocated with
 * ALLOC_NO_WATERMARKS and the low watermark was not
 * met implying that the system is under some pressure.
 */
static inline bool page_is_pfmemalloc(struct page *page)
{
	/*
	 * Page index cannot be this large so this must be
	 * a pfmemalloc page.
	 */
	return page->index == -1UL;
}

/*
 * Only to be called by the page allocator on a freshly allocated
 * page.
 */
static inline void set_page_pfmemalloc(struct page *page)
{
	page->index = -1UL;
}

static inline void clear_page_pfmemalloc(struct page *page)
{
	page->index = 0;
}

/*
 * Can be called by the pagefault handler when it gets a VM_FAULT_OOM.
 */
extern void pagefault_out_of_memory(void);

#define offset_in_page(p)	((unsigned long)(p) & ~PAGE_MASK)

/*
 * Flags passed to show_mem() and show_free_areas() to suppress output in
 * various contexts.
 */
#define SHOW_MEM_FILTER_NODES		(0x0001u)	/* disallowed nodes */

extern void show_free_areas(unsigned int flags, nodemask_t *nodemask);

extern bool can_do_mlock(void);
extern int user_shm_lock(size_t, struct user_struct *);
extern void user_shm_unlock(size_t, struct user_struct *);

/*
 * Parameter block passed down to zap_pte_range in exceptional cases.
 */
struct zap_details {
	struct address_space *check_mapping;	/* Check page->mapping if set */
	pgoff_t	first_index;			/* Lowest page->index to unmap */
	pgoff_t last_index;			/* Highest page->index to unmap */
};

struct page *vm_normal_page(struct vm_area_struct *vma, unsigned long addr,
			     pte_t pte);
struct page *vm_normal_page_pmd(struct vm_area_struct *vma, unsigned long addr,
				pmd_t pmd);

void zap_vma_ptes(struct vm_area_struct *vma, unsigned long address,
		  unsigned long size);
void zap_page_range(struct vm_area_struct *vma, unsigned long address,
		    unsigned long size);
void unmap_vmas(struct mmu_gather *tlb, struct vm_area_struct *start_vma,
		unsigned long start, unsigned long end);

/**
 * mm_walk - callbacks for walk_page_range
 * @pud_entry: if set, called for each non-empty PUD (2nd-level) entry
 *	       this handler should only handle pud_trans_huge() puds.
 *	       the pmd_entry or pte_entry callbacks will be used for
 *	       regular PUDs.
 * @pmd_entry: if set, called for each non-empty PMD (3rd-level) entry
 *	       this handler is required to be able to handle
 *	       pmd_trans_huge() pmds.  They may simply choose to
 *	       split_huge_page() instead of handling it explicitly.
 * @pte_entry: if set, called for each non-empty PTE (4th-level) entry
 * @pte_hole: if set, called for each hole at all levels
 * @hugetlb_entry: if set, called for each hugetlb entry
 * @test_walk: caller specific callback function to determine whether
 *             we walk over the current vma or not. Returning 0
 *             value means "do page table walk over the current vma,"
 *             and a negative one means "abort current page table walk
 *             right now." 1 means "skip the current vma."
 * @mm:        mm_struct representing the target process of page table walk
 * @vma:       vma currently walked (NULL if walking outside vmas)
 * @private:   private data for callbacks' usage
 *
 * (see the comment on walk_page_range() for more details)
 */
struct mm_walk {
	int (*pud_entry)(pud_t *pud, unsigned long addr,
			 unsigned long next, struct mm_walk *walk);
	int (*pmd_entry)(pmd_t *pmd, unsigned long addr,
			 unsigned long next, struct mm_walk *walk);
	int (*pte_entry)(pte_t *pte, unsigned long addr,
			 unsigned long next, struct mm_walk *walk);
	int (*pte_hole)(unsigned long addr, unsigned long next,
			struct mm_walk *walk);
	int (*hugetlb_entry)(pte_t *pte, unsigned long hmask,
			     unsigned long addr, unsigned long next,
			     struct mm_walk *walk);
	int (*test_walk)(unsigned long addr, unsigned long next,
			struct mm_walk *walk);
	struct mm_struct *mm;
	struct vm_area_struct *vma;
	void *private;
};

struct mmu_notifier_range;

int walk_page_range(unsigned long addr, unsigned long end,
		struct mm_walk *walk);
int walk_page_vma(struct vm_area_struct *vma, struct mm_walk *walk);
void free_pgd_range(struct mmu_gather *tlb, unsigned long addr,
		unsigned long end, unsigned long floor, unsigned long ceiling);
int copy_page_range(struct mm_struct *dst, struct mm_struct *src,
			struct vm_area_struct *vma);
int follow_pte_pmd(struct mm_struct *mm, unsigned long address,
		   struct mmu_notifier_range *range,
		   pte_t **ptepp, pmd_t **pmdpp, spinlock_t **ptlp);
int follow_pfn(struct vm_area_struct *vma, unsigned long address,
	unsigned long *pfn);
int follow_phys(struct vm_area_struct *vma, unsigned long address,
		unsigned int flags, unsigned long *prot, resource_size_t *phys);
int generic_access_phys(struct vm_area_struct *vma, unsigned long addr,
			void *buf, int len, int write);

extern void truncate_pagecache(struct inode *inode, loff_t new);
extern void truncate_setsize(struct inode *inode, loff_t newsize);
void pagecache_isize_extended(struct inode *inode, loff_t from, loff_t to);
void truncate_pagecache_range(struct inode *inode, loff_t offset, loff_t end);
int truncate_inode_page(struct address_space *mapping, struct page *page);
int generic_error_remove_page(struct address_space *mapping, struct page *page);
int invalidate_inode_page(struct page *page);

#ifdef CONFIG_MMU
extern vm_fault_t handle_mm_fault(struct vm_area_struct *vma,
			unsigned long address, unsigned int flags);
extern int fixup_user_fault(struct task_struct *tsk, struct mm_struct *mm,
			    unsigned long address, unsigned int fault_flags,
			    bool *unlocked);
void unmap_mapping_pages(struct address_space *mapping,
		pgoff_t start, pgoff_t nr, bool even_cows);
void unmap_mapping_range(struct address_space *mapping,
		loff_t const holebegin, loff_t const holelen, int even_cows);
#else
static inline vm_fault_t handle_mm_fault(struct vm_area_struct *vma,
		unsigned long address, unsigned int flags)
{
	/* should never happen if there's no MMU */
	BUG();
	return VM_FAULT_SIGBUS;
}
static inline int fixup_user_fault(struct task_struct *tsk,
		struct mm_struct *mm, unsigned long address,
		unsigned int fault_flags, bool *unlocked)
{
	/* should never happen if there's no MMU */
	BUG();
	return -EFAULT;
}
static inline void unmap_mapping_pages(struct address_space *mapping,
		pgoff_t start, pgoff_t nr, bool even_cows) { }
static inline void unmap_mapping_range(struct address_space *mapping,
		loff_t const holebegin, loff_t const holelen, int even_cows) { }
#endif

static inline void unmap_shared_mapping_range(struct address_space *mapping,
		loff_t const holebegin, loff_t const holelen)
{
	unmap_mapping_range(mapping, holebegin, holelen, 0);
}

extern int access_process_vm(struct task_struct *tsk, unsigned long addr,
		void *buf, int len, unsigned int gup_flags);
extern int access_remote_vm(struct mm_struct *mm, unsigned long addr,
		void *buf, int len, unsigned int gup_flags);
extern int __access_remote_vm(struct task_struct *tsk, struct mm_struct *mm,
		unsigned long addr, void *buf, int len, unsigned int gup_flags);

long get_user_pages_remote(struct task_struct *tsk, struct mm_struct *mm,
			    unsigned long start, unsigned long nr_pages,
			    unsigned int gup_flags, struct page **pages,
			    struct vm_area_struct **vmas, int *locked);
long get_user_pages(unsigned long start, unsigned long nr_pages,
			    unsigned int gup_flags, struct page **pages,
			    struct vm_area_struct **vmas);
long get_user_pages_locked(unsigned long start, unsigned long nr_pages,
		    unsigned int gup_flags, struct page **pages, int *locked);
long get_user_pages_unlocked(unsigned long start, unsigned long nr_pages,
		    struct page **pages, unsigned int gup_flags);

int get_user_pages_fast(unsigned long start, int nr_pages,
			unsigned int gup_flags, struct page **pages);

/* Container for pinned pfns / pages */
struct frame_vector {
	unsigned int nr_allocated;	/* Number of frames we have space for */
	unsigned int nr_frames;	/* Number of frames stored in ptrs array */
	bool got_ref;		/* Did we pin pages by getting page ref? */
	bool is_pfns;		/* Does array contain pages or pfns? */
	void *ptrs[0];		/* Array of pinned pfns / pages. Use
				 * pfns_vector_pages() or pfns_vector_pfns()
				 * for access */
};

struct frame_vector *frame_vector_create(unsigned int nr_frames);
void frame_vector_destroy(struct frame_vector *vec);
int get_vaddr_frames(unsigned long start, unsigned int nr_pfns,
		     unsigned int gup_flags, struct frame_vector *vec);
void put_vaddr_frames(struct frame_vector *vec);
int frame_vector_to_pages(struct frame_vector *vec);
void frame_vector_to_pfns(struct frame_vector *vec);

static inline unsigned int frame_vector_count(struct frame_vector *vec)
{
	return vec->nr_frames;
}

static inline struct page **frame_vector_pages(struct frame_vector *vec)
{
	if (vec->is_pfns) {
		int err = frame_vector_to_pages(vec);

		if (err)
			return ERR_PTR(err);
	}
	return (struct page **)(vec->ptrs);
}

static inline unsigned long *frame_vector_pfns(struct frame_vector *vec)
{
	if (!vec->is_pfns)
		frame_vector_to_pfns(vec);
	return (unsigned long *)(vec->ptrs);
}

struct kvec;
int get_kernel_pages(const struct kvec *iov, int nr_pages, int write,
			struct page **pages);
int get_kernel_page(unsigned long start, int write, struct page **pages);
struct page *get_dump_page(unsigned long addr);

extern int try_to_release_page(struct page * page, gfp_t gfp_mask);
extern void do_invalidatepage(struct page *page, unsigned int offset,
			      unsigned int length);

void __set_page_dirty(struct page *, struct address_space *, int warn);
int __set_page_dirty_nobuffers(struct page *page);
int __set_page_dirty_no_writeback(struct page *page);
int redirty_page_for_writepage(struct writeback_control *wbc,
				struct page *page);
void account_page_dirtied(struct page *page, struct address_space *mapping);
void account_page_cleaned(struct page *page, struct address_space *mapping,
			  struct bdi_writeback *wb);
int set_page_dirty(struct page *page);
int set_page_dirty_lock(struct page *page);
void __cancel_dirty_page(struct page *page);
static inline void cancel_dirty_page(struct page *page)
{
	/* Avoid atomic ops, locking, etc. when not actually needed. */
	if (PageDirty(page))
		__cancel_dirty_page(page);
}
int clear_page_dirty_for_io(struct page *page);

int get_cmdline(struct task_struct *task, char *buffer, int buflen);

static inline bool vma_is_anonymous(struct vm_area_struct *vma)
{
	return !vma->vm_ops;
}

#ifdef CONFIG_SHMEM
/*
 * The vma_is_shmem is not inline because it is used only by slow
 * paths in userfault.
 */
bool vma_is_shmem(struct vm_area_struct *vma);
#else
static inline bool vma_is_shmem(struct vm_area_struct *vma) { return false; }
#endif

int vma_is_stack_for_current(struct vm_area_struct *vma);

extern unsigned long move_page_tables(struct vm_area_struct *vma,
		unsigned long old_addr, struct vm_area_struct *new_vma,
		unsigned long new_addr, unsigned long len,
		bool need_rmap_locks);
extern unsigned long change_protection(struct vm_area_struct *vma, unsigned long start,
			      unsigned long end, pgprot_t newprot,
			      int dirty_accountable, int prot_numa);
extern int mprotect_fixup(struct vm_area_struct *vma,
			  struct vm_area_struct **pprev, unsigned long start,
			  unsigned long end, unsigned long newflags);

/*
 * doesn't attempt to fault and will return short.
 */
int __get_user_pages_fast(unsigned long start, int nr_pages, int write,
			  struct page **pages);
/*
 * per-process(per-mm_struct) statistics.
 */
static inline unsigned long get_mm_counter(struct mm_struct *mm, int member)
{
	long val = atomic_long_read(&mm->rss_stat.count[member]);

#ifdef SPLIT_RSS_COUNTING
	/*
	 * counter is updated in asynchronous manner and may go to minus.
	 * But it's never be expected number for users.
	 */
	if (val < 0)
		val = 0;
#endif
	return (unsigned long)val;
}

static inline void add_mm_counter(struct mm_struct *mm, int member, long value)
{
	atomic_long_add(value, &mm->rss_stat.count[member]);
}

static inline void inc_mm_counter(struct mm_struct *mm, int member)
{
	atomic_long_inc(&mm->rss_stat.count[member]);
}

static inline void dec_mm_counter(struct mm_struct *mm, int member)
{
	atomic_long_dec(&mm->rss_stat.count[member]);
}

/* Optimized variant when page is already known not to be PageAnon */
static inline int mm_counter_file(struct page *page)
{
	if (PageSwapBacked(page))
		return MM_SHMEMPAGES;
	return MM_FILEPAGES;
}

static inline int mm_counter(struct page *page)
{
	if (PageAnon(page))
		return MM_ANONPAGES;
	return mm_counter_file(page);
}

static inline unsigned long get_mm_rss(struct mm_struct *mm)
{
	return get_mm_counter(mm, MM_FILEPAGES) +
		get_mm_counter(mm, MM_ANONPAGES) +
		get_mm_counter(mm, MM_SHMEMPAGES);
}

static inline unsigned long get_mm_hiwater_rss(struct mm_struct *mm)
{
	return max(mm->hiwater_rss, get_mm_rss(mm));
}

static inline unsigned long get_mm_hiwater_vm(struct mm_struct *mm)
{
	return max(mm->hiwater_vm, mm->total_vm);
}

static inline void update_hiwater_rss(struct mm_struct *mm)
{
	unsigned long _rss = get_mm_rss(mm);

	if ((mm)->hiwater_rss < _rss)
		(mm)->hiwater_rss = _rss;
}

static inline void update_hiwater_vm(struct mm_struct *mm)
{
	if (mm->hiwater_vm < mm->total_vm)
		mm->hiwater_vm = mm->total_vm;
}

static inline void reset_mm_hiwater_rss(struct mm_struct *mm)
{
	mm->hiwater_rss = get_mm_rss(mm);
}

static inline void setmax_mm_hiwater_rss(unsigned long *maxrss,
					 struct mm_struct *mm)
{
	unsigned long hiwater_rss = get_mm_hiwater_rss(mm);

	if (*maxrss < hiwater_rss)
		*maxrss = hiwater_rss;
}

#if defined(SPLIT_RSS_COUNTING)
void sync_mm_rss(struct mm_struct *mm);
#else
static inline void sync_mm_rss(struct mm_struct *mm)
{
}
#endif

#ifndef CONFIG_ARCH_HAS_PTE_DEVMAP
static inline int pte_devmap(pte_t pte)
{
	return 0;
}
#endif

int vma_wants_writenotify(struct vm_area_struct *vma, pgprot_t vm_page_prot);

extern pte_t *__get_locked_pte(struct mm_struct *mm, unsigned long addr,
			       spinlock_t **ptl);
static inline pte_t *get_locked_pte(struct mm_struct *mm, unsigned long addr,
				    spinlock_t **ptl)
{
	pte_t *ptep;
	__cond_lock(*ptl, ptep = __get_locked_pte(mm, addr, ptl));
	return ptep;
}

#ifdef __PAGETABLE_P4D_FOLDED
static inline int __p4d_alloc(struct mm_struct *mm, pgd_t *pgd,
						unsigned long address)
{
	return 0;
}
#else
int __p4d_alloc(struct mm_struct *mm, pgd_t *pgd, unsigned long address);
#endif

#if defined(__PAGETABLE_PUD_FOLDED) || !defined(CONFIG_MMU)
static inline int __pud_alloc(struct mm_struct *mm, p4d_t *p4d,
						unsigned long address)
{
	return 0;
}
static inline void mm_inc_nr_puds(struct mm_struct *mm) {}
static inline void mm_dec_nr_puds(struct mm_struct *mm) {}

#else
int __pud_alloc(struct mm_struct *mm, p4d_t *p4d, unsigned long address);

static inline void mm_inc_nr_puds(struct mm_struct *mm)
{
	if (mm_pud_folded(mm))
		return;
	atomic_long_add(PTRS_PER_PUD * sizeof(pud_t), &mm->pgtables_bytes);
}

static inline void mm_dec_nr_puds(struct mm_struct *mm)
{
	if (mm_pud_folded(mm))
		return;
	atomic_long_sub(PTRS_PER_PUD * sizeof(pud_t), &mm->pgtables_bytes);
}
#endif

#if defined(__PAGETABLE_PMD_FOLDED) || !defined(CONFIG_MMU)
static inline int __pmd_alloc(struct mm_struct *mm, pud_t *pud,
						unsigned long address)
{
	return 0;
}

static inline void mm_inc_nr_pmds(struct mm_struct *mm) {}
static inline void mm_dec_nr_pmds(struct mm_struct *mm) {}

#else
int __pmd_alloc(struct mm_struct *mm, pud_t *pud, unsigned long address);

static inline void mm_inc_nr_pmds(struct mm_struct *mm)
{
	if (mm_pmd_folded(mm))
		return;
	atomic_long_add(PTRS_PER_PMD * sizeof(pmd_t), &mm->pgtables_bytes);
}

static inline void mm_dec_nr_pmds(struct mm_struct *mm)
{
	if (mm_pmd_folded(mm))
		return;
	atomic_long_sub(PTRS_PER_PMD * sizeof(pmd_t), &mm->pgtables_bytes);
}
#endif

#ifdef CONFIG_MMU
static inline void mm_pgtables_bytes_init(struct mm_struct *mm)
{
	atomic_long_set(&mm->pgtables_bytes, 0);
}

static inline unsigned long mm_pgtables_bytes(const struct mm_struct *mm)
{
	return atomic_long_read(&mm->pgtables_bytes);
}

static inline void mm_inc_nr_ptes(struct mm_struct *mm)
{
	atomic_long_add(PTRS_PER_PTE * sizeof(pte_t), &mm->pgtables_bytes);
}

static inline void mm_dec_nr_ptes(struct mm_struct *mm)
{
	atomic_long_sub(PTRS_PER_PTE * sizeof(pte_t), &mm->pgtables_bytes);
}
#else

static inline void mm_pgtables_bytes_init(struct mm_struct *mm) {}
static inline unsigned long mm_pgtables_bytes(const struct mm_struct *mm)
{
	return 0;
}

static inline void mm_inc_nr_ptes(struct mm_struct *mm) {}
static inline void mm_dec_nr_ptes(struct mm_struct *mm) {}
#endif

int __pte_alloc(struct mm_struct *mm, pmd_t *pmd);
int __pte_alloc_kernel(pmd_t *pmd);

/*
 * The following ifdef needed to get the 4level-fixup.h header to work.
 * Remove it when 4level-fixup.h has been removed.
 */
#if defined(CONFIG_MMU) && !defined(__ARCH_HAS_4LEVEL_HACK)

#ifndef __ARCH_HAS_5LEVEL_HACK
static inline p4d_t *p4d_alloc(struct mm_struct *mm, pgd_t *pgd,
		unsigned long address)
{
	return (unlikely(pgd_none(*pgd)) && __p4d_alloc(mm, pgd, address)) ?
		NULL : p4d_offset(pgd, address);
}

static inline pud_t *pud_alloc(struct mm_struct *mm, p4d_t *p4d,
		unsigned long address)
{
	return (unlikely(p4d_none(*p4d)) && __pud_alloc(mm, p4d, address)) ?
		NULL : pud_offset(p4d, address);
}
#endif /* !__ARCH_HAS_5LEVEL_HACK */

static inline pmd_t *pmd_alloc(struct mm_struct *mm, pud_t *pud, unsigned long address)
{
	return (unlikely(pud_none(*pud)) && __pmd_alloc(mm, pud, address))?
		NULL: pmd_offset(pud, address);
}
#endif /* CONFIG_MMU && !__ARCH_HAS_4LEVEL_HACK */

#if USE_SPLIT_PTE_PTLOCKS
#if ALLOC_SPLIT_PTLOCKS
void __init ptlock_cache_init(void);
extern bool ptlock_alloc(struct page *page);
extern void ptlock_free(struct page *page);

static inline spinlock_t *ptlock_ptr(struct page *page)
{
	return page->ptl;
}
#else /* ALLOC_SPLIT_PTLOCKS */
static inline void ptlock_cache_init(void)
{
}

static inline bool ptlock_alloc(struct page *page)
{
	return true;
}

static inline void ptlock_free(struct page *page)
{
}

static inline spinlock_t *ptlock_ptr(struct page *page)
{
	return &page->ptl;
}
#endif /* ALLOC_SPLIT_PTLOCKS */

static inline spinlock_t *pte_lockptr(struct mm_struct *mm, pmd_t *pmd)
{
	return ptlock_ptr(pmd_page(*pmd));
}

static inline bool ptlock_init(struct page *page)
{
	/*
	 * prep_new_page() initialize page->private (and therefore page->ptl)
	 * with 0. Make sure nobody took it in use in between.
	 *
	 * It can happen if arch try to use slab for page table allocation:
	 * slab code uses page->slab_cache, which share storage with page->ptl.
	 */
	VM_BUG_ON_PAGE(*(unsigned long *)&page->ptl, page);
	if (!ptlock_alloc(page))
		return false;
	spin_lock_init(ptlock_ptr(page));
	return true;
}

#else	/* !USE_SPLIT_PTE_PTLOCKS */
/*
 * We use mm->page_table_lock to guard all pagetable pages of the mm.
 */
static inline spinlock_t *pte_lockptr(struct mm_struct *mm, pmd_t *pmd)
{
	return &mm->page_table_lock;
}
static inline void ptlock_cache_init(void) {}
static inline bool ptlock_init(struct page *page) { return true; }
static inline void ptlock_free(struct page *page) {}
#endif /* USE_SPLIT_PTE_PTLOCKS */

static inline void pgtable_init(void)
{
	ptlock_cache_init();
	pgtable_cache_init();
}

static inline bool pgtable_page_ctor(struct page *page)
{
	if (!ptlock_init(page))
		return false;
	__SetPageTable(page);
	inc_zone_page_state(page, NR_PAGETABLE);
	return true;
}

static inline void pgtable_page_dtor(struct page *page)
{
	ptlock_free(page);
	__ClearPageTable(page);
	dec_zone_page_state(page, NR_PAGETABLE);
}

#define pte_offset_map_lock(mm, pmd, address, ptlp)	\
({							\
	spinlock_t *__ptl = pte_lockptr(mm, pmd);	\
	pte_t *__pte = pte_offset_map(pmd, address);	\
	*(ptlp) = __ptl;				\
	spin_lock(__ptl);				\
	__pte;						\
})

#define pte_unmap_unlock(pte, ptl)	do {		\
	spin_unlock(ptl);				\
	pte_unmap(pte);					\
} while (0)

#define pte_alloc(mm, pmd) (unlikely(pmd_none(*(pmd))) && __pte_alloc(mm, pmd))

#define pte_alloc_map(mm, pmd, address)			\
	(pte_alloc(mm, pmd) ? NULL : pte_offset_map(pmd, address))

#define pte_alloc_map_lock(mm, pmd, address, ptlp)	\
	(pte_alloc(mm, pmd) ?			\
		 NULL : pte_offset_map_lock(mm, pmd, address, ptlp))

#define pte_alloc_kernel(pmd, address)			\
	((unlikely(pmd_none(*(pmd))) && __pte_alloc_kernel(pmd))? \
		NULL: pte_offset_kernel(pmd, address))

#if USE_SPLIT_PMD_PTLOCKS

static struct page *pmd_to_page(pmd_t *pmd)
{
	unsigned long mask = ~(PTRS_PER_PMD * sizeof(pmd_t) - 1);
	return virt_to_page((void *)((unsigned long) pmd & mask));
}

static inline spinlock_t *pmd_lockptr(struct mm_struct *mm, pmd_t *pmd)
{
	return ptlock_ptr(pmd_to_page(pmd));
}

static inline bool pgtable_pmd_page_ctor(struct page *page)
{
#ifdef CONFIG_TRANSPARENT_HUGEPAGE
	page->pmd_huge_pte = NULL;
#endif
	return ptlock_init(page);
}

static inline void pgtable_pmd_page_dtor(struct page *page)
{
#ifdef CONFIG_TRANSPARENT_HUGEPAGE
	VM_BUG_ON_PAGE(page->pmd_huge_pte, page);
#endif
	ptlock_free(page);
}

#define pmd_huge_pte(mm, pmd) (pmd_to_page(pmd)->pmd_huge_pte)

#else

static inline spinlock_t *pmd_lockptr(struct mm_struct *mm, pmd_t *pmd)
{
	return &mm->page_table_lock;
}

static inline bool pgtable_pmd_page_ctor(struct page *page) { return true; }
static inline void pgtable_pmd_page_dtor(struct page *page) {}

#define pmd_huge_pte(mm, pmd) ((mm)->pmd_huge_pte)

#endif

static inline spinlock_t *pmd_lock(struct mm_struct *mm, pmd_t *pmd)
{
	spinlock_t *ptl = pmd_lockptr(mm, pmd);
	spin_lock(ptl);
	return ptl;
}

/*
 * No scalability reason to split PUD locks yet, but follow the same pattern
 * as the PMD locks to make it easier if we decide to.  The VM should not be
 * considered ready to switch to split PUD locks yet; there may be places
 * which need to be converted from page_table_lock.
 */
static inline spinlock_t *pud_lockptr(struct mm_struct *mm, pud_t *pud)
{
	return &mm->page_table_lock;
}

static inline spinlock_t *pud_lock(struct mm_struct *mm, pud_t *pud)
{
	spinlock_t *ptl = pud_lockptr(mm, pud);

	spin_lock(ptl);
	return ptl;
}

extern void __init pagecache_init(void);
extern void free_area_init(unsigned long * zones_size);
extern void __init free_area_init_node(int nid, unsigned long * zones_size,
		unsigned long zone_start_pfn, unsigned long *zholes_size);
extern void free_initmem(void);

/*
 * Free reserved pages within range [PAGE_ALIGN(start), end & PAGE_MASK)
 * into the buddy system. The freed pages will be poisoned with pattern
 * "poison" if it's within range [0, UCHAR_MAX].
 * Return pages freed into the buddy system.
 */
extern unsigned long free_reserved_area(void *start, void *end,
					int poison, const char *s);

#ifdef	CONFIG_HIGHMEM
/*
 * Free a highmem page into the buddy system, adjusting totalhigh_pages
 * and totalram_pages.
 */
extern void free_highmem_page(struct page *page);
#endif

extern void adjust_managed_page_count(struct page *page, long count);
extern void mem_init_print_info(const char *str);

extern void reserve_bootmem_region(phys_addr_t start, phys_addr_t end);

/* Free the reserved page into the buddy system, so it gets managed. */
static inline void __free_reserved_page(struct page *page)
{
	ClearPageReserved(page);
	init_page_count(page);
	__free_page(page);
}

static inline void free_reserved_page(struct page *page)
{
	__free_reserved_page(page);
	adjust_managed_page_count(page, 1);
}

static inline void mark_page_reserved(struct page *page)
{
	SetPageReserved(page);
	adjust_managed_page_count(page, -1);
}

/*
 * Default method to free all the __init memory into the buddy system.
 * The freed pages will be poisoned with pattern "poison" if it's within
 * range [0, UCHAR_MAX].
 * Return pages freed into the buddy system.
 */
static inline unsigned long free_initmem_default(int poison)
{
	extern char __init_begin[], __init_end[];

	return free_reserved_area(&__init_begin, &__init_end,
				  poison, "unused kernel");
}

static inline unsigned long get_num_physpages(void)
{
	int nid;
	unsigned long phys_pages = 0;

	for_each_online_node(nid)
		phys_pages += node_present_pages(nid);

	return phys_pages;
}

#ifdef CONFIG_HAVE_MEMBLOCK_NODE_MAP
/*
 * With CONFIG_HAVE_MEMBLOCK_NODE_MAP set, an architecture may initialise its
 * zones, allocate the backing mem_map and account for memory holes in a more
 * architecture independent manner. This is a substitute for creating the
 * zone_sizes[] and zholes_size[] arrays and passing them to
 * free_area_init_node()
 *
 * An architecture is expected to register range of page frames backed by
 * physical memory with memblock_add[_node]() before calling
 * free_area_init_nodes() passing in the PFN each zone ends at. At a basic
 * usage, an architecture is expected to do something like
 *
 * unsigned long max_zone_pfns[MAX_NR_ZONES] = {max_dma, max_normal_pfn,
 * 							 max_highmem_pfn};
 * for_each_valid_physical_page_range()
 * 	memblock_add_node(base, size, nid)
 * free_area_init_nodes(max_zone_pfns);
 *
 * free_bootmem_with_active_regions() calls free_bootmem_node() for each
 * registered physical page range.  Similarly
 * sparse_memory_present_with_active_regions() calls memory_present() for
 * each range when SPARSEMEM is enabled.
 *
 * See mm/page_alloc.c for more information on each function exposed by
 * CONFIG_HAVE_MEMBLOCK_NODE_MAP.
 */
extern void free_area_init_nodes(unsigned long *max_zone_pfn);
unsigned long node_map_pfn_alignment(void);
unsigned long __absent_pages_in_range(int nid, unsigned long start_pfn,
						unsigned long end_pfn);
extern unsigned long absent_pages_in_range(unsigned long start_pfn,
						unsigned long end_pfn);
extern void get_pfn_range_for_nid(unsigned int nid,
			unsigned long *start_pfn, unsigned long *end_pfn);
extern unsigned long find_min_pfn_with_active_regions(void);
extern void free_bootmem_with_active_regions(int nid,
						unsigned long max_low_pfn);
extern void sparse_memory_present_with_active_regions(int nid);

#endif /* CONFIG_HAVE_MEMBLOCK_NODE_MAP */

#if !defined(CONFIG_HAVE_MEMBLOCK_NODE_MAP) && \
    !defined(CONFIG_HAVE_ARCH_EARLY_PFN_TO_NID)
static inline int __early_pfn_to_nid(unsigned long pfn,
					struct mminit_pfnnid_cache *state)
{
	return 0;
}
#else
/* please see mm/page_alloc.c */
extern int __meminit early_pfn_to_nid(unsigned long pfn);
/* there is a per-arch backend function. */
extern int __meminit __early_pfn_to_nid(unsigned long pfn,
					struct mminit_pfnnid_cache *state);
#endif

#if !defined(CONFIG_FLAT_NODE_MEM_MAP)
void zero_resv_unavail(void);
#else
static inline void zero_resv_unavail(void) {}
#endif

extern void set_dma_reserve(unsigned long new_dma_reserve);
extern void memmap_init_zone(unsigned long, int, unsigned long, unsigned long,
		enum memmap_context, struct vmem_altmap *);
extern void setup_per_zone_wmarks(void);
extern int __meminit init_per_zone_wmark_min(void);
extern void mem_init(void);
extern void __init mmap_init(void);
extern void show_mem(unsigned int flags, nodemask_t *nodemask);
extern long si_mem_available(void);
extern void si_meminfo(struct sysinfo * val);
extern void si_meminfo_node(struct sysinfo *val, int nid);
#ifdef __HAVE_ARCH_RESERVED_KERNEL_PAGES
extern unsigned long arch_reserved_kernel_pages(void);
#endif

extern __printf(3, 4)
void warn_alloc(gfp_t gfp_mask, nodemask_t *nodemask, const char *fmt, ...);

extern void setup_per_cpu_pageset(void);

extern void zone_pcp_update(struct zone *zone);
extern void zone_pcp_reset(struct zone *zone);

/* page_alloc.c */
extern int min_free_kbytes;
extern int watermark_boost_factor;
extern int watermark_scale_factor;

/* nommu.c */
extern atomic_long_t mmap_pages_allocated;
extern int nommu_shrink_inode_mappings(struct inode *, size_t, size_t);

/* interval_tree.c */
void vma_interval_tree_insert(struct vm_area_struct *node,
			      struct rb_root_cached *root);
void vma_interval_tree_insert_after(struct vm_area_struct *node,
				    struct vm_area_struct *prev,
				    struct rb_root_cached *root);
void vma_interval_tree_remove(struct vm_area_struct *node,
			      struct rb_root_cached *root);
struct vm_area_struct *vma_interval_tree_iter_first(struct rb_root_cached *root,
				unsigned long start, unsigned long last);
struct vm_area_struct *vma_interval_tree_iter_next(struct vm_area_struct *node,
				unsigned long start, unsigned long last);

#define vma_interval_tree_foreach(vma, root, start, last)		\
	for (vma = vma_interval_tree_iter_first(root, start, last);	\
	     vma; vma = vma_interval_tree_iter_next(vma, start, last))

void anon_vma_interval_tree_insert(struct anon_vma_chain *node,
				   struct rb_root_cached *root);
void anon_vma_interval_tree_remove(struct anon_vma_chain *node,
				   struct rb_root_cached *root);
struct anon_vma_chain *
anon_vma_interval_tree_iter_first(struct rb_root_cached *root,
				  unsigned long start, unsigned long last);
struct anon_vma_chain *anon_vma_interval_tree_iter_next(
	struct anon_vma_chain *node, unsigned long start, unsigned long last);
#ifdef CONFIG_DEBUG_VM_RB
void anon_vma_interval_tree_verify(struct anon_vma_chain *node);
#endif

#define anon_vma_interval_tree_foreach(avc, root, start, last)		 \
	for (avc = anon_vma_interval_tree_iter_first(root, start, last); \
	     avc; avc = anon_vma_interval_tree_iter_next(avc, start, last))

/* mmap.c */
extern int __vm_enough_memory(struct mm_struct *mm, long pages, int cap_sys_admin);
extern int __vma_adjust(struct vm_area_struct *vma, unsigned long start,
	unsigned long end, pgoff_t pgoff, struct vm_area_struct *insert,
	struct vm_area_struct *expand);
static inline int vma_adjust(struct vm_area_struct *vma, unsigned long start,
	unsigned long end, pgoff_t pgoff, struct vm_area_struct *insert)
{
	return __vma_adjust(vma, start, end, pgoff, insert, NULL);
}
extern struct vm_area_struct *vma_merge(struct mm_struct *,
	struct vm_area_struct *prev, unsigned long addr, unsigned long end,
	unsigned long vm_flags, struct anon_vma *, struct file *, pgoff_t,
	struct mempolicy *, struct vm_userfaultfd_ctx);
extern struct anon_vma *find_mergeable_anon_vma(struct vm_area_struct *);
extern int __split_vma(struct mm_struct *, struct vm_area_struct *,
	unsigned long addr, int new_below);
extern int split_vma(struct mm_struct *, struct vm_area_struct *,
	unsigned long addr, int new_below);
extern int insert_vm_struct(struct mm_struct *, struct vm_area_struct *);
extern void __vma_link_rb(struct mm_struct *, struct vm_area_struct *,
	struct rb_node **, struct rb_node *);
extern void unlink_file_vma(struct vm_area_struct *);
extern struct vm_area_struct *copy_vma(struct vm_area_struct **,
	unsigned long addr, unsigned long len, pgoff_t pgoff,
	bool *need_rmap_locks);
extern void exit_mmap(struct mm_struct *);

static inline int check_data_rlimit(unsigned long rlim,
				    unsigned long new,
				    unsigned long start,
				    unsigned long end_data,
				    unsigned long start_data)
{
	if (rlim < RLIM_INFINITY) {
		if (((new - start) + (end_data - start_data)) > rlim)
			return -ENOSPC;
	}

	return 0;
}

extern int mm_take_all_locks(struct mm_struct *mm);
extern void mm_drop_all_locks(struct mm_struct *mm);

extern void set_mm_exe_file(struct mm_struct *mm, struct file *new_exe_file);
extern struct file *get_mm_exe_file(struct mm_struct *mm);
extern struct file *get_task_exe_file(struct task_struct *task);

extern bool may_expand_vm(struct mm_struct *, vm_flags_t, unsigned long npages);
extern void vm_stat_account(struct mm_struct *, vm_flags_t, long npages);

extern bool vma_is_special_mapping(const struct vm_area_struct *vma,
				   const struct vm_special_mapping *sm);
extern struct vm_area_struct *_install_special_mapping(struct mm_struct *mm,
				   unsigned long addr, unsigned long len,
				   unsigned long flags,
				   const struct vm_special_mapping *spec);
/* This is an obsolete alternative to _install_special_mapping. */
extern int install_special_mapping(struct mm_struct *mm,
				   unsigned long addr, unsigned long len,
				   unsigned long flags, struct page **pages);

extern unsigned long get_unmapped_area(struct file *, unsigned long, unsigned long, unsigned long, unsigned long);

extern unsigned long mmap_region(struct file *file, unsigned long addr,
	unsigned long len, vm_flags_t vm_flags, unsigned long pgoff,
	struct list_head *uf);
extern unsigned long do_mmap(struct file *file, unsigned long addr,
	unsigned long len, unsigned long prot, unsigned long flags,
	vm_flags_t vm_flags, unsigned long pgoff, unsigned long *populate,
	struct list_head *uf);
extern int __do_munmap(struct mm_struct *, unsigned long, size_t,
		       struct list_head *uf, bool downgrade);
extern int do_munmap(struct mm_struct *, unsigned long, size_t,
		     struct list_head *uf);

static inline unsigned long
do_mmap_pgoff(struct file *file, unsigned long addr,
	unsigned long len, unsigned long prot, unsigned long flags,
	unsigned long pgoff, unsigned long *populate,
	struct list_head *uf)
{
	return do_mmap(file, addr, len, prot, flags, 0, pgoff, populate, uf);
}

#ifdef CONFIG_MMU
extern int __mm_populate(unsigned long addr, unsigned long len,
			 int ignore_errors);
static inline void mm_populate(unsigned long addr, unsigned long len)
{
	/* Ignore errors */
	(void) __mm_populate(addr, len, 1);
}
#else
static inline void mm_populate(unsigned long addr, unsigned long len) {}
#endif

/* These take the mm semaphore themselves */
extern int __must_check vm_brk(unsigned long, unsigned long);
extern int __must_check vm_brk_flags(unsigned long, unsigned long, unsigned long);
extern int vm_munmap(unsigned long, size_t);
extern unsigned long __must_check vm_mmap(struct file *, unsigned long,
        unsigned long, unsigned long,
        unsigned long, unsigned long);

struct vm_unmapped_area_info {
#define VM_UNMAPPED_AREA_TOPDOWN 1
	unsigned long flags;
	unsigned long length;
	unsigned long low_limit;
	unsigned long high_limit;
	unsigned long align_mask;
	unsigned long align_offset;
};

extern unsigned long unmapped_area(struct vm_unmapped_area_info *info);
extern unsigned long unmapped_area_topdown(struct vm_unmapped_area_info *info);

/*
 * Search for an unmapped address range.
 *
 * We are looking for a range that:
 * - does not intersect with any VMA;
 * - is contained within the [low_limit, high_limit) interval;
 * - is at least the desired size.
 * - satisfies (begin_addr & align_mask) == (align_offset & align_mask)
 */
static inline unsigned long
vm_unmapped_area(struct vm_unmapped_area_info *info)
{
	if (info->flags & VM_UNMAPPED_AREA_TOPDOWN)
		return unmapped_area_topdown(info);
	else
		return unmapped_area(info);
}

/* truncate.c */
extern void truncate_inode_pages(struct address_space *, loff_t);
extern void truncate_inode_pages_range(struct address_space *,
				       loff_t lstart, loff_t lend);
extern void truncate_inode_pages_final(struct address_space *);

/* generic vm_area_ops exported for stackable file systems */
extern vm_fault_t filemap_fault(struct vm_fault *vmf);
extern void filemap_map_pages(struct vm_fault *vmf,
		pgoff_t start_pgoff, pgoff_t end_pgoff);
extern vm_fault_t filemap_page_mkwrite(struct vm_fault *vmf);

/* mm/page-writeback.c */
int __must_check write_one_page(struct page *page);
void task_dirty_inc(struct task_struct *tsk);

/* readahead.c */
#define VM_READAHEAD_PAGES	(SZ_128K / PAGE_SIZE)

int force_page_cache_readahead(struct address_space *mapping, struct file *filp,
			pgoff_t offset, unsigned long nr_to_read);

void page_cache_sync_readahead(struct address_space *mapping,
			       struct file_ra_state *ra,
			       struct file *filp,
			       pgoff_t offset,
			       unsigned long size);

void page_cache_async_readahead(struct address_space *mapping,
				struct file_ra_state *ra,
				struct file *filp,
				struct page *pg,
				pgoff_t offset,
				unsigned long size);

extern unsigned long stack_guard_gap;
/* Generic expand stack which grows the stack according to GROWS{UP,DOWN} */
extern int expand_stack(struct vm_area_struct *vma, unsigned long address);

/* CONFIG_STACK_GROWSUP still needs to to grow downwards at some places */
extern int expand_downwards(struct vm_area_struct *vma,
		unsigned long address);
#if VM_GROWSUP
extern int expand_upwards(struct vm_area_struct *vma, unsigned long address);
#else
  #define expand_upwards(vma, address) (0)
#endif

/* Look up the first VMA which satisfies  addr < vm_end,  NULL if none. */
extern struct vm_area_struct * find_vma(struct mm_struct * mm, unsigned long addr);
extern struct vm_area_struct * find_vma_prev(struct mm_struct * mm, unsigned long addr,
					     struct vm_area_struct **pprev);

/* Look up the first VMA which intersects the interval start_addr..end_addr-1,
   NULL if none.  Assume start_addr < end_addr. */
static inline struct vm_area_struct * find_vma_intersection(struct mm_struct * mm, unsigned long start_addr, unsigned long end_addr)
{
	struct vm_area_struct * vma = find_vma(mm,start_addr);

	if (vma && end_addr <= vma->vm_start)
		vma = NULL;
	return vma;
}

static inline unsigned long vm_start_gap(struct vm_area_struct *vma)
{
	unsigned long vm_start = vma->vm_start;

	if (vma->vm_flags & VM_GROWSDOWN) {
		vm_start -= stack_guard_gap;
		if (vm_start > vma->vm_start)
			vm_start = 0;
	}
	return vm_start;
}

static inline unsigned long vm_end_gap(struct vm_area_struct *vma)
{
	unsigned long vm_end = vma->vm_end;

	if (vma->vm_flags & VM_GROWSUP) {
		vm_end += stack_guard_gap;
		if (vm_end < vma->vm_end)
			vm_end = -PAGE_SIZE;
	}
	return vm_end;
}

static inline unsigned long vma_pages(struct vm_area_struct *vma)
{
	return (vma->vm_end - vma->vm_start) >> PAGE_SHIFT;
}

/* Look up the first VMA which exactly match the interval vm_start ... vm_end */
static inline struct vm_area_struct *find_exact_vma(struct mm_struct *mm,
				unsigned long vm_start, unsigned long vm_end)
{
	struct vm_area_struct *vma = find_vma(mm, vm_start);

	if (vma && (vma->vm_start != vm_start || vma->vm_end != vm_end))
		vma = NULL;

	return vma;
}

static inline bool range_in_vma(struct vm_area_struct *vma,
				unsigned long start, unsigned long end)
{
	return (vma && vma->vm_start <= start && end <= vma->vm_end);
}

#ifdef CONFIG_MMU
pgprot_t vm_get_page_prot(unsigned long vm_flags);
void vma_set_page_prot(struct vm_area_struct *vma);
#else
static inline pgprot_t vm_get_page_prot(unsigned long vm_flags)
{
	return __pgprot(0);
}
static inline void vma_set_page_prot(struct vm_area_struct *vma)
{
	vma->vm_page_prot = vm_get_page_prot(vma->vm_flags);
}
#endif

#ifdef CONFIG_NUMA_BALANCING
unsigned long change_prot_numa(struct vm_area_struct *vma,
			unsigned long start, unsigned long end);
#endif

struct vm_area_struct *find_extend_vma(struct mm_struct *, unsigned long addr);
int remap_pfn_range(struct vm_area_struct *, unsigned long addr,
			unsigned long pfn, unsigned long size, pgprot_t);
int vm_insert_page(struct vm_area_struct *, unsigned long addr, struct page *);
int vm_map_pages(struct vm_area_struct *vma, struct page **pages,
				unsigned long num);
int vm_map_pages_zero(struct vm_area_struct *vma, struct page **pages,
				unsigned long num);
vm_fault_t vmf_insert_pfn(struct vm_area_struct *vma, unsigned long addr,
			unsigned long pfn);
vm_fault_t vmf_insert_pfn_prot(struct vm_area_struct *vma, unsigned long addr,
			unsigned long pfn, pgprot_t pgprot);
vm_fault_t vmf_insert_mixed(struct vm_area_struct *vma, unsigned long addr,
			pfn_t pfn);
vm_fault_t vmf_insert_mixed_mkwrite(struct vm_area_struct *vma,
		unsigned long addr, pfn_t pfn);
int vm_iomap_memory(struct vm_area_struct *vma, phys_addr_t start, unsigned long len);

static inline vm_fault_t vmf_insert_page(struct vm_area_struct *vma,
				unsigned long addr, struct page *page)
{
	int err = vm_insert_page(vma, addr, page);

	if (err == -ENOMEM)
		return VM_FAULT_OOM;
	if (err < 0 && err != -EBUSY)
		return VM_FAULT_SIGBUS;

	return VM_FAULT_NOPAGE;
}

static inline vm_fault_t vmf_error(int err)
{
	if (err == -ENOMEM)
		return VM_FAULT_OOM;
	return VM_FAULT_SIGBUS;
}

struct page *follow_page(struct vm_area_struct *vma, unsigned long address,
			 unsigned int foll_flags);

#define FOLL_WRITE	0x01	/* check pte is writable */
#define FOLL_TOUCH	0x02	/* mark page accessed */
#define FOLL_GET	0x04	/* do get_page on page */
#define FOLL_DUMP	0x08	/* give error on hole if it would be zero */
#define FOLL_FORCE	0x10	/* get_user_pages read/write w/o permission */
#define FOLL_NOWAIT	0x20	/* if a disk transfer is needed, start the IO
				 * and return without waiting upon it */
#define FOLL_POPULATE	0x40	/* fault in page */
#define FOLL_SPLIT	0x80	/* don't return transhuge pages, split them */
#define FOLL_HWPOISON	0x100	/* check page is hwpoisoned */
#define FOLL_NUMA	0x200	/* force NUMA hinting page fault */
#define FOLL_MIGRATION	0x400	/* wait for page to replace migration entry */
#define FOLL_TRIED	0x800	/* a retry, previous pass started an IO */
#define FOLL_MLOCK	0x1000	/* lock present pages */
#define FOLL_REMOTE	0x2000	/* we are working on non-current tsk/mm */
#define FOLL_COW	0x4000	/* internal GUP flag */
#define FOLL_ANON	0x8000	/* don't do file mappings */
#define FOLL_LONGTERM	0x10000	/* mapping lifetime is indefinite: see below */

/*
 * NOTE on FOLL_LONGTERM:
 *
 * FOLL_LONGTERM indicates that the page will be held for an indefinite time
 * period _often_ under userspace control.  This is contrasted with
 * iov_iter_get_pages() where usages which are transient.
 *
 * FIXME: For pages which are part of a filesystem, mappings are subject to the
 * lifetime enforced by the filesystem and we need guarantees that longterm
 * users like RDMA and V4L2 only establish mappings which coordinate usage with
 * the filesystem.  Ideas for this coordination include revoking the longterm
 * pin, delaying writeback, bounce buffer page writeback, etc.  As FS DAX was
 * added after the problem with filesystems was found FS DAX VMAs are
 * specifically failed.  Filesystem pages are still subject to bugs and use of
 * FOLL_LONGTERM should be avoided on those pages.
 *
 * FIXME: Also NOTE that FOLL_LONGTERM is not supported in every GUP call.
 * Currently only get_user_pages() and get_user_pages_fast() support this flag
 * and calls to get_user_pages_[un]locked are specifically not allowed.  This
 * is due to an incompatibility with the FS DAX check and
 * FAULT_FLAG_ALLOW_RETRY
 *
 * In the CMA case: longterm pins in a CMA region would unnecessarily fragment
 * that region.  And so CMA attempts to migrate the page before pinning when
 * FOLL_LONGTERM is specified.
 */

static inline int vm_fault_to_errno(vm_fault_t vm_fault, int foll_flags)
{
	if (vm_fault & VM_FAULT_OOM)
		return -ENOMEM;
	if (vm_fault & (VM_FAULT_HWPOISON | VM_FAULT_HWPOISON_LARGE))
		return (foll_flags & FOLL_HWPOISON) ? -EHWPOISON : -EFAULT;
	if (vm_fault & (VM_FAULT_SIGBUS | VM_FAULT_SIGSEGV))
		return -EFAULT;
	return 0;
}

typedef int (*pte_fn_t)(pte_t *pte, unsigned long addr, void *data);
extern int apply_to_page_range(struct mm_struct *mm, unsigned long address,
			       unsigned long size, pte_fn_t fn, void *data);

struct pfn_range_apply;
typedef int (*pter_fn_t)(pte_t *pte, pgtable_t token, unsigned long addr,
			 struct pfn_range_apply *closure);
struct pfn_range_apply {
	struct mm_struct *mm;
	pter_fn_t ptefn;
	unsigned int alloc;
};
extern int apply_to_pfn_range(struct pfn_range_apply *closure,
			      unsigned long address, unsigned long size);
unsigned long apply_as_wrprotect(struct address_space *mapping,
				 pgoff_t first_index, pgoff_t nr);
unsigned long apply_as_clean(struct address_space *mapping,
			     pgoff_t first_index, pgoff_t nr,
			     pgoff_t bitmap_pgoff,
			     unsigned long *bitmap,
			     pgoff_t *start,
			     pgoff_t *end);
#ifdef CONFIG_PAGE_POISONING
extern bool page_poisoning_enabled(void);
extern void kernel_poison_pages(struct page *page, int numpages, int enable);
#else
static inline bool page_poisoning_enabled(void) { return false; }
static inline void kernel_poison_pages(struct page *page, int numpages,
					int enable) { }
#endif

#ifdef CONFIG_INIT_ON_ALLOC_DEFAULT_ON
DECLARE_STATIC_KEY_TRUE(init_on_alloc);
#else
DECLARE_STATIC_KEY_FALSE(init_on_alloc);
#endif
static inline bool want_init_on_alloc(gfp_t flags)
{
	if (static_branch_unlikely(&init_on_alloc))
		return true;
	return flags & __GFP_ZERO;
}

#ifdef CONFIG_INIT_ON_FREE_DEFAULT_ON
DECLARE_STATIC_KEY_TRUE(init_on_free);
#else
DECLARE_STATIC_KEY_FALSE(init_on_free);
#endif
static inline bool want_init_on_free(void)
{
	return static_branch_unlikely(&init_on_free);
}

#ifdef CONFIG_DEBUG_PAGEALLOC_ENABLE_DEFAULT
DECLARE_STATIC_KEY_TRUE(_debug_pagealloc_enabled);
#else
DECLARE_STATIC_KEY_FALSE(_debug_pagealloc_enabled);
#endif

static inline bool debug_pagealloc_enabled(void)
{
	if (!IS_ENABLED(CONFIG_DEBUG_PAGEALLOC))
		return false;

	return static_branch_unlikely(&_debug_pagealloc_enabled);
}

#if defined(CONFIG_DEBUG_PAGEALLOC) || defined(CONFIG_ARCH_HAS_SET_DIRECT_MAP)
extern void __kernel_map_pages(struct page *page, int numpages, int enable);

static inline void
kernel_map_pages(struct page *page, int numpages, int enable)
{
	__kernel_map_pages(page, numpages, enable);
}
#ifdef CONFIG_HIBERNATION
extern bool kernel_page_present(struct page *page);
#endif	/* CONFIG_HIBERNATION */
#else	/* CONFIG_DEBUG_PAGEALLOC || CONFIG_ARCH_HAS_SET_DIRECT_MAP */
static inline void
kernel_map_pages(struct page *page, int numpages, int enable) {}
#ifdef CONFIG_HIBERNATION
static inline bool kernel_page_present(struct page *page) { return true; }
#endif	/* CONFIG_HIBERNATION */
#endif	/* CONFIG_DEBUG_PAGEALLOC || CONFIG_ARCH_HAS_SET_DIRECT_MAP */

#ifdef __HAVE_ARCH_GATE_AREA
extern struct vm_area_struct *get_gate_vma(struct mm_struct *mm);
extern int in_gate_area_no_mm(unsigned long addr);
extern int in_gate_area(struct mm_struct *mm, unsigned long addr);
#else
static inline struct vm_area_struct *get_gate_vma(struct mm_struct *mm)
{
	return NULL;
}
static inline int in_gate_area_no_mm(unsigned long addr) { return 0; }
static inline int in_gate_area(struct mm_struct *mm, unsigned long addr)
{
	return 0;
}
#endif	/* __HAVE_ARCH_GATE_AREA */

extern bool process_shares_mm(struct task_struct *p, struct mm_struct *mm);

#ifdef CONFIG_SYSCTL
extern int sysctl_drop_caches;
int drop_caches_sysctl_handler(struct ctl_table *, int,
					void __user *, size_t *, loff_t *);
#endif

void drop_slab(void);
void drop_slab_node(int nid);

#ifndef CONFIG_MMU
#define randomize_va_space 0
#else
extern int randomize_va_space;
#endif

const char * arch_vma_name(struct vm_area_struct *vma);
void print_vma_addr(char *prefix, unsigned long rip);

void *sparse_buffer_alloc(unsigned long size);
struct page * __populate_section_memmap(unsigned long pfn,
		unsigned long nr_pages, int nid, struct vmem_altmap *altmap);
pgd_t *vmemmap_pgd_populate(unsigned long addr, int node);
p4d_t *vmemmap_p4d_populate(pgd_t *pgd, unsigned long addr, int node);
pud_t *vmemmap_pud_populate(p4d_t *p4d, unsigned long addr, int node);
pmd_t *vmemmap_pmd_populate(pud_t *pud, unsigned long addr, int node);
pte_t *vmemmap_pte_populate(pmd_t *pmd, unsigned long addr, int node);
void *vmemmap_alloc_block(unsigned long size, int node);
struct vmem_altmap;
void *vmemmap_alloc_block_buf(unsigned long size, int node);
void *altmap_alloc_block_buf(unsigned long size, struct vmem_altmap *altmap);
void vmemmap_verify(pte_t *, int, unsigned long, unsigned long);
int vmemmap_populate_basepages(unsigned long start, unsigned long end,
			       int node);
int vmemmap_populate(unsigned long start, unsigned long end, int node,
		struct vmem_altmap *altmap);
void vmemmap_populate_print_last(void);
#ifdef CONFIG_MEMORY_HOTPLUG
void vmemmap_free(unsigned long start, unsigned long end,
		struct vmem_altmap *altmap);
#endif
void register_page_bootmem_memmap(unsigned long section_nr, struct page *map,
				  unsigned long nr_pages);

enum mf_flags {
	MF_COUNT_INCREASED = 1 << 0,
	MF_ACTION_REQUIRED = 1 << 1,
	MF_MUST_KILL = 1 << 2,
	MF_SOFT_OFFLINE = 1 << 3,
};
extern int memory_failure(unsigned long pfn, int flags);
extern void memory_failure_queue(unsigned long pfn, int flags);
extern int unpoison_memory(unsigned long pfn);
extern int get_hwpoison_page(struct page *page);
#define put_hwpoison_page(page)	put_page(page)
extern int sysctl_memory_failure_early_kill;
extern int sysctl_memory_failure_recovery;
extern void shake_page(struct page *p, int access);
extern atomic_long_t num_poisoned_pages __read_mostly;
extern int soft_offline_page(struct page *page, int flags);


/*
 * Error handlers for various types of pages.
 */
enum mf_result {
	MF_IGNORED,	/* Error: cannot be handled */
	MF_FAILED,	/* Error: handling failed */
	MF_DELAYED,	/* Will be handled later */
	MF_RECOVERED,	/* Successfully recovered */
};

enum mf_action_page_type {
	MF_MSG_KERNEL,
	MF_MSG_KERNEL_HIGH_ORDER,
	MF_MSG_SLAB,
	MF_MSG_DIFFERENT_COMPOUND,
	MF_MSG_POISONED_HUGE,
	MF_MSG_HUGE,
	MF_MSG_FREE_HUGE,
	MF_MSG_NON_PMD_HUGE,
	MF_MSG_UNMAP_FAILED,
	MF_MSG_DIRTY_SWAPCACHE,
	MF_MSG_CLEAN_SWAPCACHE,
	MF_MSG_DIRTY_MLOCKED_LRU,
	MF_MSG_CLEAN_MLOCKED_LRU,
	MF_MSG_DIRTY_UNEVICTABLE_LRU,
	MF_MSG_CLEAN_UNEVICTABLE_LRU,
	MF_MSG_DIRTY_LRU,
	MF_MSG_CLEAN_LRU,
	MF_MSG_TRUNCATED_LRU,
	MF_MSG_BUDDY,
	MF_MSG_BUDDY_2ND,
	MF_MSG_DAX,
	MF_MSG_UNKNOWN,
};

#if defined(CONFIG_TRANSPARENT_HUGEPAGE) || defined(CONFIG_HUGETLBFS)
extern void clear_huge_page(struct page *page,
			    unsigned long addr_hint,
			    unsigned int pages_per_huge_page);
extern void copy_user_huge_page(struct page *dst, struct page *src,
				unsigned long addr_hint,
				struct vm_area_struct *vma,
				unsigned int pages_per_huge_page);
extern long copy_huge_page_from_user(struct page *dst_page,
				const void __user *usr_src,
				unsigned int pages_per_huge_page,
				bool allow_pagefault);
#endif /* CONFIG_TRANSPARENT_HUGEPAGE || CONFIG_HUGETLBFS */

#ifdef CONFIG_DEBUG_PAGEALLOC
extern unsigned int _debug_guardpage_minorder;
DECLARE_STATIC_KEY_FALSE(_debug_guardpage_enabled);

static inline unsigned int debug_guardpage_minorder(void)
{
	return _debug_guardpage_minorder;
}

static inline bool debug_guardpage_enabled(void)
{
	return static_branch_unlikely(&_debug_guardpage_enabled);
}

static inline bool page_is_guard(struct page *page)
{
	if (!debug_guardpage_enabled())
		return false;

	return PageGuard(page);
}
#else
static inline unsigned int debug_guardpage_minorder(void) { return 0; }
static inline bool debug_guardpage_enabled(void) { return false; }
static inline bool page_is_guard(struct page *page) { return false; }
#endif /* CONFIG_DEBUG_PAGEALLOC */

#if MAX_NUMNODES > 1
void __init setup_nr_node_ids(void);
#else
static inline void setup_nr_node_ids(void) {}
#endif

#endif /* __KERNEL__ */
#endif /* _LINUX_MM_H */<|MERGE_RESOLUTION|>--- conflicted
+++ resolved
@@ -950,29 +950,6 @@
 	}
 	return false;
 }
-<<<<<<< HEAD
-
-static inline bool is_device_private_page(const struct page *page)
-{
-	return is_zone_device_page(page) &&
-		page->pgmap->type == MEMORY_DEVICE_PRIVATE;
-}
-
-#ifdef CONFIG_PCI_P2PDMA
-static inline bool is_pci_p2pdma_page(const struct page *page)
-{
-	return is_zone_device_page(page) &&
-		page->pgmap->type == MEMORY_DEVICE_PCI_P2PDMA;
-}
-#else /* CONFIG_PCI_P2PDMA */
-static inline bool is_pci_p2pdma_page(const struct page *page)
-{
-	return false;
-}
-#endif /* CONFIG_PCI_P2PDMA */
-
-=======
->>>>>>> 119c9e31
 #else /* CONFIG_DEV_PAGEMAP_OPS */
 static inline bool put_devmap_managed_page(struct page *page)
 {
@@ -988,17 +965,6 @@
 		page->pgmap->type == MEMORY_DEVICE_PRIVATE;
 }
 
-<<<<<<< HEAD
-=======
-static inline bool is_device_public_page(const struct page *page)
-{
-	return IS_ENABLED(CONFIG_DEV_PAGEMAP_OPS) &&
-		IS_ENABLED(CONFIG_DEVICE_PUBLIC) &&
-		is_zone_device_page(page) &&
-		page->pgmap->type == MEMORY_DEVICE_PUBLIC;
-}
-
->>>>>>> 119c9e31
 static inline bool is_pci_p2pdma_page(const struct page *page)
 {
 	return IS_ENABLED(CONFIG_DEV_PAGEMAP_OPS) &&
@@ -2682,7 +2648,7 @@
 			       unsigned long size, pte_fn_t fn, void *data);
 
 struct pfn_range_apply;
-typedef int (*pter_fn_t)(pte_t *pte, pgtable_t token, unsigned long addr,
+typedef int (*pter_fn_t)(pte_t *pte, unsigned long addr,
 			 struct pfn_range_apply *closure);
 struct pfn_range_apply {
 	struct mm_struct *mm;
