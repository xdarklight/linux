/* SPDX-License-Identifier: GPL-2.0 */
#ifndef _LINUX_MM_H
#define _LINUX_MM_H

#include <linux/errno.h>
#include <linux/mmdebug.h>
#include <linux/gfp.h>
#include <linux/bug.h>
#include <linux/list.h>
#include <linux/mmzone.h>
#include <linux/rbtree.h>
#include <linux/atomic.h>
#include <linux/debug_locks.h>
#include <linux/mm_types.h>
#include <linux/mmap_lock.h>
#include <linux/range.h>
#include <linux/pfn.h>
#include <linux/percpu-refcount.h>
#include <linux/bit_spinlock.h>
#include <linux/shrinker.h>
#include <linux/resource.h>
#include <linux/page_ext.h>
#include <linux/err.h>
#include <linux/page-flags.h>
#include <linux/page_ref.h>
#include <linux/overflow.h>
#include <linux/sizes.h>
#include <linux/sched.h>
#include <linux/pgtable.h>
#include <linux/kasan.h>
#include <linux/memremap.h>

struct mempolicy;
struct anon_vma;
struct anon_vma_chain;
struct user_struct;
struct pt_regs;

extern int sysctl_page_lock_unfairness;

void init_mm_internals(void);

#ifndef CONFIG_NUMA		/* Don't use mapnrs, do it properly */
extern unsigned long max_mapnr;

static inline void set_max_mapnr(unsigned long limit)
{
	max_mapnr = limit;
}
#else
static inline void set_max_mapnr(unsigned long limit) { }
#endif

extern atomic_long_t _totalram_pages;
static inline unsigned long totalram_pages(void)
{
	return (unsigned long)atomic_long_read(&_totalram_pages);
}

static inline void totalram_pages_inc(void)
{
	atomic_long_inc(&_totalram_pages);
}

static inline void totalram_pages_dec(void)
{
	atomic_long_dec(&_totalram_pages);
}

static inline void totalram_pages_add(long count)
{
	atomic_long_add(count, &_totalram_pages);
}

extern void * high_memory;
extern int page_cluster;
extern const int page_cluster_max;

#ifdef CONFIG_SYSCTL
extern int sysctl_legacy_va_layout;
#else
#define sysctl_legacy_va_layout 0
#endif

#ifdef CONFIG_HAVE_ARCH_MMAP_RND_BITS
extern const int mmap_rnd_bits_min;
extern const int mmap_rnd_bits_max;
extern int mmap_rnd_bits __read_mostly;
#endif
#ifdef CONFIG_HAVE_ARCH_MMAP_RND_COMPAT_BITS
extern const int mmap_rnd_compat_bits_min;
extern const int mmap_rnd_compat_bits_max;
extern int mmap_rnd_compat_bits __read_mostly;
#endif

#include <asm/page.h>
#include <asm/processor.h>

/*
 * Architectures that support memory tagging (assigning tags to memory regions,
 * embedding these tags into addresses that point to these memory regions, and
 * checking that the memory and the pointer tags match on memory accesses)
 * redefine this macro to strip tags from pointers.
 * It's defined as noop for architectures that don't support memory tagging.
 */
#ifndef untagged_addr
#define untagged_addr(addr) (addr)
#endif

#ifndef __pa_symbol
#define __pa_symbol(x)  __pa(RELOC_HIDE((unsigned long)(x), 0))
#endif

#ifndef page_to_virt
#define page_to_virt(x)	__va(PFN_PHYS(page_to_pfn(x)))
#endif

#ifndef lm_alias
#define lm_alias(x)	__va(__pa_symbol(x))
#endif

/*
 * To prevent common memory management code establishing
 * a zero page mapping on a read fault.
 * This macro should be defined within <asm/pgtable.h>.
 * s390 does this to prevent multiplexing of hardware bits
 * related to the physical page in case of virtualization.
 */
#ifndef mm_forbids_zeropage
#define mm_forbids_zeropage(X)	(0)
#endif

/*
 * On some architectures it is expensive to call memset() for small sizes.
 * If an architecture decides to implement their own version of
 * mm_zero_struct_page they should wrap the defines below in a #ifndef and
 * define their own version of this macro in <asm/pgtable.h>
 */
#if BITS_PER_LONG == 64
/* This function must be updated when the size of struct page grows above 96
 * or reduces below 56. The idea that compiler optimizes out switch()
 * statement, and only leaves move/store instructions. Also the compiler can
 * combine write statements if they are both assignments and can be reordered,
 * this can result in several of the writes here being dropped.
 */
#define	mm_zero_struct_page(pp) __mm_zero_struct_page(pp)
static inline void __mm_zero_struct_page(struct page *page)
{
	unsigned long *_pp = (void *)page;

	 /* Check that struct page is either 56, 64, 72, 80, 88 or 96 bytes */
	BUILD_BUG_ON(sizeof(struct page) & 7);
	BUILD_BUG_ON(sizeof(struct page) < 56);
	BUILD_BUG_ON(sizeof(struct page) > 96);

	switch (sizeof(struct page)) {
	case 96:
		_pp[11] = 0;
		fallthrough;
	case 88:
		_pp[10] = 0;
		fallthrough;
	case 80:
		_pp[9] = 0;
		fallthrough;
	case 72:
		_pp[8] = 0;
		fallthrough;
	case 64:
		_pp[7] = 0;
		fallthrough;
	case 56:
		_pp[6] = 0;
		_pp[5] = 0;
		_pp[4] = 0;
		_pp[3] = 0;
		_pp[2] = 0;
		_pp[1] = 0;
		_pp[0] = 0;
	}
}
#else
#define mm_zero_struct_page(pp)  ((void)memset((pp), 0, sizeof(struct page)))
#endif

/*
 * Default maximum number of active map areas, this limits the number of vmas
 * per mm struct. Users can overwrite this number by sysctl but there is a
 * problem.
 *
 * When a program's coredump is generated as ELF format, a section is created
 * per a vma. In ELF, the number of sections is represented in unsigned short.
 * This means the number of sections should be smaller than 65535 at coredump.
 * Because the kernel adds some informative sections to a image of program at
 * generating coredump, we need some margin. The number of extra sections is
 * 1-3 now and depends on arch. We use "5" as safe margin, here.
 *
 * ELF extended numbering allows more than 65535 sections, so 16-bit bound is
 * not a hard limit any more. Although some userspace tools can be surprised by
 * that.
 */
#define MAPCOUNT_ELF_CORE_MARGIN	(5)
#define DEFAULT_MAX_MAP_COUNT	(USHRT_MAX - MAPCOUNT_ELF_CORE_MARGIN)

extern int sysctl_max_map_count;

extern unsigned long sysctl_user_reserve_kbytes;
extern unsigned long sysctl_admin_reserve_kbytes;

extern int sysctl_overcommit_memory;
extern int sysctl_overcommit_ratio;
extern unsigned long sysctl_overcommit_kbytes;

int overcommit_ratio_handler(struct ctl_table *, int, void *, size_t *,
		loff_t *);
int overcommit_kbytes_handler(struct ctl_table *, int, void *, size_t *,
		loff_t *);
int overcommit_policy_handler(struct ctl_table *, int, void *, size_t *,
		loff_t *);

#if defined(CONFIG_SPARSEMEM) && !defined(CONFIG_SPARSEMEM_VMEMMAP)
#define nth_page(page,n) pfn_to_page(page_to_pfn((page)) + (n))
#define folio_page_idx(folio, p)	(page_to_pfn(p) - folio_pfn(folio))
#else
#define nth_page(page,n) ((page) + (n))
#define folio_page_idx(folio, p)	((p) - &(folio)->page)
#endif

/* to align the pointer to the (next) page boundary */
#define PAGE_ALIGN(addr) ALIGN(addr, PAGE_SIZE)

/* to align the pointer to the (prev) page boundary */
#define PAGE_ALIGN_DOWN(addr) ALIGN_DOWN(addr, PAGE_SIZE)

/* test whether an address (unsigned long or pointer) is aligned to PAGE_SIZE */
#define PAGE_ALIGNED(addr)	IS_ALIGNED((unsigned long)(addr), PAGE_SIZE)

#define lru_to_page(head) (list_entry((head)->prev, struct page, lru))
static inline struct folio *lru_to_folio(struct list_head *head)
{
	return list_entry((head)->prev, struct folio, lru);
}

void setup_initial_init_mm(void *start_code, void *end_code,
			   void *end_data, void *brk);

/*
 * Linux kernel virtual memory manager primitives.
 * The idea being to have a "virtual" mm in the same way
 * we have a virtual fs - giving a cleaner interface to the
 * mm details, and allowing different kinds of memory mappings
 * (from shared memory to executable loading to arbitrary
 * mmap() functions).
 */

struct vm_area_struct *vm_area_alloc(struct mm_struct *);
struct vm_area_struct *vm_area_dup(struct vm_area_struct *);
void vm_area_free(struct vm_area_struct *);

#ifndef CONFIG_MMU
extern struct rb_root nommu_region_tree;
extern struct rw_semaphore nommu_region_sem;

extern unsigned int kobjsize(const void *objp);
#endif

/*
 * vm_flags in vm_area_struct, see mm_types.h.
 * When changing, update also include/trace/events/mmflags.h
 */
#define VM_NONE		0x00000000

#define VM_READ		0x00000001	/* currently active flags */
#define VM_WRITE	0x00000002
#define VM_EXEC		0x00000004
#define VM_SHARED	0x00000008

/* mprotect() hardcodes VM_MAYREAD >> 4 == VM_READ, and so for r/w/x bits. */
#define VM_MAYREAD	0x00000010	/* limits for mprotect() etc */
#define VM_MAYWRITE	0x00000020
#define VM_MAYEXEC	0x00000040
#define VM_MAYSHARE	0x00000080

#define VM_GROWSDOWN	0x00000100	/* general info on the segment */
#ifdef CONFIG_MMU
#define VM_UFFD_MISSING	0x00000200	/* missing pages tracking */
#else /* CONFIG_MMU */
#define VM_MAYOVERLAY	0x00000200	/* nommu: R/O MAP_PRIVATE mapping that might overlay a file mapping */
#define VM_UFFD_MISSING	0
#endif /* CONFIG_MMU */
#define VM_PFNMAP	0x00000400	/* Page-ranges managed without "struct page", just pure PFN */
#define VM_UFFD_WP	0x00001000	/* wrprotect pages tracking */

#define VM_LOCKED	0x00002000
#define VM_IO           0x00004000	/* Memory mapped I/O or similar */

					/* Used by sys_madvise() */
#define VM_SEQ_READ	0x00008000	/* App will access data sequentially */
#define VM_RAND_READ	0x00010000	/* App will not benefit from clustered reads */

#define VM_DONTCOPY	0x00020000      /* Do not copy this vma on fork */
#define VM_DONTEXPAND	0x00040000	/* Cannot expand with mremap() */
#define VM_LOCKONFAULT	0x00080000	/* Lock the pages covered when they are faulted in */
#define VM_ACCOUNT	0x00100000	/* Is a VM accounted object */
#define VM_NORESERVE	0x00200000	/* should the VM suppress accounting */
#define VM_HUGETLB	0x00400000	/* Huge TLB Page VM */
#define VM_SYNC		0x00800000	/* Synchronous page faults */
#define VM_ARCH_1	0x01000000	/* Architecture-specific flag */
#define VM_WIPEONFORK	0x02000000	/* Wipe VMA contents in child. */
#define VM_DONTDUMP	0x04000000	/* Do not include in the core dump */

#ifdef CONFIG_MEM_SOFT_DIRTY
# define VM_SOFTDIRTY	0x08000000	/* Not soft dirty clean area */
#else
# define VM_SOFTDIRTY	0
#endif

#define VM_MIXEDMAP	0x10000000	/* Can contain "struct page" and pure PFN pages */
#define VM_HUGEPAGE	0x20000000	/* MADV_HUGEPAGE marked this vma */
#define VM_NOHUGEPAGE	0x40000000	/* MADV_NOHUGEPAGE marked this vma */
#define VM_MERGEABLE	0x80000000	/* KSM may merge identical pages */

#ifdef CONFIG_ARCH_USES_HIGH_VMA_FLAGS
#define VM_HIGH_ARCH_BIT_0	32	/* bit only usable on 64-bit architectures */
#define VM_HIGH_ARCH_BIT_1	33	/* bit only usable on 64-bit architectures */
#define VM_HIGH_ARCH_BIT_2	34	/* bit only usable on 64-bit architectures */
#define VM_HIGH_ARCH_BIT_3	35	/* bit only usable on 64-bit architectures */
#define VM_HIGH_ARCH_BIT_4	36	/* bit only usable on 64-bit architectures */
#define VM_HIGH_ARCH_0	BIT(VM_HIGH_ARCH_BIT_0)
#define VM_HIGH_ARCH_1	BIT(VM_HIGH_ARCH_BIT_1)
#define VM_HIGH_ARCH_2	BIT(VM_HIGH_ARCH_BIT_2)
#define VM_HIGH_ARCH_3	BIT(VM_HIGH_ARCH_BIT_3)
#define VM_HIGH_ARCH_4	BIT(VM_HIGH_ARCH_BIT_4)
#endif /* CONFIG_ARCH_USES_HIGH_VMA_FLAGS */

#ifdef CONFIG_ARCH_HAS_PKEYS
# define VM_PKEY_SHIFT	VM_HIGH_ARCH_BIT_0
# define VM_PKEY_BIT0	VM_HIGH_ARCH_0	/* A protection key is a 4-bit value */
# define VM_PKEY_BIT1	VM_HIGH_ARCH_1	/* on x86 and 5-bit value on ppc64   */
# define VM_PKEY_BIT2	VM_HIGH_ARCH_2
# define VM_PKEY_BIT3	VM_HIGH_ARCH_3
#ifdef CONFIG_PPC
# define VM_PKEY_BIT4  VM_HIGH_ARCH_4
#else
# define VM_PKEY_BIT4  0
#endif
#endif /* CONFIG_ARCH_HAS_PKEYS */

#if defined(CONFIG_X86)
# define VM_PAT		VM_ARCH_1	/* PAT reserves whole VMA at once (x86) */
#elif defined(CONFIG_PPC)
# define VM_SAO		VM_ARCH_1	/* Strong Access Ordering (powerpc) */
#elif defined(CONFIG_PARISC)
# define VM_GROWSUP	VM_ARCH_1
#elif defined(CONFIG_IA64)
# define VM_GROWSUP	VM_ARCH_1
#elif defined(CONFIG_SPARC64)
# define VM_SPARC_ADI	VM_ARCH_1	/* Uses ADI tag for access control */
# define VM_ARCH_CLEAR	VM_SPARC_ADI
#elif defined(CONFIG_ARM64)
# define VM_ARM64_BTI	VM_ARCH_1	/* BTI guarded page, a.k.a. GP bit */
# define VM_ARCH_CLEAR	VM_ARM64_BTI
#elif !defined(CONFIG_MMU)
# define VM_MAPPED_COPY	VM_ARCH_1	/* T if mapped copy of data (nommu mmap) */
#endif

#if defined(CONFIG_ARM64_MTE)
# define VM_MTE		VM_HIGH_ARCH_0	/* Use Tagged memory for access control */
# define VM_MTE_ALLOWED	VM_HIGH_ARCH_1	/* Tagged memory permitted */
#else
# define VM_MTE		VM_NONE
# define VM_MTE_ALLOWED	VM_NONE
#endif

#ifndef VM_GROWSUP
# define VM_GROWSUP	VM_NONE
#endif

#ifdef CONFIG_HAVE_ARCH_USERFAULTFD_MINOR
# define VM_UFFD_MINOR_BIT	37
# define VM_UFFD_MINOR		BIT(VM_UFFD_MINOR_BIT)	/* UFFD minor faults */
#else /* !CONFIG_HAVE_ARCH_USERFAULTFD_MINOR */
# define VM_UFFD_MINOR		VM_NONE
#endif /* CONFIG_HAVE_ARCH_USERFAULTFD_MINOR */

/* Bits set in the VMA until the stack is in its final location */
#define VM_STACK_INCOMPLETE_SETUP	(VM_RAND_READ | VM_SEQ_READ)

#define TASK_EXEC ((current->personality & READ_IMPLIES_EXEC) ? VM_EXEC : 0)

/* Common data flag combinations */
#define VM_DATA_FLAGS_TSK_EXEC	(VM_READ | VM_WRITE | TASK_EXEC | \
				 VM_MAYREAD | VM_MAYWRITE | VM_MAYEXEC)
#define VM_DATA_FLAGS_NON_EXEC	(VM_READ | VM_WRITE | VM_MAYREAD | \
				 VM_MAYWRITE | VM_MAYEXEC)
#define VM_DATA_FLAGS_EXEC	(VM_READ | VM_WRITE | VM_EXEC | \
				 VM_MAYREAD | VM_MAYWRITE | VM_MAYEXEC)

#ifndef VM_DATA_DEFAULT_FLAGS		/* arch can override this */
#define VM_DATA_DEFAULT_FLAGS  VM_DATA_FLAGS_EXEC
#endif

#ifndef VM_STACK_DEFAULT_FLAGS		/* arch can override this */
#define VM_STACK_DEFAULT_FLAGS VM_DATA_DEFAULT_FLAGS
#endif

#ifdef CONFIG_STACK_GROWSUP
#define VM_STACK	VM_GROWSUP
#else
#define VM_STACK	VM_GROWSDOWN
#endif

#define VM_STACK_FLAGS	(VM_STACK | VM_STACK_DEFAULT_FLAGS | VM_ACCOUNT)

/* VMA basic access permission flags */
#define VM_ACCESS_FLAGS (VM_READ | VM_WRITE | VM_EXEC)


/*
 * Special vmas that are non-mergable, non-mlock()able.
 */
#define VM_SPECIAL (VM_IO | VM_DONTEXPAND | VM_PFNMAP | VM_MIXEDMAP)

/* This mask prevents VMA from being scanned with khugepaged */
#define VM_NO_KHUGEPAGED (VM_SPECIAL | VM_HUGETLB)

/* This mask defines which mm->def_flags a process can inherit its parent */
#define VM_INIT_DEF_MASK	VM_NOHUGEPAGE

/* This mask represents all the VMA flag bits used by mlock */
#define VM_LOCKED_MASK	(VM_LOCKED | VM_LOCKONFAULT)

/* Arch-specific flags to clear when updating VM flags on protection change */
#ifndef VM_ARCH_CLEAR
# define VM_ARCH_CLEAR	VM_NONE
#endif
#define VM_FLAGS_CLEAR	(ARCH_VM_PKEY_FLAGS | VM_ARCH_CLEAR)

/*
 * mapping from the currently active vm_flags protection bits (the
 * low four bits) to a page protection mask..
 */

/*
 * The default fault flags that should be used by most of the
 * arch-specific page fault handlers.
 */
#define FAULT_FLAG_DEFAULT  (FAULT_FLAG_ALLOW_RETRY | \
			     FAULT_FLAG_KILLABLE | \
			     FAULT_FLAG_INTERRUPTIBLE)

/**
 * fault_flag_allow_retry_first - check ALLOW_RETRY the first time
 * @flags: Fault flags.
 *
 * This is mostly used for places where we want to try to avoid taking
 * the mmap_lock for too long a time when waiting for another condition
 * to change, in which case we can try to be polite to release the
 * mmap_lock in the first round to avoid potential starvation of other
 * processes that would also want the mmap_lock.
 *
 * Return: true if the page fault allows retry and this is the first
 * attempt of the fault handling; false otherwise.
 */
static inline bool fault_flag_allow_retry_first(enum fault_flag flags)
{
	return (flags & FAULT_FLAG_ALLOW_RETRY) &&
	    (!(flags & FAULT_FLAG_TRIED));
}

#define FAULT_FLAG_TRACE \
	{ FAULT_FLAG_WRITE,		"WRITE" }, \
	{ FAULT_FLAG_MKWRITE,		"MKWRITE" }, \
	{ FAULT_FLAG_ALLOW_RETRY,	"ALLOW_RETRY" }, \
	{ FAULT_FLAG_RETRY_NOWAIT,	"RETRY_NOWAIT" }, \
	{ FAULT_FLAG_KILLABLE,		"KILLABLE" }, \
	{ FAULT_FLAG_TRIED,		"TRIED" }, \
	{ FAULT_FLAG_USER,		"USER" }, \
	{ FAULT_FLAG_REMOTE,		"REMOTE" }, \
	{ FAULT_FLAG_INSTRUCTION,	"INSTRUCTION" }, \
	{ FAULT_FLAG_INTERRUPTIBLE,	"INTERRUPTIBLE" }

/*
 * vm_fault is filled by the pagefault handler and passed to the vma's
 * ->fault function. The vma's ->fault is responsible for returning a bitmask
 * of VM_FAULT_xxx flags that give details about how the fault was handled.
 *
 * MM layer fills up gfp_mask for page allocations but fault handler might
 * alter it if its implementation requires a different allocation context.
 *
 * pgoff should be used in favour of virtual_address, if possible.
 */
struct vm_fault {
	const struct {
		struct vm_area_struct *vma;	/* Target VMA */
		gfp_t gfp_mask;			/* gfp mask to be used for allocations */
		pgoff_t pgoff;			/* Logical page offset based on vma */
		unsigned long address;		/* Faulting virtual address - masked */
		unsigned long real_address;	/* Faulting virtual address - unmasked */
	};
	enum fault_flag flags;		/* FAULT_FLAG_xxx flags
					 * XXX: should really be 'const' */
	pmd_t *pmd;			/* Pointer to pmd entry matching
					 * the 'address' */
	pud_t *pud;			/* Pointer to pud entry matching
					 * the 'address'
					 */
	union {
		pte_t orig_pte;		/* Value of PTE at the time of fault */
		pmd_t orig_pmd;		/* Value of PMD at the time of fault,
					 * used by PMD fault only.
					 */
	};

	struct page *cow_page;		/* Page handler may use for COW fault */
	struct page *page;		/* ->fault handlers should return a
					 * page here, unless VM_FAULT_NOPAGE
					 * is set (which is also implied by
					 * VM_FAULT_ERROR).
					 */
	/* These three entries are valid only while holding ptl lock */
	pte_t *pte;			/* Pointer to pte entry matching
					 * the 'address'. NULL if the page
					 * table hasn't been allocated.
					 */
	spinlock_t *ptl;		/* Page table lock.
					 * Protects pte page table if 'pte'
					 * is not NULL, otherwise pmd.
					 */
	pgtable_t prealloc_pte;		/* Pre-allocated pte page table.
					 * vm_ops->map_pages() sets up a page
					 * table from atomic context.
					 * do_fault_around() pre-allocates
					 * page table to avoid allocation from
					 * atomic context.
					 */
};

/* page entry size for vm->huge_fault() */
enum page_entry_size {
	PE_SIZE_PTE = 0,
	PE_SIZE_PMD,
	PE_SIZE_PUD,
};

/*
 * These are the virtual MM functions - opening of an area, closing and
 * unmapping it (needed to keep files on disk up-to-date etc), pointer
 * to the functions called when a no-page or a wp-page exception occurs.
 */
struct vm_operations_struct {
	void (*open)(struct vm_area_struct * area);
	/**
	 * @close: Called when the VMA is being removed from the MM.
	 * Context: User context.  May sleep.  Caller holds mmap_lock.
	 */
	void (*close)(struct vm_area_struct * area);
	/* Called any time before splitting to check if it's allowed */
	int (*may_split)(struct vm_area_struct *area, unsigned long addr);
	int (*mremap)(struct vm_area_struct *area);
	/*
	 * Called by mprotect() to make driver-specific permission
	 * checks before mprotect() is finalised.   The VMA must not
	 * be modified.  Returns 0 if mprotect() can proceed.
	 */
	int (*mprotect)(struct vm_area_struct *vma, unsigned long start,
			unsigned long end, unsigned long newflags);
	vm_fault_t (*fault)(struct vm_fault *vmf);
	vm_fault_t (*huge_fault)(struct vm_fault *vmf,
			enum page_entry_size pe_size);
	vm_fault_t (*map_pages)(struct vm_fault *vmf,
			pgoff_t start_pgoff, pgoff_t end_pgoff);
	unsigned long (*pagesize)(struct vm_area_struct * area);

	/* notification that a previously read-only page is about to become
	 * writable, if an error is returned it will cause a SIGBUS */
	vm_fault_t (*page_mkwrite)(struct vm_fault *vmf);

	/* same as page_mkwrite when using VM_PFNMAP|VM_MIXEDMAP */
	vm_fault_t (*pfn_mkwrite)(struct vm_fault *vmf);

	/* called by access_process_vm when get_user_pages() fails, typically
	 * for use by special VMAs. See also generic_access_phys() for a generic
	 * implementation useful for any iomem mapping.
	 */
	int (*access)(struct vm_area_struct *vma, unsigned long addr,
		      void *buf, int len, int write);

	/* Called by the /proc/PID/maps code to ask the vma whether it
	 * has a special name.  Returning non-NULL will also cause this
	 * vma to be dumped unconditionally. */
	const char *(*name)(struct vm_area_struct *vma);

#ifdef CONFIG_NUMA
	/*
	 * set_policy() op must add a reference to any non-NULL @new mempolicy
	 * to hold the policy upon return.  Caller should pass NULL @new to
	 * remove a policy and fall back to surrounding context--i.e. do not
	 * install a MPOL_DEFAULT policy, nor the task or system default
	 * mempolicy.
	 */
	int (*set_policy)(struct vm_area_struct *vma, struct mempolicy *new);

	/*
	 * get_policy() op must add reference [mpol_get()] to any policy at
	 * (vma,addr) marked as MPOL_SHARED.  The shared policy infrastructure
	 * in mm/mempolicy.c will do this automatically.
	 * get_policy() must NOT add a ref if the policy at (vma,addr) is not
	 * marked as MPOL_SHARED. vma policies are protected by the mmap_lock.
	 * If no [shared/vma] mempolicy exists at the addr, get_policy() op
	 * must return NULL--i.e., do not "fallback" to task or system default
	 * policy.
	 */
	struct mempolicy *(*get_policy)(struct vm_area_struct *vma,
					unsigned long addr);
#endif
	/*
	 * Called by vm_normal_page() for special PTEs to find the
	 * page for @addr.  This is useful if the default behavior
	 * (using pte_page()) would not find the correct page.
	 */
	struct page *(*find_special_page)(struct vm_area_struct *vma,
					  unsigned long addr);
};

static inline void vma_init(struct vm_area_struct *vma, struct mm_struct *mm)
{
	static const struct vm_operations_struct dummy_vm_ops = {};

	memset(vma, 0, sizeof(*vma));
	vma->vm_mm = mm;
	vma->vm_ops = &dummy_vm_ops;
	INIT_LIST_HEAD(&vma->anon_vma_chain);
}

/* Use when VMA is not part of the VMA tree and needs no locking */
static inline void vm_flags_init(struct vm_area_struct *vma,
				 vm_flags_t flags)
{
	ACCESS_PRIVATE(vma, __vm_flags) = flags;
}

/* Use when VMA is part of the VMA tree and modifications need coordination */
static inline void vm_flags_reset(struct vm_area_struct *vma,
				  vm_flags_t flags)
{
	mmap_assert_write_locked(vma->vm_mm);
	vm_flags_init(vma, flags);
}

static inline void vm_flags_set(struct vm_area_struct *vma,
				vm_flags_t flags)
{
	mmap_assert_write_locked(vma->vm_mm);
	ACCESS_PRIVATE(vma, __vm_flags) |= flags;
}

static inline void vm_flags_clear(struct vm_area_struct *vma,
				  vm_flags_t flags)
{
	mmap_assert_write_locked(vma->vm_mm);
	ACCESS_PRIVATE(vma, __vm_flags) &= ~flags;
}

/*
 * Use only if VMA is not part of the VMA tree or has no other users and
 * therefore needs no locking.
 */
static inline void __vm_flags_mod(struct vm_area_struct *vma,
				  vm_flags_t set, vm_flags_t clear)
{
	vm_flags_init(vma, (vma->vm_flags | set) & ~clear);
}

/*
 * Use only when the order of set/clear operations is unimportant, otherwise
 * use vm_flags_{set|clear} explicitly.
 */
static inline void vm_flags_mod(struct vm_area_struct *vma,
				vm_flags_t set, vm_flags_t clear)
{
	mmap_assert_write_locked(vma->vm_mm);
	__vm_flags_mod(vma, set, clear);
}

static inline void vma_set_anonymous(struct vm_area_struct *vma)
{
	vma->vm_ops = NULL;
}

static inline bool vma_is_anonymous(struct vm_area_struct *vma)
{
	return !vma->vm_ops;
}

static inline bool vma_is_temporary_stack(struct vm_area_struct *vma)
{
	int maybe_stack = vma->vm_flags & (VM_GROWSDOWN | VM_GROWSUP);

	if (!maybe_stack)
		return false;

	if ((vma->vm_flags & VM_STACK_INCOMPLETE_SETUP) ==
						VM_STACK_INCOMPLETE_SETUP)
		return true;

	return false;
}

static inline bool vma_is_foreign(struct vm_area_struct *vma)
{
	if (!current->mm)
		return true;

	if (current->mm != vma->vm_mm)
		return true;

	return false;
}

static inline bool vma_is_accessible(struct vm_area_struct *vma)
{
	return vma->vm_flags & VM_ACCESS_FLAGS;
}

static inline
struct vm_area_struct *vma_find(struct vma_iterator *vmi, unsigned long max)
{
	return mas_find(&vmi->mas, max - 1);
}

static inline struct vm_area_struct *vma_next(struct vma_iterator *vmi)
{
	/*
	 * Uses mas_find() to get the first VMA when the iterator starts.
	 * Calling mas_next() could skip the first entry.
	 */
	return mas_find(&vmi->mas, ULONG_MAX);
}

static inline struct vm_area_struct *vma_prev(struct vma_iterator *vmi)
{
	return mas_prev(&vmi->mas, 0);
}

static inline unsigned long vma_iter_addr(struct vma_iterator *vmi)
{
	return vmi->mas.index;
}

static inline unsigned long vma_iter_end(struct vma_iterator *vmi)
{
	return vmi->mas.last + 1;
}
static inline int vma_iter_bulk_alloc(struct vma_iterator *vmi,
				      unsigned long count)
{
	return mas_expected_entries(&vmi->mas, count);
}

/* Free any unused preallocations */
static inline void vma_iter_free(struct vma_iterator *vmi)
{
	mas_destroy(&vmi->mas);
}

static inline int vma_iter_bulk_store(struct vma_iterator *vmi,
				      struct vm_area_struct *vma)
{
	vmi->mas.index = vma->vm_start;
	vmi->mas.last = vma->vm_end - 1;
	mas_store(&vmi->mas, vma);
	if (unlikely(mas_is_err(&vmi->mas)))
		return -ENOMEM;

	return 0;
}

static inline void vma_iter_invalidate(struct vma_iterator *vmi)
{
	mas_pause(&vmi->mas);
}

static inline void vma_iter_set(struct vma_iterator *vmi, unsigned long addr)
{
	mas_set(&vmi->mas, addr);
}

#define for_each_vma(__vmi, __vma)					\
	while (((__vma) = vma_next(&(__vmi))) != NULL)

/* The MM code likes to work with exclusive end addresses */
#define for_each_vma_range(__vmi, __vma, __end)				\
	while (((__vma) = vma_find(&(__vmi), (__end))) != NULL)

#ifdef CONFIG_SHMEM
/*
 * The vma_is_shmem is not inline because it is used only by slow
 * paths in userfault.
 */
bool vma_is_shmem(struct vm_area_struct *vma);
bool vma_is_anon_shmem(struct vm_area_struct *vma);
#else
static inline bool vma_is_shmem(struct vm_area_struct *vma) { return false; }
static inline bool vma_is_anon_shmem(struct vm_area_struct *vma) { return false; }
#endif

int vma_is_stack_for_current(struct vm_area_struct *vma);

/* flush_tlb_range() takes a vma, not a mm, and can care about flags */
#define TLB_FLUSH_VMA(mm,flags) { .vm_mm = (mm), .vm_flags = (flags) }

struct mmu_gather;
struct inode;

/*
 * compound_order() can be called without holding a reference, which means
 * that niceties like page_folio() don't work.  These callers should be
 * prepared to handle wild return values.  For example, PG_head may be
 * set before _folio_order is initialised, or this may be a tail page.
 * See compaction.c for some good examples.
 */
static inline unsigned int compound_order(struct page *page)
{
	struct folio *folio = (struct folio *)page;

	if (!test_bit(PG_head, &folio->flags))
		return 0;
	return folio->_folio_order;
}

/**
 * folio_order - The allocation order of a folio.
 * @folio: The folio.
 *
 * A folio is composed of 2^order pages.  See get_order() for the definition
 * of order.
 *
 * Return: The order of the folio.
 */
static inline unsigned int folio_order(struct folio *folio)
{
	if (!folio_test_large(folio))
		return 0;
	return folio->_folio_order;
}

#include <linux/huge_mm.h>

/*
 * Methods to modify the page usage count.
 *
 * What counts for a page usage:
 * - cache mapping   (page->mapping)
 * - private data    (page->private)
 * - page mapped in a task's page tables, each mapping
 *   is counted separately
 *
 * Also, many kernel routines increase the page count before a critical
 * routine so they can be sure the page doesn't go away from under them.
 */

/*
 * Drop a ref, return true if the refcount fell to zero (the page has no users)
 */
static inline int put_page_testzero(struct page *page)
{
	VM_BUG_ON_PAGE(page_ref_count(page) == 0, page);
	return page_ref_dec_and_test(page);
}

static inline int folio_put_testzero(struct folio *folio)
{
	return put_page_testzero(&folio->page);
}

/*
 * Try to grab a ref unless the page has a refcount of zero, return false if
 * that is the case.
 * This can be called when MMU is off so it must not access
 * any of the virtual mappings.
 */
static inline bool get_page_unless_zero(struct page *page)
{
	return page_ref_add_unless(page, 1, 0);
}

static inline struct folio *folio_get_nontail_page(struct page *page)
{
	if (unlikely(!get_page_unless_zero(page)))
		return NULL;
	return (struct folio *)page;
}

extern int page_is_ram(unsigned long pfn);

enum {
	REGION_INTERSECTS,
	REGION_DISJOINT,
	REGION_MIXED,
};

int region_intersects(resource_size_t offset, size_t size, unsigned long flags,
		      unsigned long desc);

/* Support for virtually mapped pages */
struct page *vmalloc_to_page(const void *addr);
unsigned long vmalloc_to_pfn(const void *addr);

/*
 * Determine if an address is within the vmalloc range
 *
 * On nommu, vmalloc/vfree wrap through kmalloc/kfree directly, so there
 * is no special casing required.
 */

#ifndef is_ioremap_addr
#define is_ioremap_addr(x) is_vmalloc_addr(x)
#endif

#ifdef CONFIG_MMU
extern bool is_vmalloc_addr(const void *x);
extern int is_vmalloc_or_module_addr(const void *x);
#else
static inline bool is_vmalloc_addr(const void *x)
{
	return false;
}
static inline int is_vmalloc_or_module_addr(const void *x)
{
	return 0;
}
#endif

/*
 * How many times the entire folio is mapped as a single unit (eg by a
 * PMD or PUD entry).  This is probably not what you want, except for
 * debugging purposes - it does not include PTE-mapped sub-pages; look
 * at folio_mapcount() or page_mapcount() or total_mapcount() instead.
 */
static inline int folio_entire_mapcount(struct folio *folio)
{
	VM_BUG_ON_FOLIO(!folio_test_large(folio), folio);
	return atomic_read(&folio->_entire_mapcount) + 1;
}

/*
 * The atomic page->_mapcount, starts from -1: so that transitions
 * both from it and to it can be tracked, using atomic_inc_and_test
 * and atomic_add_negative(-1).
 */
static inline void page_mapcount_reset(struct page *page)
{
	atomic_set(&(page)->_mapcount, -1);
}

/**
 * page_mapcount() - Number of times this precise page is mapped.
 * @page: The page.
 *
 * The number of times this page is mapped.  If this page is part of
 * a large folio, it includes the number of times this page is mapped
 * as part of that folio.
 *
 * The result is undefined for pages which cannot be mapped into userspace.
 * For example SLAB or special types of pages. See function page_has_type().
 * They use this field in struct page differently.
 */
static inline int page_mapcount(struct page *page)
{
	int mapcount = atomic_read(&page->_mapcount) + 1;

	if (unlikely(PageCompound(page)))
		mapcount += folio_entire_mapcount(page_folio(page));

	return mapcount;
}

int folio_total_mapcount(struct folio *folio);

/**
 * folio_mapcount() - Calculate the number of mappings of this folio.
 * @folio: The folio.
 *
 * A large folio tracks both how many times the entire folio is mapped,
 * and how many times each individual page in the folio is mapped.
 * This function calculates the total number of times the folio is
 * mapped.
 *
 * Return: The number of times this folio is mapped.
 */
static inline int folio_mapcount(struct folio *folio)
{
	if (likely(!folio_test_large(folio)))
		return atomic_read(&folio->_mapcount) + 1;
	return folio_total_mapcount(folio);
}

static inline int total_mapcount(struct page *page)
{
	if (likely(!PageCompound(page)))
		return atomic_read(&page->_mapcount) + 1;
	return folio_total_mapcount(page_folio(page));
}

static inline bool folio_large_is_mapped(struct folio *folio)
{
	/*
	 * Reading _entire_mapcount below could be omitted if hugetlb
	 * participated in incrementing nr_pages_mapped when compound mapped.
	 */
	return atomic_read(&folio->_nr_pages_mapped) > 0 ||
		atomic_read(&folio->_entire_mapcount) >= 0;
}

/**
 * folio_mapped - Is this folio mapped into userspace?
 * @folio: The folio.
 *
 * Return: True if any page in this folio is referenced by user page tables.
 */
static inline bool folio_mapped(struct folio *folio)
{
	if (likely(!folio_test_large(folio)))
		return atomic_read(&folio->_mapcount) >= 0;
	return folio_large_is_mapped(folio);
}

/*
 * Return true if this page is mapped into pagetables.
 * For compound page it returns true if any sub-page of compound page is mapped,
 * even if this particular sub-page is not itself mapped by any PTE or PMD.
 */
static inline bool page_mapped(struct page *page)
{
	if (likely(!PageCompound(page)))
		return atomic_read(&page->_mapcount) >= 0;
	return folio_large_is_mapped(page_folio(page));
}

static inline struct page *virt_to_head_page(const void *x)
{
	struct page *page = virt_to_page(x);

	return compound_head(page);
}

static inline struct folio *virt_to_folio(const void *x)
{
	struct page *page = virt_to_page(x);

	return page_folio(page);
}

void __folio_put(struct folio *folio);

void put_pages_list(struct list_head *pages);

void split_page(struct page *page, unsigned int order);
void folio_copy(struct folio *dst, struct folio *src);

unsigned long nr_free_buffer_pages(void);

/*
 * Compound pages have a destructor function.  Provide a
 * prototype for that function and accessor functions.
 * These are _only_ valid on the head of a compound page.
 */
typedef void compound_page_dtor(struct page *);

/* Keep the enum in sync with compound_page_dtors array in mm/page_alloc.c */
enum compound_dtor_id {
	NULL_COMPOUND_DTOR,
	COMPOUND_PAGE_DTOR,
#ifdef CONFIG_HUGETLB_PAGE
	HUGETLB_PAGE_DTOR,
#endif
#ifdef CONFIG_TRANSPARENT_HUGEPAGE
	TRANSHUGE_PAGE_DTOR,
#endif
	NR_COMPOUND_DTORS,
};
extern compound_page_dtor * const compound_page_dtors[NR_COMPOUND_DTORS];

static inline void set_compound_page_dtor(struct page *page,
		enum compound_dtor_id compound_dtor)
{
	struct folio *folio = (struct folio *)page;

	VM_BUG_ON_PAGE(compound_dtor >= NR_COMPOUND_DTORS, page);
	VM_BUG_ON_PAGE(!PageHead(page), page);
	folio->_folio_dtor = compound_dtor;
}

static inline void folio_set_compound_dtor(struct folio *folio,
		enum compound_dtor_id compound_dtor)
{
	VM_BUG_ON_FOLIO(compound_dtor >= NR_COMPOUND_DTORS, folio);
	folio->_folio_dtor = compound_dtor;
}

void destroy_large_folio(struct folio *folio);

static inline void set_compound_order(struct page *page, unsigned int order)
{
<<<<<<< HEAD
	page[1].compound_order = order;
#ifdef CONFIG_64BIT
	page[1].compound_nr = 1U << order;
#endif
}

/* Returns the number of pages in this potentially compound page. */
static inline unsigned long compound_nr(struct page *page)
{
	if (!PageHead(page))
		return 1;
#ifdef CONFIG_64BIT
	return page[1].compound_nr;
#else
	return 1UL << compound_order(page);
=======
	struct folio *folio = (struct folio *)page;

	folio->_folio_order = order;
#ifdef CONFIG_64BIT
	folio->_folio_nr_pages = 1U << order;
>>>>>>> 4f206e66
#endif
}

/* Returns the number of bytes in this potentially compound page. */
static inline unsigned long page_size(struct page *page)
{
	return PAGE_SIZE << compound_order(page);
}

/* Returns the number of bits needed for the number of bytes in a page */
static inline unsigned int page_shift(struct page *page)
{
	return PAGE_SHIFT + compound_order(page);
}

/**
 * thp_order - Order of a transparent huge page.
 * @page: Head page of a transparent huge page.
 */
static inline unsigned int thp_order(struct page *page)
{
	VM_BUG_ON_PGFLAGS(PageTail(page), page);
	return compound_order(page);
}

/**
 * thp_size - Size of a transparent huge page.
 * @page: Head page of a transparent huge page.
 *
 * Return: Number of bytes in this page.
 */
static inline unsigned long thp_size(struct page *page)
{
	return PAGE_SIZE << thp_order(page);
}

void free_compound_page(struct page *page);

#ifdef CONFIG_MMU
/*
 * Do pte_mkwrite, but only if the vma says VM_WRITE.  We do this when
 * servicing faults for write access.  In the normal case, do always want
 * pte_mkwrite.  But get_user_pages can cause write faults for mappings
 * that do not have writing enabled, when used by access_process_vm.
 */
static inline pte_t maybe_mkwrite(pte_t pte, struct vm_area_struct *vma)
{
	if (likely(vma->vm_flags & VM_WRITE))
		pte = pte_mkwrite(pte);
	return pte;
}

vm_fault_t do_set_pmd(struct vm_fault *vmf, struct page *page);
void do_set_pte(struct vm_fault *vmf, struct page *page, unsigned long addr);

vm_fault_t finish_fault(struct vm_fault *vmf);
vm_fault_t finish_mkwrite_fault(struct vm_fault *vmf);
#endif

/*
 * Multiple processes may "see" the same page. E.g. for untouched
 * mappings of /dev/null, all processes see the same page full of
 * zeroes, and text pages of executables and shared libraries have
 * only one copy in memory, at most, normally.
 *
 * For the non-reserved pages, page_count(page) denotes a reference count.
 *   page_count() == 0 means the page is free. page->lru is then used for
 *   freelist management in the buddy allocator.
 *   page_count() > 0  means the page has been allocated.
 *
 * Pages are allocated by the slab allocator in order to provide memory
 * to kmalloc and kmem_cache_alloc. In this case, the management of the
 * page, and the fields in 'struct page' are the responsibility of mm/slab.c
 * unless a particular usage is carefully commented. (the responsibility of
 * freeing the kmalloc memory is the caller's, of course).
 *
 * A page may be used by anyone else who does a __get_free_page().
 * In this case, page_count still tracks the references, and should only
 * be used through the normal accessor functions. The top bits of page->flags
 * and page->virtual store page management information, but all other fields
 * are unused and could be used privately, carefully. The management of this
 * page is the responsibility of the one who allocated it, and those who have
 * subsequently been given references to it.
 *
 * The other pages (we may call them "pagecache pages") are completely
 * managed by the Linux memory manager: I/O, buffers, swapping etc.
 * The following discussion applies only to them.
 *
 * A pagecache page contains an opaque `private' member, which belongs to the
 * page's address_space. Usually, this is the address of a circular list of
 * the page's disk buffers. PG_private must be set to tell the VM to call
 * into the filesystem to release these pages.
 *
 * A page may belong to an inode's memory mapping. In this case, page->mapping
 * is the pointer to the inode, and page->index is the file offset of the page,
 * in units of PAGE_SIZE.
 *
 * If pagecache pages are not associated with an inode, they are said to be
 * anonymous pages. These may become associated with the swapcache, and in that
 * case PG_swapcache is set, and page->private is an offset into the swapcache.
 *
 * In either case (swapcache or inode backed), the pagecache itself holds one
 * reference to the page. Setting PG_private should also increment the
 * refcount. The each user mapping also has a reference to the page.
 *
 * The pagecache pages are stored in a per-mapping radix tree, which is
 * rooted at mapping->i_pages, and indexed by offset.
 * Where 2.4 and early 2.6 kernels kept dirty/clean pages in per-address_space
 * lists, we instead now tag pages as dirty/writeback in the radix tree.
 *
 * All pagecache pages may be subject to I/O:
 * - inode pages may need to be read from disk,
 * - inode pages which have been modified and are MAP_SHARED may need
 *   to be written back to the inode on disk,
 * - anonymous pages (including MAP_PRIVATE file mappings) which have been
 *   modified may need to be swapped out to swap space and (later) to be read
 *   back into memory.
 */

#if defined(CONFIG_ZONE_DEVICE) && defined(CONFIG_FS_DAX)
DECLARE_STATIC_KEY_FALSE(devmap_managed_key);

bool __put_devmap_managed_page_refs(struct page *page, int refs);
static inline bool put_devmap_managed_page_refs(struct page *page, int refs)
{
	if (!static_branch_unlikely(&devmap_managed_key))
		return false;
	if (!is_zone_device_page(page))
		return false;
	return __put_devmap_managed_page_refs(page, refs);
}
#else /* CONFIG_ZONE_DEVICE && CONFIG_FS_DAX */
static inline bool put_devmap_managed_page_refs(struct page *page, int refs)
{
	return false;
}
#endif /* CONFIG_ZONE_DEVICE && CONFIG_FS_DAX */

static inline bool put_devmap_managed_page(struct page *page)
{
	return put_devmap_managed_page_refs(page, 1);
}

/* 127: arbitrary random number, small enough to assemble well */
#define folio_ref_zero_or_close_to_overflow(folio) \
	((unsigned int) folio_ref_count(folio) + 127u <= 127u)

/**
 * folio_get - Increment the reference count on a folio.
 * @folio: The folio.
 *
 * Context: May be called in any context, as long as you know that
 * you have a refcount on the folio.  If you do not already have one,
 * folio_try_get() may be the right interface for you to use.
 */
static inline void folio_get(struct folio *folio)
{
	VM_BUG_ON_FOLIO(folio_ref_zero_or_close_to_overflow(folio), folio);
	folio_ref_inc(folio);
}

static inline void get_page(struct page *page)
{
	folio_get(page_folio(page));
}

int __must_check try_grab_page(struct page *page, unsigned int flags);

static inline __must_check bool try_get_page(struct page *page)
{
	page = compound_head(page);
	if (WARN_ON_ONCE(page_ref_count(page) <= 0))
		return false;
	page_ref_inc(page);
	return true;
}

/**
 * folio_put - Decrement the reference count on a folio.
 * @folio: The folio.
 *
 * If the folio's reference count reaches zero, the memory will be
 * released back to the page allocator and may be used by another
 * allocation immediately.  Do not access the memory or the struct folio
 * after calling folio_put() unless you can be sure that it wasn't the
 * last reference.
 *
 * Context: May be called in process or interrupt context, but not in NMI
 * context.  May be called while holding a spinlock.
 */
static inline void folio_put(struct folio *folio)
{
	if (folio_put_testzero(folio))
		__folio_put(folio);
}

/**
 * folio_put_refs - Reduce the reference count on a folio.
 * @folio: The folio.
 * @refs: The amount to subtract from the folio's reference count.
 *
 * If the folio's reference count reaches zero, the memory will be
 * released back to the page allocator and may be used by another
 * allocation immediately.  Do not access the memory or the struct folio
 * after calling folio_put_refs() unless you can be sure that these weren't
 * the last references.
 *
 * Context: May be called in process or interrupt context, but not in NMI
 * context.  May be called while holding a spinlock.
 */
static inline void folio_put_refs(struct folio *folio, int refs)
{
	if (folio_ref_sub_and_test(folio, refs))
		__folio_put(folio);
}

/*
 * union release_pages_arg - an array of pages or folios
 *
 * release_pages() releases a simple array of multiple pages, and
 * accepts various different forms of said page array: either
 * a regular old boring array of pages, an array of folios, or
 * an array of encoded page pointers.
 *
 * The transparent union syntax for this kind of "any of these
 * argument types" is all kinds of ugly, so look away.
 */
typedef union {
	struct page **pages;
	struct folio **folios;
	struct encoded_page **encoded_pages;
} release_pages_arg __attribute__ ((__transparent_union__));

void release_pages(release_pages_arg, int nr);

/**
 * folios_put - Decrement the reference count on an array of folios.
 * @folios: The folios.
 * @nr: How many folios there are.
 *
 * Like folio_put(), but for an array of folios.  This is more efficient
 * than writing the loop yourself as it will optimise the locks which
 * need to be taken if the folios are freed.
 *
 * Context: May be called in process or interrupt context, but not in NMI
 * context.  May be called while holding a spinlock.
 */
static inline void folios_put(struct folio **folios, unsigned int nr)
{
	release_pages(folios, nr);
}

static inline void put_page(struct page *page)
{
	struct folio *folio = page_folio(page);

	/*
	 * For some devmap managed pages we need to catch refcount transition
	 * from 2 to 1:
	 */
	if (put_devmap_managed_page(&folio->page))
		return;
	folio_put(folio);
}

/*
 * GUP_PIN_COUNTING_BIAS, and the associated functions that use it, overload
 * the page's refcount so that two separate items are tracked: the original page
 * reference count, and also a new count of how many pin_user_pages() calls were
 * made against the page. ("gup-pinned" is another term for the latter).
 *
 * With this scheme, pin_user_pages() becomes special: such pages are marked as
 * distinct from normal pages. As such, the unpin_user_page() call (and its
 * variants) must be used in order to release gup-pinned pages.
 *
 * Choice of value:
 *
 * By making GUP_PIN_COUNTING_BIAS a power of two, debugging of page reference
 * counts with respect to pin_user_pages() and unpin_user_page() becomes
 * simpler, due to the fact that adding an even power of two to the page
 * refcount has the effect of using only the upper N bits, for the code that
 * counts up using the bias value. This means that the lower bits are left for
 * the exclusive use of the original code that increments and decrements by one
 * (or at least, by much smaller values than the bias value).
 *
 * Of course, once the lower bits overflow into the upper bits (and this is
 * OK, because subtraction recovers the original values), then visual inspection
 * no longer suffices to directly view the separate counts. However, for normal
 * applications that don't have huge page reference counts, this won't be an
 * issue.
 *
 * Locking: the lockless algorithm described in folio_try_get_rcu()
 * provides safe operation for get_user_pages(), page_mkclean() and
 * other calls that race to set up page table entries.
 */
#define GUP_PIN_COUNTING_BIAS (1U << 10)

void unpin_user_page(struct page *page);
void unpin_user_pages_dirty_lock(struct page **pages, unsigned long npages,
				 bool make_dirty);
void unpin_user_page_range_dirty_lock(struct page *page, unsigned long npages,
				      bool make_dirty);
void unpin_user_pages(struct page **pages, unsigned long npages);

static inline bool is_cow_mapping(vm_flags_t flags)
{
	return (flags & (VM_SHARED | VM_MAYWRITE)) == VM_MAYWRITE;
}

#ifndef CONFIG_MMU
static inline bool is_nommu_shared_mapping(vm_flags_t flags)
{
	/*
	 * NOMMU shared mappings are ordinary MAP_SHARED mappings and selected
	 * R/O MAP_PRIVATE file mappings that are an effective R/O overlay of
	 * a file mapping. R/O MAP_PRIVATE mappings might still modify
	 * underlying memory if ptrace is active, so this is only possible if
	 * ptrace does not apply. Note that there is no mprotect() to upgrade
	 * write permissions later.
	 */
	return flags & (VM_MAYSHARE | VM_MAYOVERLAY);
}
#endif

#if defined(CONFIG_SPARSEMEM) && !defined(CONFIG_SPARSEMEM_VMEMMAP)
#define SECTION_IN_PAGE_FLAGS
#endif

/*
 * The identification function is mainly used by the buddy allocator for
 * determining if two pages could be buddies. We are not really identifying
 * the zone since we could be using the section number id if we do not have
 * node id available in page flags.
 * We only guarantee that it will return the same value for two combinable
 * pages in a zone.
 */
static inline int page_zone_id(struct page *page)
{
	return (page->flags >> ZONEID_PGSHIFT) & ZONEID_MASK;
}

#ifdef NODE_NOT_IN_PAGE_FLAGS
extern int page_to_nid(const struct page *page);
#else
static inline int page_to_nid(const struct page *page)
{
	struct page *p = (struct page *)page;

	return (PF_POISONED_CHECK(p)->flags >> NODES_PGSHIFT) & NODES_MASK;
}
#endif

static inline int folio_nid(const struct folio *folio)
{
	return page_to_nid(&folio->page);
}

#ifdef CONFIG_NUMA_BALANCING
/* page access time bits needs to hold at least 4 seconds */
#define PAGE_ACCESS_TIME_MIN_BITS	12
#if LAST_CPUPID_SHIFT < PAGE_ACCESS_TIME_MIN_BITS
#define PAGE_ACCESS_TIME_BUCKETS				\
	(PAGE_ACCESS_TIME_MIN_BITS - LAST_CPUPID_SHIFT)
#else
#define PAGE_ACCESS_TIME_BUCKETS	0
#endif

#define PAGE_ACCESS_TIME_MASK				\
	(LAST_CPUPID_MASK << PAGE_ACCESS_TIME_BUCKETS)

static inline int cpu_pid_to_cpupid(int cpu, int pid)
{
	return ((cpu & LAST__CPU_MASK) << LAST__PID_SHIFT) | (pid & LAST__PID_MASK);
}

static inline int cpupid_to_pid(int cpupid)
{
	return cpupid & LAST__PID_MASK;
}

static inline int cpupid_to_cpu(int cpupid)
{
	return (cpupid >> LAST__PID_SHIFT) & LAST__CPU_MASK;
}

static inline int cpupid_to_nid(int cpupid)
{
	return cpu_to_node(cpupid_to_cpu(cpupid));
}

static inline bool cpupid_pid_unset(int cpupid)
{
	return cpupid_to_pid(cpupid) == (-1 & LAST__PID_MASK);
}

static inline bool cpupid_cpu_unset(int cpupid)
{
	return cpupid_to_cpu(cpupid) == (-1 & LAST__CPU_MASK);
}

static inline bool __cpupid_match_pid(pid_t task_pid, int cpupid)
{
	return (task_pid & LAST__PID_MASK) == cpupid_to_pid(cpupid);
}

#define cpupid_match_pid(task, cpupid) __cpupid_match_pid(task->pid, cpupid)
#ifdef LAST_CPUPID_NOT_IN_PAGE_FLAGS
static inline int page_cpupid_xchg_last(struct page *page, int cpupid)
{
	return xchg(&page->_last_cpupid, cpupid & LAST_CPUPID_MASK);
}

static inline int page_cpupid_last(struct page *page)
{
	return page->_last_cpupid;
}
static inline void page_cpupid_reset_last(struct page *page)
{
	page->_last_cpupid = -1 & LAST_CPUPID_MASK;
}
#else
static inline int page_cpupid_last(struct page *page)
{
	return (page->flags >> LAST_CPUPID_PGSHIFT) & LAST_CPUPID_MASK;
}

extern int page_cpupid_xchg_last(struct page *page, int cpupid);

static inline void page_cpupid_reset_last(struct page *page)
{
	page->flags |= LAST_CPUPID_MASK << LAST_CPUPID_PGSHIFT;
}
#endif /* LAST_CPUPID_NOT_IN_PAGE_FLAGS */

static inline int xchg_page_access_time(struct page *page, int time)
{
	int last_time;

	last_time = page_cpupid_xchg_last(page, time >> PAGE_ACCESS_TIME_BUCKETS);
	return last_time << PAGE_ACCESS_TIME_BUCKETS;
}
#else /* !CONFIG_NUMA_BALANCING */
static inline int page_cpupid_xchg_last(struct page *page, int cpupid)
{
	return page_to_nid(page); /* XXX */
}

static inline int xchg_page_access_time(struct page *page, int time)
{
	return 0;
}

static inline int page_cpupid_last(struct page *page)
{
	return page_to_nid(page); /* XXX */
}

static inline int cpupid_to_nid(int cpupid)
{
	return -1;
}

static inline int cpupid_to_pid(int cpupid)
{
	return -1;
}

static inline int cpupid_to_cpu(int cpupid)
{
	return -1;
}

static inline int cpu_pid_to_cpupid(int nid, int pid)
{
	return -1;
}

static inline bool cpupid_pid_unset(int cpupid)
{
	return true;
}

static inline void page_cpupid_reset_last(struct page *page)
{
}

static inline bool cpupid_match_pid(struct task_struct *task, int cpupid)
{
	return false;
}
#endif /* CONFIG_NUMA_BALANCING */

#if defined(CONFIG_KASAN_SW_TAGS) || defined(CONFIG_KASAN_HW_TAGS)

/*
 * KASAN per-page tags are stored xor'ed with 0xff. This allows to avoid
 * setting tags for all pages to native kernel tag value 0xff, as the default
 * value 0x00 maps to 0xff.
 */

static inline u8 page_kasan_tag(const struct page *page)
{
	u8 tag = 0xff;

	if (kasan_enabled()) {
		tag = (page->flags >> KASAN_TAG_PGSHIFT) & KASAN_TAG_MASK;
		tag ^= 0xff;
	}

	return tag;
}

static inline void page_kasan_tag_set(struct page *page, u8 tag)
{
	unsigned long old_flags, flags;

	if (!kasan_enabled())
		return;

	tag ^= 0xff;
	old_flags = READ_ONCE(page->flags);
	do {
		flags = old_flags;
		flags &= ~(KASAN_TAG_MASK << KASAN_TAG_PGSHIFT);
		flags |= (tag & KASAN_TAG_MASK) << KASAN_TAG_PGSHIFT;
	} while (unlikely(!try_cmpxchg(&page->flags, &old_flags, flags)));
}

static inline void page_kasan_tag_reset(struct page *page)
{
	if (kasan_enabled())
		page_kasan_tag_set(page, 0xff);
}

#else /* CONFIG_KASAN_SW_TAGS || CONFIG_KASAN_HW_TAGS */

static inline u8 page_kasan_tag(const struct page *page)
{
	return 0xff;
}

static inline void page_kasan_tag_set(struct page *page, u8 tag) { }
static inline void page_kasan_tag_reset(struct page *page) { }

#endif /* CONFIG_KASAN_SW_TAGS || CONFIG_KASAN_HW_TAGS */

static inline struct zone *page_zone(const struct page *page)
{
	return &NODE_DATA(page_to_nid(page))->node_zones[page_zonenum(page)];
}

static inline pg_data_t *page_pgdat(const struct page *page)
{
	return NODE_DATA(page_to_nid(page));
}

static inline struct zone *folio_zone(const struct folio *folio)
{
	return page_zone(&folio->page);
}

static inline pg_data_t *folio_pgdat(const struct folio *folio)
{
	return page_pgdat(&folio->page);
}

#ifdef SECTION_IN_PAGE_FLAGS
static inline void set_page_section(struct page *page, unsigned long section)
{
	page->flags &= ~(SECTIONS_MASK << SECTIONS_PGSHIFT);
	page->flags |= (section & SECTIONS_MASK) << SECTIONS_PGSHIFT;
}

static inline unsigned long page_to_section(const struct page *page)
{
	return (page->flags >> SECTIONS_PGSHIFT) & SECTIONS_MASK;
}
#endif

/**
 * folio_pfn - Return the Page Frame Number of a folio.
 * @folio: The folio.
 *
 * A folio may contain multiple pages.  The pages have consecutive
 * Page Frame Numbers.
 *
 * Return: The Page Frame Number of the first page in the folio.
 */
static inline unsigned long folio_pfn(struct folio *folio)
{
	return page_to_pfn(&folio->page);
}

static inline struct folio *pfn_folio(unsigned long pfn)
{
	return page_folio(pfn_to_page(pfn));
}

/**
 * folio_maybe_dma_pinned - Report if a folio may be pinned for DMA.
 * @folio: The folio.
 *
 * This function checks if a folio has been pinned via a call to
 * a function in the pin_user_pages() family.
 *
 * For small folios, the return value is partially fuzzy: false is not fuzzy,
 * because it means "definitely not pinned for DMA", but true means "probably
 * pinned for DMA, but possibly a false positive due to having at least
 * GUP_PIN_COUNTING_BIAS worth of normal folio references".
 *
 * False positives are OK, because: a) it's unlikely for a folio to
 * get that many refcounts, and b) all the callers of this routine are
 * expected to be able to deal gracefully with a false positive.
 *
 * For large folios, the result will be exactly correct. That's because
 * we have more tracking data available: the _pincount field is used
 * instead of the GUP_PIN_COUNTING_BIAS scheme.
 *
 * For more information, please see Documentation/core-api/pin_user_pages.rst.
 *
 * Return: True, if it is likely that the page has been "dma-pinned".
 * False, if the page is definitely not dma-pinned.
 */
static inline bool folio_maybe_dma_pinned(struct folio *folio)
{
	if (folio_test_large(folio))
		return atomic_read(&folio->_pincount) > 0;

	/*
	 * folio_ref_count() is signed. If that refcount overflows, then
	 * folio_ref_count() returns a negative value, and callers will avoid
	 * further incrementing the refcount.
	 *
	 * Here, for that overflow case, use the sign bit to count a little
	 * bit higher via unsigned math, and thus still get an accurate result.
	 */
	return ((unsigned int)folio_ref_count(folio)) >=
		GUP_PIN_COUNTING_BIAS;
}

static inline bool page_maybe_dma_pinned(struct page *page)
{
	return folio_maybe_dma_pinned(page_folio(page));
}

/*
 * This should most likely only be called during fork() to see whether we
 * should break the cow immediately for an anon page on the src mm.
 *
 * The caller has to hold the PT lock and the vma->vm_mm->->write_protect_seq.
 */
static inline bool page_needs_cow_for_dma(struct vm_area_struct *vma,
					  struct page *page)
{
	VM_BUG_ON(!(raw_read_seqcount(&vma->vm_mm->write_protect_seq) & 1));

	if (!test_bit(MMF_HAS_PINNED, &vma->vm_mm->flags))
		return false;

	return page_maybe_dma_pinned(page);
}

/* MIGRATE_CMA and ZONE_MOVABLE do not allow pin pages */
#ifdef CONFIG_MIGRATION
static inline bool is_longterm_pinnable_page(struct page *page)
{
#ifdef CONFIG_CMA
	int mt = get_pageblock_migratetype(page);

	if (mt == MIGRATE_CMA || mt == MIGRATE_ISOLATE)
		return false;
#endif
	/* The zero page may always be pinned */
	if (is_zero_pfn(page_to_pfn(page)))
		return true;

	/* Coherent device memory must always allow eviction. */
	if (is_device_coherent_page(page))
		return false;

	/* Otherwise, non-movable zone pages can be pinned. */
	return !is_zone_movable_page(page);
}
#else
static inline bool is_longterm_pinnable_page(struct page *page)
{
	return true;
}
#endif

static inline bool folio_is_longterm_pinnable(struct folio *folio)
{
	return is_longterm_pinnable_page(&folio->page);
}

static inline void set_page_zone(struct page *page, enum zone_type zone)
{
	page->flags &= ~(ZONES_MASK << ZONES_PGSHIFT);
	page->flags |= (zone & ZONES_MASK) << ZONES_PGSHIFT;
}

static inline void set_page_node(struct page *page, unsigned long node)
{
	page->flags &= ~(NODES_MASK << NODES_PGSHIFT);
	page->flags |= (node & NODES_MASK) << NODES_PGSHIFT;
}

static inline void set_page_links(struct page *page, enum zone_type zone,
	unsigned long node, unsigned long pfn)
{
	set_page_zone(page, zone);
	set_page_node(page, node);
#ifdef SECTION_IN_PAGE_FLAGS
	set_page_section(page, pfn_to_section_nr(pfn));
#endif
}

/**
 * folio_nr_pages - The number of pages in the folio.
 * @folio: The folio.
 *
 * Return: A positive power of two.
 */
static inline long folio_nr_pages(struct folio *folio)
{
	if (!folio_test_large(folio))
		return 1;
#ifdef CONFIG_64BIT
	return folio->_folio_nr_pages;
#else
	return 1L << folio->_folio_order;
#endif
}

/*
 * compound_nr() returns the number of pages in this potentially compound
 * page.  compound_nr() can be called on a tail page, and is defined to
 * return 1 in that case.
 */
static inline unsigned long compound_nr(struct page *page)
{
	struct folio *folio = (struct folio *)page;

	if (!test_bit(PG_head, &folio->flags))
		return 1;
#ifdef CONFIG_64BIT
	return folio->_folio_nr_pages;
#else
	return 1L << folio->_folio_order;
#endif
}

/**
 * thp_nr_pages - The number of regular pages in this huge page.
 * @page: The head page of a huge page.
 */
static inline int thp_nr_pages(struct page *page)
{
	return folio_nr_pages((struct folio *)page);
}

/**
 * folio_next - Move to the next physical folio.
 * @folio: The folio we're currently operating on.
 *
 * If you have physically contiguous memory which may span more than
 * one folio (eg a &struct bio_vec), use this function to move from one
 * folio to the next.  Do not use it if the memory is only virtually
 * contiguous as the folios are almost certainly not adjacent to each
 * other.  This is the folio equivalent to writing ``page++``.
 *
 * Context: We assume that the folios are refcounted and/or locked at a
 * higher level and do not adjust the reference counts.
 * Return: The next struct folio.
 */
static inline struct folio *folio_next(struct folio *folio)
{
	return (struct folio *)folio_page(folio, folio_nr_pages(folio));
}

/**
 * folio_shift - The size of the memory described by this folio.
 * @folio: The folio.
 *
 * A folio represents a number of bytes which is a power-of-two in size.
 * This function tells you which power-of-two the folio is.  See also
 * folio_size() and folio_order().
 *
 * Context: The caller should have a reference on the folio to prevent
 * it from being split.  It is not necessary for the folio to be locked.
 * Return: The base-2 logarithm of the size of this folio.
 */
static inline unsigned int folio_shift(struct folio *folio)
{
	return PAGE_SHIFT + folio_order(folio);
}

/**
 * folio_size - The number of bytes in a folio.
 * @folio: The folio.
 *
 * Context: The caller should have a reference on the folio to prevent
 * it from being split.  It is not necessary for the folio to be locked.
 * Return: The number of bytes in this folio.
 */
static inline size_t folio_size(struct folio *folio)
{
	return PAGE_SIZE << folio_order(folio);
}

/**
 * folio_estimated_sharers - Estimate the number of sharers of a folio.
 * @folio: The folio.
 *
 * folio_estimated_sharers() aims to serve as a function to efficiently
 * estimate the number of processes sharing a folio. This is done by
 * looking at the precise mapcount of the first subpage in the folio, and
 * assuming the other subpages are the same. This may not be true for large
 * folios. If you want exact mapcounts for exact calculations, look at
 * page_mapcount() or folio_total_mapcount().
 *
 * Return: The estimated number of processes sharing a folio.
 */
static inline int folio_estimated_sharers(struct folio *folio)
{
	return page_mapcount(folio_page(folio, 0));
}

#ifndef HAVE_ARCH_MAKE_PAGE_ACCESSIBLE
static inline int arch_make_page_accessible(struct page *page)
{
	return 0;
}
#endif

#ifndef HAVE_ARCH_MAKE_FOLIO_ACCESSIBLE
static inline int arch_make_folio_accessible(struct folio *folio)
{
	int ret;
	long i, nr = folio_nr_pages(folio);

	for (i = 0; i < nr; i++) {
		ret = arch_make_page_accessible(folio_page(folio, i));
		if (ret)
			break;
	}

	return ret;
}
#endif

/*
 * Some inline functions in vmstat.h depend on page_zone()
 */
#include <linux/vmstat.h>

static __always_inline void *lowmem_page_address(const struct page *page)
{
	return page_to_virt(page);
}

#if defined(CONFIG_HIGHMEM) && !defined(WANT_PAGE_VIRTUAL)
#define HASHED_PAGE_VIRTUAL
#endif

#if defined(WANT_PAGE_VIRTUAL)
static inline void *page_address(const struct page *page)
{
	return page->virtual;
}
static inline void set_page_address(struct page *page, void *address)
{
	page->virtual = address;
}
#define page_address_init()  do { } while(0)
#endif

#if defined(HASHED_PAGE_VIRTUAL)
void *page_address(const struct page *page);
void set_page_address(struct page *page, void *virtual);
void page_address_init(void);
#endif

#if !defined(HASHED_PAGE_VIRTUAL) && !defined(WANT_PAGE_VIRTUAL)
#define page_address(page) lowmem_page_address(page)
#define set_page_address(page, address)  do { } while(0)
#define page_address_init()  do { } while(0)
#endif

static inline void *folio_address(const struct folio *folio)
{
	return page_address(&folio->page);
}

extern void *page_rmapping(struct page *page);
extern pgoff_t __page_file_index(struct page *page);

/*
 * Return the pagecache index of the passed page.  Regular pagecache pages
 * use ->index whereas swapcache pages use swp_offset(->private)
 */
static inline pgoff_t page_index(struct page *page)
{
	if (unlikely(PageSwapCache(page)))
		return __page_file_index(page);
	return page->index;
}

/*
 * Return true only if the page has been allocated with
 * ALLOC_NO_WATERMARKS and the low watermark was not
 * met implying that the system is under some pressure.
 */
static inline bool page_is_pfmemalloc(const struct page *page)
{
	/*
	 * lru.next has bit 1 set if the page is allocated from the
	 * pfmemalloc reserves.  Callers may simply overwrite it if
	 * they do not need to preserve that information.
	 */
	return (uintptr_t)page->lru.next & BIT(1);
}

/*
 * Return true only if the folio has been allocated with
 * ALLOC_NO_WATERMARKS and the low watermark was not
 * met implying that the system is under some pressure.
 */
static inline bool folio_is_pfmemalloc(const struct folio *folio)
{
	/*
	 * lru.next has bit 1 set if the page is allocated from the
	 * pfmemalloc reserves.  Callers may simply overwrite it if
	 * they do not need to preserve that information.
	 */
	return (uintptr_t)folio->lru.next & BIT(1);
}

/*
 * Only to be called by the page allocator on a freshly allocated
 * page.
 */
static inline void set_page_pfmemalloc(struct page *page)
{
	page->lru.next = (void *)BIT(1);
}

static inline void clear_page_pfmemalloc(struct page *page)
{
	page->lru.next = NULL;
}

/*
 * Can be called by the pagefault handler when it gets a VM_FAULT_OOM.
 */
extern void pagefault_out_of_memory(void);

#define offset_in_page(p)	((unsigned long)(p) & ~PAGE_MASK)
#define offset_in_thp(page, p)	((unsigned long)(p) & (thp_size(page) - 1))
#define offset_in_folio(folio, p) ((unsigned long)(p) & (folio_size(folio) - 1))

/*
 * Flags passed to show_mem() and show_free_areas() to suppress output in
 * various contexts.
 */
#define SHOW_MEM_FILTER_NODES		(0x0001u)	/* disallowed nodes */

extern void __show_free_areas(unsigned int flags, nodemask_t *nodemask, int max_zone_idx);
static void __maybe_unused show_free_areas(unsigned int flags, nodemask_t *nodemask)
{
	__show_free_areas(flags, nodemask, MAX_NR_ZONES - 1);
}

/*
 * Parameter block passed down to zap_pte_range in exceptional cases.
 */
struct zap_details {
	struct folio *single_folio;	/* Locked folio to be unmapped */
	bool even_cows;			/* Zap COWed private pages too? */
	zap_flags_t zap_flags;		/* Extra flags for zapping */
};

/*
 * Whether to drop the pte markers, for example, the uffd-wp information for
 * file-backed memory.  This should only be specified when we will completely
 * drop the page in the mm, either by truncation or unmapping of the vma.  By
 * default, the flag is not set.
 */
#define  ZAP_FLAG_DROP_MARKER        ((__force zap_flags_t) BIT(0))
/* Set in unmap_vmas() to indicate a final unmap call.  Only used by hugetlb */
#define  ZAP_FLAG_UNMAP              ((__force zap_flags_t) BIT(1))

#ifdef CONFIG_SCHED_MM_CID
void sched_mm_cid_before_execve(struct task_struct *t);
void sched_mm_cid_after_execve(struct task_struct *t);
void sched_mm_cid_fork(struct task_struct *t);
void sched_mm_cid_exit_signals(struct task_struct *t);
static inline int task_mm_cid(struct task_struct *t)
{
	return t->mm_cid;
}
#else
static inline void sched_mm_cid_before_execve(struct task_struct *t) { }
static inline void sched_mm_cid_after_execve(struct task_struct *t) { }
static inline void sched_mm_cid_fork(struct task_struct *t) { }
static inline void sched_mm_cid_exit_signals(struct task_struct *t) { }
static inline int task_mm_cid(struct task_struct *t)
{
	/*
	 * Use the processor id as a fall-back when the mm cid feature is
	 * disabled. This provides functional per-cpu data structure accesses
	 * in user-space, althrough it won't provide the memory usage benefits.
	 */
	return raw_smp_processor_id();
}
#endif

#ifdef CONFIG_MMU
extern bool can_do_mlock(void);
#else
static inline bool can_do_mlock(void) { return false; }
#endif
extern int user_shm_lock(size_t, struct ucounts *);
extern void user_shm_unlock(size_t, struct ucounts *);

struct folio *vm_normal_folio(struct vm_area_struct *vma, unsigned long addr,
			     pte_t pte);
struct page *vm_normal_page(struct vm_area_struct *vma, unsigned long addr,
			     pte_t pte);
struct page *vm_normal_page_pmd(struct vm_area_struct *vma, unsigned long addr,
				pmd_t pmd);

void zap_vma_ptes(struct vm_area_struct *vma, unsigned long address,
		  unsigned long size);
void zap_page_range_single(struct vm_area_struct *vma, unsigned long address,
			   unsigned long size, struct zap_details *details);
static inline void zap_vma_pages(struct vm_area_struct *vma)
{
	zap_page_range_single(vma, vma->vm_start,
			      vma->vm_end - vma->vm_start, NULL);
}
void unmap_vmas(struct mmu_gather *tlb, struct maple_tree *mt,
		struct vm_area_struct *start_vma, unsigned long start,
		unsigned long end, bool mm_wr_locked);

struct mmu_notifier_range;

void free_pgd_range(struct mmu_gather *tlb, unsigned long addr,
		unsigned long end, unsigned long floor, unsigned long ceiling);
int
copy_page_range(struct vm_area_struct *dst_vma, struct vm_area_struct *src_vma);
int follow_pte(struct mm_struct *mm, unsigned long address,
	       pte_t **ptepp, spinlock_t **ptlp);
int follow_pfn(struct vm_area_struct *vma, unsigned long address,
	unsigned long *pfn);
int follow_phys(struct vm_area_struct *vma, unsigned long address,
		unsigned int flags, unsigned long *prot, resource_size_t *phys);
int generic_access_phys(struct vm_area_struct *vma, unsigned long addr,
			void *buf, int len, int write);

extern void truncate_pagecache(struct inode *inode, loff_t new);
extern void truncate_setsize(struct inode *inode, loff_t newsize);
void pagecache_isize_extended(struct inode *inode, loff_t from, loff_t to);
void truncate_pagecache_range(struct inode *inode, loff_t offset, loff_t end);
int generic_error_remove_page(struct address_space *mapping, struct page *page);

#ifdef CONFIG_MMU
extern vm_fault_t handle_mm_fault(struct vm_area_struct *vma,
				  unsigned long address, unsigned int flags,
				  struct pt_regs *regs);
extern int fixup_user_fault(struct mm_struct *mm,
			    unsigned long address, unsigned int fault_flags,
			    bool *unlocked);
void unmap_mapping_pages(struct address_space *mapping,
		pgoff_t start, pgoff_t nr, bool even_cows);
void unmap_mapping_range(struct address_space *mapping,
		loff_t const holebegin, loff_t const holelen, int even_cows);
#else
static inline vm_fault_t handle_mm_fault(struct vm_area_struct *vma,
					 unsigned long address, unsigned int flags,
					 struct pt_regs *regs)
{
	/* should never happen if there's no MMU */
	BUG();
	return VM_FAULT_SIGBUS;
}
static inline int fixup_user_fault(struct mm_struct *mm, unsigned long address,
		unsigned int fault_flags, bool *unlocked)
{
	/* should never happen if there's no MMU */
	BUG();
	return -EFAULT;
}
static inline void unmap_mapping_pages(struct address_space *mapping,
		pgoff_t start, pgoff_t nr, bool even_cows) { }
static inline void unmap_mapping_range(struct address_space *mapping,
		loff_t const holebegin, loff_t const holelen, int even_cows) { }
#endif

static inline void unmap_shared_mapping_range(struct address_space *mapping,
		loff_t const holebegin, loff_t const holelen)
{
	unmap_mapping_range(mapping, holebegin, holelen, 0);
}

extern int access_process_vm(struct task_struct *tsk, unsigned long addr,
		void *buf, int len, unsigned int gup_flags);
extern int access_remote_vm(struct mm_struct *mm, unsigned long addr,
		void *buf, int len, unsigned int gup_flags);
extern int __access_remote_vm(struct mm_struct *mm, unsigned long addr,
			      void *buf, int len, unsigned int gup_flags);

long get_user_pages_remote(struct mm_struct *mm,
			    unsigned long start, unsigned long nr_pages,
			    unsigned int gup_flags, struct page **pages,
			    struct vm_area_struct **vmas, int *locked);
long pin_user_pages_remote(struct mm_struct *mm,
			   unsigned long start, unsigned long nr_pages,
			   unsigned int gup_flags, struct page **pages,
			   struct vm_area_struct **vmas, int *locked);
long get_user_pages(unsigned long start, unsigned long nr_pages,
			    unsigned int gup_flags, struct page **pages,
			    struct vm_area_struct **vmas);
long pin_user_pages(unsigned long start, unsigned long nr_pages,
		    unsigned int gup_flags, struct page **pages,
		    struct vm_area_struct **vmas);
long get_user_pages_unlocked(unsigned long start, unsigned long nr_pages,
		    struct page **pages, unsigned int gup_flags);
long pin_user_pages_unlocked(unsigned long start, unsigned long nr_pages,
		    struct page **pages, unsigned int gup_flags);

int get_user_pages_fast(unsigned long start, int nr_pages,
			unsigned int gup_flags, struct page **pages);
int pin_user_pages_fast(unsigned long start, int nr_pages,
			unsigned int gup_flags, struct page **pages);

int account_locked_vm(struct mm_struct *mm, unsigned long pages, bool inc);
int __account_locked_vm(struct mm_struct *mm, unsigned long pages, bool inc,
			struct task_struct *task, bool bypass_rlim);

struct kvec;
int get_kernel_pages(const struct kvec *iov, int nr_pages, int write,
			struct page **pages);
struct page *get_dump_page(unsigned long addr);

bool folio_mark_dirty(struct folio *folio);
bool set_page_dirty(struct page *page);
int set_page_dirty_lock(struct page *page);

int get_cmdline(struct task_struct *task, char *buffer, int buflen);

extern unsigned long move_page_tables(struct vm_area_struct *vma,
		unsigned long old_addr, struct vm_area_struct *new_vma,
		unsigned long new_addr, unsigned long len,
		bool need_rmap_locks);

/*
 * Flags used by change_protection().  For now we make it a bitmap so
 * that we can pass in multiple flags just like parameters.  However
 * for now all the callers are only use one of the flags at the same
 * time.
 */
/*
 * Whether we should manually check if we can map individual PTEs writable,
 * because something (e.g., COW, uffd-wp) blocks that from happening for all
 * PTEs automatically in a writable mapping.
 */
#define  MM_CP_TRY_CHANGE_WRITABLE	   (1UL << 0)
/* Whether this protection change is for NUMA hints */
#define  MM_CP_PROT_NUMA                   (1UL << 1)
/* Whether this change is for write protecting */
#define  MM_CP_UFFD_WP                     (1UL << 2) /* do wp */
#define  MM_CP_UFFD_WP_RESOLVE             (1UL << 3) /* Resolve wp */
#define  MM_CP_UFFD_WP_ALL                 (MM_CP_UFFD_WP | \
					    MM_CP_UFFD_WP_RESOLVE)

int vma_wants_writenotify(struct vm_area_struct *vma, pgprot_t vm_page_prot);
static inline bool vma_wants_manual_pte_write_upgrade(struct vm_area_struct *vma)
{
	/*
	 * We want to check manually if we can change individual PTEs writable
	 * if we can't do that automatically for all PTEs in a mapping. For
	 * private mappings, that's always the case when we have write
	 * permissions as we properly have to handle COW.
	 */
	if (vma->vm_flags & VM_SHARED)
		return vma_wants_writenotify(vma, vma->vm_page_prot);
	return !!(vma->vm_flags & VM_WRITE);

}
bool can_change_pte_writable(struct vm_area_struct *vma, unsigned long addr,
			     pte_t pte);
extern long change_protection(struct mmu_gather *tlb,
			      struct vm_area_struct *vma, unsigned long start,
			      unsigned long end, unsigned long cp_flags);
<<<<<<< HEAD
extern int mprotect_fixup(struct mmu_gather *tlb, struct vm_area_struct *vma,
			  struct vm_area_struct **pprev, unsigned long start,
			  unsigned long end, unsigned long newflags);
=======
extern int mprotect_fixup(struct vma_iterator *vmi, struct mmu_gather *tlb,
	  struct vm_area_struct *vma, struct vm_area_struct **pprev,
	  unsigned long start, unsigned long end, unsigned long newflags);
>>>>>>> 4f206e66

/*
 * doesn't attempt to fault and will return short.
 */
int get_user_pages_fast_only(unsigned long start, int nr_pages,
			     unsigned int gup_flags, struct page **pages);
int pin_user_pages_fast_only(unsigned long start, int nr_pages,
			     unsigned int gup_flags, struct page **pages);

static inline bool get_user_page_fast_only(unsigned long addr,
			unsigned int gup_flags, struct page **pagep)
{
	return get_user_pages_fast_only(addr, 1, gup_flags, pagep) == 1;
}
/*
 * per-process(per-mm_struct) statistics.
 */
static inline unsigned long get_mm_counter(struct mm_struct *mm, int member)
{
	return percpu_counter_read_positive(&mm->rss_stat[member]);
}

void mm_trace_rss_stat(struct mm_struct *mm, int member);

static inline void add_mm_counter(struct mm_struct *mm, int member, long value)
{
	percpu_counter_add(&mm->rss_stat[member], value);

	mm_trace_rss_stat(mm, member);
}

static inline void inc_mm_counter(struct mm_struct *mm, int member)
{
	percpu_counter_inc(&mm->rss_stat[member]);

	mm_trace_rss_stat(mm, member);
}

static inline void dec_mm_counter(struct mm_struct *mm, int member)
{
	percpu_counter_dec(&mm->rss_stat[member]);

	mm_trace_rss_stat(mm, member);
}

/* Optimized variant when page is already known not to be PageAnon */
static inline int mm_counter_file(struct page *page)
{
	if (PageSwapBacked(page))
		return MM_SHMEMPAGES;
	return MM_FILEPAGES;
}

static inline int mm_counter(struct page *page)
{
	if (PageAnon(page))
		return MM_ANONPAGES;
	return mm_counter_file(page);
}

static inline unsigned long get_mm_rss(struct mm_struct *mm)
{
	return get_mm_counter(mm, MM_FILEPAGES) +
		get_mm_counter(mm, MM_ANONPAGES) +
		get_mm_counter(mm, MM_SHMEMPAGES);
}

static inline unsigned long get_mm_hiwater_rss(struct mm_struct *mm)
{
	return max(mm->hiwater_rss, get_mm_rss(mm));
}

static inline unsigned long get_mm_hiwater_vm(struct mm_struct *mm)
{
	return max(mm->hiwater_vm, mm->total_vm);
}

static inline void update_hiwater_rss(struct mm_struct *mm)
{
	unsigned long _rss = get_mm_rss(mm);

	if ((mm)->hiwater_rss < _rss)
		(mm)->hiwater_rss = _rss;
}

static inline void update_hiwater_vm(struct mm_struct *mm)
{
	if (mm->hiwater_vm < mm->total_vm)
		mm->hiwater_vm = mm->total_vm;
}

static inline void reset_mm_hiwater_rss(struct mm_struct *mm)
{
	mm->hiwater_rss = get_mm_rss(mm);
}

static inline void setmax_mm_hiwater_rss(unsigned long *maxrss,
					 struct mm_struct *mm)
{
	unsigned long hiwater_rss = get_mm_hiwater_rss(mm);

	if (*maxrss < hiwater_rss)
		*maxrss = hiwater_rss;
}

#if defined(SPLIT_RSS_COUNTING)
void sync_mm_rss(struct mm_struct *mm);
#else
static inline void sync_mm_rss(struct mm_struct *mm)
{
}
#endif

#ifndef CONFIG_ARCH_HAS_PTE_SPECIAL
static inline int pte_special(pte_t pte)
{
	return 0;
}

static inline pte_t pte_mkspecial(pte_t pte)
{
	return pte;
}
#endif

#ifndef CONFIG_ARCH_HAS_PTE_DEVMAP
static inline int pte_devmap(pte_t pte)
{
	return 0;
}
#endif

extern pte_t *__get_locked_pte(struct mm_struct *mm, unsigned long addr,
			       spinlock_t **ptl);
static inline pte_t *get_locked_pte(struct mm_struct *mm, unsigned long addr,
				    spinlock_t **ptl)
{
	pte_t *ptep;
	__cond_lock(*ptl, ptep = __get_locked_pte(mm, addr, ptl));
	return ptep;
}

#ifdef __PAGETABLE_P4D_FOLDED
static inline int __p4d_alloc(struct mm_struct *mm, pgd_t *pgd,
						unsigned long address)
{
	return 0;
}
#else
int __p4d_alloc(struct mm_struct *mm, pgd_t *pgd, unsigned long address);
#endif

#if defined(__PAGETABLE_PUD_FOLDED) || !defined(CONFIG_MMU)
static inline int __pud_alloc(struct mm_struct *mm, p4d_t *p4d,
						unsigned long address)
{
	return 0;
}
static inline void mm_inc_nr_puds(struct mm_struct *mm) {}
static inline void mm_dec_nr_puds(struct mm_struct *mm) {}

#else
int __pud_alloc(struct mm_struct *mm, p4d_t *p4d, unsigned long address);

static inline void mm_inc_nr_puds(struct mm_struct *mm)
{
	if (mm_pud_folded(mm))
		return;
	atomic_long_add(PTRS_PER_PUD * sizeof(pud_t), &mm->pgtables_bytes);
}

static inline void mm_dec_nr_puds(struct mm_struct *mm)
{
	if (mm_pud_folded(mm))
		return;
	atomic_long_sub(PTRS_PER_PUD * sizeof(pud_t), &mm->pgtables_bytes);
}
#endif

#if defined(__PAGETABLE_PMD_FOLDED) || !defined(CONFIG_MMU)
static inline int __pmd_alloc(struct mm_struct *mm, pud_t *pud,
						unsigned long address)
{
	return 0;
}

static inline void mm_inc_nr_pmds(struct mm_struct *mm) {}
static inline void mm_dec_nr_pmds(struct mm_struct *mm) {}

#else
int __pmd_alloc(struct mm_struct *mm, pud_t *pud, unsigned long address);

static inline void mm_inc_nr_pmds(struct mm_struct *mm)
{
	if (mm_pmd_folded(mm))
		return;
	atomic_long_add(PTRS_PER_PMD * sizeof(pmd_t), &mm->pgtables_bytes);
}

static inline void mm_dec_nr_pmds(struct mm_struct *mm)
{
	if (mm_pmd_folded(mm))
		return;
	atomic_long_sub(PTRS_PER_PMD * sizeof(pmd_t), &mm->pgtables_bytes);
}
#endif

#ifdef CONFIG_MMU
static inline void mm_pgtables_bytes_init(struct mm_struct *mm)
{
	atomic_long_set(&mm->pgtables_bytes, 0);
}

static inline unsigned long mm_pgtables_bytes(const struct mm_struct *mm)
{
	return atomic_long_read(&mm->pgtables_bytes);
}

static inline void mm_inc_nr_ptes(struct mm_struct *mm)
{
	atomic_long_add(PTRS_PER_PTE * sizeof(pte_t), &mm->pgtables_bytes);
}

static inline void mm_dec_nr_ptes(struct mm_struct *mm)
{
	atomic_long_sub(PTRS_PER_PTE * sizeof(pte_t), &mm->pgtables_bytes);
}
#else

static inline void mm_pgtables_bytes_init(struct mm_struct *mm) {}
static inline unsigned long mm_pgtables_bytes(const struct mm_struct *mm)
{
	return 0;
}

static inline void mm_inc_nr_ptes(struct mm_struct *mm) {}
static inline void mm_dec_nr_ptes(struct mm_struct *mm) {}
#endif

int __pte_alloc(struct mm_struct *mm, pmd_t *pmd);
int __pte_alloc_kernel(pmd_t *pmd);

#if defined(CONFIG_MMU)

static inline p4d_t *p4d_alloc(struct mm_struct *mm, pgd_t *pgd,
		unsigned long address)
{
	return (unlikely(pgd_none(*pgd)) && __p4d_alloc(mm, pgd, address)) ?
		NULL : p4d_offset(pgd, address);
}

static inline pud_t *pud_alloc(struct mm_struct *mm, p4d_t *p4d,
		unsigned long address)
{
	return (unlikely(p4d_none(*p4d)) && __pud_alloc(mm, p4d, address)) ?
		NULL : pud_offset(p4d, address);
}

static inline pmd_t *pmd_alloc(struct mm_struct *mm, pud_t *pud, unsigned long address)
{
	return (unlikely(pud_none(*pud)) && __pmd_alloc(mm, pud, address))?
		NULL: pmd_offset(pud, address);
}
#endif /* CONFIG_MMU */

#if USE_SPLIT_PTE_PTLOCKS
#if ALLOC_SPLIT_PTLOCKS
void __init ptlock_cache_init(void);
extern bool ptlock_alloc(struct page *page);
extern void ptlock_free(struct page *page);

static inline spinlock_t *ptlock_ptr(struct page *page)
{
	return page->ptl;
}
#else /* ALLOC_SPLIT_PTLOCKS */
static inline void ptlock_cache_init(void)
{
}

static inline bool ptlock_alloc(struct page *page)
{
	return true;
}

static inline void ptlock_free(struct page *page)
{
}

static inline spinlock_t *ptlock_ptr(struct page *page)
{
	return &page->ptl;
}
#endif /* ALLOC_SPLIT_PTLOCKS */

static inline spinlock_t *pte_lockptr(struct mm_struct *mm, pmd_t *pmd)
{
	return ptlock_ptr(pmd_page(*pmd));
}

static inline bool ptlock_init(struct page *page)
{
	/*
	 * prep_new_page() initialize page->private (and therefore page->ptl)
	 * with 0. Make sure nobody took it in use in between.
	 *
	 * It can happen if arch try to use slab for page table allocation:
	 * slab code uses page->slab_cache, which share storage with page->ptl.
	 */
	VM_BUG_ON_PAGE(*(unsigned long *)&page->ptl, page);
	if (!ptlock_alloc(page))
		return false;
	spin_lock_init(ptlock_ptr(page));
	return true;
}

#else	/* !USE_SPLIT_PTE_PTLOCKS */
/*
 * We use mm->page_table_lock to guard all pagetable pages of the mm.
 */
static inline spinlock_t *pte_lockptr(struct mm_struct *mm, pmd_t *pmd)
{
	return &mm->page_table_lock;
}
static inline void ptlock_cache_init(void) {}
static inline bool ptlock_init(struct page *page) { return true; }
static inline void ptlock_free(struct page *page) {}
#endif /* USE_SPLIT_PTE_PTLOCKS */

static inline void pgtable_init(void)
{
	ptlock_cache_init();
	pgtable_cache_init();
}

static inline bool pgtable_pte_page_ctor(struct page *page)
{
	if (!ptlock_init(page))
		return false;
	__SetPageTable(page);
	inc_lruvec_page_state(page, NR_PAGETABLE);
	return true;
}

static inline void pgtable_pte_page_dtor(struct page *page)
{
	ptlock_free(page);
	__ClearPageTable(page);
	dec_lruvec_page_state(page, NR_PAGETABLE);
}

#define pte_offset_map_lock(mm, pmd, address, ptlp)	\
({							\
	spinlock_t *__ptl = pte_lockptr(mm, pmd);	\
	pte_t *__pte = pte_offset_map(pmd, address);	\
	*(ptlp) = __ptl;				\
	spin_lock(__ptl);				\
	__pte;						\
})

#define pte_unmap_unlock(pte, ptl)	do {		\
	spin_unlock(ptl);				\
	pte_unmap(pte);					\
} while (0)

#define pte_alloc(mm, pmd) (unlikely(pmd_none(*(pmd))) && __pte_alloc(mm, pmd))

#define pte_alloc_map(mm, pmd, address)			\
	(pte_alloc(mm, pmd) ? NULL : pte_offset_map(pmd, address))

#define pte_alloc_map_lock(mm, pmd, address, ptlp)	\
	(pte_alloc(mm, pmd) ?			\
		 NULL : pte_offset_map_lock(mm, pmd, address, ptlp))

#define pte_alloc_kernel(pmd, address)			\
	((unlikely(pmd_none(*(pmd))) && __pte_alloc_kernel(pmd))? \
		NULL: pte_offset_kernel(pmd, address))

#if USE_SPLIT_PMD_PTLOCKS

static inline struct page *pmd_pgtable_page(pmd_t *pmd)
{
	unsigned long mask = ~(PTRS_PER_PMD * sizeof(pmd_t) - 1);
	return virt_to_page((void *)((unsigned long) pmd & mask));
}

static inline spinlock_t *pmd_lockptr(struct mm_struct *mm, pmd_t *pmd)
{
	return ptlock_ptr(pmd_pgtable_page(pmd));
}

static inline bool pmd_ptlock_init(struct page *page)
{
#ifdef CONFIG_TRANSPARENT_HUGEPAGE
	page->pmd_huge_pte = NULL;
#endif
	return ptlock_init(page);
}

static inline void pmd_ptlock_free(struct page *page)
{
#ifdef CONFIG_TRANSPARENT_HUGEPAGE
	VM_BUG_ON_PAGE(page->pmd_huge_pte, page);
#endif
	ptlock_free(page);
}

#define pmd_huge_pte(mm, pmd) (pmd_pgtable_page(pmd)->pmd_huge_pte)

#else

static inline spinlock_t *pmd_lockptr(struct mm_struct *mm, pmd_t *pmd)
{
	return &mm->page_table_lock;
}

static inline bool pmd_ptlock_init(struct page *page) { return true; }
static inline void pmd_ptlock_free(struct page *page) {}

#define pmd_huge_pte(mm, pmd) ((mm)->pmd_huge_pte)

#endif

static inline spinlock_t *pmd_lock(struct mm_struct *mm, pmd_t *pmd)
{
	spinlock_t *ptl = pmd_lockptr(mm, pmd);
	spin_lock(ptl);
	return ptl;
}

static inline bool pgtable_pmd_page_ctor(struct page *page)
{
	if (!pmd_ptlock_init(page))
		return false;
	__SetPageTable(page);
	inc_lruvec_page_state(page, NR_PAGETABLE);
	return true;
}

static inline void pgtable_pmd_page_dtor(struct page *page)
{
	pmd_ptlock_free(page);
	__ClearPageTable(page);
	dec_lruvec_page_state(page, NR_PAGETABLE);
}

/*
 * No scalability reason to split PUD locks yet, but follow the same pattern
 * as the PMD locks to make it easier if we decide to.  The VM should not be
 * considered ready to switch to split PUD locks yet; there may be places
 * which need to be converted from page_table_lock.
 */
static inline spinlock_t *pud_lockptr(struct mm_struct *mm, pud_t *pud)
{
	return &mm->page_table_lock;
}

static inline spinlock_t *pud_lock(struct mm_struct *mm, pud_t *pud)
{
	spinlock_t *ptl = pud_lockptr(mm, pud);

	spin_lock(ptl);
	return ptl;
}

extern void __init pagecache_init(void);
extern void free_initmem(void);

/*
 * Free reserved pages within range [PAGE_ALIGN(start), end & PAGE_MASK)
 * into the buddy system. The freed pages will be poisoned with pattern
 * "poison" if it's within range [0, UCHAR_MAX].
 * Return pages freed into the buddy system.
 */
extern unsigned long free_reserved_area(void *start, void *end,
					int poison, const char *s);

extern void adjust_managed_page_count(struct page *page, long count);
extern void mem_init_print_info(void);

extern void reserve_bootmem_region(phys_addr_t start, phys_addr_t end);

/* Free the reserved page into the buddy system, so it gets managed. */
static inline void free_reserved_page(struct page *page)
{
	ClearPageReserved(page);
	init_page_count(page);
	__free_page(page);
	adjust_managed_page_count(page, 1);
}
#define free_highmem_page(page) free_reserved_page(page)

static inline void mark_page_reserved(struct page *page)
{
	SetPageReserved(page);
	adjust_managed_page_count(page, -1);
}

/*
 * Default method to free all the __init memory into the buddy system.
 * The freed pages will be poisoned with pattern "poison" if it's within
 * range [0, UCHAR_MAX].
 * Return pages freed into the buddy system.
 */
static inline unsigned long free_initmem_default(int poison)
{
	extern char __init_begin[], __init_end[];

	return free_reserved_area(&__init_begin, &__init_end,
				  poison, "unused kernel image (initmem)");
}

static inline unsigned long get_num_physpages(void)
{
	int nid;
	unsigned long phys_pages = 0;

	for_each_online_node(nid)
		phys_pages += node_present_pages(nid);

	return phys_pages;
}

/*
 * Using memblock node mappings, an architecture may initialise its
 * zones, allocate the backing mem_map and account for memory holes in an
 * architecture independent manner.
 *
 * An architecture is expected to register range of page frames backed by
 * physical memory with memblock_add[_node]() before calling
 * free_area_init() passing in the PFN each zone ends at. At a basic
 * usage, an architecture is expected to do something like
 *
 * unsigned long max_zone_pfns[MAX_NR_ZONES] = {max_dma, max_normal_pfn,
 * 							 max_highmem_pfn};
 * for_each_valid_physical_page_range()
 *	memblock_add_node(base, size, nid, MEMBLOCK_NONE)
 * free_area_init(max_zone_pfns);
 */
void free_area_init(unsigned long *max_zone_pfn);
unsigned long node_map_pfn_alignment(void);
unsigned long __absent_pages_in_range(int nid, unsigned long start_pfn,
						unsigned long end_pfn);
extern unsigned long absent_pages_in_range(unsigned long start_pfn,
						unsigned long end_pfn);
extern void get_pfn_range_for_nid(unsigned int nid,
			unsigned long *start_pfn, unsigned long *end_pfn);

#ifndef CONFIG_NUMA
static inline int early_pfn_to_nid(unsigned long pfn)
{
	return 0;
}
#else
/* please see mm/page_alloc.c */
extern int __meminit early_pfn_to_nid(unsigned long pfn);
#endif

extern void set_dma_reserve(unsigned long new_dma_reserve);
extern void memmap_init_range(unsigned long, int, unsigned long,
		unsigned long, unsigned long, enum meminit_context,
		struct vmem_altmap *, int migratetype);
extern void setup_per_zone_wmarks(void);
extern void calculate_min_free_kbytes(void);
extern int __meminit init_per_zone_wmark_min(void);
extern void mem_init(void);
extern void __init mmap_init(void);

extern void __show_mem(unsigned int flags, nodemask_t *nodemask, int max_zone_idx);
static inline void show_mem(unsigned int flags, nodemask_t *nodemask)
{
	__show_mem(flags, nodemask, MAX_NR_ZONES - 1);
}
extern long si_mem_available(void);
extern void si_meminfo(struct sysinfo * val);
extern void si_meminfo_node(struct sysinfo *val, int nid);
#ifdef __HAVE_ARCH_RESERVED_KERNEL_PAGES
extern unsigned long arch_reserved_kernel_pages(void);
#endif

extern __printf(3, 4)
void warn_alloc(gfp_t gfp_mask, nodemask_t *nodemask, const char *fmt, ...);

extern void setup_per_cpu_pageset(void);

/* page_alloc.c */
extern int min_free_kbytes;
extern int watermark_boost_factor;
extern int watermark_scale_factor;
extern bool arch_has_descending_max_zone_pfns(void);

/* nommu.c */
extern atomic_long_t mmap_pages_allocated;
extern int nommu_shrink_inode_mappings(struct inode *, size_t, size_t);

/* interval_tree.c */
void vma_interval_tree_insert(struct vm_area_struct *node,
			      struct rb_root_cached *root);
void vma_interval_tree_insert_after(struct vm_area_struct *node,
				    struct vm_area_struct *prev,
				    struct rb_root_cached *root);
void vma_interval_tree_remove(struct vm_area_struct *node,
			      struct rb_root_cached *root);
struct vm_area_struct *vma_interval_tree_iter_first(struct rb_root_cached *root,
				unsigned long start, unsigned long last);
struct vm_area_struct *vma_interval_tree_iter_next(struct vm_area_struct *node,
				unsigned long start, unsigned long last);

#define vma_interval_tree_foreach(vma, root, start, last)		\
	for (vma = vma_interval_tree_iter_first(root, start, last);	\
	     vma; vma = vma_interval_tree_iter_next(vma, start, last))

void anon_vma_interval_tree_insert(struct anon_vma_chain *node,
				   struct rb_root_cached *root);
void anon_vma_interval_tree_remove(struct anon_vma_chain *node,
				   struct rb_root_cached *root);
struct anon_vma_chain *
anon_vma_interval_tree_iter_first(struct rb_root_cached *root,
				  unsigned long start, unsigned long last);
struct anon_vma_chain *anon_vma_interval_tree_iter_next(
	struct anon_vma_chain *node, unsigned long start, unsigned long last);
#ifdef CONFIG_DEBUG_VM_RB
void anon_vma_interval_tree_verify(struct anon_vma_chain *node);
#endif

#define anon_vma_interval_tree_foreach(avc, root, start, last)		 \
	for (avc = anon_vma_interval_tree_iter_first(root, start, last); \
	     avc; avc = anon_vma_interval_tree_iter_next(avc, start, last))

/* mmap.c */
extern int __vm_enough_memory(struct mm_struct *mm, long pages, int cap_sys_admin);
extern int vma_expand(struct vma_iterator *vmi, struct vm_area_struct *vma,
		      unsigned long start, unsigned long end, pgoff_t pgoff,
		      struct vm_area_struct *next);
extern int vma_shrink(struct vma_iterator *vmi, struct vm_area_struct *vma,
		       unsigned long start, unsigned long end, pgoff_t pgoff);
extern struct vm_area_struct *vma_merge(struct vma_iterator *vmi,
	struct mm_struct *, struct vm_area_struct *prev, unsigned long addr,
	unsigned long end, unsigned long vm_flags, struct anon_vma *,
	struct file *, pgoff_t, struct mempolicy *, struct vm_userfaultfd_ctx,
	struct anon_vma_name *);
extern struct anon_vma *find_mergeable_anon_vma(struct vm_area_struct *);
extern int __split_vma(struct vma_iterator *vmi, struct vm_area_struct *,
		       unsigned long addr, int new_below);
extern int split_vma(struct vma_iterator *vmi, struct vm_area_struct *,
			 unsigned long addr, int new_below);
extern int insert_vm_struct(struct mm_struct *, struct vm_area_struct *);
extern void unlink_file_vma(struct vm_area_struct *);
extern struct vm_area_struct *copy_vma(struct vm_area_struct **,
	unsigned long addr, unsigned long len, pgoff_t pgoff,
	bool *need_rmap_locks);
extern void exit_mmap(struct mm_struct *);

static inline int check_data_rlimit(unsigned long rlim,
				    unsigned long new,
				    unsigned long start,
				    unsigned long end_data,
				    unsigned long start_data)
{
	if (rlim < RLIM_INFINITY) {
		if (((new - start) + (end_data - start_data)) > rlim)
			return -ENOSPC;
	}

	return 0;
}

extern int mm_take_all_locks(struct mm_struct *mm);
extern void mm_drop_all_locks(struct mm_struct *mm);

extern int set_mm_exe_file(struct mm_struct *mm, struct file *new_exe_file);
extern int replace_mm_exe_file(struct mm_struct *mm, struct file *new_exe_file);
extern struct file *get_mm_exe_file(struct mm_struct *mm);
extern struct file *get_task_exe_file(struct task_struct *task);

extern bool may_expand_vm(struct mm_struct *, vm_flags_t, unsigned long npages);
extern void vm_stat_account(struct mm_struct *, vm_flags_t, long npages);

extern bool vma_is_special_mapping(const struct vm_area_struct *vma,
				   const struct vm_special_mapping *sm);
extern struct vm_area_struct *_install_special_mapping(struct mm_struct *mm,
				   unsigned long addr, unsigned long len,
				   unsigned long flags,
				   const struct vm_special_mapping *spec);
/* This is an obsolete alternative to _install_special_mapping. */
extern int install_special_mapping(struct mm_struct *mm,
				   unsigned long addr, unsigned long len,
				   unsigned long flags, struct page **pages);

unsigned long randomize_stack_top(unsigned long stack_top);
unsigned long randomize_page(unsigned long start, unsigned long range);

extern unsigned long get_unmapped_area(struct file *, unsigned long, unsigned long, unsigned long, unsigned long);

extern unsigned long mmap_region(struct file *file, unsigned long addr,
	unsigned long len, vm_flags_t vm_flags, unsigned long pgoff,
	struct list_head *uf);
extern unsigned long do_mmap(struct file *file, unsigned long addr,
	unsigned long len, unsigned long prot, unsigned long flags,
	unsigned long pgoff, unsigned long *populate, struct list_head *uf);
extern int do_vmi_munmap(struct vma_iterator *vmi, struct mm_struct *mm,
			 unsigned long start, size_t len, struct list_head *uf,
			 bool downgrade);
extern int do_munmap(struct mm_struct *, unsigned long, size_t,
		     struct list_head *uf);
extern int do_madvise(struct mm_struct *mm, unsigned long start, size_t len_in, int behavior);

#ifdef CONFIG_MMU
extern int do_vma_munmap(struct vma_iterator *vmi, struct vm_area_struct *vma,
			 unsigned long start, unsigned long end,
			 struct list_head *uf, bool downgrade);
extern int __mm_populate(unsigned long addr, unsigned long len,
			 int ignore_errors);
static inline void mm_populate(unsigned long addr, unsigned long len)
{
	/* Ignore errors */
	(void) __mm_populate(addr, len, 1);
}
#else
static inline void mm_populate(unsigned long addr, unsigned long len) {}
#endif

/* These take the mm semaphore themselves */
extern int __must_check vm_brk(unsigned long, unsigned long);
extern int __must_check vm_brk_flags(unsigned long, unsigned long, unsigned long);
extern int vm_munmap(unsigned long, size_t);
extern unsigned long __must_check vm_mmap(struct file *, unsigned long,
        unsigned long, unsigned long,
        unsigned long, unsigned long);

struct vm_unmapped_area_info {
#define VM_UNMAPPED_AREA_TOPDOWN 1
	unsigned long flags;
	unsigned long length;
	unsigned long low_limit;
	unsigned long high_limit;
	unsigned long align_mask;
	unsigned long align_offset;
};

extern unsigned long vm_unmapped_area(struct vm_unmapped_area_info *info);

/* truncate.c */
extern void truncate_inode_pages(struct address_space *, loff_t);
extern void truncate_inode_pages_range(struct address_space *,
				       loff_t lstart, loff_t lend);
extern void truncate_inode_pages_final(struct address_space *);

/* generic vm_area_ops exported for stackable file systems */
extern vm_fault_t filemap_fault(struct vm_fault *vmf);
extern vm_fault_t filemap_map_pages(struct vm_fault *vmf,
		pgoff_t start_pgoff, pgoff_t end_pgoff);
extern vm_fault_t filemap_page_mkwrite(struct vm_fault *vmf);

extern unsigned long stack_guard_gap;
/* Generic expand stack which grows the stack according to GROWS{UP,DOWN} */
extern int expand_stack(struct vm_area_struct *vma, unsigned long address);

/* CONFIG_STACK_GROWSUP still needs to grow downwards at some places */
extern int expand_downwards(struct vm_area_struct *vma,
		unsigned long address);
#if VM_GROWSUP
extern int expand_upwards(struct vm_area_struct *vma, unsigned long address);
#else
  #define expand_upwards(vma, address) (0)
#endif

/* Look up the first VMA which satisfies  addr < vm_end,  NULL if none. */
extern struct vm_area_struct * find_vma(struct mm_struct * mm, unsigned long addr);
extern struct vm_area_struct * find_vma_prev(struct mm_struct * mm, unsigned long addr,
					     struct vm_area_struct **pprev);

/*
 * Look up the first VMA which intersects the interval [start_addr, end_addr)
 * NULL if none.  Assume start_addr < end_addr.
 */
struct vm_area_struct *find_vma_intersection(struct mm_struct *mm,
			unsigned long start_addr, unsigned long end_addr);

/**
 * vma_lookup() - Find a VMA at a specific address
 * @mm: The process address space.
 * @addr: The user address.
 *
 * Return: The vm_area_struct at the given address, %NULL otherwise.
 */
static inline
struct vm_area_struct *vma_lookup(struct mm_struct *mm, unsigned long addr)
{
	return mtree_load(&mm->mm_mt, addr);
}

static inline unsigned long vm_start_gap(struct vm_area_struct *vma)
{
	unsigned long vm_start = vma->vm_start;

	if (vma->vm_flags & VM_GROWSDOWN) {
		vm_start -= stack_guard_gap;
		if (vm_start > vma->vm_start)
			vm_start = 0;
	}
	return vm_start;
}

static inline unsigned long vm_end_gap(struct vm_area_struct *vma)
{
	unsigned long vm_end = vma->vm_end;

	if (vma->vm_flags & VM_GROWSUP) {
		vm_end += stack_guard_gap;
		if (vm_end < vma->vm_end)
			vm_end = -PAGE_SIZE;
	}
	return vm_end;
}

static inline unsigned long vma_pages(struct vm_area_struct *vma)
{
	return (vma->vm_end - vma->vm_start) >> PAGE_SHIFT;
}

/* Look up the first VMA which exactly match the interval vm_start ... vm_end */
static inline struct vm_area_struct *find_exact_vma(struct mm_struct *mm,
				unsigned long vm_start, unsigned long vm_end)
{
	struct vm_area_struct *vma = vma_lookup(mm, vm_start);

	if (vma && (vma->vm_start != vm_start || vma->vm_end != vm_end))
		vma = NULL;

	return vma;
}

static inline bool range_in_vma(struct vm_area_struct *vma,
				unsigned long start, unsigned long end)
{
	return (vma && vma->vm_start <= start && end <= vma->vm_end);
}

#ifdef CONFIG_MMU
pgprot_t vm_get_page_prot(unsigned long vm_flags);
void vma_set_page_prot(struct vm_area_struct *vma);
#else
static inline pgprot_t vm_get_page_prot(unsigned long vm_flags)
{
	return __pgprot(0);
}
static inline void vma_set_page_prot(struct vm_area_struct *vma)
{
	vma->vm_page_prot = vm_get_page_prot(vma->vm_flags);
}
#endif

void vma_set_file(struct vm_area_struct *vma, struct file *file);

#ifdef CONFIG_NUMA_BALANCING
unsigned long change_prot_numa(struct vm_area_struct *vma,
			unsigned long start, unsigned long end);
#endif

struct vm_area_struct *find_extend_vma(struct mm_struct *, unsigned long addr);
int remap_pfn_range(struct vm_area_struct *, unsigned long addr,
			unsigned long pfn, unsigned long size, pgprot_t);
int remap_pfn_range_notrack(struct vm_area_struct *vma, unsigned long addr,
		unsigned long pfn, unsigned long size, pgprot_t prot);
int vm_insert_page(struct vm_area_struct *, unsigned long addr, struct page *);
int vm_insert_pages(struct vm_area_struct *vma, unsigned long addr,
			struct page **pages, unsigned long *num);
int vm_map_pages(struct vm_area_struct *vma, struct page **pages,
				unsigned long num);
int vm_map_pages_zero(struct vm_area_struct *vma, struct page **pages,
				unsigned long num);
vm_fault_t vmf_insert_pfn(struct vm_area_struct *vma, unsigned long addr,
			unsigned long pfn);
vm_fault_t vmf_insert_pfn_prot(struct vm_area_struct *vma, unsigned long addr,
			unsigned long pfn, pgprot_t pgprot);
vm_fault_t vmf_insert_mixed(struct vm_area_struct *vma, unsigned long addr,
			pfn_t pfn);
vm_fault_t vmf_insert_mixed_prot(struct vm_area_struct *vma, unsigned long addr,
			pfn_t pfn, pgprot_t pgprot);
vm_fault_t vmf_insert_mixed_mkwrite(struct vm_area_struct *vma,
		unsigned long addr, pfn_t pfn);
int vm_iomap_memory(struct vm_area_struct *vma, phys_addr_t start, unsigned long len);

static inline vm_fault_t vmf_insert_page(struct vm_area_struct *vma,
				unsigned long addr, struct page *page)
{
	int err = vm_insert_page(vma, addr, page);

	if (err == -ENOMEM)
		return VM_FAULT_OOM;
	if (err < 0 && err != -EBUSY)
		return VM_FAULT_SIGBUS;

	return VM_FAULT_NOPAGE;
}

#ifndef io_remap_pfn_range
static inline int io_remap_pfn_range(struct vm_area_struct *vma,
				     unsigned long addr, unsigned long pfn,
				     unsigned long size, pgprot_t prot)
{
	return remap_pfn_range(vma, addr, pfn, size, pgprot_decrypted(prot));
}
#endif

static inline vm_fault_t vmf_error(int err)
{
	if (err == -ENOMEM)
		return VM_FAULT_OOM;
	return VM_FAULT_SIGBUS;
}

struct page *follow_page(struct vm_area_struct *vma, unsigned long address,
			 unsigned int foll_flags);

static inline int vm_fault_to_errno(vm_fault_t vm_fault, int foll_flags)
{
	if (vm_fault & VM_FAULT_OOM)
		return -ENOMEM;
	if (vm_fault & (VM_FAULT_HWPOISON | VM_FAULT_HWPOISON_LARGE))
		return (foll_flags & FOLL_HWPOISON) ? -EHWPOISON : -EFAULT;
	if (vm_fault & (VM_FAULT_SIGBUS | VM_FAULT_SIGSEGV))
		return -EFAULT;
	return 0;
}

/*
 * Indicates for which pages that are write-protected in the page table,
 * whether GUP has to trigger unsharing via FAULT_FLAG_UNSHARE such that the
 * GUP pin will remain consistent with the pages mapped into the page tables
 * of the MM.
 *
 * Temporary unmapping of PageAnonExclusive() pages or clearing of
 * PageAnonExclusive() has to protect against concurrent GUP:
 * * Ordinary GUP: Using the PT lock
 * * GUP-fast and fork(): mm->write_protect_seq
 * * GUP-fast and KSM or temporary unmapping (swap, migration): see
 *    page_try_share_anon_rmap()
 *
 * Must be called with the (sub)page that's actually referenced via the
 * page table entry, which might not necessarily be the head page for a
 * PTE-mapped THP.
 *
 * If the vma is NULL, we're coming from the GUP-fast path and might have
 * to fallback to the slow path just to lookup the vma.
 */
static inline bool gup_must_unshare(struct vm_area_struct *vma,
				    unsigned int flags, struct page *page)
{
	/*
	 * FOLL_WRITE is implicitly handled correctly as the page table entry
	 * has to be writable -- and if it references (part of) an anonymous
	 * folio, that part is required to be marked exclusive.
	 */
	if ((flags & (FOLL_WRITE | FOLL_PIN)) != FOLL_PIN)
		return false;
	/*
	 * Note: PageAnon(page) is stable until the page is actually getting
	 * freed.
	 */
	if (!PageAnon(page)) {
		/*
		 * We only care about R/O long-term pining: R/O short-term
		 * pinning does not have the semantics to observe successive
		 * changes through the process page tables.
		 */
		if (!(flags & FOLL_LONGTERM))
			return false;

		/* We really need the vma ... */
		if (!vma)
			return true;

		/*
		 * ... because we only care about writable private ("COW")
		 * mappings where we have to break COW early.
		 */
		return is_cow_mapping(vma->vm_flags);
	}

	/* Paired with a memory barrier in page_try_share_anon_rmap(). */
	if (IS_ENABLED(CONFIG_HAVE_FAST_GUP))
		smp_rmb();

	/*
	 * Note that PageKsm() pages cannot be exclusive, and consequently,
	 * cannot get pinned.
	 */
	return !PageAnonExclusive(page);
}

/*
 * Indicates whether GUP can follow a PROT_NONE mapped page, or whether
 * a (NUMA hinting) fault is required.
 */
static inline bool gup_can_follow_protnone(unsigned int flags)
{
	/*
	 * FOLL_FORCE has to be able to make progress even if the VMA is
	 * inaccessible. Further, FOLL_FORCE access usually does not represent
	 * application behaviour and we should avoid triggering NUMA hinting
	 * faults.
	 */
	return flags & FOLL_FORCE;
}

typedef int (*pte_fn_t)(pte_t *pte, unsigned long addr, void *data);
extern int apply_to_page_range(struct mm_struct *mm, unsigned long address,
			       unsigned long size, pte_fn_t fn, void *data);
extern int apply_to_existing_page_range(struct mm_struct *mm,
				   unsigned long address, unsigned long size,
				   pte_fn_t fn, void *data);

extern void __init init_mem_debugging_and_hardening(void);
#ifdef CONFIG_PAGE_POISONING
extern void __kernel_poison_pages(struct page *page, int numpages);
extern void __kernel_unpoison_pages(struct page *page, int numpages);
extern bool _page_poisoning_enabled_early;
DECLARE_STATIC_KEY_FALSE(_page_poisoning_enabled);
static inline bool page_poisoning_enabled(void)
{
	return _page_poisoning_enabled_early;
}
/*
 * For use in fast paths after init_mem_debugging() has run, or when a
 * false negative result is not harmful when called too early.
 */
static inline bool page_poisoning_enabled_static(void)
{
	return static_branch_unlikely(&_page_poisoning_enabled);
}
static inline void kernel_poison_pages(struct page *page, int numpages)
{
	if (page_poisoning_enabled_static())
		__kernel_poison_pages(page, numpages);
}
static inline void kernel_unpoison_pages(struct page *page, int numpages)
{
	if (page_poisoning_enabled_static())
		__kernel_unpoison_pages(page, numpages);
}
#else
static inline bool page_poisoning_enabled(void) { return false; }
static inline bool page_poisoning_enabled_static(void) { return false; }
static inline void __kernel_poison_pages(struct page *page, int nunmpages) { }
static inline void kernel_poison_pages(struct page *page, int numpages) { }
static inline void kernel_unpoison_pages(struct page *page, int numpages) { }
#endif

DECLARE_STATIC_KEY_MAYBE(CONFIG_INIT_ON_ALLOC_DEFAULT_ON, init_on_alloc);
static inline bool want_init_on_alloc(gfp_t flags)
{
	if (static_branch_maybe(CONFIG_INIT_ON_ALLOC_DEFAULT_ON,
				&init_on_alloc))
		return true;
	return flags & __GFP_ZERO;
}

DECLARE_STATIC_KEY_MAYBE(CONFIG_INIT_ON_FREE_DEFAULT_ON, init_on_free);
static inline bool want_init_on_free(void)
{
	return static_branch_maybe(CONFIG_INIT_ON_FREE_DEFAULT_ON,
				   &init_on_free);
}

extern bool _debug_pagealloc_enabled_early;
DECLARE_STATIC_KEY_FALSE(_debug_pagealloc_enabled);

static inline bool debug_pagealloc_enabled(void)
{
	return IS_ENABLED(CONFIG_DEBUG_PAGEALLOC) &&
		_debug_pagealloc_enabled_early;
}

/*
 * For use in fast paths after init_debug_pagealloc() has run, or when a
 * false negative result is not harmful when called too early.
 */
static inline bool debug_pagealloc_enabled_static(void)
{
	if (!IS_ENABLED(CONFIG_DEBUG_PAGEALLOC))
		return false;

	return static_branch_unlikely(&_debug_pagealloc_enabled);
}

#ifdef CONFIG_DEBUG_PAGEALLOC
/*
 * To support DEBUG_PAGEALLOC architecture must ensure that
 * __kernel_map_pages() never fails
 */
extern void __kernel_map_pages(struct page *page, int numpages, int enable);

static inline void debug_pagealloc_map_pages(struct page *page, int numpages)
{
	if (debug_pagealloc_enabled_static())
		__kernel_map_pages(page, numpages, 1);
}

static inline void debug_pagealloc_unmap_pages(struct page *page, int numpages)
{
	if (debug_pagealloc_enabled_static())
		__kernel_map_pages(page, numpages, 0);
}
#else	/* CONFIG_DEBUG_PAGEALLOC */
static inline void debug_pagealloc_map_pages(struct page *page, int numpages) {}
static inline void debug_pagealloc_unmap_pages(struct page *page, int numpages) {}
#endif	/* CONFIG_DEBUG_PAGEALLOC */

#ifdef __HAVE_ARCH_GATE_AREA
extern struct vm_area_struct *get_gate_vma(struct mm_struct *mm);
extern int in_gate_area_no_mm(unsigned long addr);
extern int in_gate_area(struct mm_struct *mm, unsigned long addr);
#else
static inline struct vm_area_struct *get_gate_vma(struct mm_struct *mm)
{
	return NULL;
}
static inline int in_gate_area_no_mm(unsigned long addr) { return 0; }
static inline int in_gate_area(struct mm_struct *mm, unsigned long addr)
{
	return 0;
}
#endif	/* __HAVE_ARCH_GATE_AREA */

extern bool process_shares_mm(struct task_struct *p, struct mm_struct *mm);

#ifdef CONFIG_SYSCTL
extern int sysctl_drop_caches;
int drop_caches_sysctl_handler(struct ctl_table *, int, void *, size_t *,
		loff_t *);
#endif

void drop_slab(void);

#ifndef CONFIG_MMU
#define randomize_va_space 0
#else
extern int randomize_va_space;
#endif

const char * arch_vma_name(struct vm_area_struct *vma);
#ifdef CONFIG_MMU
void print_vma_addr(char *prefix, unsigned long rip);
#else
static inline void print_vma_addr(char *prefix, unsigned long rip)
{
}
#endif

void *sparse_buffer_alloc(unsigned long size);
struct page * __populate_section_memmap(unsigned long pfn,
		unsigned long nr_pages, int nid, struct vmem_altmap *altmap,
		struct dev_pagemap *pgmap);
void pmd_init(void *addr);
void pud_init(void *addr);
pgd_t *vmemmap_pgd_populate(unsigned long addr, int node);
p4d_t *vmemmap_p4d_populate(pgd_t *pgd, unsigned long addr, int node);
pud_t *vmemmap_pud_populate(p4d_t *p4d, unsigned long addr, int node);
pmd_t *vmemmap_pmd_populate(pud_t *pud, unsigned long addr, int node);
pte_t *vmemmap_pte_populate(pmd_t *pmd, unsigned long addr, int node,
			    struct vmem_altmap *altmap, struct page *reuse);
void *vmemmap_alloc_block(unsigned long size, int node);
struct vmem_altmap;
void *vmemmap_alloc_block_buf(unsigned long size, int node,
			      struct vmem_altmap *altmap);
void vmemmap_verify(pte_t *, int, unsigned long, unsigned long);
void vmemmap_set_pmd(pmd_t *pmd, void *p, int node,
		     unsigned long addr, unsigned long next);
int vmemmap_check_pmd(pmd_t *pmd, int node,
		      unsigned long addr, unsigned long next);
int vmemmap_populate_basepages(unsigned long start, unsigned long end,
			       int node, struct vmem_altmap *altmap);
int vmemmap_populate_hugepages(unsigned long start, unsigned long end,
			       int node, struct vmem_altmap *altmap);
int vmemmap_populate(unsigned long start, unsigned long end, int node,
		struct vmem_altmap *altmap);
void vmemmap_populate_print_last(void);
#ifdef CONFIG_MEMORY_HOTPLUG
void vmemmap_free(unsigned long start, unsigned long end,
		struct vmem_altmap *altmap);
#endif
void register_page_bootmem_memmap(unsigned long section_nr, struct page *map,
				  unsigned long nr_pages);

enum mf_flags {
	MF_COUNT_INCREASED = 1 << 0,
	MF_ACTION_REQUIRED = 1 << 1,
	MF_MUST_KILL = 1 << 2,
	MF_SOFT_OFFLINE = 1 << 3,
	MF_UNPOISON = 1 << 4,
	MF_SW_SIMULATED = 1 << 5,
	MF_NO_RETRY = 1 << 6,
};
int mf_dax_kill_procs(struct address_space *mapping, pgoff_t index,
		      unsigned long count, int mf_flags);
extern int memory_failure(unsigned long pfn, int flags);
extern void memory_failure_queue_kick(int cpu);
extern int unpoison_memory(unsigned long pfn);
extern int sysctl_memory_failure_early_kill;
extern int sysctl_memory_failure_recovery;
extern void shake_page(struct page *p);
extern atomic_long_t num_poisoned_pages __read_mostly;
extern int soft_offline_page(unsigned long pfn, int flags);
#ifdef CONFIG_MEMORY_FAILURE
extern void memory_failure_queue(unsigned long pfn, int flags);
extern int __get_huge_page_for_hwpoison(unsigned long pfn, int flags,
					bool *migratable_cleared);
void num_poisoned_pages_inc(unsigned long pfn);
void num_poisoned_pages_sub(unsigned long pfn, long i);
#else
static inline void memory_failure_queue(unsigned long pfn, int flags)
{
}

static inline int __get_huge_page_for_hwpoison(unsigned long pfn, int flags,
					bool *migratable_cleared)
{
	return 0;
}

static inline void num_poisoned_pages_inc(unsigned long pfn)
{
}

static inline void num_poisoned_pages_sub(unsigned long pfn, long i)
{
}
#endif

#if defined(CONFIG_MEMORY_FAILURE) && defined(CONFIG_MEMORY_HOTPLUG)
extern void memblk_nr_poison_inc(unsigned long pfn);
extern void memblk_nr_poison_sub(unsigned long pfn, long i);
#else
static inline void memblk_nr_poison_inc(unsigned long pfn)
{
}

static inline void memblk_nr_poison_sub(unsigned long pfn, long i)
{
}
#endif

#ifndef arch_memory_failure
static inline int arch_memory_failure(unsigned long pfn, int flags)
{
	return -ENXIO;
}
#endif

#ifndef arch_is_platform_page
static inline bool arch_is_platform_page(u64 paddr)
{
	return false;
}
#endif

/*
 * Error handlers for various types of pages.
 */
enum mf_result {
	MF_IGNORED,	/* Error: cannot be handled */
	MF_FAILED,	/* Error: handling failed */
	MF_DELAYED,	/* Will be handled later */
	MF_RECOVERED,	/* Successfully recovered */
};

enum mf_action_page_type {
	MF_MSG_KERNEL,
	MF_MSG_KERNEL_HIGH_ORDER,
	MF_MSG_SLAB,
	MF_MSG_DIFFERENT_COMPOUND,
	MF_MSG_HUGE,
	MF_MSG_FREE_HUGE,
	MF_MSG_UNMAP_FAILED,
	MF_MSG_DIRTY_SWAPCACHE,
	MF_MSG_CLEAN_SWAPCACHE,
	MF_MSG_DIRTY_MLOCKED_LRU,
	MF_MSG_CLEAN_MLOCKED_LRU,
	MF_MSG_DIRTY_UNEVICTABLE_LRU,
	MF_MSG_CLEAN_UNEVICTABLE_LRU,
	MF_MSG_DIRTY_LRU,
	MF_MSG_CLEAN_LRU,
	MF_MSG_TRUNCATED_LRU,
	MF_MSG_BUDDY,
	MF_MSG_DAX,
	MF_MSG_UNSPLIT_THP,
	MF_MSG_UNKNOWN,
};

/*
 * Sysfs entries for memory failure handling statistics.
 */
extern const struct attribute_group memory_failure_attr_group;

#if defined(CONFIG_TRANSPARENT_HUGEPAGE) || defined(CONFIG_HUGETLBFS)
extern void clear_huge_page(struct page *page,
			    unsigned long addr_hint,
			    unsigned int pages_per_huge_page);
extern void copy_user_huge_page(struct page *dst, struct page *src,
				unsigned long addr_hint,
				struct vm_area_struct *vma,
				unsigned int pages_per_huge_page);
extern long copy_huge_page_from_user(struct page *dst_page,
				const void __user *usr_src,
				unsigned int pages_per_huge_page,
				bool allow_pagefault);

/**
 * vma_is_special_huge - Are transhuge page-table entries considered special?
 * @vma: Pointer to the struct vm_area_struct to consider
 *
 * Whether transhuge page-table entries are considered "special" following
 * the definition in vm_normal_page().
 *
 * Return: true if transhuge page-table entries should be considered special,
 * false otherwise.
 */
static inline bool vma_is_special_huge(const struct vm_area_struct *vma)
{
	return vma_is_dax(vma) || (vma->vm_file &&
				   (vma->vm_flags & (VM_PFNMAP | VM_MIXEDMAP)));
}

#endif /* CONFIG_TRANSPARENT_HUGEPAGE || CONFIG_HUGETLBFS */

#ifdef CONFIG_DEBUG_PAGEALLOC
extern unsigned int _debug_guardpage_minorder;
DECLARE_STATIC_KEY_FALSE(_debug_guardpage_enabled);

static inline unsigned int debug_guardpage_minorder(void)
{
	return _debug_guardpage_minorder;
}

static inline bool debug_guardpage_enabled(void)
{
	return static_branch_unlikely(&_debug_guardpage_enabled);
}

static inline bool page_is_guard(struct page *page)
{
	if (!debug_guardpage_enabled())
		return false;

	return PageGuard(page);
}
#else
static inline unsigned int debug_guardpage_minorder(void) { return 0; }
static inline bool debug_guardpage_enabled(void) { return false; }
static inline bool page_is_guard(struct page *page) { return false; }
#endif /* CONFIG_DEBUG_PAGEALLOC */

#if MAX_NUMNODES > 1
void __init setup_nr_node_ids(void);
#else
static inline void setup_nr_node_ids(void) {}
#endif

extern int memcmp_pages(struct page *page1, struct page *page2);

static inline int pages_identical(struct page *page1, struct page *page2)
{
	return !memcmp_pages(page1, page2);
}

#ifdef CONFIG_MAPPING_DIRTY_HELPERS
unsigned long clean_record_shared_mapping_range(struct address_space *mapping,
						pgoff_t first_index, pgoff_t nr,
						pgoff_t bitmap_pgoff,
						unsigned long *bitmap,
						pgoff_t *start,
						pgoff_t *end);

unsigned long wp_shared_mapping_range(struct address_space *mapping,
				      pgoff_t first_index, pgoff_t nr);
#endif

extern int sysctl_nr_trim_pages;

#ifdef CONFIG_PRINTK
void mem_dump_obj(void *object);
#else
static inline void mem_dump_obj(void *object) {}
#endif

/**
 * seal_check_future_write - Check for F_SEAL_FUTURE_WRITE flag and handle it
 * @seals: the seals to check
 * @vma: the vma to operate on
 *
 * Check whether F_SEAL_FUTURE_WRITE is set; if so, do proper check/handling on
 * the vma flags.  Return 0 if check pass, or <0 for errors.
 */
static inline int seal_check_future_write(int seals, struct vm_area_struct *vma)
{
	if (seals & F_SEAL_FUTURE_WRITE) {
		/*
		 * New PROT_WRITE and MAP_SHARED mmaps are not allowed when
		 * "future write" seal active.
		 */
		if ((vma->vm_flags & VM_SHARED) && (vma->vm_flags & VM_WRITE))
			return -EPERM;

		/*
		 * Since an F_SEAL_FUTURE_WRITE sealed memfd can be mapped as
		 * MAP_SHARED and read-only, take care to not allow mprotect to
		 * revert protections on such mappings. Do this only for shared
		 * mappings. For private mappings, don't need to mask
		 * VM_MAYWRITE as we still want them to be COW-writable.
		 */
		if (vma->vm_flags & VM_SHARED)
			vm_flags_clear(vma, VM_MAYWRITE);
	}

	return 0;
}

#ifdef CONFIG_ANON_VMA_NAME
int madvise_set_anon_name(struct mm_struct *mm, unsigned long start,
			  unsigned long len_in,
			  struct anon_vma_name *anon_name);
#else
static inline int
madvise_set_anon_name(struct mm_struct *mm, unsigned long start,
		      unsigned long len_in, struct anon_vma_name *anon_name) {
	return 0;
}
#endif

#endif /* _LINUX_MM_H */<|MERGE_RESOLUTION|>--- conflicted
+++ resolved
@@ -1103,29 +1103,11 @@
 
 static inline void set_compound_order(struct page *page, unsigned int order)
 {
-<<<<<<< HEAD
-	page[1].compound_order = order;
-#ifdef CONFIG_64BIT
-	page[1].compound_nr = 1U << order;
-#endif
-}
-
-/* Returns the number of pages in this potentially compound page. */
-static inline unsigned long compound_nr(struct page *page)
-{
-	if (!PageHead(page))
-		return 1;
-#ifdef CONFIG_64BIT
-	return page[1].compound_nr;
-#else
-	return 1UL << compound_order(page);
-=======
 	struct folio *folio = (struct folio *)page;
 
 	folio->_folio_order = order;
 #ifdef CONFIG_64BIT
 	folio->_folio_nr_pages = 1U << order;
->>>>>>> 4f206e66
 #endif
 }
 
@@ -2321,15 +2303,9 @@
 extern long change_protection(struct mmu_gather *tlb,
 			      struct vm_area_struct *vma, unsigned long start,
 			      unsigned long end, unsigned long cp_flags);
-<<<<<<< HEAD
-extern int mprotect_fixup(struct mmu_gather *tlb, struct vm_area_struct *vma,
-			  struct vm_area_struct **pprev, unsigned long start,
-			  unsigned long end, unsigned long newflags);
-=======
 extern int mprotect_fixup(struct vma_iterator *vmi, struct mmu_gather *tlb,
 	  struct vm_area_struct *vma, struct vm_area_struct **pprev,
 	  unsigned long start, unsigned long end, unsigned long newflags);
->>>>>>> 4f206e66
 
 /*
  * doesn't attempt to fault and will return short.
