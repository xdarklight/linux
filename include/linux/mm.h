--- conflicted
+++ resolved
@@ -964,19 +964,11 @@
 /**
  * page_mapcount() - Number of times this precise page is mapped.
  * @page: The page.
-<<<<<<< HEAD
  *
  * The number of times this page is mapped.  If this page is part of
  * a large folio, it includes the number of times this page is mapped
  * as part of that folio.
  *
-=======
- *
- * The number of times this page is mapped.  If this page is part of
- * a large folio, it includes the number of times this page is mapped
- * as part of that folio.
- *
->>>>>>> 48de1df1
  * The result is undefined for pages which cannot be mapped into userspace.
  * For example SLAB or special types of pages. See function page_has_type().
  * They use this field in struct page differently.
