/* SPDX-License-Identifier: GPL-2.0-or-later */
/* memcontrol.h - Memory Controller
 *
 * Copyright IBM Corporation, 2007
 * Author Balbir Singh <balbir@linux.vnet.ibm.com>
 *
 * Copyright 2007 OpenVZ SWsoft Inc
 * Author: Pavel Emelianov <xemul@openvz.org>
 */

#ifndef _LINUX_MEMCONTROL_H
#define _LINUX_MEMCONTROL_H
#include <linux/cgroup.h>
#include <linux/vm_event_item.h>
#include <linux/hardirq.h>
#include <linux/jump_label.h>
#include <linux/page_counter.h>
#include <linux/vmpressure.h>
#include <linux/eventfd.h>
#include <linux/mm.h>
#include <linux/vmstat.h>
#include <linux/writeback.h>
#include <linux/page-flags.h>

struct mem_cgroup;
struct obj_cgroup;
struct page;
struct mm_struct;
struct kmem_cache;

/* Cgroup-specific page state, on top of universal node page state */
enum memcg_stat_item {
	MEMCG_SWAP = NR_VM_NODE_STAT_ITEMS,
	MEMCG_SOCK,
	MEMCG_PERCPU_B,
	MEMCG_VMALLOC,
	MEMCG_KMEM,
	MEMCG_ZSWAP_B,
	MEMCG_ZSWAPPED,
	MEMCG_NR_STAT,
};

enum memcg_memory_event {
	MEMCG_LOW,
	MEMCG_HIGH,
	MEMCG_MAX,
	MEMCG_OOM,
	MEMCG_OOM_KILL,
	MEMCG_OOM_GROUP_KILL,
	MEMCG_SWAP_HIGH,
	MEMCG_SWAP_MAX,
	MEMCG_SWAP_FAIL,
	MEMCG_NR_MEMORY_EVENTS,
};

struct mem_cgroup_reclaim_cookie {
	pg_data_t *pgdat;
	unsigned int generation;
};

#ifdef CONFIG_MEMCG

#define MEM_CGROUP_ID_SHIFT	16
#define MEM_CGROUP_ID_MAX	USHRT_MAX

struct mem_cgroup_id {
	int id;
	refcount_t ref;
};

/*
 * Per memcg event counter is incremented at every pagein/pageout. With THP,
 * it will be incremented by the number of pages. This counter is used
 * to trigger some periodic events. This is straightforward and better
 * than using jiffies etc. to handle periodic memcg event.
 */
enum mem_cgroup_events_target {
	MEM_CGROUP_TARGET_THRESH,
	MEM_CGROUP_TARGET_SOFTLIMIT,
	MEM_CGROUP_NTARGETS,
};

struct memcg_vmstats_percpu;
struct memcg_vmstats;

struct mem_cgroup_reclaim_iter {
	struct mem_cgroup *position;
	/* scan generation, increased every round-trip */
	unsigned int generation;
};

/*
 * Bitmap and deferred work of shrinker::id corresponding to memcg-aware
 * shrinkers, which have elements charged to this memcg.
 */
struct shrinker_info {
	struct rcu_head rcu;
	atomic_long_t *nr_deferred;
	unsigned long *map;
};

struct lruvec_stats_percpu {
	/* Local (CPU and cgroup) state */
	long state[NR_VM_NODE_STAT_ITEMS];

	/* Delta calculation for lockless upward propagation */
	long state_prev[NR_VM_NODE_STAT_ITEMS];
};

struct lruvec_stats {
	/* Aggregated (CPU and subtree) state */
	long state[NR_VM_NODE_STAT_ITEMS];

	/* Pending child counts during tree propagation */
	long state_pending[NR_VM_NODE_STAT_ITEMS];
};

/*
 * per-node information in memory controller.
 */
struct mem_cgroup_per_node {
	struct lruvec		lruvec;

	struct lruvec_stats_percpu __percpu	*lruvec_stats_percpu;
	struct lruvec_stats			lruvec_stats;

	unsigned long		lru_zone_size[MAX_NR_ZONES][NR_LRU_LISTS];

	struct mem_cgroup_reclaim_iter	iter;

	struct shrinker_info __rcu	*shrinker_info;

	struct rb_node		tree_node;	/* RB tree node */
	unsigned long		usage_in_excess;/* Set to the value by which */
						/* the soft limit is exceeded*/
	bool			on_tree;
	struct mem_cgroup	*memcg;		/* Back pointer, we cannot */
						/* use container_of	   */
};

struct mem_cgroup_threshold {
	struct eventfd_ctx *eventfd;
	unsigned long threshold;
};

/* For threshold */
struct mem_cgroup_threshold_ary {
	/* An array index points to threshold just below or equal to usage. */
	int current_threshold;
	/* Size of entries[] */
	unsigned int size;
	/* Array of thresholds */
	struct mem_cgroup_threshold entries[];
};

struct mem_cgroup_thresholds {
	/* Primary thresholds array */
	struct mem_cgroup_threshold_ary *primary;
	/*
	 * Spare threshold array.
	 * This is needed to make mem_cgroup_unregister_event() "never fail".
	 * It must be able to store at least primary->size - 1 entries.
	 */
	struct mem_cgroup_threshold_ary *spare;
};

/*
 * Remember four most recent foreign writebacks with dirty pages in this
 * cgroup.  Inode sharing is expected to be uncommon and, even if we miss
 * one in a given round, we're likely to catch it later if it keeps
 * foreign-dirtying, so a fairly low count should be enough.
 *
 * See mem_cgroup_track_foreign_dirty_slowpath() for details.
 */
#define MEMCG_CGWB_FRN_CNT	4

struct memcg_cgwb_frn {
	u64 bdi_id;			/* bdi->id of the foreign inode */
	int memcg_id;			/* memcg->css.id of foreign inode */
	u64 at;				/* jiffies_64 at the time of dirtying */
	struct wb_completion done;	/* tracks in-flight foreign writebacks */
};

/*
 * Bucket for arbitrarily byte-sized objects charged to a memory
 * cgroup. The bucket can be reparented in one piece when the cgroup
 * is destroyed, without having to round up the individual references
 * of all live memory objects in the wild.
 */
struct obj_cgroup {
	struct percpu_ref refcnt;
	struct mem_cgroup *memcg;
	atomic_t nr_charged_bytes;
	union {
		struct list_head list; /* protected by objcg_lock */
		struct rcu_head rcu;
	};
};

/*
 * The memory controller data structure. The memory controller controls both
 * page cache and RSS per cgroup. We would eventually like to provide
 * statistics based on the statistics developed by Rik Van Riel for clock-pro,
 * to help the administrator determine what knobs to tune.
 */
struct mem_cgroup {
	struct cgroup_subsys_state css;

	/* Private memcg ID. Used to ID objects that outlive the cgroup */
	struct mem_cgroup_id id;

	/* Accounted resources */
	struct page_counter memory;		/* Both v1 & v2 */

	union {
		struct page_counter swap;	/* v2 only */
		struct page_counter memsw;	/* v1 only */
	};

	/* Legacy consumer-oriented counters */
	struct page_counter kmem;		/* v1 only */
	struct page_counter tcpmem;		/* v1 only */

	/* Range enforcement for interrupt charges */
	struct work_struct high_work;

#if defined(CONFIG_MEMCG_KMEM) && defined(CONFIG_ZSWAP)
	unsigned long zswap_max;
#endif

	unsigned long soft_limit;

	/* vmpressure notifications */
	struct vmpressure vmpressure;

	/*
	 * Should the OOM killer kill all belonging tasks, had it kill one?
	 */
	bool oom_group;

	/* protected by memcg_oom_lock */
	bool		oom_lock;
	int		under_oom;

	int	swappiness;
	/* OOM-Killer disable */
	int		oom_kill_disable;

	/* memory.events and memory.events.local */
	struct cgroup_file events_file;
	struct cgroup_file events_local_file;

	/* handle for "memory.swap.events" */
	struct cgroup_file swap_events_file;

	/* protect arrays of thresholds */
	struct mutex thresholds_lock;

	/* thresholds for memory usage. RCU-protected */
	struct mem_cgroup_thresholds thresholds;

	/* thresholds for mem+swap usage. RCU-protected */
	struct mem_cgroup_thresholds memsw_thresholds;

	/* For oom notifier event fd */
	struct list_head oom_notify;

	/*
	 * Should we move charges of a task when a task is moved into this
	 * mem_cgroup ? And what type of charges should we move ?
	 */
	unsigned long move_charge_at_immigrate;
	/* taken only while moving_account > 0 */
	spinlock_t		move_lock;
	unsigned long		move_lock_flags;

	CACHELINE_PADDING(_pad1_);

	/* memory.stat */
	struct memcg_vmstats	*vmstats;

	/* memory.events */
	atomic_long_t		memory_events[MEMCG_NR_MEMORY_EVENTS];
	atomic_long_t		memory_events_local[MEMCG_NR_MEMORY_EVENTS];

	unsigned long		socket_pressure;

	/* Legacy tcp memory accounting */
	bool			tcpmem_active;
	int			tcpmem_pressure;

#ifdef CONFIG_MEMCG_KMEM
	int kmemcg_id;
	struct obj_cgroup __rcu *objcg;
	/* list of inherited objcgs, protected by objcg_lock */
	struct list_head objcg_list;
#endif

	CACHELINE_PADDING(_pad2_);

	/*
	 * set > 0 if pages under this cgroup are moving to other cgroup.
	 */
	atomic_t		moving_account;
	struct task_struct	*move_lock_task;

	struct memcg_vmstats_percpu __percpu *vmstats_percpu;

#ifdef CONFIG_CGROUP_WRITEBACK
	struct list_head cgwb_list;
	struct wb_domain cgwb_domain;
	struct memcg_cgwb_frn cgwb_frn[MEMCG_CGWB_FRN_CNT];
#endif

	/* List of events which userspace want to receive */
	struct list_head event_list;
	spinlock_t event_list_lock;

#ifdef CONFIG_TRANSPARENT_HUGEPAGE
	struct deferred_split deferred_split_queue;
#endif

#ifdef CONFIG_LRU_GEN
	/* per-memcg mm_struct list */
	struct lru_gen_mm_list mm_list;
#endif

	struct mem_cgroup_per_node *nodeinfo[];
};

/*
 * size of first charge trial.
 * TODO: maybe necessary to use big numbers in big irons or dynamic based of the
 * workload.
 */
#define MEMCG_CHARGE_BATCH 64U

extern struct mem_cgroup *root_mem_cgroup;

enum page_memcg_data_flags {
	/* page->memcg_data is a pointer to an objcgs vector */
	MEMCG_DATA_OBJCGS = (1UL << 0),
	/* page has been accounted as a non-slab kernel page */
	MEMCG_DATA_KMEM = (1UL << 1),
	/* the next bit after the last actual flag */
	__NR_MEMCG_DATA_FLAGS  = (1UL << 2),
};

#define MEMCG_DATA_FLAGS_MASK (__NR_MEMCG_DATA_FLAGS - 1)

static inline bool folio_memcg_kmem(struct folio *folio);

/*
 * After the initialization objcg->memcg is always pointing at
 * a valid memcg, but can be atomically swapped to the parent memcg.
 *
 * The caller must ensure that the returned memcg won't be released:
 * e.g. acquire the rcu_read_lock or css_set_lock.
 */
static inline struct mem_cgroup *obj_cgroup_memcg(struct obj_cgroup *objcg)
{
	return READ_ONCE(objcg->memcg);
}

/*
 * __folio_memcg - Get the memory cgroup associated with a non-kmem folio
 * @folio: Pointer to the folio.
 *
 * Returns a pointer to the memory cgroup associated with the folio,
 * or NULL. This function assumes that the folio is known to have a
 * proper memory cgroup pointer. It's not safe to call this function
 * against some type of folios, e.g. slab folios or ex-slab folios or
 * kmem folios.
 */
static inline struct mem_cgroup *__folio_memcg(struct folio *folio)
{
	unsigned long memcg_data = folio->memcg_data;

	VM_BUG_ON_FOLIO(folio_test_slab(folio), folio);
	VM_BUG_ON_FOLIO(memcg_data & MEMCG_DATA_OBJCGS, folio);
	VM_BUG_ON_FOLIO(memcg_data & MEMCG_DATA_KMEM, folio);

	return (struct mem_cgroup *)(memcg_data & ~MEMCG_DATA_FLAGS_MASK);
}

/*
 * __folio_objcg - get the object cgroup associated with a kmem folio.
 * @folio: Pointer to the folio.
 *
 * Returns a pointer to the object cgroup associated with the folio,
 * or NULL. This function assumes that the folio is known to have a
 * proper object cgroup pointer. It's not safe to call this function
 * against some type of folios, e.g. slab folios or ex-slab folios or
 * LRU folios.
 */
static inline struct obj_cgroup *__folio_objcg(struct folio *folio)
{
	unsigned long memcg_data = folio->memcg_data;

	VM_BUG_ON_FOLIO(folio_test_slab(folio), folio);
	VM_BUG_ON_FOLIO(memcg_data & MEMCG_DATA_OBJCGS, folio);
	VM_BUG_ON_FOLIO(!(memcg_data & MEMCG_DATA_KMEM), folio);

	return (struct obj_cgroup *)(memcg_data & ~MEMCG_DATA_FLAGS_MASK);
}

/*
 * folio_memcg - Get the memory cgroup associated with a folio.
 * @folio: Pointer to the folio.
 *
 * Returns a pointer to the memory cgroup associated with the folio,
 * or NULL. This function assumes that the folio is known to have a
 * proper memory cgroup pointer. It's not safe to call this function
 * against some type of folios, e.g. slab folios or ex-slab folios.
 *
 * For a non-kmem folio any of the following ensures folio and memcg binding
 * stability:
 *
 * - the folio lock
 * - LRU isolation
 * - lock_page_memcg()
 * - exclusive reference
 * - mem_cgroup_trylock_pages()
 *
 * For a kmem folio a caller should hold an rcu read lock to protect memcg
 * associated with a kmem folio from being released.
 */
static inline struct mem_cgroup *folio_memcg(struct folio *folio)
{
	if (folio_memcg_kmem(folio))
		return obj_cgroup_memcg(__folio_objcg(folio));
	return __folio_memcg(folio);
}

static inline struct mem_cgroup *page_memcg(struct page *page)
{
	return folio_memcg(page_folio(page));
}

/**
 * folio_memcg_rcu - Locklessly get the memory cgroup associated with a folio.
 * @folio: Pointer to the folio.
 *
 * This function assumes that the folio is known to have a
 * proper memory cgroup pointer. It's not safe to call this function
 * against some type of folios, e.g. slab folios or ex-slab folios.
 *
 * Return: A pointer to the memory cgroup associated with the folio,
 * or NULL.
 */
static inline struct mem_cgroup *folio_memcg_rcu(struct folio *folio)
{
	unsigned long memcg_data = READ_ONCE(folio->memcg_data);

	VM_BUG_ON_FOLIO(folio_test_slab(folio), folio);
	WARN_ON_ONCE(!rcu_read_lock_held());

	if (memcg_data & MEMCG_DATA_KMEM) {
		struct obj_cgroup *objcg;

		objcg = (void *)(memcg_data & ~MEMCG_DATA_FLAGS_MASK);
		return obj_cgroup_memcg(objcg);
	}

	return (struct mem_cgroup *)(memcg_data & ~MEMCG_DATA_FLAGS_MASK);
}

/*
 * page_memcg_check - get the memory cgroup associated with a page
 * @page: a pointer to the page struct
 *
 * Returns a pointer to the memory cgroup associated with the page,
 * or NULL. This function unlike page_memcg() can take any page
 * as an argument. It has to be used in cases when it's not known if a page
 * has an associated memory cgroup pointer or an object cgroups vector or
 * an object cgroup.
 *
 * For a non-kmem page any of the following ensures page and memcg binding
 * stability:
 *
 * - the page lock
 * - LRU isolation
 * - lock_page_memcg()
 * - exclusive reference
 * - mem_cgroup_trylock_pages()
 *
 * For a kmem page a caller should hold an rcu read lock to protect memcg
 * associated with a kmem page from being released.
 */
static inline struct mem_cgroup *page_memcg_check(struct page *page)
{
	/*
	 * Because page->memcg_data might be changed asynchronously
	 * for slab pages, READ_ONCE() should be used here.
	 */
	unsigned long memcg_data = READ_ONCE(page->memcg_data);

	if (memcg_data & MEMCG_DATA_OBJCGS)
		return NULL;

	if (memcg_data & MEMCG_DATA_KMEM) {
		struct obj_cgroup *objcg;

		objcg = (void *)(memcg_data & ~MEMCG_DATA_FLAGS_MASK);
		return obj_cgroup_memcg(objcg);
	}

	return (struct mem_cgroup *)(memcg_data & ~MEMCG_DATA_FLAGS_MASK);
}

static inline struct mem_cgroup *get_mem_cgroup_from_objcg(struct obj_cgroup *objcg)
{
	struct mem_cgroup *memcg;

	rcu_read_lock();
retry:
	memcg = obj_cgroup_memcg(objcg);
	if (unlikely(!css_tryget(&memcg->css)))
		goto retry;
	rcu_read_unlock();

	return memcg;
}

#ifdef CONFIG_MEMCG_KMEM
/*
 * folio_memcg_kmem - Check if the folio has the memcg_kmem flag set.
 * @folio: Pointer to the folio.
 *
 * Checks if the folio has MemcgKmem flag set. The caller must ensure
 * that the folio has an associated memory cgroup. It's not safe to call
 * this function against some types of folios, e.g. slab folios.
 */
static inline bool folio_memcg_kmem(struct folio *folio)
{
	VM_BUG_ON_PGFLAGS(PageTail(&folio->page), &folio->page);
	VM_BUG_ON_FOLIO(folio->memcg_data & MEMCG_DATA_OBJCGS, folio);
	return folio->memcg_data & MEMCG_DATA_KMEM;
}


#else
static inline bool folio_memcg_kmem(struct folio *folio)
{
	return false;
}

#endif

static inline bool PageMemcgKmem(struct page *page)
{
	return folio_memcg_kmem(page_folio(page));
}

static inline bool mem_cgroup_is_root(struct mem_cgroup *memcg)
{
	return (memcg == root_mem_cgroup);
}

static inline bool mem_cgroup_disabled(void)
{
	return !cgroup_subsys_enabled(memory_cgrp_subsys);
}

static inline void mem_cgroup_protection(struct mem_cgroup *root,
					 struct mem_cgroup *memcg,
					 unsigned long *min,
					 unsigned long *low)
{
	*min = *low = 0;

	if (mem_cgroup_disabled())
		return;

	/*
	 * There is no reclaim protection applied to a targeted reclaim.
	 * We are special casing this specific case here because
	 * mem_cgroup_protected calculation is not robust enough to keep
	 * the protection invariant for calculated effective values for
	 * parallel reclaimers with different reclaim target. This is
	 * especially a problem for tail memcgs (as they have pages on LRU)
	 * which would want to have effective values 0 for targeted reclaim
	 * but a different value for external reclaim.
	 *
	 * Example
	 * Let's have global and A's reclaim in parallel:
	 *  |
	 *  A (low=2G, usage = 3G, max = 3G, children_low_usage = 1.5G)
	 *  |\
	 *  | C (low = 1G, usage = 2.5G)
	 *  B (low = 1G, usage = 0.5G)
	 *
	 * For the global reclaim
	 * A.elow = A.low
	 * B.elow = min(B.usage, B.low) because children_low_usage <= A.elow
	 * C.elow = min(C.usage, C.low)
	 *
	 * With the effective values resetting we have A reclaim
	 * A.elow = 0
	 * B.elow = B.low
	 * C.elow = C.low
	 *
	 * If the global reclaim races with A's reclaim then
	 * B.elow = C.elow = 0 because children_low_usage > A.elow)
	 * is possible and reclaiming B would be violating the protection.
	 *
	 */
	if (root == memcg)
		return;

	*min = READ_ONCE(memcg->memory.emin);
	*low = READ_ONCE(memcg->memory.elow);
}

void mem_cgroup_calculate_protection(struct mem_cgroup *root,
				     struct mem_cgroup *memcg);

static inline bool mem_cgroup_supports_protection(struct mem_cgroup *memcg)
{
	/*
	 * The root memcg doesn't account charges, and doesn't support
	 * protection.
	 */
	return !mem_cgroup_disabled() && !mem_cgroup_is_root(memcg);

}

static inline bool mem_cgroup_below_low(struct mem_cgroup *memcg)
{
	if (!mem_cgroup_supports_protection(memcg))
		return false;

	return READ_ONCE(memcg->memory.elow) >=
		page_counter_read(&memcg->memory);
}

static inline bool mem_cgroup_below_min(struct mem_cgroup *memcg)
{
	if (!mem_cgroup_supports_protection(memcg))
		return false;

	return READ_ONCE(memcg->memory.emin) >=
		page_counter_read(&memcg->memory);
}

int __mem_cgroup_charge(struct folio *folio, struct mm_struct *mm, gfp_t gfp);

/**
 * mem_cgroup_charge - Charge a newly allocated folio to a cgroup.
 * @folio: Folio to charge.
 * @mm: mm context of the allocating task.
 * @gfp: Reclaim mode.
 *
 * Try to charge @folio to the memcg that @mm belongs to, reclaiming
 * pages according to @gfp if necessary.  If @mm is NULL, try to
 * charge to the active memcg.
 *
 * Do not use this for folios allocated for swapin.
 *
 * Return: 0 on success. Otherwise, an error code is returned.
 */
static inline int mem_cgroup_charge(struct folio *folio, struct mm_struct *mm,
				    gfp_t gfp)
{
	if (mem_cgroup_disabled())
		return 0;
	return __mem_cgroup_charge(folio, mm, gfp);
}

int mem_cgroup_swapin_charge_folio(struct folio *folio, struct mm_struct *mm,
				  gfp_t gfp, swp_entry_t entry);
void mem_cgroup_swapin_uncharge_swap(swp_entry_t entry);

void __mem_cgroup_uncharge(struct folio *folio);

/**
 * mem_cgroup_uncharge - Uncharge a folio.
 * @folio: Folio to uncharge.
 *
 * Uncharge a folio previously charged with mem_cgroup_charge().
 */
static inline void mem_cgroup_uncharge(struct folio *folio)
{
	if (mem_cgroup_disabled())
		return;
	__mem_cgroup_uncharge(folio);
}

void __mem_cgroup_uncharge_list(struct list_head *page_list);
static inline void mem_cgroup_uncharge_list(struct list_head *page_list)
{
	if (mem_cgroup_disabled())
		return;
	__mem_cgroup_uncharge_list(page_list);
}

void mem_cgroup_migrate(struct folio *old, struct folio *new);

/**
 * mem_cgroup_lruvec - get the lru list vector for a memcg & node
 * @memcg: memcg of the wanted lruvec
 * @pgdat: pglist_data
 *
 * Returns the lru list vector holding pages for a given @memcg &
 * @pgdat combination. This can be the node lruvec, if the memory
 * controller is disabled.
 */
static inline struct lruvec *mem_cgroup_lruvec(struct mem_cgroup *memcg,
					       struct pglist_data *pgdat)
{
	struct mem_cgroup_per_node *mz;
	struct lruvec *lruvec;

	if (mem_cgroup_disabled()) {
		lruvec = &pgdat->__lruvec;
		goto out;
	}

	if (!memcg)
		memcg = root_mem_cgroup;

	mz = memcg->nodeinfo[pgdat->node_id];
	lruvec = &mz->lruvec;
out:
	/*
	 * Since a node can be onlined after the mem_cgroup was created,
	 * we have to be prepared to initialize lruvec->pgdat here;
	 * and if offlined then reonlined, we need to reinitialize it.
	 */
	if (unlikely(lruvec->pgdat != pgdat))
		lruvec->pgdat = pgdat;
	return lruvec;
}

/**
 * folio_lruvec - return lruvec for isolating/putting an LRU folio
 * @folio: Pointer to the folio.
 *
 * This function relies on folio->mem_cgroup being stable.
 */
static inline struct lruvec *folio_lruvec(struct folio *folio)
{
	struct mem_cgroup *memcg = folio_memcg(folio);

	VM_WARN_ON_ONCE_FOLIO(!memcg && !mem_cgroup_disabled(), folio);
	return mem_cgroup_lruvec(memcg, folio_pgdat(folio));
}

struct mem_cgroup *mem_cgroup_from_task(struct task_struct *p);

struct mem_cgroup *get_mem_cgroup_from_mm(struct mm_struct *mm);

struct lruvec *folio_lruvec_lock(struct folio *folio);
struct lruvec *folio_lruvec_lock_irq(struct folio *folio);
struct lruvec *folio_lruvec_lock_irqsave(struct folio *folio,
						unsigned long *flags);

#ifdef CONFIG_DEBUG_VM
void lruvec_memcg_debug(struct lruvec *lruvec, struct folio *folio);
#else
static inline
void lruvec_memcg_debug(struct lruvec *lruvec, struct folio *folio)
{
}
#endif

static inline
struct mem_cgroup *mem_cgroup_from_css(struct cgroup_subsys_state *css){
	return css ? container_of(css, struct mem_cgroup, css) : NULL;
}

static inline bool obj_cgroup_tryget(struct obj_cgroup *objcg)
{
	return percpu_ref_tryget(&objcg->refcnt);
}

static inline void obj_cgroup_get(struct obj_cgroup *objcg)
{
	percpu_ref_get(&objcg->refcnt);
}

static inline void obj_cgroup_get_many(struct obj_cgroup *objcg,
				       unsigned long nr)
{
	percpu_ref_get_many(&objcg->refcnt, nr);
}

static inline void obj_cgroup_put(struct obj_cgroup *objcg)
{
	percpu_ref_put(&objcg->refcnt);
}

static inline void mem_cgroup_put(struct mem_cgroup *memcg)
{
	if (memcg)
		css_put(&memcg->css);
}

#define mem_cgroup_from_counter(counter, member)	\
	container_of(counter, struct mem_cgroup, member)

struct mem_cgroup *mem_cgroup_iter(struct mem_cgroup *,
				   struct mem_cgroup *,
				   struct mem_cgroup_reclaim_cookie *);
void mem_cgroup_iter_break(struct mem_cgroup *, struct mem_cgroup *);
int mem_cgroup_scan_tasks(struct mem_cgroup *,
			  int (*)(struct task_struct *, void *), void *);

static inline unsigned short mem_cgroup_id(struct mem_cgroup *memcg)
{
	if (mem_cgroup_disabled())
		return 0;

	return memcg->id.id;
}
struct mem_cgroup *mem_cgroup_from_id(unsigned short id);

#ifdef CONFIG_SHRINKER_DEBUG
static inline unsigned long mem_cgroup_ino(struct mem_cgroup *memcg)
{
	return memcg ? cgroup_ino(memcg->css.cgroup) : 0;
}

struct mem_cgroup *mem_cgroup_get_from_ino(unsigned long ino);
#endif

static inline struct mem_cgroup *mem_cgroup_from_seq(struct seq_file *m)
{
	return mem_cgroup_from_css(seq_css(m));
}

static inline struct mem_cgroup *lruvec_memcg(struct lruvec *lruvec)
{
	struct mem_cgroup_per_node *mz;

	if (mem_cgroup_disabled())
		return NULL;

	mz = container_of(lruvec, struct mem_cgroup_per_node, lruvec);
	return mz->memcg;
}

/**
 * parent_mem_cgroup - find the accounting parent of a memcg
 * @memcg: memcg whose parent to find
 *
 * Returns the parent memcg, or NULL if this is the root or the memory
 * controller is in legacy no-hierarchy mode.
 */
static inline struct mem_cgroup *parent_mem_cgroup(struct mem_cgroup *memcg)
{
	return mem_cgroup_from_css(memcg->css.parent);
}

static inline bool mem_cgroup_is_descendant(struct mem_cgroup *memcg,
			      struct mem_cgroup *root)
{
	if (root == memcg)
		return true;
	return cgroup_is_descendant(memcg->css.cgroup, root->css.cgroup);
}

static inline bool mm_match_cgroup(struct mm_struct *mm,
				   struct mem_cgroup *memcg)
{
	struct mem_cgroup *task_memcg;
	bool match = false;

	rcu_read_lock();
	task_memcg = mem_cgroup_from_task(rcu_dereference(mm->owner));
	if (task_memcg)
		match = mem_cgroup_is_descendant(task_memcg, memcg);
	rcu_read_unlock();
	return match;
}

struct cgroup_subsys_state *mem_cgroup_css_from_page(struct page *page);
ino_t page_cgroup_ino(struct page *page);

static inline bool mem_cgroup_online(struct mem_cgroup *memcg)
{
	if (mem_cgroup_disabled())
		return true;
	return !!(memcg->css.flags & CSS_ONLINE);
}

void mem_cgroup_update_lru_size(struct lruvec *lruvec, enum lru_list lru,
		int zid, int nr_pages);

static inline
unsigned long mem_cgroup_get_zone_lru_size(struct lruvec *lruvec,
		enum lru_list lru, int zone_idx)
{
	struct mem_cgroup_per_node *mz;

	mz = container_of(lruvec, struct mem_cgroup_per_node, lruvec);
	return READ_ONCE(mz->lru_zone_size[zone_idx][lru]);
}

void mem_cgroup_handle_over_high(void);

unsigned long mem_cgroup_get_max(struct mem_cgroup *memcg);

unsigned long mem_cgroup_size(struct mem_cgroup *memcg);

void mem_cgroup_print_oom_context(struct mem_cgroup *memcg,
				struct task_struct *p);

void mem_cgroup_print_oom_meminfo(struct mem_cgroup *memcg);

static inline void mem_cgroup_enter_user_fault(void)
{
	WARN_ON(current->in_user_fault);
	current->in_user_fault = 1;
}

static inline void mem_cgroup_exit_user_fault(void)
{
	WARN_ON(!current->in_user_fault);
	current->in_user_fault = 0;
}

static inline bool task_in_memcg_oom(struct task_struct *p)
{
	return p->memcg_in_oom;
}

bool mem_cgroup_oom_synchronize(bool wait);
struct mem_cgroup *mem_cgroup_get_oom_group(struct task_struct *victim,
					    struct mem_cgroup *oom_domain);
void mem_cgroup_print_oom_group(struct mem_cgroup *memcg);

void folio_memcg_lock(struct folio *folio);
void folio_memcg_unlock(struct folio *folio);
void lock_page_memcg(struct page *page);
void unlock_page_memcg(struct page *page);

void __mod_memcg_state(struct mem_cgroup *memcg, int idx, int val);

/* try to stablize folio_memcg() for all the pages in a memcg */
static inline bool mem_cgroup_trylock_pages(struct mem_cgroup *memcg)
{
	rcu_read_lock();

	if (mem_cgroup_disabled() || !atomic_read(&memcg->moving_account))
		return true;

	rcu_read_unlock();
	return false;
}

static inline void mem_cgroup_unlock_pages(void)
{
	rcu_read_unlock();
}

/* idx can be of type enum memcg_stat_item or node_stat_item */
static inline void mod_memcg_state(struct mem_cgroup *memcg,
				   int idx, int val)
{
	unsigned long flags;

	local_irq_save(flags);
	__mod_memcg_state(memcg, idx, val);
	local_irq_restore(flags);
}

static inline void mod_memcg_page_state(struct page *page,
					int idx, int val)
{
	struct mem_cgroup *memcg;

	if (mem_cgroup_disabled())
		return;

	rcu_read_lock();
	memcg = page_memcg(page);
	if (memcg)
		mod_memcg_state(memcg, idx, val);
	rcu_read_unlock();
}

<<<<<<< HEAD
static inline unsigned long memcg_page_state(struct mem_cgroup *memcg, int idx)
{
	long x = READ_ONCE(memcg->vmstats.state[idx]);
#ifdef CONFIG_SMP
	if (x < 0)
		x = 0;
#endif
	return x;
}
=======
unsigned long memcg_page_state(struct mem_cgroup *memcg, int idx);
>>>>>>> 8950f345

static inline unsigned long lruvec_page_state(struct lruvec *lruvec,
					      enum node_stat_item idx)
{
	struct mem_cgroup_per_node *pn;
	long x;

	if (mem_cgroup_disabled())
		return node_page_state(lruvec_pgdat(lruvec), idx);

	pn = container_of(lruvec, struct mem_cgroup_per_node, lruvec);
	x = READ_ONCE(pn->lruvec_stats.state[idx]);
#ifdef CONFIG_SMP
	if (x < 0)
		x = 0;
#endif
	return x;
}

static inline unsigned long lruvec_page_state_local(struct lruvec *lruvec,
						    enum node_stat_item idx)
{
	struct mem_cgroup_per_node *pn;
	long x = 0;
	int cpu;

	if (mem_cgroup_disabled())
		return node_page_state(lruvec_pgdat(lruvec), idx);

	pn = container_of(lruvec, struct mem_cgroup_per_node, lruvec);
	for_each_possible_cpu(cpu)
		x += per_cpu(pn->lruvec_stats_percpu->state[idx], cpu);
#ifdef CONFIG_SMP
	if (x < 0)
		x = 0;
#endif
	return x;
}

void mem_cgroup_flush_stats(void);
void mem_cgroup_flush_stats_delayed(void);

void __mod_memcg_lruvec_state(struct lruvec *lruvec, enum node_stat_item idx,
			      int val);
void __mod_lruvec_kmem_state(void *p, enum node_stat_item idx, int val);

static inline void mod_lruvec_kmem_state(void *p, enum node_stat_item idx,
					 int val)
{
	unsigned long flags;

	local_irq_save(flags);
	__mod_lruvec_kmem_state(p, idx, val);
	local_irq_restore(flags);
}

static inline void mod_memcg_lruvec_state(struct lruvec *lruvec,
					  enum node_stat_item idx, int val)
{
	unsigned long flags;

	local_irq_save(flags);
	__mod_memcg_lruvec_state(lruvec, idx, val);
	local_irq_restore(flags);
}

void __count_memcg_events(struct mem_cgroup *memcg, enum vm_event_item idx,
			  unsigned long count);

static inline void count_memcg_events(struct mem_cgroup *memcg,
				      enum vm_event_item idx,
				      unsigned long count)
{
	unsigned long flags;

	local_irq_save(flags);
	__count_memcg_events(memcg, idx, count);
	local_irq_restore(flags);
}

static inline void count_memcg_page_event(struct page *page,
					  enum vm_event_item idx)
{
	struct mem_cgroup *memcg = page_memcg(page);

	if (memcg)
		count_memcg_events(memcg, idx, 1);
}

static inline void count_memcg_folio_events(struct folio *folio,
		enum vm_event_item idx, unsigned long nr)
{
	struct mem_cgroup *memcg = folio_memcg(folio);

	if (memcg)
		count_memcg_events(memcg, idx, nr);
}

static inline void count_memcg_event_mm(struct mm_struct *mm,
					enum vm_event_item idx)
{
	struct mem_cgroup *memcg;

	if (mem_cgroup_disabled())
		return;

	rcu_read_lock();
	memcg = mem_cgroup_from_task(rcu_dereference(mm->owner));
	if (likely(memcg))
		count_memcg_events(memcg, idx, 1);
	rcu_read_unlock();
}

static inline void memcg_memory_event(struct mem_cgroup *memcg,
				      enum memcg_memory_event event)
{
	bool swap_event = event == MEMCG_SWAP_HIGH || event == MEMCG_SWAP_MAX ||
			  event == MEMCG_SWAP_FAIL;

	atomic_long_inc(&memcg->memory_events_local[event]);
	if (!swap_event)
		cgroup_file_notify(&memcg->events_local_file);

	do {
		atomic_long_inc(&memcg->memory_events[event]);
		if (swap_event)
			cgroup_file_notify(&memcg->swap_events_file);
		else
			cgroup_file_notify(&memcg->events_file);

		if (!cgroup_subsys_on_dfl(memory_cgrp_subsys))
			break;
		if (cgrp_dfl_root.flags & CGRP_ROOT_MEMORY_LOCAL_EVENTS)
			break;
	} while ((memcg = parent_mem_cgroup(memcg)) &&
		 !mem_cgroup_is_root(memcg));
}

static inline void memcg_memory_event_mm(struct mm_struct *mm,
					 enum memcg_memory_event event)
{
	struct mem_cgroup *memcg;

	if (mem_cgroup_disabled())
		return;

	rcu_read_lock();
	memcg = mem_cgroup_from_task(rcu_dereference(mm->owner));
	if (likely(memcg))
		memcg_memory_event(memcg, event);
	rcu_read_unlock();
}

void split_page_memcg(struct page *head, unsigned int nr);

unsigned long mem_cgroup_soft_limit_reclaim(pg_data_t *pgdat, int order,
						gfp_t gfp_mask,
						unsigned long *total_scanned);

#else /* CONFIG_MEMCG */

#define MEM_CGROUP_ID_SHIFT	0
#define MEM_CGROUP_ID_MAX	0

static inline struct mem_cgroup *folio_memcg(struct folio *folio)
{
	return NULL;
}

static inline struct mem_cgroup *page_memcg(struct page *page)
{
	return NULL;
}

static inline struct mem_cgroup *folio_memcg_rcu(struct folio *folio)
{
	WARN_ON_ONCE(!rcu_read_lock_held());
	return NULL;
}

static inline struct mem_cgroup *page_memcg_check(struct page *page)
{
	return NULL;
}

static inline bool folio_memcg_kmem(struct folio *folio)
{
	return false;
}

static inline bool PageMemcgKmem(struct page *page)
{
	return false;
}

static inline bool mem_cgroup_is_root(struct mem_cgroup *memcg)
{
	return true;
}

static inline bool mem_cgroup_disabled(void)
{
	return true;
}

static inline void memcg_memory_event(struct mem_cgroup *memcg,
				      enum memcg_memory_event event)
{
}

static inline void memcg_memory_event_mm(struct mm_struct *mm,
					 enum memcg_memory_event event)
{
}

static inline void mem_cgroup_protection(struct mem_cgroup *root,
					 struct mem_cgroup *memcg,
					 unsigned long *min,
					 unsigned long *low)
{
	*min = *low = 0;
}

static inline void mem_cgroup_calculate_protection(struct mem_cgroup *root,
						   struct mem_cgroup *memcg)
{
}

static inline bool mem_cgroup_below_low(struct mem_cgroup *memcg)
{
	return false;
}

static inline bool mem_cgroup_below_min(struct mem_cgroup *memcg)
{
	return false;
}

static inline int mem_cgroup_charge(struct folio *folio,
		struct mm_struct *mm, gfp_t gfp)
{
	return 0;
}

static inline int mem_cgroup_swapin_charge_folio(struct folio *folio,
			struct mm_struct *mm, gfp_t gfp, swp_entry_t entry)
{
	return 0;
}

static inline void mem_cgroup_swapin_uncharge_swap(swp_entry_t entry)
{
}

static inline void mem_cgroup_uncharge(struct folio *folio)
{
}

static inline void mem_cgroup_uncharge_list(struct list_head *page_list)
{
}

static inline void mem_cgroup_migrate(struct folio *old, struct folio *new)
{
}

static inline struct lruvec *mem_cgroup_lruvec(struct mem_cgroup *memcg,
					       struct pglist_data *pgdat)
{
	return &pgdat->__lruvec;
}

static inline struct lruvec *folio_lruvec(struct folio *folio)
{
	struct pglist_data *pgdat = folio_pgdat(folio);
	return &pgdat->__lruvec;
}

static inline
void lruvec_memcg_debug(struct lruvec *lruvec, struct folio *folio)
{
}

static inline struct mem_cgroup *parent_mem_cgroup(struct mem_cgroup *memcg)
{
	return NULL;
}

static inline bool mm_match_cgroup(struct mm_struct *mm,
		struct mem_cgroup *memcg)
{
	return true;
}

static inline struct mem_cgroup *get_mem_cgroup_from_mm(struct mm_struct *mm)
{
	return NULL;
}

static inline
struct mem_cgroup *mem_cgroup_from_css(struct cgroup_subsys_state *css)
{
	return NULL;
}

static inline void obj_cgroup_put(struct obj_cgroup *objcg)
{
}

static inline void mem_cgroup_put(struct mem_cgroup *memcg)
{
}

static inline struct lruvec *folio_lruvec_lock(struct folio *folio)
{
	struct pglist_data *pgdat = folio_pgdat(folio);

	spin_lock(&pgdat->__lruvec.lru_lock);
	return &pgdat->__lruvec;
}

static inline struct lruvec *folio_lruvec_lock_irq(struct folio *folio)
{
	struct pglist_data *pgdat = folio_pgdat(folio);

	spin_lock_irq(&pgdat->__lruvec.lru_lock);
	return &pgdat->__lruvec;
}

static inline struct lruvec *folio_lruvec_lock_irqsave(struct folio *folio,
		unsigned long *flagsp)
{
	struct pglist_data *pgdat = folio_pgdat(folio);

	spin_lock_irqsave(&pgdat->__lruvec.lru_lock, *flagsp);
	return &pgdat->__lruvec;
}

static inline struct mem_cgroup *
mem_cgroup_iter(struct mem_cgroup *root,
		struct mem_cgroup *prev,
		struct mem_cgroup_reclaim_cookie *reclaim)
{
	return NULL;
}

static inline void mem_cgroup_iter_break(struct mem_cgroup *root,
					 struct mem_cgroup *prev)
{
}

static inline int mem_cgroup_scan_tasks(struct mem_cgroup *memcg,
		int (*fn)(struct task_struct *, void *), void *arg)
{
	return 0;
}

static inline unsigned short mem_cgroup_id(struct mem_cgroup *memcg)
{
	return 0;
}

static inline struct mem_cgroup *mem_cgroup_from_id(unsigned short id)
{
	WARN_ON_ONCE(id);
	/* XXX: This should always return root_mem_cgroup */
	return NULL;
}

#ifdef CONFIG_SHRINKER_DEBUG
static inline unsigned long mem_cgroup_ino(struct mem_cgroup *memcg)
{
	return 0;
}

static inline struct mem_cgroup *mem_cgroup_get_from_ino(unsigned long ino)
{
	return NULL;
}
#endif

static inline struct mem_cgroup *mem_cgroup_from_seq(struct seq_file *m)
{
	return NULL;
}

static inline struct mem_cgroup *lruvec_memcg(struct lruvec *lruvec)
{
	return NULL;
}

static inline bool mem_cgroup_online(struct mem_cgroup *memcg)
{
	return true;
}

static inline
unsigned long mem_cgroup_get_zone_lru_size(struct lruvec *lruvec,
		enum lru_list lru, int zone_idx)
{
	return 0;
}

static inline unsigned long mem_cgroup_get_max(struct mem_cgroup *memcg)
{
	return 0;
}

static inline unsigned long mem_cgroup_size(struct mem_cgroup *memcg)
{
	return 0;
}

static inline void
mem_cgroup_print_oom_context(struct mem_cgroup *memcg, struct task_struct *p)
{
}

static inline void
mem_cgroup_print_oom_meminfo(struct mem_cgroup *memcg)
{
}

static inline void lock_page_memcg(struct page *page)
{
}

static inline void unlock_page_memcg(struct page *page)
{
}

static inline void folio_memcg_lock(struct folio *folio)
{
}

static inline void folio_memcg_unlock(struct folio *folio)
{
}

static inline bool mem_cgroup_trylock_pages(struct mem_cgroup *memcg)
{
	/* to match folio_memcg_rcu() */
	rcu_read_lock();
	return true;
}

static inline void mem_cgroup_unlock_pages(void)
{
	rcu_read_unlock();
}

static inline void mem_cgroup_handle_over_high(void)
{
}

static inline void mem_cgroup_enter_user_fault(void)
{
}

static inline void mem_cgroup_exit_user_fault(void)
{
}

static inline bool task_in_memcg_oom(struct task_struct *p)
{
	return false;
}

static inline bool mem_cgroup_oom_synchronize(bool wait)
{
	return false;
}

static inline struct mem_cgroup *mem_cgroup_get_oom_group(
	struct task_struct *victim, struct mem_cgroup *oom_domain)
{
	return NULL;
}

static inline void mem_cgroup_print_oom_group(struct mem_cgroup *memcg)
{
}

static inline void __mod_memcg_state(struct mem_cgroup *memcg,
				     int idx,
				     int nr)
{
}

static inline void mod_memcg_state(struct mem_cgroup *memcg,
				   int idx,
				   int nr)
{
}

static inline void mod_memcg_page_state(struct page *page,
					int idx, int val)
{
}

static inline unsigned long memcg_page_state(struct mem_cgroup *memcg, int idx)
{
	return 0;
}

static inline unsigned long lruvec_page_state(struct lruvec *lruvec,
					      enum node_stat_item idx)
{
	return node_page_state(lruvec_pgdat(lruvec), idx);
}

static inline unsigned long lruvec_page_state_local(struct lruvec *lruvec,
						    enum node_stat_item idx)
{
	return node_page_state(lruvec_pgdat(lruvec), idx);
}

static inline void mem_cgroup_flush_stats(void)
{
}

static inline void mem_cgroup_flush_stats_delayed(void)
{
}

static inline void __mod_memcg_lruvec_state(struct lruvec *lruvec,
					    enum node_stat_item idx, int val)
{
}

static inline void __mod_lruvec_kmem_state(void *p, enum node_stat_item idx,
					   int val)
{
	struct page *page = virt_to_head_page(p);

	__mod_node_page_state(page_pgdat(page), idx, val);
}

static inline void mod_lruvec_kmem_state(void *p, enum node_stat_item idx,
					 int val)
{
	struct page *page = virt_to_head_page(p);

	mod_node_page_state(page_pgdat(page), idx, val);
}

static inline void count_memcg_events(struct mem_cgroup *memcg,
				      enum vm_event_item idx,
				      unsigned long count)
{
}

static inline void __count_memcg_events(struct mem_cgroup *memcg,
					enum vm_event_item idx,
					unsigned long count)
{
}

static inline void count_memcg_page_event(struct page *page,
					  int idx)
{
}

static inline void count_memcg_folio_events(struct folio *folio,
		enum vm_event_item idx, unsigned long nr)
{
}

static inline
void count_memcg_event_mm(struct mm_struct *mm, enum vm_event_item idx)
{
}

static inline void split_page_memcg(struct page *head, unsigned int nr)
{
}

static inline
unsigned long mem_cgroup_soft_limit_reclaim(pg_data_t *pgdat, int order,
					    gfp_t gfp_mask,
					    unsigned long *total_scanned)
{
	return 0;
}
#endif /* CONFIG_MEMCG */

static inline void __inc_lruvec_kmem_state(void *p, enum node_stat_item idx)
{
	__mod_lruvec_kmem_state(p, idx, 1);
}

static inline void __dec_lruvec_kmem_state(void *p, enum node_stat_item idx)
{
	__mod_lruvec_kmem_state(p, idx, -1);
}

static inline struct lruvec *parent_lruvec(struct lruvec *lruvec)
{
	struct mem_cgroup *memcg;

	memcg = lruvec_memcg(lruvec);
	if (!memcg)
		return NULL;
	memcg = parent_mem_cgroup(memcg);
	if (!memcg)
		return NULL;
	return mem_cgroup_lruvec(memcg, lruvec_pgdat(lruvec));
}

static inline void unlock_page_lruvec(struct lruvec *lruvec)
{
	spin_unlock(&lruvec->lru_lock);
}

static inline void unlock_page_lruvec_irq(struct lruvec *lruvec)
{
	spin_unlock_irq(&lruvec->lru_lock);
}

static inline void unlock_page_lruvec_irqrestore(struct lruvec *lruvec,
		unsigned long flags)
{
	spin_unlock_irqrestore(&lruvec->lru_lock, flags);
}

/* Test requires a stable page->memcg binding, see page_memcg() */
static inline bool folio_matches_lruvec(struct folio *folio,
		struct lruvec *lruvec)
{
	return lruvec_pgdat(lruvec) == folio_pgdat(folio) &&
	       lruvec_memcg(lruvec) == folio_memcg(folio);
}

/* Don't lock again iff page's lruvec locked */
static inline struct lruvec *folio_lruvec_relock_irq(struct folio *folio,
		struct lruvec *locked_lruvec)
{
	if (locked_lruvec) {
		if (folio_matches_lruvec(folio, locked_lruvec))
			return locked_lruvec;

		unlock_page_lruvec_irq(locked_lruvec);
	}

	return folio_lruvec_lock_irq(folio);
}

/* Don't lock again iff page's lruvec locked */
static inline struct lruvec *folio_lruvec_relock_irqsave(struct folio *folio,
		struct lruvec *locked_lruvec, unsigned long *flags)
{
	if (locked_lruvec) {
		if (folio_matches_lruvec(folio, locked_lruvec))
			return locked_lruvec;

		unlock_page_lruvec_irqrestore(locked_lruvec, *flags);
	}

	return folio_lruvec_lock_irqsave(folio, flags);
}

#ifdef CONFIG_CGROUP_WRITEBACK

struct wb_domain *mem_cgroup_wb_domain(struct bdi_writeback *wb);
void mem_cgroup_wb_stats(struct bdi_writeback *wb, unsigned long *pfilepages,
			 unsigned long *pheadroom, unsigned long *pdirty,
			 unsigned long *pwriteback);

void mem_cgroup_track_foreign_dirty_slowpath(struct folio *folio,
					     struct bdi_writeback *wb);

static inline void mem_cgroup_track_foreign_dirty(struct folio *folio,
						  struct bdi_writeback *wb)
{
	if (mem_cgroup_disabled())
		return;

	if (unlikely(&folio_memcg(folio)->css != wb->memcg_css))
		mem_cgroup_track_foreign_dirty_slowpath(folio, wb);
}

void mem_cgroup_flush_foreign(struct bdi_writeback *wb);

#else	/* CONFIG_CGROUP_WRITEBACK */

static inline struct wb_domain *mem_cgroup_wb_domain(struct bdi_writeback *wb)
{
	return NULL;
}

static inline void mem_cgroup_wb_stats(struct bdi_writeback *wb,
				       unsigned long *pfilepages,
				       unsigned long *pheadroom,
				       unsigned long *pdirty,
				       unsigned long *pwriteback)
{
}

static inline void mem_cgroup_track_foreign_dirty(struct folio *folio,
						  struct bdi_writeback *wb)
{
}

static inline void mem_cgroup_flush_foreign(struct bdi_writeback *wb)
{
}

#endif	/* CONFIG_CGROUP_WRITEBACK */

struct sock;
bool mem_cgroup_charge_skmem(struct mem_cgroup *memcg, unsigned int nr_pages,
			     gfp_t gfp_mask);
void mem_cgroup_uncharge_skmem(struct mem_cgroup *memcg, unsigned int nr_pages);
#ifdef CONFIG_MEMCG
extern struct static_key_false memcg_sockets_enabled_key;
#define mem_cgroup_sockets_enabled static_branch_unlikely(&memcg_sockets_enabled_key)
void mem_cgroup_sk_alloc(struct sock *sk);
void mem_cgroup_sk_free(struct sock *sk);
static inline bool mem_cgroup_under_socket_pressure(struct mem_cgroup *memcg)
{
	if (!cgroup_subsys_on_dfl(memory_cgrp_subsys) && memcg->tcpmem_pressure)
		return true;
	do {
		if (time_before(jiffies, READ_ONCE(memcg->socket_pressure)))
			return true;
	} while ((memcg = parent_mem_cgroup(memcg)));
	return false;
}

int alloc_shrinker_info(struct mem_cgroup *memcg);
void free_shrinker_info(struct mem_cgroup *memcg);
void set_shrinker_bit(struct mem_cgroup *memcg, int nid, int shrinker_id);
void reparent_shrinker_deferred(struct mem_cgroup *memcg);
#else
#define mem_cgroup_sockets_enabled 0
static inline void mem_cgroup_sk_alloc(struct sock *sk) { };
static inline void mem_cgroup_sk_free(struct sock *sk) { };
static inline bool mem_cgroup_under_socket_pressure(struct mem_cgroup *memcg)
{
	return false;
}

static inline void set_shrinker_bit(struct mem_cgroup *memcg,
				    int nid, int shrinker_id)
{
}
#endif

#ifdef CONFIG_MEMCG_KMEM
bool mem_cgroup_kmem_disabled(void);
int __memcg_kmem_charge_page(struct page *page, gfp_t gfp, int order);
void __memcg_kmem_uncharge_page(struct page *page, int order);

struct obj_cgroup *get_obj_cgroup_from_current(void);
struct obj_cgroup *get_obj_cgroup_from_page(struct page *page);

int obj_cgroup_charge(struct obj_cgroup *objcg, gfp_t gfp, size_t size);
void obj_cgroup_uncharge(struct obj_cgroup *objcg, size_t size);

extern struct static_key_false memcg_kmem_enabled_key;

static inline bool memcg_kmem_enabled(void)
{
	return static_branch_likely(&memcg_kmem_enabled_key);
}

static inline int memcg_kmem_charge_page(struct page *page, gfp_t gfp,
					 int order)
{
	if (memcg_kmem_enabled())
		return __memcg_kmem_charge_page(page, gfp, order);
	return 0;
}

static inline void memcg_kmem_uncharge_page(struct page *page, int order)
{
	if (memcg_kmem_enabled())
		__memcg_kmem_uncharge_page(page, order);
}

/*
 * A helper for accessing memcg's kmem_id, used for getting
 * corresponding LRU lists.
 */
static inline int memcg_kmem_id(struct mem_cgroup *memcg)
{
	return memcg ? memcg->kmemcg_id : -1;
}

struct mem_cgroup *mem_cgroup_from_obj(void *p);
struct mem_cgroup *mem_cgroup_from_slab_obj(void *p);

static inline void count_objcg_event(struct obj_cgroup *objcg,
				     enum vm_event_item idx)
{
	struct mem_cgroup *memcg;

	if (!memcg_kmem_enabled())
		return;

	rcu_read_lock();
	memcg = obj_cgroup_memcg(objcg);
	count_memcg_events(memcg, idx, 1);
	rcu_read_unlock();
}

#else
static inline bool mem_cgroup_kmem_disabled(void)
{
	return true;
}

static inline int memcg_kmem_charge_page(struct page *page, gfp_t gfp,
					 int order)
{
	return 0;
}

static inline void memcg_kmem_uncharge_page(struct page *page, int order)
{
}

static inline int __memcg_kmem_charge_page(struct page *page, gfp_t gfp,
					   int order)
{
	return 0;
}

static inline void __memcg_kmem_uncharge_page(struct page *page, int order)
{
}

static inline struct obj_cgroup *get_obj_cgroup_from_page(struct page *page)
{
	return NULL;
}

static inline bool memcg_kmem_enabled(void)
{
	return false;
}

static inline int memcg_kmem_id(struct mem_cgroup *memcg)
{
	return -1;
}

static inline struct mem_cgroup *mem_cgroup_from_obj(void *p)
{
	return NULL;
}

static inline struct mem_cgroup *mem_cgroup_from_slab_obj(void *p)
{
	return NULL;
}

static inline void count_objcg_event(struct obj_cgroup *objcg,
				     enum vm_event_item idx)
{
}

#endif /* CONFIG_MEMCG_KMEM */

#if defined(CONFIG_MEMCG_KMEM) && defined(CONFIG_ZSWAP)
bool obj_cgroup_may_zswap(struct obj_cgroup *objcg);
void obj_cgroup_charge_zswap(struct obj_cgroup *objcg, size_t size);
void obj_cgroup_uncharge_zswap(struct obj_cgroup *objcg, size_t size);
#else
static inline bool obj_cgroup_may_zswap(struct obj_cgroup *objcg)
{
	return true;
}
static inline void obj_cgroup_charge_zswap(struct obj_cgroup *objcg,
					   size_t size)
{
}
static inline void obj_cgroup_uncharge_zswap(struct obj_cgroup *objcg,
					     size_t size)
{
}
#endif

#endif /* _LINUX_MEMCONTROL_H */<|MERGE_RESOLUTION|>--- conflicted
+++ resolved
@@ -980,19 +980,7 @@
 	rcu_read_unlock();
 }
 
-<<<<<<< HEAD
-static inline unsigned long memcg_page_state(struct mem_cgroup *memcg, int idx)
-{
-	long x = READ_ONCE(memcg->vmstats.state[idx]);
-#ifdef CONFIG_SMP
-	if (x < 0)
-		x = 0;
-#endif
-	return x;
-}
-=======
 unsigned long memcg_page_state(struct mem_cgroup *memcg, int idx);
->>>>>>> 8950f345
 
 static inline unsigned long lruvec_page_state(struct lruvec *lruvec,
 					      enum node_stat_item idx)
