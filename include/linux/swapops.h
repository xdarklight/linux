/* SPDX-License-Identifier: GPL-2.0 */
#ifndef _LINUX_SWAPOPS_H
#define _LINUX_SWAPOPS_H

#include <linux/radix-tree.h>
#include <linux/bug.h>
#include <linux/mm_types.h>

#ifdef CONFIG_MMU

#ifdef CONFIG_SWAP
#include <linux/swapfile.h>
#endif	/* CONFIG_SWAP */

/*
 * swapcache pages are stored in the swapper_space radix tree.  We want to
 * get good packing density in that tree, so the index should be dense in
 * the low-order bits.
 *
 * We arrange the `type' and `offset' fields so that `type' is at the six
 * high-order bits of the swp_entry_t and `offset' is right-aligned in the
 * remaining bits.  Although `type' itself needs only five bits, we allow for
 * shmem/tmpfs to shift it all up a further one bit: see swp_to_radix_entry().
 *
 * swp_entry_t's are *never* stored anywhere in their arch-dependent format.
 */
#define SWP_TYPE_SHIFT	(BITS_PER_XA_VALUE - MAX_SWAPFILES_SHIFT)
#define SWP_OFFSET_MASK	((1UL << SWP_TYPE_SHIFT) - 1)

/*
 * Definitions only for PFN swap entries (see is_pfn_swap_entry()).  To
 * store PFN, we only need SWP_PFN_BITS bits.  Each of the pfn swap entries
 * can use the extra bits to store other information besides PFN.
 */
#ifdef MAX_PHYSMEM_BITS
<<<<<<< HEAD
#define SWP_PFN_BITS			(MAX_PHYSMEM_BITS - PAGE_SHIFT)
#else  /* MAX_PHYSMEM_BITS */
#define SWP_PFN_BITS			(BITS_PER_LONG - PAGE_SHIFT)
#endif	/* MAX_PHYSMEM_BITS */
#define SWP_PFN_MASK			(BIT(SWP_PFN_BITS) - 1)
=======
#define SWP_PFN_BITS		(MAX_PHYSMEM_BITS - PAGE_SHIFT)
#else  /* MAX_PHYSMEM_BITS */
#define SWP_PFN_BITS		min_t(int, \
				      sizeof(phys_addr_t) * 8 - PAGE_SHIFT, \
				      SWP_TYPE_SHIFT)
#endif	/* MAX_PHYSMEM_BITS */
#define SWP_PFN_MASK		(BIT(SWP_PFN_BITS) - 1)
>>>>>>> 0ee29814

/**
 * Migration swap entry specific bitfield definitions.  Layout:
 *
 *   |----------+--------------------|
 *   | swp_type | swp_offset         |
 *   |----------+--------+-+-+-------|
 *   |          | resv   |D|A|  PFN  |
 *   |----------+--------+-+-+-------|
 *
 * @SWP_MIG_YOUNG_BIT: Whether the page used to have young bit set (bit A)
 * @SWP_MIG_DIRTY_BIT: Whether the page used to have dirty bit set (bit D)
 *
 * Note: A/D bits will be stored in migration entries iff there're enough
 * free bits in arch specific swp offset.  By default we'll ignore A/D bits
 * when migrating a page.  Please refer to migration_entry_supports_ad()
 * for more information.  If there're more bits besides PFN and A/D bits,
 * they should be reserved and always be zeros.
 */
#define SWP_MIG_YOUNG_BIT		(SWP_PFN_BITS)
#define SWP_MIG_DIRTY_BIT		(SWP_PFN_BITS + 1)
#define SWP_MIG_TOTAL_BITS		(SWP_PFN_BITS + 2)

#define SWP_MIG_YOUNG			BIT(SWP_MIG_YOUNG_BIT)
#define SWP_MIG_DIRTY			BIT(SWP_MIG_DIRTY_BIT)

static inline bool is_pfn_swap_entry(swp_entry_t entry);

/* Clear all flags but only keep swp_entry_t related information */
static inline pte_t pte_swp_clear_flags(pte_t pte)
{
	if (pte_swp_exclusive(pte))
		pte = pte_swp_clear_exclusive(pte);
	if (pte_swp_soft_dirty(pte))
		pte = pte_swp_clear_soft_dirty(pte);
	if (pte_swp_uffd_wp(pte))
		pte = pte_swp_clear_uffd_wp(pte);
	return pte;
}

/*
 * Store a type+offset into a swp_entry_t in an arch-independent format
 */
static inline swp_entry_t swp_entry(unsigned long type, pgoff_t offset)
{
	swp_entry_t ret;

	ret.val = (type << SWP_TYPE_SHIFT) | (offset & SWP_OFFSET_MASK);
	return ret;
}

/*
 * Extract the `type' field from a swp_entry_t.  The swp_entry_t is in
 * arch-independent format
 */
static inline unsigned swp_type(swp_entry_t entry)
{
	return (entry.val >> SWP_TYPE_SHIFT);
}

/*
 * Extract the `offset' field from a swp_entry_t.  The swp_entry_t is in
 * arch-independent format
 */
static inline pgoff_t swp_offset(swp_entry_t entry)
{
	return entry.val & SWP_OFFSET_MASK;
}

/*
 * This should only be called upon a pfn swap entry to get the PFN stored
 * in the swap entry.  Please refers to is_pfn_swap_entry() for definition
 * of pfn swap entry.
 */
static inline unsigned long swp_offset_pfn(swp_entry_t entry)
{
	VM_BUG_ON(!is_pfn_swap_entry(entry));
	return swp_offset(entry) & SWP_PFN_MASK;
}

/* check whether a pte points to a swap entry */
static inline int is_swap_pte(pte_t pte)
{
	return !pte_none(pte) && !pte_present(pte);
}

/*
 * Convert the arch-dependent pte representation of a swp_entry_t into an
 * arch-independent swp_entry_t.
 */
static inline swp_entry_t pte_to_swp_entry(pte_t pte)
{
	swp_entry_t arch_entry;

	pte = pte_swp_clear_flags(pte);
	arch_entry = __pte_to_swp_entry(pte);
	return swp_entry(__swp_type(arch_entry), __swp_offset(arch_entry));
}

/*
 * Convert the arch-independent representation of a swp_entry_t into the
 * arch-dependent pte representation.
 */
static inline pte_t swp_entry_to_pte(swp_entry_t entry)
{
	swp_entry_t arch_entry;

	arch_entry = __swp_entry(swp_type(entry), swp_offset(entry));
	return __swp_entry_to_pte(arch_entry);
}

static inline swp_entry_t radix_to_swp_entry(void *arg)
{
	swp_entry_t entry;

	entry.val = xa_to_value(arg);
	return entry;
}

static inline void *swp_to_radix_entry(swp_entry_t entry)
{
	return xa_mk_value(entry.val);
}

static inline swp_entry_t make_swapin_error_entry(struct page *page)
{
	return swp_entry(SWP_SWAPIN_ERROR, page_to_pfn(page));
}

static inline int is_swapin_error_entry(swp_entry_t entry)
{
	return swp_type(entry) == SWP_SWAPIN_ERROR;
}

#if IS_ENABLED(CONFIG_DEVICE_PRIVATE)
static inline swp_entry_t make_readable_device_private_entry(pgoff_t offset)
{
	return swp_entry(SWP_DEVICE_READ, offset);
}

static inline swp_entry_t make_writable_device_private_entry(pgoff_t offset)
{
	return swp_entry(SWP_DEVICE_WRITE, offset);
}

static inline bool is_device_private_entry(swp_entry_t entry)
{
	int type = swp_type(entry);
	return type == SWP_DEVICE_READ || type == SWP_DEVICE_WRITE;
}

static inline bool is_writable_device_private_entry(swp_entry_t entry)
{
	return unlikely(swp_type(entry) == SWP_DEVICE_WRITE);
}

static inline swp_entry_t make_readable_device_exclusive_entry(pgoff_t offset)
{
	return swp_entry(SWP_DEVICE_EXCLUSIVE_READ, offset);
}

static inline swp_entry_t make_writable_device_exclusive_entry(pgoff_t offset)
{
	return swp_entry(SWP_DEVICE_EXCLUSIVE_WRITE, offset);
}

static inline bool is_device_exclusive_entry(swp_entry_t entry)
{
	return swp_type(entry) == SWP_DEVICE_EXCLUSIVE_READ ||
		swp_type(entry) == SWP_DEVICE_EXCLUSIVE_WRITE;
}

static inline bool is_writable_device_exclusive_entry(swp_entry_t entry)
{
	return unlikely(swp_type(entry) == SWP_DEVICE_EXCLUSIVE_WRITE);
}
#else /* CONFIG_DEVICE_PRIVATE */
static inline swp_entry_t make_readable_device_private_entry(pgoff_t offset)
{
	return swp_entry(0, 0);
}

static inline swp_entry_t make_writable_device_private_entry(pgoff_t offset)
{
	return swp_entry(0, 0);
}

static inline bool is_device_private_entry(swp_entry_t entry)
{
	return false;
}

static inline bool is_writable_device_private_entry(swp_entry_t entry)
{
	return false;
}

static inline swp_entry_t make_readable_device_exclusive_entry(pgoff_t offset)
{
	return swp_entry(0, 0);
}

static inline swp_entry_t make_writable_device_exclusive_entry(pgoff_t offset)
{
	return swp_entry(0, 0);
}

static inline bool is_device_exclusive_entry(swp_entry_t entry)
{
	return false;
}

static inline bool is_writable_device_exclusive_entry(swp_entry_t entry)
{
	return false;
}
#endif /* CONFIG_DEVICE_PRIVATE */

#ifdef CONFIG_MIGRATION
static inline int is_migration_entry(swp_entry_t entry)
{
	return unlikely(swp_type(entry) == SWP_MIGRATION_READ ||
			swp_type(entry) == SWP_MIGRATION_READ_EXCLUSIVE ||
			swp_type(entry) == SWP_MIGRATION_WRITE);
}

static inline int is_writable_migration_entry(swp_entry_t entry)
{
	return unlikely(swp_type(entry) == SWP_MIGRATION_WRITE);
}

static inline int is_readable_migration_entry(swp_entry_t entry)
{
	return unlikely(swp_type(entry) == SWP_MIGRATION_READ);
}

static inline int is_readable_exclusive_migration_entry(swp_entry_t entry)
{
	return unlikely(swp_type(entry) == SWP_MIGRATION_READ_EXCLUSIVE);
}

static inline swp_entry_t make_readable_migration_entry(pgoff_t offset)
{
	return swp_entry(SWP_MIGRATION_READ, offset);
}

static inline swp_entry_t make_readable_exclusive_migration_entry(pgoff_t offset)
{
	return swp_entry(SWP_MIGRATION_READ_EXCLUSIVE, offset);
}

static inline swp_entry_t make_writable_migration_entry(pgoff_t offset)
{
	return swp_entry(SWP_MIGRATION_WRITE, offset);
}

/*
 * Returns whether the host has large enough swap offset field to support
 * carrying over pgtable A/D bits for page migrations.  The result is
 * pretty much arch specific.
 */
static inline bool migration_entry_supports_ad(void)
{
#ifdef CONFIG_SWAP
	return swap_migration_ad_supported;
#else  /* CONFIG_SWAP */
	return false;
#endif	/* CONFIG_SWAP */
}

static inline swp_entry_t make_migration_entry_young(swp_entry_t entry)
{
	if (migration_entry_supports_ad())
		return swp_entry(swp_type(entry),
				 swp_offset(entry) | SWP_MIG_YOUNG);
	return entry;
}

static inline bool is_migration_entry_young(swp_entry_t entry)
{
	if (migration_entry_supports_ad())
		return swp_offset(entry) & SWP_MIG_YOUNG;
	/* Keep the old behavior of aging page after migration */
	return false;
}

static inline swp_entry_t make_migration_entry_dirty(swp_entry_t entry)
{
	if (migration_entry_supports_ad())
		return swp_entry(swp_type(entry),
				 swp_offset(entry) | SWP_MIG_DIRTY);
	return entry;
}

static inline bool is_migration_entry_dirty(swp_entry_t entry)
{
	if (migration_entry_supports_ad())
		return swp_offset(entry) & SWP_MIG_DIRTY;
	/* Keep the old behavior of clean page after migration */
	return false;
}

extern void __migration_entry_wait(struct mm_struct *mm, pte_t *ptep,
					spinlock_t *ptl);
extern void migration_entry_wait(struct mm_struct *mm, pmd_t *pmd,
					unsigned long address);
#ifdef CONFIG_HUGETLB_PAGE
extern void __migration_entry_wait_huge(pte_t *ptep, spinlock_t *ptl);
extern void migration_entry_wait_huge(struct vm_area_struct *vma, pte_t *pte);
#endif	/* CONFIG_HUGETLB_PAGE */
#else  /* CONFIG_MIGRATION */
static inline swp_entry_t make_readable_migration_entry(pgoff_t offset)
{
	return swp_entry(0, 0);
}

static inline swp_entry_t make_readable_exclusive_migration_entry(pgoff_t offset)
{
	return swp_entry(0, 0);
}

static inline swp_entry_t make_writable_migration_entry(pgoff_t offset)
{
	return swp_entry(0, 0);
}

static inline int is_migration_entry(swp_entry_t swp)
{
	return 0;
}

static inline void __migration_entry_wait(struct mm_struct *mm, pte_t *ptep,
					spinlock_t *ptl) { }
static inline void migration_entry_wait(struct mm_struct *mm, pmd_t *pmd,
					 unsigned long address) { }
#ifdef CONFIG_HUGETLB_PAGE
static inline void __migration_entry_wait_huge(pte_t *ptep, spinlock_t *ptl) { }
static inline void migration_entry_wait_huge(struct vm_area_struct *vma, pte_t *pte) { }
#endif	/* CONFIG_HUGETLB_PAGE */
static inline int is_writable_migration_entry(swp_entry_t entry)
{
	return 0;
}
static inline int is_readable_migration_entry(swp_entry_t entry)
{
	return 0;
}

static inline swp_entry_t make_migration_entry_young(swp_entry_t entry)
{
	return entry;
}

static inline bool is_migration_entry_young(swp_entry_t entry)
{
	return false;
}

static inline swp_entry_t make_migration_entry_dirty(swp_entry_t entry)
{
	return entry;
}

static inline bool is_migration_entry_dirty(swp_entry_t entry)
{
	return false;
}
#endif	/* CONFIG_MIGRATION */

typedef unsigned long pte_marker;

#define  PTE_MARKER_UFFD_WP  BIT(0)
#define  PTE_MARKER_MASK     (PTE_MARKER_UFFD_WP)

#ifdef CONFIG_PTE_MARKER

static inline swp_entry_t make_pte_marker_entry(pte_marker marker)
{
	return swp_entry(SWP_PTE_MARKER, marker);
}

static inline bool is_pte_marker_entry(swp_entry_t entry)
{
	return swp_type(entry) == SWP_PTE_MARKER;
}

static inline pte_marker pte_marker_get(swp_entry_t entry)
{
	return swp_offset(entry) & PTE_MARKER_MASK;
}

static inline bool is_pte_marker(pte_t pte)
{
	return is_swap_pte(pte) && is_pte_marker_entry(pte_to_swp_entry(pte));
}

#else /* CONFIG_PTE_MARKER */

static inline swp_entry_t make_pte_marker_entry(pte_marker marker)
{
	/* This should never be called if !CONFIG_PTE_MARKER */
	WARN_ON_ONCE(1);
	return swp_entry(0, 0);
}

static inline bool is_pte_marker_entry(swp_entry_t entry)
{
	return false;
}

static inline pte_marker pte_marker_get(swp_entry_t entry)
{
	return 0;
}

static inline bool is_pte_marker(pte_t pte)
{
	return false;
}

#endif /* CONFIG_PTE_MARKER */

static inline pte_t make_pte_marker(pte_marker marker)
{
	return swp_entry_to_pte(make_pte_marker_entry(marker));
}

/*
 * This is a special version to check pte_none() just to cover the case when
 * the pte is a pte marker.  It existed because in many cases the pte marker
 * should be seen as a none pte; it's just that we have stored some information
 * onto the none pte so it becomes not-none any more.
 *
 * It should be used when the pte is file-backed, ram-based and backing
 * userspace pages, like shmem.  It is not needed upon pgtables that do not
 * support pte markers at all.  For example, it's not needed on anonymous
 * memory, kernel-only memory (including when the system is during-boot),
 * non-ram based generic file-system.  It's fine to be used even there, but the
 * extra pte marker check will be pure overhead.
 *
 * For systems configured with !CONFIG_PTE_MARKER this will be automatically
 * optimized to pte_none().
 */
static inline int pte_none_mostly(pte_t pte)
{
	return pte_none(pte) || is_pte_marker(pte);
}

static inline struct page *pfn_swap_entry_to_page(swp_entry_t entry)
{
	struct page *p = pfn_to_page(swp_offset_pfn(entry));

	/*
	 * Any use of migration entries may only occur while the
	 * corresponding page is locked
	 */
	BUG_ON(is_migration_entry(entry) && !PageLocked(p));

	return p;
}

/*
 * A pfn swap entry is a special type of swap entry that always has a pfn stored
 * in the swap offset. They are used to represent unaddressable device memory
 * and to restrict access to a page undergoing migration.
 */
static inline bool is_pfn_swap_entry(swp_entry_t entry)
{
	/* Make sure the swp offset can always store the needed fields */
	BUILD_BUG_ON(SWP_TYPE_SHIFT < SWP_PFN_BITS);

	return is_migration_entry(entry) || is_device_private_entry(entry) ||
	       is_device_exclusive_entry(entry);
}

struct page_vma_mapped_walk;

#ifdef CONFIG_ARCH_ENABLE_THP_MIGRATION
extern int set_pmd_migration_entry(struct page_vma_mapped_walk *pvmw,
		struct page *page);

extern void remove_migration_pmd(struct page_vma_mapped_walk *pvmw,
		struct page *new);

extern void pmd_migration_entry_wait(struct mm_struct *mm, pmd_t *pmd);

static inline swp_entry_t pmd_to_swp_entry(pmd_t pmd)
{
	swp_entry_t arch_entry;

	if (pmd_swp_soft_dirty(pmd))
		pmd = pmd_swp_clear_soft_dirty(pmd);
	if (pmd_swp_uffd_wp(pmd))
		pmd = pmd_swp_clear_uffd_wp(pmd);
	arch_entry = __pmd_to_swp_entry(pmd);
	return swp_entry(__swp_type(arch_entry), __swp_offset(arch_entry));
}

static inline pmd_t swp_entry_to_pmd(swp_entry_t entry)
{
	swp_entry_t arch_entry;

	arch_entry = __swp_entry(swp_type(entry), swp_offset(entry));
	return __swp_entry_to_pmd(arch_entry);
}

static inline int is_pmd_migration_entry(pmd_t pmd)
{
	return is_swap_pmd(pmd) && is_migration_entry(pmd_to_swp_entry(pmd));
}
#else  /* CONFIG_ARCH_ENABLE_THP_MIGRATION */
static inline int set_pmd_migration_entry(struct page_vma_mapped_walk *pvmw,
		struct page *page)
{
	BUILD_BUG();
}

static inline void remove_migration_pmd(struct page_vma_mapped_walk *pvmw,
		struct page *new)
{
	BUILD_BUG();
}

static inline void pmd_migration_entry_wait(struct mm_struct *m, pmd_t *p) { }

static inline swp_entry_t pmd_to_swp_entry(pmd_t pmd)
{
	return swp_entry(0, 0);
}

static inline pmd_t swp_entry_to_pmd(swp_entry_t entry)
{
	return __pmd(0);
}

static inline int is_pmd_migration_entry(pmd_t pmd)
{
	return 0;
}
#endif  /* CONFIG_ARCH_ENABLE_THP_MIGRATION */

#ifdef CONFIG_MEMORY_FAILURE

extern atomic_long_t num_poisoned_pages __read_mostly;

/*
 * Support for hardware poisoned pages
 */
static inline swp_entry_t make_hwpoison_entry(struct page *page)
{
	BUG_ON(!PageLocked(page));
	return swp_entry(SWP_HWPOISON, page_to_pfn(page));
}

static inline int is_hwpoison_entry(swp_entry_t entry)
{
	return swp_type(entry) == SWP_HWPOISON;
}

static inline void num_poisoned_pages_inc(void)
{
	atomic_long_inc(&num_poisoned_pages);
}

static inline void num_poisoned_pages_sub(long i)
{
	atomic_long_sub(i, &num_poisoned_pages);
}

#else  /* CONFIG_MEMORY_FAILURE */

static inline swp_entry_t make_hwpoison_entry(struct page *page)
{
	return swp_entry(0, 0);
}

static inline int is_hwpoison_entry(swp_entry_t swp)
{
	return 0;
}

static inline void num_poisoned_pages_inc(void)
{
}

static inline void num_poisoned_pages_sub(long i)
{
}
#endif  /* CONFIG_MEMORY_FAILURE */

static inline int non_swap_entry(swp_entry_t entry)
{
	return swp_type(entry) >= MAX_SWAPFILES;
}

#endif /* CONFIG_MMU */
#endif /* _LINUX_SWAPOPS_H */<|MERGE_RESOLUTION|>--- conflicted
+++ resolved
@@ -33,13 +33,6 @@
  * can use the extra bits to store other information besides PFN.
  */
 #ifdef MAX_PHYSMEM_BITS
-<<<<<<< HEAD
-#define SWP_PFN_BITS			(MAX_PHYSMEM_BITS - PAGE_SHIFT)
-#else  /* MAX_PHYSMEM_BITS */
-#define SWP_PFN_BITS			(BITS_PER_LONG - PAGE_SHIFT)
-#endif	/* MAX_PHYSMEM_BITS */
-#define SWP_PFN_MASK			(BIT(SWP_PFN_BITS) - 1)
-=======
 #define SWP_PFN_BITS		(MAX_PHYSMEM_BITS - PAGE_SHIFT)
 #else  /* MAX_PHYSMEM_BITS */
 #define SWP_PFN_BITS		min_t(int, \
@@ -47,7 +40,6 @@
 				      SWP_TYPE_SHIFT)
 #endif	/* MAX_PHYSMEM_BITS */
 #define SWP_PFN_MASK		(BIT(SWP_PFN_BITS) - 1)
->>>>>>> 0ee29814
 
 /**
  * Migration swap entry specific bitfield definitions.  Layout:
