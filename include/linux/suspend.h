/* SPDX-License-Identifier: GPL-2.0 */
#ifndef _LINUX_SUSPEND_H
#define _LINUX_SUSPEND_H

#include <linux/swap.h>
#include <linux/notifier.h>
#include <linux/init.h>
#include <linux/pm.h>
#include <linux/mm.h>
#include <linux/freezer.h>
#include <asm/errno.h>

#ifdef CONFIG_VT
extern void pm_set_vt_switch(int);
#else
static inline void pm_set_vt_switch(int do_switch)
{
}
#endif

#ifdef CONFIG_VT_CONSOLE_SLEEP
extern void pm_prepare_console(void);
extern void pm_restore_console(void);
#else
static inline void pm_prepare_console(void)
{
}

static inline void pm_restore_console(void)
{
}
#endif

typedef int __bitwise suspend_state_t;

#define PM_SUSPEND_ON		((__force suspend_state_t) 0)
#define PM_SUSPEND_TO_IDLE	((__force suspend_state_t) 1)
#define PM_SUSPEND_STANDBY	((__force suspend_state_t) 2)
#define PM_SUSPEND_MEM		((__force suspend_state_t) 3)
#define PM_SUSPEND_MIN		PM_SUSPEND_TO_IDLE
#define PM_SUSPEND_MAX		((__force suspend_state_t) 4)

enum suspend_stat_step {
	SUSPEND_FREEZE = 1,
	SUSPEND_PREPARE,
	SUSPEND_SUSPEND,
	SUSPEND_SUSPEND_LATE,
	SUSPEND_SUSPEND_NOIRQ,
	SUSPEND_RESUME_NOIRQ,
	SUSPEND_RESUME_EARLY,
	SUSPEND_RESUME
};

struct suspend_stats {
	int	success;
	int	fail;
	int	failed_freeze;
	int	failed_prepare;
	int	failed_suspend;
	int	failed_suspend_late;
	int	failed_suspend_noirq;
	int	failed_resume;
	int	failed_resume_early;
	int	failed_resume_noirq;
#define	REC_FAILED_NUM	2
	int	last_failed_dev;
	char	failed_devs[REC_FAILED_NUM][40];
	int	last_failed_errno;
	int	errno[REC_FAILED_NUM];
	int	last_failed_step;
	enum suspend_stat_step	failed_steps[REC_FAILED_NUM];
};

extern struct suspend_stats suspend_stats;

static inline void dpm_save_failed_dev(const char *name)
{
	strlcpy(suspend_stats.failed_devs[suspend_stats.last_failed_dev],
		name,
		sizeof(suspend_stats.failed_devs[0]));
	suspend_stats.last_failed_dev++;
	suspend_stats.last_failed_dev %= REC_FAILED_NUM;
}

static inline void dpm_save_failed_errno(int err)
{
	suspend_stats.errno[suspend_stats.last_failed_errno] = err;
	suspend_stats.last_failed_errno++;
	suspend_stats.last_failed_errno %= REC_FAILED_NUM;
}

static inline void dpm_save_failed_step(enum suspend_stat_step step)
{
	suspend_stats.failed_steps[suspend_stats.last_failed_step] = step;
	suspend_stats.last_failed_step++;
	suspend_stats.last_failed_step %= REC_FAILED_NUM;
}

/**
 * struct platform_suspend_ops - Callbacks for managing platform dependent
 *	system sleep states.
 *
 * @valid: Callback to determine if given system sleep state is supported by
 *	the platform.
 *	Valid (ie. supported) states are advertised in /sys/power/state.  Note
 *	that it still may be impossible to enter given system sleep state if the
 *	conditions aren't right.
 *	There is the %suspend_valid_only_mem function available that can be
 *	assigned to this if the platform only supports mem sleep.
 *
 * @begin: Initialise a transition to given system sleep state.
 *	@begin() is executed right prior to suspending devices.  The information
 *	conveyed to the platform code by @begin() should be disregarded by it as
 *	soon as @end() is executed.  If @begin() fails (ie. returns nonzero),
 *	@prepare(), @enter() and @finish() will not be called by the PM core.
 *	This callback is optional.  However, if it is implemented, the argument
 *	passed to @enter() is redundant and should be ignored.
 *
 * @prepare: Prepare the platform for entering the system sleep state indicated
 *	by @begin().
 *	@prepare() is called right after devices have been suspended (ie. the
 *	appropriate .suspend() method has been executed for each device) and
 *	before device drivers' late suspend callbacks are executed.  It returns
 *	0 on success or a negative error code otherwise, in which case the
 *	system cannot enter the desired sleep state (@prepare_late(), @enter(),
 *	and @wake() will not be called in that case).
 *
 * @prepare_late: Finish preparing the platform for entering the system sleep
 *	state indicated by @begin().
 *	@prepare_late is called before disabling nonboot CPUs and after
 *	device drivers' late suspend callbacks have been executed.  It returns
 *	0 on success or a negative error code otherwise, in which case the
 *	system cannot enter the desired sleep state (@enter() will not be
 *	executed).
 *
 * @enter: Enter the system sleep state indicated by @begin() or represented by
 *	the argument if @begin() is not implemented.
 *	This callback is mandatory.  It returns 0 on success or a negative
 *	error code otherwise, in which case the system cannot enter the desired
 *	sleep state.
 *
 * @wake: Called when the system has just left a sleep state, right after
 *	the nonboot CPUs have been enabled and before device drivers' early
 *	resume callbacks are executed.
 *	This callback is optional, but should be implemented by the platforms
 *	that implement @prepare_late().  If implemented, it is always called
 *	after @prepare_late and @enter(), even if one of them fails.
 *
 * @finish: Finish wake-up of the platform.
 *	@finish is called right prior to calling device drivers' regular suspend
 *	callbacks.
 *	This callback is optional, but should be implemented by the platforms
 *	that implement @prepare().  If implemented, it is always called after
 *	@enter() and @wake(), even if any of them fails.  It is executed after
 *	a failing @prepare.
 *
 * @suspend_again: Returns whether the system should suspend again (true) or
 *	not (false). If the platform wants to poll sensors or execute some
 *	code during suspended without invoking userspace and most of devices,
 *	suspend_again callback is the place assuming that periodic-wakeup or
 *	alarm-wakeup is already setup. This allows to execute some codes while
 *	being kept suspended in the view of userland and devices.
 *
 * @end: Called by the PM core right after resuming devices, to indicate to
 *	the platform that the system has returned to the working state or
 *	the transition to the sleep state has been aborted.
 *	This callback is optional, but should be implemented by the platforms
 *	that implement @begin().  Accordingly, platforms implementing @begin()
 *	should also provide a @end() which cleans up transitions aborted before
 *	@enter().
 *
 * @recover: Recover the platform from a suspend failure.
 *	Called by the PM core if the suspending of devices fails.
 *	This callback is optional and should only be implemented by platforms
 *	which require special recovery actions in that situation.
 */
struct platform_suspend_ops {
	int (*valid)(suspend_state_t state);
	int (*begin)(suspend_state_t state);
	int (*prepare)(void);
	int (*prepare_late)(void);
	int (*enter)(suspend_state_t state);
	void (*wake)(void);
	void (*finish)(void);
	bool (*suspend_again)(void);
	void (*end)(void);
	void (*recover)(void);
};

struct platform_s2idle_ops {
	int (*begin)(void);
	int (*prepare)(void);
	void (*wake)(void);
	void (*sync)(void);
	void (*restore)(void);
	void (*end)(void);
};

#ifdef CONFIG_SUSPEND
extern suspend_state_t mem_sleep_current;
extern suspend_state_t mem_sleep_default;

/**
 * suspend_set_ops - set platform dependent suspend operations
 * @ops: The new suspend operations to set.
 */
extern void suspend_set_ops(const struct platform_suspend_ops *ops);
extern int suspend_valid_only_mem(suspend_state_t state);

extern unsigned int pm_suspend_global_flags;

#define PM_SUSPEND_FLAG_FW_SUSPEND	BIT(0)
#define PM_SUSPEND_FLAG_FW_RESUME	BIT(1)
#define PM_SUSPEND_FLAG_NO_PLATFORM	BIT(2)

static inline void pm_suspend_clear_flags(void)
{
	pm_suspend_global_flags = 0;
}

static inline void pm_set_suspend_via_firmware(void)
{
	pm_suspend_global_flags |= PM_SUSPEND_FLAG_FW_SUSPEND;
}

static inline void pm_set_resume_via_firmware(void)
{
	pm_suspend_global_flags |= PM_SUSPEND_FLAG_FW_RESUME;
}

<<<<<<< HEAD
=======
static inline void pm_set_suspend_no_platform(void)
{
	pm_suspend_global_flags |= PM_SUSPEND_FLAG_NO_PLATFORM;
}

>>>>>>> 6fb08f1a
/**
 * pm_suspend_via_firmware - Check if platform firmware will suspend the system.
 *
 * To be called during system-wide power management transitions to sleep states
 * or during the subsequent system-wide transitions back to the working state.
 *
 * Return 'true' if the platform firmware is going to be invoked at the end of
 * the system-wide power management transition (to a sleep state) in progress in
 * order to complete it, or if the platform firmware has been invoked in order
 * to complete the last (or preceding) transition of the system to a sleep
 * state.
 *
 * This matters if the caller needs or wants to carry out some special actions
 * depending on whether or not control will be passed to the platform firmware
 * subsequently (for example, the device may need to be reset before letting the
 * platform firmware manipulate it, which is not necessary when the platform
 * firmware is not going to be invoked) or when such special actions may have
 * been carried out during the preceding transition of the system to a sleep
 * state (as they may need to be taken into account).
 */
static inline bool pm_suspend_via_firmware(void)
{
	return !!(pm_suspend_global_flags & PM_SUSPEND_FLAG_FW_SUSPEND);
}

/**
 * pm_resume_via_firmware - Check if platform firmware has woken up the system.
 *
 * To be called during system-wide power management transitions from sleep
 * states.
 *
 * Return 'true' if the platform firmware has passed control to the kernel at
 * the beginning of the system-wide power management transition in progress, so
 * the event that woke up the system from sleep has been handled by the platform
 * firmware.
 */
static inline bool pm_resume_via_firmware(void)
{
	return !!(pm_suspend_global_flags & PM_SUSPEND_FLAG_FW_RESUME);
}

/**
 * pm_suspend_no_platform - Check if platform may change device power states.
 *
 * To be called during system-wide power management transitions to sleep states
 * or during the subsequent system-wide transitions back to the working state.
 *
 * Return 'true' if the power states of devices remain under full control of the
 * kernel throughout the system-wide suspend and resume cycle in progress (that
 * is, if a device is put into a certain power state during suspend, it can be
 * expected to remain in that state during resume).
 */
static inline bool pm_suspend_no_platform(void)
{
	return !!(pm_suspend_global_flags & PM_SUSPEND_FLAG_NO_PLATFORM);
}

/* Suspend-to-idle state machnine. */
enum s2idle_states {
	S2IDLE_STATE_NONE,      /* Not suspended/suspending. */
	S2IDLE_STATE_ENTER,     /* Enter suspend-to-idle. */
	S2IDLE_STATE_WAKE,      /* Wake up from suspend-to-idle. */
};

extern enum s2idle_states __read_mostly s2idle_state;

static inline bool idle_should_enter_s2idle(void)
{
	return unlikely(s2idle_state == S2IDLE_STATE_ENTER);
}

extern bool pm_suspend_default_s2idle(void);
extern void __init pm_states_init(void);
extern void s2idle_set_ops(const struct platform_s2idle_ops *ops);
extern void s2idle_wake(void);

/**
 * arch_suspend_disable_irqs - disable IRQs for suspend
 *
 * Disables IRQs (in the default case). This is a weak symbol in the common
 * code and thus allows architectures to override it if more needs to be
 * done. Not called for suspend to disk.
 */
extern void arch_suspend_disable_irqs(void);

/**
 * arch_suspend_enable_irqs - enable IRQs after suspend
 *
 * Enables IRQs (in the default case). This is a weak symbol in the common
 * code and thus allows architectures to override it if more needs to be
 * done. Not called for suspend to disk.
 */
extern void arch_suspend_enable_irqs(void);

extern int pm_suspend(suspend_state_t state);
#else /* !CONFIG_SUSPEND */
#define suspend_valid_only_mem	NULL

static inline void pm_suspend_clear_flags(void) {}
static inline void pm_set_suspend_via_firmware(void) {}
static inline void pm_set_resume_via_firmware(void) {}
static inline bool pm_suspend_via_firmware(void) { return false; }
static inline bool pm_resume_via_firmware(void) { return false; }
static inline bool pm_suspend_default_s2idle(void) { return false; }

static inline void suspend_set_ops(const struct platform_suspend_ops *ops) {}
static inline int pm_suspend(suspend_state_t state) { return -ENOSYS; }
static inline bool idle_should_enter_s2idle(void) { return false; }
static inline void __init pm_states_init(void) {}
static inline void s2idle_set_ops(const struct platform_s2idle_ops *ops) {}
static inline void s2idle_wake(void) {}
#endif /* !CONFIG_SUSPEND */

/* struct pbe is used for creating lists of pages that should be restored
 * atomically during the resume from disk, because the page frames they have
 * occupied before the suspend are in use.
 */
struct pbe {
	void *address;		/* address of the copy */
	void *orig_address;	/* original address of a page */
	struct pbe *next;
};

/* mm/page_alloc.c */
extern void mark_free_pages(struct zone *zone);

/**
 * struct platform_hibernation_ops - hibernation platform support
 *
 * The methods in this structure allow a platform to carry out special
 * operations required by it during a hibernation transition.
 *
 * All the methods below, except for @recover(), must be implemented.
 *
 * @begin: Tell the platform driver that we're starting hibernation.
 *	Called right after shrinking memory and before freezing devices.
 *
 * @end: Called by the PM core right after resuming devices, to indicate to
 *	the platform that the system has returned to the working state.
 *
 * @pre_snapshot: Prepare the platform for creating the hibernation image.
 *	Called right after devices have been frozen and before the nonboot
 *	CPUs are disabled (runs with IRQs on).
 *
 * @finish: Restore the previous state of the platform after the hibernation
 *	image has been created *or* put the platform into the normal operation
 *	mode after the hibernation (the same method is executed in both cases).
 *	Called right after the nonboot CPUs have been enabled and before
 *	thawing devices (runs with IRQs on).
 *
 * @prepare: Prepare the platform for entering the low power state.
 *	Called right after the hibernation image has been saved and before
 *	devices are prepared for entering the low power state.
 *
 * @enter: Put the system into the low power state after the hibernation image
 *	has been saved to disk.
 *	Called after the nonboot CPUs have been disabled and all of the low
 *	level devices have been shut down (runs with IRQs off).
 *
 * @leave: Perform the first stage of the cleanup after the system sleep state
 *	indicated by @set_target() has been left.
 *	Called right after the control has been passed from the boot kernel to
 *	the image kernel, before the nonboot CPUs are enabled and before devices
 *	are resumed.  Executed with interrupts disabled.
 *
 * @pre_restore: Prepare system for the restoration from a hibernation image.
 *	Called right after devices have been frozen and before the nonboot
 *	CPUs are disabled (runs with IRQs on).
 *
 * @restore_cleanup: Clean up after a failing image restoration.
 *	Called right after the nonboot CPUs have been enabled and before
 *	thawing devices (runs with IRQs on).
 *
 * @recover: Recover the platform from a failure to suspend devices.
 *	Called by the PM core if the suspending of devices during hibernation
 *	fails.  This callback is optional and should only be implemented by
 *	platforms which require special recovery actions in that situation.
 */
struct platform_hibernation_ops {
	int (*begin)(pm_message_t stage);
	void (*end)(void);
	int (*pre_snapshot)(void);
	void (*finish)(void);
	int (*prepare)(void);
	int (*enter)(void);
	void (*leave)(void);
	int (*pre_restore)(void);
	void (*restore_cleanup)(void);
	void (*recover)(void);
};

#ifdef CONFIG_HIBERNATION
/* kernel/power/snapshot.c */
extern void __register_nosave_region(unsigned long b, unsigned long e, int km);
static inline void __init register_nosave_region(unsigned long b, unsigned long e)
{
	__register_nosave_region(b, e, 0);
}
static inline void __init register_nosave_region_late(unsigned long b, unsigned long e)
{
	__register_nosave_region(b, e, 1);
}
extern int swsusp_page_is_forbidden(struct page *);
extern void swsusp_set_page_free(struct page *);
extern void swsusp_unset_page_free(struct page *);
extern unsigned long get_safe_page(gfp_t gfp_mask);
extern asmlinkage int swsusp_arch_suspend(void);
extern asmlinkage int swsusp_arch_resume(void);

extern void hibernation_set_ops(const struct platform_hibernation_ops *ops);
extern int hibernate(void);
extern bool system_entering_hibernation(void);
extern bool hibernation_available(void);
asmlinkage int swsusp_save(void);
extern struct pbe *restore_pblist;
int pfn_is_nosave(unsigned long pfn);
#else /* CONFIG_HIBERNATION */
static inline void register_nosave_region(unsigned long b, unsigned long e) {}
static inline void register_nosave_region_late(unsigned long b, unsigned long e) {}
static inline int swsusp_page_is_forbidden(struct page *p) { return 0; }
static inline void swsusp_set_page_free(struct page *p) {}
static inline void swsusp_unset_page_free(struct page *p) {}

static inline void hibernation_set_ops(const struct platform_hibernation_ops *ops) {}
static inline int hibernate(void) { return -ENOSYS; }
static inline bool system_entering_hibernation(void) { return false; }
static inline bool hibernation_available(void) { return false; }
#endif /* CONFIG_HIBERNATION */

/* Hibernation and suspend events */
#define PM_HIBERNATION_PREPARE	0x0001 /* Going to hibernate */
#define PM_POST_HIBERNATION	0x0002 /* Hibernation finished */
#define PM_SUSPEND_PREPARE	0x0003 /* Going to suspend the system */
#define PM_POST_SUSPEND		0x0004 /* Suspend finished */
#define PM_RESTORE_PREPARE	0x0005 /* Going to restore a saved image */
#define PM_POST_RESTORE		0x0006 /* Restore failed */

extern struct mutex system_transition_mutex;

#ifdef CONFIG_PM_SLEEP
void save_processor_state(void);
void restore_processor_state(void);

/* kernel/power/main.c */
extern int register_pm_notifier(struct notifier_block *nb);
extern int unregister_pm_notifier(struct notifier_block *nb);
extern void ksys_sync_helper(void);

#define pm_notifier(fn, pri) {				\
	static struct notifier_block fn##_nb =			\
		{ .notifier_call = fn, .priority = pri };	\
	register_pm_notifier(&fn##_nb);			\
}

/* drivers/base/power/wakeup.c */
extern bool events_check_enabled;
extern unsigned int pm_wakeup_irq;
extern suspend_state_t pm_suspend_target_state;

extern bool pm_wakeup_pending(void);
extern void pm_system_wakeup(void);
extern void pm_system_cancel_wakeup(void);
extern void pm_wakeup_clear(bool reset);
extern void pm_system_irq_wakeup(unsigned int irq_number);
extern bool pm_get_wakeup_count(unsigned int *count, bool block);
extern bool pm_save_wakeup_count(unsigned int count);
extern void pm_wakep_autosleep_enabled(bool set);
extern void pm_print_active_wakeup_sources(void);

extern void lock_system_sleep(void);
extern void unlock_system_sleep(void);

#else /* !CONFIG_PM_SLEEP */

static inline int register_pm_notifier(struct notifier_block *nb)
{
	return 0;
}

static inline int unregister_pm_notifier(struct notifier_block *nb)
{
	return 0;
}

static inline void ksys_sync_helper(void) {}

#define pm_notifier(fn, pri)	do { (void)(fn); } while (0)

static inline bool pm_wakeup_pending(void) { return false; }
static inline void pm_system_wakeup(void) {}
static inline void pm_wakeup_clear(bool reset) {}
static inline void pm_system_irq_wakeup(unsigned int irq_number) {}

static inline void lock_system_sleep(void) {}
static inline void unlock_system_sleep(void) {}

#endif /* !CONFIG_PM_SLEEP */

#ifdef CONFIG_PM_SLEEP_DEBUG
extern bool pm_print_times_enabled;
extern bool pm_debug_messages_on;
extern __printf(2, 3) void __pm_pr_dbg(bool defer, const char *fmt, ...);
#else
#define pm_print_times_enabled	(false)
#define pm_debug_messages_on	(false)

#include <linux/printk.h>

#define __pm_pr_dbg(defer, fmt, ...) \
	no_printk(KERN_DEBUG fmt, ##__VA_ARGS__)
#endif

#define pm_pr_dbg(fmt, ...) \
	__pm_pr_dbg(false, fmt, ##__VA_ARGS__)

#define pm_deferred_pr_dbg(fmt, ...) \
	__pm_pr_dbg(true, fmt, ##__VA_ARGS__)

#ifdef CONFIG_PM_AUTOSLEEP

/* kernel/power/autosleep.c */
void queue_up_suspend_work(void);

#else /* !CONFIG_PM_AUTOSLEEP */

static inline void queue_up_suspend_work(void) {}

#endif /* !CONFIG_PM_AUTOSLEEP */

#ifdef CONFIG_ARCH_SAVE_PAGE_KEYS
/*
 * The ARCH_SAVE_PAGE_KEYS functions can be used by an architecture
 * to save/restore additional information to/from the array of page
 * frame numbers in the hibernation image. For s390 this is used to
 * save and restore the storage key for each page that is included
 * in the hibernation image.
 */
unsigned long page_key_additional_pages(unsigned long pages);
int page_key_alloc(unsigned long pages);
void page_key_free(void);
void page_key_read(unsigned long *pfn);
void page_key_memorize(unsigned long *pfn);
void page_key_write(void *address);

#else /* !CONFIG_ARCH_SAVE_PAGE_KEYS */

static inline unsigned long page_key_additional_pages(unsigned long pages)
{
	return 0;
}

static inline int  page_key_alloc(unsigned long pages)
{
	return 0;
}

static inline void page_key_free(void) {}
static inline void page_key_read(unsigned long *pfn) {}
static inline void page_key_memorize(unsigned long *pfn) {}
static inline void page_key_write(void *address) {}

#endif /* !CONFIG_ARCH_SAVE_PAGE_KEYS */

#endif /* _LINUX_SUSPEND_H */<|MERGE_RESOLUTION|>--- conflicted
+++ resolved
@@ -228,14 +228,11 @@
 	pm_suspend_global_flags |= PM_SUSPEND_FLAG_FW_RESUME;
 }
 
-<<<<<<< HEAD
-=======
 static inline void pm_set_suspend_no_platform(void)
 {
 	pm_suspend_global_flags |= PM_SUSPEND_FLAG_NO_PLATFORM;
 }
 
->>>>>>> 6fb08f1a
 /**
  * pm_suspend_via_firmware - Check if platform firmware will suspend the system.
  *
