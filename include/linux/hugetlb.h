--- conflicted
+++ resolved
@@ -171,11 +171,7 @@
 						vm_flags_t vm_flags);
 long hugetlb_unreserve_pages(struct inode *inode, long start, long end,
 						long freed);
-<<<<<<< HEAD
-int isolate_hugetlb(struct folio *folio, struct list_head *list);
-=======
 bool isolate_hugetlb(struct folio *folio, struct list_head *list);
->>>>>>> 45364ba2
 int get_hwpoison_hugetlb_folio(struct folio *folio, bool *hugetlb, bool unpoison);
 int get_huge_page_for_hwpoison(unsigned long pfn, int flags,
 				bool *migratable_cleared);
@@ -417,11 +413,7 @@
 	return NULL;
 }
 
-<<<<<<< HEAD
-static inline int isolate_hugetlb(struct folio *folio, struct list_head *list)
-=======
 static inline bool isolate_hugetlb(struct folio *folio, struct list_head *list)
->>>>>>> 45364ba2
 {
 	return false;
 }
