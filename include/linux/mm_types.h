--- conflicted
+++ resolved
@@ -874,7 +874,6 @@
 		struct mm_struct *mm, unsigned long addr)
 {
 	mas_init(&vmi->mas, &mm->mm_mt, addr);
-<<<<<<< HEAD
 }
 
 #ifdef CONFIG_SCHED_MM_CID
@@ -893,8 +892,6 @@
 {
 	raw_spin_lock_init(&mm->cid_lock);
 	cpumask_clear(mm_cidmask(mm));
-=======
->>>>>>> 45364ba2
 }
 
 static inline unsigned int mm_cid_size(void)
