--- conflicted
+++ resolved
@@ -1799,17 +1799,6 @@
 		set_tsk_thread_flag(t, TIF_NOTIFY_RESUME);
 }
 
-<<<<<<< HEAD
-void __rseq_handle_notify_resume(struct pt_regs *regs);
-
-static inline void rseq_handle_notify_resume(struct pt_regs *regs)
-{
-	if (current->rseq)
-		__rseq_handle_notify_resume(regs);
-}
-
-static inline void rseq_signal_deliver(struct pt_regs *regs)
-=======
 void __rseq_handle_notify_resume(struct ksignal *sig, struct pt_regs *regs);
 
 static inline void rseq_handle_notify_resume(struct ksignal *ksig,
@@ -1821,16 +1810,11 @@
 
 static inline void rseq_signal_deliver(struct ksignal *ksig,
 				       struct pt_regs *regs)
->>>>>>> e7ad3dc9
 {
 	preempt_disable();
 	__set_bit(RSEQ_EVENT_SIGNAL_BIT, &current->rseq_event_mask);
 	preempt_enable();
-<<<<<<< HEAD
-	rseq_handle_notify_resume(regs);
-=======
 	rseq_handle_notify_resume(ksig, regs);
->>>>>>> e7ad3dc9
 }
 
 /* rseq_preempt() requires preemption to be disabled. */
@@ -1849,13 +1833,7 @@
 
 /*
  * If parent process has a registered restartable sequences area, the
-<<<<<<< HEAD
- * child inherits. Only applies when forking a process, not a thread. In
- * case a parent fork() in the middle of a restartable sequence, set the
- * resume notifier to force the child to retry.
-=======
  * child inherits. Only applies when forking a process, not a thread.
->>>>>>> e7ad3dc9
  */
 static inline void rseq_fork(struct task_struct *t, unsigned long clone_flags)
 {
@@ -1869,10 +1847,6 @@
 		t->rseq_len = current->rseq_len;
 		t->rseq_sig = current->rseq_sig;
 		t->rseq_event_mask = current->rseq_event_mask;
-<<<<<<< HEAD
-		rseq_preempt(t);
-=======
->>>>>>> e7ad3dc9
 	}
 }
 
@@ -1889,19 +1863,12 @@
 static inline void rseq_set_notify_resume(struct task_struct *t)
 {
 }
-<<<<<<< HEAD
-static inline void rseq_handle_notify_resume(struct pt_regs *regs)
-{
-}
-static inline void rseq_signal_deliver(struct pt_regs *regs)
-=======
 static inline void rseq_handle_notify_resume(struct ksignal *ksig,
 					     struct pt_regs *regs)
 {
 }
 static inline void rseq_signal_deliver(struct ksignal *ksig,
 				       struct pt_regs *regs)
->>>>>>> e7ad3dc9
 {
 }
 static inline void rseq_preempt(struct task_struct *t)
