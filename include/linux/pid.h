--- conflicted
+++ resolved
@@ -3,11 +3,8 @@
 #define _LINUX_PID_H
 
 #include <linux/rculist.h>
-<<<<<<< HEAD
 #include <linux/wait.h>
-=======
 #include <linux/refcount.h>
->>>>>>> 1afdb2b5
 
 enum pid_type
 {
