--- conflicted
+++ resolved
@@ -266,17 +266,6 @@
 	if (n != -1)
 		cpumask_check(n);
 
-<<<<<<< HEAD
-#if NR_CPUS == 1
-static inline
-unsigned int cpumask_next_wrap(int n, const struct cpumask *mask, int start, bool wrap)
-{
-	cpumask_check(start);
-	if (n != -1)
-		cpumask_check(n);
-
-=======
->>>>>>> 8950f345
 	/*
 	 * Return the first available CPU when wrapping, or when starting before cpu0,
 	 * since there is only one valid option.
