--- conflicted
+++ resolved
@@ -72,12 +72,9 @@
 /* Use one bit in the state mask to track TSK_ONCPU */
 #define PSI_ONCPU	(1 << NR_PSI_STATES)
 
-<<<<<<< HEAD
-=======
 /* Flag whether to re-arm avgs_work, see details in get_recent_times() */
 #define PSI_STATE_RESCHEDULE	(1 << (NR_PSI_STATES + 1))
 
->>>>>>> 0ee29814
 enum psi_aggregators {
 	PSI_AVGS = 0,
 	PSI_POLL,
