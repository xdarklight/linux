--- conflicted
+++ resolved
@@ -31,11 +31,8 @@
 #include <linux/seq_file.h>
 #include <linux/device.h>
 #include <linux/debugfs.h>
-<<<<<<< HEAD
-=======
 
 #include <drm/drm.h>
->>>>>>> 4cf643a3
 
 /**
  * DOC: print
