--- conflicted
+++ resolved
@@ -236,7 +236,6 @@
 	__u32            async_recv;
 };
 
-<<<<<<< HEAD
 /* struct binder_extened_error - extended error information
  * @id:		identifier for the failed operation
  * @command:	command as defined by binder_driver_return_protocol
@@ -252,21 +251,6 @@
 	__s32	param;
 };
 
-#define BINDER_WRITE_READ		_IOWR('b', 1, struct binder_write_read)
-#define BINDER_SET_IDLE_TIMEOUT		_IOW('b', 3, __s64)
-#define BINDER_SET_MAX_THREADS		_IOW('b', 5, __u32)
-#define BINDER_SET_IDLE_PRIORITY	_IOW('b', 6, __s32)
-#define BINDER_SET_CONTEXT_MGR		_IOW('b', 7, __s32)
-#define BINDER_THREAD_EXIT		_IOW('b', 8, __s32)
-#define BINDER_VERSION			_IOWR('b', 9, struct binder_version)
-#define BINDER_GET_NODE_DEBUG_INFO	_IOWR('b', 11, struct binder_node_debug_info)
-#define BINDER_GET_NODE_INFO_FOR_REF	_IOWR('b', 12, struct binder_node_info_for_ref)
-#define BINDER_SET_CONTEXT_MGR_EXT	_IOW('b', 13, struct flat_binder_object)
-#define BINDER_FREEZE			_IOW('b', 14, struct binder_freeze_info)
-#define BINDER_GET_FROZEN_INFO		_IOWR('b', 15, struct binder_frozen_status_info)
-#define BINDER_ENABLE_ONEWAY_SPAM_DETECTION	_IOW('b', 16, __u32)
-#define BINDER_GET_EXTENDED_ERROR	_IOWR('b', 17, struct binder_extended_error)
-=======
 enum {
 	BINDER_WRITE_READ		= _IOWR('b', 1, struct binder_write_read),
 	BINDER_SET_IDLE_TIMEOUT		= _IOW('b', 3, __s64),
@@ -281,8 +265,8 @@
 	BINDER_FREEZE			= _IOW('b', 14, struct binder_freeze_info),
 	BINDER_GET_FROZEN_INFO		= _IOWR('b', 15, struct binder_frozen_status_info),
 	BINDER_ENABLE_ONEWAY_SPAM_DETECTION	= _IOW('b', 16, __u32),
-};
->>>>>>> 9a5fe747
+	BINDER_GET_EXTENDED_ERROR	= _IOWR('b', 17, struct binder_extended_error),
+};
 
 /*
  * NOTE: Two special error codes you should check for when calling
