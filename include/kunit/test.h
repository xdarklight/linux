/* SPDX-License-Identifier: GPL-2.0 */
/*
 * Base unit test (KUnit) API.
 *
 * Copyright (C) 2019, Google LLC.
 * Author: Brendan Higgins <brendanhiggins@google.com>
 */

#ifndef _KUNIT_TEST_H
#define _KUNIT_TEST_H

#include <kunit/assert.h>
#include <kunit/try-catch.h>

#include <linux/compiler.h>
#include <linux/container_of.h>
#include <linux/err.h>
#include <linux/init.h>
#include <linux/jump_label.h>
#include <linux/kconfig.h>
#include <linux/kref.h>
#include <linux/list.h>
#include <linux/module.h>
#include <linux/slab.h>
#include <linux/spinlock.h>
#include <linux/string.h>
#include <linux/types.h>

#include <asm/rwonce.h>

/* Static key: true if any KUnit tests are currently running */
DECLARE_STATIC_KEY_FALSE(kunit_running);

struct kunit;

/* Size of log associated with test. */
#define KUNIT_LOG_SIZE	512

/* Maximum size of parameter description string. */
#define KUNIT_PARAM_DESC_SIZE 128

/* Maximum size of a status comment. */
#define KUNIT_STATUS_COMMENT_SIZE 256

/*
 * TAP specifies subtest stream indentation of 4 spaces, 8 spaces for a
 * sub-subtest.  See the "Subtests" section in
 * https://node-tap.org/tap-protocol/
 */
#define KUNIT_SUBTEST_INDENT		"    "
#define KUNIT_SUBSUBTEST_INDENT		"        "

/**
 * enum kunit_status - Type of result for a test or test suite
 * @KUNIT_SUCCESS: Denotes the test suite has not failed nor been skipped
 * @KUNIT_FAILURE: Denotes the test has failed.
 * @KUNIT_SKIPPED: Denotes the test has been skipped.
 */
enum kunit_status {
	KUNIT_SUCCESS,
	KUNIT_FAILURE,
	KUNIT_SKIPPED,
};

/**
 * struct kunit_case - represents an individual test case.
 *
 * @run_case: the function representing the actual test case.
 * @name:     the name of the test case.
 * @generate_params: the generator function for parameterized tests.
 *
 * A test case is a function with the signature,
 * ``void (*)(struct kunit *)``
 * that makes expectations and assertions (see KUNIT_EXPECT_TRUE() and
 * KUNIT_ASSERT_TRUE()) about code under test. Each test case is associated
 * with a &struct kunit_suite and will be run after the suite's init
 * function and followed by the suite's exit function.
 *
 * A test case should be static and should only be created with the
 * KUNIT_CASE() macro; additionally, every array of test cases should be
 * terminated with an empty test case.
 *
 * Example:
 *
 * .. code-block:: c
 *
 *	void add_test_basic(struct kunit *test)
 *	{
 *		KUNIT_EXPECT_EQ(test, 1, add(1, 0));
 *		KUNIT_EXPECT_EQ(test, 2, add(1, 1));
 *		KUNIT_EXPECT_EQ(test, 0, add(-1, 1));
 *		KUNIT_EXPECT_EQ(test, INT_MAX, add(0, INT_MAX));
 *		KUNIT_EXPECT_EQ(test, -1, add(INT_MAX, INT_MIN));
 *	}
 *
 *	static struct kunit_case example_test_cases[] = {
 *		KUNIT_CASE(add_test_basic),
 *		{}
 *	};
 *
 */
struct kunit_case {
	void (*run_case)(struct kunit *test);
	const char *name;
	const void* (*generate_params)(const void *prev, char *desc);

	/* private: internal use only. */
	enum kunit_status status;
	char *log;
};

static inline char *kunit_status_to_ok_not_ok(enum kunit_status status)
{
	switch (status) {
	case KUNIT_SKIPPED:
	case KUNIT_SUCCESS:
		return "ok";
	case KUNIT_FAILURE:
		return "not ok";
	}
	return "invalid";
}

/**
 * KUNIT_CASE - A helper for creating a &struct kunit_case
 *
 * @test_name: a reference to a test case function.
 *
 * Takes a symbol for a function representing a test case and creates a
 * &struct kunit_case object from it. See the documentation for
 * &struct kunit_case for an example on how to use it.
 */
#define KUNIT_CASE(test_name) { .run_case = test_name, .name = #test_name }

/**
 * KUNIT_CASE_PARAM - A helper for creation a parameterized &struct kunit_case
 *
 * @test_name: a reference to a test case function.
 * @gen_params: a reference to a parameter generator function.
 *
 * The generator function::
 *
 *	const void* gen_params(const void *prev, char *desc)
 *
 * is used to lazily generate a series of arbitrarily typed values that fit into
 * a void*. The argument @prev is the previously returned value, which should be
 * used to derive the next value; @prev is set to NULL on the initial generator
 * call. When no more values are available, the generator must return NULL.
 * Optionally write a string into @desc (size of KUNIT_PARAM_DESC_SIZE)
 * describing the parameter.
 */
#define KUNIT_CASE_PARAM(test_name, gen_params)			\
		{ .run_case = test_name, .name = #test_name,	\
		  .generate_params = gen_params }

/**
 * struct kunit_suite - describes a related collection of &struct kunit_case
 *
 * @name:	the name of the test. Purely informational.
 * @suite_init:	called once per test suite before the test cases.
 * @suite_exit:	called once per test suite after all test cases.
 * @init:	called before every test case.
 * @exit:	called after every test case.
 * @test_cases:	a null terminated array of test cases.
 *
 * A kunit_suite is a collection of related &struct kunit_case s, such that
 * @init is called before every test case and @exit is called after every
 * test case, similar to the notion of a *test fixture* or a *test class*
 * in other unit testing frameworks like JUnit or Googletest.
 *
 * Every &struct kunit_case must be associated with a kunit_suite for KUnit
 * to run it.
 */
struct kunit_suite {
	const char name[256];
	int (*suite_init)(struct kunit_suite *suite);
	void (*suite_exit)(struct kunit_suite *suite);
	int (*init)(struct kunit *test);
	void (*exit)(struct kunit *test);
	struct kunit_case *test_cases;

	/* private: internal use only */
	char status_comment[KUNIT_STATUS_COMMENT_SIZE];
	struct dentry *debugfs;
	char *log;
	int suite_init_err;
};

/**
 * struct kunit - represents a running instance of a test.
 *
 * @priv: for user to store arbitrary data. Commonly used to pass data
 *	  created in the init function (see &struct kunit_suite).
 *
 * Used to store information about the current context under which the test
 * is running. Most of this data is private and should only be accessed
 * indirectly via public functions; the one exception is @priv which can be
 * used by the test writer to store arbitrary data.
 */
struct kunit {
	void *priv;

	/* private: internal use only. */
	const char *name; /* Read only after initialization! */
	char *log; /* Points at case log after initialization */
	struct kunit_try_catch try_catch;
	/* param_value is the current parameter value for a test case. */
	const void *param_value;
	/* param_index stores the index of the parameter in parameterized tests. */
	int param_index;
	/*
	 * success starts as true, and may only be set to false during a
	 * test case; thus, it is safe to update this across multiple
	 * threads using WRITE_ONCE; however, as a consequence, it may only
	 * be read after the test case finishes once all threads associated
	 * with the test case have terminated.
	 */
	spinlock_t lock; /* Guards all mutable test state. */
	enum kunit_status status; /* Read only after test_case finishes! */
	/*
	 * Because resources is a list that may be updated multiple times (with
	 * new resources) from any thread associated with a test case, we must
	 * protect it with some type of lock.
	 */
	struct list_head resources; /* Protected by lock. */

	char status_comment[KUNIT_STATUS_COMMENT_SIZE];
};

static inline void kunit_set_failure(struct kunit *test)
{
	WRITE_ONCE(test->status, KUNIT_FAILURE);
}

bool kunit_enabled(void);

void kunit_init_test(struct kunit *test, const char *name, char *log);

int kunit_run_tests(struct kunit_suite *suite);

size_t kunit_suite_num_test_cases(struct kunit_suite *suite);

unsigned int kunit_test_case_num(struct kunit_suite *suite,
				 struct kunit_case *test_case);

int __kunit_test_suites_init(struct kunit_suite * const * const suites, int num_suites);

void __kunit_test_suites_exit(struct kunit_suite **suites, int num_suites);

#if IS_BUILTIN(CONFIG_KUNIT)
int kunit_run_all_tests(void);
#else
static inline int kunit_run_all_tests(void)
{
	return 0;
}
#endif /* IS_BUILTIN(CONFIG_KUNIT) */

#define __kunit_test_suites(unique_array, ...)				       \
	static struct kunit_suite *unique_array[]			       \
	__aligned(sizeof(struct kunit_suite *))				       \
	__used __section(".kunit_test_suites") = { __VA_ARGS__ }

/**
 * kunit_test_suites() - used to register one or more &struct kunit_suite
 *			 with KUnit.
 *
 * @__suites: a statically allocated list of &struct kunit_suite.
 *
 * Registers @suites with the test framework.
 * This is done by placing the array of struct kunit_suite * in the
 * .kunit_test_suites ELF section.
 *
 * When builtin, KUnit tests are all run via the executor at boot, and when
 * built as a module, they run on module load.
 *
 */
#define kunit_test_suites(__suites...)						\
	__kunit_test_suites(__UNIQUE_ID(array),				\
			    ##__suites)

#define kunit_test_suite(suite)	kunit_test_suites(&suite)

/**
 * kunit_test_init_section_suites() - used to register one or more &struct
 *				      kunit_suite containing init functions or
 *				      init data.
 *
 * @__suites: a statically allocated list of &struct kunit_suite.
 *
 * This functions identically as kunit_test_suites() except that it suppresses
 * modpost warnings for referencing functions marked __init or data marked
 * __initdata; this is OK because currently KUnit only runs tests upon boot
 * during the init phase or upon loading a module during the init phase.
 *
 * NOTE TO KUNIT DEVS: If we ever allow KUnit tests to be run after boot, these
 * tests must be excluded.
 *
 * The only thing this macro does that's different from kunit_test_suites is
 * that it suffixes the array and suite declarations it makes with _probe;
 * modpost suppresses warnings about referencing init data for symbols named in
 * this manner.
 */
#define kunit_test_init_section_suites(__suites...)			\
	__kunit_test_suites(CONCATENATE(__UNIQUE_ID(array), _probe),	\
			    CONCATENATE(__UNIQUE_ID(suites), _probe),	\
			    ##__suites)

#define kunit_test_init_section_suite(suite)	\
	kunit_test_init_section_suites(&suite)

#define kunit_suite_for_each_test_case(suite, test_case)		\
	for (test_case = suite->test_cases; test_case->run_case; test_case++)

enum kunit_status kunit_suite_has_succeeded(struct kunit_suite *suite);

/**
 * kunit_kmalloc_array() - Like kmalloc_array() except the allocation is *test managed*.
 * @test: The test context object.
 * @n: number of elements.
 * @size: The size in bytes of the desired memory.
 * @gfp: flags passed to underlying kmalloc().
 *
 * Just like `kmalloc_array(...)`, except the allocation is managed by the test case
 * and is automatically cleaned up after the test case concludes. See &struct
 * kunit_resource for more information.
 */
void *kunit_kmalloc_array(struct kunit *test, size_t n, size_t size, gfp_t gfp);

/**
 * kunit_kmalloc() - Like kmalloc() except the allocation is *test managed*.
 * @test: The test context object.
 * @size: The size in bytes of the desired memory.
 * @gfp: flags passed to underlying kmalloc().
 *
 * See kmalloc() and kunit_kmalloc_array() for more information.
 */
static inline void *kunit_kmalloc(struct kunit *test, size_t size, gfp_t gfp)
{
	return kunit_kmalloc_array(test, 1, size, gfp);
}

/**
 * kunit_kfree() - Like kfree except for allocations managed by KUnit.
 * @test: The test case to which the resource belongs.
 * @ptr: The memory allocation to free.
 */
void kunit_kfree(struct kunit *test, const void *ptr);

/**
 * kunit_kzalloc() - Just like kunit_kmalloc(), but zeroes the allocation.
 * @test: The test context object.
 * @size: The size in bytes of the desired memory.
 * @gfp: flags passed to underlying kmalloc().
 *
 * See kzalloc() and kunit_kmalloc_array() for more information.
 */
static inline void *kunit_kzalloc(struct kunit *test, size_t size, gfp_t gfp)
{
	return kunit_kmalloc(test, size, gfp | __GFP_ZERO);
}

/**
 * kunit_kcalloc() - Just like kunit_kmalloc_array(), but zeroes the allocation.
 * @test: The test context object.
 * @n: number of elements.
 * @size: The size in bytes of the desired memory.
 * @gfp: flags passed to underlying kmalloc().
 *
 * See kcalloc() and kunit_kmalloc_array() for more information.
 */
static inline void *kunit_kcalloc(struct kunit *test, size_t n, size_t size, gfp_t gfp)
{
	return kunit_kmalloc_array(test, n, size, gfp | __GFP_ZERO);
}

void kunit_cleanup(struct kunit *test);

void __printf(2, 3) kunit_log_append(char *log, const char *fmt, ...);

/**
 * kunit_mark_skipped() - Marks @test_or_suite as skipped
 *
 * @test_or_suite: The test context object.
 * @fmt:  A printk() style format string.
 *
 * Marks the test as skipped. @fmt is given output as the test status
 * comment, typically the reason the test was skipped.
 *
 * Test execution continues after kunit_mark_skipped() is called.
 */
#define kunit_mark_skipped(test_or_suite, fmt, ...)			\
	do {								\
		WRITE_ONCE((test_or_suite)->status, KUNIT_SKIPPED);	\
		scnprintf((test_or_suite)->status_comment,		\
			  KUNIT_STATUS_COMMENT_SIZE,			\
			  fmt, ##__VA_ARGS__);				\
	} while (0)

/**
 * kunit_skip() - Marks @test_or_suite as skipped
 *
 * @test_or_suite: The test context object.
 * @fmt:  A printk() style format string.
 *
 * Skips the test. @fmt is given output as the test status
 * comment, typically the reason the test was skipped.
 *
 * Test execution is halted after kunit_skip() is called.
 */
#define kunit_skip(test_or_suite, fmt, ...)				\
	do {								\
		kunit_mark_skipped((test_or_suite), fmt, ##__VA_ARGS__);\
		kunit_try_catch_throw(&((test_or_suite)->try_catch));	\
	} while (0)

/*
 * printk and log to per-test or per-suite log buffer.  Logging only done
 * if CONFIG_KUNIT_DEBUGFS is 'y'; if it is 'n', no log is allocated/used.
 */
#define kunit_log(lvl, test_or_suite, fmt, ...)				\
	do {								\
		printk(lvl fmt, ##__VA_ARGS__);				\
		kunit_log_append((test_or_suite)->log,	fmt "\n",	\
				 ##__VA_ARGS__);			\
	} while (0)

#define kunit_printk(lvl, test, fmt, ...)				\
	kunit_log(lvl, test, KUNIT_SUBTEST_INDENT "# %s: " fmt,		\
		  (test)->name,	##__VA_ARGS__)

/**
 * kunit_info() - Prints an INFO level message associated with @test.
 *
 * @test: The test context object.
 * @fmt:  A printk() style format string.
 *
 * Prints an info level message associated with the test suite being run.
 * Takes a variable number of format parameters just like printk().
 */
#define kunit_info(test, fmt, ...) \
	kunit_printk(KERN_INFO, test, fmt, ##__VA_ARGS__)

/**
 * kunit_warn() - Prints a WARN level message associated with @test.
 *
 * @test: The test context object.
 * @fmt:  A printk() style format string.
 *
 * Prints a warning level message.
 */
#define kunit_warn(test, fmt, ...) \
	kunit_printk(KERN_WARNING, test, fmt, ##__VA_ARGS__)

/**
 * kunit_err() - Prints an ERROR level message associated with @test.
 *
 * @test: The test context object.
 * @fmt:  A printk() style format string.
 *
 * Prints an error level message.
 */
#define kunit_err(test, fmt, ...) \
	kunit_printk(KERN_ERR, test, fmt, ##__VA_ARGS__)

/**
 * KUNIT_SUCCEED() - A no-op expectation. Only exists for code clarity.
 * @test: The test context object.
 *
 * The opposite of KUNIT_FAIL(), it is an expectation that cannot fail. In other
 * words, it does nothing and only exists for code clarity. See
 * KUNIT_EXPECT_TRUE() for more information.
 */
#define KUNIT_SUCCEED(test) do {} while (0)

void kunit_do_failed_assertion(struct kunit *test,
			       const struct kunit_loc *loc,
			       enum kunit_assert_type type,
			       const struct kunit_assert *assert,
			       assert_format_t assert_format,
			       const char *fmt, ...);

#define _KUNIT_FAILED(test, assert_type, assert_class, assert_format, INITIALIZER, fmt, ...) do { \
	static const struct kunit_loc __loc = KUNIT_CURRENT_LOC;	       \
	const struct assert_class __assertion = INITIALIZER;		       \
	kunit_do_failed_assertion(test,					       \
				  &__loc,				       \
				  assert_type,				       \
				  &__assertion.assert,			       \
				  assert_format,			       \
				  fmt,					       \
				  ##__VA_ARGS__);			       \
} while (0)


#define KUNIT_FAIL_ASSERTION(test, assert_type, fmt, ...)		       \
	_KUNIT_FAILED(test,						       \
		      assert_type,					       \
		      kunit_fail_assert,				       \
		      kunit_fail_assert_format,				       \
		      {},						       \
		      fmt,						       \
		      ##__VA_ARGS__)

/**
 * KUNIT_FAIL() - Always causes a test to fail when evaluated.
 * @test: The test context object.
 * @fmt: an informational message to be printed when the assertion is made.
 * @...: string format arguments.
 *
 * The opposite of KUNIT_SUCCEED(), it is an expectation that always fails. In
 * other words, it always results in a failed expectation, and consequently
 * always causes the test case to fail when evaluated. See KUNIT_EXPECT_TRUE()
 * for more information.
 */
#define KUNIT_FAIL(test, fmt, ...)					       \
	KUNIT_FAIL_ASSERTION(test,					       \
			     KUNIT_EXPECTATION,				       \
			     fmt,					       \
			     ##__VA_ARGS__)

/* Helper to safely pass around an initializer list to other macros. */
#define KUNIT_INIT_ASSERT(initializers...) { initializers }

#define KUNIT_UNARY_ASSERTION(test,					       \
			      assert_type,				       \
			      condition_,				       \
			      expected_true_,				       \
			      fmt,					       \
			      ...)					       \
do {									       \
<<<<<<< HEAD
	if (likely(!!(condition) == !!expected_true))			       \
=======
	if (likely(!!(condition_) == !!expected_true_))			       \
>>>>>>> 0ee29814
		break;							       \
									       \
	_KUNIT_FAILED(test,						       \
		      assert_type,					       \
		      kunit_unary_assert,				       \
		      kunit_unary_assert_format,			       \
<<<<<<< HEAD
		      KUNIT_INIT_UNARY_ASSERT_STRUCT(#condition,	       \
						     expected_true),	       \
=======
		      KUNIT_INIT_ASSERT(.condition = #condition_,	       \
					.expected_true = expected_true_),      \
>>>>>>> 0ee29814
		      fmt,						       \
		      ##__VA_ARGS__);					       \
} while (0)

#define KUNIT_TRUE_MSG_ASSERTION(test, assert_type, condition, fmt, ...)       \
	KUNIT_UNARY_ASSERTION(test,					       \
			      assert_type,				       \
			      condition,				       \
			      true,					       \
			      fmt,					       \
			      ##__VA_ARGS__)

#define KUNIT_FALSE_MSG_ASSERTION(test, assert_type, condition, fmt, ...)      \
	KUNIT_UNARY_ASSERTION(test,					       \
			      assert_type,				       \
			      condition,				       \
			      false,					       \
			      fmt,					       \
			      ##__VA_ARGS__)

/*
 * A factory macro for defining the assertions and expectations for the basic
 * comparisons defined for the built in types.
 *
 * Unfortunately, there is no common type that all types can be promoted to for
 * which all the binary operators behave the same way as for the actual types
 * (for example, there is no type that long long and unsigned long long can
 * both be cast to where the comparison result is preserved for all values). So
 * the best we can do is do the comparison in the original types and then coerce
 * everything to long long for printing; this way, the comparison behaves
 * correctly and the printed out value usually makes sense without
 * interpretation, but can always be interpreted to figure out the actual
 * value.
 */
#define KUNIT_BASE_BINARY_ASSERTION(test,				       \
				    assert_class,			       \
				    format_func,			       \
				    assert_type,			       \
				    left,				       \
				    op,					       \
				    right,				       \
				    fmt,				       \
				    ...)				       \
do {									       \
	const typeof(left) __left = (left);				       \
	const typeof(right) __right = (right);				       \
	static const struct kunit_binary_assert_text __text = {		       \
		.operation = #op,					       \
		.left_text = #left,					       \
		.right_text = #right,					       \
	};								       \
									       \
	if (likely(__left op __right))					       \
		break;							       \
									       \
	_KUNIT_FAILED(test,						       \
		      assert_type,					       \
		      assert_class,					       \
		      format_func,					       \
<<<<<<< HEAD
		      KUNIT_INIT_BINARY_ASSERT_STRUCT(&__text,		       \
						      __left,		       \
						      __right),		       \
=======
		      KUNIT_INIT_ASSERT(.text = &__text,		       \
					.left_value = __left,		       \
					.right_value = __right),	       \
>>>>>>> 0ee29814
		      fmt,						       \
		      ##__VA_ARGS__);					       \
} while (0)

#define KUNIT_BINARY_INT_ASSERTION(test,				       \
				   assert_type,				       \
				   left,				       \
				   op,					       \
				   right,				       \
				   fmt,					       \
				    ...)				       \
	KUNIT_BASE_BINARY_ASSERTION(test,				       \
				    kunit_binary_assert,		       \
				    kunit_binary_assert_format,		       \
				    assert_type,			       \
				    left, op, right,			       \
				    fmt,				       \
				    ##__VA_ARGS__)

#define KUNIT_BINARY_PTR_ASSERTION(test,				       \
				   assert_type,				       \
				   left,				       \
				   op,					       \
				   right,				       \
				   fmt,					       \
				    ...)				       \
	KUNIT_BASE_BINARY_ASSERTION(test,				       \
				    kunit_binary_ptr_assert,		       \
				    kunit_binary_ptr_assert_format,	       \
				    assert_type,			       \
				    left, op, right,			       \
				    fmt,				       \
				    ##__VA_ARGS__)

#define KUNIT_BINARY_STR_ASSERTION(test,				       \
				   assert_type,				       \
				   left,				       \
				   op,					       \
				   right,				       \
				   fmt,					       \
				   ...)					       \
do {									       \
	const char *__left = (left);					       \
	const char *__right = (right);					       \
	static const struct kunit_binary_assert_text __text = {		       \
		.operation = #op,					       \
		.left_text = #left,					       \
		.right_text = #right,					       \
	};								       \
									       \
	if (likely(strcmp(__left, __right) op 0))			       \
		break;							       \
									       \
									       \
	_KUNIT_FAILED(test,						       \
		      assert_type,					       \
		      kunit_binary_str_assert,				       \
		      kunit_binary_str_assert_format,			       \
<<<<<<< HEAD
		      KUNIT_INIT_BINARY_ASSERT_STRUCT(&__text,		       \
						      __left,		       \
						      __right),		       \
=======
		      KUNIT_INIT_ASSERT(.text = &__text,		       \
					.left_value = __left,		       \
					.right_value = __right),	       \
		      fmt,						       \
		      ##__VA_ARGS__);					       \
} while (0)

#define KUNIT_MEM_ASSERTION(test,					       \
			    assert_type,				       \
			    left,					       \
			    op,						       \
			    right,					       \
			    size_,					       \
			    fmt,					       \
			    ...)					       \
do {									       \
	const void *__left = (left);					       \
	const void *__right = (right);					       \
	const size_t __size = (size_);					       \
	static const struct kunit_binary_assert_text __text = {		       \
		.operation = #op,					       \
		.left_text = #left,					       \
		.right_text = #right,					       \
	};								       \
									       \
	if (likely(memcmp(__left, __right, __size) op 0))		       \
		break;							       \
									       \
	_KUNIT_FAILED(test,						       \
		      assert_type,					       \
		      kunit_mem_assert,					       \
		      kunit_mem_assert_format,				       \
		      KUNIT_INIT_ASSERT(.text = &__text,		       \
					.left_value = __left,		       \
					.right_value = __right,		       \
					.size = __size),		       \
>>>>>>> 0ee29814
		      fmt,						       \
		      ##__VA_ARGS__);					       \
} while (0)

#define KUNIT_PTR_NOT_ERR_OR_NULL_MSG_ASSERTION(test,			       \
						assert_type,		       \
						ptr,			       \
						fmt,			       \
						...)			       \
do {									       \
	const typeof(ptr) __ptr = (ptr);				       \
									       \
	if (!IS_ERR_OR_NULL(__ptr))					       \
		break;							       \
									       \
	_KUNIT_FAILED(test,						       \
		      assert_type,					       \
		      kunit_ptr_not_err_assert,				       \
		      kunit_ptr_not_err_assert_format,			       \
<<<<<<< HEAD
		      KUNIT_INIT_PTR_NOT_ERR_STRUCT(#ptr, __ptr),	       \
=======
		      KUNIT_INIT_ASSERT(.text = #ptr, .value = __ptr),	       \
>>>>>>> 0ee29814
		      fmt,						       \
		      ##__VA_ARGS__);					       \
} while (0)

/**
 * KUNIT_EXPECT_TRUE() - Causes a test failure when the expression is not true.
 * @test: The test context object.
 * @condition: an arbitrary boolean expression. The test fails when this does
 * not evaluate to true.
 *
 * This and expectations of the form `KUNIT_EXPECT_*` will cause the test case
 * to fail when the specified condition is not met; however, it will not prevent
 * the test case from continuing to run; this is otherwise known as an
 * *expectation failure*.
 */
#define KUNIT_EXPECT_TRUE(test, condition) \
	KUNIT_EXPECT_TRUE_MSG(test, condition, NULL)

#define KUNIT_EXPECT_TRUE_MSG(test, condition, fmt, ...)		       \
	KUNIT_TRUE_MSG_ASSERTION(test,					       \
				 KUNIT_EXPECTATION,			       \
				 condition,				       \
				 fmt,					       \
				 ##__VA_ARGS__)

/**
 * KUNIT_EXPECT_FALSE() - Makes a test failure when the expression is not false.
 * @test: The test context object.
 * @condition: an arbitrary boolean expression. The test fails when this does
 * not evaluate to false.
 *
 * Sets an expectation that @condition evaluates to false. See
 * KUNIT_EXPECT_TRUE() for more information.
 */
#define KUNIT_EXPECT_FALSE(test, condition) \
	KUNIT_EXPECT_FALSE_MSG(test, condition, NULL)

#define KUNIT_EXPECT_FALSE_MSG(test, condition, fmt, ...)		       \
	KUNIT_FALSE_MSG_ASSERTION(test,					       \
				  KUNIT_EXPECTATION,			       \
				  condition,				       \
				  fmt,					       \
				  ##__VA_ARGS__)

/**
 * KUNIT_EXPECT_EQ() - Sets an expectation that @left and @right are equal.
 * @test: The test context object.
 * @left: an arbitrary expression that evaluates to a primitive C type.
 * @right: an arbitrary expression that evaluates to a primitive C type.
 *
 * Sets an expectation that the values that @left and @right evaluate to are
 * equal. This is semantically equivalent to
 * KUNIT_EXPECT_TRUE(@test, (@left) == (@right)). See KUNIT_EXPECT_TRUE() for
 * more information.
 */
#define KUNIT_EXPECT_EQ(test, left, right) \
	KUNIT_EXPECT_EQ_MSG(test, left, right, NULL)

#define KUNIT_EXPECT_EQ_MSG(test, left, right, fmt, ...)		       \
	KUNIT_BINARY_INT_ASSERTION(test,				       \
				   KUNIT_EXPECTATION,			       \
				   left, ==, right,			       \
				   fmt,					       \
				    ##__VA_ARGS__)

/**
 * KUNIT_EXPECT_PTR_EQ() - Expects that pointers @left and @right are equal.
 * @test: The test context object.
 * @left: an arbitrary expression that evaluates to a pointer.
 * @right: an arbitrary expression that evaluates to a pointer.
 *
 * Sets an expectation that the values that @left and @right evaluate to are
 * equal. This is semantically equivalent to
 * KUNIT_EXPECT_TRUE(@test, (@left) == (@right)). See KUNIT_EXPECT_TRUE() for
 * more information.
 */
#define KUNIT_EXPECT_PTR_EQ(test, left, right)				       \
	KUNIT_EXPECT_PTR_EQ_MSG(test, left, right, NULL)

#define KUNIT_EXPECT_PTR_EQ_MSG(test, left, right, fmt, ...)		       \
	KUNIT_BINARY_PTR_ASSERTION(test,				       \
				   KUNIT_EXPECTATION,			       \
				   left, ==, right,			       \
				   fmt,					       \
				   ##__VA_ARGS__)

/**
 * KUNIT_EXPECT_NE() - An expectation that @left and @right are not equal.
 * @test: The test context object.
 * @left: an arbitrary expression that evaluates to a primitive C type.
 * @right: an arbitrary expression that evaluates to a primitive C type.
 *
 * Sets an expectation that the values that @left and @right evaluate to are not
 * equal. This is semantically equivalent to
 * KUNIT_EXPECT_TRUE(@test, (@left) != (@right)). See KUNIT_EXPECT_TRUE() for
 * more information.
 */
#define KUNIT_EXPECT_NE(test, left, right) \
	KUNIT_EXPECT_NE_MSG(test, left, right, NULL)

#define KUNIT_EXPECT_NE_MSG(test, left, right, fmt, ...)		       \
	KUNIT_BINARY_INT_ASSERTION(test,				       \
				   KUNIT_EXPECTATION,			       \
				   left, !=, right,			       \
				   fmt,					       \
				    ##__VA_ARGS__)

/**
 * KUNIT_EXPECT_PTR_NE() - Expects that pointers @left and @right are not equal.
 * @test: The test context object.
 * @left: an arbitrary expression that evaluates to a pointer.
 * @right: an arbitrary expression that evaluates to a pointer.
 *
 * Sets an expectation that the values that @left and @right evaluate to are not
 * equal. This is semantically equivalent to
 * KUNIT_EXPECT_TRUE(@test, (@left) != (@right)). See KUNIT_EXPECT_TRUE() for
 * more information.
 */
#define KUNIT_EXPECT_PTR_NE(test, left, right)				       \
	KUNIT_EXPECT_PTR_NE_MSG(test, left, right, NULL)

#define KUNIT_EXPECT_PTR_NE_MSG(test, left, right, fmt, ...)		       \
	KUNIT_BINARY_PTR_ASSERTION(test,				       \
				   KUNIT_EXPECTATION,			       \
				   left, !=, right,			       \
				   fmt,					       \
				   ##__VA_ARGS__)

/**
 * KUNIT_EXPECT_LT() - An expectation that @left is less than @right.
 * @test: The test context object.
 * @left: an arbitrary expression that evaluates to a primitive C type.
 * @right: an arbitrary expression that evaluates to a primitive C type.
 *
 * Sets an expectation that the value that @left evaluates to is less than the
 * value that @right evaluates to. This is semantically equivalent to
 * KUNIT_EXPECT_TRUE(@test, (@left) < (@right)). See KUNIT_EXPECT_TRUE() for
 * more information.
 */
#define KUNIT_EXPECT_LT(test, left, right) \
	KUNIT_EXPECT_LT_MSG(test, left, right, NULL)

#define KUNIT_EXPECT_LT_MSG(test, left, right, fmt, ...)		       \
	KUNIT_BINARY_INT_ASSERTION(test,				       \
				   KUNIT_EXPECTATION,			       \
				   left, <, right,			       \
				   fmt,					       \
				    ##__VA_ARGS__)

/**
 * KUNIT_EXPECT_LE() - Expects that @left is less than or equal to @right.
 * @test: The test context object.
 * @left: an arbitrary expression that evaluates to a primitive C type.
 * @right: an arbitrary expression that evaluates to a primitive C type.
 *
 * Sets an expectation that the value that @left evaluates to is less than or
 * equal to the value that @right evaluates to. Semantically this is equivalent
 * to KUNIT_EXPECT_TRUE(@test, (@left) <= (@right)). See KUNIT_EXPECT_TRUE() for
 * more information.
 */
#define KUNIT_EXPECT_LE(test, left, right) \
	KUNIT_EXPECT_LE_MSG(test, left, right, NULL)

#define KUNIT_EXPECT_LE_MSG(test, left, right, fmt, ...)		       \
	KUNIT_BINARY_INT_ASSERTION(test,				       \
				   KUNIT_EXPECTATION,			       \
				   left, <=, right,			       \
				   fmt,					       \
				    ##__VA_ARGS__)

/**
 * KUNIT_EXPECT_GT() - An expectation that @left is greater than @right.
 * @test: The test context object.
 * @left: an arbitrary expression that evaluates to a primitive C type.
 * @right: an arbitrary expression that evaluates to a primitive C type.
 *
 * Sets an expectation that the value that @left evaluates to is greater than
 * the value that @right evaluates to. This is semantically equivalent to
 * KUNIT_EXPECT_TRUE(@test, (@left) > (@right)). See KUNIT_EXPECT_TRUE() for
 * more information.
 */
#define KUNIT_EXPECT_GT(test, left, right) \
	KUNIT_EXPECT_GT_MSG(test, left, right, NULL)

#define KUNIT_EXPECT_GT_MSG(test, left, right, fmt, ...)		       \
	KUNIT_BINARY_INT_ASSERTION(test,				       \
				   KUNIT_EXPECTATION,			       \
				   left, >, right,			       \
				   fmt,					       \
				    ##__VA_ARGS__)

/**
 * KUNIT_EXPECT_GE() - Expects that @left is greater than or equal to @right.
 * @test: The test context object.
 * @left: an arbitrary expression that evaluates to a primitive C type.
 * @right: an arbitrary expression that evaluates to a primitive C type.
 *
 * Sets an expectation that the value that @left evaluates to is greater than
 * the value that @right evaluates to. This is semantically equivalent to
 * KUNIT_EXPECT_TRUE(@test, (@left) >= (@right)). See KUNIT_EXPECT_TRUE() for
 * more information.
 */
#define KUNIT_EXPECT_GE(test, left, right) \
	KUNIT_EXPECT_GE_MSG(test, left, right, NULL)

#define KUNIT_EXPECT_GE_MSG(test, left, right, fmt, ...)		       \
	KUNIT_BINARY_INT_ASSERTION(test,				       \
				   KUNIT_EXPECTATION,			       \
				   left, >=, right,			       \
				   fmt,					       \
				    ##__VA_ARGS__)

/**
 * KUNIT_EXPECT_STREQ() - Expects that strings @left and @right are equal.
 * @test: The test context object.
 * @left: an arbitrary expression that evaluates to a null terminated string.
 * @right: an arbitrary expression that evaluates to a null terminated string.
 *
 * Sets an expectation that the values that @left and @right evaluate to are
 * equal. This is semantically equivalent to
 * KUNIT_EXPECT_TRUE(@test, !strcmp((@left), (@right))). See KUNIT_EXPECT_TRUE()
 * for more information.
 */
#define KUNIT_EXPECT_STREQ(test, left, right) \
	KUNIT_EXPECT_STREQ_MSG(test, left, right, NULL)

#define KUNIT_EXPECT_STREQ_MSG(test, left, right, fmt, ...)		       \
	KUNIT_BINARY_STR_ASSERTION(test,				       \
				   KUNIT_EXPECTATION,			       \
				   left, ==, right,			       \
				   fmt,					       \
				   ##__VA_ARGS__)

/**
 * KUNIT_EXPECT_STRNEQ() - Expects that strings @left and @right are not equal.
 * @test: The test context object.
 * @left: an arbitrary expression that evaluates to a null terminated string.
 * @right: an arbitrary expression that evaluates to a null terminated string.
 *
 * Sets an expectation that the values that @left and @right evaluate to are
 * not equal. This is semantically equivalent to
 * KUNIT_EXPECT_TRUE(@test, strcmp((@left), (@right))). See KUNIT_EXPECT_TRUE()
 * for more information.
 */
#define KUNIT_EXPECT_STRNEQ(test, left, right) \
	KUNIT_EXPECT_STRNEQ_MSG(test, left, right, NULL)

#define KUNIT_EXPECT_STRNEQ_MSG(test, left, right, fmt, ...)		       \
	KUNIT_BINARY_STR_ASSERTION(test,				       \
				   KUNIT_EXPECTATION,			       \
				   left, !=, right,			       \
				   fmt,					       \
				   ##__VA_ARGS__)

/**
 * KUNIT_EXPECT_MEMEQ() - Expects that the first @size bytes of @left and @right are equal.
 * @test: The test context object.
 * @left: An arbitrary expression that evaluates to the specified size.
 * @right: An arbitrary expression that evaluates to the specified size.
 * @size: Number of bytes compared.
 *
 * Sets an expectation that the values that @left and @right evaluate to are
 * equal. This is semantically equivalent to
 * KUNIT_EXPECT_TRUE(@test, !memcmp((@left), (@right), (@size))). See
 * KUNIT_EXPECT_TRUE() for more information.
 *
 * Although this expectation works for any memory block, it is not recommended
 * for comparing more structured data, such as structs. This expectation is
 * recommended for comparing, for example, data arrays.
 */
#define KUNIT_EXPECT_MEMEQ(test, left, right, size) \
	KUNIT_EXPECT_MEMEQ_MSG(test, left, right, size, NULL)

#define KUNIT_EXPECT_MEMEQ_MSG(test, left, right, size, fmt, ...)	       \
	KUNIT_MEM_ASSERTION(test,					       \
			    KUNIT_EXPECTATION,				       \
			    left, ==, right,				       \
			    size,					       \
			    fmt,					       \
			    ##__VA_ARGS__)

/**
 * KUNIT_EXPECT_MEMNEQ() - Expects that the first @size bytes of @left and @right are not equal.
 * @test: The test context object.
 * @left: An arbitrary expression that evaluates to the specified size.
 * @right: An arbitrary expression that evaluates to the specified size.
 * @size: Number of bytes compared.
 *
 * Sets an expectation that the values that @left and @right evaluate to are
 * not equal. This is semantically equivalent to
 * KUNIT_EXPECT_TRUE(@test, memcmp((@left), (@right), (@size))). See
 * KUNIT_EXPECT_TRUE() for more information.
 *
 * Although this expectation works for any memory block, it is not recommended
 * for comparing more structured data, such as structs. This expectation is
 * recommended for comparing, for example, data arrays.
 */
#define KUNIT_EXPECT_MEMNEQ(test, left, right, size) \
	KUNIT_EXPECT_MEMNEQ_MSG(test, left, right, size, NULL)

#define KUNIT_EXPECT_MEMNEQ_MSG(test, left, right, size, fmt, ...)	       \
	KUNIT_MEM_ASSERTION(test,					       \
			    KUNIT_EXPECTATION,				       \
			    left, !=, right,				       \
			    size,					       \
			    fmt,					       \
			    ##__VA_ARGS__)

/**
 * KUNIT_EXPECT_NULL() - Expects that @ptr is null.
 * @test: The test context object.
 * @ptr: an arbitrary pointer.
 *
 * Sets an expectation that the value that @ptr evaluates to is null. This is
 * semantically equivalent to KUNIT_EXPECT_PTR_EQ(@test, ptr, NULL).
 * See KUNIT_EXPECT_TRUE() for more information.
 */
#define KUNIT_EXPECT_NULL(test, ptr)				               \
	KUNIT_EXPECT_NULL_MSG(test,					       \
			      ptr,					       \
			      NULL)

#define KUNIT_EXPECT_NULL_MSG(test, ptr, fmt, ...)	                       \
	KUNIT_BINARY_PTR_ASSERTION(test,				       \
				   KUNIT_EXPECTATION,			       \
				   ptr, ==, NULL,			       \
				   fmt,					       \
				   ##__VA_ARGS__)

/**
 * KUNIT_EXPECT_NOT_NULL() - Expects that @ptr is not null.
 * @test: The test context object.
 * @ptr: an arbitrary pointer.
 *
 * Sets an expectation that the value that @ptr evaluates to is not null. This
 * is semantically equivalent to KUNIT_EXPECT_PTR_NE(@test, ptr, NULL).
 * See KUNIT_EXPECT_TRUE() for more information.
 */
#define KUNIT_EXPECT_NOT_NULL(test, ptr)			               \
	KUNIT_EXPECT_NOT_NULL_MSG(test,					       \
				  ptr,					       \
				  NULL)

#define KUNIT_EXPECT_NOT_NULL_MSG(test, ptr, fmt, ...)	                       \
	KUNIT_BINARY_PTR_ASSERTION(test,				       \
				   KUNIT_EXPECTATION,			       \
				   ptr, !=, NULL,			       \
				   fmt,					       \
				   ##__VA_ARGS__)

/**
 * KUNIT_EXPECT_NOT_ERR_OR_NULL() - Expects that @ptr is not null and not err.
 * @test: The test context object.
 * @ptr: an arbitrary pointer.
 *
 * Sets an expectation that the value that @ptr evaluates to is not null and not
 * an errno stored in a pointer. This is semantically equivalent to
 * KUNIT_EXPECT_TRUE(@test, !IS_ERR_OR_NULL(@ptr)). See KUNIT_EXPECT_TRUE() for
 * more information.
 */
#define KUNIT_EXPECT_NOT_ERR_OR_NULL(test, ptr) \
	KUNIT_EXPECT_NOT_ERR_OR_NULL_MSG(test, ptr, NULL)

#define KUNIT_EXPECT_NOT_ERR_OR_NULL_MSG(test, ptr, fmt, ...)		       \
	KUNIT_PTR_NOT_ERR_OR_NULL_MSG_ASSERTION(test,			       \
						KUNIT_EXPECTATION,	       \
						ptr,			       \
						fmt,			       \
						##__VA_ARGS__)

#define KUNIT_ASSERT_FAILURE(test, fmt, ...) \
	KUNIT_FAIL_ASSERTION(test, KUNIT_ASSERTION, fmt, ##__VA_ARGS__)

/**
 * KUNIT_ASSERT_TRUE() - Sets an assertion that @condition is true.
 * @test: The test context object.
 * @condition: an arbitrary boolean expression. The test fails and aborts when
 * this does not evaluate to true.
 *
 * This and assertions of the form `KUNIT_ASSERT_*` will cause the test case to
 * fail *and immediately abort* when the specified condition is not met. Unlike
 * an expectation failure, it will prevent the test case from continuing to run;
 * this is otherwise known as an *assertion failure*.
 */
#define KUNIT_ASSERT_TRUE(test, condition) \
	KUNIT_ASSERT_TRUE_MSG(test, condition, NULL)

#define KUNIT_ASSERT_TRUE_MSG(test, condition, fmt, ...)		       \
	KUNIT_TRUE_MSG_ASSERTION(test,					       \
				 KUNIT_ASSERTION,			       \
				 condition,				       \
				 fmt,					       \
				 ##__VA_ARGS__)

/**
 * KUNIT_ASSERT_FALSE() - Sets an assertion that @condition is false.
 * @test: The test context object.
 * @condition: an arbitrary boolean expression.
 *
 * Sets an assertion that the value that @condition evaluates to is false. This
 * is the same as KUNIT_EXPECT_FALSE(), except it causes an assertion failure
 * (see KUNIT_ASSERT_TRUE()) when the assertion is not met.
 */
#define KUNIT_ASSERT_FALSE(test, condition) \
	KUNIT_ASSERT_FALSE_MSG(test, condition, NULL)

#define KUNIT_ASSERT_FALSE_MSG(test, condition, fmt, ...)		       \
	KUNIT_FALSE_MSG_ASSERTION(test,					       \
				  KUNIT_ASSERTION,			       \
				  condition,				       \
				  fmt,					       \
				  ##__VA_ARGS__)

/**
 * KUNIT_ASSERT_EQ() - Sets an assertion that @left and @right are equal.
 * @test: The test context object.
 * @left: an arbitrary expression that evaluates to a primitive C type.
 * @right: an arbitrary expression that evaluates to a primitive C type.
 *
 * Sets an assertion that the values that @left and @right evaluate to are
 * equal. This is the same as KUNIT_EXPECT_EQ(), except it causes an assertion
 * failure (see KUNIT_ASSERT_TRUE()) when the assertion is not met.
 */
#define KUNIT_ASSERT_EQ(test, left, right) \
	KUNIT_ASSERT_EQ_MSG(test, left, right, NULL)

#define KUNIT_ASSERT_EQ_MSG(test, left, right, fmt, ...)		       \
	KUNIT_BINARY_INT_ASSERTION(test,				       \
				   KUNIT_ASSERTION,			       \
				   left, ==, right,			       \
				   fmt,					       \
				    ##__VA_ARGS__)

/**
 * KUNIT_ASSERT_PTR_EQ() - Asserts that pointers @left and @right are equal.
 * @test: The test context object.
 * @left: an arbitrary expression that evaluates to a pointer.
 * @right: an arbitrary expression that evaluates to a pointer.
 *
 * Sets an assertion that the values that @left and @right evaluate to are
 * equal. This is the same as KUNIT_EXPECT_EQ(), except it causes an assertion
 * failure (see KUNIT_ASSERT_TRUE()) when the assertion is not met.
 */
#define KUNIT_ASSERT_PTR_EQ(test, left, right) \
	KUNIT_ASSERT_PTR_EQ_MSG(test, left, right, NULL)

#define KUNIT_ASSERT_PTR_EQ_MSG(test, left, right, fmt, ...)		       \
	KUNIT_BINARY_PTR_ASSERTION(test,				       \
				   KUNIT_ASSERTION,			       \
				   left, ==, right,			       \
				   fmt,					       \
				   ##__VA_ARGS__)

/**
 * KUNIT_ASSERT_NE() - An assertion that @left and @right are not equal.
 * @test: The test context object.
 * @left: an arbitrary expression that evaluates to a primitive C type.
 * @right: an arbitrary expression that evaluates to a primitive C type.
 *
 * Sets an assertion that the values that @left and @right evaluate to are not
 * equal. This is the same as KUNIT_EXPECT_NE(), except it causes an assertion
 * failure (see KUNIT_ASSERT_TRUE()) when the assertion is not met.
 */
#define KUNIT_ASSERT_NE(test, left, right) \
	KUNIT_ASSERT_NE_MSG(test, left, right, NULL)

#define KUNIT_ASSERT_NE_MSG(test, left, right, fmt, ...)		       \
	KUNIT_BINARY_INT_ASSERTION(test,				       \
				   KUNIT_ASSERTION,			       \
				   left, !=, right,			       \
				   fmt,					       \
				    ##__VA_ARGS__)

/**
 * KUNIT_ASSERT_PTR_NE() - Asserts that pointers @left and @right are not equal.
 * KUNIT_ASSERT_PTR_EQ() - Asserts that pointers @left and @right are equal.
 * @test: The test context object.
 * @left: an arbitrary expression that evaluates to a pointer.
 * @right: an arbitrary expression that evaluates to a pointer.
 *
 * Sets an assertion that the values that @left and @right evaluate to are not
 * equal. This is the same as KUNIT_EXPECT_NE(), except it causes an assertion
 * failure (see KUNIT_ASSERT_TRUE()) when the assertion is not met.
 */
#define KUNIT_ASSERT_PTR_NE(test, left, right) \
	KUNIT_ASSERT_PTR_NE_MSG(test, left, right, NULL)

#define KUNIT_ASSERT_PTR_NE_MSG(test, left, right, fmt, ...)		       \
	KUNIT_BINARY_PTR_ASSERTION(test,				       \
				   KUNIT_ASSERTION,			       \
				   left, !=, right,			       \
				   fmt,					       \
				   ##__VA_ARGS__)
/**
 * KUNIT_ASSERT_LT() - An assertion that @left is less than @right.
 * @test: The test context object.
 * @left: an arbitrary expression that evaluates to a primitive C type.
 * @right: an arbitrary expression that evaluates to a primitive C type.
 *
 * Sets an assertion that the value that @left evaluates to is less than the
 * value that @right evaluates to. This is the same as KUNIT_EXPECT_LT(), except
 * it causes an assertion failure (see KUNIT_ASSERT_TRUE()) when the assertion
 * is not met.
 */
#define KUNIT_ASSERT_LT(test, left, right) \
	KUNIT_ASSERT_LT_MSG(test, left, right, NULL)

#define KUNIT_ASSERT_LT_MSG(test, left, right, fmt, ...)		       \
	KUNIT_BINARY_INT_ASSERTION(test,				       \
				   KUNIT_ASSERTION,			       \
				   left, <, right,			       \
				   fmt,					       \
				    ##__VA_ARGS__)
/**
 * KUNIT_ASSERT_LE() - An assertion that @left is less than or equal to @right.
 * @test: The test context object.
 * @left: an arbitrary expression that evaluates to a primitive C type.
 * @right: an arbitrary expression that evaluates to a primitive C type.
 *
 * Sets an assertion that the value that @left evaluates to is less than or
 * equal to the value that @right evaluates to. This is the same as
 * KUNIT_EXPECT_LE(), except it causes an assertion failure (see
 * KUNIT_ASSERT_TRUE()) when the assertion is not met.
 */
#define KUNIT_ASSERT_LE(test, left, right) \
	KUNIT_ASSERT_LE_MSG(test, left, right, NULL)

#define KUNIT_ASSERT_LE_MSG(test, left, right, fmt, ...)		       \
	KUNIT_BINARY_INT_ASSERTION(test,				       \
				   KUNIT_ASSERTION,			       \
				   left, <=, right,			       \
				   fmt,					       \
				    ##__VA_ARGS__)

/**
 * KUNIT_ASSERT_GT() - An assertion that @left is greater than @right.
 * @test: The test context object.
 * @left: an arbitrary expression that evaluates to a primitive C type.
 * @right: an arbitrary expression that evaluates to a primitive C type.
 *
 * Sets an assertion that the value that @left evaluates to is greater than the
 * value that @right evaluates to. This is the same as KUNIT_EXPECT_GT(), except
 * it causes an assertion failure (see KUNIT_ASSERT_TRUE()) when the assertion
 * is not met.
 */
#define KUNIT_ASSERT_GT(test, left, right) \
	KUNIT_ASSERT_GT_MSG(test, left, right, NULL)

#define KUNIT_ASSERT_GT_MSG(test, left, right, fmt, ...)		       \
	KUNIT_BINARY_INT_ASSERTION(test,				       \
				   KUNIT_ASSERTION,			       \
				   left, >, right,			       \
				   fmt,					       \
				    ##__VA_ARGS__)

/**
 * KUNIT_ASSERT_GE() - Assertion that @left is greater than or equal to @right.
 * @test: The test context object.
 * @left: an arbitrary expression that evaluates to a primitive C type.
 * @right: an arbitrary expression that evaluates to a primitive C type.
 *
 * Sets an assertion that the value that @left evaluates to is greater than the
 * value that @right evaluates to. This is the same as KUNIT_EXPECT_GE(), except
 * it causes an assertion failure (see KUNIT_ASSERT_TRUE()) when the assertion
 * is not met.
 */
#define KUNIT_ASSERT_GE(test, left, right) \
	KUNIT_ASSERT_GE_MSG(test, left, right, NULL)

#define KUNIT_ASSERT_GE_MSG(test, left, right, fmt, ...)		       \
	KUNIT_BINARY_INT_ASSERTION(test,				       \
				   KUNIT_ASSERTION,			       \
				   left, >=, right,			       \
				   fmt,					       \
				    ##__VA_ARGS__)

/**
 * KUNIT_ASSERT_STREQ() - An assertion that strings @left and @right are equal.
 * @test: The test context object.
 * @left: an arbitrary expression that evaluates to a null terminated string.
 * @right: an arbitrary expression that evaluates to a null terminated string.
 *
 * Sets an assertion that the values that @left and @right evaluate to are
 * equal. This is the same as KUNIT_EXPECT_STREQ(), except it causes an
 * assertion failure (see KUNIT_ASSERT_TRUE()) when the assertion is not met.
 */
#define KUNIT_ASSERT_STREQ(test, left, right) \
	KUNIT_ASSERT_STREQ_MSG(test, left, right, NULL)

#define KUNIT_ASSERT_STREQ_MSG(test, left, right, fmt, ...)		       \
	KUNIT_BINARY_STR_ASSERTION(test,				       \
				   KUNIT_ASSERTION,			       \
				   left, ==, right,			       \
				   fmt,					       \
				   ##__VA_ARGS__)

/**
 * KUNIT_ASSERT_STRNEQ() - Expects that strings @left and @right are not equal.
 * @test: The test context object.
 * @left: an arbitrary expression that evaluates to a null terminated string.
 * @right: an arbitrary expression that evaluates to a null terminated string.
 *
 * Sets an expectation that the values that @left and @right evaluate to are
 * not equal. This is semantically equivalent to
 * KUNIT_ASSERT_TRUE(@test, strcmp((@left), (@right))). See KUNIT_ASSERT_TRUE()
 * for more information.
 */
#define KUNIT_ASSERT_STRNEQ(test, left, right) \
	KUNIT_ASSERT_STRNEQ_MSG(test, left, right, NULL)

#define KUNIT_ASSERT_STRNEQ_MSG(test, left, right, fmt, ...)		       \
	KUNIT_BINARY_STR_ASSERTION(test,				       \
				   KUNIT_ASSERTION,			       \
				   left, !=, right,			       \
				   fmt,					       \
				   ##__VA_ARGS__)

/**
 * KUNIT_ASSERT_NULL() - Asserts that pointers @ptr is null.
 * @test: The test context object.
 * @ptr: an arbitrary pointer.
 *
 * Sets an assertion that the values that @ptr evaluates to is null. This is
 * the same as KUNIT_EXPECT_NULL(), except it causes an assertion
 * failure (see KUNIT_ASSERT_TRUE()) when the assertion is not met.
 */
#define KUNIT_ASSERT_NULL(test, ptr) \
	KUNIT_ASSERT_NULL_MSG(test,					       \
			      ptr,					       \
			      NULL)

#define KUNIT_ASSERT_NULL_MSG(test, ptr, fmt, ...) \
	KUNIT_BINARY_PTR_ASSERTION(test,				       \
				   KUNIT_ASSERTION,			       \
				   ptr, ==, NULL,			       \
				   fmt,					       \
				   ##__VA_ARGS__)

/**
 * KUNIT_ASSERT_NOT_NULL() - Asserts that pointers @ptr is not null.
 * @test: The test context object.
 * @ptr: an arbitrary pointer.
 *
 * Sets an assertion that the values that @ptr evaluates to is not null. This
 * is the same as KUNIT_EXPECT_NOT_NULL(), except it causes an assertion
 * failure (see KUNIT_ASSERT_TRUE()) when the assertion is not met.
 */
#define KUNIT_ASSERT_NOT_NULL(test, ptr) \
	KUNIT_ASSERT_NOT_NULL_MSG(test,					       \
				  ptr,					       \
				  NULL)

#define KUNIT_ASSERT_NOT_NULL_MSG(test, ptr, fmt, ...) \
	KUNIT_BINARY_PTR_ASSERTION(test,				       \
				   KUNIT_ASSERTION,			       \
				   ptr, !=, NULL,			       \
				   fmt,					       \
				   ##__VA_ARGS__)

/**
 * KUNIT_ASSERT_NOT_ERR_OR_NULL() - Assertion that @ptr is not null and not err.
 * @test: The test context object.
 * @ptr: an arbitrary pointer.
 *
 * Sets an assertion that the value that @ptr evaluates to is not null and not
 * an errno stored in a pointer. This is the same as
 * KUNIT_EXPECT_NOT_ERR_OR_NULL(), except it causes an assertion failure (see
 * KUNIT_ASSERT_TRUE()) when the assertion is not met.
 */
#define KUNIT_ASSERT_NOT_ERR_OR_NULL(test, ptr) \
	KUNIT_ASSERT_NOT_ERR_OR_NULL_MSG(test, ptr, NULL)

#define KUNIT_ASSERT_NOT_ERR_OR_NULL_MSG(test, ptr, fmt, ...)		       \
	KUNIT_PTR_NOT_ERR_OR_NULL_MSG_ASSERTION(test,			       \
						KUNIT_ASSERTION,	       \
						ptr,			       \
						fmt,			       \
						##__VA_ARGS__)

/**
 * KUNIT_ARRAY_PARAM() - Define test parameter generator from an array.
 * @name:  prefix for the test parameter generator function.
 * @array: array of test parameters.
 * @get_desc: function to convert param to description; NULL to use default
 *
 * Define function @name_gen_params which uses @array to generate parameters.
 */
#define KUNIT_ARRAY_PARAM(name, array, get_desc)						\
	static const void *name##_gen_params(const void *prev, char *desc)			\
	{											\
		typeof((array)[0]) *__next = prev ? ((typeof(__next)) prev) + 1 : (array);	\
		if (__next - (array) < ARRAY_SIZE((array))) {					\
			void (*__get_desc)(typeof(__next), char *) = get_desc;			\
			if (__get_desc)								\
				__get_desc(__next, desc);					\
			return __next;								\
		}										\
		return NULL;									\
	}

// TODO(dlatypov@google.com): consider eventually migrating users to explicitly
// include resource.h themselves if they need it.
#include <kunit/resource.h>

#endif /* _KUNIT_TEST_H */<|MERGE_RESOLUTION|>--- conflicted
+++ resolved
@@ -529,24 +529,15 @@
 			      fmt,					       \
 			      ...)					       \
 do {									       \
-<<<<<<< HEAD
-	if (likely(!!(condition) == !!expected_true))			       \
-=======
 	if (likely(!!(condition_) == !!expected_true_))			       \
->>>>>>> 0ee29814
 		break;							       \
 									       \
 	_KUNIT_FAILED(test,						       \
 		      assert_type,					       \
 		      kunit_unary_assert,				       \
 		      kunit_unary_assert_format,			       \
-<<<<<<< HEAD
-		      KUNIT_INIT_UNARY_ASSERT_STRUCT(#condition,	       \
-						     expected_true),	       \
-=======
 		      KUNIT_INIT_ASSERT(.condition = #condition_,	       \
 					.expected_true = expected_true_),      \
->>>>>>> 0ee29814
 		      fmt,						       \
 		      ##__VA_ARGS__);					       \
 } while (0)
@@ -606,15 +597,9 @@
 		      assert_type,					       \
 		      assert_class,					       \
 		      format_func,					       \
-<<<<<<< HEAD
-		      KUNIT_INIT_BINARY_ASSERT_STRUCT(&__text,		       \
-						      __left,		       \
-						      __right),		       \
-=======
 		      KUNIT_INIT_ASSERT(.text = &__text,		       \
 					.left_value = __left,		       \
 					.right_value = __right),	       \
->>>>>>> 0ee29814
 		      fmt,						       \
 		      ##__VA_ARGS__);					       \
 } while (0)
@@ -673,11 +658,6 @@
 		      assert_type,					       \
 		      kunit_binary_str_assert,				       \
 		      kunit_binary_str_assert_format,			       \
-<<<<<<< HEAD
-		      KUNIT_INIT_BINARY_ASSERT_STRUCT(&__text,		       \
-						      __left,		       \
-						      __right),		       \
-=======
 		      KUNIT_INIT_ASSERT(.text = &__text,		       \
 					.left_value = __left,		       \
 					.right_value = __right),	       \
@@ -714,7 +694,6 @@
 					.left_value = __left,		       \
 					.right_value = __right,		       \
 					.size = __size),		       \
->>>>>>> 0ee29814
 		      fmt,						       \
 		      ##__VA_ARGS__);					       \
 } while (0)
@@ -734,11 +713,7 @@
 		      assert_type,					       \
 		      kunit_ptr_not_err_assert,				       \
 		      kunit_ptr_not_err_assert_format,			       \
-<<<<<<< HEAD
-		      KUNIT_INIT_PTR_NOT_ERR_STRUCT(#ptr, __ptr),	       \
-=======
 		      KUNIT_INIT_ASSERT(.text = #ptr, .value = __ptr),	       \
->>>>>>> 0ee29814
 		      fmt,						       \
 		      ##__VA_ARGS__);					       \
 } while (0)
