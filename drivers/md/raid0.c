// SPDX-License-Identifier: GPL-2.0-or-later
/*
   raid0.c : Multiple Devices driver for Linux
	     Copyright (C) 1994-96 Marc ZYNGIER
	     <zyngier@ufr-info-p7.ibp.fr> or
	     <maz@gloups.fdn.fr>
	     Copyright (C) 1999, 2000 Ingo Molnar, Red Hat

   RAID-0 management functions.

*/

#include <linux/blkdev.h>
#include <linux/seq_file.h>
#include <linux/module.h>
#include <linux/slab.h>
#include <trace/events/block.h>
#include "md.h"
#include "raid0.h"
#include "raid5.h"

static int default_layout = 0;
module_param(default_layout, int, 0644);

#define UNSUPPORTED_MDDEV_FLAGS		\
	((1L << MD_HAS_JOURNAL) |	\
	 (1L << MD_JOURNAL_CLEAN) |	\
	 (1L << MD_FAILFAST_SUPPORTED) |\
	 (1L << MD_HAS_PPL) |		\
	 (1L << MD_HAS_MULTIPLE_PPLS))

/*
 * inform the user of the raid configuration
*/
static void dump_zones(struct mddev *mddev)
{
	int j, k;
	sector_t zone_size = 0;
	sector_t zone_start = 0;
	char b[BDEVNAME_SIZE];
	struct r0conf *conf = mddev->private;
	int raid_disks = conf->strip_zone[0].nb_dev;
	pr_debug("md: RAID0 configuration for %s - %d zone%s\n",
		 mdname(mddev),
		 conf->nr_strip_zones, conf->nr_strip_zones==1?"":"s");
	for (j = 0; j < conf->nr_strip_zones; j++) {
		char line[200];
		int len = 0;

		for (k = 0; k < conf->strip_zone[j].nb_dev; k++)
			len += snprintf(line+len, 200-len, "%s%s", k?"/":"",
					bdevname(conf->devlist[j*raid_disks
							       + k]->bdev, b));
		pr_debug("md: zone%d=[%s]\n", j, line);

		zone_size  = conf->strip_zone[j].zone_end - zone_start;
		pr_debug("      zone-offset=%10lluKB, device-offset=%10lluKB, size=%10lluKB\n",
			(unsigned long long)zone_start>>1,
			(unsigned long long)conf->strip_zone[j].dev_start>>1,
			(unsigned long long)zone_size>>1);
		zone_start = conf->strip_zone[j].zone_end;
	}
}

static int create_strip_zones(struct mddev *mddev, struct r0conf **private_conf)
{
	int i, c, err;
	sector_t curr_zone_end, sectors;
	struct md_rdev *smallest, *rdev1, *rdev2, *rdev, **dev;
	struct strip_zone *zone;
	int cnt;
	char b[BDEVNAME_SIZE];
	char b2[BDEVNAME_SIZE];
	struct r0conf *conf = kzalloc(sizeof(*conf), GFP_KERNEL);
	unsigned blksize = 512;

	*private_conf = ERR_PTR(-ENOMEM);
	if (!conf)
		return -ENOMEM;
	rdev_for_each(rdev1, mddev) {
		pr_debug("md/raid0:%s: looking at %s\n",
			 mdname(mddev),
			 bdevname(rdev1->bdev, b));
		c = 0;

		/* round size to chunk_size */
		sectors = rdev1->sectors;
		sector_div(sectors, mddev->chunk_sectors);
		rdev1->sectors = sectors * mddev->chunk_sectors;

		blksize = max(blksize, queue_logical_block_size(
				      rdev1->bdev->bd_disk->queue));

		rdev_for_each(rdev2, mddev) {
			pr_debug("md/raid0:%s:   comparing %s(%llu)"
				 " with %s(%llu)\n",
				 mdname(mddev),
				 bdevname(rdev1->bdev,b),
				 (unsigned long long)rdev1->sectors,
				 bdevname(rdev2->bdev,b2),
				 (unsigned long long)rdev2->sectors);
			if (rdev2 == rdev1) {
				pr_debug("md/raid0:%s:   END\n",
					 mdname(mddev));
				break;
			}
			if (rdev2->sectors == rdev1->sectors) {
				/*
				 * Not unique, don't count it as a new
				 * group
				 */
				pr_debug("md/raid0:%s:   EQUAL\n",
					 mdname(mddev));
				c = 1;
				break;
			}
			pr_debug("md/raid0:%s:   NOT EQUAL\n",
				 mdname(mddev));
		}
		if (!c) {
			pr_debug("md/raid0:%s:   ==> UNIQUE\n",
				 mdname(mddev));
			conf->nr_strip_zones++;
			pr_debug("md/raid0:%s: %d zones\n",
				 mdname(mddev), conf->nr_strip_zones);
		}
	}
	pr_debug("md/raid0:%s: FINAL %d zones\n",
		 mdname(mddev), conf->nr_strip_zones);

	if (conf->nr_strip_zones == 1) {
		conf->layout = RAID0_ORIG_LAYOUT;
	} else if (mddev->layout == RAID0_ORIG_LAYOUT ||
		   mddev->layout == RAID0_ALT_MULTIZONE_LAYOUT) {
		conf->layout = mddev->layout;
	} else if (default_layout == RAID0_ORIG_LAYOUT ||
		   default_layout == RAID0_ALT_MULTIZONE_LAYOUT) {
		conf->layout = default_layout;
	} else {
		pr_err("md/raid0:%s: cannot assemble multi-zone RAID0 with default_layout setting\n",
		       mdname(mddev));
		pr_err("md/raid0: please set raid0.default_layout to 1 or 2\n");
		err = -ENOTSUPP;
		goto abort;
	}
	/*
	 * now since we have the hard sector sizes, we can make sure
	 * chunk size is a multiple of that sector size
	 */
	if ((mddev->chunk_sectors << 9) % blksize) {
		pr_warn("md/raid0:%s: chunk_size of %d not multiple of block size %d\n",
			mdname(mddev),
			mddev->chunk_sectors << 9, blksize);
		err = -EINVAL;
		goto abort;
	}

	err = -ENOMEM;
	conf->strip_zone = kcalloc(conf->nr_strip_zones,
				   sizeof(struct strip_zone),
				   GFP_KERNEL);
	if (!conf->strip_zone)
		goto abort;
	conf->devlist = kzalloc(array3_size(sizeof(struct md_rdev *),
					    conf->nr_strip_zones,
					    mddev->raid_disks),
				GFP_KERNEL);
	if (!conf->devlist)
		goto abort;

	/* The first zone must contain all devices, so here we check that
	 * there is a proper alignment of slots to devices and find them all
	 */
	zone = &conf->strip_zone[0];
	cnt = 0;
	smallest = NULL;
	dev = conf->devlist;
	err = -EINVAL;
	rdev_for_each(rdev1, mddev) {
		int j = rdev1->raid_disk;

		if (mddev->level == 10) {
			/* taking over a raid10-n2 array */
			j /= 2;
			rdev1->new_raid_disk = j;
		}

		if (mddev->level == 1) {
			/* taiking over a raid1 array-
			 * we have only one active disk
			 */
			j = 0;
			rdev1->new_raid_disk = j;
		}

		if (j < 0) {
			pr_warn("md/raid0:%s: remove inactive devices before converting to RAID0\n",
				mdname(mddev));
			goto abort;
		}
		if (j >= mddev->raid_disks) {
			pr_warn("md/raid0:%s: bad disk number %d - aborting!\n",
				mdname(mddev), j);
			goto abort;
		}
		if (dev[j]) {
			pr_warn("md/raid0:%s: multiple devices for %d - aborting!\n",
				mdname(mddev), j);
			goto abort;
		}
		dev[j] = rdev1;

		if (!smallest || (rdev1->sectors < smallest->sectors))
			smallest = rdev1;
		cnt++;
	}
	if (cnt != mddev->raid_disks) {
		pr_warn("md/raid0:%s: too few disks (%d of %d) - aborting!\n",
			mdname(mddev), cnt, mddev->raid_disks);
		goto abort;
	}
	zone->nb_dev = cnt;
	zone->zone_end = smallest->sectors * cnt;

	curr_zone_end = zone->zone_end;

	/* now do the other zones */
	for (i = 1; i < conf->nr_strip_zones; i++)
	{
		int j;

		zone = conf->strip_zone + i;
		dev = conf->devlist + i * mddev->raid_disks;

		pr_debug("md/raid0:%s: zone %d\n", mdname(mddev), i);
		zone->dev_start = smallest->sectors;
		smallest = NULL;
		c = 0;

		for (j=0; j<cnt; j++) {
			rdev = conf->devlist[j];
			if (rdev->sectors <= zone->dev_start) {
				pr_debug("md/raid0:%s: checking %s ... nope\n",
					 mdname(mddev),
					 bdevname(rdev->bdev, b));
				continue;
			}
			pr_debug("md/raid0:%s: checking %s ..."
				 " contained as device %d\n",
				 mdname(mddev),
				 bdevname(rdev->bdev, b), c);
			dev[c] = rdev;
			c++;
			if (!smallest || rdev->sectors < smallest->sectors) {
				smallest = rdev;
				pr_debug("md/raid0:%s:  (%llu) is smallest!.\n",
					 mdname(mddev),
					 (unsigned long long)rdev->sectors);
			}
		}

		zone->nb_dev = c;
		sectors = (smallest->sectors - zone->dev_start) * c;
		pr_debug("md/raid0:%s: zone->nb_dev: %d, sectors: %llu\n",
			 mdname(mddev),
			 zone->nb_dev, (unsigned long long)sectors);

		curr_zone_end += sectors;
		zone->zone_end = curr_zone_end;

		pr_debug("md/raid0:%s: current zone start: %llu\n",
			 mdname(mddev),
			 (unsigned long long)smallest->sectors);
	}

	pr_debug("md/raid0:%s: done.\n", mdname(mddev));
	*private_conf = conf;

	return 0;
abort:
	kfree(conf->strip_zone);
	kfree(conf->devlist);
	kfree(conf);
	*private_conf = ERR_PTR(err);
	return err;
}

/* Find the zone which holds a particular offset
 * Update *sectorp to be an offset in that zone
 */
static struct strip_zone *find_zone(struct r0conf *conf,
				    sector_t *sectorp)
{
	int i;
	struct strip_zone *z = conf->strip_zone;
	sector_t sector = *sectorp;

	for (i = 0; i < conf->nr_strip_zones; i++)
		if (sector < z[i].zone_end) {
			if (i)
				*sectorp = sector - z[i-1].zone_end;
			return z + i;
		}
	BUG();
}

/*
 * remaps the bio to the target device. we separate two flows.
 * power 2 flow and a general flow for the sake of performance
*/
static struct md_rdev *map_sector(struct mddev *mddev, struct strip_zone *zone,
				sector_t sector, sector_t *sector_offset)
{
	unsigned int sect_in_chunk;
	sector_t chunk;
	struct r0conf *conf = mddev->private;
	int raid_disks = conf->strip_zone[0].nb_dev;
	unsigned int chunk_sects = mddev->chunk_sectors;

	if (is_power_of_2(chunk_sects)) {
		int chunksect_bits = ffz(~chunk_sects);
		/* find the sector offset inside the chunk */
		sect_in_chunk  = sector & (chunk_sects - 1);
		sector >>= chunksect_bits;
		/* chunk in zone */
		chunk = *sector_offset;
		/* quotient is the chunk in real device*/
		sector_div(chunk, zone->nb_dev << chunksect_bits);
	} else{
		sect_in_chunk = sector_div(sector, chunk_sects);
		chunk = *sector_offset;
		sector_div(chunk, chunk_sects * zone->nb_dev);
	}
	/*
	*  position the bio over the real device
	*  real sector = chunk in device + starting of zone
	*	+ the position in the chunk
	*/
	*sector_offset = (chunk * chunk_sects) + sect_in_chunk;
	return conf->devlist[(zone - conf->strip_zone)*raid_disks
			     + sector_div(sector, zone->nb_dev)];
}

static sector_t raid0_size(struct mddev *mddev, sector_t sectors, int raid_disks)
{
	sector_t array_sectors = 0;
	struct md_rdev *rdev;

	WARN_ONCE(sectors || raid_disks,
		  "%s does not support generic reshape\n", __func__);

	rdev_for_each(rdev, mddev)
		array_sectors += (rdev->sectors &
				  ~(sector_t)(mddev->chunk_sectors-1));

	return array_sectors;
}

static void raid0_free(struct mddev *mddev, void *priv);

static int raid0_run(struct mddev *mddev)
{
	struct r0conf *conf;
	int ret;

	if (mddev->chunk_sectors == 0) {
		pr_warn("md/raid0:%s: chunk size must be set.\n", mdname(mddev));
		return -EINVAL;
	}
	if (md_check_no_bitmap(mddev))
		return -EINVAL;

	/* if private is not null, we are here after takeover */
	if (mddev->private == NULL) {
		ret = create_strip_zones(mddev, &conf);
		if (ret < 0)
			return ret;
		mddev->private = conf;
	}
	conf = mddev->private;
	if (mddev->queue) {
		struct md_rdev *rdev;
		bool discard_supported = false;

		blk_queue_max_hw_sectors(mddev->queue, mddev->chunk_sectors);
		blk_queue_max_write_same_sectors(mddev->queue, mddev->chunk_sectors);
		blk_queue_max_write_zeroes_sectors(mddev->queue, mddev->chunk_sectors);
		blk_queue_max_discard_sectors(mddev->queue, UINT_MAX);

		blk_queue_io_min(mddev->queue, mddev->chunk_sectors << 9);
		blk_queue_io_opt(mddev->queue,
				 (mddev->chunk_sectors << 9) * mddev->raid_disks);

		rdev_for_each(rdev, mddev) {
			disk_stack_limits(mddev->gendisk, rdev->bdev,
					  rdev->data_offset << 9);
			if (blk_queue_discard(bdev_get_queue(rdev->bdev)))
				discard_supported = true;
		}
		if (!discard_supported)
			blk_queue_flag_clear(QUEUE_FLAG_DISCARD, mddev->queue);
		else
			blk_queue_flag_set(QUEUE_FLAG_DISCARD, mddev->queue);
	}

	/* calculate array device size */
	md_set_array_sectors(mddev, raid0_size(mddev, 0, 0));

	pr_debug("md/raid0:%s: md_size is %llu sectors.\n",
		 mdname(mddev),
		 (unsigned long long)mddev->array_sectors);

	dump_zones(mddev);

	ret = md_integrity_register(mddev);

	return ret;
}

static void raid0_free(struct mddev *mddev, void *priv)
{
	struct r0conf *conf = priv;

	kfree(conf->strip_zone);
	kfree(conf->devlist);
	kfree(conf);
}

static void raid0_handle_discard(struct mddev *mddev, struct bio *bio)
{
	struct r0conf *conf = mddev->private;
	struct strip_zone *zone;
	sector_t start = bio->bi_iter.bi_sector;
	sector_t end;
	unsigned int stripe_size;
	sector_t first_stripe_index, last_stripe_index;
	sector_t start_disk_offset;
	unsigned int start_disk_index;
	sector_t end_disk_offset;
	unsigned int end_disk_index;
	unsigned int disk;

	zone = find_zone(conf, &start);

	if (bio_end_sector(bio) > zone->zone_end) {
		struct bio *split = bio_split(bio,
			zone->zone_end - bio->bi_iter.bi_sector, GFP_NOIO,
			&mddev->bio_set);
		bio_chain(split, bio);
		submit_bio_noacct(bio);
		bio = split;
		end = zone->zone_end;
	} else
		end = bio_end_sector(bio);

	if (zone != conf->strip_zone)
		end = end - zone[-1].zone_end;

	/* Now start and end is the offset in zone */
	stripe_size = zone->nb_dev * mddev->chunk_sectors;

	first_stripe_index = start;
	sector_div(first_stripe_index, stripe_size);
	last_stripe_index = end;
	sector_div(last_stripe_index, stripe_size);

	start_disk_index = (int)(start - first_stripe_index * stripe_size) /
		mddev->chunk_sectors;
	start_disk_offset = ((int)(start - first_stripe_index * stripe_size) %
		mddev->chunk_sectors) +
		first_stripe_index * mddev->chunk_sectors;
	end_disk_index = (int)(end - last_stripe_index * stripe_size) /
		mddev->chunk_sectors;
	end_disk_offset = ((int)(end - last_stripe_index * stripe_size) %
		mddev->chunk_sectors) +
		last_stripe_index * mddev->chunk_sectors;

	for (disk = 0; disk < zone->nb_dev; disk++) {
		sector_t dev_start, dev_end;
		struct bio *discard_bio = NULL;
		struct md_rdev *rdev;

		if (disk < start_disk_index)
			dev_start = (first_stripe_index + 1) *
				mddev->chunk_sectors;
		else if (disk > start_disk_index)
			dev_start = first_stripe_index * mddev->chunk_sectors;
		else
			dev_start = start_disk_offset;

		if (disk < end_disk_index)
			dev_end = (last_stripe_index + 1) * mddev->chunk_sectors;
		else if (disk > end_disk_index)
			dev_end = last_stripe_index * mddev->chunk_sectors;
		else
			dev_end = end_disk_offset;

		if (dev_end <= dev_start)
			continue;

		rdev = conf->devlist[(zone - conf->strip_zone) *
			conf->strip_zone[0].nb_dev + disk];
		if (__blkdev_issue_discard(rdev->bdev,
			dev_start + zone->dev_start + rdev->data_offset,
			dev_end - dev_start, GFP_NOIO, 0, &discard_bio) ||
		    !discard_bio)
			continue;
		bio_chain(discard_bio, bio);
		bio_clone_blkg_association(discard_bio, bio);
		if (mddev->gendisk)
<<<<<<< HEAD
			trace_block_bio_remap(bdev_get_queue(rdev->bdev),
				discard_bio, disk_devt(mddev->gendisk),
=======
			trace_block_bio_remap(discard_bio,
				disk_devt(mddev->gendisk),
>>>>>>> 8a8109f3
				bio->bi_iter.bi_sector);
		submit_bio_noacct(discard_bio);
	}
	bio_endio(bio);
}

static bool raid0_make_request(struct mddev *mddev, struct bio *bio)
{
	struct r0conf *conf = mddev->private;
	struct strip_zone *zone;
	struct md_rdev *tmp_dev;
	sector_t bio_sector;
	sector_t sector;
	sector_t orig_sector;
	unsigned chunk_sects;
	unsigned sectors;

	if (unlikely(bio->bi_opf & REQ_PREFLUSH)
	    && md_flush_request(mddev, bio))
		return true;

	if (unlikely((bio_op(bio) == REQ_OP_DISCARD))) {
		raid0_handle_discard(mddev, bio);
		return true;
	}

	bio_sector = bio->bi_iter.bi_sector;
	sector = bio_sector;
	chunk_sects = mddev->chunk_sectors;

	sectors = chunk_sects -
		(likely(is_power_of_2(chunk_sects))
		 ? (sector & (chunk_sects-1))
		 : sector_div(sector, chunk_sects));

	/* Restore due to sector_div */
	sector = bio_sector;

	if (sectors < bio_sectors(bio)) {
		struct bio *split = bio_split(bio, sectors, GFP_NOIO,
					      &mddev->bio_set);
		bio_chain(split, bio);
		submit_bio_noacct(bio);
		bio = split;
	}

	orig_sector = sector;
	zone = find_zone(mddev->private, &sector);
	switch (conf->layout) {
	case RAID0_ORIG_LAYOUT:
		tmp_dev = map_sector(mddev, zone, orig_sector, &sector);
		break;
	case RAID0_ALT_MULTIZONE_LAYOUT:
		tmp_dev = map_sector(mddev, zone, sector, &sector);
		break;
	default:
		WARN(1, "md/raid0:%s: Invalid layout\n", mdname(mddev));
		bio_io_error(bio);
		return true;
	}

	if (unlikely(is_mddev_broken(tmp_dev, "raid0"))) {
		bio_io_error(bio);
		return true;
	}

	bio_set_dev(bio, tmp_dev->bdev);
	bio->bi_iter.bi_sector = sector + zone->dev_start +
		tmp_dev->data_offset;

	if (mddev->gendisk)
		trace_block_bio_remap(bio, disk_devt(mddev->gendisk),
				      bio_sector);
	mddev_check_writesame(mddev, bio);
	mddev_check_write_zeroes(mddev, bio);
	submit_bio_noacct(bio);
	return true;
}

static void raid0_status(struct seq_file *seq, struct mddev *mddev)
{
	seq_printf(seq, " %dk chunks", mddev->chunk_sectors / 2);
	return;
}

static void *raid0_takeover_raid45(struct mddev *mddev)
{
	struct md_rdev *rdev;
	struct r0conf *priv_conf;

	if (mddev->degraded != 1) {
		pr_warn("md/raid0:%s: raid5 must be degraded! Degraded disks: %d\n",
			mdname(mddev),
			mddev->degraded);
		return ERR_PTR(-EINVAL);
	}

	rdev_for_each(rdev, mddev) {
		/* check slot number for a disk */
		if (rdev->raid_disk == mddev->raid_disks-1) {
			pr_warn("md/raid0:%s: raid5 must have missing parity disk!\n",
				mdname(mddev));
			return ERR_PTR(-EINVAL);
		}
		rdev->sectors = mddev->dev_sectors;
	}

	/* Set new parameters */
	mddev->new_level = 0;
	mddev->new_layout = 0;
	mddev->new_chunk_sectors = mddev->chunk_sectors;
	mddev->raid_disks--;
	mddev->delta_disks = -1;
	/* make sure it will be not marked as dirty */
	mddev->recovery_cp = MaxSector;
	mddev_clear_unsupported_flags(mddev, UNSUPPORTED_MDDEV_FLAGS);

	create_strip_zones(mddev, &priv_conf);

	return priv_conf;
}

static void *raid0_takeover_raid10(struct mddev *mddev)
{
	struct r0conf *priv_conf;

	/* Check layout:
	 *  - far_copies must be 1
	 *  - near_copies must be 2
	 *  - disks number must be even
	 *  - all mirrors must be already degraded
	 */
	if (mddev->layout != ((1 << 8) + 2)) {
		pr_warn("md/raid0:%s:: Raid0 cannot takeover layout: 0x%x\n",
			mdname(mddev),
			mddev->layout);
		return ERR_PTR(-EINVAL);
	}
	if (mddev->raid_disks & 1) {
		pr_warn("md/raid0:%s: Raid0 cannot takeover Raid10 with odd disk number.\n",
			mdname(mddev));
		return ERR_PTR(-EINVAL);
	}
	if (mddev->degraded != (mddev->raid_disks>>1)) {
		pr_warn("md/raid0:%s: All mirrors must be already degraded!\n",
			mdname(mddev));
		return ERR_PTR(-EINVAL);
	}

	/* Set new parameters */
	mddev->new_level = 0;
	mddev->new_layout = 0;
	mddev->new_chunk_sectors = mddev->chunk_sectors;
	mddev->delta_disks = - mddev->raid_disks / 2;
	mddev->raid_disks += mddev->delta_disks;
	mddev->degraded = 0;
	/* make sure it will be not marked as dirty */
	mddev->recovery_cp = MaxSector;
	mddev_clear_unsupported_flags(mddev, UNSUPPORTED_MDDEV_FLAGS);

	create_strip_zones(mddev, &priv_conf);
	return priv_conf;
}

static void *raid0_takeover_raid1(struct mddev *mddev)
{
	struct r0conf *priv_conf;
	int chunksect;

	/* Check layout:
	 *  - (N - 1) mirror drives must be already faulty
	 */
	if ((mddev->raid_disks - 1) != mddev->degraded) {
		pr_err("md/raid0:%s: (N - 1) mirrors drives must be already faulty!\n",
		       mdname(mddev));
		return ERR_PTR(-EINVAL);
	}

	/*
	 * a raid1 doesn't have the notion of chunk size, so
	 * figure out the largest suitable size we can use.
	 */
	chunksect = 64 * 2; /* 64K by default */

	/* The array must be an exact multiple of chunksize */
	while (chunksect && (mddev->array_sectors & (chunksect - 1)))
		chunksect >>= 1;

	if ((chunksect << 9) < PAGE_SIZE)
		/* array size does not allow a suitable chunk size */
		return ERR_PTR(-EINVAL);

	/* Set new parameters */
	mddev->new_level = 0;
	mddev->new_layout = 0;
	mddev->new_chunk_sectors = chunksect;
	mddev->chunk_sectors = chunksect;
	mddev->delta_disks = 1 - mddev->raid_disks;
	mddev->raid_disks = 1;
	/* make sure it will be not marked as dirty */
	mddev->recovery_cp = MaxSector;
	mddev_clear_unsupported_flags(mddev, UNSUPPORTED_MDDEV_FLAGS);

	create_strip_zones(mddev, &priv_conf);
	return priv_conf;
}

static void *raid0_takeover(struct mddev *mddev)
{
	/* raid0 can take over:
	 *  raid4 - if all data disks are active.
	 *  raid5 - providing it is Raid4 layout and one disk is faulty
	 *  raid10 - assuming we have all necessary active disks
	 *  raid1 - with (N -1) mirror drives faulty
	 */

	if (mddev->bitmap) {
		pr_warn("md/raid0: %s: cannot takeover array with bitmap\n",
			mdname(mddev));
		return ERR_PTR(-EBUSY);
	}
	if (mddev->level == 4)
		return raid0_takeover_raid45(mddev);

	if (mddev->level == 5) {
		if (mddev->layout == ALGORITHM_PARITY_N)
			return raid0_takeover_raid45(mddev);

		pr_warn("md/raid0:%s: Raid can only takeover Raid5 with layout: %d\n",
			mdname(mddev), ALGORITHM_PARITY_N);
	}

	if (mddev->level == 10)
		return raid0_takeover_raid10(mddev);

	if (mddev->level == 1)
		return raid0_takeover_raid1(mddev);

	pr_warn("Takeover from raid%i to raid0 not supported\n",
		mddev->level);

	return ERR_PTR(-EINVAL);
}

static void raid0_quiesce(struct mddev *mddev, int quiesce)
{
}

static struct md_personality raid0_personality=
{
	.name		= "raid0",
	.level		= 0,
	.owner		= THIS_MODULE,
	.make_request	= raid0_make_request,
	.run		= raid0_run,
	.free		= raid0_free,
	.status		= raid0_status,
	.size		= raid0_size,
	.takeover	= raid0_takeover,
	.quiesce	= raid0_quiesce,
};

static int __init raid0_init (void)
{
	return register_md_personality (&raid0_personality);
}

static void raid0_exit (void)
{
	unregister_md_personality (&raid0_personality);
}

module_init(raid0_init);
module_exit(raid0_exit);
MODULE_LICENSE("GPL");
MODULE_DESCRIPTION("RAID0 (striping) personality for MD");
MODULE_ALIAS("md-personality-2"); /* RAID0 */
MODULE_ALIAS("md-raid0");
MODULE_ALIAS("md-level-0");<|MERGE_RESOLUTION|>--- conflicted
+++ resolved
@@ -508,13 +508,8 @@
 		bio_chain(discard_bio, bio);
 		bio_clone_blkg_association(discard_bio, bio);
 		if (mddev->gendisk)
-<<<<<<< HEAD
-			trace_block_bio_remap(bdev_get_queue(rdev->bdev),
-				discard_bio, disk_devt(mddev->gendisk),
-=======
 			trace_block_bio_remap(discard_bio,
 				disk_devt(mddev->gendisk),
->>>>>>> 8a8109f3
 				bio->bi_iter.bi_sector);
 		submit_bio_noacct(discard_bio);
 	}
