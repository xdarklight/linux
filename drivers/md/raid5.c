--- conflicted
+++ resolved
@@ -3560,7 +3560,6 @@
 			   int dd_idx, int forwrite, int previous)
 {
 	spin_lock_irq(&sh->stripe_lock);
-<<<<<<< HEAD
 
 	if (stripe_bio_overlaps(sh, bi, dd_idx, forwrite)) {
 		set_bit(R5_Overlap, &sh->dev[dd_idx].flags);
@@ -3568,15 +3567,6 @@
 		return false;
 	}
 
-=======
-
-	if (stripe_bio_overlaps(sh, bi, dd_idx, forwrite)) {
-		set_bit(R5_Overlap, &sh->dev[dd_idx].flags);
-		spin_unlock_irq(&sh->stripe_lock);
-		return false;
-	}
-
->>>>>>> f83e1915
 	__add_stripe_bio(sh, bi, dd_idx, forwrite, previous);
 	spin_unlock_irq(&sh->stripe_lock);
 	return true;
@@ -5883,16 +5873,11 @@
 	/* last sector in the request */
 	sector_t last_sector;
 
-<<<<<<< HEAD
-	/* bitmap to track stripe sectors that have been added to stripes */
-	DECLARE_BITMAP(sectors_to_do, RAID5_MAX_REQ_STRIPES);
-=======
 	/*
 	 * bitmap to track stripe sectors that have been added to stripes
 	 * add one to account for unaligned requests
 	 */
 	DECLARE_BITMAP(sectors_to_do, RAID5_MAX_REQ_STRIPES + 1);
->>>>>>> f83e1915
 
 	/* the request had REQ_PREFLUSH, cleared after the first stripe_head */
 	bool do_flush;
@@ -6059,21 +6044,13 @@
 
 static bool raid5_make_request(struct mddev *mddev, struct bio * bi)
 {
-<<<<<<< HEAD
-=======
 	DEFINE_WAIT_FUNC(wait, woken_wake_function);
->>>>>>> f83e1915
 	struct r5conf *conf = mddev->private;
 	sector_t logical_sector;
 	struct stripe_request_ctx ctx = {};
 	const int rw = bio_data_dir(bi);
 	enum stripe_result res;
-<<<<<<< HEAD
-	DEFINE_WAIT(w);
-	int s;
-=======
 	int s, stripe_cnt;
->>>>>>> f83e1915
 
 	if (unlikely(bi->bi_opf & REQ_PREFLUSH)) {
 		int ret = log_handle_flush_request(conf, bi);
@@ -6117,15 +6094,9 @@
 	ctx.last_sector = bio_end_sector(bi);
 	bi->bi_next = NULL;
 
-<<<<<<< HEAD
-	bitmap_set(ctx.sectors_to_do, 0,
-		   DIV_ROUND_UP_SECTOR_T(ctx.last_sector - logical_sector,
-					 RAID5_STRIPE_SECTORS(conf)));
-=======
 	stripe_cnt = DIV_ROUND_UP_SECTOR_T(ctx.last_sector - logical_sector,
 					   RAID5_STRIPE_SECTORS(conf));
 	bitmap_set(ctx.sectors_to_do, 0, stripe_cnt);
->>>>>>> f83e1915
 
 	pr_debug("raid456: %s, logical %llu to %llu\n", __func__,
 		 bi->bi_iter.bi_sector, ctx.last_sector);
@@ -6141,8 +6112,8 @@
 		return true;
 	}
 	md_account_bio(mddev, &bi);
-<<<<<<< HEAD
-	prepare_to_wait(&conf->wait_for_overlap, &w, TASK_UNINTERRUPTIBLE);
+
+	add_wait_queue(&conf->wait_for_overlap, &wait);
 	while (1) {
 		res = make_stripe_request(mddev, conf, &ctx, logical_sector,
 					  bi);
@@ -6165,39 +6136,6 @@
 				ctx.batch_last = NULL;
 			}
 
-			schedule();
-			prepare_to_wait(&conf->wait_for_overlap, &w,
-					TASK_UNINTERRUPTIBLE);
-			continue;
-		}
-
-		s = find_first_bit(ctx.sectors_to_do, RAID5_MAX_REQ_STRIPES);
-		if (s == RAID5_MAX_REQ_STRIPES)
-=======
-
-	add_wait_queue(&conf->wait_for_overlap, &wait);
-	while (1) {
-		res = make_stripe_request(mddev, conf, &ctx, logical_sector,
-					  bi);
-		if (res == STRIPE_FAIL)
-			break;
-
-		if (res == STRIPE_RETRY)
-			continue;
-
-		if (res == STRIPE_SCHEDULE_AND_RETRY) {
-			/*
-			 * Must release the reference to batch_last before
-			 * scheduling and waiting for work to be done,
-			 * otherwise the batch_last stripe head could prevent
-			 * raid5_activate_delayed() from making progress
-			 * and thus deadlocking.
-			 */
-			if (ctx.batch_last) {
-				raid5_release_stripe(ctx.batch_last);
-				ctx.batch_last = NULL;
-			}
-
 			wait_woken(&wait, TASK_UNINTERRUPTIBLE,
 				   MAX_SCHEDULE_TIMEOUT);
 			continue;
@@ -6205,21 +6143,12 @@
 
 		s = find_first_bit(ctx.sectors_to_do, stripe_cnt);
 		if (s == stripe_cnt)
->>>>>>> f83e1915
 			break;
 
 		logical_sector = ctx.first_sector +
 			(s << RAID5_STRIPE_SHIFT(conf));
 	}
-<<<<<<< HEAD
-
-	finish_wait(&conf->wait_for_overlap, &w);
-=======
 	remove_wait_queue(&conf->wait_for_overlap, &wait);
-
-	if (ctx.batch_last)
-		raid5_release_stripe(ctx.batch_last);
->>>>>>> f83e1915
 
 	if (ctx.batch_last)
 		raid5_release_stripe(ctx.batch_last);
