// SPDX-License-Identifier: GPL-2.0-or-later
/*
   md.c : Multiple Devices driver for Linux
     Copyright (C) 1998, 1999, 2000 Ingo Molnar

     completely rewritten, based on the MD driver code from Marc Zyngier

   Changes:

   - RAID-1/RAID-5 extensions by Miguel de Icaza, Gadi Oxman, Ingo Molnar
   - RAID-6 extensions by H. Peter Anvin <hpa@zytor.com>
   - boot support for linear and striped mode by Harald Hoyer <HarryH@Royal.Net>
   - kerneld support by Boris Tobotras <boris@xtalk.msk.su>
   - kmod support by: Cyrus Durgin
   - RAID0 bugfixes: Mark Anthony Lisher <markal@iname.com>
   - Devfs support by Richard Gooch <rgooch@atnf.csiro.au>

   - lots of fixes and improvements to the RAID1/RAID5 and generic
     RAID code (such as request based resynchronization):

     Neil Brown <neilb@cse.unsw.edu.au>.

   - persistent bitmap code
     Copyright (C) 2003-2004, Paul Clements, SteelEye Technology, Inc.


   Errors, Warnings, etc.
   Please use:
     pr_crit() for error conditions that risk data loss
     pr_err() for error conditions that are unexpected, like an IO error
         or internal inconsistency
     pr_warn() for error conditions that could have been predicated, like
         adding a device to an array when it has incompatible metadata
     pr_info() for every interesting, very rare events, like an array starting
         or stopping, or resync starting or stopping
     pr_debug() for everything else.

*/

#include <linux/sched/mm.h>
#include <linux/sched/signal.h>
#include <linux/kthread.h>
#include <linux/blkdev.h>
#include <linux/blk-integrity.h>
#include <linux/badblocks.h>
#include <linux/sysctl.h>
#include <linux/seq_file.h>
#include <linux/fs.h>
#include <linux/poll.h>
#include <linux/ctype.h>
#include <linux/string.h>
#include <linux/hdreg.h>
#include <linux/proc_fs.h>
#include <linux/random.h>
#include <linux/major.h>
#include <linux/module.h>
#include <linux/reboot.h>
#include <linux/file.h>
#include <linux/compat.h>
#include <linux/delay.h>
#include <linux/raid/md_p.h>
#include <linux/raid/md_u.h>
#include <linux/raid/detect.h>
#include <linux/slab.h>
#include <linux/percpu-refcount.h>
#include <linux/part_stat.h>

#include <trace/events/block.h>
#include "md.h"
#include "md-bitmap.h"
#include "md-cluster.h"

/* pers_list is a list of registered personalities protected
 * by pers_lock.
 * pers_lock does extra service to protect accesses to
 * mddev->thread when the mutex cannot be held.
 */
static LIST_HEAD(pers_list);
static DEFINE_SPINLOCK(pers_lock);

static struct kobj_type md_ktype;

struct md_cluster_operations *md_cluster_ops;
EXPORT_SYMBOL(md_cluster_ops);
static struct module *md_cluster_mod;

static DECLARE_WAIT_QUEUE_HEAD(resync_wait);
static struct workqueue_struct *md_wq;
static struct workqueue_struct *md_misc_wq;
static struct workqueue_struct *md_rdev_misc_wq;

static int remove_and_add_spares(struct mddev *mddev,
				 struct md_rdev *this);
static void mddev_detach(struct mddev *mddev);

/*
 * Default number of read corrections we'll attempt on an rdev
 * before ejecting it from the array. We divide the read error
 * count by 2 for every hour elapsed between read errors.
 */
#define MD_DEFAULT_MAX_CORRECTED_READ_ERRORS 20
/* Default safemode delay: 200 msec */
#define DEFAULT_SAFEMODE_DELAY ((200 * HZ)/1000 +1)
/*
 * Current RAID-1,4,5 parallel reconstruction 'guaranteed speed limit'
 * is 1000 KB/sec, so the extra system load does not show up that much.
 * Increase it if you want to have more _guaranteed_ speed. Note that
 * the RAID driver will use the maximum available bandwidth if the IO
 * subsystem is idle. There is also an 'absolute maximum' reconstruction
 * speed limit - in case reconstruction slows down your system despite
 * idle IO detection.
 *
 * you can change it via /proc/sys/dev/raid/speed_limit_min and _max.
 * or /sys/block/mdX/md/sync_speed_{min,max}
 */

static int sysctl_speed_limit_min = 1000;
static int sysctl_speed_limit_max = 200000;
static inline int speed_min(struct mddev *mddev)
{
	return mddev->sync_speed_min ?
		mddev->sync_speed_min : sysctl_speed_limit_min;
}

static inline int speed_max(struct mddev *mddev)
{
	return mddev->sync_speed_max ?
		mddev->sync_speed_max : sysctl_speed_limit_max;
}

static void rdev_uninit_serial(struct md_rdev *rdev)
{
	if (!test_and_clear_bit(CollisionCheck, &rdev->flags))
		return;

	kvfree(rdev->serial);
	rdev->serial = NULL;
}

static void rdevs_uninit_serial(struct mddev *mddev)
{
	struct md_rdev *rdev;

	rdev_for_each(rdev, mddev)
		rdev_uninit_serial(rdev);
}

static int rdev_init_serial(struct md_rdev *rdev)
{
	/* serial_nums equals with BARRIER_BUCKETS_NR */
	int i, serial_nums = 1 << ((PAGE_SHIFT - ilog2(sizeof(atomic_t))));
	struct serial_in_rdev *serial = NULL;

	if (test_bit(CollisionCheck, &rdev->flags))
		return 0;

	serial = kvmalloc(sizeof(struct serial_in_rdev) * serial_nums,
			  GFP_KERNEL);
	if (!serial)
		return -ENOMEM;

	for (i = 0; i < serial_nums; i++) {
		struct serial_in_rdev *serial_tmp = &serial[i];

		spin_lock_init(&serial_tmp->serial_lock);
		serial_tmp->serial_rb = RB_ROOT_CACHED;
		init_waitqueue_head(&serial_tmp->serial_io_wait);
	}

	rdev->serial = serial;
	set_bit(CollisionCheck, &rdev->flags);

	return 0;
}

static int rdevs_init_serial(struct mddev *mddev)
{
	struct md_rdev *rdev;
	int ret = 0;

	rdev_for_each(rdev, mddev) {
		ret = rdev_init_serial(rdev);
		if (ret)
			break;
	}

	/* Free all resources if pool is not existed */
	if (ret && !mddev->serial_info_pool)
		rdevs_uninit_serial(mddev);

	return ret;
}

/*
 * rdev needs to enable serial stuffs if it meets the conditions:
 * 1. it is multi-queue device flaged with writemostly.
 * 2. the write-behind mode is enabled.
 */
static int rdev_need_serial(struct md_rdev *rdev)
{
	return (rdev && rdev->mddev->bitmap_info.max_write_behind > 0 &&
		rdev->bdev->bd_disk->queue->nr_hw_queues != 1 &&
		test_bit(WriteMostly, &rdev->flags));
}

/*
 * Init resource for rdev(s), then create serial_info_pool if:
 * 1. rdev is the first device which return true from rdev_enable_serial.
 * 2. rdev is NULL, means we want to enable serialization for all rdevs.
 */
void mddev_create_serial_pool(struct mddev *mddev, struct md_rdev *rdev,
			      bool is_suspend)
{
	int ret = 0;

	if (rdev && !rdev_need_serial(rdev) &&
	    !test_bit(CollisionCheck, &rdev->flags))
		return;

	if (!is_suspend)
		mddev_suspend(mddev);

	if (!rdev)
		ret = rdevs_init_serial(mddev);
	else
		ret = rdev_init_serial(rdev);
	if (ret)
		goto abort;

	if (mddev->serial_info_pool == NULL) {
		/*
		 * already in memalloc noio context by
		 * mddev_suspend()
		 */
		mddev->serial_info_pool =
			mempool_create_kmalloc_pool(NR_SERIAL_INFOS,
						sizeof(struct serial_info));
		if (!mddev->serial_info_pool) {
			rdevs_uninit_serial(mddev);
			pr_err("can't alloc memory pool for serialization\n");
		}
	}

abort:
	if (!is_suspend)
		mddev_resume(mddev);
}

/*
 * Free resource from rdev(s), and destroy serial_info_pool under conditions:
 * 1. rdev is the last device flaged with CollisionCheck.
 * 2. when bitmap is destroyed while policy is not enabled.
 * 3. for disable policy, the pool is destroyed only when no rdev needs it.
 */
void mddev_destroy_serial_pool(struct mddev *mddev, struct md_rdev *rdev,
			       bool is_suspend)
{
	if (rdev && !test_bit(CollisionCheck, &rdev->flags))
		return;

	if (mddev->serial_info_pool) {
		struct md_rdev *temp;
		int num = 0; /* used to track if other rdevs need the pool */

		if (!is_suspend)
			mddev_suspend(mddev);
		rdev_for_each(temp, mddev) {
			if (!rdev) {
				if (!mddev->serialize_policy ||
				    !rdev_need_serial(temp))
					rdev_uninit_serial(temp);
				else
					num++;
			} else if (temp != rdev &&
				   test_bit(CollisionCheck, &temp->flags))
				num++;
		}

		if (rdev)
			rdev_uninit_serial(rdev);

		if (num)
			pr_info("The mempool could be used by other devices\n");
		else {
			mempool_destroy(mddev->serial_info_pool);
			mddev->serial_info_pool = NULL;
		}
		if (!is_suspend)
			mddev_resume(mddev);
	}
}

static struct ctl_table_header *raid_table_header;

static struct ctl_table raid_table[] = {
	{
		.procname	= "speed_limit_min",
		.data		= &sysctl_speed_limit_min,
		.maxlen		= sizeof(int),
		.mode		= S_IRUGO|S_IWUSR,
		.proc_handler	= proc_dointvec,
	},
	{
		.procname	= "speed_limit_max",
		.data		= &sysctl_speed_limit_max,
		.maxlen		= sizeof(int),
		.mode		= S_IRUGO|S_IWUSR,
		.proc_handler	= proc_dointvec,
	},
	{ }
};

static struct ctl_table raid_dir_table[] = {
	{
		.procname	= "raid",
		.maxlen		= 0,
		.mode		= S_IRUGO|S_IXUGO,
		.child		= raid_table,
	},
	{ }
};

static struct ctl_table raid_root_table[] = {
	{
		.procname	= "dev",
		.maxlen		= 0,
		.mode		= 0555,
		.child		= raid_dir_table,
	},
	{  }
};

static int start_readonly;

/*
 * The original mechanism for creating an md device is to create
 * a device node in /dev and to open it.  This causes races with device-close.
 * The preferred method is to write to the "new_array" module parameter.
 * This can avoid races.
 * Setting create_on_open to false disables the original mechanism
 * so all the races disappear.
 */
static bool create_on_open = true;

/*
 * We have a system wide 'event count' that is incremented
 * on any 'interesting' event, and readers of /proc/mdstat
 * can use 'poll' or 'select' to find out when the event
 * count increases.
 *
 * Events are:
 *  start array, stop array, error, add device, remove device,
 *  start build, activate spare
 */
static DECLARE_WAIT_QUEUE_HEAD(md_event_waiters);
static atomic_t md_event_count;
void md_new_event(void)
{
	atomic_inc(&md_event_count);
	wake_up(&md_event_waiters);
}
EXPORT_SYMBOL_GPL(md_new_event);

/*
 * Enables to iterate over all existing md arrays
 * all_mddevs_lock protects this list.
 */
static LIST_HEAD(all_mddevs);
static DEFINE_SPINLOCK(all_mddevs_lock);

/* Rather than calling directly into the personality make_request function,
 * IO requests come here first so that we can check if the device is
 * being suspended pending a reconfiguration.
 * We hold a refcount over the call to ->make_request.  By the time that
 * call has finished, the bio has been linked into some internal structure
 * and so is visible to ->quiesce(), so we don't need the refcount any more.
 */
static bool is_suspended(struct mddev *mddev, struct bio *bio)
{
	if (mddev->suspended)
		return true;
	if (bio_data_dir(bio) != WRITE)
		return false;
	if (mddev->suspend_lo >= mddev->suspend_hi)
		return false;
	if (bio->bi_iter.bi_sector >= mddev->suspend_hi)
		return false;
	if (bio_end_sector(bio) < mddev->suspend_lo)
		return false;
	return true;
}

void md_handle_request(struct mddev *mddev, struct bio *bio)
{
check_suspended:
	rcu_read_lock();
	if (is_suspended(mddev, bio)) {
		DEFINE_WAIT(__wait);
		/* Bail out if REQ_NOWAIT is set for the bio */
		if (bio->bi_opf & REQ_NOWAIT) {
			rcu_read_unlock();
			bio_wouldblock_error(bio);
			return;
		}
		for (;;) {
			prepare_to_wait(&mddev->sb_wait, &__wait,
					TASK_UNINTERRUPTIBLE);
			if (!is_suspended(mddev, bio))
				break;
			rcu_read_unlock();
			schedule();
			rcu_read_lock();
		}
		finish_wait(&mddev->sb_wait, &__wait);
	}
	atomic_inc(&mddev->active_io);
	rcu_read_unlock();

	if (!mddev->pers->make_request(mddev, bio)) {
		atomic_dec(&mddev->active_io);
		wake_up(&mddev->sb_wait);
		goto check_suspended;
	}

	if (atomic_dec_and_test(&mddev->active_io) && mddev->suspended)
		wake_up(&mddev->sb_wait);
}
EXPORT_SYMBOL(md_handle_request);

static void md_submit_bio(struct bio *bio)
{
	const int rw = bio_data_dir(bio);
	struct mddev *mddev = bio->bi_bdev->bd_disk->private_data;

	if (mddev == NULL || mddev->pers == NULL) {
		bio_io_error(bio);
		return;
	}

	if (unlikely(test_bit(MD_BROKEN, &mddev->flags)) && (rw == WRITE)) {
		bio_io_error(bio);
		return;
	}

	blk_queue_split(&bio);

	if (mddev->ro == 1 && unlikely(rw == WRITE)) {
		if (bio_sectors(bio) != 0)
			bio->bi_status = BLK_STS_IOERR;
		bio_endio(bio);
		return;
	}

	/* bio could be mergeable after passing to underlayer */
	bio->bi_opf &= ~REQ_NOMERGE;

	md_handle_request(mddev, bio);
}

/* mddev_suspend makes sure no new requests are submitted
 * to the device, and that any requests that have been submitted
 * are completely handled.
 * Once mddev_detach() is called and completes, the module will be
 * completely unused.
 */
void mddev_suspend(struct mddev *mddev)
{
	WARN_ON_ONCE(mddev->thread && current == mddev->thread->tsk);
	lockdep_assert_held(&mddev->reconfig_mutex);
	if (mddev->suspended++)
		return;
	synchronize_rcu();
	wake_up(&mddev->sb_wait);
	set_bit(MD_ALLOW_SB_UPDATE, &mddev->flags);
	smp_mb__after_atomic();
	wait_event(mddev->sb_wait, atomic_read(&mddev->active_io) == 0);
	mddev->pers->quiesce(mddev, 1);
	clear_bit_unlock(MD_ALLOW_SB_UPDATE, &mddev->flags);
	wait_event(mddev->sb_wait, !test_bit(MD_UPDATING_SB, &mddev->flags));

	del_timer_sync(&mddev->safemode_timer);
	/* restrict memory reclaim I/O during raid array is suspend */
	mddev->noio_flag = memalloc_noio_save();
}
EXPORT_SYMBOL_GPL(mddev_suspend);

void mddev_resume(struct mddev *mddev)
{
	/* entred the memalloc scope from mddev_suspend() */
	memalloc_noio_restore(mddev->noio_flag);
	lockdep_assert_held(&mddev->reconfig_mutex);
	if (--mddev->suspended)
		return;
	wake_up(&mddev->sb_wait);
	mddev->pers->quiesce(mddev, 0);

	set_bit(MD_RECOVERY_NEEDED, &mddev->recovery);
	md_wakeup_thread(mddev->thread);
	md_wakeup_thread(mddev->sync_thread); /* possibly kick off a reshape */
}
EXPORT_SYMBOL_GPL(mddev_resume);

/*
 * Generic flush handling for md
 */

static void md_end_flush(struct bio *bio)
{
	struct md_rdev *rdev = bio->bi_private;
	struct mddev *mddev = rdev->mddev;

	rdev_dec_pending(rdev, mddev);

	if (atomic_dec_and_test(&mddev->flush_pending)) {
		/* The pre-request flush has finished */
		queue_work(md_wq, &mddev->flush_work);
	}
	bio_put(bio);
}

static void md_submit_flush_data(struct work_struct *ws);

static void submit_flushes(struct work_struct *ws)
{
	struct mddev *mddev = container_of(ws, struct mddev, flush_work);
	struct md_rdev *rdev;

	mddev->start_flush = ktime_get_boottime();
	INIT_WORK(&mddev->flush_work, md_submit_flush_data);
	atomic_set(&mddev->flush_pending, 1);
	rcu_read_lock();
	rdev_for_each_rcu(rdev, mddev)
		if (rdev->raid_disk >= 0 &&
		    !test_bit(Faulty, &rdev->flags)) {
			/* Take two references, one is dropped
			 * when request finishes, one after
			 * we reclaim rcu_read_lock
			 */
			struct bio *bi;
			atomic_inc(&rdev->nr_pending);
			atomic_inc(&rdev->nr_pending);
			rcu_read_unlock();
			bi = bio_alloc_bioset(rdev->bdev, 0,
					      REQ_OP_WRITE | REQ_PREFLUSH,
					      GFP_NOIO, &mddev->bio_set);
			bi->bi_end_io = md_end_flush;
			bi->bi_private = rdev;
			atomic_inc(&mddev->flush_pending);
			submit_bio(bi);
			rcu_read_lock();
			rdev_dec_pending(rdev, mddev);
		}
	rcu_read_unlock();
	if (atomic_dec_and_test(&mddev->flush_pending))
		queue_work(md_wq, &mddev->flush_work);
}

static void md_submit_flush_data(struct work_struct *ws)
{
	struct mddev *mddev = container_of(ws, struct mddev, flush_work);
	struct bio *bio = mddev->flush_bio;

	/*
	 * must reset flush_bio before calling into md_handle_request to avoid a
	 * deadlock, because other bios passed md_handle_request suspend check
	 * could wait for this and below md_handle_request could wait for those
	 * bios because of suspend check
	 */
	spin_lock_irq(&mddev->lock);
	mddev->prev_flush_start = mddev->start_flush;
	mddev->flush_bio = NULL;
	spin_unlock_irq(&mddev->lock);
	wake_up(&mddev->sb_wait);

	if (bio->bi_iter.bi_size == 0) {
		/* an empty barrier - all done */
		bio_endio(bio);
	} else {
		bio->bi_opf &= ~REQ_PREFLUSH;
		md_handle_request(mddev, bio);
	}
}

/*
 * Manages consolidation of flushes and submitting any flushes needed for
 * a bio with REQ_PREFLUSH.  Returns true if the bio is finished or is
 * being finished in another context.  Returns false if the flushing is
 * complete but still needs the I/O portion of the bio to be processed.
 */
bool md_flush_request(struct mddev *mddev, struct bio *bio)
{
	ktime_t req_start = ktime_get_boottime();
	spin_lock_irq(&mddev->lock);
	/* flush requests wait until ongoing flush completes,
	 * hence coalescing all the pending requests.
	 */
	wait_event_lock_irq(mddev->sb_wait,
			    !mddev->flush_bio ||
			    ktime_before(req_start, mddev->prev_flush_start),
			    mddev->lock);
	/* new request after previous flush is completed */
	if (ktime_after(req_start, mddev->prev_flush_start)) {
		WARN_ON(mddev->flush_bio);
		mddev->flush_bio = bio;
		bio = NULL;
	}
	spin_unlock_irq(&mddev->lock);

	if (!bio) {
		INIT_WORK(&mddev->flush_work, submit_flushes);
		queue_work(md_wq, &mddev->flush_work);
	} else {
		/* flush was performed for some other bio while we waited. */
		if (bio->bi_iter.bi_size == 0)
			/* an empty barrier - all done */
			bio_endio(bio);
		else {
			bio->bi_opf &= ~REQ_PREFLUSH;
			return false;
		}
	}
	return true;
}
EXPORT_SYMBOL(md_flush_request);

static inline struct mddev *mddev_get(struct mddev *mddev)
{
	lockdep_assert_held(&all_mddevs_lock);

	if (test_bit(MD_DELETED, &mddev->flags))
		return NULL;
	atomic_inc(&mddev->active);
	return mddev;
}

static void mddev_delayed_delete(struct work_struct *ws);

static void mddev_put(struct mddev *mddev)
{
	if (!atomic_dec_and_lock(&mddev->active, &all_mddevs_lock))
		return;
	if (!mddev->raid_disks && list_empty(&mddev->disks) &&
	    mddev->ctime == 0 && !mddev->hold_active) {
		/* Array is not configured at all, and not held active,
		 * so destroy it */
		set_bit(MD_DELETED, &mddev->flags);

		/*
		 * Call queue_work inside the spinlock so that
		 * flush_workqueue() after mddev_find will succeed in waiting
		 * for the work to be done.
		 */
		INIT_WORK(&mddev->del_work, mddev_delayed_delete);
		queue_work(md_misc_wq, &mddev->del_work);
	}
	spin_unlock(&all_mddevs_lock);
}

static void md_safemode_timeout(struct timer_list *t);

void mddev_init(struct mddev *mddev)
{
	mutex_init(&mddev->open_mutex);
	mutex_init(&mddev->reconfig_mutex);
	mutex_init(&mddev->bitmap_info.mutex);
	INIT_LIST_HEAD(&mddev->disks);
	INIT_LIST_HEAD(&mddev->all_mddevs);
	timer_setup(&mddev->safemode_timer, md_safemode_timeout, 0);
	atomic_set(&mddev->active, 1);
	atomic_set(&mddev->openers, 0);
	atomic_set(&mddev->active_io, 0);
	spin_lock_init(&mddev->lock);
	atomic_set(&mddev->flush_pending, 0);
	init_waitqueue_head(&mddev->sb_wait);
	init_waitqueue_head(&mddev->recovery_wait);
	mddev->reshape_position = MaxSector;
	mddev->reshape_backwards = 0;
	mddev->last_sync_action = "none";
	mddev->resync_min = 0;
	mddev->resync_max = MaxSector;
	mddev->level = LEVEL_NONE;
}
EXPORT_SYMBOL_GPL(mddev_init);

static struct mddev *mddev_find_locked(dev_t unit)
{
	struct mddev *mddev;

	list_for_each_entry(mddev, &all_mddevs, all_mddevs)
		if (mddev->unit == unit)
			return mddev;

	return NULL;
}

/* find an unused unit number */
static dev_t mddev_alloc_unit(void)
{
	static int next_minor = 512;
	int start = next_minor;
	bool is_free = 0;
	dev_t dev = 0;

	while (!is_free) {
		dev = MKDEV(MD_MAJOR, next_minor);
		next_minor++;
		if (next_minor > MINORMASK)
			next_minor = 0;
		if (next_minor == start)
			return 0;		/* Oh dear, all in use. */
		is_free = !mddev_find_locked(dev);
	}

	return dev;
}

static struct mddev *mddev_find(dev_t unit)
{
	struct mddev *mddev;

	if (MAJOR(unit) != MD_MAJOR)
		unit &= ~((1 << MdpMinorShift) - 1);

	spin_lock(&all_mddevs_lock);
	mddev = mddev_find_locked(unit);
	if (mddev && !mddev_get(mddev))
		mddev = NULL;
	spin_unlock(&all_mddevs_lock);

	return mddev;
}

static struct mddev *mddev_alloc(dev_t unit)
{
	struct mddev *new;
	int error;

	if (unit && MAJOR(unit) != MD_MAJOR)
		unit &= ~((1 << MdpMinorShift) - 1);

	new = kzalloc(sizeof(*new), GFP_KERNEL);
	if (!new)
		return ERR_PTR(-ENOMEM);
	mddev_init(new);

	spin_lock(&all_mddevs_lock);
	if (unit) {
		error = -EEXIST;
		if (mddev_find_locked(unit))
			goto out_free_new;
		new->unit = unit;
		if (MAJOR(unit) == MD_MAJOR)
			new->md_minor = MINOR(unit);
		else
			new->md_minor = MINOR(unit) >> MdpMinorShift;
		new->hold_active = UNTIL_IOCTL;
	} else {
		error = -ENODEV;
		new->unit = mddev_alloc_unit();
		if (!new->unit)
			goto out_free_new;
		new->md_minor = MINOR(new->unit);
		new->hold_active = UNTIL_STOP;
	}

	list_add(&new->all_mddevs, &all_mddevs);
	spin_unlock(&all_mddevs_lock);
	return new;
out_free_new:
	spin_unlock(&all_mddevs_lock);
	kfree(new);
	return ERR_PTR(error);
}

static void mddev_free(struct mddev *mddev)
{
	spin_lock(&all_mddevs_lock);
	list_del(&mddev->all_mddevs);
	spin_unlock(&all_mddevs_lock);

	kfree(mddev);
}

static const struct attribute_group md_redundancy_group;

void mddev_unlock(struct mddev *mddev)
{
	if (mddev->to_remove) {
		/* These cannot be removed under reconfig_mutex as
		 * an access to the files will try to take reconfig_mutex
		 * while holding the file unremovable, which leads to
		 * a deadlock.
		 * So hold set sysfs_active while the remove in happeing,
		 * and anything else which might set ->to_remove or my
		 * otherwise change the sysfs namespace will fail with
		 * -EBUSY if sysfs_active is still set.
		 * We set sysfs_active under reconfig_mutex and elsewhere
		 * test it under the same mutex to ensure its correct value
		 * is seen.
		 */
		const struct attribute_group *to_remove = mddev->to_remove;
		mddev->to_remove = NULL;
		mddev->sysfs_active = 1;
		mutex_unlock(&mddev->reconfig_mutex);

		if (mddev->kobj.sd) {
			if (to_remove != &md_redundancy_group)
				sysfs_remove_group(&mddev->kobj, to_remove);
			if (mddev->pers == NULL ||
			    mddev->pers->sync_request == NULL) {
				sysfs_remove_group(&mddev->kobj, &md_redundancy_group);
				if (mddev->sysfs_action)
					sysfs_put(mddev->sysfs_action);
				if (mddev->sysfs_completed)
					sysfs_put(mddev->sysfs_completed);
				if (mddev->sysfs_degraded)
					sysfs_put(mddev->sysfs_degraded);
				mddev->sysfs_action = NULL;
				mddev->sysfs_completed = NULL;
				mddev->sysfs_degraded = NULL;
			}
		}
		mddev->sysfs_active = 0;
	} else
		mutex_unlock(&mddev->reconfig_mutex);

	/* As we've dropped the mutex we need a spinlock to
	 * make sure the thread doesn't disappear
	 */
	spin_lock(&pers_lock);
	md_wakeup_thread(mddev->thread);
	wake_up(&mddev->sb_wait);
	spin_unlock(&pers_lock);
}
EXPORT_SYMBOL_GPL(mddev_unlock);

struct md_rdev *md_find_rdev_nr_rcu(struct mddev *mddev, int nr)
{
	struct md_rdev *rdev;

	rdev_for_each_rcu(rdev, mddev)
		if (rdev->desc_nr == nr)
			return rdev;

	return NULL;
}
EXPORT_SYMBOL_GPL(md_find_rdev_nr_rcu);

static struct md_rdev *find_rdev(struct mddev *mddev, dev_t dev)
{
	struct md_rdev *rdev;

	rdev_for_each(rdev, mddev)
		if (rdev->bdev->bd_dev == dev)
			return rdev;

	return NULL;
}

struct md_rdev *md_find_rdev_rcu(struct mddev *mddev, dev_t dev)
{
	struct md_rdev *rdev;

	rdev_for_each_rcu(rdev, mddev)
		if (rdev->bdev->bd_dev == dev)
			return rdev;

	return NULL;
}
EXPORT_SYMBOL_GPL(md_find_rdev_rcu);

static struct md_personality *find_pers(int level, char *clevel)
{
	struct md_personality *pers;
	list_for_each_entry(pers, &pers_list, list) {
		if (level != LEVEL_NONE && pers->level == level)
			return pers;
		if (strcmp(pers->name, clevel)==0)
			return pers;
	}
	return NULL;
}

/* return the offset of the super block in 512byte sectors */
static inline sector_t calc_dev_sboffset(struct md_rdev *rdev)
{
	return MD_NEW_SIZE_SECTORS(bdev_nr_sectors(rdev->bdev));
}

static int alloc_disk_sb(struct md_rdev *rdev)
{
	rdev->sb_page = alloc_page(GFP_KERNEL);
	if (!rdev->sb_page)
		return -ENOMEM;
	return 0;
}

void md_rdev_clear(struct md_rdev *rdev)
{
	if (rdev->sb_page) {
		put_page(rdev->sb_page);
		rdev->sb_loaded = 0;
		rdev->sb_page = NULL;
		rdev->sb_start = 0;
		rdev->sectors = 0;
	}
	if (rdev->bb_page) {
		put_page(rdev->bb_page);
		rdev->bb_page = NULL;
	}
	badblocks_exit(&rdev->badblocks);
}
EXPORT_SYMBOL_GPL(md_rdev_clear);

static void super_written(struct bio *bio)
{
	struct md_rdev *rdev = bio->bi_private;
	struct mddev *mddev = rdev->mddev;

	if (bio->bi_status) {
		pr_err("md: %s gets error=%d\n", __func__,
		       blk_status_to_errno(bio->bi_status));
		md_error(mddev, rdev);
		if (!test_bit(Faulty, &rdev->flags)
		    && (bio->bi_opf & MD_FAILFAST)) {
			set_bit(MD_SB_NEED_REWRITE, &mddev->sb_flags);
			set_bit(LastDev, &rdev->flags);
		}
	} else
		clear_bit(LastDev, &rdev->flags);

	if (atomic_dec_and_test(&mddev->pending_writes))
		wake_up(&mddev->sb_wait);
	rdev_dec_pending(rdev, mddev);
	bio_put(bio);
}

void md_super_write(struct mddev *mddev, struct md_rdev *rdev,
		   sector_t sector, int size, struct page *page)
{
	/* write first size bytes of page to sector of rdev
	 * Increment mddev->pending_writes before returning
	 * and decrement it on completion, waking up sb_wait
	 * if zero is reached.
	 * If an error occurred, call md_error
	 */
	struct bio *bio;

	if (!page)
		return;

	if (test_bit(Faulty, &rdev->flags))
		return;

	bio = bio_alloc_bioset(rdev->meta_bdev ? rdev->meta_bdev : rdev->bdev,
			       1,
			       REQ_OP_WRITE | REQ_SYNC | REQ_PREFLUSH | REQ_FUA,
			       GFP_NOIO, &mddev->sync_set);

	atomic_inc(&rdev->nr_pending);

	bio->bi_iter.bi_sector = sector;
	bio_add_page(bio, page, size, 0);
	bio->bi_private = rdev;
	bio->bi_end_io = super_written;

	if (test_bit(MD_FAILFAST_SUPPORTED, &mddev->flags) &&
	    test_bit(FailFast, &rdev->flags) &&
	    !test_bit(LastDev, &rdev->flags))
		bio->bi_opf |= MD_FAILFAST;

	atomic_inc(&mddev->pending_writes);
	submit_bio(bio);
}

int md_super_wait(struct mddev *mddev)
{
	/* wait for all superblock writes that were scheduled to complete */
	wait_event(mddev->sb_wait, atomic_read(&mddev->pending_writes)==0);
	if (test_and_clear_bit(MD_SB_NEED_REWRITE, &mddev->sb_flags))
		return -EAGAIN;
	return 0;
}

int sync_page_io(struct md_rdev *rdev, sector_t sector, int size,
		 struct page *page, blk_opf_t opf, bool metadata_op)
{
	struct bio bio;
	struct bio_vec bvec;

	if (metadata_op && rdev->meta_bdev)
		bio_init(&bio, rdev->meta_bdev, &bvec, 1, opf);
	else
		bio_init(&bio, rdev->bdev, &bvec, 1, opf);

	if (metadata_op)
		bio.bi_iter.bi_sector = sector + rdev->sb_start;
	else if (rdev->mddev->reshape_position != MaxSector &&
		 (rdev->mddev->reshape_backwards ==
		  (sector >= rdev->mddev->reshape_position)))
		bio.bi_iter.bi_sector = sector + rdev->new_data_offset;
	else
		bio.bi_iter.bi_sector = sector + rdev->data_offset;
	bio_add_page(&bio, page, size, 0);

	submit_bio_wait(&bio);

	return !bio.bi_status;
}
EXPORT_SYMBOL_GPL(sync_page_io);

static int read_disk_sb(struct md_rdev *rdev, int size)
{
	if (rdev->sb_loaded)
		return 0;

	if (!sync_page_io(rdev, 0, size, rdev->sb_page, REQ_OP_READ, true))
		goto fail;
	rdev->sb_loaded = 1;
	return 0;

fail:
	pr_err("md: disabled device %pg, could not read superblock.\n",
	       rdev->bdev);
	return -EINVAL;
}

static int md_uuid_equal(mdp_super_t *sb1, mdp_super_t *sb2)
{
	return	sb1->set_uuid0 == sb2->set_uuid0 &&
		sb1->set_uuid1 == sb2->set_uuid1 &&
		sb1->set_uuid2 == sb2->set_uuid2 &&
		sb1->set_uuid3 == sb2->set_uuid3;
}

static int md_sb_equal(mdp_super_t *sb1, mdp_super_t *sb2)
{
	int ret;
	mdp_super_t *tmp1, *tmp2;

	tmp1 = kmalloc(sizeof(*tmp1),GFP_KERNEL);
	tmp2 = kmalloc(sizeof(*tmp2),GFP_KERNEL);

	if (!tmp1 || !tmp2) {
		ret = 0;
		goto abort;
	}

	*tmp1 = *sb1;
	*tmp2 = *sb2;

	/*
	 * nr_disks is not constant
	 */
	tmp1->nr_disks = 0;
	tmp2->nr_disks = 0;

	ret = (memcmp(tmp1, tmp2, MD_SB_GENERIC_CONSTANT_WORDS * 4) == 0);
abort:
	kfree(tmp1);
	kfree(tmp2);
	return ret;
}

static u32 md_csum_fold(u32 csum)
{
	csum = (csum & 0xffff) + (csum >> 16);
	return (csum & 0xffff) + (csum >> 16);
}

static unsigned int calc_sb_csum(mdp_super_t *sb)
{
	u64 newcsum = 0;
	u32 *sb32 = (u32*)sb;
	int i;
	unsigned int disk_csum, csum;

	disk_csum = sb->sb_csum;
	sb->sb_csum = 0;

	for (i = 0; i < MD_SB_BYTES/4 ; i++)
		newcsum += sb32[i];
	csum = (newcsum & 0xffffffff) + (newcsum>>32);

#ifdef CONFIG_ALPHA
	/* This used to use csum_partial, which was wrong for several
	 * reasons including that different results are returned on
	 * different architectures.  It isn't critical that we get exactly
	 * the same return value as before (we always csum_fold before
	 * testing, and that removes any differences).  However as we
	 * know that csum_partial always returned a 16bit value on
	 * alphas, do a fold to maximise conformity to previous behaviour.
	 */
	sb->sb_csum = md_csum_fold(disk_csum);
#else
	sb->sb_csum = disk_csum;
#endif
	return csum;
}

/*
 * Handle superblock details.
 * We want to be able to handle multiple superblock formats
 * so we have a common interface to them all, and an array of
 * different handlers.
 * We rely on user-space to write the initial superblock, and support
 * reading and updating of superblocks.
 * Interface methods are:
 *   int load_super(struct md_rdev *dev, struct md_rdev *refdev, int minor_version)
 *      loads and validates a superblock on dev.
 *      if refdev != NULL, compare superblocks on both devices
 *    Return:
 *      0 - dev has a superblock that is compatible with refdev
 *      1 - dev has a superblock that is compatible and newer than refdev
 *          so dev should be used as the refdev in future
 *     -EINVAL superblock incompatible or invalid
 *     -othererror e.g. -EIO
 *
 *   int validate_super(struct mddev *mddev, struct md_rdev *dev)
 *      Verify that dev is acceptable into mddev.
 *       The first time, mddev->raid_disks will be 0, and data from
 *       dev should be merged in.  Subsequent calls check that dev
 *       is new enough.  Return 0 or -EINVAL
 *
 *   void sync_super(struct mddev *mddev, struct md_rdev *dev)
 *     Update the superblock for rdev with data in mddev
 *     This does not write to disc.
 *
 */

struct super_type  {
	char		    *name;
	struct module	    *owner;
	int		    (*load_super)(struct md_rdev *rdev,
					  struct md_rdev *refdev,
					  int minor_version);
	int		    (*validate_super)(struct mddev *mddev,
					      struct md_rdev *rdev);
	void		    (*sync_super)(struct mddev *mddev,
					  struct md_rdev *rdev);
	unsigned long long  (*rdev_size_change)(struct md_rdev *rdev,
						sector_t num_sectors);
	int		    (*allow_new_offset)(struct md_rdev *rdev,
						unsigned long long new_offset);
};

/*
 * Check that the given mddev has no bitmap.
 *
 * This function is called from the run method of all personalities that do not
 * support bitmaps. It prints an error message and returns non-zero if mddev
 * has a bitmap. Otherwise, it returns 0.
 *
 */
int md_check_no_bitmap(struct mddev *mddev)
{
	if (!mddev->bitmap_info.file && !mddev->bitmap_info.offset)
		return 0;
	pr_warn("%s: bitmaps are not supported for %s\n",
		mdname(mddev), mddev->pers->name);
	return 1;
}
EXPORT_SYMBOL(md_check_no_bitmap);

/*
 * load_super for 0.90.0
 */
static int super_90_load(struct md_rdev *rdev, struct md_rdev *refdev, int minor_version)
{
	mdp_super_t *sb;
	int ret;
	bool spare_disk = true;

	/*
	 * Calculate the position of the superblock (512byte sectors),
	 * it's at the end of the disk.
	 *
	 * It also happens to be a multiple of 4Kb.
	 */
	rdev->sb_start = calc_dev_sboffset(rdev);

	ret = read_disk_sb(rdev, MD_SB_BYTES);
	if (ret)
		return ret;

	ret = -EINVAL;

	sb = page_address(rdev->sb_page);

	if (sb->md_magic != MD_SB_MAGIC) {
		pr_warn("md: invalid raid superblock magic on %pg\n",
			rdev->bdev);
		goto abort;
	}

	if (sb->major_version != 0 ||
	    sb->minor_version < 90 ||
	    sb->minor_version > 91) {
		pr_warn("Bad version number %d.%d on %pg\n",
			sb->major_version, sb->minor_version, rdev->bdev);
		goto abort;
	}

	if (sb->raid_disks <= 0)
		goto abort;

	if (md_csum_fold(calc_sb_csum(sb)) != md_csum_fold(sb->sb_csum)) {
		pr_warn("md: invalid superblock checksum on %pg\n", rdev->bdev);
		goto abort;
	}

	rdev->preferred_minor = sb->md_minor;
	rdev->data_offset = 0;
	rdev->new_data_offset = 0;
	rdev->sb_size = MD_SB_BYTES;
	rdev->badblocks.shift = -1;

	if (sb->level == LEVEL_MULTIPATH)
		rdev->desc_nr = -1;
	else
		rdev->desc_nr = sb->this_disk.number;

	/* not spare disk, or LEVEL_MULTIPATH */
	if (sb->level == LEVEL_MULTIPATH ||
		(rdev->desc_nr >= 0 &&
		 rdev->desc_nr < MD_SB_DISKS &&
		 sb->disks[rdev->desc_nr].state &
		 ((1<<MD_DISK_SYNC) | (1 << MD_DISK_ACTIVE))))
		spare_disk = false;

	if (!refdev) {
		if (!spare_disk)
			ret = 1;
		else
			ret = 0;
	} else {
		__u64 ev1, ev2;
		mdp_super_t *refsb = page_address(refdev->sb_page);
		if (!md_uuid_equal(refsb, sb)) {
			pr_warn("md: %pg has different UUID to %pg\n",
				rdev->bdev, refdev->bdev);
			goto abort;
		}
		if (!md_sb_equal(refsb, sb)) {
			pr_warn("md: %pg has same UUID but different superblock to %pg\n",
				rdev->bdev, refdev->bdev);
			goto abort;
		}
		ev1 = md_event(sb);
		ev2 = md_event(refsb);

		if (!spare_disk && ev1 > ev2)
			ret = 1;
		else
			ret = 0;
	}
	rdev->sectors = rdev->sb_start;
	/* Limit to 4TB as metadata cannot record more than that.
	 * (not needed for Linear and RAID0 as metadata doesn't
	 * record this size)
	 */
	if ((u64)rdev->sectors >= (2ULL << 32) && sb->level >= 1)
		rdev->sectors = (sector_t)(2ULL << 32) - 2;

	if (rdev->sectors < ((sector_t)sb->size) * 2 && sb->level >= 1)
		/* "this cannot possibly happen" ... */
		ret = -EINVAL;

 abort:
	return ret;
}

/*
 * validate_super for 0.90.0
 */
static int super_90_validate(struct mddev *mddev, struct md_rdev *rdev)
{
	mdp_disk_t *desc;
	mdp_super_t *sb = page_address(rdev->sb_page);
	__u64 ev1 = md_event(sb);

	rdev->raid_disk = -1;
	clear_bit(Faulty, &rdev->flags);
	clear_bit(In_sync, &rdev->flags);
	clear_bit(Bitmap_sync, &rdev->flags);
	clear_bit(WriteMostly, &rdev->flags);

	if (mddev->raid_disks == 0) {
		mddev->major_version = 0;
		mddev->minor_version = sb->minor_version;
		mddev->patch_version = sb->patch_version;
		mddev->external = 0;
		mddev->chunk_sectors = sb->chunk_size >> 9;
		mddev->ctime = sb->ctime;
		mddev->utime = sb->utime;
		mddev->level = sb->level;
		mddev->clevel[0] = 0;
		mddev->layout = sb->layout;
		mddev->raid_disks = sb->raid_disks;
		mddev->dev_sectors = ((sector_t)sb->size) * 2;
		mddev->events = ev1;
		mddev->bitmap_info.offset = 0;
		mddev->bitmap_info.space = 0;
		/* bitmap can use 60 K after the 4K superblocks */
		mddev->bitmap_info.default_offset = MD_SB_BYTES >> 9;
		mddev->bitmap_info.default_space = 64*2 - (MD_SB_BYTES >> 9);
		mddev->reshape_backwards = 0;

		if (mddev->minor_version >= 91) {
			mddev->reshape_position = sb->reshape_position;
			mddev->delta_disks = sb->delta_disks;
			mddev->new_level = sb->new_level;
			mddev->new_layout = sb->new_layout;
			mddev->new_chunk_sectors = sb->new_chunk >> 9;
			if (mddev->delta_disks < 0)
				mddev->reshape_backwards = 1;
		} else {
			mddev->reshape_position = MaxSector;
			mddev->delta_disks = 0;
			mddev->new_level = mddev->level;
			mddev->new_layout = mddev->layout;
			mddev->new_chunk_sectors = mddev->chunk_sectors;
		}
		if (mddev->level == 0)
			mddev->layout = -1;

		if (sb->state & (1<<MD_SB_CLEAN))
			mddev->recovery_cp = MaxSector;
		else {
			if (sb->events_hi == sb->cp_events_hi &&
				sb->events_lo == sb->cp_events_lo) {
				mddev->recovery_cp = sb->recovery_cp;
			} else
				mddev->recovery_cp = 0;
		}

		memcpy(mddev->uuid+0, &sb->set_uuid0, 4);
		memcpy(mddev->uuid+4, &sb->set_uuid1, 4);
		memcpy(mddev->uuid+8, &sb->set_uuid2, 4);
		memcpy(mddev->uuid+12,&sb->set_uuid3, 4);

		mddev->max_disks = MD_SB_DISKS;

		if (sb->state & (1<<MD_SB_BITMAP_PRESENT) &&
		    mddev->bitmap_info.file == NULL) {
			mddev->bitmap_info.offset =
				mddev->bitmap_info.default_offset;
			mddev->bitmap_info.space =
				mddev->bitmap_info.default_space;
		}

	} else if (mddev->pers == NULL) {
		/* Insist on good event counter while assembling, except
		 * for spares (which don't need an event count) */
		++ev1;
		if (sb->disks[rdev->desc_nr].state & (
			    (1<<MD_DISK_SYNC) | (1 << MD_DISK_ACTIVE)))
			if (ev1 < mddev->events)
				return -EINVAL;
	} else if (mddev->bitmap) {
		/* if adding to array with a bitmap, then we can accept an
		 * older device ... but not too old.
		 */
		if (ev1 < mddev->bitmap->events_cleared)
			return 0;
		if (ev1 < mddev->events)
			set_bit(Bitmap_sync, &rdev->flags);
	} else {
		if (ev1 < mddev->events)
			/* just a hot-add of a new device, leave raid_disk at -1 */
			return 0;
	}

	if (mddev->level != LEVEL_MULTIPATH) {
		desc = sb->disks + rdev->desc_nr;

		if (desc->state & (1<<MD_DISK_FAULTY))
			set_bit(Faulty, &rdev->flags);
		else if (desc->state & (1<<MD_DISK_SYNC) /* &&
			    desc->raid_disk < mddev->raid_disks */) {
			set_bit(In_sync, &rdev->flags);
			rdev->raid_disk = desc->raid_disk;
			rdev->saved_raid_disk = desc->raid_disk;
		} else if (desc->state & (1<<MD_DISK_ACTIVE)) {
			/* active but not in sync implies recovery up to
			 * reshape position.  We don't know exactly where
			 * that is, so set to zero for now */
			if (mddev->minor_version >= 91) {
				rdev->recovery_offset = 0;
				rdev->raid_disk = desc->raid_disk;
			}
		}
		if (desc->state & (1<<MD_DISK_WRITEMOSTLY))
			set_bit(WriteMostly, &rdev->flags);
		if (desc->state & (1<<MD_DISK_FAILFAST))
			set_bit(FailFast, &rdev->flags);
	} else /* MULTIPATH are always insync */
		set_bit(In_sync, &rdev->flags);
	return 0;
}

/*
 * sync_super for 0.90.0
 */
static void super_90_sync(struct mddev *mddev, struct md_rdev *rdev)
{
	mdp_super_t *sb;
	struct md_rdev *rdev2;
	int next_spare = mddev->raid_disks;

	/* make rdev->sb match mddev data..
	 *
	 * 1/ zero out disks
	 * 2/ Add info for each disk, keeping track of highest desc_nr (next_spare);
	 * 3/ any empty disks < next_spare become removed
	 *
	 * disks[0] gets initialised to REMOVED because
	 * we cannot be sure from other fields if it has
	 * been initialised or not.
	 */
	int i;
	int active=0, working=0,failed=0,spare=0,nr_disks=0;

	rdev->sb_size = MD_SB_BYTES;

	sb = page_address(rdev->sb_page);

	memset(sb, 0, sizeof(*sb));

	sb->md_magic = MD_SB_MAGIC;
	sb->major_version = mddev->major_version;
	sb->patch_version = mddev->patch_version;
	sb->gvalid_words  = 0; /* ignored */
	memcpy(&sb->set_uuid0, mddev->uuid+0, 4);
	memcpy(&sb->set_uuid1, mddev->uuid+4, 4);
	memcpy(&sb->set_uuid2, mddev->uuid+8, 4);
	memcpy(&sb->set_uuid3, mddev->uuid+12,4);

	sb->ctime = clamp_t(time64_t, mddev->ctime, 0, U32_MAX);
	sb->level = mddev->level;
	sb->size = mddev->dev_sectors / 2;
	sb->raid_disks = mddev->raid_disks;
	sb->md_minor = mddev->md_minor;
	sb->not_persistent = 0;
	sb->utime = clamp_t(time64_t, mddev->utime, 0, U32_MAX);
	sb->state = 0;
	sb->events_hi = (mddev->events>>32);
	sb->events_lo = (u32)mddev->events;

	if (mddev->reshape_position == MaxSector)
		sb->minor_version = 90;
	else {
		sb->minor_version = 91;
		sb->reshape_position = mddev->reshape_position;
		sb->new_level = mddev->new_level;
		sb->delta_disks = mddev->delta_disks;
		sb->new_layout = mddev->new_layout;
		sb->new_chunk = mddev->new_chunk_sectors << 9;
	}
	mddev->minor_version = sb->minor_version;
	if (mddev->in_sync)
	{
		sb->recovery_cp = mddev->recovery_cp;
		sb->cp_events_hi = (mddev->events>>32);
		sb->cp_events_lo = (u32)mddev->events;
		if (mddev->recovery_cp == MaxSector)
			sb->state = (1<< MD_SB_CLEAN);
	} else
		sb->recovery_cp = 0;

	sb->layout = mddev->layout;
	sb->chunk_size = mddev->chunk_sectors << 9;

	if (mddev->bitmap && mddev->bitmap_info.file == NULL)
		sb->state |= (1<<MD_SB_BITMAP_PRESENT);

	sb->disks[0].state = (1<<MD_DISK_REMOVED);
	rdev_for_each(rdev2, mddev) {
		mdp_disk_t *d;
		int desc_nr;
		int is_active = test_bit(In_sync, &rdev2->flags);

		if (rdev2->raid_disk >= 0 &&
		    sb->minor_version >= 91)
			/* we have nowhere to store the recovery_offset,
			 * but if it is not below the reshape_position,
			 * we can piggy-back on that.
			 */
			is_active = 1;
		if (rdev2->raid_disk < 0 ||
		    test_bit(Faulty, &rdev2->flags))
			is_active = 0;
		if (is_active)
			desc_nr = rdev2->raid_disk;
		else
			desc_nr = next_spare++;
		rdev2->desc_nr = desc_nr;
		d = &sb->disks[rdev2->desc_nr];
		nr_disks++;
		d->number = rdev2->desc_nr;
		d->major = MAJOR(rdev2->bdev->bd_dev);
		d->minor = MINOR(rdev2->bdev->bd_dev);
		if (is_active)
			d->raid_disk = rdev2->raid_disk;
		else
			d->raid_disk = rdev2->desc_nr; /* compatibility */
		if (test_bit(Faulty, &rdev2->flags))
			d->state = (1<<MD_DISK_FAULTY);
		else if (is_active) {
			d->state = (1<<MD_DISK_ACTIVE);
			if (test_bit(In_sync, &rdev2->flags))
				d->state |= (1<<MD_DISK_SYNC);
			active++;
			working++;
		} else {
			d->state = 0;
			spare++;
			working++;
		}
		if (test_bit(WriteMostly, &rdev2->flags))
			d->state |= (1<<MD_DISK_WRITEMOSTLY);
		if (test_bit(FailFast, &rdev2->flags))
			d->state |= (1<<MD_DISK_FAILFAST);
	}
	/* now set the "removed" and "faulty" bits on any missing devices */
	for (i=0 ; i < mddev->raid_disks ; i++) {
		mdp_disk_t *d = &sb->disks[i];
		if (d->state == 0 && d->number == 0) {
			d->number = i;
			d->raid_disk = i;
			d->state = (1<<MD_DISK_REMOVED);
			d->state |= (1<<MD_DISK_FAULTY);
			failed++;
		}
	}
	sb->nr_disks = nr_disks;
	sb->active_disks = active;
	sb->working_disks = working;
	sb->failed_disks = failed;
	sb->spare_disks = spare;

	sb->this_disk = sb->disks[rdev->desc_nr];
	sb->sb_csum = calc_sb_csum(sb);
}

/*
 * rdev_size_change for 0.90.0
 */
static unsigned long long
super_90_rdev_size_change(struct md_rdev *rdev, sector_t num_sectors)
{
	if (num_sectors && num_sectors < rdev->mddev->dev_sectors)
		return 0; /* component must fit device */
	if (rdev->mddev->bitmap_info.offset)
		return 0; /* can't move bitmap */
	rdev->sb_start = calc_dev_sboffset(rdev);
	if (!num_sectors || num_sectors > rdev->sb_start)
		num_sectors = rdev->sb_start;
	/* Limit to 4TB as metadata cannot record more than that.
	 * 4TB == 2^32 KB, or 2*2^32 sectors.
	 */
	if ((u64)num_sectors >= (2ULL << 32) && rdev->mddev->level >= 1)
		num_sectors = (sector_t)(2ULL << 32) - 2;
	do {
		md_super_write(rdev->mddev, rdev, rdev->sb_start, rdev->sb_size,
		       rdev->sb_page);
	} while (md_super_wait(rdev->mddev) < 0);
	return num_sectors;
}

static int
super_90_allow_new_offset(struct md_rdev *rdev, unsigned long long new_offset)
{
	/* non-zero offset changes not possible with v0.90 */
	return new_offset == 0;
}

/*
 * version 1 superblock
 */

static __le32 calc_sb_1_csum(struct mdp_superblock_1 *sb)
{
	__le32 disk_csum;
	u32 csum;
	unsigned long long newcsum;
	int size = 256 + le32_to_cpu(sb->max_dev)*2;
	__le32 *isuper = (__le32*)sb;

	disk_csum = sb->sb_csum;
	sb->sb_csum = 0;
	newcsum = 0;
	for (; size >= 4; size -= 4)
		newcsum += le32_to_cpu(*isuper++);

	if (size == 2)
		newcsum += le16_to_cpu(*(__le16*) isuper);

	csum = (newcsum & 0xffffffff) + (newcsum >> 32);
	sb->sb_csum = disk_csum;
	return cpu_to_le32(csum);
}

static int super_1_load(struct md_rdev *rdev, struct md_rdev *refdev, int minor_version)
{
	struct mdp_superblock_1 *sb;
	int ret;
	sector_t sb_start;
	sector_t sectors;
	int bmask;
	bool spare_disk = true;

	/*
	 * Calculate the position of the superblock in 512byte sectors.
	 * It is always aligned to a 4K boundary and
	 * depeding on minor_version, it can be:
	 * 0: At least 8K, but less than 12K, from end of device
	 * 1: At start of device
	 * 2: 4K from start of device.
	 */
	switch(minor_version) {
	case 0:
		sb_start = bdev_nr_sectors(rdev->bdev) - 8 * 2;
		sb_start &= ~(sector_t)(4*2-1);
		break;
	case 1:
		sb_start = 0;
		break;
	case 2:
		sb_start = 8;
		break;
	default:
		return -EINVAL;
	}
	rdev->sb_start = sb_start;

	/* superblock is rarely larger than 1K, but it can be larger,
	 * and it is safe to read 4k, so we do that
	 */
	ret = read_disk_sb(rdev, 4096);
	if (ret) return ret;

	sb = page_address(rdev->sb_page);

	if (sb->magic != cpu_to_le32(MD_SB_MAGIC) ||
	    sb->major_version != cpu_to_le32(1) ||
	    le32_to_cpu(sb->max_dev) > (4096-256)/2 ||
	    le64_to_cpu(sb->super_offset) != rdev->sb_start ||
	    (le32_to_cpu(sb->feature_map) & ~MD_FEATURE_ALL) != 0)
		return -EINVAL;

	if (calc_sb_1_csum(sb) != sb->sb_csum) {
		pr_warn("md: invalid superblock checksum on %pg\n",
			rdev->bdev);
		return -EINVAL;
	}
	if (le64_to_cpu(sb->data_size) < 10) {
		pr_warn("md: data_size too small on %pg\n",
			rdev->bdev);
		return -EINVAL;
	}
	if (sb->pad0 ||
	    sb->pad3[0] ||
	    memcmp(sb->pad3, sb->pad3+1, sizeof(sb->pad3) - sizeof(sb->pad3[1])))
		/* Some padding is non-zero, might be a new feature */
		return -EINVAL;

	rdev->preferred_minor = 0xffff;
	rdev->data_offset = le64_to_cpu(sb->data_offset);
	rdev->new_data_offset = rdev->data_offset;
	if ((le32_to_cpu(sb->feature_map) & MD_FEATURE_RESHAPE_ACTIVE) &&
	    (le32_to_cpu(sb->feature_map) & MD_FEATURE_NEW_OFFSET))
		rdev->new_data_offset += (s32)le32_to_cpu(sb->new_offset);
	atomic_set(&rdev->corrected_errors, le32_to_cpu(sb->cnt_corrected_read));

	rdev->sb_size = le32_to_cpu(sb->max_dev) * 2 + 256;
	bmask = queue_logical_block_size(rdev->bdev->bd_disk->queue)-1;
	if (rdev->sb_size & bmask)
		rdev->sb_size = (rdev->sb_size | bmask) + 1;

	if (minor_version
	    && rdev->data_offset < sb_start + (rdev->sb_size/512))
		return -EINVAL;
	if (minor_version
	    && rdev->new_data_offset < sb_start + (rdev->sb_size/512))
		return -EINVAL;

	if (sb->level == cpu_to_le32(LEVEL_MULTIPATH))
		rdev->desc_nr = -1;
	else
		rdev->desc_nr = le32_to_cpu(sb->dev_number);

	if (!rdev->bb_page) {
		rdev->bb_page = alloc_page(GFP_KERNEL);
		if (!rdev->bb_page)
			return -ENOMEM;
	}
	if ((le32_to_cpu(sb->feature_map) & MD_FEATURE_BAD_BLOCKS) &&
	    rdev->badblocks.count == 0) {
		/* need to load the bad block list.
		 * Currently we limit it to one page.
		 */
		s32 offset;
		sector_t bb_sector;
		__le64 *bbp;
		int i;
		int sectors = le16_to_cpu(sb->bblog_size);
		if (sectors > (PAGE_SIZE / 512))
			return -EINVAL;
		offset = le32_to_cpu(sb->bblog_offset);
		if (offset == 0)
			return -EINVAL;
		bb_sector = (long long)offset;
		if (!sync_page_io(rdev, bb_sector, sectors << 9,
				  rdev->bb_page, REQ_OP_READ, true))
			return -EIO;
		bbp = (__le64 *)page_address(rdev->bb_page);
		rdev->badblocks.shift = sb->bblog_shift;
		for (i = 0 ; i < (sectors << (9-3)) ; i++, bbp++) {
			u64 bb = le64_to_cpu(*bbp);
			int count = bb & (0x3ff);
			u64 sector = bb >> 10;
			sector <<= sb->bblog_shift;
			count <<= sb->bblog_shift;
			if (bb + 1 == 0)
				break;
			if (badblocks_set(&rdev->badblocks, sector, count, 1))
				return -EINVAL;
		}
	} else if (sb->bblog_offset != 0)
		rdev->badblocks.shift = 0;

	if ((le32_to_cpu(sb->feature_map) &
	    (MD_FEATURE_PPL | MD_FEATURE_MULTIPLE_PPLS))) {
		rdev->ppl.offset = (__s16)le16_to_cpu(sb->ppl.offset);
		rdev->ppl.size = le16_to_cpu(sb->ppl.size);
		rdev->ppl.sector = rdev->sb_start + rdev->ppl.offset;
	}

	if ((le32_to_cpu(sb->feature_map) & MD_FEATURE_RAID0_LAYOUT) &&
	    sb->level != 0)
		return -EINVAL;

	/* not spare disk, or LEVEL_MULTIPATH */
	if (sb->level == cpu_to_le32(LEVEL_MULTIPATH) ||
		(rdev->desc_nr >= 0 &&
		rdev->desc_nr < le32_to_cpu(sb->max_dev) &&
		(le16_to_cpu(sb->dev_roles[rdev->desc_nr]) < MD_DISK_ROLE_MAX ||
		 le16_to_cpu(sb->dev_roles[rdev->desc_nr]) == MD_DISK_ROLE_JOURNAL)))
		spare_disk = false;

	if (!refdev) {
		if (!spare_disk)
			ret = 1;
		else
			ret = 0;
	} else {
		__u64 ev1, ev2;
		struct mdp_superblock_1 *refsb = page_address(refdev->sb_page);

		if (memcmp(sb->set_uuid, refsb->set_uuid, 16) != 0 ||
		    sb->level != refsb->level ||
		    sb->layout != refsb->layout ||
		    sb->chunksize != refsb->chunksize) {
			pr_warn("md: %pg has strangely different superblock to %pg\n",
				rdev->bdev,
				refdev->bdev);
			return -EINVAL;
		}
		ev1 = le64_to_cpu(sb->events);
		ev2 = le64_to_cpu(refsb->events);

		if (!spare_disk && ev1 > ev2)
			ret = 1;
		else
			ret = 0;
	}
	if (minor_version)
		sectors = bdev_nr_sectors(rdev->bdev) - rdev->data_offset;
	else
		sectors = rdev->sb_start;
	if (sectors < le64_to_cpu(sb->data_size))
		return -EINVAL;
	rdev->sectors = le64_to_cpu(sb->data_size);
	return ret;
}

static int super_1_validate(struct mddev *mddev, struct md_rdev *rdev)
{
	struct mdp_superblock_1 *sb = page_address(rdev->sb_page);
	__u64 ev1 = le64_to_cpu(sb->events);

	rdev->raid_disk = -1;
	clear_bit(Faulty, &rdev->flags);
	clear_bit(In_sync, &rdev->flags);
	clear_bit(Bitmap_sync, &rdev->flags);
	clear_bit(WriteMostly, &rdev->flags);

	if (mddev->raid_disks == 0) {
		mddev->major_version = 1;
		mddev->patch_version = 0;
		mddev->external = 0;
		mddev->chunk_sectors = le32_to_cpu(sb->chunksize);
		mddev->ctime = le64_to_cpu(sb->ctime);
		mddev->utime = le64_to_cpu(sb->utime);
		mddev->level = le32_to_cpu(sb->level);
		mddev->clevel[0] = 0;
		mddev->layout = le32_to_cpu(sb->layout);
		mddev->raid_disks = le32_to_cpu(sb->raid_disks);
		mddev->dev_sectors = le64_to_cpu(sb->size);
		mddev->events = ev1;
		mddev->bitmap_info.offset = 0;
		mddev->bitmap_info.space = 0;
		/* Default location for bitmap is 1K after superblock
		 * using 3K - total of 4K
		 */
		mddev->bitmap_info.default_offset = 1024 >> 9;
		mddev->bitmap_info.default_space = (4096-1024) >> 9;
		mddev->reshape_backwards = 0;

		mddev->recovery_cp = le64_to_cpu(sb->resync_offset);
		memcpy(mddev->uuid, sb->set_uuid, 16);

		mddev->max_disks =  (4096-256)/2;

		if ((le32_to_cpu(sb->feature_map) & MD_FEATURE_BITMAP_OFFSET) &&
		    mddev->bitmap_info.file == NULL) {
			mddev->bitmap_info.offset =
				(__s32)le32_to_cpu(sb->bitmap_offset);
			/* Metadata doesn't record how much space is available.
			 * For 1.0, we assume we can use up to the superblock
			 * if before, else to 4K beyond superblock.
			 * For others, assume no change is possible.
			 */
			if (mddev->minor_version > 0)
				mddev->bitmap_info.space = 0;
			else if (mddev->bitmap_info.offset > 0)
				mddev->bitmap_info.space =
					8 - mddev->bitmap_info.offset;
			else
				mddev->bitmap_info.space =
					-mddev->bitmap_info.offset;
		}

		if ((le32_to_cpu(sb->feature_map) & MD_FEATURE_RESHAPE_ACTIVE)) {
			mddev->reshape_position = le64_to_cpu(sb->reshape_position);
			mddev->delta_disks = le32_to_cpu(sb->delta_disks);
			mddev->new_level = le32_to_cpu(sb->new_level);
			mddev->new_layout = le32_to_cpu(sb->new_layout);
			mddev->new_chunk_sectors = le32_to_cpu(sb->new_chunk);
			if (mddev->delta_disks < 0 ||
			    (mddev->delta_disks == 0 &&
			     (le32_to_cpu(sb->feature_map)
			      & MD_FEATURE_RESHAPE_BACKWARDS)))
				mddev->reshape_backwards = 1;
		} else {
			mddev->reshape_position = MaxSector;
			mddev->delta_disks = 0;
			mddev->new_level = mddev->level;
			mddev->new_layout = mddev->layout;
			mddev->new_chunk_sectors = mddev->chunk_sectors;
		}

		if (mddev->level == 0 &&
		    !(le32_to_cpu(sb->feature_map) & MD_FEATURE_RAID0_LAYOUT))
			mddev->layout = -1;

		if (le32_to_cpu(sb->feature_map) & MD_FEATURE_JOURNAL)
			set_bit(MD_HAS_JOURNAL, &mddev->flags);

		if (le32_to_cpu(sb->feature_map) &
		    (MD_FEATURE_PPL | MD_FEATURE_MULTIPLE_PPLS)) {
			if (le32_to_cpu(sb->feature_map) &
			    (MD_FEATURE_BITMAP_OFFSET | MD_FEATURE_JOURNAL))
				return -EINVAL;
			if ((le32_to_cpu(sb->feature_map) & MD_FEATURE_PPL) &&
			    (le32_to_cpu(sb->feature_map) &
					    MD_FEATURE_MULTIPLE_PPLS))
				return -EINVAL;
			set_bit(MD_HAS_PPL, &mddev->flags);
		}
	} else if (mddev->pers == NULL) {
		/* Insist of good event counter while assembling, except for
		 * spares (which don't need an event count) */
		++ev1;
		if (rdev->desc_nr >= 0 &&
		    rdev->desc_nr < le32_to_cpu(sb->max_dev) &&
		    (le16_to_cpu(sb->dev_roles[rdev->desc_nr]) < MD_DISK_ROLE_MAX ||
		     le16_to_cpu(sb->dev_roles[rdev->desc_nr]) == MD_DISK_ROLE_JOURNAL))
			if (ev1 < mddev->events)
				return -EINVAL;
	} else if (mddev->bitmap) {
		/* If adding to array with a bitmap, then we can accept an
		 * older device, but not too old.
		 */
		if (ev1 < mddev->bitmap->events_cleared)
			return 0;
		if (ev1 < mddev->events)
			set_bit(Bitmap_sync, &rdev->flags);
	} else {
		if (ev1 < mddev->events)
			/* just a hot-add of a new device, leave raid_disk at -1 */
			return 0;
	}
	if (mddev->level != LEVEL_MULTIPATH) {
		int role;
		if (rdev->desc_nr < 0 ||
		    rdev->desc_nr >= le32_to_cpu(sb->max_dev)) {
			role = MD_DISK_ROLE_SPARE;
			rdev->desc_nr = -1;
		} else
			role = le16_to_cpu(sb->dev_roles[rdev->desc_nr]);
		switch(role) {
		case MD_DISK_ROLE_SPARE: /* spare */
			break;
		case MD_DISK_ROLE_FAULTY: /* faulty */
			set_bit(Faulty, &rdev->flags);
			break;
		case MD_DISK_ROLE_JOURNAL: /* journal device */
			if (!(le32_to_cpu(sb->feature_map) & MD_FEATURE_JOURNAL)) {
				/* journal device without journal feature */
				pr_warn("md: journal device provided without journal feature, ignoring the device\n");
				return -EINVAL;
			}
			set_bit(Journal, &rdev->flags);
			rdev->journal_tail = le64_to_cpu(sb->journal_tail);
			rdev->raid_disk = 0;
			break;
		default:
			rdev->saved_raid_disk = role;
			if ((le32_to_cpu(sb->feature_map) &
			     MD_FEATURE_RECOVERY_OFFSET)) {
				rdev->recovery_offset = le64_to_cpu(sb->recovery_offset);
				if (!(le32_to_cpu(sb->feature_map) &
				      MD_FEATURE_RECOVERY_BITMAP))
					rdev->saved_raid_disk = -1;
			} else {
				/*
				 * If the array is FROZEN, then the device can't
				 * be in_sync with rest of array.
				 */
				if (!test_bit(MD_RECOVERY_FROZEN,
					      &mddev->recovery))
					set_bit(In_sync, &rdev->flags);
			}
			rdev->raid_disk = role;
			break;
		}
		if (sb->devflags & WriteMostly1)
			set_bit(WriteMostly, &rdev->flags);
		if (sb->devflags & FailFast1)
			set_bit(FailFast, &rdev->flags);
		if (le32_to_cpu(sb->feature_map) & MD_FEATURE_REPLACEMENT)
			set_bit(Replacement, &rdev->flags);
	} else /* MULTIPATH are always insync */
		set_bit(In_sync, &rdev->flags);

	return 0;
}

static void super_1_sync(struct mddev *mddev, struct md_rdev *rdev)
{
	struct mdp_superblock_1 *sb;
	struct md_rdev *rdev2;
	int max_dev, i;
	/* make rdev->sb match mddev and rdev data. */

	sb = page_address(rdev->sb_page);

	sb->feature_map = 0;
	sb->pad0 = 0;
	sb->recovery_offset = cpu_to_le64(0);
	memset(sb->pad3, 0, sizeof(sb->pad3));

	sb->utime = cpu_to_le64((__u64)mddev->utime);
	sb->events = cpu_to_le64(mddev->events);
	if (mddev->in_sync)
		sb->resync_offset = cpu_to_le64(mddev->recovery_cp);
	else if (test_bit(MD_JOURNAL_CLEAN, &mddev->flags))
		sb->resync_offset = cpu_to_le64(MaxSector);
	else
		sb->resync_offset = cpu_to_le64(0);

	sb->cnt_corrected_read = cpu_to_le32(atomic_read(&rdev->corrected_errors));

	sb->raid_disks = cpu_to_le32(mddev->raid_disks);
	sb->size = cpu_to_le64(mddev->dev_sectors);
	sb->chunksize = cpu_to_le32(mddev->chunk_sectors);
	sb->level = cpu_to_le32(mddev->level);
	sb->layout = cpu_to_le32(mddev->layout);
	if (test_bit(FailFast, &rdev->flags))
		sb->devflags |= FailFast1;
	else
		sb->devflags &= ~FailFast1;

	if (test_bit(WriteMostly, &rdev->flags))
		sb->devflags |= WriteMostly1;
	else
		sb->devflags &= ~WriteMostly1;
	sb->data_offset = cpu_to_le64(rdev->data_offset);
	sb->data_size = cpu_to_le64(rdev->sectors);

	if (mddev->bitmap && mddev->bitmap_info.file == NULL) {
		sb->bitmap_offset = cpu_to_le32((__u32)mddev->bitmap_info.offset);
		sb->feature_map = cpu_to_le32(MD_FEATURE_BITMAP_OFFSET);
	}

	if (rdev->raid_disk >= 0 && !test_bit(Journal, &rdev->flags) &&
	    !test_bit(In_sync, &rdev->flags)) {
		sb->feature_map |=
			cpu_to_le32(MD_FEATURE_RECOVERY_OFFSET);
		sb->recovery_offset =
			cpu_to_le64(rdev->recovery_offset);
		if (rdev->saved_raid_disk >= 0 && mddev->bitmap)
			sb->feature_map |=
				cpu_to_le32(MD_FEATURE_RECOVERY_BITMAP);
	}
	/* Note: recovery_offset and journal_tail share space  */
	if (test_bit(Journal, &rdev->flags))
		sb->journal_tail = cpu_to_le64(rdev->journal_tail);
	if (test_bit(Replacement, &rdev->flags))
		sb->feature_map |=
			cpu_to_le32(MD_FEATURE_REPLACEMENT);

	if (mddev->reshape_position != MaxSector) {
		sb->feature_map |= cpu_to_le32(MD_FEATURE_RESHAPE_ACTIVE);
		sb->reshape_position = cpu_to_le64(mddev->reshape_position);
		sb->new_layout = cpu_to_le32(mddev->new_layout);
		sb->delta_disks = cpu_to_le32(mddev->delta_disks);
		sb->new_level = cpu_to_le32(mddev->new_level);
		sb->new_chunk = cpu_to_le32(mddev->new_chunk_sectors);
		if (mddev->delta_disks == 0 &&
		    mddev->reshape_backwards)
			sb->feature_map
				|= cpu_to_le32(MD_FEATURE_RESHAPE_BACKWARDS);
		if (rdev->new_data_offset != rdev->data_offset) {
			sb->feature_map
				|= cpu_to_le32(MD_FEATURE_NEW_OFFSET);
			sb->new_offset = cpu_to_le32((__u32)(rdev->new_data_offset
							     - rdev->data_offset));
		}
	}

	if (mddev_is_clustered(mddev))
		sb->feature_map |= cpu_to_le32(MD_FEATURE_CLUSTERED);

	if (rdev->badblocks.count == 0)
		/* Nothing to do for bad blocks*/ ;
	else if (sb->bblog_offset == 0)
		/* Cannot record bad blocks on this device */
		md_error(mddev, rdev);
	else {
		struct badblocks *bb = &rdev->badblocks;
		__le64 *bbp = (__le64 *)page_address(rdev->bb_page);
		u64 *p = bb->page;
		sb->feature_map |= cpu_to_le32(MD_FEATURE_BAD_BLOCKS);
		if (bb->changed) {
			unsigned seq;

retry:
			seq = read_seqbegin(&bb->lock);

			memset(bbp, 0xff, PAGE_SIZE);

			for (i = 0 ; i < bb->count ; i++) {
				u64 internal_bb = p[i];
				u64 store_bb = ((BB_OFFSET(internal_bb) << 10)
						| BB_LEN(internal_bb));
				bbp[i] = cpu_to_le64(store_bb);
			}
			bb->changed = 0;
			if (read_seqretry(&bb->lock, seq))
				goto retry;

			bb->sector = (rdev->sb_start +
				      (int)le32_to_cpu(sb->bblog_offset));
			bb->size = le16_to_cpu(sb->bblog_size);
		}
	}

	max_dev = 0;
	rdev_for_each(rdev2, mddev)
		if (rdev2->desc_nr+1 > max_dev)
			max_dev = rdev2->desc_nr+1;

	if (max_dev > le32_to_cpu(sb->max_dev)) {
		int bmask;
		sb->max_dev = cpu_to_le32(max_dev);
		rdev->sb_size = max_dev * 2 + 256;
		bmask = queue_logical_block_size(rdev->bdev->bd_disk->queue)-1;
		if (rdev->sb_size & bmask)
			rdev->sb_size = (rdev->sb_size | bmask) + 1;
	} else
		max_dev = le32_to_cpu(sb->max_dev);

	for (i=0; i<max_dev;i++)
		sb->dev_roles[i] = cpu_to_le16(MD_DISK_ROLE_SPARE);

	if (test_bit(MD_HAS_JOURNAL, &mddev->flags))
		sb->feature_map |= cpu_to_le32(MD_FEATURE_JOURNAL);

	if (test_bit(MD_HAS_PPL, &mddev->flags)) {
		if (test_bit(MD_HAS_MULTIPLE_PPLS, &mddev->flags))
			sb->feature_map |=
			    cpu_to_le32(MD_FEATURE_MULTIPLE_PPLS);
		else
			sb->feature_map |= cpu_to_le32(MD_FEATURE_PPL);
		sb->ppl.offset = cpu_to_le16(rdev->ppl.offset);
		sb->ppl.size = cpu_to_le16(rdev->ppl.size);
	}

	rdev_for_each(rdev2, mddev) {
		i = rdev2->desc_nr;
		if (test_bit(Faulty, &rdev2->flags))
			sb->dev_roles[i] = cpu_to_le16(MD_DISK_ROLE_FAULTY);
		else if (test_bit(In_sync, &rdev2->flags))
			sb->dev_roles[i] = cpu_to_le16(rdev2->raid_disk);
		else if (test_bit(Journal, &rdev2->flags))
			sb->dev_roles[i] = cpu_to_le16(MD_DISK_ROLE_JOURNAL);
		else if (rdev2->raid_disk >= 0)
			sb->dev_roles[i] = cpu_to_le16(rdev2->raid_disk);
		else
			sb->dev_roles[i] = cpu_to_le16(MD_DISK_ROLE_SPARE);
	}

	sb->sb_csum = calc_sb_1_csum(sb);
}

static sector_t super_1_choose_bm_space(sector_t dev_size)
{
	sector_t bm_space;

	/* if the device is bigger than 8Gig, save 64k for bitmap
	 * usage, if bigger than 200Gig, save 128k
	 */
	if (dev_size < 64*2)
		bm_space = 0;
	else if (dev_size - 64*2 >= 200*1024*1024*2)
		bm_space = 128*2;
	else if (dev_size - 4*2 > 8*1024*1024*2)
		bm_space = 64*2;
	else
		bm_space = 4*2;
	return bm_space;
}

static unsigned long long
super_1_rdev_size_change(struct md_rdev *rdev, sector_t num_sectors)
{
	struct mdp_superblock_1 *sb;
	sector_t max_sectors;
	if (num_sectors && num_sectors < rdev->mddev->dev_sectors)
		return 0; /* component must fit device */
	if (rdev->data_offset != rdev->new_data_offset)
		return 0; /* too confusing */
	if (rdev->sb_start < rdev->data_offset) {
		/* minor versions 1 and 2; superblock before data */
		max_sectors = bdev_nr_sectors(rdev->bdev) - rdev->data_offset;
		if (!num_sectors || num_sectors > max_sectors)
			num_sectors = max_sectors;
	} else if (rdev->mddev->bitmap_info.offset) {
		/* minor version 0 with bitmap we can't move */
		return 0;
	} else {
		/* minor version 0; superblock after data */
		sector_t sb_start, bm_space;
		sector_t dev_size = bdev_nr_sectors(rdev->bdev);

		/* 8K is for superblock */
		sb_start = dev_size - 8*2;
		sb_start &= ~(sector_t)(4*2 - 1);

		bm_space = super_1_choose_bm_space(dev_size);

		/* Space that can be used to store date needs to decrease
		 * superblock bitmap space and bad block space(4K)
		 */
		max_sectors = sb_start - bm_space - 4*2;

		if (!num_sectors || num_sectors > max_sectors)
			num_sectors = max_sectors;
		rdev->sb_start = sb_start;
	}
	sb = page_address(rdev->sb_page);
	sb->data_size = cpu_to_le64(num_sectors);
	sb->super_offset = cpu_to_le64(rdev->sb_start);
	sb->sb_csum = calc_sb_1_csum(sb);
	do {
		md_super_write(rdev->mddev, rdev, rdev->sb_start, rdev->sb_size,
			       rdev->sb_page);
	} while (md_super_wait(rdev->mddev) < 0);
	return num_sectors;

}

static int
super_1_allow_new_offset(struct md_rdev *rdev,
			 unsigned long long new_offset)
{
	/* All necessary checks on new >= old have been done */
	struct bitmap *bitmap;
	if (new_offset >= rdev->data_offset)
		return 1;

	/* with 1.0 metadata, there is no metadata to tread on
	 * so we can always move back */
	if (rdev->mddev->minor_version == 0)
		return 1;

	/* otherwise we must be sure not to step on
	 * any metadata, so stay:
	 * 36K beyond start of superblock
	 * beyond end of badblocks
	 * beyond write-intent bitmap
	 */
	if (rdev->sb_start + (32+4)*2 > new_offset)
		return 0;
	bitmap = rdev->mddev->bitmap;
	if (bitmap && !rdev->mddev->bitmap_info.file &&
	    rdev->sb_start + rdev->mddev->bitmap_info.offset +
	    bitmap->storage.file_pages * (PAGE_SIZE>>9) > new_offset)
		return 0;
	if (rdev->badblocks.sector + rdev->badblocks.size > new_offset)
		return 0;

	return 1;
}

static struct super_type super_types[] = {
	[0] = {
		.name	= "0.90.0",
		.owner	= THIS_MODULE,
		.load_super	    = super_90_load,
		.validate_super	    = super_90_validate,
		.sync_super	    = super_90_sync,
		.rdev_size_change   = super_90_rdev_size_change,
		.allow_new_offset   = super_90_allow_new_offset,
	},
	[1] = {
		.name	= "md-1",
		.owner	= THIS_MODULE,
		.load_super	    = super_1_load,
		.validate_super	    = super_1_validate,
		.sync_super	    = super_1_sync,
		.rdev_size_change   = super_1_rdev_size_change,
		.allow_new_offset   = super_1_allow_new_offset,
	},
};

static void sync_super(struct mddev *mddev, struct md_rdev *rdev)
{
	if (mddev->sync_super) {
		mddev->sync_super(mddev, rdev);
		return;
	}

	BUG_ON(mddev->major_version >= ARRAY_SIZE(super_types));

	super_types[mddev->major_version].sync_super(mddev, rdev);
}

static int match_mddev_units(struct mddev *mddev1, struct mddev *mddev2)
{
	struct md_rdev *rdev, *rdev2;

	rcu_read_lock();
	rdev_for_each_rcu(rdev, mddev1) {
		if (test_bit(Faulty, &rdev->flags) ||
		    test_bit(Journal, &rdev->flags) ||
		    rdev->raid_disk == -1)
			continue;
		rdev_for_each_rcu(rdev2, mddev2) {
			if (test_bit(Faulty, &rdev2->flags) ||
			    test_bit(Journal, &rdev2->flags) ||
			    rdev2->raid_disk == -1)
				continue;
			if (rdev->bdev->bd_disk == rdev2->bdev->bd_disk) {
				rcu_read_unlock();
				return 1;
			}
		}
	}
	rcu_read_unlock();
	return 0;
}

static LIST_HEAD(pending_raid_disks);

/*
 * Try to register data integrity profile for an mddev
 *
 * This is called when an array is started and after a disk has been kicked
 * from the array. It only succeeds if all working and active component devices
 * are integrity capable with matching profiles.
 */
int md_integrity_register(struct mddev *mddev)
{
	struct md_rdev *rdev, *reference = NULL;

	if (list_empty(&mddev->disks))
		return 0; /* nothing to do */
	if (!mddev->gendisk || blk_get_integrity(mddev->gendisk))
		return 0; /* shouldn't register, or already is */
	rdev_for_each(rdev, mddev) {
		/* skip spares and non-functional disks */
		if (test_bit(Faulty, &rdev->flags))
			continue;
		if (rdev->raid_disk < 0)
			continue;
		if (!reference) {
			/* Use the first rdev as the reference */
			reference = rdev;
			continue;
		}
		/* does this rdev's profile match the reference profile? */
		if (blk_integrity_compare(reference->bdev->bd_disk,
				rdev->bdev->bd_disk) < 0)
			return -EINVAL;
	}
	if (!reference || !bdev_get_integrity(reference->bdev))
		return 0;
	/*
	 * All component devices are integrity capable and have matching
	 * profiles, register the common profile for the md device.
	 */
	blk_integrity_register(mddev->gendisk,
			       bdev_get_integrity(reference->bdev));

	pr_debug("md: data integrity enabled on %s\n", mdname(mddev));
	if (bioset_integrity_create(&mddev->bio_set, BIO_POOL_SIZE) ||
	    (mddev->level != 1 && mddev->level != 10 &&
	     bioset_integrity_create(&mddev->io_acct_set, BIO_POOL_SIZE))) {
		/*
		 * No need to handle the failure of bioset_integrity_create,
		 * because the function is called by md_run() -> pers->run(),
		 * md_run calls bioset_exit -> bioset_integrity_free in case
		 * of failure case.
		 */
		pr_err("md: failed to create integrity pool for %s\n",
		       mdname(mddev));
		return -EINVAL;
	}
	return 0;
}
EXPORT_SYMBOL(md_integrity_register);

/*
 * Attempt to add an rdev, but only if it is consistent with the current
 * integrity profile
 */
int md_integrity_add_rdev(struct md_rdev *rdev, struct mddev *mddev)
{
	struct blk_integrity *bi_mddev;

	if (!mddev->gendisk)
		return 0;

	bi_mddev = blk_get_integrity(mddev->gendisk);

	if (!bi_mddev) /* nothing to do */
		return 0;

	if (blk_integrity_compare(mddev->gendisk, rdev->bdev->bd_disk) != 0) {
		pr_err("%s: incompatible integrity profile for %pg\n",
		       mdname(mddev), rdev->bdev);
		return -ENXIO;
	}

	return 0;
}
EXPORT_SYMBOL(md_integrity_add_rdev);

static bool rdev_read_only(struct md_rdev *rdev)
{
	return bdev_read_only(rdev->bdev) ||
		(rdev->meta_bdev && bdev_read_only(rdev->meta_bdev));
}

static int bind_rdev_to_array(struct md_rdev *rdev, struct mddev *mddev)
{
	char b[BDEVNAME_SIZE];
	int err;

	/* prevent duplicates */
	if (find_rdev(mddev, rdev->bdev->bd_dev))
		return -EEXIST;

	if (rdev_read_only(rdev) && mddev->pers)
		return -EROFS;

	/* make sure rdev->sectors exceeds mddev->dev_sectors */
	if (!test_bit(Journal, &rdev->flags) &&
	    rdev->sectors &&
	    (mddev->dev_sectors == 0 || rdev->sectors < mddev->dev_sectors)) {
		if (mddev->pers) {
			/* Cannot change size, so fail
			 * If mddev->level <= 0, then we don't care
			 * about aligning sizes (e.g. linear)
			 */
			if (mddev->level > 0)
				return -ENOSPC;
		} else
			mddev->dev_sectors = rdev->sectors;
	}

	/* Verify rdev->desc_nr is unique.
	 * If it is -1, assign a free number, else
	 * check number is not in use
	 */
	rcu_read_lock();
	if (rdev->desc_nr < 0) {
		int choice = 0;
		if (mddev->pers)
			choice = mddev->raid_disks;
		while (md_find_rdev_nr_rcu(mddev, choice))
			choice++;
		rdev->desc_nr = choice;
	} else {
		if (md_find_rdev_nr_rcu(mddev, rdev->desc_nr)) {
			rcu_read_unlock();
			return -EBUSY;
		}
	}
	rcu_read_unlock();
	if (!test_bit(Journal, &rdev->flags) &&
	    mddev->max_disks && rdev->desc_nr >= mddev->max_disks) {
		pr_warn("md: %s: array is limited to %d devices\n",
			mdname(mddev), mddev->max_disks);
		return -EBUSY;
	}
	snprintf(b, sizeof(b), "%pg", rdev->bdev);
	strreplace(b, '/', '!');

	rdev->mddev = mddev;
	pr_debug("md: bind<%s>\n", b);

	if (mddev->raid_disks)
		mddev_create_serial_pool(mddev, rdev, false);

	if ((err = kobject_add(&rdev->kobj, &mddev->kobj, "dev-%s", b)))
		goto fail;

	/* failure here is OK */
	err = sysfs_create_link(&rdev->kobj, bdev_kobj(rdev->bdev), "block");
	rdev->sysfs_state = sysfs_get_dirent_safe(rdev->kobj.sd, "state");
	rdev->sysfs_unack_badblocks =
		sysfs_get_dirent_safe(rdev->kobj.sd, "unacknowledged_bad_blocks");
	rdev->sysfs_badblocks =
		sysfs_get_dirent_safe(rdev->kobj.sd, "bad_blocks");

	list_add_rcu(&rdev->same_set, &mddev->disks);
	bd_link_disk_holder(rdev->bdev, mddev->gendisk);

	/* May as well allow recovery to be retried once */
	mddev->recovery_disabled++;

	return 0;

 fail:
	pr_warn("md: failed to register dev-%s for %s\n",
		b, mdname(mddev));
	return err;
}

static void rdev_delayed_delete(struct work_struct *ws)
{
	struct md_rdev *rdev = container_of(ws, struct md_rdev, del_work);
	kobject_del(&rdev->kobj);
	kobject_put(&rdev->kobj);
}

static void unbind_rdev_from_array(struct md_rdev *rdev)
{
	bd_unlink_disk_holder(rdev->bdev, rdev->mddev->gendisk);
	list_del_rcu(&rdev->same_set);
	pr_debug("md: unbind<%pg>\n", rdev->bdev);
	mddev_destroy_serial_pool(rdev->mddev, rdev, false);
	rdev->mddev = NULL;
	sysfs_remove_link(&rdev->kobj, "block");
	sysfs_put(rdev->sysfs_state);
	sysfs_put(rdev->sysfs_unack_badblocks);
	sysfs_put(rdev->sysfs_badblocks);
	rdev->sysfs_state = NULL;
	rdev->sysfs_unack_badblocks = NULL;
	rdev->sysfs_badblocks = NULL;
	rdev->badblocks.count = 0;
	/* We need to delay this, otherwise we can deadlock when
	 * writing to 'remove' to "dev/state".  We also need
	 * to delay it due to rcu usage.
	 */
	synchronize_rcu();
	INIT_WORK(&rdev->del_work, rdev_delayed_delete);
	kobject_get(&rdev->kobj);
	queue_work(md_rdev_misc_wq, &rdev->del_work);
}

/*
 * prevent the device from being mounted, repartitioned or
 * otherwise reused by a RAID array (or any other kernel
 * subsystem), by bd_claiming the device.
 */
static int lock_rdev(struct md_rdev *rdev, dev_t dev, int shared)
{
	int err = 0;
	struct block_device *bdev;

	bdev = blkdev_get_by_dev(dev, FMODE_READ|FMODE_WRITE|FMODE_EXCL,
				 shared ? (struct md_rdev *)lock_rdev : rdev);
	if (IS_ERR(bdev)) {
		pr_warn("md: could not open device unknown-block(%u,%u).\n",
			MAJOR(dev), MINOR(dev));
		return PTR_ERR(bdev);
	}
	rdev->bdev = bdev;
	return err;
}

static void unlock_rdev(struct md_rdev *rdev)
{
	struct block_device *bdev = rdev->bdev;
	rdev->bdev = NULL;
	blkdev_put(bdev, FMODE_READ|FMODE_WRITE|FMODE_EXCL);
}

void md_autodetect_dev(dev_t dev);

static void export_rdev(struct md_rdev *rdev)
{
	pr_debug("md: export_rdev(%pg)\n", rdev->bdev);
	md_rdev_clear(rdev);
#ifndef MODULE
	if (test_bit(AutoDetected, &rdev->flags))
		md_autodetect_dev(rdev->bdev->bd_dev);
#endif
	unlock_rdev(rdev);
	kobject_put(&rdev->kobj);
}

void md_kick_rdev_from_array(struct md_rdev *rdev)
{
	unbind_rdev_from_array(rdev);
	export_rdev(rdev);
}
EXPORT_SYMBOL_GPL(md_kick_rdev_from_array);

static void export_array(struct mddev *mddev)
{
	struct md_rdev *rdev;

	while (!list_empty(&mddev->disks)) {
		rdev = list_first_entry(&mddev->disks, struct md_rdev,
					same_set);
		md_kick_rdev_from_array(rdev);
	}
	mddev->raid_disks = 0;
	mddev->major_version = 0;
}

static bool set_in_sync(struct mddev *mddev)
{
	lockdep_assert_held(&mddev->lock);
	if (!mddev->in_sync) {
		mddev->sync_checkers++;
		spin_unlock(&mddev->lock);
		percpu_ref_switch_to_atomic_sync(&mddev->writes_pending);
		spin_lock(&mddev->lock);
		if (!mddev->in_sync &&
		    percpu_ref_is_zero(&mddev->writes_pending)) {
			mddev->in_sync = 1;
			/*
			 * Ensure ->in_sync is visible before we clear
			 * ->sync_checkers.
			 */
			smp_mb();
			set_bit(MD_SB_CHANGE_CLEAN, &mddev->sb_flags);
			sysfs_notify_dirent_safe(mddev->sysfs_state);
		}
		if (--mddev->sync_checkers == 0)
			percpu_ref_switch_to_percpu(&mddev->writes_pending);
	}
	if (mddev->safemode == 1)
		mddev->safemode = 0;
	return mddev->in_sync;
}

static void sync_sbs(struct mddev *mddev, int nospares)
{
	/* Update each superblock (in-memory image), but
	 * if we are allowed to, skip spares which already
	 * have the right event counter, or have one earlier
	 * (which would mean they aren't being marked as dirty
	 * with the rest of the array)
	 */
	struct md_rdev *rdev;
	rdev_for_each(rdev, mddev) {
		if (rdev->sb_events == mddev->events ||
		    (nospares &&
		     rdev->raid_disk < 0 &&
		     rdev->sb_events+1 == mddev->events)) {
			/* Don't update this superblock */
			rdev->sb_loaded = 2;
		} else {
			sync_super(mddev, rdev);
			rdev->sb_loaded = 1;
		}
	}
}

static bool does_sb_need_changing(struct mddev *mddev)
{
	struct md_rdev *rdev = NULL, *iter;
	struct mdp_superblock_1 *sb;
	int role;

	/* Find a good rdev */
	rdev_for_each(iter, mddev)
		if ((iter->raid_disk >= 0) && !test_bit(Faulty, &iter->flags)) {
			rdev = iter;
			break;
		}

	/* No good device found. */
	if (!rdev)
		return false;

	sb = page_address(rdev->sb_page);
	/* Check if a device has become faulty or a spare become active */
	rdev_for_each(rdev, mddev) {
		role = le16_to_cpu(sb->dev_roles[rdev->desc_nr]);
		/* Device activated? */
		if (role == MD_DISK_ROLE_SPARE && rdev->raid_disk >= 0 &&
		    !test_bit(Faulty, &rdev->flags))
			return true;
		/* Device turned faulty? */
		if (test_bit(Faulty, &rdev->flags) && (role < MD_DISK_ROLE_MAX))
			return true;
	}

	/* Check if any mddev parameters have changed */
	if ((mddev->dev_sectors != le64_to_cpu(sb->size)) ||
	    (mddev->reshape_position != le64_to_cpu(sb->reshape_position)) ||
	    (mddev->layout != le32_to_cpu(sb->layout)) ||
	    (mddev->raid_disks != le32_to_cpu(sb->raid_disks)) ||
	    (mddev->chunk_sectors != le32_to_cpu(sb->chunksize)))
		return true;

	return false;
}

void md_update_sb(struct mddev *mddev, int force_change)
{
	struct md_rdev *rdev;
	int sync_req;
	int nospares = 0;
	int any_badblocks_changed = 0;
	int ret = -1;

	if (mddev->ro) {
		if (force_change)
			set_bit(MD_SB_CHANGE_DEVS, &mddev->sb_flags);
		return;
	}

repeat:
	if (mddev_is_clustered(mddev)) {
		if (test_and_clear_bit(MD_SB_CHANGE_DEVS, &mddev->sb_flags))
			force_change = 1;
		if (test_and_clear_bit(MD_SB_CHANGE_CLEAN, &mddev->sb_flags))
			nospares = 1;
		ret = md_cluster_ops->metadata_update_start(mddev);
		/* Has someone else has updated the sb */
		if (!does_sb_need_changing(mddev)) {
			if (ret == 0)
				md_cluster_ops->metadata_update_cancel(mddev);
			bit_clear_unless(&mddev->sb_flags, BIT(MD_SB_CHANGE_PENDING),
							 BIT(MD_SB_CHANGE_DEVS) |
							 BIT(MD_SB_CHANGE_CLEAN));
			return;
		}
	}

	/*
	 * First make sure individual recovery_offsets are correct
	 * curr_resync_completed can only be used during recovery.
	 * During reshape/resync it might use array-addresses rather
	 * that device addresses.
	 */
	rdev_for_each(rdev, mddev) {
		if (rdev->raid_disk >= 0 &&
		    mddev->delta_disks >= 0 &&
		    test_bit(MD_RECOVERY_RUNNING, &mddev->recovery) &&
		    test_bit(MD_RECOVERY_RECOVER, &mddev->recovery) &&
		    !test_bit(MD_RECOVERY_RESHAPE, &mddev->recovery) &&
		    !test_bit(Journal, &rdev->flags) &&
		    !test_bit(In_sync, &rdev->flags) &&
		    mddev->curr_resync_completed > rdev->recovery_offset)
				rdev->recovery_offset = mddev->curr_resync_completed;

	}
	if (!mddev->persistent) {
		clear_bit(MD_SB_CHANGE_CLEAN, &mddev->sb_flags);
		clear_bit(MD_SB_CHANGE_DEVS, &mddev->sb_flags);
		if (!mddev->external) {
			clear_bit(MD_SB_CHANGE_PENDING, &mddev->sb_flags);
			rdev_for_each(rdev, mddev) {
				if (rdev->badblocks.changed) {
					rdev->badblocks.changed = 0;
					ack_all_badblocks(&rdev->badblocks);
					md_error(mddev, rdev);
				}
				clear_bit(Blocked, &rdev->flags);
				clear_bit(BlockedBadBlocks, &rdev->flags);
				wake_up(&rdev->blocked_wait);
			}
		}
		wake_up(&mddev->sb_wait);
		return;
	}

	spin_lock(&mddev->lock);

	mddev->utime = ktime_get_real_seconds();

	if (test_and_clear_bit(MD_SB_CHANGE_DEVS, &mddev->sb_flags))
		force_change = 1;
	if (test_and_clear_bit(MD_SB_CHANGE_CLEAN, &mddev->sb_flags))
		/* just a clean<-> dirty transition, possibly leave spares alone,
		 * though if events isn't the right even/odd, we will have to do
		 * spares after all
		 */
		nospares = 1;
	if (force_change)
		nospares = 0;
	if (mddev->degraded)
		/* If the array is degraded, then skipping spares is both
		 * dangerous and fairly pointless.
		 * Dangerous because a device that was removed from the array
		 * might have a event_count that still looks up-to-date,
		 * so it can be re-added without a resync.
		 * Pointless because if there are any spares to skip,
		 * then a recovery will happen and soon that array won't
		 * be degraded any more and the spare can go back to sleep then.
		 */
		nospares = 0;

	sync_req = mddev->in_sync;

	/* If this is just a dirty<->clean transition, and the array is clean
	 * and 'events' is odd, we can roll back to the previous clean state */
	if (nospares
	    && (mddev->in_sync && mddev->recovery_cp == MaxSector)
	    && mddev->can_decrease_events
	    && mddev->events != 1) {
		mddev->events--;
		mddev->can_decrease_events = 0;
	} else {
		/* otherwise we have to go forward and ... */
		mddev->events ++;
		mddev->can_decrease_events = nospares;
	}

	/*
	 * This 64-bit counter should never wrap.
	 * Either we are in around ~1 trillion A.C., assuming
	 * 1 reboot per second, or we have a bug...
	 */
	WARN_ON(mddev->events == 0);

	rdev_for_each(rdev, mddev) {
		if (rdev->badblocks.changed)
			any_badblocks_changed++;
		if (test_bit(Faulty, &rdev->flags))
			set_bit(FaultRecorded, &rdev->flags);
	}

	sync_sbs(mddev, nospares);
	spin_unlock(&mddev->lock);

	pr_debug("md: updating %s RAID superblock on device (in sync %d)\n",
		 mdname(mddev), mddev->in_sync);

	if (mddev->queue)
		blk_add_trace_msg(mddev->queue, "md md_update_sb");
rewrite:
	md_bitmap_update_sb(mddev->bitmap);
	rdev_for_each(rdev, mddev) {
		if (rdev->sb_loaded != 1)
			continue; /* no noise on spare devices */

		if (!test_bit(Faulty, &rdev->flags)) {
			md_super_write(mddev,rdev,
				       rdev->sb_start, rdev->sb_size,
				       rdev->sb_page);
			pr_debug("md: (write) %pg's sb offset: %llu\n",
				 rdev->bdev,
				 (unsigned long long)rdev->sb_start);
			rdev->sb_events = mddev->events;
			if (rdev->badblocks.size) {
				md_super_write(mddev, rdev,
					       rdev->badblocks.sector,
					       rdev->badblocks.size << 9,
					       rdev->bb_page);
				rdev->badblocks.size = 0;
			}

		} else
			pr_debug("md: %pg (skipping faulty)\n",
				 rdev->bdev);

		if (mddev->level == LEVEL_MULTIPATH)
			/* only need to write one superblock... */
			break;
	}
	if (md_super_wait(mddev) < 0)
		goto rewrite;
	/* if there was a failure, MD_SB_CHANGE_DEVS was set, and we re-write super */

	if (mddev_is_clustered(mddev) && ret == 0)
		md_cluster_ops->metadata_update_finish(mddev);

	if (mddev->in_sync != sync_req ||
	    !bit_clear_unless(&mddev->sb_flags, BIT(MD_SB_CHANGE_PENDING),
			       BIT(MD_SB_CHANGE_DEVS) | BIT(MD_SB_CHANGE_CLEAN)))
		/* have to write it out again */
		goto repeat;
	wake_up(&mddev->sb_wait);
	if (test_bit(MD_RECOVERY_RUNNING, &mddev->recovery))
		sysfs_notify_dirent_safe(mddev->sysfs_completed);

	rdev_for_each(rdev, mddev) {
		if (test_and_clear_bit(FaultRecorded, &rdev->flags))
			clear_bit(Blocked, &rdev->flags);

		if (any_badblocks_changed)
			ack_all_badblocks(&rdev->badblocks);
		clear_bit(BlockedBadBlocks, &rdev->flags);
		wake_up(&rdev->blocked_wait);
	}
}
EXPORT_SYMBOL(md_update_sb);

static int add_bound_rdev(struct md_rdev *rdev)
{
	struct mddev *mddev = rdev->mddev;
	int err = 0;
	bool add_journal = test_bit(Journal, &rdev->flags);

	if (!mddev->pers->hot_remove_disk || add_journal) {
		/* If there is hot_add_disk but no hot_remove_disk
		 * then added disks for geometry changes,
		 * and should be added immediately.
		 */
		super_types[mddev->major_version].
			validate_super(mddev, rdev);
		if (add_journal)
			mddev_suspend(mddev);
		err = mddev->pers->hot_add_disk(mddev, rdev);
		if (add_journal)
			mddev_resume(mddev);
		if (err) {
			md_kick_rdev_from_array(rdev);
			return err;
		}
	}
	sysfs_notify_dirent_safe(rdev->sysfs_state);

	set_bit(MD_SB_CHANGE_DEVS, &mddev->sb_flags);
	if (mddev->degraded)
		set_bit(MD_RECOVERY_RECOVER, &mddev->recovery);
	set_bit(MD_RECOVERY_NEEDED, &mddev->recovery);
	md_new_event();
	md_wakeup_thread(mddev->thread);
	return 0;
}

/* words written to sysfs files may, or may not, be \n terminated.
 * We want to accept with case. For this we use cmd_match.
 */
static int cmd_match(const char *cmd, const char *str)
{
	/* See if cmd, written into a sysfs file, matches
	 * str.  They must either be the same, or cmd can
	 * have a trailing newline
	 */
	while (*cmd && *str && *cmd == *str) {
		cmd++;
		str++;
	}
	if (*cmd == '\n')
		cmd++;
	if (*str || *cmd)
		return 0;
	return 1;
}

struct rdev_sysfs_entry {
	struct attribute attr;
	ssize_t (*show)(struct md_rdev *, char *);
	ssize_t (*store)(struct md_rdev *, const char *, size_t);
};

static ssize_t
state_show(struct md_rdev *rdev, char *page)
{
	char *sep = ",";
	size_t len = 0;
	unsigned long flags = READ_ONCE(rdev->flags);

	if (test_bit(Faulty, &flags) ||
	    (!test_bit(ExternalBbl, &flags) &&
	    rdev->badblocks.unacked_exist))
		len += sprintf(page+len, "faulty%s", sep);
	if (test_bit(In_sync, &flags))
		len += sprintf(page+len, "in_sync%s", sep);
	if (test_bit(Journal, &flags))
		len += sprintf(page+len, "journal%s", sep);
	if (test_bit(WriteMostly, &flags))
		len += sprintf(page+len, "write_mostly%s", sep);
	if (test_bit(Blocked, &flags) ||
	    (rdev->badblocks.unacked_exist
	     && !test_bit(Faulty, &flags)))
		len += sprintf(page+len, "blocked%s", sep);
	if (!test_bit(Faulty, &flags) &&
	    !test_bit(Journal, &flags) &&
	    !test_bit(In_sync, &flags))
		len += sprintf(page+len, "spare%s", sep);
	if (test_bit(WriteErrorSeen, &flags))
		len += sprintf(page+len, "write_error%s", sep);
	if (test_bit(WantReplacement, &flags))
		len += sprintf(page+len, "want_replacement%s", sep);
	if (test_bit(Replacement, &flags))
		len += sprintf(page+len, "replacement%s", sep);
	if (test_bit(ExternalBbl, &flags))
		len += sprintf(page+len, "external_bbl%s", sep);
	if (test_bit(FailFast, &flags))
		len += sprintf(page+len, "failfast%s", sep);

	if (len)
		len -= strlen(sep);

	return len+sprintf(page+len, "\n");
}

static ssize_t
state_store(struct md_rdev *rdev, const char *buf, size_t len)
{
	/* can write
	 *  faulty  - simulates an error
	 *  remove  - disconnects the device
	 *  writemostly - sets write_mostly
	 *  -writemostly - clears write_mostly
	 *  blocked - sets the Blocked flags
	 *  -blocked - clears the Blocked and possibly simulates an error
	 *  insync - sets Insync providing device isn't active
	 *  -insync - clear Insync for a device with a slot assigned,
	 *            so that it gets rebuilt based on bitmap
	 *  write_error - sets WriteErrorSeen
	 *  -write_error - clears WriteErrorSeen
	 *  {,-}failfast - set/clear FailFast
	 */

	struct mddev *mddev = rdev->mddev;
	int err = -EINVAL;
	bool need_update_sb = false;

	if (cmd_match(buf, "faulty") && rdev->mddev->pers) {
		md_error(rdev->mddev, rdev);

		if (test_bit(MD_BROKEN, &rdev->mddev->flags))
			err = -EBUSY;
		else
			err = 0;
	} else if (cmd_match(buf, "remove")) {
		if (rdev->mddev->pers) {
			clear_bit(Blocked, &rdev->flags);
			remove_and_add_spares(rdev->mddev, rdev);
		}
		if (rdev->raid_disk >= 0)
			err = -EBUSY;
		else {
			err = 0;
			if (mddev_is_clustered(mddev))
				err = md_cluster_ops->remove_disk(mddev, rdev);

			if (err == 0) {
				md_kick_rdev_from_array(rdev);
				if (mddev->pers) {
					set_bit(MD_SB_CHANGE_DEVS, &mddev->sb_flags);
					md_wakeup_thread(mddev->thread);
				}
				md_new_event();
			}
		}
	} else if (cmd_match(buf, "writemostly")) {
		set_bit(WriteMostly, &rdev->flags);
		mddev_create_serial_pool(rdev->mddev, rdev, false);
		need_update_sb = true;
		err = 0;
	} else if (cmd_match(buf, "-writemostly")) {
		mddev_destroy_serial_pool(rdev->mddev, rdev, false);
		clear_bit(WriteMostly, &rdev->flags);
		need_update_sb = true;
		err = 0;
	} else if (cmd_match(buf, "blocked")) {
		set_bit(Blocked, &rdev->flags);
		err = 0;
	} else if (cmd_match(buf, "-blocked")) {
		if (!test_bit(Faulty, &rdev->flags) &&
		    !test_bit(ExternalBbl, &rdev->flags) &&
		    rdev->badblocks.unacked_exist) {
			/* metadata handler doesn't understand badblocks,
			 * so we need to fail the device
			 */
			md_error(rdev->mddev, rdev);
		}
		clear_bit(Blocked, &rdev->flags);
		clear_bit(BlockedBadBlocks, &rdev->flags);
		wake_up(&rdev->blocked_wait);
		set_bit(MD_RECOVERY_NEEDED, &rdev->mddev->recovery);
		md_wakeup_thread(rdev->mddev->thread);

		err = 0;
	} else if (cmd_match(buf, "insync") && rdev->raid_disk == -1) {
		set_bit(In_sync, &rdev->flags);
		err = 0;
	} else if (cmd_match(buf, "failfast")) {
		set_bit(FailFast, &rdev->flags);
		need_update_sb = true;
		err = 0;
	} else if (cmd_match(buf, "-failfast")) {
		clear_bit(FailFast, &rdev->flags);
		need_update_sb = true;
		err = 0;
	} else if (cmd_match(buf, "-insync") && rdev->raid_disk >= 0 &&
		   !test_bit(Journal, &rdev->flags)) {
		if (rdev->mddev->pers == NULL) {
			clear_bit(In_sync, &rdev->flags);
			rdev->saved_raid_disk = rdev->raid_disk;
			rdev->raid_disk = -1;
			err = 0;
		}
	} else if (cmd_match(buf, "write_error")) {
		set_bit(WriteErrorSeen, &rdev->flags);
		err = 0;
	} else if (cmd_match(buf, "-write_error")) {
		clear_bit(WriteErrorSeen, &rdev->flags);
		err = 0;
	} else if (cmd_match(buf, "want_replacement")) {
		/* Any non-spare device that is not a replacement can
		 * become want_replacement at any time, but we then need to
		 * check if recovery is needed.
		 */
		if (rdev->raid_disk >= 0 &&
		    !test_bit(Journal, &rdev->flags) &&
		    !test_bit(Replacement, &rdev->flags))
			set_bit(WantReplacement, &rdev->flags);
		set_bit(MD_RECOVERY_NEEDED, &rdev->mddev->recovery);
		md_wakeup_thread(rdev->mddev->thread);
		err = 0;
	} else if (cmd_match(buf, "-want_replacement")) {
		/* Clearing 'want_replacement' is always allowed.
		 * Once replacements starts it is too late though.
		 */
		err = 0;
		clear_bit(WantReplacement, &rdev->flags);
	} else if (cmd_match(buf, "replacement")) {
		/* Can only set a device as a replacement when array has not
		 * yet been started.  Once running, replacement is automatic
		 * from spares, or by assigning 'slot'.
		 */
		if (rdev->mddev->pers)
			err = -EBUSY;
		else {
			set_bit(Replacement, &rdev->flags);
			err = 0;
		}
	} else if (cmd_match(buf, "-replacement")) {
		/* Similarly, can only clear Replacement before start */
		if (rdev->mddev->pers)
			err = -EBUSY;
		else {
			clear_bit(Replacement, &rdev->flags);
			err = 0;
		}
	} else if (cmd_match(buf, "re-add")) {
		if (!rdev->mddev->pers)
			err = -EINVAL;
		else if (test_bit(Faulty, &rdev->flags) && (rdev->raid_disk == -1) &&
				rdev->saved_raid_disk >= 0) {
			/* clear_bit is performed _after_ all the devices
			 * have their local Faulty bit cleared. If any writes
			 * happen in the meantime in the local node, they
			 * will land in the local bitmap, which will be synced
			 * by this node eventually
			 */
			if (!mddev_is_clustered(rdev->mddev) ||
			    (err = md_cluster_ops->gather_bitmaps(rdev)) == 0) {
				clear_bit(Faulty, &rdev->flags);
				err = add_bound_rdev(rdev);
			}
		} else
			err = -EBUSY;
	} else if (cmd_match(buf, "external_bbl") && (rdev->mddev->external)) {
		set_bit(ExternalBbl, &rdev->flags);
		rdev->badblocks.shift = 0;
		err = 0;
	} else if (cmd_match(buf, "-external_bbl") && (rdev->mddev->external)) {
		clear_bit(ExternalBbl, &rdev->flags);
		err = 0;
	}
	if (need_update_sb)
		md_update_sb(mddev, 1);
	if (!err)
		sysfs_notify_dirent_safe(rdev->sysfs_state);
	return err ? err : len;
}
static struct rdev_sysfs_entry rdev_state =
__ATTR_PREALLOC(state, S_IRUGO|S_IWUSR, state_show, state_store);

static ssize_t
errors_show(struct md_rdev *rdev, char *page)
{
	return sprintf(page, "%d\n", atomic_read(&rdev->corrected_errors));
}

static ssize_t
errors_store(struct md_rdev *rdev, const char *buf, size_t len)
{
	unsigned int n;
	int rv;

	rv = kstrtouint(buf, 10, &n);
	if (rv < 0)
		return rv;
	atomic_set(&rdev->corrected_errors, n);
	return len;
}
static struct rdev_sysfs_entry rdev_errors =
__ATTR(errors, S_IRUGO|S_IWUSR, errors_show, errors_store);

static ssize_t
slot_show(struct md_rdev *rdev, char *page)
{
	if (test_bit(Journal, &rdev->flags))
		return sprintf(page, "journal\n");
	else if (rdev->raid_disk < 0)
		return sprintf(page, "none\n");
	else
		return sprintf(page, "%d\n", rdev->raid_disk);
}

static ssize_t
slot_store(struct md_rdev *rdev, const char *buf, size_t len)
{
	int slot;
	int err;

	if (test_bit(Journal, &rdev->flags))
		return -EBUSY;
	if (strncmp(buf, "none", 4)==0)
		slot = -1;
	else {
		err = kstrtouint(buf, 10, (unsigned int *)&slot);
		if (err < 0)
			return err;
	}
	if (rdev->mddev->pers && slot == -1) {
		/* Setting 'slot' on an active array requires also
		 * updating the 'rd%d' link, and communicating
		 * with the personality with ->hot_*_disk.
		 * For now we only support removing
		 * failed/spare devices.  This normally happens automatically,
		 * but not when the metadata is externally managed.
		 */
		if (rdev->raid_disk == -1)
			return -EEXIST;
		/* personality does all needed checks */
		if (rdev->mddev->pers->hot_remove_disk == NULL)
			return -EINVAL;
		clear_bit(Blocked, &rdev->flags);
		remove_and_add_spares(rdev->mddev, rdev);
		if (rdev->raid_disk >= 0)
			return -EBUSY;
		set_bit(MD_RECOVERY_NEEDED, &rdev->mddev->recovery);
		md_wakeup_thread(rdev->mddev->thread);
	} else if (rdev->mddev->pers) {
		/* Activating a spare .. or possibly reactivating
		 * if we ever get bitmaps working here.
		 */
		int err;

		if (rdev->raid_disk != -1)
			return -EBUSY;

		if (test_bit(MD_RECOVERY_RUNNING, &rdev->mddev->recovery))
			return -EBUSY;

		if (rdev->mddev->pers->hot_add_disk == NULL)
			return -EINVAL;

		if (slot >= rdev->mddev->raid_disks &&
		    slot >= rdev->mddev->raid_disks + rdev->mddev->delta_disks)
			return -ENOSPC;

		rdev->raid_disk = slot;
		if (test_bit(In_sync, &rdev->flags))
			rdev->saved_raid_disk = slot;
		else
			rdev->saved_raid_disk = -1;
		clear_bit(In_sync, &rdev->flags);
		clear_bit(Bitmap_sync, &rdev->flags);
		err = rdev->mddev->pers->hot_add_disk(rdev->mddev, rdev);
		if (err) {
			rdev->raid_disk = -1;
			return err;
		} else
			sysfs_notify_dirent_safe(rdev->sysfs_state);
		/* failure here is OK */;
		sysfs_link_rdev(rdev->mddev, rdev);
		/* don't wakeup anyone, leave that to userspace. */
	} else {
		if (slot >= rdev->mddev->raid_disks &&
		    slot >= rdev->mddev->raid_disks + rdev->mddev->delta_disks)
			return -ENOSPC;
		rdev->raid_disk = slot;
		/* assume it is working */
		clear_bit(Faulty, &rdev->flags);
		clear_bit(WriteMostly, &rdev->flags);
		set_bit(In_sync, &rdev->flags);
		sysfs_notify_dirent_safe(rdev->sysfs_state);
	}
	return len;
}

static struct rdev_sysfs_entry rdev_slot =
__ATTR(slot, S_IRUGO|S_IWUSR, slot_show, slot_store);

static ssize_t
offset_show(struct md_rdev *rdev, char *page)
{
	return sprintf(page, "%llu\n", (unsigned long long)rdev->data_offset);
}

static ssize_t
offset_store(struct md_rdev *rdev, const char *buf, size_t len)
{
	unsigned long long offset;
	if (kstrtoull(buf, 10, &offset) < 0)
		return -EINVAL;
	if (rdev->mddev->pers && rdev->raid_disk >= 0)
		return -EBUSY;
	if (rdev->sectors && rdev->mddev->external)
		/* Must set offset before size, so overlap checks
		 * can be sane */
		return -EBUSY;
	rdev->data_offset = offset;
	rdev->new_data_offset = offset;
	return len;
}

static struct rdev_sysfs_entry rdev_offset =
__ATTR(offset, S_IRUGO|S_IWUSR, offset_show, offset_store);

static ssize_t new_offset_show(struct md_rdev *rdev, char *page)
{
	return sprintf(page, "%llu\n",
		       (unsigned long long)rdev->new_data_offset);
}

static ssize_t new_offset_store(struct md_rdev *rdev,
				const char *buf, size_t len)
{
	unsigned long long new_offset;
	struct mddev *mddev = rdev->mddev;

	if (kstrtoull(buf, 10, &new_offset) < 0)
		return -EINVAL;

	if (mddev->sync_thread ||
	    test_bit(MD_RECOVERY_RUNNING,&mddev->recovery))
		return -EBUSY;
	if (new_offset == rdev->data_offset)
		/* reset is always permitted */
		;
	else if (new_offset > rdev->data_offset) {
		/* must not push array size beyond rdev_sectors */
		if (new_offset - rdev->data_offset
		    + mddev->dev_sectors > rdev->sectors)
				return -E2BIG;
	}
	/* Metadata worries about other space details. */

	/* decreasing the offset is inconsistent with a backwards
	 * reshape.
	 */
	if (new_offset < rdev->data_offset &&
	    mddev->reshape_backwards)
		return -EINVAL;
	/* Increasing offset is inconsistent with forwards
	 * reshape.  reshape_direction should be set to
	 * 'backwards' first.
	 */
	if (new_offset > rdev->data_offset &&
	    !mddev->reshape_backwards)
		return -EINVAL;

	if (mddev->pers && mddev->persistent &&
	    !super_types[mddev->major_version]
	    .allow_new_offset(rdev, new_offset))
		return -E2BIG;
	rdev->new_data_offset = new_offset;
	if (new_offset > rdev->data_offset)
		mddev->reshape_backwards = 1;
	else if (new_offset < rdev->data_offset)
		mddev->reshape_backwards = 0;

	return len;
}
static struct rdev_sysfs_entry rdev_new_offset =
__ATTR(new_offset, S_IRUGO|S_IWUSR, new_offset_show, new_offset_store);

static ssize_t
rdev_size_show(struct md_rdev *rdev, char *page)
{
	return sprintf(page, "%llu\n", (unsigned long long)rdev->sectors / 2);
}

static int md_rdevs_overlap(struct md_rdev *a, struct md_rdev *b)
{
	/* check if two start/length pairs overlap */
	if (a->data_offset + a->sectors <= b->data_offset)
		return false;
	if (b->data_offset + b->sectors <= a->data_offset)
		return false;
	return true;
}

static bool md_rdev_overlaps(struct md_rdev *rdev)
{
	struct mddev *mddev;
	struct md_rdev *rdev2;

	spin_lock(&all_mddevs_lock);
	list_for_each_entry(mddev, &all_mddevs, all_mddevs) {
		if (test_bit(MD_DELETED, &mddev->flags))
			continue;
		rdev_for_each(rdev2, mddev) {
			if (rdev != rdev2 && rdev->bdev == rdev2->bdev &&
			    md_rdevs_overlap(rdev, rdev2)) {
				spin_unlock(&all_mddevs_lock);
				return true;
			}
		}
	}
	spin_unlock(&all_mddevs_lock);
	return false;
}

static int strict_blocks_to_sectors(const char *buf, sector_t *sectors)
{
	unsigned long long blocks;
	sector_t new;

	if (kstrtoull(buf, 10, &blocks) < 0)
		return -EINVAL;

	if (blocks & 1ULL << (8 * sizeof(blocks) - 1))
		return -EINVAL; /* sector conversion overflow */

	new = blocks * 2;
	if (new != blocks * 2)
		return -EINVAL; /* unsigned long long to sector_t overflow */

	*sectors = new;
	return 0;
}

static ssize_t
rdev_size_store(struct md_rdev *rdev, const char *buf, size_t len)
{
	struct mddev *my_mddev = rdev->mddev;
	sector_t oldsectors = rdev->sectors;
	sector_t sectors;

	if (test_bit(Journal, &rdev->flags))
		return -EBUSY;
	if (strict_blocks_to_sectors(buf, &sectors) < 0)
		return -EINVAL;
	if (rdev->data_offset != rdev->new_data_offset)
		return -EINVAL; /* too confusing */
	if (my_mddev->pers && rdev->raid_disk >= 0) {
		if (my_mddev->persistent) {
			sectors = super_types[my_mddev->major_version].
				rdev_size_change(rdev, sectors);
			if (!sectors)
				return -EBUSY;
		} else if (!sectors)
			sectors = bdev_nr_sectors(rdev->bdev) -
				rdev->data_offset;
		if (!my_mddev->pers->resize)
			/* Cannot change size for RAID0 or Linear etc */
			return -EINVAL;
	}
	if (sectors < my_mddev->dev_sectors)
		return -EINVAL; /* component must fit device */

	rdev->sectors = sectors;

	/*
	 * Check that all other rdevs with the same bdev do not overlap.  This
	 * check does not provide a hard guarantee, it just helps avoid
	 * dangerous mistakes.
	 */
	if (sectors > oldsectors && my_mddev->external &&
	    md_rdev_overlaps(rdev)) {
		/*
		 * Someone else could have slipped in a size change here, but
		 * doing so is just silly.  We put oldsectors back because we
		 * know it is safe, and trust userspace not to race with itself.
		 */
		rdev->sectors = oldsectors;
		return -EBUSY;
	}
	return len;
}

static struct rdev_sysfs_entry rdev_size =
__ATTR(size, S_IRUGO|S_IWUSR, rdev_size_show, rdev_size_store);

static ssize_t recovery_start_show(struct md_rdev *rdev, char *page)
{
	unsigned long long recovery_start = rdev->recovery_offset;

	if (test_bit(In_sync, &rdev->flags) ||
	    recovery_start == MaxSector)
		return sprintf(page, "none\n");

	return sprintf(page, "%llu\n", recovery_start);
}

static ssize_t recovery_start_store(struct md_rdev *rdev, const char *buf, size_t len)
{
	unsigned long long recovery_start;

	if (cmd_match(buf, "none"))
		recovery_start = MaxSector;
	else if (kstrtoull(buf, 10, &recovery_start))
		return -EINVAL;

	if (rdev->mddev->pers &&
	    rdev->raid_disk >= 0)
		return -EBUSY;

	rdev->recovery_offset = recovery_start;
	if (recovery_start == MaxSector)
		set_bit(In_sync, &rdev->flags);
	else
		clear_bit(In_sync, &rdev->flags);
	return len;
}

static struct rdev_sysfs_entry rdev_recovery_start =
__ATTR(recovery_start, S_IRUGO|S_IWUSR, recovery_start_show, recovery_start_store);

/* sysfs access to bad-blocks list.
 * We present two files.
 * 'bad-blocks' lists sector numbers and lengths of ranges that
 *    are recorded as bad.  The list is truncated to fit within
 *    the one-page limit of sysfs.
 *    Writing "sector length" to this file adds an acknowledged
 *    bad block list.
 * 'unacknowledged-bad-blocks' lists bad blocks that have not yet
 *    been acknowledged.  Writing to this file adds bad blocks
 *    without acknowledging them.  This is largely for testing.
 */
static ssize_t bb_show(struct md_rdev *rdev, char *page)
{
	return badblocks_show(&rdev->badblocks, page, 0);
}
static ssize_t bb_store(struct md_rdev *rdev, const char *page, size_t len)
{
	int rv = badblocks_store(&rdev->badblocks, page, len, 0);
	/* Maybe that ack was all we needed */
	if (test_and_clear_bit(BlockedBadBlocks, &rdev->flags))
		wake_up(&rdev->blocked_wait);
	return rv;
}
static struct rdev_sysfs_entry rdev_bad_blocks =
__ATTR(bad_blocks, S_IRUGO|S_IWUSR, bb_show, bb_store);

static ssize_t ubb_show(struct md_rdev *rdev, char *page)
{
	return badblocks_show(&rdev->badblocks, page, 1);
}
static ssize_t ubb_store(struct md_rdev *rdev, const char *page, size_t len)
{
	return badblocks_store(&rdev->badblocks, page, len, 1);
}
static struct rdev_sysfs_entry rdev_unack_bad_blocks =
__ATTR(unacknowledged_bad_blocks, S_IRUGO|S_IWUSR, ubb_show, ubb_store);

static ssize_t
ppl_sector_show(struct md_rdev *rdev, char *page)
{
	return sprintf(page, "%llu\n", (unsigned long long)rdev->ppl.sector);
}

static ssize_t
ppl_sector_store(struct md_rdev *rdev, const char *buf, size_t len)
{
	unsigned long long sector;

	if (kstrtoull(buf, 10, &sector) < 0)
		return -EINVAL;
	if (sector != (sector_t)sector)
		return -EINVAL;

	if (rdev->mddev->pers && test_bit(MD_HAS_PPL, &rdev->mddev->flags) &&
	    rdev->raid_disk >= 0)
		return -EBUSY;

	if (rdev->mddev->persistent) {
		if (rdev->mddev->major_version == 0)
			return -EINVAL;
		if ((sector > rdev->sb_start &&
		     sector - rdev->sb_start > S16_MAX) ||
		    (sector < rdev->sb_start &&
		     rdev->sb_start - sector > -S16_MIN))
			return -EINVAL;
		rdev->ppl.offset = sector - rdev->sb_start;
	} else if (!rdev->mddev->external) {
		return -EBUSY;
	}
	rdev->ppl.sector = sector;
	return len;
}

static struct rdev_sysfs_entry rdev_ppl_sector =
__ATTR(ppl_sector, S_IRUGO|S_IWUSR, ppl_sector_show, ppl_sector_store);

static ssize_t
ppl_size_show(struct md_rdev *rdev, char *page)
{
	return sprintf(page, "%u\n", rdev->ppl.size);
}

static ssize_t
ppl_size_store(struct md_rdev *rdev, const char *buf, size_t len)
{
	unsigned int size;

	if (kstrtouint(buf, 10, &size) < 0)
		return -EINVAL;

	if (rdev->mddev->pers && test_bit(MD_HAS_PPL, &rdev->mddev->flags) &&
	    rdev->raid_disk >= 0)
		return -EBUSY;

	if (rdev->mddev->persistent) {
		if (rdev->mddev->major_version == 0)
			return -EINVAL;
		if (size > U16_MAX)
			return -EINVAL;
	} else if (!rdev->mddev->external) {
		return -EBUSY;
	}
	rdev->ppl.size = size;
	return len;
}

static struct rdev_sysfs_entry rdev_ppl_size =
__ATTR(ppl_size, S_IRUGO|S_IWUSR, ppl_size_show, ppl_size_store);

static struct attribute *rdev_default_attrs[] = {
	&rdev_state.attr,
	&rdev_errors.attr,
	&rdev_slot.attr,
	&rdev_offset.attr,
	&rdev_new_offset.attr,
	&rdev_size.attr,
	&rdev_recovery_start.attr,
	&rdev_bad_blocks.attr,
	&rdev_unack_bad_blocks.attr,
	&rdev_ppl_sector.attr,
	&rdev_ppl_size.attr,
	NULL,
};
ATTRIBUTE_GROUPS(rdev_default);
static ssize_t
rdev_attr_show(struct kobject *kobj, struct attribute *attr, char *page)
{
	struct rdev_sysfs_entry *entry = container_of(attr, struct rdev_sysfs_entry, attr);
	struct md_rdev *rdev = container_of(kobj, struct md_rdev, kobj);

	if (!entry->show)
		return -EIO;
	if (!rdev->mddev)
		return -ENODEV;
	return entry->show(rdev, page);
}

static ssize_t
rdev_attr_store(struct kobject *kobj, struct attribute *attr,
	      const char *page, size_t length)
{
	struct rdev_sysfs_entry *entry = container_of(attr, struct rdev_sysfs_entry, attr);
	struct md_rdev *rdev = container_of(kobj, struct md_rdev, kobj);
	ssize_t rv;
	struct mddev *mddev = rdev->mddev;

	if (!entry->store)
		return -EIO;
	if (!capable(CAP_SYS_ADMIN))
		return -EACCES;
	rv = mddev ? mddev_lock(mddev) : -ENODEV;
	if (!rv) {
		if (rdev->mddev == NULL)
			rv = -ENODEV;
		else
			rv = entry->store(rdev, page, length);
		mddev_unlock(mddev);
	}
	return rv;
}

static void rdev_free(struct kobject *ko)
{
	struct md_rdev *rdev = container_of(ko, struct md_rdev, kobj);
	kfree(rdev);
}
static const struct sysfs_ops rdev_sysfs_ops = {
	.show		= rdev_attr_show,
	.store		= rdev_attr_store,
};
static struct kobj_type rdev_ktype = {
	.release	= rdev_free,
	.sysfs_ops	= &rdev_sysfs_ops,
	.default_groups	= rdev_default_groups,
};

int md_rdev_init(struct md_rdev *rdev)
{
	rdev->desc_nr = -1;
	rdev->saved_raid_disk = -1;
	rdev->raid_disk = -1;
	rdev->flags = 0;
	rdev->data_offset = 0;
	rdev->new_data_offset = 0;
	rdev->sb_events = 0;
	rdev->last_read_error = 0;
	rdev->sb_loaded = 0;
	rdev->bb_page = NULL;
	atomic_set(&rdev->nr_pending, 0);
	atomic_set(&rdev->read_errors, 0);
	atomic_set(&rdev->corrected_errors, 0);

	INIT_LIST_HEAD(&rdev->same_set);
	init_waitqueue_head(&rdev->blocked_wait);

	/* Add space to store bad block list.
	 * This reserves the space even on arrays where it cannot
	 * be used - I wonder if that matters
	 */
	return badblocks_init(&rdev->badblocks, 0);
}
EXPORT_SYMBOL_GPL(md_rdev_init);
/*
 * Import a device. If 'super_format' >= 0, then sanity check the superblock
 *
 * mark the device faulty if:
 *
 *   - the device is nonexistent (zero size)
 *   - the device has no valid superblock
 *
 * a faulty rdev _never_ has rdev->sb set.
 */
static struct md_rdev *md_import_device(dev_t newdev, int super_format, int super_minor)
{
	int err;
	struct md_rdev *rdev;
	sector_t size;

	rdev = kzalloc(sizeof(*rdev), GFP_KERNEL);
	if (!rdev)
		return ERR_PTR(-ENOMEM);

	err = md_rdev_init(rdev);
	if (err)
		goto abort_free;
	err = alloc_disk_sb(rdev);
	if (err)
		goto abort_free;

	err = lock_rdev(rdev, newdev, super_format == -2);
	if (err)
		goto abort_free;

	kobject_init(&rdev->kobj, &rdev_ktype);

	size = bdev_nr_bytes(rdev->bdev) >> BLOCK_SIZE_BITS;
	if (!size) {
		pr_warn("md: %pg has zero or unknown size, marking faulty!\n",
			rdev->bdev);
		err = -EINVAL;
		goto abort_free;
	}

	if (super_format >= 0) {
		err = super_types[super_format].
			load_super(rdev, NULL, super_minor);
		if (err == -EINVAL) {
			pr_warn("md: %pg does not have a valid v%d.%d superblock, not importing!\n",
				rdev->bdev,
				super_format, super_minor);
			goto abort_free;
		}
		if (err < 0) {
			pr_warn("md: could not read %pg's sb, not importing!\n",
				rdev->bdev);
			goto abort_free;
		}
	}

	return rdev;

abort_free:
	if (rdev->bdev)
		unlock_rdev(rdev);
	md_rdev_clear(rdev);
	kfree(rdev);
	return ERR_PTR(err);
}

/*
 * Check a full RAID array for plausibility
 */

static int analyze_sbs(struct mddev *mddev)
{
	int i;
	struct md_rdev *rdev, *freshest, *tmp;

	freshest = NULL;
	rdev_for_each_safe(rdev, tmp, mddev)
		switch (super_types[mddev->major_version].
			load_super(rdev, freshest, mddev->minor_version)) {
		case 1:
			freshest = rdev;
			break;
		case 0:
			break;
		default:
			pr_warn("md: fatal superblock inconsistency in %pg -- removing from array\n",
				rdev->bdev);
			md_kick_rdev_from_array(rdev);
		}

	/* Cannot find a valid fresh disk */
	if (!freshest) {
		pr_warn("md: cannot find a valid disk\n");
		return -EINVAL;
	}

	super_types[mddev->major_version].
		validate_super(mddev, freshest);

	i = 0;
	rdev_for_each_safe(rdev, tmp, mddev) {
		if (mddev->max_disks &&
		    (rdev->desc_nr >= mddev->max_disks ||
		     i > mddev->max_disks)) {
			pr_warn("md: %s: %pg: only %d devices permitted\n",
				mdname(mddev), rdev->bdev,
				mddev->max_disks);
			md_kick_rdev_from_array(rdev);
			continue;
		}
		if (rdev != freshest) {
			if (super_types[mddev->major_version].
			    validate_super(mddev, rdev)) {
				pr_warn("md: kicking non-fresh %pg from array!\n",
					rdev->bdev);
				md_kick_rdev_from_array(rdev);
				continue;
			}
		}
		if (mddev->level == LEVEL_MULTIPATH) {
			rdev->desc_nr = i++;
			rdev->raid_disk = rdev->desc_nr;
			set_bit(In_sync, &rdev->flags);
		} else if (rdev->raid_disk >=
			    (mddev->raid_disks - min(0, mddev->delta_disks)) &&
			   !test_bit(Journal, &rdev->flags)) {
			rdev->raid_disk = -1;
			clear_bit(In_sync, &rdev->flags);
		}
	}

	return 0;
}

/* Read a fixed-point number.
 * Numbers in sysfs attributes should be in "standard" units where
 * possible, so time should be in seconds.
 * However we internally use a a much smaller unit such as
 * milliseconds or jiffies.
 * This function takes a decimal number with a possible fractional
 * component, and produces an integer which is the result of
 * multiplying that number by 10^'scale'.
 * all without any floating-point arithmetic.
 */
int strict_strtoul_scaled(const char *cp, unsigned long *res, int scale)
{
	unsigned long result = 0;
	long decimals = -1;
	while (isdigit(*cp) || (*cp == '.' && decimals < 0)) {
		if (*cp == '.')
			decimals = 0;
		else if (decimals < scale) {
			unsigned int value;
			value = *cp - '0';
			result = result * 10 + value;
			if (decimals >= 0)
				decimals++;
		}
		cp++;
	}
	if (*cp == '\n')
		cp++;
	if (*cp)
		return -EINVAL;
	if (decimals < 0)
		decimals = 0;
	*res = result * int_pow(10, scale - decimals);
	return 0;
}

static ssize_t
safe_delay_show(struct mddev *mddev, char *page)
{
	int msec = (mddev->safemode_delay*1000)/HZ;
	return sprintf(page, "%d.%03d\n", msec/1000, msec%1000);
}
static ssize_t
safe_delay_store(struct mddev *mddev, const char *cbuf, size_t len)
{
	unsigned long msec;

	if (mddev_is_clustered(mddev)) {
		pr_warn("md: Safemode is disabled for clustered mode\n");
		return -EINVAL;
	}

	if (strict_strtoul_scaled(cbuf, &msec, 3) < 0)
		return -EINVAL;
	if (msec == 0)
		mddev->safemode_delay = 0;
	else {
		unsigned long old_delay = mddev->safemode_delay;
		unsigned long new_delay = (msec*HZ)/1000;

		if (new_delay == 0)
			new_delay = 1;
		mddev->safemode_delay = new_delay;
		if (new_delay < old_delay || old_delay == 0)
			mod_timer(&mddev->safemode_timer, jiffies+1);
	}
	return len;
}
static struct md_sysfs_entry md_safe_delay =
__ATTR(safe_mode_delay, S_IRUGO|S_IWUSR,safe_delay_show, safe_delay_store);

static ssize_t
level_show(struct mddev *mddev, char *page)
{
	struct md_personality *p;
	int ret;
	spin_lock(&mddev->lock);
	p = mddev->pers;
	if (p)
		ret = sprintf(page, "%s\n", p->name);
	else if (mddev->clevel[0])
		ret = sprintf(page, "%s\n", mddev->clevel);
	else if (mddev->level != LEVEL_NONE)
		ret = sprintf(page, "%d\n", mddev->level);
	else
		ret = 0;
	spin_unlock(&mddev->lock);
	return ret;
}

static ssize_t
level_store(struct mddev *mddev, const char *buf, size_t len)
{
	char clevel[16];
	ssize_t rv;
	size_t slen = len;
	struct md_personality *pers, *oldpers;
	long level;
	void *priv, *oldpriv;
	struct md_rdev *rdev;

	if (slen == 0 || slen >= sizeof(clevel))
		return -EINVAL;

	rv = mddev_lock(mddev);
	if (rv)
		return rv;

	if (mddev->pers == NULL) {
		strncpy(mddev->clevel, buf, slen);
		if (mddev->clevel[slen-1] == '\n')
			slen--;
		mddev->clevel[slen] = 0;
		mddev->level = LEVEL_NONE;
		rv = len;
		goto out_unlock;
	}
	rv = -EROFS;
	if (mddev->ro)
		goto out_unlock;

	/* request to change the personality.  Need to ensure:
	 *  - array is not engaged in resync/recovery/reshape
	 *  - old personality can be suspended
	 *  - new personality will access other array.
	 */

	rv = -EBUSY;
	if (mddev->sync_thread ||
	    test_bit(MD_RECOVERY_RUNNING, &mddev->recovery) ||
	    mddev->reshape_position != MaxSector ||
	    mddev->sysfs_active)
		goto out_unlock;

	rv = -EINVAL;
	if (!mddev->pers->quiesce) {
		pr_warn("md: %s: %s does not support online personality change\n",
			mdname(mddev), mddev->pers->name);
		goto out_unlock;
	}

	/* Now find the new personality */
	strncpy(clevel, buf, slen);
	if (clevel[slen-1] == '\n')
		slen--;
	clevel[slen] = 0;
	if (kstrtol(clevel, 10, &level))
		level = LEVEL_NONE;

	if (request_module("md-%s", clevel) != 0)
		request_module("md-level-%s", clevel);
	spin_lock(&pers_lock);
	pers = find_pers(level, clevel);
	if (!pers || !try_module_get(pers->owner)) {
		spin_unlock(&pers_lock);
		pr_warn("md: personality %s not loaded\n", clevel);
		rv = -EINVAL;
		goto out_unlock;
	}
	spin_unlock(&pers_lock);

	if (pers == mddev->pers) {
		/* Nothing to do! */
		module_put(pers->owner);
		rv = len;
		goto out_unlock;
	}
	if (!pers->takeover) {
		module_put(pers->owner);
		pr_warn("md: %s: %s does not support personality takeover\n",
			mdname(mddev), clevel);
		rv = -EINVAL;
		goto out_unlock;
	}

	rdev_for_each(rdev, mddev)
		rdev->new_raid_disk = rdev->raid_disk;

	/* ->takeover must set new_* and/or delta_disks
	 * if it succeeds, and may set them when it fails.
	 */
	priv = pers->takeover(mddev);
	if (IS_ERR(priv)) {
		mddev->new_level = mddev->level;
		mddev->new_layout = mddev->layout;
		mddev->new_chunk_sectors = mddev->chunk_sectors;
		mddev->raid_disks -= mddev->delta_disks;
		mddev->delta_disks = 0;
		mddev->reshape_backwards = 0;
		module_put(pers->owner);
		pr_warn("md: %s: %s would not accept array\n",
			mdname(mddev), clevel);
		rv = PTR_ERR(priv);
		goto out_unlock;
	}

	/* Looks like we have a winner */
	mddev_suspend(mddev);
	mddev_detach(mddev);

	spin_lock(&mddev->lock);
	oldpers = mddev->pers;
	oldpriv = mddev->private;
	mddev->pers = pers;
	mddev->private = priv;
	strscpy(mddev->clevel, pers->name, sizeof(mddev->clevel));
	mddev->level = mddev->new_level;
	mddev->layout = mddev->new_layout;
	mddev->chunk_sectors = mddev->new_chunk_sectors;
	mddev->delta_disks = 0;
	mddev->reshape_backwards = 0;
	mddev->degraded = 0;
	spin_unlock(&mddev->lock);

	if (oldpers->sync_request == NULL &&
	    mddev->external) {
		/* We are converting from a no-redundancy array
		 * to a redundancy array and metadata is managed
		 * externally so we need to be sure that writes
		 * won't block due to a need to transition
		 *      clean->dirty
		 * until external management is started.
		 */
		mddev->in_sync = 0;
		mddev->safemode_delay = 0;
		mddev->safemode = 0;
	}

	oldpers->free(mddev, oldpriv);

	if (oldpers->sync_request == NULL &&
	    pers->sync_request != NULL) {
		/* need to add the md_redundancy_group */
		if (sysfs_create_group(&mddev->kobj, &md_redundancy_group))
			pr_warn("md: cannot register extra attributes for %s\n",
				mdname(mddev));
		mddev->sysfs_action = sysfs_get_dirent(mddev->kobj.sd, "sync_action");
		mddev->sysfs_completed = sysfs_get_dirent_safe(mddev->kobj.sd, "sync_completed");
		mddev->sysfs_degraded = sysfs_get_dirent_safe(mddev->kobj.sd, "degraded");
	}
	if (oldpers->sync_request != NULL &&
	    pers->sync_request == NULL) {
		/* need to remove the md_redundancy_group */
		if (mddev->to_remove == NULL)
			mddev->to_remove = &md_redundancy_group;
	}

	module_put(oldpers->owner);

	rdev_for_each(rdev, mddev) {
		if (rdev->raid_disk < 0)
			continue;
		if (rdev->new_raid_disk >= mddev->raid_disks)
			rdev->new_raid_disk = -1;
		if (rdev->new_raid_disk == rdev->raid_disk)
			continue;
		sysfs_unlink_rdev(mddev, rdev);
	}
	rdev_for_each(rdev, mddev) {
		if (rdev->raid_disk < 0)
			continue;
		if (rdev->new_raid_disk == rdev->raid_disk)
			continue;
		rdev->raid_disk = rdev->new_raid_disk;
		if (rdev->raid_disk < 0)
			clear_bit(In_sync, &rdev->flags);
		else {
			if (sysfs_link_rdev(mddev, rdev))
				pr_warn("md: cannot register rd%d for %s after level change\n",
					rdev->raid_disk, mdname(mddev));
		}
	}

	if (pers->sync_request == NULL) {
		/* this is now an array without redundancy, so
		 * it must always be in_sync
		 */
		mddev->in_sync = 1;
		del_timer_sync(&mddev->safemode_timer);
	}
	blk_set_stacking_limits(&mddev->queue->limits);
	pers->run(mddev);
	set_bit(MD_SB_CHANGE_DEVS, &mddev->sb_flags);
	mddev_resume(mddev);
	if (!mddev->thread)
		md_update_sb(mddev, 1);
	sysfs_notify_dirent_safe(mddev->sysfs_level);
	md_new_event();
	rv = len;
out_unlock:
	mddev_unlock(mddev);
	return rv;
}

static struct md_sysfs_entry md_level =
__ATTR(level, S_IRUGO|S_IWUSR, level_show, level_store);

static ssize_t
layout_show(struct mddev *mddev, char *page)
{
	/* just a number, not meaningful for all levels */
	if (mddev->reshape_position != MaxSector &&
	    mddev->layout != mddev->new_layout)
		return sprintf(page, "%d (%d)\n",
			       mddev->new_layout, mddev->layout);
	return sprintf(page, "%d\n", mddev->layout);
}

static ssize_t
layout_store(struct mddev *mddev, const char *buf, size_t len)
{
	unsigned int n;
	int err;

	err = kstrtouint(buf, 10, &n);
	if (err < 0)
		return err;
	err = mddev_lock(mddev);
	if (err)
		return err;

	if (mddev->pers) {
		if (mddev->pers->check_reshape == NULL)
			err = -EBUSY;
		else if (mddev->ro)
			err = -EROFS;
		else {
			mddev->new_layout = n;
			err = mddev->pers->check_reshape(mddev);
			if (err)
				mddev->new_layout = mddev->layout;
		}
	} else {
		mddev->new_layout = n;
		if (mddev->reshape_position == MaxSector)
			mddev->layout = n;
	}
	mddev_unlock(mddev);
	return err ?: len;
}
static struct md_sysfs_entry md_layout =
__ATTR(layout, S_IRUGO|S_IWUSR, layout_show, layout_store);

static ssize_t
raid_disks_show(struct mddev *mddev, char *page)
{
	if (mddev->raid_disks == 0)
		return 0;
	if (mddev->reshape_position != MaxSector &&
	    mddev->delta_disks != 0)
		return sprintf(page, "%d (%d)\n", mddev->raid_disks,
			       mddev->raid_disks - mddev->delta_disks);
	return sprintf(page, "%d\n", mddev->raid_disks);
}

static int update_raid_disks(struct mddev *mddev, int raid_disks);

static ssize_t
raid_disks_store(struct mddev *mddev, const char *buf, size_t len)
{
	unsigned int n;
	int err;

	err = kstrtouint(buf, 10, &n);
	if (err < 0)
		return err;

	err = mddev_lock(mddev);
	if (err)
		return err;
	if (mddev->pers)
		err = update_raid_disks(mddev, n);
	else if (mddev->reshape_position != MaxSector) {
		struct md_rdev *rdev;
		int olddisks = mddev->raid_disks - mddev->delta_disks;

		err = -EINVAL;
		rdev_for_each(rdev, mddev) {
			if (olddisks < n &&
			    rdev->data_offset < rdev->new_data_offset)
				goto out_unlock;
			if (olddisks > n &&
			    rdev->data_offset > rdev->new_data_offset)
				goto out_unlock;
		}
		err = 0;
		mddev->delta_disks = n - olddisks;
		mddev->raid_disks = n;
		mddev->reshape_backwards = (mddev->delta_disks < 0);
	} else
		mddev->raid_disks = n;
out_unlock:
	mddev_unlock(mddev);
	return err ? err : len;
}
static struct md_sysfs_entry md_raid_disks =
__ATTR(raid_disks, S_IRUGO|S_IWUSR, raid_disks_show, raid_disks_store);

static ssize_t
uuid_show(struct mddev *mddev, char *page)
{
	return sprintf(page, "%pU\n", mddev->uuid);
}
static struct md_sysfs_entry md_uuid =
__ATTR(uuid, S_IRUGO, uuid_show, NULL);

static ssize_t
chunk_size_show(struct mddev *mddev, char *page)
{
	if (mddev->reshape_position != MaxSector &&
	    mddev->chunk_sectors != mddev->new_chunk_sectors)
		return sprintf(page, "%d (%d)\n",
			       mddev->new_chunk_sectors << 9,
			       mddev->chunk_sectors << 9);
	return sprintf(page, "%d\n", mddev->chunk_sectors << 9);
}

static ssize_t
chunk_size_store(struct mddev *mddev, const char *buf, size_t len)
{
	unsigned long n;
	int err;

	err = kstrtoul(buf, 10, &n);
	if (err < 0)
		return err;

	err = mddev_lock(mddev);
	if (err)
		return err;
	if (mddev->pers) {
		if (mddev->pers->check_reshape == NULL)
			err = -EBUSY;
		else if (mddev->ro)
			err = -EROFS;
		else {
			mddev->new_chunk_sectors = n >> 9;
			err = mddev->pers->check_reshape(mddev);
			if (err)
				mddev->new_chunk_sectors = mddev->chunk_sectors;
		}
	} else {
		mddev->new_chunk_sectors = n >> 9;
		if (mddev->reshape_position == MaxSector)
			mddev->chunk_sectors = n >> 9;
	}
	mddev_unlock(mddev);
	return err ?: len;
}
static struct md_sysfs_entry md_chunk_size =
__ATTR(chunk_size, S_IRUGO|S_IWUSR, chunk_size_show, chunk_size_store);

static ssize_t
resync_start_show(struct mddev *mddev, char *page)
{
	if (mddev->recovery_cp == MaxSector)
		return sprintf(page, "none\n");
	return sprintf(page, "%llu\n", (unsigned long long)mddev->recovery_cp);
}

static ssize_t
resync_start_store(struct mddev *mddev, const char *buf, size_t len)
{
	unsigned long long n;
	int err;

	if (cmd_match(buf, "none"))
		n = MaxSector;
	else {
		err = kstrtoull(buf, 10, &n);
		if (err < 0)
			return err;
		if (n != (sector_t)n)
			return -EINVAL;
	}

	err = mddev_lock(mddev);
	if (err)
		return err;
	if (mddev->pers && !test_bit(MD_RECOVERY_FROZEN, &mddev->recovery))
		err = -EBUSY;

	if (!err) {
		mddev->recovery_cp = n;
		if (mddev->pers)
			set_bit(MD_SB_CHANGE_CLEAN, &mddev->sb_flags);
	}
	mddev_unlock(mddev);
	return err ?: len;
}
static struct md_sysfs_entry md_resync_start =
__ATTR_PREALLOC(resync_start, S_IRUGO|S_IWUSR,
		resync_start_show, resync_start_store);

/*
 * The array state can be:
 *
 * clear
 *     No devices, no size, no level
 *     Equivalent to STOP_ARRAY ioctl
 * inactive
 *     May have some settings, but array is not active
 *        all IO results in error
 *     When written, doesn't tear down array, but just stops it
 * suspended (not supported yet)
 *     All IO requests will block. The array can be reconfigured.
 *     Writing this, if accepted, will block until array is quiescent
 * readonly
 *     no resync can happen.  no superblocks get written.
 *     write requests fail
 * read-auto
 *     like readonly, but behaves like 'clean' on a write request.
 *
 * clean - no pending writes, but otherwise active.
 *     When written to inactive array, starts without resync
 *     If a write request arrives then
 *       if metadata is known, mark 'dirty' and switch to 'active'.
 *       if not known, block and switch to write-pending
 *     If written to an active array that has pending writes, then fails.
 * active
 *     fully active: IO and resync can be happening.
 *     When written to inactive array, starts with resync
 *
 * write-pending
 *     clean, but writes are blocked waiting for 'active' to be written.
 *
 * active-idle
 *     like active, but no writes have been seen for a while (100msec).
 *
 * broken
*     Array is failed. It's useful because mounted-arrays aren't stopped
*     when array is failed, so this state will at least alert the user that
*     something is wrong.
 */
enum array_state { clear, inactive, suspended, readonly, read_auto, clean, active,
		   write_pending, active_idle, broken, bad_word};
static char *array_states[] = {
	"clear", "inactive", "suspended", "readonly", "read-auto", "clean", "active",
	"write-pending", "active-idle", "broken", NULL };

static int match_word(const char *word, char **list)
{
	int n;
	for (n=0; list[n]; n++)
		if (cmd_match(word, list[n]))
			break;
	return n;
}

static ssize_t
array_state_show(struct mddev *mddev, char *page)
{
	enum array_state st = inactive;

	if (mddev->pers && !test_bit(MD_NOT_READY, &mddev->flags)) {
		switch(mddev->ro) {
		case 1:
			st = readonly;
			break;
		case 2:
			st = read_auto;
			break;
		case 0:
			spin_lock(&mddev->lock);
			if (test_bit(MD_SB_CHANGE_PENDING, &mddev->sb_flags))
				st = write_pending;
			else if (mddev->in_sync)
				st = clean;
			else if (mddev->safemode)
				st = active_idle;
			else
				st = active;
			spin_unlock(&mddev->lock);
		}

		if (test_bit(MD_BROKEN, &mddev->flags) && st == clean)
			st = broken;
	} else {
		if (list_empty(&mddev->disks) &&
		    mddev->raid_disks == 0 &&
		    mddev->dev_sectors == 0)
			st = clear;
		else
			st = inactive;
	}
	return sprintf(page, "%s\n", array_states[st]);
}

static int do_md_stop(struct mddev *mddev, int ro, struct block_device *bdev);
static int md_set_readonly(struct mddev *mddev, struct block_device *bdev);
static int restart_array(struct mddev *mddev);

static ssize_t
array_state_store(struct mddev *mddev, const char *buf, size_t len)
{
	int err = 0;
	enum array_state st = match_word(buf, array_states);

	if (mddev->pers && (st == active || st == clean) && mddev->ro != 1) {
		/* don't take reconfig_mutex when toggling between
		 * clean and active
		 */
		spin_lock(&mddev->lock);
		if (st == active) {
			restart_array(mddev);
			clear_bit(MD_SB_CHANGE_PENDING, &mddev->sb_flags);
			md_wakeup_thread(mddev->thread);
			wake_up(&mddev->sb_wait);
		} else /* st == clean */ {
			restart_array(mddev);
			if (!set_in_sync(mddev))
				err = -EBUSY;
		}
		if (!err)
			sysfs_notify_dirent_safe(mddev->sysfs_state);
		spin_unlock(&mddev->lock);
		return err ?: len;
	}
	err = mddev_lock(mddev);
	if (err)
		return err;
	err = -EINVAL;
	switch(st) {
	case bad_word:
		break;
	case clear:
		/* stopping an active array */
		err = do_md_stop(mddev, 0, NULL);
		break;
	case inactive:
		/* stopping an active array */
		if (mddev->pers)
			err = do_md_stop(mddev, 2, NULL);
		else
			err = 0; /* already inactive */
		break;
	case suspended:
		break; /* not supported yet */
	case readonly:
		if (mddev->pers)
			err = md_set_readonly(mddev, NULL);
		else {
			mddev->ro = 1;
			set_disk_ro(mddev->gendisk, 1);
			err = do_md_run(mddev);
		}
		break;
	case read_auto:
		if (mddev->pers) {
			if (mddev->ro == 0)
				err = md_set_readonly(mddev, NULL);
			else if (mddev->ro == 1)
				err = restart_array(mddev);
			if (err == 0) {
				mddev->ro = 2;
				set_disk_ro(mddev->gendisk, 0);
			}
		} else {
			mddev->ro = 2;
			err = do_md_run(mddev);
		}
		break;
	case clean:
		if (mddev->pers) {
			err = restart_array(mddev);
			if (err)
				break;
			spin_lock(&mddev->lock);
			if (!set_in_sync(mddev))
				err = -EBUSY;
			spin_unlock(&mddev->lock);
		} else
			err = -EINVAL;
		break;
	case active:
		if (mddev->pers) {
			err = restart_array(mddev);
			if (err)
				break;
			clear_bit(MD_SB_CHANGE_PENDING, &mddev->sb_flags);
			wake_up(&mddev->sb_wait);
			err = 0;
		} else {
			mddev->ro = 0;
			set_disk_ro(mddev->gendisk, 0);
			err = do_md_run(mddev);
		}
		break;
	case write_pending:
	case active_idle:
	case broken:
		/* these cannot be set */
		break;
	}

	if (!err) {
		if (mddev->hold_active == UNTIL_IOCTL)
			mddev->hold_active = 0;
		sysfs_notify_dirent_safe(mddev->sysfs_state);
	}
	mddev_unlock(mddev);
	return err ?: len;
}
static struct md_sysfs_entry md_array_state =
__ATTR_PREALLOC(array_state, S_IRUGO|S_IWUSR, array_state_show, array_state_store);

static ssize_t
max_corrected_read_errors_show(struct mddev *mddev, char *page) {
	return sprintf(page, "%d\n",
		       atomic_read(&mddev->max_corr_read_errors));
}

static ssize_t
max_corrected_read_errors_store(struct mddev *mddev, const char *buf, size_t len)
{
	unsigned int n;
	int rv;

	rv = kstrtouint(buf, 10, &n);
	if (rv < 0)
		return rv;
	atomic_set(&mddev->max_corr_read_errors, n);
	return len;
}

static struct md_sysfs_entry max_corr_read_errors =
__ATTR(max_read_errors, S_IRUGO|S_IWUSR, max_corrected_read_errors_show,
	max_corrected_read_errors_store);

static ssize_t
null_show(struct mddev *mddev, char *page)
{
	return -EINVAL;
}

/* need to ensure rdev_delayed_delete() has completed */
static void flush_rdev_wq(struct mddev *mddev)
{
	struct md_rdev *rdev;

	rcu_read_lock();
	rdev_for_each_rcu(rdev, mddev)
		if (work_pending(&rdev->del_work)) {
			flush_workqueue(md_rdev_misc_wq);
			break;
		}
	rcu_read_unlock();
}

static ssize_t
new_dev_store(struct mddev *mddev, const char *buf, size_t len)
{
	/* buf must be %d:%d\n? giving major and minor numbers */
	/* The new device is added to the array.
	 * If the array has a persistent superblock, we read the
	 * superblock to initialise info and check validity.
	 * Otherwise, only checking done is that in bind_rdev_to_array,
	 * which mainly checks size.
	 */
	char *e;
	int major = simple_strtoul(buf, &e, 10);
	int minor;
	dev_t dev;
	struct md_rdev *rdev;
	int err;

	if (!*buf || *e != ':' || !e[1] || e[1] == '\n')
		return -EINVAL;
	minor = simple_strtoul(e+1, &e, 10);
	if (*e && *e != '\n')
		return -EINVAL;
	dev = MKDEV(major, minor);
	if (major != MAJOR(dev) ||
	    minor != MINOR(dev))
		return -EOVERFLOW;

	flush_rdev_wq(mddev);
	err = mddev_lock(mddev);
	if (err)
		return err;
	if (mddev->persistent) {
		rdev = md_import_device(dev, mddev->major_version,
					mddev->minor_version);
		if (!IS_ERR(rdev) && !list_empty(&mddev->disks)) {
			struct md_rdev *rdev0
				= list_entry(mddev->disks.next,
					     struct md_rdev, same_set);
			err = super_types[mddev->major_version]
				.load_super(rdev, rdev0, mddev->minor_version);
			if (err < 0)
				goto out;
		}
	} else if (mddev->external)
		rdev = md_import_device(dev, -2, -1);
	else
		rdev = md_import_device(dev, -1, -1);

	if (IS_ERR(rdev)) {
		mddev_unlock(mddev);
		return PTR_ERR(rdev);
	}
	err = bind_rdev_to_array(rdev, mddev);
 out:
	if (err)
		export_rdev(rdev);
	mddev_unlock(mddev);
	if (!err)
		md_new_event();
	return err ? err : len;
}

static struct md_sysfs_entry md_new_device =
__ATTR(new_dev, S_IWUSR, null_show, new_dev_store);

static ssize_t
bitmap_store(struct mddev *mddev, const char *buf, size_t len)
{
	char *end;
	unsigned long chunk, end_chunk;
	int err;

	err = mddev_lock(mddev);
	if (err)
		return err;
	if (!mddev->bitmap)
		goto out;
	/* buf should be <chunk> <chunk> ... or <chunk>-<chunk> ... (range) */
	while (*buf) {
		chunk = end_chunk = simple_strtoul(buf, &end, 0);
		if (buf == end) break;
		if (*end == '-') { /* range */
			buf = end + 1;
			end_chunk = simple_strtoul(buf, &end, 0);
			if (buf == end) break;
		}
		if (*end && !isspace(*end)) break;
		md_bitmap_dirty_bits(mddev->bitmap, chunk, end_chunk);
		buf = skip_spaces(end);
	}
	md_bitmap_unplug(mddev->bitmap); /* flush the bits to disk */
out:
	mddev_unlock(mddev);
	return len;
}

static struct md_sysfs_entry md_bitmap =
__ATTR(bitmap_set_bits, S_IWUSR, null_show, bitmap_store);

static ssize_t
size_show(struct mddev *mddev, char *page)
{
	return sprintf(page, "%llu\n",
		(unsigned long long)mddev->dev_sectors / 2);
}

static int update_size(struct mddev *mddev, sector_t num_sectors);

static ssize_t
size_store(struct mddev *mddev, const char *buf, size_t len)
{
	/* If array is inactive, we can reduce the component size, but
	 * not increase it (except from 0).
	 * If array is active, we can try an on-line resize
	 */
	sector_t sectors;
	int err = strict_blocks_to_sectors(buf, &sectors);

	if (err < 0)
		return err;
	err = mddev_lock(mddev);
	if (err)
		return err;
	if (mddev->pers) {
		err = update_size(mddev, sectors);
		if (err == 0)
			md_update_sb(mddev, 1);
	} else {
		if (mddev->dev_sectors == 0 ||
		    mddev->dev_sectors > sectors)
			mddev->dev_sectors = sectors;
		else
			err = -ENOSPC;
	}
	mddev_unlock(mddev);
	return err ? err : len;
}

static struct md_sysfs_entry md_size =
__ATTR(component_size, S_IRUGO|S_IWUSR, size_show, size_store);

/* Metadata version.
 * This is one of
 *   'none' for arrays with no metadata (good luck...)
 *   'external' for arrays with externally managed metadata,
 * or N.M for internally known formats
 */
static ssize_t
metadata_show(struct mddev *mddev, char *page)
{
	if (mddev->persistent)
		return sprintf(page, "%d.%d\n",
			       mddev->major_version, mddev->minor_version);
	else if (mddev->external)
		return sprintf(page, "external:%s\n", mddev->metadata_type);
	else
		return sprintf(page, "none\n");
}

static ssize_t
metadata_store(struct mddev *mddev, const char *buf, size_t len)
{
	int major, minor;
	char *e;
	int err;
	/* Changing the details of 'external' metadata is
	 * always permitted.  Otherwise there must be
	 * no devices attached to the array.
	 */

	err = mddev_lock(mddev);
	if (err)
		return err;
	err = -EBUSY;
	if (mddev->external && strncmp(buf, "external:", 9) == 0)
		;
	else if (!list_empty(&mddev->disks))
		goto out_unlock;

	err = 0;
	if (cmd_match(buf, "none")) {
		mddev->persistent = 0;
		mddev->external = 0;
		mddev->major_version = 0;
		mddev->minor_version = 90;
		goto out_unlock;
	}
	if (strncmp(buf, "external:", 9) == 0) {
		size_t namelen = len-9;
		if (namelen >= sizeof(mddev->metadata_type))
			namelen = sizeof(mddev->metadata_type)-1;
		strncpy(mddev->metadata_type, buf+9, namelen);
		mddev->metadata_type[namelen] = 0;
		if (namelen && mddev->metadata_type[namelen-1] == '\n')
			mddev->metadata_type[--namelen] = 0;
		mddev->persistent = 0;
		mddev->external = 1;
		mddev->major_version = 0;
		mddev->minor_version = 90;
		goto out_unlock;
	}
	major = simple_strtoul(buf, &e, 10);
	err = -EINVAL;
	if (e==buf || *e != '.')
		goto out_unlock;
	buf = e+1;
	minor = simple_strtoul(buf, &e, 10);
	if (e==buf || (*e && *e != '\n') )
		goto out_unlock;
	err = -ENOENT;
	if (major >= ARRAY_SIZE(super_types) || super_types[major].name == NULL)
		goto out_unlock;
	mddev->major_version = major;
	mddev->minor_version = minor;
	mddev->persistent = 1;
	mddev->external = 0;
	err = 0;
out_unlock:
	mddev_unlock(mddev);
	return err ?: len;
}

static struct md_sysfs_entry md_metadata =
__ATTR_PREALLOC(metadata_version, S_IRUGO|S_IWUSR, metadata_show, metadata_store);

static ssize_t
action_show(struct mddev *mddev, char *page)
{
	char *type = "idle";
	unsigned long recovery = mddev->recovery;
	if (test_bit(MD_RECOVERY_FROZEN, &recovery))
		type = "frozen";
	else if (test_bit(MD_RECOVERY_RUNNING, &recovery) ||
	    (!mddev->ro && test_bit(MD_RECOVERY_NEEDED, &recovery))) {
		if (test_bit(MD_RECOVERY_RESHAPE, &recovery))
			type = "reshape";
		else if (test_bit(MD_RECOVERY_SYNC, &recovery)) {
			if (!test_bit(MD_RECOVERY_REQUESTED, &recovery))
				type = "resync";
			else if (test_bit(MD_RECOVERY_CHECK, &recovery))
				type = "check";
			else
				type = "repair";
		} else if (test_bit(MD_RECOVERY_RECOVER, &recovery))
			type = "recover";
		else if (mddev->reshape_position != MaxSector)
			type = "reshape";
	}
	return sprintf(page, "%s\n", type);
}

static ssize_t
action_store(struct mddev *mddev, const char *page, size_t len)
{
	if (!mddev->pers || !mddev->pers->sync_request)
		return -EINVAL;


	if (cmd_match(page, "idle") || cmd_match(page, "frozen")) {
		if (cmd_match(page, "frozen"))
			set_bit(MD_RECOVERY_FROZEN, &mddev->recovery);
		else
			clear_bit(MD_RECOVERY_FROZEN, &mddev->recovery);
		if (test_bit(MD_RECOVERY_RUNNING, &mddev->recovery) &&
		    mddev_lock(mddev) == 0) {
			if (work_pending(&mddev->del_work))
				flush_workqueue(md_misc_wq);
			if (mddev->sync_thread) {
				sector_t save_rp = mddev->reshape_position;

				mddev_unlock(mddev);
				set_bit(MD_RECOVERY_INTR, &mddev->recovery);
				md_unregister_thread(&mddev->sync_thread);
				mddev_lock_nointr(mddev);
				/*
				 * set RECOVERY_INTR again and restore reshape
				 * position in case others changed them after
				 * got lock, eg, reshape_position_store and
				 * md_check_recovery.
				 */
				mddev->reshape_position = save_rp;
				set_bit(MD_RECOVERY_INTR, &mddev->recovery);
				md_reap_sync_thread(mddev);
			}
			mddev_unlock(mddev);
		}
	} else if (test_bit(MD_RECOVERY_RUNNING, &mddev->recovery))
		return -EBUSY;
	else if (cmd_match(page, "resync"))
		clear_bit(MD_RECOVERY_FROZEN, &mddev->recovery);
	else if (cmd_match(page, "recover")) {
		clear_bit(MD_RECOVERY_FROZEN, &mddev->recovery);
		set_bit(MD_RECOVERY_RECOVER, &mddev->recovery);
	} else if (cmd_match(page, "reshape")) {
		int err;
		if (mddev->pers->start_reshape == NULL)
			return -EINVAL;
		err = mddev_lock(mddev);
		if (!err) {
			if (test_bit(MD_RECOVERY_RUNNING, &mddev->recovery))
				err =  -EBUSY;
			else {
				clear_bit(MD_RECOVERY_FROZEN, &mddev->recovery);
				err = mddev->pers->start_reshape(mddev);
			}
			mddev_unlock(mddev);
		}
		if (err)
			return err;
		sysfs_notify_dirent_safe(mddev->sysfs_degraded);
	} else {
		if (cmd_match(page, "check"))
			set_bit(MD_RECOVERY_CHECK, &mddev->recovery);
		else if (!cmd_match(page, "repair"))
			return -EINVAL;
		clear_bit(MD_RECOVERY_FROZEN, &mddev->recovery);
		set_bit(MD_RECOVERY_REQUESTED, &mddev->recovery);
		set_bit(MD_RECOVERY_SYNC, &mddev->recovery);
	}
	if (mddev->ro == 2) {
		/* A write to sync_action is enough to justify
		 * canceling read-auto mode
		 */
		mddev->ro = 0;
		md_wakeup_thread(mddev->sync_thread);
	}
	set_bit(MD_RECOVERY_NEEDED, &mddev->recovery);
	md_wakeup_thread(mddev->thread);
	sysfs_notify_dirent_safe(mddev->sysfs_action);
	return len;
}

static struct md_sysfs_entry md_scan_mode =
__ATTR_PREALLOC(sync_action, S_IRUGO|S_IWUSR, action_show, action_store);

static ssize_t
last_sync_action_show(struct mddev *mddev, char *page)
{
	return sprintf(page, "%s\n", mddev->last_sync_action);
}

static struct md_sysfs_entry md_last_scan_mode = __ATTR_RO(last_sync_action);

static ssize_t
mismatch_cnt_show(struct mddev *mddev, char *page)
{
	return sprintf(page, "%llu\n",
		       (unsigned long long)
		       atomic64_read(&mddev->resync_mismatches));
}

static struct md_sysfs_entry md_mismatches = __ATTR_RO(mismatch_cnt);

static ssize_t
sync_min_show(struct mddev *mddev, char *page)
{
	return sprintf(page, "%d (%s)\n", speed_min(mddev),
		       mddev->sync_speed_min ? "local": "system");
}

static ssize_t
sync_min_store(struct mddev *mddev, const char *buf, size_t len)
{
	unsigned int min;
	int rv;

	if (strncmp(buf, "system", 6)==0) {
		min = 0;
	} else {
		rv = kstrtouint(buf, 10, &min);
		if (rv < 0)
			return rv;
		if (min == 0)
			return -EINVAL;
	}
	mddev->sync_speed_min = min;
	return len;
}

static struct md_sysfs_entry md_sync_min =
__ATTR(sync_speed_min, S_IRUGO|S_IWUSR, sync_min_show, sync_min_store);

static ssize_t
sync_max_show(struct mddev *mddev, char *page)
{
	return sprintf(page, "%d (%s)\n", speed_max(mddev),
		       mddev->sync_speed_max ? "local": "system");
}

static ssize_t
sync_max_store(struct mddev *mddev, const char *buf, size_t len)
{
	unsigned int max;
	int rv;

	if (strncmp(buf, "system", 6)==0) {
		max = 0;
	} else {
		rv = kstrtouint(buf, 10, &max);
		if (rv < 0)
			return rv;
		if (max == 0)
			return -EINVAL;
	}
	mddev->sync_speed_max = max;
	return len;
}

static struct md_sysfs_entry md_sync_max =
__ATTR(sync_speed_max, S_IRUGO|S_IWUSR, sync_max_show, sync_max_store);

static ssize_t
degraded_show(struct mddev *mddev, char *page)
{
	return sprintf(page, "%d\n", mddev->degraded);
}
static struct md_sysfs_entry md_degraded = __ATTR_RO(degraded);

static ssize_t
sync_force_parallel_show(struct mddev *mddev, char *page)
{
	return sprintf(page, "%d\n", mddev->parallel_resync);
}

static ssize_t
sync_force_parallel_store(struct mddev *mddev, const char *buf, size_t len)
{
	long n;

	if (kstrtol(buf, 10, &n))
		return -EINVAL;

	if (n != 0 && n != 1)
		return -EINVAL;

	mddev->parallel_resync = n;

	if (mddev->sync_thread)
		wake_up(&resync_wait);

	return len;
}

/* force parallel resync, even with shared block devices */
static struct md_sysfs_entry md_sync_force_parallel =
__ATTR(sync_force_parallel, S_IRUGO|S_IWUSR,
       sync_force_parallel_show, sync_force_parallel_store);

static ssize_t
sync_speed_show(struct mddev *mddev, char *page)
{
	unsigned long resync, dt, db;
	if (mddev->curr_resync == MD_RESYNC_NONE)
		return sprintf(page, "none\n");
	resync = mddev->curr_mark_cnt - atomic_read(&mddev->recovery_active);
	dt = (jiffies - mddev->resync_mark) / HZ;
	if (!dt) dt++;
	db = resync - mddev->resync_mark_cnt;
	return sprintf(page, "%lu\n", db/dt/2); /* K/sec */
}

static struct md_sysfs_entry md_sync_speed = __ATTR_RO(sync_speed);

static ssize_t
sync_completed_show(struct mddev *mddev, char *page)
{
	unsigned long long max_sectors, resync;

	if (!test_bit(MD_RECOVERY_RUNNING, &mddev->recovery))
		return sprintf(page, "none\n");

	if (mddev->curr_resync == MD_RESYNC_YIELDED ||
	    mddev->curr_resync == MD_RESYNC_DELAYED)
		return sprintf(page, "delayed\n");

	if (test_bit(MD_RECOVERY_SYNC, &mddev->recovery) ||
	    test_bit(MD_RECOVERY_RESHAPE, &mddev->recovery))
		max_sectors = mddev->resync_max_sectors;
	else
		max_sectors = mddev->dev_sectors;

	resync = mddev->curr_resync_completed;
	return sprintf(page, "%llu / %llu\n", resync, max_sectors);
}

static struct md_sysfs_entry md_sync_completed =
	__ATTR_PREALLOC(sync_completed, S_IRUGO, sync_completed_show, NULL);

static ssize_t
min_sync_show(struct mddev *mddev, char *page)
{
	return sprintf(page, "%llu\n",
		       (unsigned long long)mddev->resync_min);
}
static ssize_t
min_sync_store(struct mddev *mddev, const char *buf, size_t len)
{
	unsigned long long min;
	int err;

	if (kstrtoull(buf, 10, &min))
		return -EINVAL;

	spin_lock(&mddev->lock);
	err = -EINVAL;
	if (min > mddev->resync_max)
		goto out_unlock;

	err = -EBUSY;
	if (test_bit(MD_RECOVERY_RUNNING, &mddev->recovery))
		goto out_unlock;

	/* Round down to multiple of 4K for safety */
	mddev->resync_min = round_down(min, 8);
	err = 0;

out_unlock:
	spin_unlock(&mddev->lock);
	return err ?: len;
}

static struct md_sysfs_entry md_min_sync =
__ATTR(sync_min, S_IRUGO|S_IWUSR, min_sync_show, min_sync_store);

static ssize_t
max_sync_show(struct mddev *mddev, char *page)
{
	if (mddev->resync_max == MaxSector)
		return sprintf(page, "max\n");
	else
		return sprintf(page, "%llu\n",
			       (unsigned long long)mddev->resync_max);
}
static ssize_t
max_sync_store(struct mddev *mddev, const char *buf, size_t len)
{
	int err;
	spin_lock(&mddev->lock);
	if (strncmp(buf, "max", 3) == 0)
		mddev->resync_max = MaxSector;
	else {
		unsigned long long max;
		int chunk;

		err = -EINVAL;
		if (kstrtoull(buf, 10, &max))
			goto out_unlock;
		if (max < mddev->resync_min)
			goto out_unlock;

		err = -EBUSY;
		if (max < mddev->resync_max &&
		    mddev->ro == 0 &&
		    test_bit(MD_RECOVERY_RUNNING, &mddev->recovery))
			goto out_unlock;

		/* Must be a multiple of chunk_size */
		chunk = mddev->chunk_sectors;
		if (chunk) {
			sector_t temp = max;

			err = -EINVAL;
			if (sector_div(temp, chunk))
				goto out_unlock;
		}
		mddev->resync_max = max;
	}
	wake_up(&mddev->recovery_wait);
	err = 0;
out_unlock:
	spin_unlock(&mddev->lock);
	return err ?: len;
}

static struct md_sysfs_entry md_max_sync =
__ATTR(sync_max, S_IRUGO|S_IWUSR, max_sync_show, max_sync_store);

static ssize_t
suspend_lo_show(struct mddev *mddev, char *page)
{
	return sprintf(page, "%llu\n", (unsigned long long)mddev->suspend_lo);
}

static ssize_t
suspend_lo_store(struct mddev *mddev, const char *buf, size_t len)
{
	unsigned long long new;
	int err;

	err = kstrtoull(buf, 10, &new);
	if (err < 0)
		return err;
	if (new != (sector_t)new)
		return -EINVAL;

	err = mddev_lock(mddev);
	if (err)
		return err;
	err = -EINVAL;
	if (mddev->pers == NULL ||
	    mddev->pers->quiesce == NULL)
		goto unlock;
	mddev_suspend(mddev);
	mddev->suspend_lo = new;
	mddev_resume(mddev);

	err = 0;
unlock:
	mddev_unlock(mddev);
	return err ?: len;
}
static struct md_sysfs_entry md_suspend_lo =
__ATTR(suspend_lo, S_IRUGO|S_IWUSR, suspend_lo_show, suspend_lo_store);

static ssize_t
suspend_hi_show(struct mddev *mddev, char *page)
{
	return sprintf(page, "%llu\n", (unsigned long long)mddev->suspend_hi);
}

static ssize_t
suspend_hi_store(struct mddev *mddev, const char *buf, size_t len)
{
	unsigned long long new;
	int err;

	err = kstrtoull(buf, 10, &new);
	if (err < 0)
		return err;
	if (new != (sector_t)new)
		return -EINVAL;

	err = mddev_lock(mddev);
	if (err)
		return err;
	err = -EINVAL;
	if (mddev->pers == NULL)
		goto unlock;

	mddev_suspend(mddev);
	mddev->suspend_hi = new;
	mddev_resume(mddev);

	err = 0;
unlock:
	mddev_unlock(mddev);
	return err ?: len;
}
static struct md_sysfs_entry md_suspend_hi =
__ATTR(suspend_hi, S_IRUGO|S_IWUSR, suspend_hi_show, suspend_hi_store);

static ssize_t
reshape_position_show(struct mddev *mddev, char *page)
{
	if (mddev->reshape_position != MaxSector)
		return sprintf(page, "%llu\n",
			       (unsigned long long)mddev->reshape_position);
	strcpy(page, "none\n");
	return 5;
}

static ssize_t
reshape_position_store(struct mddev *mddev, const char *buf, size_t len)
{
	struct md_rdev *rdev;
	unsigned long long new;
	int err;

	err = kstrtoull(buf, 10, &new);
	if (err < 0)
		return err;
	if (new != (sector_t)new)
		return -EINVAL;
	err = mddev_lock(mddev);
	if (err)
		return err;
	err = -EBUSY;
	if (mddev->pers)
		goto unlock;
	mddev->reshape_position = new;
	mddev->delta_disks = 0;
	mddev->reshape_backwards = 0;
	mddev->new_level = mddev->level;
	mddev->new_layout = mddev->layout;
	mddev->new_chunk_sectors = mddev->chunk_sectors;
	rdev_for_each(rdev, mddev)
		rdev->new_data_offset = rdev->data_offset;
	err = 0;
unlock:
	mddev_unlock(mddev);
	return err ?: len;
}

static struct md_sysfs_entry md_reshape_position =
__ATTR(reshape_position, S_IRUGO|S_IWUSR, reshape_position_show,
       reshape_position_store);

static ssize_t
reshape_direction_show(struct mddev *mddev, char *page)
{
	return sprintf(page, "%s\n",
		       mddev->reshape_backwards ? "backwards" : "forwards");
}

static ssize_t
reshape_direction_store(struct mddev *mddev, const char *buf, size_t len)
{
	int backwards = 0;
	int err;

	if (cmd_match(buf, "forwards"))
		backwards = 0;
	else if (cmd_match(buf, "backwards"))
		backwards = 1;
	else
		return -EINVAL;
	if (mddev->reshape_backwards == backwards)
		return len;

	err = mddev_lock(mddev);
	if (err)
		return err;
	/* check if we are allowed to change */
	if (mddev->delta_disks)
		err = -EBUSY;
	else if (mddev->persistent &&
	    mddev->major_version == 0)
		err =  -EINVAL;
	else
		mddev->reshape_backwards = backwards;
	mddev_unlock(mddev);
	return err ?: len;
}

static struct md_sysfs_entry md_reshape_direction =
__ATTR(reshape_direction, S_IRUGO|S_IWUSR, reshape_direction_show,
       reshape_direction_store);

static ssize_t
array_size_show(struct mddev *mddev, char *page)
{
	if (mddev->external_size)
		return sprintf(page, "%llu\n",
			       (unsigned long long)mddev->array_sectors/2);
	else
		return sprintf(page, "default\n");
}

static ssize_t
array_size_store(struct mddev *mddev, const char *buf, size_t len)
{
	sector_t sectors;
	int err;

	err = mddev_lock(mddev);
	if (err)
		return err;

	/* cluster raid doesn't support change array_sectors */
	if (mddev_is_clustered(mddev)) {
		mddev_unlock(mddev);
		return -EINVAL;
	}

	if (strncmp(buf, "default", 7) == 0) {
		if (mddev->pers)
			sectors = mddev->pers->size(mddev, 0, 0);
		else
			sectors = mddev->array_sectors;

		mddev->external_size = 0;
	} else {
		if (strict_blocks_to_sectors(buf, &sectors) < 0)
			err = -EINVAL;
		else if (mddev->pers && mddev->pers->size(mddev, 0, 0) < sectors)
			err = -E2BIG;
		else
			mddev->external_size = 1;
	}

	if (!err) {
		mddev->array_sectors = sectors;
		if (mddev->pers)
			set_capacity_and_notify(mddev->gendisk,
						mddev->array_sectors);
	}
	mddev_unlock(mddev);
	return err ?: len;
}

static struct md_sysfs_entry md_array_size =
__ATTR(array_size, S_IRUGO|S_IWUSR, array_size_show,
       array_size_store);

static ssize_t
consistency_policy_show(struct mddev *mddev, char *page)
{
	int ret;

	if (test_bit(MD_HAS_JOURNAL, &mddev->flags)) {
		ret = sprintf(page, "journal\n");
	} else if (test_bit(MD_HAS_PPL, &mddev->flags)) {
		ret = sprintf(page, "ppl\n");
	} else if (mddev->bitmap) {
		ret = sprintf(page, "bitmap\n");
	} else if (mddev->pers) {
		if (mddev->pers->sync_request)
			ret = sprintf(page, "resync\n");
		else
			ret = sprintf(page, "none\n");
	} else {
		ret = sprintf(page, "unknown\n");
	}

	return ret;
}

static ssize_t
consistency_policy_store(struct mddev *mddev, const char *buf, size_t len)
{
	int err = 0;

	if (mddev->pers) {
		if (mddev->pers->change_consistency_policy)
			err = mddev->pers->change_consistency_policy(mddev, buf);
		else
			err = -EBUSY;
	} else if (mddev->external && strncmp(buf, "ppl", 3) == 0) {
		set_bit(MD_HAS_PPL, &mddev->flags);
	} else {
		err = -EINVAL;
	}

	return err ? err : len;
}

static struct md_sysfs_entry md_consistency_policy =
__ATTR(consistency_policy, S_IRUGO | S_IWUSR, consistency_policy_show,
       consistency_policy_store);

static ssize_t fail_last_dev_show(struct mddev *mddev, char *page)
{
	return sprintf(page, "%d\n", mddev->fail_last_dev);
}

/*
 * Setting fail_last_dev to true to allow last device to be forcibly removed
 * from RAID1/RAID10.
 */
static ssize_t
fail_last_dev_store(struct mddev *mddev, const char *buf, size_t len)
{
	int ret;
	bool value;

	ret = kstrtobool(buf, &value);
	if (ret)
		return ret;

	if (value != mddev->fail_last_dev)
		mddev->fail_last_dev = value;

	return len;
}
static struct md_sysfs_entry md_fail_last_dev =
__ATTR(fail_last_dev, S_IRUGO | S_IWUSR, fail_last_dev_show,
       fail_last_dev_store);

static ssize_t serialize_policy_show(struct mddev *mddev, char *page)
{
	if (mddev->pers == NULL || (mddev->pers->level != 1))
		return sprintf(page, "n/a\n");
	else
		return sprintf(page, "%d\n", mddev->serialize_policy);
}

/*
 * Setting serialize_policy to true to enforce write IO is not reordered
 * for raid1.
 */
static ssize_t
serialize_policy_store(struct mddev *mddev, const char *buf, size_t len)
{
	int err;
	bool value;

	err = kstrtobool(buf, &value);
	if (err)
		return err;

	if (value == mddev->serialize_policy)
		return len;

	err = mddev_lock(mddev);
	if (err)
		return err;
	if (mddev->pers == NULL || (mddev->pers->level != 1)) {
		pr_err("md: serialize_policy is only effective for raid1\n");
		err = -EINVAL;
		goto unlock;
	}

	mddev_suspend(mddev);
	if (value)
		mddev_create_serial_pool(mddev, NULL, true);
	else
		mddev_destroy_serial_pool(mddev, NULL, true);
	mddev->serialize_policy = value;
	mddev_resume(mddev);
unlock:
	mddev_unlock(mddev);
	return err ?: len;
}

static struct md_sysfs_entry md_serialize_policy =
__ATTR(serialize_policy, S_IRUGO | S_IWUSR, serialize_policy_show,
       serialize_policy_store);


static struct attribute *md_default_attrs[] = {
	&md_level.attr,
	&md_layout.attr,
	&md_raid_disks.attr,
	&md_uuid.attr,
	&md_chunk_size.attr,
	&md_size.attr,
	&md_resync_start.attr,
	&md_metadata.attr,
	&md_new_device.attr,
	&md_safe_delay.attr,
	&md_array_state.attr,
	&md_reshape_position.attr,
	&md_reshape_direction.attr,
	&md_array_size.attr,
	&max_corr_read_errors.attr,
	&md_consistency_policy.attr,
	&md_fail_last_dev.attr,
	&md_serialize_policy.attr,
	NULL,
};

static const struct attribute_group md_default_group = {
	.attrs = md_default_attrs,
};

static struct attribute *md_redundancy_attrs[] = {
	&md_scan_mode.attr,
	&md_last_scan_mode.attr,
	&md_mismatches.attr,
	&md_sync_min.attr,
	&md_sync_max.attr,
	&md_sync_speed.attr,
	&md_sync_force_parallel.attr,
	&md_sync_completed.attr,
	&md_min_sync.attr,
	&md_max_sync.attr,
	&md_suspend_lo.attr,
	&md_suspend_hi.attr,
	&md_bitmap.attr,
	&md_degraded.attr,
	NULL,
};
static const struct attribute_group md_redundancy_group = {
	.name = NULL,
	.attrs = md_redundancy_attrs,
};

static const struct attribute_group *md_attr_groups[] = {
	&md_default_group,
	&md_bitmap_group,
	NULL,
};

static ssize_t
md_attr_show(struct kobject *kobj, struct attribute *attr, char *page)
{
	struct md_sysfs_entry *entry = container_of(attr, struct md_sysfs_entry, attr);
	struct mddev *mddev = container_of(kobj, struct mddev, kobj);
	ssize_t rv;

	if (!entry->show)
		return -EIO;
	spin_lock(&all_mddevs_lock);
	if (!mddev_get(mddev)) {
		spin_unlock(&all_mddevs_lock);
		return -EBUSY;
	}
	spin_unlock(&all_mddevs_lock);

	rv = entry->show(mddev, page);
	mddev_put(mddev);
	return rv;
}

static ssize_t
md_attr_store(struct kobject *kobj, struct attribute *attr,
	      const char *page, size_t length)
{
	struct md_sysfs_entry *entry = container_of(attr, struct md_sysfs_entry, attr);
	struct mddev *mddev = container_of(kobj, struct mddev, kobj);
	ssize_t rv;

	if (!entry->store)
		return -EIO;
	if (!capable(CAP_SYS_ADMIN))
		return -EACCES;
	spin_lock(&all_mddevs_lock);
	if (!mddev_get(mddev)) {
		spin_unlock(&all_mddevs_lock);
		return -EBUSY;
	}
	spin_unlock(&all_mddevs_lock);
	rv = entry->store(mddev, page, length);
	mddev_put(mddev);
	return rv;
}

static void md_kobj_release(struct kobject *ko)
{
	struct mddev *mddev = container_of(ko, struct mddev, kobj);

	if (mddev->sysfs_state)
		sysfs_put(mddev->sysfs_state);
	if (mddev->sysfs_level)
		sysfs_put(mddev->sysfs_level);

<<<<<<< HEAD
	if (mddev->gendisk) {
		del_gendisk(mddev->gendisk);
		put_disk(mddev->gendisk);
	}
	percpu_ref_exit(&mddev->writes_pending);

	bioset_exit(&mddev->bio_set);
	bioset_exit(&mddev->sync_set);
	kfree(mddev);
=======
	del_gendisk(mddev->gendisk);
	put_disk(mddev->gendisk);
>>>>>>> f83e1915
}

static const struct sysfs_ops md_sysfs_ops = {
	.show	= md_attr_show,
	.store	= md_attr_store,
};
static struct kobj_type md_ktype = {
	.release	= md_kobj_release,
	.sysfs_ops	= &md_sysfs_ops,
	.default_groups	= md_attr_groups,
};

int mdp_major = 0;

static void mddev_delayed_delete(struct work_struct *ws)
{
	struct mddev *mddev = container_of(ws, struct mddev, del_work);

	kobject_put(&mddev->kobj);
}

static void no_op(struct percpu_ref *r) {}

int mddev_init_writes_pending(struct mddev *mddev)
{
	if (mddev->writes_pending.percpu_count_ptr)
		return 0;
	if (percpu_ref_init(&mddev->writes_pending, no_op,
			    PERCPU_REF_ALLOW_REINIT, GFP_KERNEL) < 0)
		return -ENOMEM;
	/* We want to start with the refcount at zero */
	percpu_ref_put(&mddev->writes_pending);
	return 0;
}
EXPORT_SYMBOL_GPL(mddev_init_writes_pending);

int md_alloc(dev_t dev, char *name)
{
	/*
	 * If dev is zero, name is the name of a device to allocate with
	 * an arbitrary minor number.  It will be "md_???"
	 * If dev is non-zero it must be a device number with a MAJOR of
	 * MD_MAJOR or mdp_major.  In this case, if "name" is NULL, then
	 * the device is being created by opening a node in /dev.
	 * If "name" is not NULL, the device is being created by
	 * writing to /sys/module/md_mod/parameters/new_array.
	 */
	static DEFINE_MUTEX(disks_mutex);
	struct mddev *mddev;
	struct gendisk *disk;
	int partitioned;
	int shift;
	int unit;
	int error ;

	/*
	 * Wait for any previous instance of this device to be completely
	 * removed (mddev_delayed_delete).
	 */
	flush_workqueue(md_misc_wq);

	mutex_lock(&disks_mutex);
	mddev = mddev_alloc(dev);
	if (IS_ERR(mddev)) {
		error = PTR_ERR(mddev);
		goto out_unlock;
	}

	partitioned = (MAJOR(mddev->unit) != MD_MAJOR);
	shift = partitioned ? MdpMinorShift : 0;
	unit = MINOR(mddev->unit) >> shift;

	if (name && !dev) {
		/* Need to ensure that 'name' is not a duplicate.
		 */
		struct mddev *mddev2;
		spin_lock(&all_mddevs_lock);

		list_for_each_entry(mddev2, &all_mddevs, all_mddevs)
			if (mddev2->gendisk &&
			    strcmp(mddev2->gendisk->disk_name, name) == 0) {
				spin_unlock(&all_mddevs_lock);
				error = -EEXIST;
				goto out_free_mddev;
			}
		spin_unlock(&all_mddevs_lock);
	}
	if (name && dev)
		/*
		 * Creating /dev/mdNNN via "newarray", so adjust hold_active.
		 */
		mddev->hold_active = UNTIL_STOP;

	error = -ENOMEM;
	disk = blk_alloc_disk(NUMA_NO_NODE);
	if (!disk)
		goto out_free_mddev;

	disk->major = MAJOR(mddev->unit);
	disk->first_minor = unit << shift;
	disk->minors = 1 << shift;
	if (name)
		strcpy(disk->disk_name, name);
	else if (partitioned)
		sprintf(disk->disk_name, "md_d%d", unit);
	else
		sprintf(disk->disk_name, "md%d", unit);
	disk->fops = &md_fops;
	disk->private_data = mddev;

	mddev->queue = disk->queue;
	blk_set_stacking_limits(&mddev->queue->limits);
	blk_queue_write_cache(mddev->queue, true, true);
	disk->events |= DISK_EVENT_MEDIA_CHANGE;
	mddev->gendisk = disk;
	error = add_disk(disk);
	if (error)
		goto out_put_disk;

	kobject_init(&mddev->kobj, &md_ktype);
	error = kobject_add(&mddev->kobj, &disk_to_dev(disk)->kobj, "%s", "md");
	if (error) {
		/*
		 * The disk is already live at this point.  Clear the hold flag
		 * and let mddev_put take care of the deletion, as it isn't any
		 * different from a normal close on last release now.
		 */
		mddev->hold_active = 0;
		goto done;
	}

	kobject_uevent(&mddev->kobj, KOBJ_ADD);
	mddev->sysfs_state = sysfs_get_dirent_safe(mddev->kobj.sd, "array_state");
	mddev->sysfs_level = sysfs_get_dirent_safe(mddev->kobj.sd, "level");

<<<<<<< HEAD
out_del_gendisk:
	del_gendisk(disk);
out_cleanup_disk:
	put_disk(disk);
out_unlock_disks_mutex:
=======
done:
>>>>>>> f83e1915
	mutex_unlock(&disks_mutex);
	mddev_put(mddev);
	return error;

out_put_disk:
	put_disk(disk);
out_free_mddev:
	mddev_free(mddev);
out_unlock:
	mutex_unlock(&disks_mutex);
	return error;
}

static void md_probe(dev_t dev)
{
	if (MAJOR(dev) == MD_MAJOR && MINOR(dev) >= 512)
		return;
	if (create_on_open)
		md_alloc(dev, NULL);
}

static int add_named_array(const char *val, const struct kernel_param *kp)
{
	/*
	 * val must be "md_*" or "mdNNN".
	 * For "md_*" we allocate an array with a large free minor number, and
	 * set the name to val.  val must not already be an active name.
	 * For "mdNNN" we allocate an array with the minor number NNN
	 * which must not already be in use.
	 */
	int len = strlen(val);
	char buf[DISK_NAME_LEN];
	unsigned long devnum;

	while (len && val[len-1] == '\n')
		len--;
	if (len >= DISK_NAME_LEN)
		return -E2BIG;
	strscpy(buf, val, len+1);
	if (strncmp(buf, "md_", 3) == 0)
		return md_alloc(0, buf);
	if (strncmp(buf, "md", 2) == 0 &&
	    isdigit(buf[2]) &&
	    kstrtoul(buf+2, 10, &devnum) == 0 &&
	    devnum <= MINORMASK)
		return md_alloc(MKDEV(MD_MAJOR, devnum), NULL);

	return -EINVAL;
}

static void md_safemode_timeout(struct timer_list *t)
{
	struct mddev *mddev = from_timer(mddev, t, safemode_timer);

	mddev->safemode = 1;
	if (mddev->external)
		sysfs_notify_dirent_safe(mddev->sysfs_state);

	md_wakeup_thread(mddev->thread);
}

static int start_dirty_degraded;

int md_run(struct mddev *mddev)
{
	int err;
	struct md_rdev *rdev;
	struct md_personality *pers;
	bool nowait = true;

	if (list_empty(&mddev->disks))
		/* cannot run an array with no devices.. */
		return -EINVAL;

	if (mddev->pers)
		return -EBUSY;
	/* Cannot run until previous stop completes properly */
	if (mddev->sysfs_active)
		return -EBUSY;

	/*
	 * Analyze all RAID superblock(s)
	 */
	if (!mddev->raid_disks) {
		if (!mddev->persistent)
			return -EINVAL;
		err = analyze_sbs(mddev);
		if (err)
			return -EINVAL;
	}

	if (mddev->level != LEVEL_NONE)
		request_module("md-level-%d", mddev->level);
	else if (mddev->clevel[0])
		request_module("md-%s", mddev->clevel);

	/*
	 * Drop all container device buffers, from now on
	 * the only valid external interface is through the md
	 * device.
	 */
	mddev->has_superblocks = false;
	rdev_for_each(rdev, mddev) {
		if (test_bit(Faulty, &rdev->flags))
			continue;
		sync_blockdev(rdev->bdev);
		invalidate_bdev(rdev->bdev);
		if (mddev->ro != 1 && rdev_read_only(rdev)) {
			mddev->ro = 1;
			if (mddev->gendisk)
				set_disk_ro(mddev->gendisk, 1);
		}

		if (rdev->sb_page)
			mddev->has_superblocks = true;

		/* perform some consistency tests on the device.
		 * We don't want the data to overlap the metadata,
		 * Internal Bitmap issues have been handled elsewhere.
		 */
		if (rdev->meta_bdev) {
			/* Nothing to check */;
		} else if (rdev->data_offset < rdev->sb_start) {
			if (mddev->dev_sectors &&
			    rdev->data_offset + mddev->dev_sectors
			    > rdev->sb_start) {
				pr_warn("md: %s: data overlaps metadata\n",
					mdname(mddev));
				return -EINVAL;
			}
		} else {
			if (rdev->sb_start + rdev->sb_size/512
			    > rdev->data_offset) {
				pr_warn("md: %s: metadata overlaps data\n",
					mdname(mddev));
				return -EINVAL;
			}
		}
		sysfs_notify_dirent_safe(rdev->sysfs_state);
		nowait = nowait && blk_queue_nowait(bdev_get_queue(rdev->bdev));
	}

	if (!bioset_initialized(&mddev->bio_set)) {
		err = bioset_init(&mddev->bio_set, BIO_POOL_SIZE, 0, BIOSET_NEED_BVECS);
		if (err)
			return err;
	}
	if (!bioset_initialized(&mddev->sync_set)) {
		err = bioset_init(&mddev->sync_set, BIO_POOL_SIZE, 0, BIOSET_NEED_BVECS);
		if (err)
			goto exit_bio_set;
	}

	spin_lock(&pers_lock);
	pers = find_pers(mddev->level, mddev->clevel);
	if (!pers || !try_module_get(pers->owner)) {
		spin_unlock(&pers_lock);
		if (mddev->level != LEVEL_NONE)
			pr_warn("md: personality for level %d is not loaded!\n",
				mddev->level);
		else
			pr_warn("md: personality for level %s is not loaded!\n",
				mddev->clevel);
		err = -EINVAL;
		goto abort;
	}
	spin_unlock(&pers_lock);
	if (mddev->level != pers->level) {
		mddev->level = pers->level;
		mddev->new_level = pers->level;
	}
	strscpy(mddev->clevel, pers->name, sizeof(mddev->clevel));

	if (mddev->reshape_position != MaxSector &&
	    pers->start_reshape == NULL) {
		/* This personality cannot handle reshaping... */
		module_put(pers->owner);
		err = -EINVAL;
		goto abort;
	}

	if (pers->sync_request) {
		/* Warn if this is a potentially silly
		 * configuration.
		 */
		struct md_rdev *rdev2;
		int warned = 0;

		rdev_for_each(rdev, mddev)
			rdev_for_each(rdev2, mddev) {
				if (rdev < rdev2 &&
				    rdev->bdev->bd_disk ==
				    rdev2->bdev->bd_disk) {
					pr_warn("%s: WARNING: %pg appears to be on the same physical disk as %pg.\n",
						mdname(mddev),
						rdev->bdev,
						rdev2->bdev);
					warned = 1;
				}
			}

		if (warned)
			pr_warn("True protection against single-disk failure might be compromised.\n");
	}

	mddev->recovery = 0;
	/* may be over-ridden by personality */
	mddev->resync_max_sectors = mddev->dev_sectors;

	mddev->ok_start_degraded = start_dirty_degraded;

	if (start_readonly && mddev->ro == 0)
		mddev->ro = 2; /* read-only, but switch on first write */

	err = pers->run(mddev);
	if (err)
		pr_warn("md: pers->run() failed ...\n");
	else if (pers->size(mddev, 0, 0) < mddev->array_sectors) {
		WARN_ONCE(!mddev->external_size,
			  "%s: default size too small, but 'external_size' not in effect?\n",
			  __func__);
		pr_warn("md: invalid array_size %llu > default size %llu\n",
			(unsigned long long)mddev->array_sectors / 2,
			(unsigned long long)pers->size(mddev, 0, 0) / 2);
		err = -EINVAL;
	}
	if (err == 0 && pers->sync_request &&
	    (mddev->bitmap_info.file || mddev->bitmap_info.offset)) {
		struct bitmap *bitmap;

		bitmap = md_bitmap_create(mddev, -1);
		if (IS_ERR(bitmap)) {
			err = PTR_ERR(bitmap);
			pr_warn("%s: failed to create bitmap (%d)\n",
				mdname(mddev), err);
		} else
			mddev->bitmap = bitmap;

	}
	if (err)
		goto bitmap_abort;

	if (mddev->bitmap_info.max_write_behind > 0) {
		bool create_pool = false;

		rdev_for_each(rdev, mddev) {
			if (test_bit(WriteMostly, &rdev->flags) &&
			    rdev_init_serial(rdev))
				create_pool = true;
		}
		if (create_pool && mddev->serial_info_pool == NULL) {
			mddev->serial_info_pool =
				mempool_create_kmalloc_pool(NR_SERIAL_INFOS,
						    sizeof(struct serial_info));
			if (!mddev->serial_info_pool) {
				err = -ENOMEM;
				goto bitmap_abort;
			}
		}
	}

	if (mddev->queue) {
		bool nonrot = true;

		rdev_for_each(rdev, mddev) {
			if (rdev->raid_disk >= 0 && !bdev_nonrot(rdev->bdev)) {
				nonrot = false;
				break;
			}
		}
		if (mddev->degraded)
			nonrot = false;
		if (nonrot)
			blk_queue_flag_set(QUEUE_FLAG_NONROT, mddev->queue);
		else
			blk_queue_flag_clear(QUEUE_FLAG_NONROT, mddev->queue);
		blk_queue_flag_set(QUEUE_FLAG_IO_STAT, mddev->queue);

		/* Set the NOWAIT flags if all underlying devices support it */
		if (nowait)
			blk_queue_flag_set(QUEUE_FLAG_NOWAIT, mddev->queue);
	}
	if (pers->sync_request) {
		if (mddev->kobj.sd &&
		    sysfs_create_group(&mddev->kobj, &md_redundancy_group))
			pr_warn("md: cannot register extra attributes for %s\n",
				mdname(mddev));
		mddev->sysfs_action = sysfs_get_dirent_safe(mddev->kobj.sd, "sync_action");
		mddev->sysfs_completed = sysfs_get_dirent_safe(mddev->kobj.sd, "sync_completed");
		mddev->sysfs_degraded = sysfs_get_dirent_safe(mddev->kobj.sd, "degraded");
	} else if (mddev->ro == 2) /* auto-readonly not meaningful */
		mddev->ro = 0;

	atomic_set(&mddev->max_corr_read_errors,
		   MD_DEFAULT_MAX_CORRECTED_READ_ERRORS);
	mddev->safemode = 0;
	if (mddev_is_clustered(mddev))
		mddev->safemode_delay = 0;
	else
		mddev->safemode_delay = DEFAULT_SAFEMODE_DELAY;
	mddev->in_sync = 1;
	smp_wmb();
	spin_lock(&mddev->lock);
	mddev->pers = pers;
	spin_unlock(&mddev->lock);
	rdev_for_each(rdev, mddev)
		if (rdev->raid_disk >= 0)
			sysfs_link_rdev(mddev, rdev); /* failure here is OK */

	if (mddev->degraded && !mddev->ro)
		/* This ensures that recovering status is reported immediately
		 * via sysfs - until a lack of spares is confirmed.
		 */
		set_bit(MD_RECOVERY_RECOVER, &mddev->recovery);
	set_bit(MD_RECOVERY_NEEDED, &mddev->recovery);

	if (mddev->sb_flags)
		md_update_sb(mddev, 0);

	md_new_event();
	return 0;

bitmap_abort:
	mddev_detach(mddev);
	if (mddev->private)
		pers->free(mddev, mddev->private);
	mddev->private = NULL;
	module_put(pers->owner);
	md_bitmap_destroy(mddev);
abort:
	bioset_exit(&mddev->sync_set);
exit_bio_set:
	bioset_exit(&mddev->bio_set);
	return err;
}
EXPORT_SYMBOL_GPL(md_run);

int do_md_run(struct mddev *mddev)
{
	int err;

	set_bit(MD_NOT_READY, &mddev->flags);
	err = md_run(mddev);
	if (err)
		goto out;
	err = md_bitmap_load(mddev);
	if (err) {
		md_bitmap_destroy(mddev);
		goto out;
	}

	if (mddev_is_clustered(mddev))
		md_allow_write(mddev);

	/* run start up tasks that require md_thread */
	md_start(mddev);

	md_wakeup_thread(mddev->thread);
	md_wakeup_thread(mddev->sync_thread); /* possibly kick off a reshape */

	set_capacity_and_notify(mddev->gendisk, mddev->array_sectors);
	clear_bit(MD_NOT_READY, &mddev->flags);
	mddev->changed = 1;
	kobject_uevent(&disk_to_dev(mddev->gendisk)->kobj, KOBJ_CHANGE);
	sysfs_notify_dirent_safe(mddev->sysfs_state);
	sysfs_notify_dirent_safe(mddev->sysfs_action);
	sysfs_notify_dirent_safe(mddev->sysfs_degraded);
out:
	clear_bit(MD_NOT_READY, &mddev->flags);
	return err;
}

int md_start(struct mddev *mddev)
{
	int ret = 0;

	if (mddev->pers->start) {
		set_bit(MD_RECOVERY_WAIT, &mddev->recovery);
		md_wakeup_thread(mddev->thread);
		ret = mddev->pers->start(mddev);
		clear_bit(MD_RECOVERY_WAIT, &mddev->recovery);
		md_wakeup_thread(mddev->sync_thread);
	}
	return ret;
}
EXPORT_SYMBOL_GPL(md_start);

static int restart_array(struct mddev *mddev)
{
	struct gendisk *disk = mddev->gendisk;
	struct md_rdev *rdev;
	bool has_journal = false;
	bool has_readonly = false;

	/* Complain if it has no devices */
	if (list_empty(&mddev->disks))
		return -ENXIO;
	if (!mddev->pers)
		return -EINVAL;
	if (!mddev->ro)
		return -EBUSY;

	rcu_read_lock();
	rdev_for_each_rcu(rdev, mddev) {
		if (test_bit(Journal, &rdev->flags) &&
		    !test_bit(Faulty, &rdev->flags))
			has_journal = true;
		if (rdev_read_only(rdev))
			has_readonly = true;
	}
	rcu_read_unlock();
	if (test_bit(MD_HAS_JOURNAL, &mddev->flags) && !has_journal)
		/* Don't restart rw with journal missing/faulty */
			return -EINVAL;
	if (has_readonly)
		return -EROFS;

	mddev->safemode = 0;
	mddev->ro = 0;
	set_disk_ro(disk, 0);
	pr_debug("md: %s switched to read-write mode.\n", mdname(mddev));
	/* Kick recovery or resync if necessary */
	set_bit(MD_RECOVERY_NEEDED, &mddev->recovery);
	md_wakeup_thread(mddev->thread);
	md_wakeup_thread(mddev->sync_thread);
	sysfs_notify_dirent_safe(mddev->sysfs_state);
	return 0;
}

static void md_clean(struct mddev *mddev)
{
	mddev->array_sectors = 0;
	mddev->external_size = 0;
	mddev->dev_sectors = 0;
	mddev->raid_disks = 0;
	mddev->recovery_cp = 0;
	mddev->resync_min = 0;
	mddev->resync_max = MaxSector;
	mddev->reshape_position = MaxSector;
	mddev->external = 0;
	mddev->persistent = 0;
	mddev->level = LEVEL_NONE;
	mddev->clevel[0] = 0;
	mddev->flags = 0;
	mddev->sb_flags = 0;
	mddev->ro = 0;
	mddev->metadata_type[0] = 0;
	mddev->chunk_sectors = 0;
	mddev->ctime = mddev->utime = 0;
	mddev->layout = 0;
	mddev->max_disks = 0;
	mddev->events = 0;
	mddev->can_decrease_events = 0;
	mddev->delta_disks = 0;
	mddev->reshape_backwards = 0;
	mddev->new_level = LEVEL_NONE;
	mddev->new_layout = 0;
	mddev->new_chunk_sectors = 0;
	mddev->curr_resync = 0;
	atomic64_set(&mddev->resync_mismatches, 0);
	mddev->suspend_lo = mddev->suspend_hi = 0;
	mddev->sync_speed_min = mddev->sync_speed_max = 0;
	mddev->recovery = 0;
	mddev->in_sync = 0;
	mddev->changed = 0;
	mddev->degraded = 0;
	mddev->safemode = 0;
	mddev->private = NULL;
	mddev->cluster_info = NULL;
	mddev->bitmap_info.offset = 0;
	mddev->bitmap_info.default_offset = 0;
	mddev->bitmap_info.default_space = 0;
	mddev->bitmap_info.chunksize = 0;
	mddev->bitmap_info.daemon_sleep = 0;
	mddev->bitmap_info.max_write_behind = 0;
	mddev->bitmap_info.nodes = 0;
}

static void __md_stop_writes(struct mddev *mddev)
{
	set_bit(MD_RECOVERY_FROZEN, &mddev->recovery);
	if (work_pending(&mddev->del_work))
		flush_workqueue(md_misc_wq);
	if (mddev->sync_thread) {
		set_bit(MD_RECOVERY_INTR, &mddev->recovery);
		md_unregister_thread(&mddev->sync_thread);
		md_reap_sync_thread(mddev);
	}

	del_timer_sync(&mddev->safemode_timer);

	if (mddev->pers && mddev->pers->quiesce) {
		mddev->pers->quiesce(mddev, 1);
		mddev->pers->quiesce(mddev, 0);
	}
	md_bitmap_flush(mddev);

	if (mddev->ro == 0 &&
	    ((!mddev->in_sync && !mddev_is_clustered(mddev)) ||
	     mddev->sb_flags)) {
		/* mark array as shutdown cleanly */
		if (!mddev_is_clustered(mddev))
			mddev->in_sync = 1;
		md_update_sb(mddev, 1);
	}
	/* disable policy to guarantee rdevs free resources for serialization */
	mddev->serialize_policy = 0;
	mddev_destroy_serial_pool(mddev, NULL, true);
}

void md_stop_writes(struct mddev *mddev)
{
	mddev_lock_nointr(mddev);
	__md_stop_writes(mddev);
	mddev_unlock(mddev);
}
EXPORT_SYMBOL_GPL(md_stop_writes);

static void mddev_detach(struct mddev *mddev)
{
	md_bitmap_wait_behind_writes(mddev);
	if (mddev->pers && mddev->pers->quiesce && !mddev->suspended) {
		mddev->pers->quiesce(mddev, 1);
		mddev->pers->quiesce(mddev, 0);
	}
	md_unregister_thread(&mddev->thread);
	if (mddev->queue)
		blk_sync_queue(mddev->queue); /* the unplug fn references 'conf'*/
}

static void __md_stop(struct mddev *mddev)
{
	struct md_personality *pers = mddev->pers;
	md_bitmap_destroy(mddev);
	mddev_detach(mddev);
	/* Ensure ->event_work is done */
	if (mddev->event_work.func)
		flush_workqueue(md_misc_wq);
	spin_lock(&mddev->lock);
	mddev->pers = NULL;
	spin_unlock(&mddev->lock);
	if (mddev->private)
		pers->free(mddev, mddev->private);
	mddev->private = NULL;
	if (pers->sync_request && mddev->to_remove == NULL)
		mddev->to_remove = &md_redundancy_group;
	module_put(pers->owner);
	clear_bit(MD_RECOVERY_FROZEN, &mddev->recovery);
}

void md_stop(struct mddev *mddev)
{
	/* stop the array and free an attached data structures.
	 * This is called from dm-raid
	 */
	__md_stop(mddev);
	bioset_exit(&mddev->bio_set);
	bioset_exit(&mddev->sync_set);
}

EXPORT_SYMBOL_GPL(md_stop);

static int md_set_readonly(struct mddev *mddev, struct block_device *bdev)
{
	int err = 0;
	int did_freeze = 0;

	if (!test_bit(MD_RECOVERY_FROZEN, &mddev->recovery)) {
		did_freeze = 1;
		set_bit(MD_RECOVERY_FROZEN, &mddev->recovery);
		md_wakeup_thread(mddev->thread);
	}
	if (test_bit(MD_RECOVERY_RUNNING, &mddev->recovery))
		set_bit(MD_RECOVERY_INTR, &mddev->recovery);
	if (mddev->sync_thread)
		/* Thread might be blocked waiting for metadata update
		 * which will now never happen */
		wake_up_process(mddev->sync_thread->tsk);

	if (mddev->external && test_bit(MD_SB_CHANGE_PENDING, &mddev->sb_flags))
		return -EBUSY;
	mddev_unlock(mddev);
	wait_event(resync_wait, !test_bit(MD_RECOVERY_RUNNING,
					  &mddev->recovery));
	wait_event(mddev->sb_wait,
		   !test_bit(MD_SB_CHANGE_PENDING, &mddev->sb_flags));
	mddev_lock_nointr(mddev);

	mutex_lock(&mddev->open_mutex);
	if ((mddev->pers && atomic_read(&mddev->openers) > !!bdev) ||
	    mddev->sync_thread ||
	    test_bit(MD_RECOVERY_RUNNING, &mddev->recovery)) {
		pr_warn("md: %s still in use.\n",mdname(mddev));
		if (did_freeze) {
			clear_bit(MD_RECOVERY_FROZEN, &mddev->recovery);
			set_bit(MD_RECOVERY_NEEDED, &mddev->recovery);
			md_wakeup_thread(mddev->thread);
		}
		err = -EBUSY;
		goto out;
	}
	if (mddev->pers) {
		__md_stop_writes(mddev);

		err  = -ENXIO;
		if (mddev->ro==1)
			goto out;
		mddev->ro = 1;
		set_disk_ro(mddev->gendisk, 1);
		clear_bit(MD_RECOVERY_FROZEN, &mddev->recovery);
		set_bit(MD_RECOVERY_NEEDED, &mddev->recovery);
		md_wakeup_thread(mddev->thread);
		sysfs_notify_dirent_safe(mddev->sysfs_state);
		err = 0;
	}
out:
	mutex_unlock(&mddev->open_mutex);
	return err;
}

/* mode:
 *   0 - completely stop and dis-assemble array
 *   2 - stop but do not disassemble array
 */
static int do_md_stop(struct mddev *mddev, int mode,
		      struct block_device *bdev)
{
	struct gendisk *disk = mddev->gendisk;
	struct md_rdev *rdev;
	int did_freeze = 0;

	if (!test_bit(MD_RECOVERY_FROZEN, &mddev->recovery)) {
		did_freeze = 1;
		set_bit(MD_RECOVERY_FROZEN, &mddev->recovery);
		md_wakeup_thread(mddev->thread);
	}
	if (test_bit(MD_RECOVERY_RUNNING, &mddev->recovery))
		set_bit(MD_RECOVERY_INTR, &mddev->recovery);
	if (mddev->sync_thread)
		/* Thread might be blocked waiting for metadata update
		 * which will now never happen */
		wake_up_process(mddev->sync_thread->tsk);

	mddev_unlock(mddev);
	wait_event(resync_wait, (mddev->sync_thread == NULL &&
				 !test_bit(MD_RECOVERY_RUNNING,
					   &mddev->recovery)));
	mddev_lock_nointr(mddev);

	mutex_lock(&mddev->open_mutex);
	if ((mddev->pers && atomic_read(&mddev->openers) > !!bdev) ||
	    mddev->sysfs_active ||
	    mddev->sync_thread ||
	    test_bit(MD_RECOVERY_RUNNING, &mddev->recovery)) {
		pr_warn("md: %s still in use.\n",mdname(mddev));
		mutex_unlock(&mddev->open_mutex);
		if (did_freeze) {
			clear_bit(MD_RECOVERY_FROZEN, &mddev->recovery);
			set_bit(MD_RECOVERY_NEEDED, &mddev->recovery);
			md_wakeup_thread(mddev->thread);
		}
		return -EBUSY;
	}
	if (mddev->pers) {
		if (mddev->ro)
			set_disk_ro(disk, 0);

		__md_stop_writes(mddev);
		__md_stop(mddev);

		/* tell userspace to handle 'inactive' */
		sysfs_notify_dirent_safe(mddev->sysfs_state);

		rdev_for_each(rdev, mddev)
			if (rdev->raid_disk >= 0)
				sysfs_unlink_rdev(mddev, rdev);

		set_capacity_and_notify(disk, 0);
		mutex_unlock(&mddev->open_mutex);
		mddev->changed = 1;

		if (mddev->ro)
			mddev->ro = 0;
	} else
		mutex_unlock(&mddev->open_mutex);
	/*
	 * Free resources if final stop
	 */
	if (mode == 0) {
		pr_info("md: %s stopped.\n", mdname(mddev));

		if (mddev->bitmap_info.file) {
			struct file *f = mddev->bitmap_info.file;
			spin_lock(&mddev->lock);
			mddev->bitmap_info.file = NULL;
			spin_unlock(&mddev->lock);
			fput(f);
		}
		mddev->bitmap_info.offset = 0;

		export_array(mddev);

		md_clean(mddev);
		if (mddev->hold_active == UNTIL_STOP)
			mddev->hold_active = 0;
	}
	md_new_event();
	sysfs_notify_dirent_safe(mddev->sysfs_state);
	return 0;
}

#ifndef MODULE
static void autorun_array(struct mddev *mddev)
{
	struct md_rdev *rdev;
	int err;

	if (list_empty(&mddev->disks))
		return;

	pr_info("md: running: ");

	rdev_for_each(rdev, mddev) {
		pr_cont("<%pg>", rdev->bdev);
	}
	pr_cont("\n");

	err = do_md_run(mddev);
	if (err) {
		pr_warn("md: do_md_run() returned %d\n", err);
		do_md_stop(mddev, 0, NULL);
	}
}

/*
 * lets try to run arrays based on all disks that have arrived
 * until now. (those are in pending_raid_disks)
 *
 * the method: pick the first pending disk, collect all disks with
 * the same UUID, remove all from the pending list and put them into
 * the 'same_array' list. Then order this list based on superblock
 * update time (freshest comes first), kick out 'old' disks and
 * compare superblocks. If everything's fine then run it.
 *
 * If "unit" is allocated, then bump its reference count
 */
static void autorun_devices(int part)
{
	struct md_rdev *rdev0, *rdev, *tmp;
	struct mddev *mddev;

	pr_info("md: autorun ...\n");
	while (!list_empty(&pending_raid_disks)) {
		int unit;
		dev_t dev;
		LIST_HEAD(candidates);
		rdev0 = list_entry(pending_raid_disks.next,
					 struct md_rdev, same_set);

		pr_debug("md: considering %pg ...\n", rdev0->bdev);
		INIT_LIST_HEAD(&candidates);
		rdev_for_each_list(rdev, tmp, &pending_raid_disks)
			if (super_90_load(rdev, rdev0, 0) >= 0) {
				pr_debug("md:  adding %pg ...\n",
					 rdev->bdev);
				list_move(&rdev->same_set, &candidates);
			}
		/*
		 * now we have a set of devices, with all of them having
		 * mostly sane superblocks. It's time to allocate the
		 * mddev.
		 */
		if (part) {
			dev = MKDEV(mdp_major,
				    rdev0->preferred_minor << MdpMinorShift);
			unit = MINOR(dev) >> MdpMinorShift;
		} else {
			dev = MKDEV(MD_MAJOR, rdev0->preferred_minor);
			unit = MINOR(dev);
		}
		if (rdev0->preferred_minor != unit) {
			pr_warn("md: unit number in %pg is bad: %d\n",
				rdev0->bdev, rdev0->preferred_minor);
			break;
		}

		md_probe(dev);
		mddev = mddev_find(dev);
		if (!mddev)
			break;

		if (mddev_lock(mddev))
			pr_warn("md: %s locked, cannot run\n", mdname(mddev));
		else if (mddev->raid_disks || mddev->major_version
			 || !list_empty(&mddev->disks)) {
			pr_warn("md: %s already running, cannot run %pg\n",
				mdname(mddev), rdev0->bdev);
			mddev_unlock(mddev);
		} else {
			pr_debug("md: created %s\n", mdname(mddev));
			mddev->persistent = 1;
			rdev_for_each_list(rdev, tmp, &candidates) {
				list_del_init(&rdev->same_set);
				if (bind_rdev_to_array(rdev, mddev))
					export_rdev(rdev);
			}
			autorun_array(mddev);
			mddev_unlock(mddev);
		}
		/* on success, candidates will be empty, on error
		 * it won't...
		 */
		rdev_for_each_list(rdev, tmp, &candidates) {
			list_del_init(&rdev->same_set);
			export_rdev(rdev);
		}
		mddev_put(mddev);
	}
	pr_info("md: ... autorun DONE.\n");
}
#endif /* !MODULE */

static int get_version(void __user *arg)
{
	mdu_version_t ver;

	ver.major = MD_MAJOR_VERSION;
	ver.minor = MD_MINOR_VERSION;
	ver.patchlevel = MD_PATCHLEVEL_VERSION;

	if (copy_to_user(arg, &ver, sizeof(ver)))
		return -EFAULT;

	return 0;
}

static int get_array_info(struct mddev *mddev, void __user *arg)
{
	mdu_array_info_t info;
	int nr,working,insync,failed,spare;
	struct md_rdev *rdev;

	nr = working = insync = failed = spare = 0;
	rcu_read_lock();
	rdev_for_each_rcu(rdev, mddev) {
		nr++;
		if (test_bit(Faulty, &rdev->flags))
			failed++;
		else {
			working++;
			if (test_bit(In_sync, &rdev->flags))
				insync++;
			else if (test_bit(Journal, &rdev->flags))
				/* TODO: add journal count to md_u.h */
				;
			else
				spare++;
		}
	}
	rcu_read_unlock();

	info.major_version = mddev->major_version;
	info.minor_version = mddev->minor_version;
	info.patch_version = MD_PATCHLEVEL_VERSION;
	info.ctime         = clamp_t(time64_t, mddev->ctime, 0, U32_MAX);
	info.level         = mddev->level;
	info.size          = mddev->dev_sectors / 2;
	if (info.size != mddev->dev_sectors / 2) /* overflow */
		info.size = -1;
	info.nr_disks      = nr;
	info.raid_disks    = mddev->raid_disks;
	info.md_minor      = mddev->md_minor;
	info.not_persistent= !mddev->persistent;

	info.utime         = clamp_t(time64_t, mddev->utime, 0, U32_MAX);
	info.state         = 0;
	if (mddev->in_sync)
		info.state = (1<<MD_SB_CLEAN);
	if (mddev->bitmap && mddev->bitmap_info.offset)
		info.state |= (1<<MD_SB_BITMAP_PRESENT);
	if (mddev_is_clustered(mddev))
		info.state |= (1<<MD_SB_CLUSTERED);
	info.active_disks  = insync;
	info.working_disks = working;
	info.failed_disks  = failed;
	info.spare_disks   = spare;

	info.layout        = mddev->layout;
	info.chunk_size    = mddev->chunk_sectors << 9;

	if (copy_to_user(arg, &info, sizeof(info)))
		return -EFAULT;

	return 0;
}

static int get_bitmap_file(struct mddev *mddev, void __user * arg)
{
	mdu_bitmap_file_t *file = NULL; /* too big for stack allocation */
	char *ptr;
	int err;

	file = kzalloc(sizeof(*file), GFP_NOIO);
	if (!file)
		return -ENOMEM;

	err = 0;
	spin_lock(&mddev->lock);
	/* bitmap enabled */
	if (mddev->bitmap_info.file) {
		ptr = file_path(mddev->bitmap_info.file, file->pathname,
				sizeof(file->pathname));
		if (IS_ERR(ptr))
			err = PTR_ERR(ptr);
		else
			memmove(file->pathname, ptr,
				sizeof(file->pathname)-(ptr-file->pathname));
	}
	spin_unlock(&mddev->lock);

	if (err == 0 &&
	    copy_to_user(arg, file, sizeof(*file)))
		err = -EFAULT;

	kfree(file);
	return err;
}

static int get_disk_info(struct mddev *mddev, void __user * arg)
{
	mdu_disk_info_t info;
	struct md_rdev *rdev;

	if (copy_from_user(&info, arg, sizeof(info)))
		return -EFAULT;

	rcu_read_lock();
	rdev = md_find_rdev_nr_rcu(mddev, info.number);
	if (rdev) {
		info.major = MAJOR(rdev->bdev->bd_dev);
		info.minor = MINOR(rdev->bdev->bd_dev);
		info.raid_disk = rdev->raid_disk;
		info.state = 0;
		if (test_bit(Faulty, &rdev->flags))
			info.state |= (1<<MD_DISK_FAULTY);
		else if (test_bit(In_sync, &rdev->flags)) {
			info.state |= (1<<MD_DISK_ACTIVE);
			info.state |= (1<<MD_DISK_SYNC);
		}
		if (test_bit(Journal, &rdev->flags))
			info.state |= (1<<MD_DISK_JOURNAL);
		if (test_bit(WriteMostly, &rdev->flags))
			info.state |= (1<<MD_DISK_WRITEMOSTLY);
		if (test_bit(FailFast, &rdev->flags))
			info.state |= (1<<MD_DISK_FAILFAST);
	} else {
		info.major = info.minor = 0;
		info.raid_disk = -1;
		info.state = (1<<MD_DISK_REMOVED);
	}
	rcu_read_unlock();

	if (copy_to_user(arg, &info, sizeof(info)))
		return -EFAULT;

	return 0;
}

int md_add_new_disk(struct mddev *mddev, struct mdu_disk_info_s *info)
{
	struct md_rdev *rdev;
	dev_t dev = MKDEV(info->major,info->minor);

	if (mddev_is_clustered(mddev) &&
		!(info->state & ((1 << MD_DISK_CLUSTER_ADD) | (1 << MD_DISK_CANDIDATE)))) {
		pr_warn("%s: Cannot add to clustered mddev.\n",
			mdname(mddev));
		return -EINVAL;
	}

	if (info->major != MAJOR(dev) || info->minor != MINOR(dev))
		return -EOVERFLOW;

	if (!mddev->raid_disks) {
		int err;
		/* expecting a device which has a superblock */
		rdev = md_import_device(dev, mddev->major_version, mddev->minor_version);
		if (IS_ERR(rdev)) {
			pr_warn("md: md_import_device returned %ld\n",
				PTR_ERR(rdev));
			return PTR_ERR(rdev);
		}
		if (!list_empty(&mddev->disks)) {
			struct md_rdev *rdev0
				= list_entry(mddev->disks.next,
					     struct md_rdev, same_set);
			err = super_types[mddev->major_version]
				.load_super(rdev, rdev0, mddev->minor_version);
			if (err < 0) {
				pr_warn("md: %pg has different UUID to %pg\n",
					rdev->bdev,
					rdev0->bdev);
				export_rdev(rdev);
				return -EINVAL;
			}
		}
		err = bind_rdev_to_array(rdev, mddev);
		if (err)
			export_rdev(rdev);
		return err;
	}

	/*
	 * md_add_new_disk can be used once the array is assembled
	 * to add "hot spares".  They must already have a superblock
	 * written
	 */
	if (mddev->pers) {
		int err;
		if (!mddev->pers->hot_add_disk) {
			pr_warn("%s: personality does not support diskops!\n",
				mdname(mddev));
			return -EINVAL;
		}
		if (mddev->persistent)
			rdev = md_import_device(dev, mddev->major_version,
						mddev->minor_version);
		else
			rdev = md_import_device(dev, -1, -1);
		if (IS_ERR(rdev)) {
			pr_warn("md: md_import_device returned %ld\n",
				PTR_ERR(rdev));
			return PTR_ERR(rdev);
		}
		/* set saved_raid_disk if appropriate */
		if (!mddev->persistent) {
			if (info->state & (1<<MD_DISK_SYNC)  &&
			    info->raid_disk < mddev->raid_disks) {
				rdev->raid_disk = info->raid_disk;
				set_bit(In_sync, &rdev->flags);
				clear_bit(Bitmap_sync, &rdev->flags);
			} else
				rdev->raid_disk = -1;
			rdev->saved_raid_disk = rdev->raid_disk;
		} else
			super_types[mddev->major_version].
				validate_super(mddev, rdev);
		if ((info->state & (1<<MD_DISK_SYNC)) &&
		     rdev->raid_disk != info->raid_disk) {
			/* This was a hot-add request, but events doesn't
			 * match, so reject it.
			 */
			export_rdev(rdev);
			return -EINVAL;
		}

		clear_bit(In_sync, &rdev->flags); /* just to be sure */
		if (info->state & (1<<MD_DISK_WRITEMOSTLY))
			set_bit(WriteMostly, &rdev->flags);
		else
			clear_bit(WriteMostly, &rdev->flags);
		if (info->state & (1<<MD_DISK_FAILFAST))
			set_bit(FailFast, &rdev->flags);
		else
			clear_bit(FailFast, &rdev->flags);

		if (info->state & (1<<MD_DISK_JOURNAL)) {
			struct md_rdev *rdev2;
			bool has_journal = false;

			/* make sure no existing journal disk */
			rdev_for_each(rdev2, mddev) {
				if (test_bit(Journal, &rdev2->flags)) {
					has_journal = true;
					break;
				}
			}
			if (has_journal || mddev->bitmap) {
				export_rdev(rdev);
				return -EBUSY;
			}
			set_bit(Journal, &rdev->flags);
		}
		/*
		 * check whether the device shows up in other nodes
		 */
		if (mddev_is_clustered(mddev)) {
			if (info->state & (1 << MD_DISK_CANDIDATE))
				set_bit(Candidate, &rdev->flags);
			else if (info->state & (1 << MD_DISK_CLUSTER_ADD)) {
				/* --add initiated by this node */
				err = md_cluster_ops->add_new_disk(mddev, rdev);
				if (err) {
					export_rdev(rdev);
					return err;
				}
			}
		}

		rdev->raid_disk = -1;
		err = bind_rdev_to_array(rdev, mddev);

		if (err)
			export_rdev(rdev);

		if (mddev_is_clustered(mddev)) {
			if (info->state & (1 << MD_DISK_CANDIDATE)) {
				if (!err) {
					err = md_cluster_ops->new_disk_ack(mddev,
						err == 0);
					if (err)
						md_kick_rdev_from_array(rdev);
				}
			} else {
				if (err)
					md_cluster_ops->add_new_disk_cancel(mddev);
				else
					err = add_bound_rdev(rdev);
			}

		} else if (!err)
			err = add_bound_rdev(rdev);

		return err;
	}

	/* otherwise, md_add_new_disk is only allowed
	 * for major_version==0 superblocks
	 */
	if (mddev->major_version != 0) {
		pr_warn("%s: ADD_NEW_DISK not supported\n", mdname(mddev));
		return -EINVAL;
	}

	if (!(info->state & (1<<MD_DISK_FAULTY))) {
		int err;
		rdev = md_import_device(dev, -1, 0);
		if (IS_ERR(rdev)) {
			pr_warn("md: error, md_import_device() returned %ld\n",
				PTR_ERR(rdev));
			return PTR_ERR(rdev);
		}
		rdev->desc_nr = info->number;
		if (info->raid_disk < mddev->raid_disks)
			rdev->raid_disk = info->raid_disk;
		else
			rdev->raid_disk = -1;

		if (rdev->raid_disk < mddev->raid_disks)
			if (info->state & (1<<MD_DISK_SYNC))
				set_bit(In_sync, &rdev->flags);

		if (info->state & (1<<MD_DISK_WRITEMOSTLY))
			set_bit(WriteMostly, &rdev->flags);
		if (info->state & (1<<MD_DISK_FAILFAST))
			set_bit(FailFast, &rdev->flags);

		if (!mddev->persistent) {
			pr_debug("md: nonpersistent superblock ...\n");
			rdev->sb_start = bdev_nr_sectors(rdev->bdev);
		} else
			rdev->sb_start = calc_dev_sboffset(rdev);
		rdev->sectors = rdev->sb_start;

		err = bind_rdev_to_array(rdev, mddev);
		if (err) {
			export_rdev(rdev);
			return err;
		}
	}

	return 0;
}

static int hot_remove_disk(struct mddev *mddev, dev_t dev)
{
	struct md_rdev *rdev;

	if (!mddev->pers)
		return -ENODEV;

	rdev = find_rdev(mddev, dev);
	if (!rdev)
		return -ENXIO;

	if (rdev->raid_disk < 0)
		goto kick_rdev;

	clear_bit(Blocked, &rdev->flags);
	remove_and_add_spares(mddev, rdev);

	if (rdev->raid_disk >= 0)
		goto busy;

kick_rdev:
	if (mddev_is_clustered(mddev)) {
		if (md_cluster_ops->remove_disk(mddev, rdev))
			goto busy;
	}

	md_kick_rdev_from_array(rdev);
	set_bit(MD_SB_CHANGE_DEVS, &mddev->sb_flags);
	if (mddev->thread)
		md_wakeup_thread(mddev->thread);
	else
		md_update_sb(mddev, 1);
	md_new_event();

	return 0;
busy:
	pr_debug("md: cannot remove active disk %pg from %s ...\n",
		 rdev->bdev, mdname(mddev));
	return -EBUSY;
}

static int hot_add_disk(struct mddev *mddev, dev_t dev)
{
	int err;
	struct md_rdev *rdev;

	if (!mddev->pers)
		return -ENODEV;

	if (mddev->major_version != 0) {
		pr_warn("%s: HOT_ADD may only be used with version-0 superblocks.\n",
			mdname(mddev));
		return -EINVAL;
	}
	if (!mddev->pers->hot_add_disk) {
		pr_warn("%s: personality does not support diskops!\n",
			mdname(mddev));
		return -EINVAL;
	}

	rdev = md_import_device(dev, -1, 0);
	if (IS_ERR(rdev)) {
		pr_warn("md: error, md_import_device() returned %ld\n",
			PTR_ERR(rdev));
		return -EINVAL;
	}

	if (mddev->persistent)
		rdev->sb_start = calc_dev_sboffset(rdev);
	else
		rdev->sb_start = bdev_nr_sectors(rdev->bdev);

	rdev->sectors = rdev->sb_start;

	if (test_bit(Faulty, &rdev->flags)) {
		pr_warn("md: can not hot-add faulty %pg disk to %s!\n",
			rdev->bdev, mdname(mddev));
		err = -EINVAL;
		goto abort_export;
	}

	clear_bit(In_sync, &rdev->flags);
	rdev->desc_nr = -1;
	rdev->saved_raid_disk = -1;
	err = bind_rdev_to_array(rdev, mddev);
	if (err)
		goto abort_export;

	/*
	 * The rest should better be atomic, we can have disk failures
	 * noticed in interrupt contexts ...
	 */

	rdev->raid_disk = -1;

	set_bit(MD_SB_CHANGE_DEVS, &mddev->sb_flags);
	if (!mddev->thread)
		md_update_sb(mddev, 1);
	/*
	 * If the new disk does not support REQ_NOWAIT,
	 * disable on the whole MD.
	 */
	if (!blk_queue_nowait(bdev_get_queue(rdev->bdev))) {
		pr_info("%s: Disabling nowait because %pg does not support nowait\n",
			mdname(mddev), rdev->bdev);
		blk_queue_flag_clear(QUEUE_FLAG_NOWAIT, mddev->queue);
	}
	/*
	 * Kick recovery, maybe this spare has to be added to the
	 * array immediately.
	 */
	set_bit(MD_RECOVERY_NEEDED, &mddev->recovery);
	md_wakeup_thread(mddev->thread);
	md_new_event();
	return 0;

abort_export:
	export_rdev(rdev);
	return err;
}

static int set_bitmap_file(struct mddev *mddev, int fd)
{
	int err = 0;

	if (mddev->pers) {
		if (!mddev->pers->quiesce || !mddev->thread)
			return -EBUSY;
		if (mddev->recovery || mddev->sync_thread)
			return -EBUSY;
		/* we should be able to change the bitmap.. */
	}

	if (fd >= 0) {
		struct inode *inode;
		struct file *f;

		if (mddev->bitmap || mddev->bitmap_info.file)
			return -EEXIST; /* cannot add when bitmap is present */
		f = fget(fd);

		if (f == NULL) {
			pr_warn("%s: error: failed to get bitmap file\n",
				mdname(mddev));
			return -EBADF;
		}

		inode = f->f_mapping->host;
		if (!S_ISREG(inode->i_mode)) {
			pr_warn("%s: error: bitmap file must be a regular file\n",
				mdname(mddev));
			err = -EBADF;
		} else if (!(f->f_mode & FMODE_WRITE)) {
			pr_warn("%s: error: bitmap file must open for write\n",
				mdname(mddev));
			err = -EBADF;
		} else if (atomic_read(&inode->i_writecount) != 1) {
			pr_warn("%s: error: bitmap file is already in use\n",
				mdname(mddev));
			err = -EBUSY;
		}
		if (err) {
			fput(f);
			return err;
		}
		mddev->bitmap_info.file = f;
		mddev->bitmap_info.offset = 0; /* file overrides offset */
	} else if (mddev->bitmap == NULL)
		return -ENOENT; /* cannot remove what isn't there */
	err = 0;
	if (mddev->pers) {
		if (fd >= 0) {
			struct bitmap *bitmap;

			bitmap = md_bitmap_create(mddev, -1);
			mddev_suspend(mddev);
			if (!IS_ERR(bitmap)) {
				mddev->bitmap = bitmap;
				err = md_bitmap_load(mddev);
			} else
				err = PTR_ERR(bitmap);
			if (err) {
				md_bitmap_destroy(mddev);
				fd = -1;
			}
			mddev_resume(mddev);
		} else if (fd < 0) {
			mddev_suspend(mddev);
			md_bitmap_destroy(mddev);
			mddev_resume(mddev);
		}
	}
	if (fd < 0) {
		struct file *f = mddev->bitmap_info.file;
		if (f) {
			spin_lock(&mddev->lock);
			mddev->bitmap_info.file = NULL;
			spin_unlock(&mddev->lock);
			fput(f);
		}
	}

	return err;
}

/*
 * md_set_array_info is used two different ways
 * The original usage is when creating a new array.
 * In this usage, raid_disks is > 0 and it together with
 *  level, size, not_persistent,layout,chunksize determine the
 *  shape of the array.
 *  This will always create an array with a type-0.90.0 superblock.
 * The newer usage is when assembling an array.
 *  In this case raid_disks will be 0, and the major_version field is
 *  use to determine which style super-blocks are to be found on the devices.
 *  The minor and patch _version numbers are also kept incase the
 *  super_block handler wishes to interpret them.
 */
int md_set_array_info(struct mddev *mddev, struct mdu_array_info_s *info)
{
	if (info->raid_disks == 0) {
		/* just setting version number for superblock loading */
		if (info->major_version < 0 ||
		    info->major_version >= ARRAY_SIZE(super_types) ||
		    super_types[info->major_version].name == NULL) {
			/* maybe try to auto-load a module? */
			pr_warn("md: superblock version %d not known\n",
				info->major_version);
			return -EINVAL;
		}
		mddev->major_version = info->major_version;
		mddev->minor_version = info->minor_version;
		mddev->patch_version = info->patch_version;
		mddev->persistent = !info->not_persistent;
		/* ensure mddev_put doesn't delete this now that there
		 * is some minimal configuration.
		 */
		mddev->ctime         = ktime_get_real_seconds();
		return 0;
	}
	mddev->major_version = MD_MAJOR_VERSION;
	mddev->minor_version = MD_MINOR_VERSION;
	mddev->patch_version = MD_PATCHLEVEL_VERSION;
	mddev->ctime         = ktime_get_real_seconds();

	mddev->level         = info->level;
	mddev->clevel[0]     = 0;
	mddev->dev_sectors   = 2 * (sector_t)info->size;
	mddev->raid_disks    = info->raid_disks;
	/* don't set md_minor, it is determined by which /dev/md* was
	 * openned
	 */
	if (info->state & (1<<MD_SB_CLEAN))
		mddev->recovery_cp = MaxSector;
	else
		mddev->recovery_cp = 0;
	mddev->persistent    = ! info->not_persistent;
	mddev->external	     = 0;

	mddev->layout        = info->layout;
	if (mddev->level == 0)
		/* Cannot trust RAID0 layout info here */
		mddev->layout = -1;
	mddev->chunk_sectors = info->chunk_size >> 9;

	if (mddev->persistent) {
		mddev->max_disks = MD_SB_DISKS;
		mddev->flags = 0;
		mddev->sb_flags = 0;
	}
	set_bit(MD_SB_CHANGE_DEVS, &mddev->sb_flags);

	mddev->bitmap_info.default_offset = MD_SB_BYTES >> 9;
	mddev->bitmap_info.default_space = 64*2 - (MD_SB_BYTES >> 9);
	mddev->bitmap_info.offset = 0;

	mddev->reshape_position = MaxSector;

	/*
	 * Generate a 128 bit UUID
	 */
	get_random_bytes(mddev->uuid, 16);

	mddev->new_level = mddev->level;
	mddev->new_chunk_sectors = mddev->chunk_sectors;
	mddev->new_layout = mddev->layout;
	mddev->delta_disks = 0;
	mddev->reshape_backwards = 0;

	return 0;
}

void md_set_array_sectors(struct mddev *mddev, sector_t array_sectors)
{
	lockdep_assert_held(&mddev->reconfig_mutex);

	if (mddev->external_size)
		return;

	mddev->array_sectors = array_sectors;
}
EXPORT_SYMBOL(md_set_array_sectors);

static int update_size(struct mddev *mddev, sector_t num_sectors)
{
	struct md_rdev *rdev;
	int rv;
	int fit = (num_sectors == 0);
	sector_t old_dev_sectors = mddev->dev_sectors;

	if (mddev->pers->resize == NULL)
		return -EINVAL;
	/* The "num_sectors" is the number of sectors of each device that
	 * is used.  This can only make sense for arrays with redundancy.
	 * linear and raid0 always use whatever space is available. We can only
	 * consider changing this number if no resync or reconstruction is
	 * happening, and if the new size is acceptable. It must fit before the
	 * sb_start or, if that is <data_offset, it must fit before the size
	 * of each device.  If num_sectors is zero, we find the largest size
	 * that fits.
	 */
	if (test_bit(MD_RECOVERY_RUNNING, &mddev->recovery) ||
	    mddev->sync_thread)
		return -EBUSY;
	if (mddev->ro)
		return -EROFS;

	rdev_for_each(rdev, mddev) {
		sector_t avail = rdev->sectors;

		if (fit && (num_sectors == 0 || num_sectors > avail))
			num_sectors = avail;
		if (avail < num_sectors)
			return -ENOSPC;
	}
	rv = mddev->pers->resize(mddev, num_sectors);
	if (!rv) {
		if (mddev_is_clustered(mddev))
			md_cluster_ops->update_size(mddev, old_dev_sectors);
		else if (mddev->queue) {
			set_capacity_and_notify(mddev->gendisk,
						mddev->array_sectors);
		}
	}
	return rv;
}

static int update_raid_disks(struct mddev *mddev, int raid_disks)
{
	int rv;
	struct md_rdev *rdev;
	/* change the number of raid disks */
	if (mddev->pers->check_reshape == NULL)
		return -EINVAL;
	if (mddev->ro)
		return -EROFS;
	if (raid_disks <= 0 ||
	    (mddev->max_disks && raid_disks >= mddev->max_disks))
		return -EINVAL;
	if (mddev->sync_thread ||
	    test_bit(MD_RECOVERY_RUNNING, &mddev->recovery) ||
	    test_bit(MD_RESYNCING_REMOTE, &mddev->recovery) ||
	    mddev->reshape_position != MaxSector)
		return -EBUSY;

	rdev_for_each(rdev, mddev) {
		if (mddev->raid_disks < raid_disks &&
		    rdev->data_offset < rdev->new_data_offset)
			return -EINVAL;
		if (mddev->raid_disks > raid_disks &&
		    rdev->data_offset > rdev->new_data_offset)
			return -EINVAL;
	}

	mddev->delta_disks = raid_disks - mddev->raid_disks;
	if (mddev->delta_disks < 0)
		mddev->reshape_backwards = 1;
	else if (mddev->delta_disks > 0)
		mddev->reshape_backwards = 0;

	rv = mddev->pers->check_reshape(mddev);
	if (rv < 0) {
		mddev->delta_disks = 0;
		mddev->reshape_backwards = 0;
	}
	return rv;
}

/*
 * update_array_info is used to change the configuration of an
 * on-line array.
 * The version, ctime,level,size,raid_disks,not_persistent, layout,chunk_size
 * fields in the info are checked against the array.
 * Any differences that cannot be handled will cause an error.
 * Normally, only one change can be managed at a time.
 */
static int update_array_info(struct mddev *mddev, mdu_array_info_t *info)
{
	int rv = 0;
	int cnt = 0;
	int state = 0;

	/* calculate expected state,ignoring low bits */
	if (mddev->bitmap && mddev->bitmap_info.offset)
		state |= (1 << MD_SB_BITMAP_PRESENT);

	if (mddev->major_version != info->major_version ||
	    mddev->minor_version != info->minor_version ||
/*	    mddev->patch_version != info->patch_version || */
	    mddev->ctime         != info->ctime         ||
	    mddev->level         != info->level         ||
/*	    mddev->layout        != info->layout        || */
	    mddev->persistent	 != !info->not_persistent ||
	    mddev->chunk_sectors != info->chunk_size >> 9 ||
	    /* ignore bottom 8 bits of state, and allow SB_BITMAP_PRESENT to change */
	    ((state^info->state) & 0xfffffe00)
		)
		return -EINVAL;
	/* Check there is only one change */
	if (info->size >= 0 && mddev->dev_sectors / 2 != info->size)
		cnt++;
	if (mddev->raid_disks != info->raid_disks)
		cnt++;
	if (mddev->layout != info->layout)
		cnt++;
	if ((state ^ info->state) & (1<<MD_SB_BITMAP_PRESENT))
		cnt++;
	if (cnt == 0)
		return 0;
	if (cnt > 1)
		return -EINVAL;

	if (mddev->layout != info->layout) {
		/* Change layout
		 * we don't need to do anything at the md level, the
		 * personality will take care of it all.
		 */
		if (mddev->pers->check_reshape == NULL)
			return -EINVAL;
		else {
			mddev->new_layout = info->layout;
			rv = mddev->pers->check_reshape(mddev);
			if (rv)
				mddev->new_layout = mddev->layout;
			return rv;
		}
	}
	if (info->size >= 0 && mddev->dev_sectors / 2 != info->size)
		rv = update_size(mddev, (sector_t)info->size * 2);

	if (mddev->raid_disks    != info->raid_disks)
		rv = update_raid_disks(mddev, info->raid_disks);

	if ((state ^ info->state) & (1<<MD_SB_BITMAP_PRESENT)) {
		if (mddev->pers->quiesce == NULL || mddev->thread == NULL) {
			rv = -EINVAL;
			goto err;
		}
		if (mddev->recovery || mddev->sync_thread) {
			rv = -EBUSY;
			goto err;
		}
		if (info->state & (1<<MD_SB_BITMAP_PRESENT)) {
			struct bitmap *bitmap;
			/* add the bitmap */
			if (mddev->bitmap) {
				rv = -EEXIST;
				goto err;
			}
			if (mddev->bitmap_info.default_offset == 0) {
				rv = -EINVAL;
				goto err;
			}
			mddev->bitmap_info.offset =
				mddev->bitmap_info.default_offset;
			mddev->bitmap_info.space =
				mddev->bitmap_info.default_space;
			bitmap = md_bitmap_create(mddev, -1);
			mddev_suspend(mddev);
			if (!IS_ERR(bitmap)) {
				mddev->bitmap = bitmap;
				rv = md_bitmap_load(mddev);
			} else
				rv = PTR_ERR(bitmap);
			if (rv)
				md_bitmap_destroy(mddev);
			mddev_resume(mddev);
		} else {
			/* remove the bitmap */
			if (!mddev->bitmap) {
				rv = -ENOENT;
				goto err;
			}
			if (mddev->bitmap->storage.file) {
				rv = -EINVAL;
				goto err;
			}
			if (mddev->bitmap_info.nodes) {
				/* hold PW on all the bitmap lock */
				if (md_cluster_ops->lock_all_bitmaps(mddev) <= 0) {
					pr_warn("md: can't change bitmap to none since the array is in use by more than one node\n");
					rv = -EPERM;
					md_cluster_ops->unlock_all_bitmaps(mddev);
					goto err;
				}

				mddev->bitmap_info.nodes = 0;
				md_cluster_ops->leave(mddev);
				module_put(md_cluster_mod);
				mddev->safemode_delay = DEFAULT_SAFEMODE_DELAY;
			}
			mddev_suspend(mddev);
			md_bitmap_destroy(mddev);
			mddev_resume(mddev);
			mddev->bitmap_info.offset = 0;
		}
	}
	md_update_sb(mddev, 1);
	return rv;
err:
	return rv;
}

static int set_disk_faulty(struct mddev *mddev, dev_t dev)
{
	struct md_rdev *rdev;
	int err = 0;

	if (mddev->pers == NULL)
		return -ENODEV;

	rcu_read_lock();
	rdev = md_find_rdev_rcu(mddev, dev);
	if (!rdev)
		err =  -ENODEV;
	else {
		md_error(mddev, rdev);
		if (test_bit(MD_BROKEN, &mddev->flags))
			err = -EBUSY;
	}
	rcu_read_unlock();
	return err;
}

/*
 * We have a problem here : there is no easy way to give a CHS
 * virtual geometry. We currently pretend that we have a 2 heads
 * 4 sectors (with a BIG number of cylinders...). This drives
 * dosfs just mad... ;-)
 */
static int md_getgeo(struct block_device *bdev, struct hd_geometry *geo)
{
	struct mddev *mddev = bdev->bd_disk->private_data;

	geo->heads = 2;
	geo->sectors = 4;
	geo->cylinders = mddev->array_sectors / 8;
	return 0;
}

static inline bool md_ioctl_valid(unsigned int cmd)
{
	switch (cmd) {
	case ADD_NEW_DISK:
	case GET_ARRAY_INFO:
	case GET_BITMAP_FILE:
	case GET_DISK_INFO:
	case HOT_ADD_DISK:
	case HOT_REMOVE_DISK:
	case RAID_VERSION:
	case RESTART_ARRAY_RW:
	case RUN_ARRAY:
	case SET_ARRAY_INFO:
	case SET_BITMAP_FILE:
	case SET_DISK_FAULTY:
	case STOP_ARRAY:
	case STOP_ARRAY_RO:
	case CLUSTERED_DISK_NACK:
		return true;
	default:
		return false;
	}
}

static int md_ioctl(struct block_device *bdev, fmode_t mode,
			unsigned int cmd, unsigned long arg)
{
	int err = 0;
	void __user *argp = (void __user *)arg;
	struct mddev *mddev = NULL;
	bool did_set_md_closing = false;

	if (!md_ioctl_valid(cmd))
		return -ENOTTY;

	switch (cmd) {
	case RAID_VERSION:
	case GET_ARRAY_INFO:
	case GET_DISK_INFO:
		break;
	default:
		if (!capable(CAP_SYS_ADMIN))
			return -EACCES;
	}

	/*
	 * Commands dealing with the RAID driver but not any
	 * particular array:
	 */
	switch (cmd) {
	case RAID_VERSION:
		err = get_version(argp);
		goto out;
	default:;
	}

	/*
	 * Commands creating/starting a new array:
	 */

	mddev = bdev->bd_disk->private_data;

	if (!mddev) {
		BUG();
		goto out;
	}

	/* Some actions do not requires the mutex */
	switch (cmd) {
	case GET_ARRAY_INFO:
		if (!mddev->raid_disks && !mddev->external)
			err = -ENODEV;
		else
			err = get_array_info(mddev, argp);
		goto out;

	case GET_DISK_INFO:
		if (!mddev->raid_disks && !mddev->external)
			err = -ENODEV;
		else
			err = get_disk_info(mddev, argp);
		goto out;

	case SET_DISK_FAULTY:
		err = set_disk_faulty(mddev, new_decode_dev(arg));
		goto out;

	case GET_BITMAP_FILE:
		err = get_bitmap_file(mddev, argp);
		goto out;

	}

	if (cmd == ADD_NEW_DISK || cmd == HOT_ADD_DISK)
		flush_rdev_wq(mddev);

	if (cmd == HOT_REMOVE_DISK)
		/* need to ensure recovery thread has run */
		wait_event_interruptible_timeout(mddev->sb_wait,
						 !test_bit(MD_RECOVERY_NEEDED,
							   &mddev->recovery),
						 msecs_to_jiffies(5000));
	if (cmd == STOP_ARRAY || cmd == STOP_ARRAY_RO) {
		/* Need to flush page cache, and ensure no-one else opens
		 * and writes
		 */
		mutex_lock(&mddev->open_mutex);
		if (mddev->pers && atomic_read(&mddev->openers) > 1) {
			mutex_unlock(&mddev->open_mutex);
			err = -EBUSY;
			goto out;
		}
		if (test_and_set_bit(MD_CLOSING, &mddev->flags)) {
			mutex_unlock(&mddev->open_mutex);
			err = -EBUSY;
			goto out;
		}
		did_set_md_closing = true;
		mutex_unlock(&mddev->open_mutex);
		sync_blockdev(bdev);
	}
	err = mddev_lock(mddev);
	if (err) {
		pr_debug("md: ioctl lock interrupted, reason %d, cmd %d\n",
			 err, cmd);
		goto out;
	}

	if (cmd == SET_ARRAY_INFO) {
		mdu_array_info_t info;
		if (!arg)
			memset(&info, 0, sizeof(info));
		else if (copy_from_user(&info, argp, sizeof(info))) {
			err = -EFAULT;
			goto unlock;
		}
		if (mddev->pers) {
			err = update_array_info(mddev, &info);
			if (err) {
				pr_warn("md: couldn't update array info. %d\n", err);
				goto unlock;
			}
			goto unlock;
		}
		if (!list_empty(&mddev->disks)) {
			pr_warn("md: array %s already has disks!\n", mdname(mddev));
			err = -EBUSY;
			goto unlock;
		}
		if (mddev->raid_disks) {
			pr_warn("md: array %s already initialised!\n", mdname(mddev));
			err = -EBUSY;
			goto unlock;
		}
		err = md_set_array_info(mddev, &info);
		if (err) {
			pr_warn("md: couldn't set array info. %d\n", err);
			goto unlock;
		}
		goto unlock;
	}

	/*
	 * Commands querying/configuring an existing array:
	 */
	/* if we are not initialised yet, only ADD_NEW_DISK, STOP_ARRAY,
	 * RUN_ARRAY, and GET_ and SET_BITMAP_FILE are allowed */
	if ((!mddev->raid_disks && !mddev->external)
	    && cmd != ADD_NEW_DISK && cmd != STOP_ARRAY
	    && cmd != RUN_ARRAY && cmd != SET_BITMAP_FILE
	    && cmd != GET_BITMAP_FILE) {
		err = -ENODEV;
		goto unlock;
	}

	/*
	 * Commands even a read-only array can execute:
	 */
	switch (cmd) {
	case RESTART_ARRAY_RW:
		err = restart_array(mddev);
		goto unlock;

	case STOP_ARRAY:
		err = do_md_stop(mddev, 0, bdev);
		goto unlock;

	case STOP_ARRAY_RO:
		err = md_set_readonly(mddev, bdev);
		goto unlock;

	case HOT_REMOVE_DISK:
		err = hot_remove_disk(mddev, new_decode_dev(arg));
		goto unlock;

	case ADD_NEW_DISK:
		/* We can support ADD_NEW_DISK on read-only arrays
		 * only if we are re-adding a preexisting device.
		 * So require mddev->pers and MD_DISK_SYNC.
		 */
		if (mddev->pers) {
			mdu_disk_info_t info;
			if (copy_from_user(&info, argp, sizeof(info)))
				err = -EFAULT;
			else if (!(info.state & (1<<MD_DISK_SYNC)))
				/* Need to clear read-only for this */
				break;
			else
				err = md_add_new_disk(mddev, &info);
			goto unlock;
		}
		break;
	}

	/*
	 * The remaining ioctls are changing the state of the
	 * superblock, so we do not allow them on read-only arrays.
	 */
	if (mddev->ro && mddev->pers) {
		if (mddev->ro == 2) {
			mddev->ro = 0;
			sysfs_notify_dirent_safe(mddev->sysfs_state);
			set_bit(MD_RECOVERY_NEEDED, &mddev->recovery);
			/* mddev_unlock will wake thread */
			/* If a device failed while we were read-only, we
			 * need to make sure the metadata is updated now.
			 */
			if (test_bit(MD_SB_CHANGE_DEVS, &mddev->sb_flags)) {
				mddev_unlock(mddev);
				wait_event(mddev->sb_wait,
					   !test_bit(MD_SB_CHANGE_DEVS, &mddev->sb_flags) &&
					   !test_bit(MD_SB_CHANGE_PENDING, &mddev->sb_flags));
				mddev_lock_nointr(mddev);
			}
		} else {
			err = -EROFS;
			goto unlock;
		}
	}

	switch (cmd) {
	case ADD_NEW_DISK:
	{
		mdu_disk_info_t info;
		if (copy_from_user(&info, argp, sizeof(info)))
			err = -EFAULT;
		else
			err = md_add_new_disk(mddev, &info);
		goto unlock;
	}

	case CLUSTERED_DISK_NACK:
		if (mddev_is_clustered(mddev))
			md_cluster_ops->new_disk_ack(mddev, false);
		else
			err = -EINVAL;
		goto unlock;

	case HOT_ADD_DISK:
		err = hot_add_disk(mddev, new_decode_dev(arg));
		goto unlock;

	case RUN_ARRAY:
		err = do_md_run(mddev);
		goto unlock;

	case SET_BITMAP_FILE:
		err = set_bitmap_file(mddev, (int)arg);
		goto unlock;

	default:
		err = -EINVAL;
		goto unlock;
	}

unlock:
	if (mddev->hold_active == UNTIL_IOCTL &&
	    err != -EINVAL)
		mddev->hold_active = 0;
	mddev_unlock(mddev);
out:
	if(did_set_md_closing)
		clear_bit(MD_CLOSING, &mddev->flags);
	return err;
}
#ifdef CONFIG_COMPAT
static int md_compat_ioctl(struct block_device *bdev, fmode_t mode,
		    unsigned int cmd, unsigned long arg)
{
	switch (cmd) {
	case HOT_REMOVE_DISK:
	case HOT_ADD_DISK:
	case SET_DISK_FAULTY:
	case SET_BITMAP_FILE:
		/* These take in integer arg, do not convert */
		break;
	default:
		arg = (unsigned long)compat_ptr(arg);
		break;
	}

	return md_ioctl(bdev, mode, cmd, arg);
}
#endif /* CONFIG_COMPAT */

static int md_set_read_only(struct block_device *bdev, bool ro)
{
	struct mddev *mddev = bdev->bd_disk->private_data;
	int err;

	err = mddev_lock(mddev);
	if (err)
		return err;

	if (!mddev->raid_disks && !mddev->external) {
		err = -ENODEV;
		goto out_unlock;
	}

	/*
	 * Transitioning to read-auto need only happen for arrays that call
	 * md_write_start and which are not ready for writes yet.
	 */
	if (!ro && mddev->ro == 1 && mddev->pers) {
		err = restart_array(mddev);
		if (err)
			goto out_unlock;
		mddev->ro = 2;
	}

out_unlock:
	mddev_unlock(mddev);
	return err;
}

static int md_open(struct block_device *bdev, fmode_t mode)
{
	struct mddev *mddev;
	int err;

	spin_lock(&all_mddevs_lock);
	mddev = mddev_get(bdev->bd_disk->private_data);
	spin_unlock(&all_mddevs_lock);
	if (!mddev)
		return -ENODEV;

	err = mutex_lock_interruptible(&mddev->open_mutex);
	if (err)
		goto out;

	err = -ENODEV;
	if (test_bit(MD_CLOSING, &mddev->flags))
		goto out_unlock;

	atomic_inc(&mddev->openers);
	mutex_unlock(&mddev->open_mutex);

	bdev_check_media_change(bdev);
	return 0;

out_unlock:
	mutex_unlock(&mddev->open_mutex);
out:
	mddev_put(mddev);
	return err;
}

static void md_release(struct gendisk *disk, fmode_t mode)
{
	struct mddev *mddev = disk->private_data;

	BUG_ON(!mddev);
	atomic_dec(&mddev->openers);
	mddev_put(mddev);
}

static unsigned int md_check_events(struct gendisk *disk, unsigned int clearing)
{
	struct mddev *mddev = disk->private_data;
	unsigned int ret = 0;

	if (mddev->changed)
		ret = DISK_EVENT_MEDIA_CHANGE;
	mddev->changed = 0;
	return ret;
}

static void md_free_disk(struct gendisk *disk)
{
	struct mddev *mddev = disk->private_data;

	percpu_ref_exit(&mddev->writes_pending);
	bioset_exit(&mddev->bio_set);
	bioset_exit(&mddev->sync_set);

	mddev_free(mddev);
}

const struct block_device_operations md_fops =
{
	.owner		= THIS_MODULE,
	.submit_bio	= md_submit_bio,
	.open		= md_open,
	.release	= md_release,
	.ioctl		= md_ioctl,
#ifdef CONFIG_COMPAT
	.compat_ioctl	= md_compat_ioctl,
#endif
	.getgeo		= md_getgeo,
	.check_events	= md_check_events,
	.set_read_only	= md_set_read_only,
	.free_disk	= md_free_disk,
};

static int md_thread(void *arg)
{
	struct md_thread *thread = arg;

	/*
	 * md_thread is a 'system-thread', it's priority should be very
	 * high. We avoid resource deadlocks individually in each
	 * raid personality. (RAID5 does preallocation) We also use RR and
	 * the very same RT priority as kswapd, thus we will never get
	 * into a priority inversion deadlock.
	 *
	 * we definitely have to have equal or higher priority than
	 * bdflush, otherwise bdflush will deadlock if there are too
	 * many dirty RAID5 blocks.
	 */

	allow_signal(SIGKILL);
	while (!kthread_should_stop()) {

		/* We need to wait INTERRUPTIBLE so that
		 * we don't add to the load-average.
		 * That means we need to be sure no signals are
		 * pending
		 */
		if (signal_pending(current))
			flush_signals(current);

		wait_event_interruptible_timeout
			(thread->wqueue,
			 test_bit(THREAD_WAKEUP, &thread->flags)
			 || kthread_should_stop() || kthread_should_park(),
			 thread->timeout);

		clear_bit(THREAD_WAKEUP, &thread->flags);
		if (kthread_should_park())
			kthread_parkme();
		if (!kthread_should_stop())
			thread->run(thread);
	}

	return 0;
}

void md_wakeup_thread(struct md_thread *thread)
{
	if (thread) {
		pr_debug("md: waking up MD thread %s.\n", thread->tsk->comm);
		set_bit(THREAD_WAKEUP, &thread->flags);
		wake_up(&thread->wqueue);
	}
}
EXPORT_SYMBOL(md_wakeup_thread);

struct md_thread *md_register_thread(void (*run) (struct md_thread *),
		struct mddev *mddev, const char *name)
{
	struct md_thread *thread;

	thread = kzalloc(sizeof(struct md_thread), GFP_KERNEL);
	if (!thread)
		return NULL;

	init_waitqueue_head(&thread->wqueue);

	thread->run = run;
	thread->mddev = mddev;
	thread->timeout = MAX_SCHEDULE_TIMEOUT;
	thread->tsk = kthread_run(md_thread, thread,
				  "%s_%s",
				  mdname(thread->mddev),
				  name);
	if (IS_ERR(thread->tsk)) {
		kfree(thread);
		return NULL;
	}
	return thread;
}
EXPORT_SYMBOL(md_register_thread);

void md_unregister_thread(struct md_thread **threadp)
{
	struct md_thread *thread;

	/*
	 * Locking ensures that mddev_unlock does not wake_up a
	 * non-existent thread
	 */
	spin_lock(&pers_lock);
	thread = *threadp;
	if (!thread) {
		spin_unlock(&pers_lock);
		return;
	}
	*threadp = NULL;
	spin_unlock(&pers_lock);

	pr_debug("interrupting MD-thread pid %d\n", task_pid_nr(thread->tsk));
	kthread_stop(thread->tsk);
	kfree(thread);
}
EXPORT_SYMBOL(md_unregister_thread);

void md_error(struct mddev *mddev, struct md_rdev *rdev)
{
	if (!rdev || test_bit(Faulty, &rdev->flags))
		return;

	if (!mddev->pers || !mddev->pers->error_handler)
		return;
	mddev->pers->error_handler(mddev, rdev);

	if (mddev->degraded && !test_bit(MD_BROKEN, &mddev->flags))
		set_bit(MD_RECOVERY_RECOVER, &mddev->recovery);
	sysfs_notify_dirent_safe(rdev->sysfs_state);
	set_bit(MD_RECOVERY_INTR, &mddev->recovery);
	if (!test_bit(MD_BROKEN, &mddev->flags)) {
		set_bit(MD_RECOVERY_NEEDED, &mddev->recovery);
		md_wakeup_thread(mddev->thread);
	}
	if (mddev->event_work.func)
		queue_work(md_misc_wq, &mddev->event_work);
	md_new_event();
}
EXPORT_SYMBOL(md_error);

/* seq_file implementation /proc/mdstat */

static void status_unused(struct seq_file *seq)
{
	int i = 0;
	struct md_rdev *rdev;

	seq_printf(seq, "unused devices: ");

	list_for_each_entry(rdev, &pending_raid_disks, same_set) {
		i++;
		seq_printf(seq, "%pg ", rdev->bdev);
	}
	if (!i)
		seq_printf(seq, "<none>");

	seq_printf(seq, "\n");
}

static int status_resync(struct seq_file *seq, struct mddev *mddev)
{
	sector_t max_sectors, resync, res;
	unsigned long dt, db = 0;
	sector_t rt, curr_mark_cnt, resync_mark_cnt;
	int scale, recovery_active;
	unsigned int per_milli;

	if (test_bit(MD_RECOVERY_SYNC, &mddev->recovery) ||
	    test_bit(MD_RECOVERY_RESHAPE, &mddev->recovery))
		max_sectors = mddev->resync_max_sectors;
	else
		max_sectors = mddev->dev_sectors;

	resync = mddev->curr_resync;
	if (resync < MD_RESYNC_ACTIVE) {
		if (test_bit(MD_RECOVERY_DONE, &mddev->recovery))
			/* Still cleaning up */
			resync = max_sectors;
	} else if (resync > max_sectors) {
		resync = max_sectors;
	} else {
		resync -= atomic_read(&mddev->recovery_active);
		if (resync < MD_RESYNC_ACTIVE) {
			/*
			 * Resync has started, but the subtraction has
			 * yielded one of the special values. Force it
			 * to active to ensure the status reports an
			 * active resync.
			 */
			resync = MD_RESYNC_ACTIVE;
		}
	}

	if (resync == MD_RESYNC_NONE) {
		if (test_bit(MD_RESYNCING_REMOTE, &mddev->recovery)) {
			struct md_rdev *rdev;

			rdev_for_each(rdev, mddev)
				if (rdev->raid_disk >= 0 &&
				    !test_bit(Faulty, &rdev->flags) &&
				    rdev->recovery_offset != MaxSector &&
				    rdev->recovery_offset) {
					seq_printf(seq, "\trecover=REMOTE");
					return 1;
				}
			if (mddev->reshape_position != MaxSector)
				seq_printf(seq, "\treshape=REMOTE");
			else
				seq_printf(seq, "\tresync=REMOTE");
			return 1;
		}
		if (mddev->recovery_cp < MaxSector) {
			seq_printf(seq, "\tresync=PENDING");
			return 1;
		}
		return 0;
	}
	if (resync < MD_RESYNC_ACTIVE) {
		seq_printf(seq, "\tresync=DELAYED");
		return 1;
	}

	WARN_ON(max_sectors == 0);
	/* Pick 'scale' such that (resync>>scale)*1000 will fit
	 * in a sector_t, and (max_sectors>>scale) will fit in a
	 * u32, as those are the requirements for sector_div.
	 * Thus 'scale' must be at least 10
	 */
	scale = 10;
	if (sizeof(sector_t) > sizeof(unsigned long)) {
		while ( max_sectors/2 > (1ULL<<(scale+32)))
			scale++;
	}
	res = (resync>>scale)*1000;
	sector_div(res, (u32)((max_sectors>>scale)+1));

	per_milli = res;
	{
		int i, x = per_milli/50, y = 20-x;
		seq_printf(seq, "[");
		for (i = 0; i < x; i++)
			seq_printf(seq, "=");
		seq_printf(seq, ">");
		for (i = 0; i < y; i++)
			seq_printf(seq, ".");
		seq_printf(seq, "] ");
	}
	seq_printf(seq, " %s =%3u.%u%% (%llu/%llu)",
		   (test_bit(MD_RECOVERY_RESHAPE, &mddev->recovery)?
		    "reshape" :
		    (test_bit(MD_RECOVERY_CHECK, &mddev->recovery)?
		     "check" :
		     (test_bit(MD_RECOVERY_SYNC, &mddev->recovery) ?
		      "resync" : "recovery"))),
		   per_milli/10, per_milli % 10,
		   (unsigned long long) resync/2,
		   (unsigned long long) max_sectors/2);

	/*
	 * dt: time from mark until now
	 * db: blocks written from mark until now
	 * rt: remaining time
	 *
	 * rt is a sector_t, which is always 64bit now. We are keeping
	 * the original algorithm, but it is not really necessary.
	 *
	 * Original algorithm:
	 *   So we divide before multiply in case it is 32bit and close
	 *   to the limit.
	 *   We scale the divisor (db) by 32 to avoid losing precision
	 *   near the end of resync when the number of remaining sectors
	 *   is close to 'db'.
	 *   We then divide rt by 32 after multiplying by db to compensate.
	 *   The '+1' avoids division by zero if db is very small.
	 */
	dt = ((jiffies - mddev->resync_mark) / HZ);
	if (!dt) dt++;

	curr_mark_cnt = mddev->curr_mark_cnt;
	recovery_active = atomic_read(&mddev->recovery_active);
	resync_mark_cnt = mddev->resync_mark_cnt;

	if (curr_mark_cnt >= (recovery_active + resync_mark_cnt))
		db = curr_mark_cnt - (recovery_active + resync_mark_cnt);

	rt = max_sectors - resync;    /* number of remaining sectors */
	rt = div64_u64(rt, db/32+1);
	rt *= dt;
	rt >>= 5;

	seq_printf(seq, " finish=%lu.%lumin", (unsigned long)rt / 60,
		   ((unsigned long)rt % 60)/6);

	seq_printf(seq, " speed=%ldK/sec", db/2/dt);
	return 1;
}

static void *md_seq_start(struct seq_file *seq, loff_t *pos)
{
	struct list_head *tmp;
	loff_t l = *pos;
	struct mddev *mddev;

	if (l == 0x10000) {
		++*pos;
		return (void *)2;
	}
	if (l > 0x10000)
		return NULL;
	if (!l--)
		/* header */
		return (void*)1;

	spin_lock(&all_mddevs_lock);
	list_for_each(tmp,&all_mddevs)
		if (!l--) {
			mddev = list_entry(tmp, struct mddev, all_mddevs);
			mddev_get(mddev);
			if (!mddev_get(mddev))
				continue;
			spin_unlock(&all_mddevs_lock);
			return mddev;
		}
	spin_unlock(&all_mddevs_lock);
	if (!l--)
		return (void*)2;/* tail */
	return NULL;
}

static void *md_seq_next(struct seq_file *seq, void *v, loff_t *pos)
{
	struct list_head *tmp;
	struct mddev *next_mddev, *mddev = v;
	struct mddev *to_put = NULL;

	++*pos;
	if (v == (void*)2)
		return NULL;

	spin_lock(&all_mddevs_lock);
	if (v == (void*)1) {
		tmp = all_mddevs.next;
	} else {
		to_put = mddev;
		tmp = mddev->all_mddevs.next;
	}

	for (;;) {
		if (tmp == &all_mddevs) {
			next_mddev = (void*)2;
			*pos = 0x10000;
			break;
		}
		next_mddev = list_entry(tmp, struct mddev, all_mddevs);
		if (mddev_get(next_mddev))
			break;
		mddev = next_mddev;
		tmp = mddev->all_mddevs.next;
	};
	spin_unlock(&all_mddevs_lock);

	if (to_put)
		mddev_put(mddev);
	return next_mddev;

}

static void md_seq_stop(struct seq_file *seq, void *v)
{
	struct mddev *mddev = v;

	if (mddev && v != (void*)1 && v != (void*)2)
		mddev_put(mddev);
}

static int md_seq_show(struct seq_file *seq, void *v)
{
	struct mddev *mddev = v;
	sector_t sectors;
	struct md_rdev *rdev;

	if (v == (void*)1) {
		struct md_personality *pers;
		seq_printf(seq, "Personalities : ");
		spin_lock(&pers_lock);
		list_for_each_entry(pers, &pers_list, list)
			seq_printf(seq, "[%s] ", pers->name);

		spin_unlock(&pers_lock);
		seq_printf(seq, "\n");
		seq->poll_event = atomic_read(&md_event_count);
		return 0;
	}
	if (v == (void*)2) {
		status_unused(seq);
		return 0;
	}

	spin_lock(&mddev->lock);
	if (mddev->pers || mddev->raid_disks || !list_empty(&mddev->disks)) {
		seq_printf(seq, "%s : %sactive", mdname(mddev),
						mddev->pers ? "" : "in");
		if (mddev->pers) {
			if (mddev->ro==1)
				seq_printf(seq, " (read-only)");
			if (mddev->ro==2)
				seq_printf(seq, " (auto-read-only)");
			seq_printf(seq, " %s", mddev->pers->name);
		}

		sectors = 0;
		rcu_read_lock();
		rdev_for_each_rcu(rdev, mddev) {
			seq_printf(seq, " %pg[%d]", rdev->bdev, rdev->desc_nr);

			if (test_bit(WriteMostly, &rdev->flags))
				seq_printf(seq, "(W)");
			if (test_bit(Journal, &rdev->flags))
				seq_printf(seq, "(J)");
			if (test_bit(Faulty, &rdev->flags)) {
				seq_printf(seq, "(F)");
				continue;
			}
			if (rdev->raid_disk < 0)
				seq_printf(seq, "(S)"); /* spare */
			if (test_bit(Replacement, &rdev->flags))
				seq_printf(seq, "(R)");
			sectors += rdev->sectors;
		}
		rcu_read_unlock();

		if (!list_empty(&mddev->disks)) {
			if (mddev->pers)
				seq_printf(seq, "\n      %llu blocks",
					   (unsigned long long)
					   mddev->array_sectors / 2);
			else
				seq_printf(seq, "\n      %llu blocks",
					   (unsigned long long)sectors / 2);
		}
		if (mddev->persistent) {
			if (mddev->major_version != 0 ||
			    mddev->minor_version != 90) {
				seq_printf(seq," super %d.%d",
					   mddev->major_version,
					   mddev->minor_version);
			}
		} else if (mddev->external)
			seq_printf(seq, " super external:%s",
				   mddev->metadata_type);
		else
			seq_printf(seq, " super non-persistent");

		if (mddev->pers) {
			mddev->pers->status(seq, mddev);
			seq_printf(seq, "\n      ");
			if (mddev->pers->sync_request) {
				if (status_resync(seq, mddev))
					seq_printf(seq, "\n      ");
			}
		} else
			seq_printf(seq, "\n       ");

		md_bitmap_status(seq, mddev->bitmap);

		seq_printf(seq, "\n");
	}
	spin_unlock(&mddev->lock);

	return 0;
}

static const struct seq_operations md_seq_ops = {
	.start  = md_seq_start,
	.next   = md_seq_next,
	.stop   = md_seq_stop,
	.show   = md_seq_show,
};

static int md_seq_open(struct inode *inode, struct file *file)
{
	struct seq_file *seq;
	int error;

	error = seq_open(file, &md_seq_ops);
	if (error)
		return error;

	seq = file->private_data;
	seq->poll_event = atomic_read(&md_event_count);
	return error;
}

static int md_unloading;
static __poll_t mdstat_poll(struct file *filp, poll_table *wait)
{
	struct seq_file *seq = filp->private_data;
	__poll_t mask;

	if (md_unloading)
		return EPOLLIN|EPOLLRDNORM|EPOLLERR|EPOLLPRI;
	poll_wait(filp, &md_event_waiters, wait);

	/* always allow read */
	mask = EPOLLIN | EPOLLRDNORM;

	if (seq->poll_event != atomic_read(&md_event_count))
		mask |= EPOLLERR | EPOLLPRI;
	return mask;
}

static const struct proc_ops mdstat_proc_ops = {
	.proc_open	= md_seq_open,
	.proc_read	= seq_read,
	.proc_lseek	= seq_lseek,
	.proc_release	= seq_release,
	.proc_poll	= mdstat_poll,
};

int register_md_personality(struct md_personality *p)
{
	pr_debug("md: %s personality registered for level %d\n",
		 p->name, p->level);
	spin_lock(&pers_lock);
	list_add_tail(&p->list, &pers_list);
	spin_unlock(&pers_lock);
	return 0;
}
EXPORT_SYMBOL(register_md_personality);

int unregister_md_personality(struct md_personality *p)
{
	pr_debug("md: %s personality unregistered\n", p->name);
	spin_lock(&pers_lock);
	list_del_init(&p->list);
	spin_unlock(&pers_lock);
	return 0;
}
EXPORT_SYMBOL(unregister_md_personality);

int register_md_cluster_operations(struct md_cluster_operations *ops,
				   struct module *module)
{
	int ret = 0;
	spin_lock(&pers_lock);
	if (md_cluster_ops != NULL)
		ret = -EALREADY;
	else {
		md_cluster_ops = ops;
		md_cluster_mod = module;
	}
	spin_unlock(&pers_lock);
	return ret;
}
EXPORT_SYMBOL(register_md_cluster_operations);

int unregister_md_cluster_operations(void)
{
	spin_lock(&pers_lock);
	md_cluster_ops = NULL;
	spin_unlock(&pers_lock);
	return 0;
}
EXPORT_SYMBOL(unregister_md_cluster_operations);

int md_setup_cluster(struct mddev *mddev, int nodes)
{
	int ret;
	if (!md_cluster_ops)
		request_module("md-cluster");
	spin_lock(&pers_lock);
	/* ensure module won't be unloaded */
	if (!md_cluster_ops || !try_module_get(md_cluster_mod)) {
		pr_warn("can't find md-cluster module or get its reference.\n");
		spin_unlock(&pers_lock);
		return -ENOENT;
	}
	spin_unlock(&pers_lock);

	ret = md_cluster_ops->join(mddev, nodes);
	if (!ret)
		mddev->safemode_delay = 0;
	return ret;
}

void md_cluster_stop(struct mddev *mddev)
{
	if (!md_cluster_ops)
		return;
	md_cluster_ops->leave(mddev);
	module_put(md_cluster_mod);
}

static int is_mddev_idle(struct mddev *mddev, int init)
{
	struct md_rdev *rdev;
	int idle;
	int curr_events;

	idle = 1;
	rcu_read_lock();
	rdev_for_each_rcu(rdev, mddev) {
		struct gendisk *disk = rdev->bdev->bd_disk;
		curr_events = (int)part_stat_read_accum(disk->part0, sectors) -
			      atomic_read(&disk->sync_io);
		/* sync IO will cause sync_io to increase before the disk_stats
		 * as sync_io is counted when a request starts, and
		 * disk_stats is counted when it completes.
		 * So resync activity will cause curr_events to be smaller than
		 * when there was no such activity.
		 * non-sync IO will cause disk_stat to increase without
		 * increasing sync_io so curr_events will (eventually)
		 * be larger than it was before.  Once it becomes
		 * substantially larger, the test below will cause
		 * the array to appear non-idle, and resync will slow
		 * down.
		 * If there is a lot of outstanding resync activity when
		 * we set last_event to curr_events, then all that activity
		 * completing might cause the array to appear non-idle
		 * and resync will be slowed down even though there might
		 * not have been non-resync activity.  This will only
		 * happen once though.  'last_events' will soon reflect
		 * the state where there is little or no outstanding
		 * resync requests, and further resync activity will
		 * always make curr_events less than last_events.
		 *
		 */
		if (init || curr_events - rdev->last_events > 64) {
			rdev->last_events = curr_events;
			idle = 0;
		}
	}
	rcu_read_unlock();
	return idle;
}

void md_done_sync(struct mddev *mddev, int blocks, int ok)
{
	/* another "blocks" (512byte) blocks have been synced */
	atomic_sub(blocks, &mddev->recovery_active);
	wake_up(&mddev->recovery_wait);
	if (!ok) {
		set_bit(MD_RECOVERY_INTR, &mddev->recovery);
		set_bit(MD_RECOVERY_ERROR, &mddev->recovery);
		md_wakeup_thread(mddev->thread);
		// stop recovery, signal do_sync ....
	}
}
EXPORT_SYMBOL(md_done_sync);

/* md_write_start(mddev, bi)
 * If we need to update some array metadata (e.g. 'active' flag
 * in superblock) before writing, schedule a superblock update
 * and wait for it to complete.
 * A return value of 'false' means that the write wasn't recorded
 * and cannot proceed as the array is being suspend.
 */
bool md_write_start(struct mddev *mddev, struct bio *bi)
{
	int did_change = 0;

	if (bio_data_dir(bi) != WRITE)
		return true;

	BUG_ON(mddev->ro == 1);
	if (mddev->ro == 2) {
		/* need to switch to read/write */
		mddev->ro = 0;
		set_bit(MD_RECOVERY_NEEDED, &mddev->recovery);
		md_wakeup_thread(mddev->thread);
		md_wakeup_thread(mddev->sync_thread);
		did_change = 1;
	}
	rcu_read_lock();
	percpu_ref_get(&mddev->writes_pending);
	smp_mb(); /* Match smp_mb in set_in_sync() */
	if (mddev->safemode == 1)
		mddev->safemode = 0;
	/* sync_checkers is always 0 when writes_pending is in per-cpu mode */
	if (mddev->in_sync || mddev->sync_checkers) {
		spin_lock(&mddev->lock);
		if (mddev->in_sync) {
			mddev->in_sync = 0;
			set_bit(MD_SB_CHANGE_CLEAN, &mddev->sb_flags);
			set_bit(MD_SB_CHANGE_PENDING, &mddev->sb_flags);
			md_wakeup_thread(mddev->thread);
			did_change = 1;
		}
		spin_unlock(&mddev->lock);
	}
	rcu_read_unlock();
	if (did_change)
		sysfs_notify_dirent_safe(mddev->sysfs_state);
	if (!mddev->has_superblocks)
		return true;
	wait_event(mddev->sb_wait,
		   !test_bit(MD_SB_CHANGE_PENDING, &mddev->sb_flags) ||
		   mddev->suspended);
	if (test_bit(MD_SB_CHANGE_PENDING, &mddev->sb_flags)) {
		percpu_ref_put(&mddev->writes_pending);
		return false;
	}
	return true;
}
EXPORT_SYMBOL(md_write_start);

/* md_write_inc can only be called when md_write_start() has
 * already been called at least once of the current request.
 * It increments the counter and is useful when a single request
 * is split into several parts.  Each part causes an increment and
 * so needs a matching md_write_end().
 * Unlike md_write_start(), it is safe to call md_write_inc() inside
 * a spinlocked region.
 */
void md_write_inc(struct mddev *mddev, struct bio *bi)
{
	if (bio_data_dir(bi) != WRITE)
		return;
	WARN_ON_ONCE(mddev->in_sync || mddev->ro);
	percpu_ref_get(&mddev->writes_pending);
}
EXPORT_SYMBOL(md_write_inc);

void md_write_end(struct mddev *mddev)
{
	percpu_ref_put(&mddev->writes_pending);

	if (mddev->safemode == 2)
		md_wakeup_thread(mddev->thread);
	else if (mddev->safemode_delay)
		/* The roundup() ensures this only performs locking once
		 * every ->safemode_delay jiffies
		 */
		mod_timer(&mddev->safemode_timer,
			  roundup(jiffies, mddev->safemode_delay) +
			  mddev->safemode_delay);
}

EXPORT_SYMBOL(md_write_end);

/* This is used by raid0 and raid10 */
void md_submit_discard_bio(struct mddev *mddev, struct md_rdev *rdev,
			struct bio *bio, sector_t start, sector_t size)
{
	struct bio *discard_bio = NULL;

	if (__blkdev_issue_discard(rdev->bdev, start, size, GFP_NOIO,
			&discard_bio) || !discard_bio)
		return;

	bio_chain(discard_bio, bio);
	bio_clone_blkg_association(discard_bio, bio);
	if (mddev->gendisk)
		trace_block_bio_remap(discard_bio,
				disk_devt(mddev->gendisk),
				bio->bi_iter.bi_sector);
	submit_bio_noacct(discard_bio);
}
EXPORT_SYMBOL_GPL(md_submit_discard_bio);

int acct_bioset_init(struct mddev *mddev)
{
	int err = 0;

	if (!bioset_initialized(&mddev->io_acct_set))
		err = bioset_init(&mddev->io_acct_set, BIO_POOL_SIZE,
			offsetof(struct md_io_acct, bio_clone), 0);
	return err;
}
EXPORT_SYMBOL_GPL(acct_bioset_init);

void acct_bioset_exit(struct mddev *mddev)
{
	bioset_exit(&mddev->io_acct_set);
}
EXPORT_SYMBOL_GPL(acct_bioset_exit);

static void md_end_io_acct(struct bio *bio)
{
	struct md_io_acct *md_io_acct = bio->bi_private;
	struct bio *orig_bio = md_io_acct->orig_bio;

	orig_bio->bi_status = bio->bi_status;

	bio_end_io_acct(orig_bio, md_io_acct->start_time);
	bio_put(bio);
	bio_endio(orig_bio);
}

/*
 * Used by personalities that don't already clone the bio and thus can't
 * easily add the timestamp to their extended bio structure.
 */
void md_account_bio(struct mddev *mddev, struct bio **bio)
{
	struct block_device *bdev = (*bio)->bi_bdev;
	struct md_io_acct *md_io_acct;
	struct bio *clone;

	if (!blk_queue_io_stat(bdev->bd_disk->queue))
		return;

	clone = bio_alloc_clone(bdev, *bio, GFP_NOIO, &mddev->io_acct_set);
	md_io_acct = container_of(clone, struct md_io_acct, bio_clone);
	md_io_acct->orig_bio = *bio;
	md_io_acct->start_time = bio_start_io_acct(*bio);

	clone->bi_end_io = md_end_io_acct;
	clone->bi_private = md_io_acct;
	*bio = clone;
}
EXPORT_SYMBOL_GPL(md_account_bio);

/* md_allow_write(mddev)
 * Calling this ensures that the array is marked 'active' so that writes
 * may proceed without blocking.  It is important to call this before
 * attempting a GFP_KERNEL allocation while holding the mddev lock.
 * Must be called with mddev_lock held.
 */
void md_allow_write(struct mddev *mddev)
{
	if (!mddev->pers)
		return;
	if (mddev->ro)
		return;
	if (!mddev->pers->sync_request)
		return;

	spin_lock(&mddev->lock);
	if (mddev->in_sync) {
		mddev->in_sync = 0;
		set_bit(MD_SB_CHANGE_CLEAN, &mddev->sb_flags);
		set_bit(MD_SB_CHANGE_PENDING, &mddev->sb_flags);
		if (mddev->safemode_delay &&
		    mddev->safemode == 0)
			mddev->safemode = 1;
		spin_unlock(&mddev->lock);
		md_update_sb(mddev, 0);
		sysfs_notify_dirent_safe(mddev->sysfs_state);
		/* wait for the dirty state to be recorded in the metadata */
		wait_event(mddev->sb_wait,
			   !test_bit(MD_SB_CHANGE_PENDING, &mddev->sb_flags));
	} else
		spin_unlock(&mddev->lock);
}
EXPORT_SYMBOL_GPL(md_allow_write);

#define SYNC_MARKS	10
#define	SYNC_MARK_STEP	(3*HZ)
#define UPDATE_FREQUENCY (5*60*HZ)
void md_do_sync(struct md_thread *thread)
{
	struct mddev *mddev = thread->mddev;
	struct mddev *mddev2;
	unsigned int currspeed = 0, window;
	sector_t max_sectors,j, io_sectors, recovery_done;
	unsigned long mark[SYNC_MARKS];
	unsigned long update_time;
	sector_t mark_cnt[SYNC_MARKS];
	int last_mark,m;
	sector_t last_check;
	int skipped = 0;
	struct md_rdev *rdev;
	char *desc, *action = NULL;
	struct blk_plug plug;
	int ret;

	/* just incase thread restarts... */
	if (test_bit(MD_RECOVERY_DONE, &mddev->recovery) ||
	    test_bit(MD_RECOVERY_WAIT, &mddev->recovery))
		return;
	if (mddev->ro) {/* never try to sync a read-only array */
		set_bit(MD_RECOVERY_INTR, &mddev->recovery);
		return;
	}

	if (mddev_is_clustered(mddev)) {
		ret = md_cluster_ops->resync_start(mddev);
		if (ret)
			goto skip;

		set_bit(MD_CLUSTER_RESYNC_LOCKED, &mddev->flags);
		if (!(test_bit(MD_RECOVERY_SYNC, &mddev->recovery) ||
			test_bit(MD_RECOVERY_RESHAPE, &mddev->recovery) ||
			test_bit(MD_RECOVERY_RECOVER, &mddev->recovery))
		     && ((unsigned long long)mddev->curr_resync_completed
			 < (unsigned long long)mddev->resync_max_sectors))
			goto skip;
	}

	if (test_bit(MD_RECOVERY_SYNC, &mddev->recovery)) {
		if (test_bit(MD_RECOVERY_CHECK, &mddev->recovery)) {
			desc = "data-check";
			action = "check";
		} else if (test_bit(MD_RECOVERY_REQUESTED, &mddev->recovery)) {
			desc = "requested-resync";
			action = "repair";
		} else
			desc = "resync";
	} else if (test_bit(MD_RECOVERY_RESHAPE, &mddev->recovery))
		desc = "reshape";
	else
		desc = "recovery";

	mddev->last_sync_action = action ?: desc;

	/*
	 * Before starting a resync we must have set curr_resync to
	 * 2, and then checked that every "conflicting" array has curr_resync
	 * less than ours.  When we find one that is the same or higher
	 * we wait on resync_wait.  To avoid deadlock, we reduce curr_resync
	 * to 1 if we choose to yield (based arbitrarily on address of mddev structure).
	 * This will mean we have to start checking from the beginning again.
	 *
	 */

	do {
		int mddev2_minor = -1;
		mddev->curr_resync = MD_RESYNC_DELAYED;

	try_again:
		if (test_bit(MD_RECOVERY_INTR, &mddev->recovery))
			goto skip;
		spin_lock(&all_mddevs_lock);
		list_for_each_entry(mddev2, &all_mddevs, all_mddevs) {
			if (test_bit(MD_DELETED, &mddev2->flags))
				continue;
			if (mddev2 == mddev)
				continue;
			if (!mddev->parallel_resync
			&&  mddev2->curr_resync
			&&  match_mddev_units(mddev, mddev2)) {
				DEFINE_WAIT(wq);
				if (mddev < mddev2 &&
				    mddev->curr_resync == MD_RESYNC_DELAYED) {
					/* arbitrarily yield */
					mddev->curr_resync = MD_RESYNC_YIELDED;
					wake_up(&resync_wait);
				}
				if (mddev > mddev2 &&
				    mddev->curr_resync == MD_RESYNC_YIELDED)
					/* no need to wait here, we can wait the next
					 * time 'round when curr_resync == 2
					 */
					continue;
				/* We need to wait 'interruptible' so as not to
				 * contribute to the load average, and not to
				 * be caught by 'softlockup'
				 */
				prepare_to_wait(&resync_wait, &wq, TASK_INTERRUPTIBLE);
				if (!test_bit(MD_RECOVERY_INTR, &mddev->recovery) &&
				    mddev2->curr_resync >= mddev->curr_resync) {
					if (mddev2_minor != mddev2->md_minor) {
						mddev2_minor = mddev2->md_minor;
						pr_info("md: delaying %s of %s until %s has finished (they share one or more physical units)\n",
							desc, mdname(mddev),
							mdname(mddev2));
					}
					spin_unlock(&all_mddevs_lock);

					if (signal_pending(current))
						flush_signals(current);
					schedule();
					finish_wait(&resync_wait, &wq);
					goto try_again;
				}
				finish_wait(&resync_wait, &wq);
			}
		}
<<<<<<< HEAD
=======
		spin_unlock(&all_mddevs_lock);
>>>>>>> f83e1915
	} while (mddev->curr_resync < MD_RESYNC_DELAYED);

	j = 0;
	if (test_bit(MD_RECOVERY_SYNC, &mddev->recovery)) {
		/* resync follows the size requested by the personality,
		 * which defaults to physical size, but can be virtual size
		 */
		max_sectors = mddev->resync_max_sectors;
		atomic64_set(&mddev->resync_mismatches, 0);
		/* we don't use the checkpoint if there's a bitmap */
		if (test_bit(MD_RECOVERY_REQUESTED, &mddev->recovery))
			j = mddev->resync_min;
		else if (!mddev->bitmap)
			j = mddev->recovery_cp;

	} else if (test_bit(MD_RECOVERY_RESHAPE, &mddev->recovery)) {
		max_sectors = mddev->resync_max_sectors;
		/*
		 * If the original node aborts reshaping then we continue the
		 * reshaping, so set j again to avoid restart reshape from the
		 * first beginning
		 */
		if (mddev_is_clustered(mddev) &&
		    mddev->reshape_position != MaxSector)
			j = mddev->reshape_position;
	} else {
		/* recovery follows the physical size of devices */
		max_sectors = mddev->dev_sectors;
		j = MaxSector;
		rcu_read_lock();
		rdev_for_each_rcu(rdev, mddev)
			if (rdev->raid_disk >= 0 &&
			    !test_bit(Journal, &rdev->flags) &&
			    !test_bit(Faulty, &rdev->flags) &&
			    !test_bit(In_sync, &rdev->flags) &&
			    rdev->recovery_offset < j)
				j = rdev->recovery_offset;
		rcu_read_unlock();

		/* If there is a bitmap, we need to make sure all
		 * writes that started before we added a spare
		 * complete before we start doing a recovery.
		 * Otherwise the write might complete and (via
		 * bitmap_endwrite) set a bit in the bitmap after the
		 * recovery has checked that bit and skipped that
		 * region.
		 */
		if (mddev->bitmap) {
			mddev->pers->quiesce(mddev, 1);
			mddev->pers->quiesce(mddev, 0);
		}
	}

	pr_info("md: %s of RAID array %s\n", desc, mdname(mddev));
	pr_debug("md: minimum _guaranteed_  speed: %d KB/sec/disk.\n", speed_min(mddev));
	pr_debug("md: using maximum available idle IO bandwidth (but not more than %d KB/sec) for %s.\n",
		 speed_max(mddev), desc);

	is_mddev_idle(mddev, 1); /* this initializes IO event counters */

	io_sectors = 0;
	for (m = 0; m < SYNC_MARKS; m++) {
		mark[m] = jiffies;
		mark_cnt[m] = io_sectors;
	}
	last_mark = 0;
	mddev->resync_mark = mark[last_mark];
	mddev->resync_mark_cnt = mark_cnt[last_mark];

	/*
	 * Tune reconstruction:
	 */
	window = 32 * (PAGE_SIZE / 512);
	pr_debug("md: using %dk window, over a total of %lluk.\n",
		 window/2, (unsigned long long)max_sectors/2);

	atomic_set(&mddev->recovery_active, 0);
	last_check = 0;

	if (j>2) {
		pr_debug("md: resuming %s of %s from checkpoint.\n",
			 desc, mdname(mddev));
		mddev->curr_resync = j;
	} else
		mddev->curr_resync = MD_RESYNC_ACTIVE; /* no longer delayed */
	mddev->curr_resync_completed = j;
	sysfs_notify_dirent_safe(mddev->sysfs_completed);
	md_new_event();
	update_time = jiffies;

	blk_start_plug(&plug);
	while (j < max_sectors) {
		sector_t sectors;

		skipped = 0;

		if (!test_bit(MD_RECOVERY_RESHAPE, &mddev->recovery) &&
		    ((mddev->curr_resync > mddev->curr_resync_completed &&
		      (mddev->curr_resync - mddev->curr_resync_completed)
		      > (max_sectors >> 4)) ||
		     time_after_eq(jiffies, update_time + UPDATE_FREQUENCY) ||
		     (j - mddev->curr_resync_completed)*2
		     >= mddev->resync_max - mddev->curr_resync_completed ||
		     mddev->curr_resync_completed > mddev->resync_max
			    )) {
			/* time to update curr_resync_completed */
			wait_event(mddev->recovery_wait,
				   atomic_read(&mddev->recovery_active) == 0);
			mddev->curr_resync_completed = j;
			if (test_bit(MD_RECOVERY_SYNC, &mddev->recovery) &&
			    j > mddev->recovery_cp)
				mddev->recovery_cp = j;
			update_time = jiffies;
			set_bit(MD_SB_CHANGE_CLEAN, &mddev->sb_flags);
			sysfs_notify_dirent_safe(mddev->sysfs_completed);
		}

		while (j >= mddev->resync_max &&
		       !test_bit(MD_RECOVERY_INTR, &mddev->recovery)) {
			/* As this condition is controlled by user-space,
			 * we can block indefinitely, so use '_interruptible'
			 * to avoid triggering warnings.
			 */
			flush_signals(current); /* just in case */
			wait_event_interruptible(mddev->recovery_wait,
						 mddev->resync_max > j
						 || test_bit(MD_RECOVERY_INTR,
							     &mddev->recovery));
		}

		if (test_bit(MD_RECOVERY_INTR, &mddev->recovery))
			break;

		sectors = mddev->pers->sync_request(mddev, j, &skipped);
		if (sectors == 0) {
			set_bit(MD_RECOVERY_INTR, &mddev->recovery);
			break;
		}

		if (!skipped) { /* actual IO requested */
			io_sectors += sectors;
			atomic_add(sectors, &mddev->recovery_active);
		}

		if (test_bit(MD_RECOVERY_INTR, &mddev->recovery))
			break;

		j += sectors;
		if (j > max_sectors)
			/* when skipping, extra large numbers can be returned. */
			j = max_sectors;
		if (j > 2)
			mddev->curr_resync = j;
		mddev->curr_mark_cnt = io_sectors;
		if (last_check == 0)
			/* this is the earliest that rebuild will be
			 * visible in /proc/mdstat
			 */
			md_new_event();

		if (last_check + window > io_sectors || j == max_sectors)
			continue;

		last_check = io_sectors;
	repeat:
		if (time_after_eq(jiffies, mark[last_mark] + SYNC_MARK_STEP )) {
			/* step marks */
			int next = (last_mark+1) % SYNC_MARKS;

			mddev->resync_mark = mark[next];
			mddev->resync_mark_cnt = mark_cnt[next];
			mark[next] = jiffies;
			mark_cnt[next] = io_sectors - atomic_read(&mddev->recovery_active);
			last_mark = next;
		}

		if (test_bit(MD_RECOVERY_INTR, &mddev->recovery))
			break;

		/*
		 * this loop exits only if either when we are slower than
		 * the 'hard' speed limit, or the system was IO-idle for
		 * a jiffy.
		 * the system might be non-idle CPU-wise, but we only care
		 * about not overloading the IO subsystem. (things like an
		 * e2fsck being done on the RAID array should execute fast)
		 */
		cond_resched();

		recovery_done = io_sectors - atomic_read(&mddev->recovery_active);
		currspeed = ((unsigned long)(recovery_done - mddev->resync_mark_cnt))/2
			/((jiffies-mddev->resync_mark)/HZ +1) +1;

		if (currspeed > speed_min(mddev)) {
			if (currspeed > speed_max(mddev)) {
				msleep(500);
				goto repeat;
			}
			if (!is_mddev_idle(mddev, 0)) {
				/*
				 * Give other IO more of a chance.
				 * The faster the devices, the less we wait.
				 */
				wait_event(mddev->recovery_wait,
					   !atomic_read(&mddev->recovery_active));
			}
		}
	}
	pr_info("md: %s: %s %s.\n",mdname(mddev), desc,
		test_bit(MD_RECOVERY_INTR, &mddev->recovery)
		? "interrupted" : "done");
	/*
	 * this also signals 'finished resyncing' to md_stop
	 */
	blk_finish_plug(&plug);
	wait_event(mddev->recovery_wait, !atomic_read(&mddev->recovery_active));

	if (!test_bit(MD_RECOVERY_RESHAPE, &mddev->recovery) &&
	    !test_bit(MD_RECOVERY_INTR, &mddev->recovery) &&
	    mddev->curr_resync >= MD_RESYNC_ACTIVE) {
		mddev->curr_resync_completed = mddev->curr_resync;
		sysfs_notify_dirent_safe(mddev->sysfs_completed);
	}
	mddev->pers->sync_request(mddev, max_sectors, &skipped);

	if (!test_bit(MD_RECOVERY_CHECK, &mddev->recovery) &&
	    mddev->curr_resync >= MD_RESYNC_ACTIVE) {
		if (test_bit(MD_RECOVERY_SYNC, &mddev->recovery)) {
			if (test_bit(MD_RECOVERY_INTR, &mddev->recovery)) {
				if (mddev->curr_resync >= mddev->recovery_cp) {
					pr_debug("md: checkpointing %s of %s.\n",
						 desc, mdname(mddev));
					if (test_bit(MD_RECOVERY_ERROR,
						&mddev->recovery))
						mddev->recovery_cp =
							mddev->curr_resync_completed;
					else
						mddev->recovery_cp =
							mddev->curr_resync;
				}
			} else
				mddev->recovery_cp = MaxSector;
		} else {
			if (!test_bit(MD_RECOVERY_INTR, &mddev->recovery))
				mddev->curr_resync = MaxSector;
			if (!test_bit(MD_RECOVERY_RESHAPE, &mddev->recovery) &&
			    test_bit(MD_RECOVERY_RECOVER, &mddev->recovery)) {
				rcu_read_lock();
				rdev_for_each_rcu(rdev, mddev)
					if (rdev->raid_disk >= 0 &&
					    mddev->delta_disks >= 0 &&
					    !test_bit(Journal, &rdev->flags) &&
					    !test_bit(Faulty, &rdev->flags) &&
					    !test_bit(In_sync, &rdev->flags) &&
					    rdev->recovery_offset < mddev->curr_resync)
						rdev->recovery_offset = mddev->curr_resync;
				rcu_read_unlock();
			}
		}
	}
 skip:
	/* set CHANGE_PENDING here since maybe another update is needed,
	 * so other nodes are informed. It should be harmless for normal
	 * raid */
	set_mask_bits(&mddev->sb_flags, 0,
		      BIT(MD_SB_CHANGE_PENDING) | BIT(MD_SB_CHANGE_DEVS));

	if (test_bit(MD_RECOVERY_RESHAPE, &mddev->recovery) &&
			!test_bit(MD_RECOVERY_INTR, &mddev->recovery) &&
			mddev->delta_disks > 0 &&
			mddev->pers->finish_reshape &&
			mddev->pers->size &&
			mddev->queue) {
		mddev_lock_nointr(mddev);
		md_set_array_sectors(mddev, mddev->pers->size(mddev, 0, 0));
		mddev_unlock(mddev);
		if (!mddev_is_clustered(mddev))
			set_capacity_and_notify(mddev->gendisk,
						mddev->array_sectors);
	}

	spin_lock(&mddev->lock);
	if (!test_bit(MD_RECOVERY_INTR, &mddev->recovery)) {
		/* We completed so min/max setting can be forgotten if used. */
		if (test_bit(MD_RECOVERY_REQUESTED, &mddev->recovery))
			mddev->resync_min = 0;
		mddev->resync_max = MaxSector;
	} else if (test_bit(MD_RECOVERY_REQUESTED, &mddev->recovery))
		mddev->resync_min = mddev->curr_resync_completed;
	set_bit(MD_RECOVERY_DONE, &mddev->recovery);
	mddev->curr_resync = MD_RESYNC_NONE;
	spin_unlock(&mddev->lock);

	wake_up(&resync_wait);
	md_wakeup_thread(mddev->thread);
	return;
}
EXPORT_SYMBOL_GPL(md_do_sync);

static int remove_and_add_spares(struct mddev *mddev,
				 struct md_rdev *this)
{
	struct md_rdev *rdev;
	int spares = 0;
	int removed = 0;
	bool remove_some = false;

	if (this && test_bit(MD_RECOVERY_RUNNING, &mddev->recovery))
		/* Mustn't remove devices when resync thread is running */
		return 0;

	rdev_for_each(rdev, mddev) {
		if ((this == NULL || rdev == this) &&
		    rdev->raid_disk >= 0 &&
		    !test_bit(Blocked, &rdev->flags) &&
		    test_bit(Faulty, &rdev->flags) &&
		    atomic_read(&rdev->nr_pending)==0) {
			/* Faulty non-Blocked devices with nr_pending == 0
			 * never get nr_pending incremented,
			 * never get Faulty cleared, and never get Blocked set.
			 * So we can synchronize_rcu now rather than once per device
			 */
			remove_some = true;
			set_bit(RemoveSynchronized, &rdev->flags);
		}
	}

	if (remove_some)
		synchronize_rcu();
	rdev_for_each(rdev, mddev) {
		if ((this == NULL || rdev == this) &&
		    rdev->raid_disk >= 0 &&
		    !test_bit(Blocked, &rdev->flags) &&
		    ((test_bit(RemoveSynchronized, &rdev->flags) ||
		     (!test_bit(In_sync, &rdev->flags) &&
		      !test_bit(Journal, &rdev->flags))) &&
		    atomic_read(&rdev->nr_pending)==0)) {
			if (mddev->pers->hot_remove_disk(
				    mddev, rdev) == 0) {
				sysfs_unlink_rdev(mddev, rdev);
				rdev->saved_raid_disk = rdev->raid_disk;
				rdev->raid_disk = -1;
				removed++;
			}
		}
		if (remove_some && test_bit(RemoveSynchronized, &rdev->flags))
			clear_bit(RemoveSynchronized, &rdev->flags);
	}

	if (removed && mddev->kobj.sd)
		sysfs_notify_dirent_safe(mddev->sysfs_degraded);

	if (this && removed)
		goto no_add;

	rdev_for_each(rdev, mddev) {
		if (this && this != rdev)
			continue;
		if (test_bit(Candidate, &rdev->flags))
			continue;
		if (rdev->raid_disk >= 0 &&
		    !test_bit(In_sync, &rdev->flags) &&
		    !test_bit(Journal, &rdev->flags) &&
		    !test_bit(Faulty, &rdev->flags))
			spares++;
		if (rdev->raid_disk >= 0)
			continue;
		if (test_bit(Faulty, &rdev->flags))
			continue;
		if (!test_bit(Journal, &rdev->flags)) {
			if (mddev->ro &&
			    ! (rdev->saved_raid_disk >= 0 &&
			       !test_bit(Bitmap_sync, &rdev->flags)))
				continue;

			rdev->recovery_offset = 0;
		}
		if (mddev->pers->hot_add_disk(mddev, rdev) == 0) {
			/* failure here is OK */
			sysfs_link_rdev(mddev, rdev);
			if (!test_bit(Journal, &rdev->flags))
				spares++;
			md_new_event();
			set_bit(MD_SB_CHANGE_DEVS, &mddev->sb_flags);
		}
	}
no_add:
	if (removed)
		set_bit(MD_SB_CHANGE_DEVS, &mddev->sb_flags);
	return spares;
}

static void md_start_sync(struct work_struct *ws)
{
	struct mddev *mddev = container_of(ws, struct mddev, del_work);

	mddev->sync_thread = md_register_thread(md_do_sync,
						mddev,
						"resync");
	if (!mddev->sync_thread) {
		pr_warn("%s: could not start resync thread...\n",
			mdname(mddev));
		/* leave the spares where they are, it shouldn't hurt */
		clear_bit(MD_RECOVERY_SYNC, &mddev->recovery);
		clear_bit(MD_RECOVERY_RESHAPE, &mddev->recovery);
		clear_bit(MD_RECOVERY_REQUESTED, &mddev->recovery);
		clear_bit(MD_RECOVERY_CHECK, &mddev->recovery);
		clear_bit(MD_RECOVERY_RUNNING, &mddev->recovery);
		wake_up(&resync_wait);
		if (test_and_clear_bit(MD_RECOVERY_RECOVER,
				       &mddev->recovery))
			if (mddev->sysfs_action)
				sysfs_notify_dirent_safe(mddev->sysfs_action);
	} else
		md_wakeup_thread(mddev->sync_thread);
	sysfs_notify_dirent_safe(mddev->sysfs_action);
	md_new_event();
}

/*
 * This routine is regularly called by all per-raid-array threads to
 * deal with generic issues like resync and super-block update.
 * Raid personalities that don't have a thread (linear/raid0) do not
 * need this as they never do any recovery or update the superblock.
 *
 * It does not do any resync itself, but rather "forks" off other threads
 * to do that as needed.
 * When it is determined that resync is needed, we set MD_RECOVERY_RUNNING in
 * "->recovery" and create a thread at ->sync_thread.
 * When the thread finishes it sets MD_RECOVERY_DONE
 * and wakeups up this thread which will reap the thread and finish up.
 * This thread also removes any faulty devices (with nr_pending == 0).
 *
 * The overall approach is:
 *  1/ if the superblock needs updating, update it.
 *  2/ If a recovery thread is running, don't do anything else.
 *  3/ If recovery has finished, clean up, possibly marking spares active.
 *  4/ If there are any faulty devices, remove them.
 *  5/ If array is degraded, try to add spares devices
 *  6/ If array has spares or is not in-sync, start a resync thread.
 */
void md_check_recovery(struct mddev *mddev)
{
	if (test_bit(MD_ALLOW_SB_UPDATE, &mddev->flags) && mddev->sb_flags) {
		/* Write superblock - thread that called mddev_suspend()
		 * holds reconfig_mutex for us.
		 */
		set_bit(MD_UPDATING_SB, &mddev->flags);
		smp_mb__after_atomic();
		if (test_bit(MD_ALLOW_SB_UPDATE, &mddev->flags))
			md_update_sb(mddev, 0);
		clear_bit_unlock(MD_UPDATING_SB, &mddev->flags);
		wake_up(&mddev->sb_wait);
	}

	if (mddev->suspended)
		return;

	if (mddev->bitmap)
		md_bitmap_daemon_work(mddev);

	if (signal_pending(current)) {
		if (mddev->pers->sync_request && !mddev->external) {
			pr_debug("md: %s in immediate safe mode\n",
				 mdname(mddev));
			mddev->safemode = 2;
		}
		flush_signals(current);
	}

	if (mddev->ro && !test_bit(MD_RECOVERY_NEEDED, &mddev->recovery))
		return;
	if ( ! (
		(mddev->sb_flags & ~ (1<<MD_SB_CHANGE_PENDING)) ||
		test_bit(MD_RECOVERY_NEEDED, &mddev->recovery) ||
		test_bit(MD_RECOVERY_DONE, &mddev->recovery) ||
		(mddev->external == 0 && mddev->safemode == 1) ||
		(mddev->safemode == 2
		 && !mddev->in_sync && mddev->recovery_cp == MaxSector)
		))
		return;

	if (mddev_trylock(mddev)) {
		int spares = 0;
		bool try_set_sync = mddev->safemode != 0;

		if (!mddev->external && mddev->safemode == 1)
			mddev->safemode = 0;

		if (mddev->ro) {
			struct md_rdev *rdev;
			if (!mddev->external && mddev->in_sync)
				/* 'Blocked' flag not needed as failed devices
				 * will be recorded if array switched to read/write.
				 * Leaving it set will prevent the device
				 * from being removed.
				 */
				rdev_for_each(rdev, mddev)
					clear_bit(Blocked, &rdev->flags);
			/* On a read-only array we can:
			 * - remove failed devices
			 * - add already-in_sync devices if the array itself
			 *   is in-sync.
			 * As we only add devices that are already in-sync,
			 * we can activate the spares immediately.
			 */
			remove_and_add_spares(mddev, NULL);
			/* There is no thread, but we need to call
			 * ->spare_active and clear saved_raid_disk
			 */
			set_bit(MD_RECOVERY_INTR, &mddev->recovery);
			md_unregister_thread(&mddev->sync_thread);
			md_reap_sync_thread(mddev);
			clear_bit(MD_RECOVERY_RECOVER, &mddev->recovery);
			clear_bit(MD_RECOVERY_NEEDED, &mddev->recovery);
			clear_bit(MD_SB_CHANGE_PENDING, &mddev->sb_flags);
			goto unlock;
		}

		if (mddev_is_clustered(mddev)) {
			struct md_rdev *rdev, *tmp;
			/* kick the device if another node issued a
			 * remove disk.
			 */
			rdev_for_each_safe(rdev, tmp, mddev) {
				if (test_and_clear_bit(ClusterRemove, &rdev->flags) &&
						rdev->raid_disk < 0)
					md_kick_rdev_from_array(rdev);
			}
		}

		if (try_set_sync && !mddev->external && !mddev->in_sync) {
			spin_lock(&mddev->lock);
			set_in_sync(mddev);
			spin_unlock(&mddev->lock);
		}

		if (mddev->sb_flags)
			md_update_sb(mddev, 0);

		if (test_bit(MD_RECOVERY_RUNNING, &mddev->recovery) &&
		    !test_bit(MD_RECOVERY_DONE, &mddev->recovery)) {
			/* resync/recovery still happening */
			clear_bit(MD_RECOVERY_NEEDED, &mddev->recovery);
			goto unlock;
		}
		if (mddev->sync_thread) {
			md_unregister_thread(&mddev->sync_thread);
			md_reap_sync_thread(mddev);
			goto unlock;
		}
		/* Set RUNNING before clearing NEEDED to avoid
		 * any transients in the value of "sync_action".
		 */
		mddev->curr_resync_completed = 0;
		spin_lock(&mddev->lock);
		set_bit(MD_RECOVERY_RUNNING, &mddev->recovery);
		spin_unlock(&mddev->lock);
		/* Clear some bits that don't mean anything, but
		 * might be left set
		 */
		clear_bit(MD_RECOVERY_INTR, &mddev->recovery);
		clear_bit(MD_RECOVERY_DONE, &mddev->recovery);

		if (!test_and_clear_bit(MD_RECOVERY_NEEDED, &mddev->recovery) ||
		    test_bit(MD_RECOVERY_FROZEN, &mddev->recovery))
			goto not_running;
		/* no recovery is running.
		 * remove any failed drives, then
		 * add spares if possible.
		 * Spares are also removed and re-added, to allow
		 * the personality to fail the re-add.
		 */

		if (mddev->reshape_position != MaxSector) {
			if (mddev->pers->check_reshape == NULL ||
			    mddev->pers->check_reshape(mddev) != 0)
				/* Cannot proceed */
				goto not_running;
			set_bit(MD_RECOVERY_RESHAPE, &mddev->recovery);
			clear_bit(MD_RECOVERY_RECOVER, &mddev->recovery);
		} else if ((spares = remove_and_add_spares(mddev, NULL))) {
			clear_bit(MD_RECOVERY_SYNC, &mddev->recovery);
			clear_bit(MD_RECOVERY_CHECK, &mddev->recovery);
			clear_bit(MD_RECOVERY_REQUESTED, &mddev->recovery);
			set_bit(MD_RECOVERY_RECOVER, &mddev->recovery);
		} else if (mddev->recovery_cp < MaxSector) {
			set_bit(MD_RECOVERY_SYNC, &mddev->recovery);
			clear_bit(MD_RECOVERY_RECOVER, &mddev->recovery);
		} else if (!test_bit(MD_RECOVERY_SYNC, &mddev->recovery))
			/* nothing to be done ... */
			goto not_running;

		if (mddev->pers->sync_request) {
			if (spares) {
				/* We are adding a device or devices to an array
				 * which has the bitmap stored on all devices.
				 * So make sure all bitmap pages get written
				 */
				md_bitmap_write_all(mddev->bitmap);
			}
			INIT_WORK(&mddev->del_work, md_start_sync);
			queue_work(md_misc_wq, &mddev->del_work);
			goto unlock;
		}
	not_running:
		if (!mddev->sync_thread) {
			clear_bit(MD_RECOVERY_RUNNING, &mddev->recovery);
			wake_up(&resync_wait);
			if (test_and_clear_bit(MD_RECOVERY_RECOVER,
					       &mddev->recovery))
				if (mddev->sysfs_action)
					sysfs_notify_dirent_safe(mddev->sysfs_action);
		}
	unlock:
		wake_up(&mddev->sb_wait);
		mddev_unlock(mddev);
	}
}
EXPORT_SYMBOL(md_check_recovery);

void md_reap_sync_thread(struct mddev *mddev)
{
	struct md_rdev *rdev;
	sector_t old_dev_sectors = mddev->dev_sectors;
	bool is_reshaped = false;

	/* sync_thread should be unregistered, collect result */
	if (!test_bit(MD_RECOVERY_INTR, &mddev->recovery) &&
	    !test_bit(MD_RECOVERY_REQUESTED, &mddev->recovery) &&
	    mddev->degraded != mddev->raid_disks) {
		/* success...*/
		/* activate any spares */
		if (mddev->pers->spare_active(mddev)) {
			sysfs_notify_dirent_safe(mddev->sysfs_degraded);
			set_bit(MD_SB_CHANGE_DEVS, &mddev->sb_flags);
		}
	}
	if (test_bit(MD_RECOVERY_RESHAPE, &mddev->recovery) &&
	    mddev->pers->finish_reshape) {
		mddev->pers->finish_reshape(mddev);
		if (mddev_is_clustered(mddev))
			is_reshaped = true;
	}

	/* If array is no-longer degraded, then any saved_raid_disk
	 * information must be scrapped.
	 */
	if (!mddev->degraded)
		rdev_for_each(rdev, mddev)
			rdev->saved_raid_disk = -1;

	md_update_sb(mddev, 1);
	/* MD_SB_CHANGE_PENDING should be cleared by md_update_sb, so we can
	 * call resync_finish here if MD_CLUSTER_RESYNC_LOCKED is set by
	 * clustered raid */
	if (test_and_clear_bit(MD_CLUSTER_RESYNC_LOCKED, &mddev->flags))
		md_cluster_ops->resync_finish(mddev);
	clear_bit(MD_RECOVERY_RUNNING, &mddev->recovery);
	clear_bit(MD_RECOVERY_DONE, &mddev->recovery);
	clear_bit(MD_RECOVERY_SYNC, &mddev->recovery);
	clear_bit(MD_RECOVERY_RESHAPE, &mddev->recovery);
	clear_bit(MD_RECOVERY_REQUESTED, &mddev->recovery);
	clear_bit(MD_RECOVERY_CHECK, &mddev->recovery);
	/*
	 * We call md_cluster_ops->update_size here because sync_size could
	 * be changed by md_update_sb, and MD_RECOVERY_RESHAPE is cleared,
	 * so it is time to update size across cluster.
	 */
	if (mddev_is_clustered(mddev) && is_reshaped
				      && !test_bit(MD_CLOSING, &mddev->flags))
		md_cluster_ops->update_size(mddev, old_dev_sectors);
	wake_up(&resync_wait);
	/* flag recovery needed just to double check */
	set_bit(MD_RECOVERY_NEEDED, &mddev->recovery);
	sysfs_notify_dirent_safe(mddev->sysfs_completed);
	sysfs_notify_dirent_safe(mddev->sysfs_action);
	md_new_event();
	if (mddev->event_work.func)
		queue_work(md_misc_wq, &mddev->event_work);
}
EXPORT_SYMBOL(md_reap_sync_thread);

void md_wait_for_blocked_rdev(struct md_rdev *rdev, struct mddev *mddev)
{
	sysfs_notify_dirent_safe(rdev->sysfs_state);
	wait_event_timeout(rdev->blocked_wait,
			   !test_bit(Blocked, &rdev->flags) &&
			   !test_bit(BlockedBadBlocks, &rdev->flags),
			   msecs_to_jiffies(5000));
	rdev_dec_pending(rdev, mddev);
}
EXPORT_SYMBOL(md_wait_for_blocked_rdev);

void md_finish_reshape(struct mddev *mddev)
{
	/* called be personality module when reshape completes. */
	struct md_rdev *rdev;

	rdev_for_each(rdev, mddev) {
		if (rdev->data_offset > rdev->new_data_offset)
			rdev->sectors += rdev->data_offset - rdev->new_data_offset;
		else
			rdev->sectors -= rdev->new_data_offset - rdev->data_offset;
		rdev->data_offset = rdev->new_data_offset;
	}
}
EXPORT_SYMBOL(md_finish_reshape);

/* Bad block management */

/* Returns 1 on success, 0 on failure */
int rdev_set_badblocks(struct md_rdev *rdev, sector_t s, int sectors,
		       int is_new)
{
	struct mddev *mddev = rdev->mddev;
	int rv;
	if (is_new)
		s += rdev->new_data_offset;
	else
		s += rdev->data_offset;
	rv = badblocks_set(&rdev->badblocks, s, sectors, 0);
	if (rv == 0) {
		/* Make sure they get written out promptly */
		if (test_bit(ExternalBbl, &rdev->flags))
			sysfs_notify_dirent_safe(rdev->sysfs_unack_badblocks);
		sysfs_notify_dirent_safe(rdev->sysfs_state);
		set_mask_bits(&mddev->sb_flags, 0,
			      BIT(MD_SB_CHANGE_CLEAN) | BIT(MD_SB_CHANGE_PENDING));
		md_wakeup_thread(rdev->mddev->thread);
		return 1;
	} else
		return 0;
}
EXPORT_SYMBOL_GPL(rdev_set_badblocks);

int rdev_clear_badblocks(struct md_rdev *rdev, sector_t s, int sectors,
			 int is_new)
{
	int rv;
	if (is_new)
		s += rdev->new_data_offset;
	else
		s += rdev->data_offset;
	rv = badblocks_clear(&rdev->badblocks, s, sectors);
	if ((rv == 0) && test_bit(ExternalBbl, &rdev->flags))
		sysfs_notify_dirent_safe(rdev->sysfs_badblocks);
	return rv;
}
EXPORT_SYMBOL_GPL(rdev_clear_badblocks);

static int md_notify_reboot(struct notifier_block *this,
			    unsigned long code, void *x)
{
	struct mddev *mddev, *n;
	int need_delay = 0;

	spin_lock(&all_mddevs_lock);
	list_for_each_entry_safe(mddev, n, &all_mddevs, all_mddevs) {
		if (!mddev_get(mddev))
			continue;
		spin_unlock(&all_mddevs_lock);
		if (mddev_trylock(mddev)) {
			if (mddev->pers)
				__md_stop_writes(mddev);
			if (mddev->persistent)
				mddev->safemode = 2;
			mddev_unlock(mddev);
		}
		need_delay = 1;
		mddev_put(mddev);
		spin_lock(&all_mddevs_lock);
	}
	spin_unlock(&all_mddevs_lock);

	/*
	 * certain more exotic SCSI devices are known to be
	 * volatile wrt too early system reboots. While the
	 * right place to handle this issue is the given
	 * driver, we do want to have a safe RAID driver ...
	 */
	if (need_delay)
		msleep(1000);

	return NOTIFY_DONE;
}

static struct notifier_block md_notifier = {
	.notifier_call	= md_notify_reboot,
	.next		= NULL,
	.priority	= INT_MAX, /* before any real devices */
};

static void md_geninit(void)
{
	pr_debug("md: sizeof(mdp_super_t) = %d\n", (int)sizeof(mdp_super_t));

	proc_create("mdstat", S_IRUGO, NULL, &mdstat_proc_ops);
}

static int __init md_init(void)
{
	int ret = -ENOMEM;

	md_wq = alloc_workqueue("md", WQ_MEM_RECLAIM, 0);
	if (!md_wq)
		goto err_wq;

	md_misc_wq = alloc_workqueue("md_misc", 0, 0);
	if (!md_misc_wq)
		goto err_misc_wq;

	md_rdev_misc_wq = alloc_workqueue("md_rdev_misc", 0, 0);
	if (!md_rdev_misc_wq)
		goto err_rdev_misc_wq;

	ret = __register_blkdev(MD_MAJOR, "md", md_probe);
	if (ret < 0)
		goto err_md;

	ret = __register_blkdev(0, "mdp", md_probe);
	if (ret < 0)
		goto err_mdp;
	mdp_major = ret;

	register_reboot_notifier(&md_notifier);
	raid_table_header = register_sysctl_table(raid_root_table);

	md_geninit();
	return 0;

err_mdp:
	unregister_blkdev(MD_MAJOR, "md");
err_md:
	destroy_workqueue(md_rdev_misc_wq);
err_rdev_misc_wq:
	destroy_workqueue(md_misc_wq);
err_misc_wq:
	destroy_workqueue(md_wq);
err_wq:
	return ret;
}

static void check_sb_changes(struct mddev *mddev, struct md_rdev *rdev)
{
	struct mdp_superblock_1 *sb = page_address(rdev->sb_page);
	struct md_rdev *rdev2, *tmp;
	int role, ret;

	/*
	 * If size is changed in another node then we need to
	 * do resize as well.
	 */
	if (mddev->dev_sectors != le64_to_cpu(sb->size)) {
		ret = mddev->pers->resize(mddev, le64_to_cpu(sb->size));
		if (ret)
			pr_info("md-cluster: resize failed\n");
		else
			md_bitmap_update_sb(mddev->bitmap);
	}

	/* Check for change of roles in the active devices */
	rdev_for_each_safe(rdev2, tmp, mddev) {
		if (test_bit(Faulty, &rdev2->flags))
			continue;

		/* Check if the roles changed */
		role = le16_to_cpu(sb->dev_roles[rdev2->desc_nr]);

		if (test_bit(Candidate, &rdev2->flags)) {
			if (role == MD_DISK_ROLE_FAULTY) {
				pr_info("md: Removing Candidate device %pg because add failed\n",
					rdev2->bdev);
				md_kick_rdev_from_array(rdev2);
				continue;
			}
			else
				clear_bit(Candidate, &rdev2->flags);
		}

		if (role != rdev2->raid_disk) {
			/*
			 * got activated except reshape is happening.
			 */
			if (rdev2->raid_disk == -1 && role != MD_DISK_ROLE_SPARE &&
			    !(le32_to_cpu(sb->feature_map) &
			      MD_FEATURE_RESHAPE_ACTIVE)) {
				rdev2->saved_raid_disk = role;
				ret = remove_and_add_spares(mddev, rdev2);
				pr_info("Activated spare: %pg\n",
					rdev2->bdev);
				/* wakeup mddev->thread here, so array could
				 * perform resync with the new activated disk */
				set_bit(MD_RECOVERY_NEEDED, &mddev->recovery);
				md_wakeup_thread(mddev->thread);
			}
			/* device faulty
			 * We just want to do the minimum to mark the disk
			 * as faulty. The recovery is performed by the
			 * one who initiated the error.
			 */
			if (role == MD_DISK_ROLE_FAULTY ||
			    role == MD_DISK_ROLE_JOURNAL) {
				md_error(mddev, rdev2);
				clear_bit(Blocked, &rdev2->flags);
			}
		}
	}

	if (mddev->raid_disks != le32_to_cpu(sb->raid_disks)) {
		ret = update_raid_disks(mddev, le32_to_cpu(sb->raid_disks));
		if (ret)
			pr_warn("md: updating array disks failed. %d\n", ret);
	}

	/*
	 * Since mddev->delta_disks has already updated in update_raid_disks,
	 * so it is time to check reshape.
	 */
	if (test_bit(MD_RESYNCING_REMOTE, &mddev->recovery) &&
	    (le32_to_cpu(sb->feature_map) & MD_FEATURE_RESHAPE_ACTIVE)) {
		/*
		 * reshape is happening in the remote node, we need to
		 * update reshape_position and call start_reshape.
		 */
		mddev->reshape_position = le64_to_cpu(sb->reshape_position);
		if (mddev->pers->update_reshape_pos)
			mddev->pers->update_reshape_pos(mddev);
		if (mddev->pers->start_reshape)
			mddev->pers->start_reshape(mddev);
	} else if (test_bit(MD_RESYNCING_REMOTE, &mddev->recovery) &&
		   mddev->reshape_position != MaxSector &&
		   !(le32_to_cpu(sb->feature_map) & MD_FEATURE_RESHAPE_ACTIVE)) {
		/* reshape is just done in another node. */
		mddev->reshape_position = MaxSector;
		if (mddev->pers->update_reshape_pos)
			mddev->pers->update_reshape_pos(mddev);
	}

	/* Finally set the event to be up to date */
	mddev->events = le64_to_cpu(sb->events);
}

static int read_rdev(struct mddev *mddev, struct md_rdev *rdev)
{
	int err;
	struct page *swapout = rdev->sb_page;
	struct mdp_superblock_1 *sb;

	/* Store the sb page of the rdev in the swapout temporary
	 * variable in case we err in the future
	 */
	rdev->sb_page = NULL;
	err = alloc_disk_sb(rdev);
	if (err == 0) {
		ClearPageUptodate(rdev->sb_page);
		rdev->sb_loaded = 0;
		err = super_types[mddev->major_version].
			load_super(rdev, NULL, mddev->minor_version);
	}
	if (err < 0) {
		pr_warn("%s: %d Could not reload rdev(%d) err: %d. Restoring old values\n",
				__func__, __LINE__, rdev->desc_nr, err);
		if (rdev->sb_page)
			put_page(rdev->sb_page);
		rdev->sb_page = swapout;
		rdev->sb_loaded = 1;
		return err;
	}

	sb = page_address(rdev->sb_page);
	/* Read the offset unconditionally, even if MD_FEATURE_RECOVERY_OFFSET
	 * is not set
	 */

	if ((le32_to_cpu(sb->feature_map) & MD_FEATURE_RECOVERY_OFFSET))
		rdev->recovery_offset = le64_to_cpu(sb->recovery_offset);

	/* The other node finished recovery, call spare_active to set
	 * device In_sync and mddev->degraded
	 */
	if (rdev->recovery_offset == MaxSector &&
	    !test_bit(In_sync, &rdev->flags) &&
	    mddev->pers->spare_active(mddev))
		sysfs_notify_dirent_safe(mddev->sysfs_degraded);

	put_page(swapout);
	return 0;
}

void md_reload_sb(struct mddev *mddev, int nr)
{
	struct md_rdev *rdev = NULL, *iter;
	int err;

	/* Find the rdev */
	rdev_for_each_rcu(iter, mddev) {
		if (iter->desc_nr == nr) {
			rdev = iter;
			break;
		}
	}

	if (!rdev) {
		pr_warn("%s: %d Could not find rdev with nr %d\n", __func__, __LINE__, nr);
		return;
	}

	err = read_rdev(mddev, rdev);
	if (err < 0)
		return;

	check_sb_changes(mddev, rdev);

	/* Read all rdev's to update recovery_offset */
	rdev_for_each_rcu(rdev, mddev) {
		if (!test_bit(Faulty, &rdev->flags))
			read_rdev(mddev, rdev);
	}
}
EXPORT_SYMBOL(md_reload_sb);

#ifndef MODULE

/*
 * Searches all registered partitions for autorun RAID arrays
 * at boot time.
 */

static DEFINE_MUTEX(detected_devices_mutex);
static LIST_HEAD(all_detected_devices);
struct detected_devices_node {
	struct list_head list;
	dev_t dev;
};

void md_autodetect_dev(dev_t dev)
{
	struct detected_devices_node *node_detected_dev;

	node_detected_dev = kzalloc(sizeof(*node_detected_dev), GFP_KERNEL);
	if (node_detected_dev) {
		node_detected_dev->dev = dev;
		mutex_lock(&detected_devices_mutex);
		list_add_tail(&node_detected_dev->list, &all_detected_devices);
		mutex_unlock(&detected_devices_mutex);
	}
}

void md_autostart_arrays(int part)
{
	struct md_rdev *rdev;
	struct detected_devices_node *node_detected_dev;
	dev_t dev;
	int i_scanned, i_passed;

	i_scanned = 0;
	i_passed = 0;

	pr_info("md: Autodetecting RAID arrays.\n");

	mutex_lock(&detected_devices_mutex);
	while (!list_empty(&all_detected_devices) && i_scanned < INT_MAX) {
		i_scanned++;
		node_detected_dev = list_entry(all_detected_devices.next,
					struct detected_devices_node, list);
		list_del(&node_detected_dev->list);
		dev = node_detected_dev->dev;
		kfree(node_detected_dev);
		mutex_unlock(&detected_devices_mutex);
		rdev = md_import_device(dev,0, 90);
		mutex_lock(&detected_devices_mutex);
		if (IS_ERR(rdev))
			continue;

		if (test_bit(Faulty, &rdev->flags))
			continue;

		set_bit(AutoDetected, &rdev->flags);
		list_add(&rdev->same_set, &pending_raid_disks);
		i_passed++;
	}
	mutex_unlock(&detected_devices_mutex);

	pr_debug("md: Scanned %d and added %d devices.\n", i_scanned, i_passed);

	autorun_devices(part);
}

#endif /* !MODULE */

static __exit void md_exit(void)
{
	struct mddev *mddev, *n;
	int delay = 1;

	unregister_blkdev(MD_MAJOR,"md");
	unregister_blkdev(mdp_major, "mdp");
	unregister_reboot_notifier(&md_notifier);
	unregister_sysctl_table(raid_table_header);

	/* We cannot unload the modules while some process is
	 * waiting for us in select() or poll() - wake them up
	 */
	md_unloading = 1;
	while (waitqueue_active(&md_event_waiters)) {
		/* not safe to leave yet */
		wake_up(&md_event_waiters);
		msleep(delay);
		delay += delay;
	}
	remove_proc_entry("mdstat", NULL);

	spin_lock(&all_mddevs_lock);
	list_for_each_entry_safe(mddev, n, &all_mddevs, all_mddevs) {
		if (!mddev_get(mddev))
			continue;
		spin_unlock(&all_mddevs_lock);
		export_array(mddev);
		mddev->ctime = 0;
		mddev->hold_active = 0;
		/*
		 * As the mddev is now fully clear, mddev_put will schedule
		 * the mddev for destruction by a workqueue, and the
		 * destroy_workqueue() below will wait for that to complete.
		 */
		mddev_put(mddev);
		spin_lock(&all_mddevs_lock);
	}
	spin_unlock(&all_mddevs_lock);

	destroy_workqueue(md_rdev_misc_wq);
	destroy_workqueue(md_misc_wq);
	destroy_workqueue(md_wq);
}

subsys_initcall(md_init);
module_exit(md_exit)

static int get_ro(char *buffer, const struct kernel_param *kp)
{
	return sprintf(buffer, "%d\n", start_readonly);
}
static int set_ro(const char *val, const struct kernel_param *kp)
{
	return kstrtouint(val, 10, (unsigned int *)&start_readonly);
}

module_param_call(start_ro, set_ro, get_ro, NULL, S_IRUSR|S_IWUSR);
module_param(start_dirty_degraded, int, S_IRUGO|S_IWUSR);
module_param_call(new_array, add_named_array, NULL, NULL, S_IWUSR);
module_param(create_on_open, bool, S_IRUSR|S_IWUSR);

MODULE_LICENSE("GPL");
MODULE_DESCRIPTION("MD RAID framework");
MODULE_ALIAS("md");
MODULE_ALIAS_BLOCKDEV_MAJOR(MD_MAJOR);<|MERGE_RESOLUTION|>--- conflicted
+++ resolved
@@ -5574,20 +5574,8 @@
 	if (mddev->sysfs_level)
 		sysfs_put(mddev->sysfs_level);
 
-<<<<<<< HEAD
-	if (mddev->gendisk) {
-		del_gendisk(mddev->gendisk);
-		put_disk(mddev->gendisk);
-	}
-	percpu_ref_exit(&mddev->writes_pending);
-
-	bioset_exit(&mddev->bio_set);
-	bioset_exit(&mddev->sync_set);
-	kfree(mddev);
-=======
 	del_gendisk(mddev->gendisk);
 	put_disk(mddev->gendisk);
->>>>>>> f83e1915
 }
 
 static const struct sysfs_ops md_sysfs_ops = {
@@ -5723,15 +5711,7 @@
 	mddev->sysfs_state = sysfs_get_dirent_safe(mddev->kobj.sd, "array_state");
 	mddev->sysfs_level = sysfs_get_dirent_safe(mddev->kobj.sd, "level");
 
-<<<<<<< HEAD
-out_del_gendisk:
-	del_gendisk(disk);
-out_cleanup_disk:
-	put_disk(disk);
-out_unlock_disks_mutex:
-=======
 done:
->>>>>>> f83e1915
 	mutex_unlock(&disks_mutex);
 	mddev_put(mddev);
 	return error;
@@ -8834,10 +8814,7 @@
 				finish_wait(&resync_wait, &wq);
 			}
 		}
-<<<<<<< HEAD
-=======
 		spin_unlock(&all_mddevs_lock);
->>>>>>> f83e1915
 	} while (mddev->curr_resync < MD_RESYNC_DELAYED);
 
 	j = 0;
