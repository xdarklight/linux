// SPDX-License-Identifier: GPL-2.0
/*
 * Freescale eSDHC i.MX controller driver for the platform bus.
 *
 * derived from the OF-version.
 *
 * Copyright (c) 2010 Pengutronix e.K.
 *   Author: Wolfram Sang <kernel@pengutronix.de>
 */

#include <linux/bitfield.h>
#include <linux/io.h>
#include <linux/iopoll.h>
#include <linux/delay.h>
#include <linux/err.h>
#include <linux/clk.h>
#include <linux/module.h>
#include <linux/slab.h>
#include <linux/pm_qos.h>
#include <linux/mmc/host.h>
#include <linux/mmc/mmc.h>
#include <linux/mmc/sdio.h>
#include <linux/mmc/slot-gpio.h>
#include <linux/of.h>
#include <linux/of_device.h>
#include <linux/pinctrl/consumer.h>
#include <linux/pm_runtime.h>
#include "sdhci-cqhci.h"
#include "sdhci-pltfm.h"
#include "sdhci-esdhc.h"
#include "cqhci.h"

#define ESDHC_SYS_CTRL_DTOCV_MASK	0x0f
#define	ESDHC_CTRL_D3CD			0x08
#define ESDHC_BURST_LEN_EN_INCR		(1 << 27)
/* VENDOR SPEC register */
#define ESDHC_VENDOR_SPEC		0xc0
#define  ESDHC_VENDOR_SPEC_SDIO_QUIRK	(1 << 1)
#define  ESDHC_VENDOR_SPEC_VSELECT	(1 << 1)
#define  ESDHC_VENDOR_SPEC_FRC_SDCLK_ON	(1 << 8)
#define ESDHC_DEBUG_SEL_AND_STATUS_REG		0xc2
#define ESDHC_DEBUG_SEL_REG			0xc3
#define ESDHC_DEBUG_SEL_MASK			0xf
#define ESDHC_DEBUG_SEL_CMD_STATE		1
#define ESDHC_DEBUG_SEL_DATA_STATE		2
#define ESDHC_DEBUG_SEL_TRANS_STATE		3
#define ESDHC_DEBUG_SEL_DMA_STATE		4
#define ESDHC_DEBUG_SEL_ADMA_STATE		5
#define ESDHC_DEBUG_SEL_FIFO_STATE		6
#define ESDHC_DEBUG_SEL_ASYNC_FIFO_STATE	7
#define ESDHC_WTMK_LVL			0x44
#define  ESDHC_WTMK_DEFAULT_VAL		0x10401040
#define  ESDHC_WTMK_LVL_RD_WML_MASK	0x000000FF
#define  ESDHC_WTMK_LVL_RD_WML_SHIFT	0
#define  ESDHC_WTMK_LVL_WR_WML_MASK	0x00FF0000
#define  ESDHC_WTMK_LVL_WR_WML_SHIFT	16
#define  ESDHC_WTMK_LVL_WML_VAL_DEF	64
#define  ESDHC_WTMK_LVL_WML_VAL_MAX	128
#define ESDHC_MIX_CTRL			0x48
#define  ESDHC_MIX_CTRL_DDREN		(1 << 3)
#define  ESDHC_MIX_CTRL_AC23EN		(1 << 7)
#define  ESDHC_MIX_CTRL_EXE_TUNE	(1 << 22)
#define  ESDHC_MIX_CTRL_SMPCLK_SEL	(1 << 23)
#define  ESDHC_MIX_CTRL_AUTO_TUNE_EN	(1 << 24)
#define  ESDHC_MIX_CTRL_FBCLK_SEL	(1 << 25)
#define  ESDHC_MIX_CTRL_HS400_EN	(1 << 26)
#define  ESDHC_MIX_CTRL_HS400_ES_EN	(1 << 27)
/* Bits 3 and 6 are not SDHCI standard definitions */
#define  ESDHC_MIX_CTRL_SDHCI_MASK	0xb7
/* Tuning bits */
#define  ESDHC_MIX_CTRL_TUNING_MASK	0x03c00000

/* dll control register */
#define ESDHC_DLL_CTRL			0x60
#define ESDHC_DLL_OVERRIDE_VAL_SHIFT	9
#define ESDHC_DLL_OVERRIDE_EN_SHIFT	8

/* tune control register */
#define ESDHC_TUNE_CTRL_STATUS		0x68
#define  ESDHC_TUNE_CTRL_STEP		1
#define  ESDHC_TUNE_CTRL_MIN		0
#define  ESDHC_TUNE_CTRL_MAX		((1 << 7) - 1)

/* strobe dll register */
#define ESDHC_STROBE_DLL_CTRL		0x70
#define ESDHC_STROBE_DLL_CTRL_ENABLE	(1 << 0)
#define ESDHC_STROBE_DLL_CTRL_RESET	(1 << 1)
#define ESDHC_STROBE_DLL_CTRL_SLV_DLY_TARGET_DEFAULT	0x7
#define ESDHC_STROBE_DLL_CTRL_SLV_DLY_TARGET_SHIFT	3
#define ESDHC_STROBE_DLL_CTRL_SLV_UPDATE_INT_DEFAULT	(4 << 20)

#define ESDHC_STROBE_DLL_STATUS		0x74
#define ESDHC_STROBE_DLL_STS_REF_LOCK	(1 << 1)
#define ESDHC_STROBE_DLL_STS_SLV_LOCK	0x1

#define ESDHC_VEND_SPEC2		0xc8
#define ESDHC_VEND_SPEC2_EN_BUSY_IRQ	(1 << 8)
#define ESDHC_VEND_SPEC2_AUTO_TUNE_8BIT_EN	(1 << 4)
#define ESDHC_VEND_SPEC2_AUTO_TUNE_4BIT_EN	(0 << 4)
#define ESDHC_VEND_SPEC2_AUTO_TUNE_1BIT_EN	(2 << 4)
#define ESDHC_VEND_SPEC2_AUTO_TUNE_CMD_EN	(1 << 6)
#define ESDHC_VEND_SPEC2_AUTO_TUNE_MODE_MASK	(7 << 4)

#define ESDHC_TUNING_CTRL		0xcc
#define ESDHC_STD_TUNING_EN		(1 << 24)
/* NOTE: the minimum valid tuning start tap for mx6sl is 1 */
#define ESDHC_TUNING_START_TAP_DEFAULT	0x1
#define ESDHC_TUNING_START_TAP_MASK	0x7f
#define ESDHC_TUNING_CMD_CRC_CHECK_DISABLE	(1 << 7)
#define ESDHC_TUNING_STEP_MASK		0x00070000
#define ESDHC_TUNING_STEP_SHIFT		16

/* pinctrl state */
#define ESDHC_PINCTRL_STATE_100MHZ	"state_100mhz"
#define ESDHC_PINCTRL_STATE_200MHZ	"state_200mhz"

/*
 * Our interpretation of the SDHCI_HOST_CONTROL register
 */
#define ESDHC_CTRL_4BITBUS		(0x1 << 1)
#define ESDHC_CTRL_8BITBUS		(0x2 << 1)
#define ESDHC_CTRL_BUSWIDTH_MASK	(0x3 << 1)
#define USDHC_GET_BUSWIDTH(c) (c & ESDHC_CTRL_BUSWIDTH_MASK)

/*
 * There is an INT DMA ERR mismatch between eSDHC and STD SDHC SPEC:
 * Bit25 is used in STD SPEC, and is reserved in fsl eSDHC design,
 * but bit28 is used as the INT DMA ERR in fsl eSDHC design.
 * Define this macro DMA error INT for fsl eSDHC
 */
#define ESDHC_INT_VENDOR_SPEC_DMA_ERR	(1 << 28)

/* the address offset of CQHCI */
#define ESDHC_CQHCI_ADDR_OFFSET		0x100

/*
 * The CMDTYPE of the CMD register (offset 0xE) should be set to
 * "11" when the STOP CMD12 is issued on imx53 to abort one
 * open ended multi-blk IO. Otherwise the TC INT wouldn't
 * be generated.
 * In exact block transfer, the controller doesn't complete the
 * operations automatically as required at the end of the
 * transfer and remains on hold if the abort command is not sent.
 * As a result, the TC flag is not asserted and SW received timeout
 * exception. Bit1 of Vendor Spec register is used to fix it.
 */
#define ESDHC_FLAG_MULTIBLK_NO_INT	BIT(1)
/*
 * The flag tells that the ESDHC controller is an USDHC block that is
 * integrated on the i.MX6 series.
 */
#define ESDHC_FLAG_USDHC		BIT(3)
/* The IP supports manual tuning process */
#define ESDHC_FLAG_MAN_TUNING		BIT(4)
/* The IP supports standard tuning process */
#define ESDHC_FLAG_STD_TUNING		BIT(5)
/* The IP has SDHCI_CAPABILITIES_1 register */
#define ESDHC_FLAG_HAVE_CAP1		BIT(6)
/*
 * The IP has erratum ERR004536
 * uSDHC: ADMA Length Mismatch Error occurs if the AHB read access is slow,
 * when reading data from the card
 * This flag is also set for i.MX25 and i.MX35 in order to get
 * SDHCI_QUIRK_BROKEN_ADMA, but for different reasons (ADMA capability bits).
 */
#define ESDHC_FLAG_ERR004536		BIT(7)
/* The IP supports HS200 mode */
#define ESDHC_FLAG_HS200		BIT(8)
/* The IP supports HS400 mode */
#define ESDHC_FLAG_HS400		BIT(9)
/*
 * The IP has errata ERR010450
 * uSDHC: Due to the I/O timing limit, for SDR mode, SD card clock can't
 * exceed 150MHz, for DDR mode, SD card clock can't exceed 45MHz.
 */
#define ESDHC_FLAG_ERR010450		BIT(10)
/* The IP supports HS400ES mode */
#define ESDHC_FLAG_HS400_ES		BIT(11)
/* The IP has Host Controller Interface for Command Queuing */
#define ESDHC_FLAG_CQHCI		BIT(12)
/* need request pmqos during low power */
#define ESDHC_FLAG_PMQOS		BIT(13)
/* The IP state got lost in low power mode */
#define ESDHC_FLAG_STATE_LOST_IN_LPMODE		BIT(14)
/* The IP lost clock rate in PM_RUNTIME */
#define ESDHC_FLAG_CLK_RATE_LOST_IN_PM_RUNTIME	BIT(15)
/*
 * The IP do not support the ACMD23 feature completely when use ADMA mode.
 * In ADMA mode, it only use the 16 bit block count of the register 0x4
 * (BLOCK_ATT) as the CMD23's argument for ACMD23 mode, which means it will
 * ignore the upper 16 bit of the CMD23's argument. This will block the reliable
 * write operation in RPMB, because RPMB reliable write need to set the bit31
 * of the CMD23's argument.
 * imx6qpdl/imx6sx/imx6sl/imx7d has this limitation only for ADMA mode, SDMA
 * do not has this limitation. so when these SoC use ADMA mode, it need to
 * disable the ACMD23 feature.
 */
#define ESDHC_FLAG_BROKEN_AUTO_CMD23	BIT(16)

/* ERR004536 is not applicable for the IP  */
#define ESDHC_FLAG_SKIP_ERR004536	BIT(17)

enum wp_types {
	ESDHC_WP_NONE,		/* no WP, neither controller nor gpio */
	ESDHC_WP_CONTROLLER,	/* mmc controller internal WP */
	ESDHC_WP_GPIO,		/* external gpio pin for WP */
};

enum cd_types {
	ESDHC_CD_NONE,		/* no CD, neither controller nor gpio */
	ESDHC_CD_CONTROLLER,	/* mmc controller internal CD */
	ESDHC_CD_GPIO,		/* external gpio pin for CD */
	ESDHC_CD_PERMANENT,	/* no CD, card permanently wired to host */
};

/*
 * struct esdhc_platform_data - platform data for esdhc on i.MX
 *
 * ESDHC_WP(CD)_CONTROLLER type is not available on i.MX25/35.
 *
 * @wp_type:	type of write_protect method (see wp_types enum above)
 * @cd_type:	type of card_detect method (see cd_types enum above)
 */

struct esdhc_platform_data {
	enum wp_types wp_type;
	enum cd_types cd_type;
	int max_bus_width;
	unsigned int delay_line;
	unsigned int tuning_step;       /* The delay cell steps in tuning procedure */
	unsigned int tuning_start_tap;	/* The start delay cell point in tuning procedure */
	unsigned int strobe_dll_delay_target;	/* The delay cell for strobe pad (read clock) */
};

struct esdhc_soc_data {
	u32 flags;
};

static const struct esdhc_soc_data esdhc_imx25_data = {
	.flags = ESDHC_FLAG_ERR004536,
};

static const struct esdhc_soc_data esdhc_imx35_data = {
	.flags = ESDHC_FLAG_ERR004536,
};

static const struct esdhc_soc_data esdhc_imx51_data = {
	.flags = 0,
};

static const struct esdhc_soc_data esdhc_imx53_data = {
	.flags = ESDHC_FLAG_MULTIBLK_NO_INT,
};

static const struct esdhc_soc_data usdhc_imx6q_data = {
	.flags = ESDHC_FLAG_USDHC | ESDHC_FLAG_MAN_TUNING
			| ESDHC_FLAG_BROKEN_AUTO_CMD23,
};

static const struct esdhc_soc_data usdhc_imx6sl_data = {
	.flags = ESDHC_FLAG_USDHC | ESDHC_FLAG_STD_TUNING
			| ESDHC_FLAG_HAVE_CAP1 | ESDHC_FLAG_ERR004536
			| ESDHC_FLAG_HS200
			| ESDHC_FLAG_BROKEN_AUTO_CMD23,
};

static const struct esdhc_soc_data usdhc_imx6sll_data = {
	.flags = ESDHC_FLAG_USDHC | ESDHC_FLAG_STD_TUNING
			| ESDHC_FLAG_HAVE_CAP1 | ESDHC_FLAG_HS200
			| ESDHC_FLAG_HS400
			| ESDHC_FLAG_STATE_LOST_IN_LPMODE,
};

static const struct esdhc_soc_data usdhc_imx6sx_data = {
	.flags = ESDHC_FLAG_USDHC | ESDHC_FLAG_STD_TUNING
			| ESDHC_FLAG_HAVE_CAP1 | ESDHC_FLAG_HS200
			| ESDHC_FLAG_STATE_LOST_IN_LPMODE
			| ESDHC_FLAG_BROKEN_AUTO_CMD23,
};

static const struct esdhc_soc_data usdhc_imx6ull_data = {
	.flags = ESDHC_FLAG_USDHC | ESDHC_FLAG_STD_TUNING
			| ESDHC_FLAG_HAVE_CAP1 | ESDHC_FLAG_HS200
			| ESDHC_FLAG_ERR010450
			| ESDHC_FLAG_STATE_LOST_IN_LPMODE,
};

static const struct esdhc_soc_data usdhc_imx7d_data = {
	.flags = ESDHC_FLAG_USDHC | ESDHC_FLAG_STD_TUNING
			| ESDHC_FLAG_HAVE_CAP1 | ESDHC_FLAG_HS200
			| ESDHC_FLAG_HS400
			| ESDHC_FLAG_STATE_LOST_IN_LPMODE
			| ESDHC_FLAG_BROKEN_AUTO_CMD23,
};

static struct esdhc_soc_data usdhc_s32g2_data = {
	.flags = ESDHC_FLAG_USDHC | ESDHC_FLAG_MAN_TUNING
			| ESDHC_FLAG_HAVE_CAP1 | ESDHC_FLAG_HS200
			| ESDHC_FLAG_HS400 | ESDHC_FLAG_HS400_ES
			| ESDHC_FLAG_SKIP_ERR004536,
};

static struct esdhc_soc_data usdhc_imx7ulp_data = {
	.flags = ESDHC_FLAG_USDHC | ESDHC_FLAG_STD_TUNING
			| ESDHC_FLAG_HAVE_CAP1 | ESDHC_FLAG_HS200
			| ESDHC_FLAG_PMQOS | ESDHC_FLAG_HS400
			| ESDHC_FLAG_STATE_LOST_IN_LPMODE,
};
static struct esdhc_soc_data usdhc_imxrt1050_data = {
	.flags = ESDHC_FLAG_USDHC | ESDHC_FLAG_HS200 | ESDHC_FLAG_ERR004536,
};

static struct esdhc_soc_data usdhc_imx8qxp_data = {
	.flags = ESDHC_FLAG_USDHC | ESDHC_FLAG_STD_TUNING
			| ESDHC_FLAG_HAVE_CAP1 | ESDHC_FLAG_HS200
			| ESDHC_FLAG_HS400 | ESDHC_FLAG_HS400_ES
			| ESDHC_FLAG_STATE_LOST_IN_LPMODE
			| ESDHC_FLAG_CLK_RATE_LOST_IN_PM_RUNTIME,
};

static struct esdhc_soc_data usdhc_imx8mm_data = {
	.flags = ESDHC_FLAG_USDHC | ESDHC_FLAG_STD_TUNING
			| ESDHC_FLAG_HAVE_CAP1 | ESDHC_FLAG_HS200
			| ESDHC_FLAG_HS400 | ESDHC_FLAG_HS400_ES
			| ESDHC_FLAG_STATE_LOST_IN_LPMODE,
};

struct pltfm_imx_data {
	u32 scratchpad;
	struct pinctrl *pinctrl;
	struct pinctrl_state *pins_100mhz;
	struct pinctrl_state *pins_200mhz;
	const struct esdhc_soc_data *socdata;
	struct esdhc_platform_data boarddata;
	struct clk *clk_ipg;
	struct clk *clk_ahb;
	struct clk *clk_per;
	unsigned int actual_clock;
	enum {
		NO_CMD_PENDING,      /* no multiblock command pending */
		MULTIBLK_IN_PROCESS, /* exact multiblock cmd in process */
		WAIT_FOR_INT,        /* sent CMD12, waiting for response INT */
	} multiblock_status;
	u32 is_ddr;
	struct pm_qos_request pm_qos_req;
};

static const struct of_device_id imx_esdhc_dt_ids[] = {
	{ .compatible = "fsl,imx25-esdhc", .data = &esdhc_imx25_data, },
	{ .compatible = "fsl,imx35-esdhc", .data = &esdhc_imx35_data, },
	{ .compatible = "fsl,imx51-esdhc", .data = &esdhc_imx51_data, },
	{ .compatible = "fsl,imx53-esdhc", .data = &esdhc_imx53_data, },
	{ .compatible = "fsl,imx6sx-usdhc", .data = &usdhc_imx6sx_data, },
	{ .compatible = "fsl,imx6sl-usdhc", .data = &usdhc_imx6sl_data, },
	{ .compatible = "fsl,imx6sll-usdhc", .data = &usdhc_imx6sll_data, },
	{ .compatible = "fsl,imx6q-usdhc", .data = &usdhc_imx6q_data, },
	{ .compatible = "fsl,imx6ull-usdhc", .data = &usdhc_imx6ull_data, },
	{ .compatible = "fsl,imx7d-usdhc", .data = &usdhc_imx7d_data, },
	{ .compatible = "fsl,imx7ulp-usdhc", .data = &usdhc_imx7ulp_data, },
	{ .compatible = "fsl,imx8qxp-usdhc", .data = &usdhc_imx8qxp_data, },
	{ .compatible = "fsl,imx8mm-usdhc", .data = &usdhc_imx8mm_data, },
	{ .compatible = "fsl,imxrt1050-usdhc", .data = &usdhc_imxrt1050_data, },
	{ .compatible = "nxp,s32g2-usdhc", .data = &usdhc_s32g2_data, },
	{ /* sentinel */ }
};
MODULE_DEVICE_TABLE(of, imx_esdhc_dt_ids);

static inline int is_imx25_esdhc(struct pltfm_imx_data *data)
{
	return data->socdata == &esdhc_imx25_data;
}

static inline int is_imx53_esdhc(struct pltfm_imx_data *data)
{
	return data->socdata == &esdhc_imx53_data;
}

static inline int esdhc_is_usdhc(struct pltfm_imx_data *data)
{
	return !!(data->socdata->flags & ESDHC_FLAG_USDHC);
}

static inline void esdhc_clrset_le(struct sdhci_host *host, u32 mask, u32 val, int reg)
{
	void __iomem *base = host->ioaddr + (reg & ~0x3);
	u32 shift = (reg & 0x3) * 8;

	writel(((readl(base) & ~(mask << shift)) | (val << shift)), base);
}

#define DRIVER_NAME "sdhci-esdhc-imx"
#define ESDHC_IMX_DUMP(f, x...) \
	pr_err("%s: " DRIVER_NAME ": " f, mmc_hostname(host->mmc), ## x)
static void esdhc_dump_debug_regs(struct sdhci_host *host)
{
	int i;
	char *debug_status[7] = {
				 "cmd debug status",
				 "data debug status",
				 "trans debug status",
				 "dma debug status",
				 "adma debug status",
				 "fifo debug status",
				 "async fifo debug status"
	};

	ESDHC_IMX_DUMP("========= ESDHC IMX DEBUG STATUS DUMP =========\n");
	for (i = 0; i < 7; i++) {
		esdhc_clrset_le(host, ESDHC_DEBUG_SEL_MASK,
			ESDHC_DEBUG_SEL_CMD_STATE + i, ESDHC_DEBUG_SEL_REG);
		ESDHC_IMX_DUMP("%s:  0x%04x\n", debug_status[i],
			readw(host->ioaddr + ESDHC_DEBUG_SEL_AND_STATUS_REG));
	}

	esdhc_clrset_le(host, ESDHC_DEBUG_SEL_MASK, 0, ESDHC_DEBUG_SEL_REG);

}

static inline void esdhc_wait_for_card_clock_gate_off(struct sdhci_host *host)
{
	u32 present_state;
	int ret;

	ret = readl_poll_timeout(host->ioaddr + ESDHC_PRSSTAT, present_state,
				(present_state & ESDHC_CLOCK_GATE_OFF), 2, 100);
	if (ret == -ETIMEDOUT)
		dev_warn(mmc_dev(host->mmc), "%s: card clock still not gate off in 100us!.\n", __func__);
}

/* Enable the auto tuning circuit to check the CMD line and BUS line */
static inline void usdhc_auto_tuning_mode_sel(struct sdhci_host *host)
{
	u32 buswidth, auto_tune_buswidth;

	buswidth = USDHC_GET_BUSWIDTH(readl(host->ioaddr + SDHCI_HOST_CONTROL));

	switch (buswidth) {
	case ESDHC_CTRL_8BITBUS:
		auto_tune_buswidth = ESDHC_VEND_SPEC2_AUTO_TUNE_8BIT_EN;
		break;
	case ESDHC_CTRL_4BITBUS:
		auto_tune_buswidth = ESDHC_VEND_SPEC2_AUTO_TUNE_4BIT_EN;
		break;
	default:	/* 1BITBUS */
		auto_tune_buswidth = ESDHC_VEND_SPEC2_AUTO_TUNE_1BIT_EN;
		break;
	}

	esdhc_clrset_le(host, ESDHC_VEND_SPEC2_AUTO_TUNE_MODE_MASK,
			auto_tune_buswidth | ESDHC_VEND_SPEC2_AUTO_TUNE_CMD_EN,
			ESDHC_VEND_SPEC2);
}

static u32 esdhc_readl_le(struct sdhci_host *host, int reg)
{
	struct sdhci_pltfm_host *pltfm_host = sdhci_priv(host);
	struct pltfm_imx_data *imx_data = sdhci_pltfm_priv(pltfm_host);
	u32 val = readl(host->ioaddr + reg);

	if (unlikely(reg == SDHCI_PRESENT_STATE)) {
		u32 fsl_prss = val;
		/* save the least 20 bits */
		val = fsl_prss & 0x000FFFFF;
		/* move dat[0-3] bits */
		val |= (fsl_prss & 0x0F000000) >> 4;
		/* move cmd line bit */
		val |= (fsl_prss & 0x00800000) << 1;
	}

	if (unlikely(reg == SDHCI_CAPABILITIES)) {
		/* ignore bit[0-15] as it stores cap_1 register val for mx6sl */
		if (imx_data->socdata->flags & ESDHC_FLAG_HAVE_CAP1)
			val &= 0xffff0000;

		/* In FSL esdhc IC module, only bit20 is used to indicate the
		 * ADMA2 capability of esdhc, but this bit is messed up on
		 * some SOCs (e.g. on MX25, MX35 this bit is set, but they
		 * don't actually support ADMA2). So set the BROKEN_ADMA
		 * quirk on MX25/35 platforms.
		 */

		if (val & SDHCI_CAN_DO_ADMA1) {
			val &= ~SDHCI_CAN_DO_ADMA1;
			val |= SDHCI_CAN_DO_ADMA2;
		}
	}

	if (unlikely(reg == SDHCI_CAPABILITIES_1)) {
		if (esdhc_is_usdhc(imx_data)) {
			if (imx_data->socdata->flags & ESDHC_FLAG_HAVE_CAP1)
				val = readl(host->ioaddr + SDHCI_CAPABILITIES) & 0xFFFF;
			else
				/* imx6q/dl does not have cap_1 register, fake one */
				val = SDHCI_SUPPORT_DDR50 | SDHCI_SUPPORT_SDR104
					| SDHCI_SUPPORT_SDR50
					| SDHCI_USE_SDR50_TUNING
					| FIELD_PREP(SDHCI_RETUNING_MODE_MASK,
						     SDHCI_TUNING_MODE_3);

			/*
			 * Do not advertise faster UHS modes if there are no
			 * pinctrl states for 100MHz/200MHz.
			 */
			if (IS_ERR_OR_NULL(imx_data->pins_100mhz))
				val &= ~(SDHCI_SUPPORT_SDR50 | SDHCI_SUPPORT_DDR50);
			if (IS_ERR_OR_NULL(imx_data->pins_200mhz))
				val &= ~(SDHCI_SUPPORT_SDR104 | SDHCI_SUPPORT_HS400);
		}
	}

	if (unlikely(reg == SDHCI_MAX_CURRENT) && esdhc_is_usdhc(imx_data)) {
		val = 0;
		val |= FIELD_PREP(SDHCI_MAX_CURRENT_330_MASK, 0xFF);
		val |= FIELD_PREP(SDHCI_MAX_CURRENT_300_MASK, 0xFF);
		val |= FIELD_PREP(SDHCI_MAX_CURRENT_180_MASK, 0xFF);
	}

	if (unlikely(reg == SDHCI_INT_STATUS)) {
		if (val & ESDHC_INT_VENDOR_SPEC_DMA_ERR) {
			val &= ~ESDHC_INT_VENDOR_SPEC_DMA_ERR;
			val |= SDHCI_INT_ADMA_ERROR;
		}

		/*
		 * mask off the interrupt we get in response to the manually
		 * sent CMD12
		 */
		if ((imx_data->multiblock_status == WAIT_FOR_INT) &&
		    ((val & SDHCI_INT_RESPONSE) == SDHCI_INT_RESPONSE)) {
			val &= ~SDHCI_INT_RESPONSE;
			writel(SDHCI_INT_RESPONSE, host->ioaddr +
						   SDHCI_INT_STATUS);
			imx_data->multiblock_status = NO_CMD_PENDING;
		}
	}

	return val;
}

static void esdhc_writel_le(struct sdhci_host *host, u32 val, int reg)
{
	struct sdhci_pltfm_host *pltfm_host = sdhci_priv(host);
	struct pltfm_imx_data *imx_data = sdhci_pltfm_priv(pltfm_host);
	u32 data;

	if (unlikely(reg == SDHCI_INT_ENABLE || reg == SDHCI_SIGNAL_ENABLE ||
			reg == SDHCI_INT_STATUS)) {
		if ((val & SDHCI_INT_CARD_INT) && !esdhc_is_usdhc(imx_data)) {
			/*
			 * Clear and then set D3CD bit to avoid missing the
			 * card interrupt. This is an eSDHC controller problem
			 * so we need to apply the following workaround: clear
			 * and set D3CD bit will make eSDHC re-sample the card
			 * interrupt. In case a card interrupt was lost,
			 * re-sample it by the following steps.
			 */
			data = readl(host->ioaddr + SDHCI_HOST_CONTROL);
			data &= ~ESDHC_CTRL_D3CD;
			writel(data, host->ioaddr + SDHCI_HOST_CONTROL);
			data |= ESDHC_CTRL_D3CD;
			writel(data, host->ioaddr + SDHCI_HOST_CONTROL);
		}

		if (val & SDHCI_INT_ADMA_ERROR) {
			val &= ~SDHCI_INT_ADMA_ERROR;
			val |= ESDHC_INT_VENDOR_SPEC_DMA_ERR;
		}
	}

	if (unlikely((imx_data->socdata->flags & ESDHC_FLAG_MULTIBLK_NO_INT)
				&& (reg == SDHCI_INT_STATUS)
				&& (val & SDHCI_INT_DATA_END))) {
			u32 v;
			v = readl(host->ioaddr + ESDHC_VENDOR_SPEC);
			v &= ~ESDHC_VENDOR_SPEC_SDIO_QUIRK;
			writel(v, host->ioaddr + ESDHC_VENDOR_SPEC);

			if (imx_data->multiblock_status == MULTIBLK_IN_PROCESS)
			{
				/* send a manual CMD12 with RESPTYP=none */
				data = MMC_STOP_TRANSMISSION << 24 |
				       SDHCI_CMD_ABORTCMD << 16;
				writel(data, host->ioaddr + SDHCI_TRANSFER_MODE);
				imx_data->multiblock_status = WAIT_FOR_INT;
			}
	}

	writel(val, host->ioaddr + reg);
}

static u16 esdhc_readw_le(struct sdhci_host *host, int reg)
{
	struct sdhci_pltfm_host *pltfm_host = sdhci_priv(host);
	struct pltfm_imx_data *imx_data = sdhci_pltfm_priv(pltfm_host);
	u16 ret = 0;
	u32 val;

	if (unlikely(reg == SDHCI_HOST_VERSION)) {
		reg ^= 2;
		if (esdhc_is_usdhc(imx_data)) {
			/*
			 * The usdhc register returns a wrong host version.
			 * Correct it here.
			 */
			return SDHCI_SPEC_300;
		}
	}

	if (unlikely(reg == SDHCI_HOST_CONTROL2)) {
		val = readl(host->ioaddr + ESDHC_VENDOR_SPEC);
		if (val & ESDHC_VENDOR_SPEC_VSELECT)
			ret |= SDHCI_CTRL_VDD_180;

		if (esdhc_is_usdhc(imx_data)) {
			if (imx_data->socdata->flags & ESDHC_FLAG_MAN_TUNING)
				val = readl(host->ioaddr + ESDHC_MIX_CTRL);
			else if (imx_data->socdata->flags & ESDHC_FLAG_STD_TUNING)
				/* the std tuning bits is in ACMD12_ERR for imx6sl */
				val = readl(host->ioaddr + SDHCI_AUTO_CMD_STATUS);
		}

		if (val & ESDHC_MIX_CTRL_EXE_TUNE)
			ret |= SDHCI_CTRL_EXEC_TUNING;
		if (val & ESDHC_MIX_CTRL_SMPCLK_SEL)
			ret |= SDHCI_CTRL_TUNED_CLK;

		ret &= ~SDHCI_CTRL_PRESET_VAL_ENABLE;

		return ret;
	}

	if (unlikely(reg == SDHCI_TRANSFER_MODE)) {
		if (esdhc_is_usdhc(imx_data)) {
			u32 m = readl(host->ioaddr + ESDHC_MIX_CTRL);
			ret = m & ESDHC_MIX_CTRL_SDHCI_MASK;
			/* Swap AC23 bit */
			if (m & ESDHC_MIX_CTRL_AC23EN) {
				ret &= ~ESDHC_MIX_CTRL_AC23EN;
				ret |= SDHCI_TRNS_AUTO_CMD23;
			}
		} else {
			ret = readw(host->ioaddr + SDHCI_TRANSFER_MODE);
		}

		return ret;
	}

	return readw(host->ioaddr + reg);
}

static void esdhc_writew_le(struct sdhci_host *host, u16 val, int reg)
{
	struct sdhci_pltfm_host *pltfm_host = sdhci_priv(host);
	struct pltfm_imx_data *imx_data = sdhci_pltfm_priv(pltfm_host);
	u32 new_val = 0;

	switch (reg) {
	case SDHCI_CLOCK_CONTROL:
		new_val = readl(host->ioaddr + ESDHC_VENDOR_SPEC);
		if (val & SDHCI_CLOCK_CARD_EN)
			new_val |= ESDHC_VENDOR_SPEC_FRC_SDCLK_ON;
		else
			new_val &= ~ESDHC_VENDOR_SPEC_FRC_SDCLK_ON;
		writel(new_val, host->ioaddr + ESDHC_VENDOR_SPEC);
		if (!(new_val & ESDHC_VENDOR_SPEC_FRC_SDCLK_ON))
			esdhc_wait_for_card_clock_gate_off(host);
		return;
	case SDHCI_HOST_CONTROL2:
		new_val = readl(host->ioaddr + ESDHC_VENDOR_SPEC);
		if (val & SDHCI_CTRL_VDD_180)
			new_val |= ESDHC_VENDOR_SPEC_VSELECT;
		else
			new_val &= ~ESDHC_VENDOR_SPEC_VSELECT;
		writel(new_val, host->ioaddr + ESDHC_VENDOR_SPEC);
		if (imx_data->socdata->flags & ESDHC_FLAG_STD_TUNING) {
			u32 v = readl(host->ioaddr + SDHCI_AUTO_CMD_STATUS);
			u32 m = readl(host->ioaddr + ESDHC_MIX_CTRL);
			if (val & SDHCI_CTRL_TUNED_CLK) {
				v |= ESDHC_MIX_CTRL_SMPCLK_SEL;
			} else {
				v &= ~ESDHC_MIX_CTRL_SMPCLK_SEL;
				m &= ~ESDHC_MIX_CTRL_FBCLK_SEL;
				m &= ~ESDHC_MIX_CTRL_AUTO_TUNE_EN;
			}

			if (val & SDHCI_CTRL_EXEC_TUNING) {
				v |= ESDHC_MIX_CTRL_EXE_TUNE;
				m |= ESDHC_MIX_CTRL_FBCLK_SEL;
				m |= ESDHC_MIX_CTRL_AUTO_TUNE_EN;
				usdhc_auto_tuning_mode_sel(host);
			} else {
				v &= ~ESDHC_MIX_CTRL_EXE_TUNE;
			}

			writel(v, host->ioaddr + SDHCI_AUTO_CMD_STATUS);
			writel(m, host->ioaddr + ESDHC_MIX_CTRL);
		}
		return;
	case SDHCI_TRANSFER_MODE:
		if ((imx_data->socdata->flags & ESDHC_FLAG_MULTIBLK_NO_INT)
				&& (host->cmd->opcode == SD_IO_RW_EXTENDED)
				&& (host->cmd->data->blocks > 1)
				&& (host->cmd->data->flags & MMC_DATA_READ)) {
			u32 v;
			v = readl(host->ioaddr + ESDHC_VENDOR_SPEC);
			v |= ESDHC_VENDOR_SPEC_SDIO_QUIRK;
			writel(v, host->ioaddr + ESDHC_VENDOR_SPEC);
		}

		if (esdhc_is_usdhc(imx_data)) {
			u32 wml;
			u32 m = readl(host->ioaddr + ESDHC_MIX_CTRL);
			/* Swap AC23 bit */
			if (val & SDHCI_TRNS_AUTO_CMD23) {
				val &= ~SDHCI_TRNS_AUTO_CMD23;
				val |= ESDHC_MIX_CTRL_AC23EN;
			}
			m = val | (m & ~ESDHC_MIX_CTRL_SDHCI_MASK);
			writel(m, host->ioaddr + ESDHC_MIX_CTRL);

			/* Set watermark levels for PIO access to maximum value
			 * (128 words) to accommodate full 512 bytes buffer.
			 * For DMA access restore the levels to default value.
			 */
			m = readl(host->ioaddr + ESDHC_WTMK_LVL);
			if (val & SDHCI_TRNS_DMA) {
				wml = ESDHC_WTMK_LVL_WML_VAL_DEF;
			} else {
				u8 ctrl;
				wml = ESDHC_WTMK_LVL_WML_VAL_MAX;

				/*
				 * Since already disable DMA mode, so also need
				 * to clear the DMASEL. Otherwise, for standard
				 * tuning, when send tuning command, usdhc will
				 * still prefetch the ADMA script from wrong
				 * DMA address, then we will see IOMMU report
				 * some error which show lack of TLB mapping.
				 */
				ctrl = sdhci_readb(host, SDHCI_HOST_CONTROL);
				ctrl &= ~SDHCI_CTRL_DMA_MASK;
				sdhci_writeb(host, ctrl, SDHCI_HOST_CONTROL);
			}
			m &= ~(ESDHC_WTMK_LVL_RD_WML_MASK |
			       ESDHC_WTMK_LVL_WR_WML_MASK);
			m |= (wml << ESDHC_WTMK_LVL_RD_WML_SHIFT) |
			     (wml << ESDHC_WTMK_LVL_WR_WML_SHIFT);
			writel(m, host->ioaddr + ESDHC_WTMK_LVL);
		} else {
			/*
			 * Postpone this write, we must do it together with a
			 * command write that is down below.
			 */
			imx_data->scratchpad = val;
		}
		return;
	case SDHCI_COMMAND:
		if (host->cmd->opcode == MMC_STOP_TRANSMISSION)
			val |= SDHCI_CMD_ABORTCMD;

		if ((host->cmd->opcode == MMC_SET_BLOCK_COUNT) &&
		    (imx_data->socdata->flags & ESDHC_FLAG_MULTIBLK_NO_INT))
			imx_data->multiblock_status = MULTIBLK_IN_PROCESS;

		if (esdhc_is_usdhc(imx_data))
			writel(val << 16,
			       host->ioaddr + SDHCI_TRANSFER_MODE);
		else
			writel(val << 16 | imx_data->scratchpad,
			       host->ioaddr + SDHCI_TRANSFER_MODE);
		return;
	case SDHCI_BLOCK_SIZE:
		val &= ~SDHCI_MAKE_BLKSZ(0x7, 0);
		break;
	}
	esdhc_clrset_le(host, 0xffff, val, reg);
}

static u8 esdhc_readb_le(struct sdhci_host *host, int reg)
{
	u8 ret;
	u32 val;

	switch (reg) {
	case SDHCI_HOST_CONTROL:
		val = readl(host->ioaddr + reg);

		ret = val & SDHCI_CTRL_LED;
		ret |= (val >> 5) & SDHCI_CTRL_DMA_MASK;
		ret |= (val & ESDHC_CTRL_4BITBUS);
		ret |= (val & ESDHC_CTRL_8BITBUS) << 3;
		return ret;
	}

	return readb(host->ioaddr + reg);
}

static void esdhc_writeb_le(struct sdhci_host *host, u8 val, int reg)
{
	struct sdhci_pltfm_host *pltfm_host = sdhci_priv(host);
	struct pltfm_imx_data *imx_data = sdhci_pltfm_priv(pltfm_host);
	u32 new_val = 0;
	u32 mask;

	switch (reg) {
	case SDHCI_POWER_CONTROL:
		/*
		 * FSL put some DMA bits here
		 * If your board has a regulator, code should be here
		 */
		return;
	case SDHCI_HOST_CONTROL:
		/* FSL messed up here, so we need to manually compose it. */
		new_val = val & SDHCI_CTRL_LED;
		/* ensure the endianness */
		new_val |= ESDHC_HOST_CONTROL_LE;
		/* bits 8&9 are reserved on mx25 */
		if (!is_imx25_esdhc(imx_data)) {
			/* DMA mode bits are shifted */
			new_val |= (val & SDHCI_CTRL_DMA_MASK) << 5;
		}

		/*
		 * Do not touch buswidth bits here. This is done in
		 * esdhc_pltfm_bus_width.
		 * Do not touch the D3CD bit either which is used for the
		 * SDIO interrupt erratum workaround.
		 */
		mask = 0xffff & ~(ESDHC_CTRL_BUSWIDTH_MASK | ESDHC_CTRL_D3CD);

		esdhc_clrset_le(host, mask, new_val, reg);
		return;
	case SDHCI_SOFTWARE_RESET:
		if (val & SDHCI_RESET_DATA)
			new_val = readl(host->ioaddr + SDHCI_HOST_CONTROL);
		break;
	}
	esdhc_clrset_le(host, 0xff, val, reg);

	if (reg == SDHCI_SOFTWARE_RESET) {
		if (val & SDHCI_RESET_ALL) {
			/*
			 * The esdhc has a design violation to SDHC spec which
			 * tells that software reset should not affect card
			 * detection circuit. But esdhc clears its SYSCTL
			 * register bits [0..2] during the software reset. This
			 * will stop those clocks that card detection circuit
			 * relies on. To work around it, we turn the clocks on
			 * back to keep card detection circuit functional.
			 */
			esdhc_clrset_le(host, 0x7, 0x7, ESDHC_SYSTEM_CONTROL);
			/*
			 * The reset on usdhc fails to clear MIX_CTRL register.
			 * Do it manually here.
			 */
			if (esdhc_is_usdhc(imx_data)) {
				/*
				 * the tuning bits should be kept during reset
				 */
				new_val = readl(host->ioaddr + ESDHC_MIX_CTRL);
				writel(new_val & ESDHC_MIX_CTRL_TUNING_MASK,
						host->ioaddr + ESDHC_MIX_CTRL);
				imx_data->is_ddr = 0;
			}
		} else if (val & SDHCI_RESET_DATA) {
			/*
			 * The eSDHC DAT line software reset clears at least the
			 * data transfer width on i.MX25, so make sure that the
			 * Host Control register is unaffected.
			 */
			esdhc_clrset_le(host, 0xff, new_val,
					SDHCI_HOST_CONTROL);
		}
	}
}

static unsigned int esdhc_pltfm_get_max_clock(struct sdhci_host *host)
{
	struct sdhci_pltfm_host *pltfm_host = sdhci_priv(host);

	return pltfm_host->clock;
}

static unsigned int esdhc_pltfm_get_min_clock(struct sdhci_host *host)
{
	struct sdhci_pltfm_host *pltfm_host = sdhci_priv(host);

	return pltfm_host->clock / 256 / 16;
}

static inline void esdhc_pltfm_set_clock(struct sdhci_host *host,
					 unsigned int clock)
{
	struct sdhci_pltfm_host *pltfm_host = sdhci_priv(host);
	struct pltfm_imx_data *imx_data = sdhci_pltfm_priv(pltfm_host);
	unsigned int host_clock = pltfm_host->clock;
	int ddr_pre_div = imx_data->is_ddr ? 2 : 1;
	int pre_div = 1;
	int div = 1;
	int ret;
	u32 temp, val;

	if (esdhc_is_usdhc(imx_data)) {
		val = readl(host->ioaddr + ESDHC_VENDOR_SPEC);
		writel(val & ~ESDHC_VENDOR_SPEC_FRC_SDCLK_ON,
			host->ioaddr + ESDHC_VENDOR_SPEC);
		esdhc_wait_for_card_clock_gate_off(host);
	}

	if (clock == 0) {
		host->mmc->actual_clock = 0;
		return;
	}

	/* For i.MX53 eSDHCv3, SYSCTL.SDCLKFS may not be set to 0. */
	if (is_imx53_esdhc(imx_data)) {
		/*
		 * According to the i.MX53 reference manual, if DLLCTRL[10] can
		 * be set, then the controller is eSDHCv3, else it is eSDHCv2.
		 */
		val = readl(host->ioaddr + ESDHC_DLL_CTRL);
		writel(val | BIT(10), host->ioaddr + ESDHC_DLL_CTRL);
		temp = readl(host->ioaddr + ESDHC_DLL_CTRL);
		writel(val, host->ioaddr + ESDHC_DLL_CTRL);
		if (temp & BIT(10))
			pre_div = 2;
	}

	temp = sdhci_readl(host, ESDHC_SYSTEM_CONTROL);
	temp &= ~(ESDHC_CLOCK_IPGEN | ESDHC_CLOCK_HCKEN | ESDHC_CLOCK_PEREN
		| ESDHC_CLOCK_MASK);
	sdhci_writel(host, temp, ESDHC_SYSTEM_CONTROL);

	if (imx_data->socdata->flags & ESDHC_FLAG_ERR010450) {
		unsigned int max_clock;

		max_clock = imx_data->is_ddr ? 45000000 : 150000000;

		clock = min(clock, max_clock);
	}

	while (host_clock / (16 * pre_div * ddr_pre_div) > clock &&
			pre_div < 256)
		pre_div *= 2;

	while (host_clock / (div * pre_div * ddr_pre_div) > clock && div < 16)
		div++;

	host->mmc->actual_clock = host_clock / (div * pre_div * ddr_pre_div);
	dev_dbg(mmc_dev(host->mmc), "desired SD clock: %d, actual: %d\n",
		clock, host->mmc->actual_clock);

	pre_div >>= 1;
	div--;

	temp = sdhci_readl(host, ESDHC_SYSTEM_CONTROL);
	temp |= (ESDHC_CLOCK_IPGEN | ESDHC_CLOCK_HCKEN | ESDHC_CLOCK_PEREN
		| (div << ESDHC_DIVIDER_SHIFT)
		| (pre_div << ESDHC_PREDIV_SHIFT));
	sdhci_writel(host, temp, ESDHC_SYSTEM_CONTROL);

	/* need to wait the bit 3 of the PRSSTAT to be set, make sure card clock is stable */
	ret = readl_poll_timeout(host->ioaddr + ESDHC_PRSSTAT, temp,
				(temp & ESDHC_CLOCK_STABLE), 2, 100);
	if (ret == -ETIMEDOUT)
		dev_warn(mmc_dev(host->mmc), "card clock still not stable in 100us!.\n");

	if (esdhc_is_usdhc(imx_data)) {
		val = readl(host->ioaddr + ESDHC_VENDOR_SPEC);
		writel(val | ESDHC_VENDOR_SPEC_FRC_SDCLK_ON,
			host->ioaddr + ESDHC_VENDOR_SPEC);
	}

}

static unsigned int esdhc_pltfm_get_ro(struct sdhci_host *host)
{
	struct sdhci_pltfm_host *pltfm_host = sdhci_priv(host);
	struct pltfm_imx_data *imx_data = sdhci_pltfm_priv(pltfm_host);
	struct esdhc_platform_data *boarddata = &imx_data->boarddata;

	switch (boarddata->wp_type) {
	case ESDHC_WP_GPIO:
		return mmc_gpio_get_ro(host->mmc);
	case ESDHC_WP_CONTROLLER:
		return !(readl(host->ioaddr + SDHCI_PRESENT_STATE) &
			       SDHCI_WRITE_PROTECT);
	case ESDHC_WP_NONE:
		break;
	}

	return -ENOSYS;
}

static void esdhc_pltfm_set_bus_width(struct sdhci_host *host, int width)
{
	u32 ctrl;

	switch (width) {
	case MMC_BUS_WIDTH_8:
		ctrl = ESDHC_CTRL_8BITBUS;
		break;
	case MMC_BUS_WIDTH_4:
		ctrl = ESDHC_CTRL_4BITBUS;
		break;
	default:
		ctrl = 0;
		break;
	}

	esdhc_clrset_le(host, ESDHC_CTRL_BUSWIDTH_MASK, ctrl,
			SDHCI_HOST_CONTROL);
}

static int usdhc_execute_tuning(struct mmc_host *mmc, u32 opcode)
{
	struct sdhci_host *host = mmc_priv(mmc);

	/*
	 * i.MX uSDHC internally already uses a fixed optimized timing for
	 * DDR50, normally does not require tuning for DDR50 mode.
	 */
	if (host->timing == MMC_TIMING_UHS_DDR50)
		return 0;

	return sdhci_execute_tuning(mmc, opcode);
}

static void esdhc_prepare_tuning(struct sdhci_host *host, u32 val)
{
	u32 reg;
	u8 sw_rst;
	int ret;

	/* FIXME: delay a bit for card to be ready for next tuning due to errors */
	mdelay(1);

	/* IC suggest to reset USDHC before every tuning command */
	esdhc_clrset_le(host, 0xff, SDHCI_RESET_ALL, SDHCI_SOFTWARE_RESET);
	ret = readb_poll_timeout(host->ioaddr + SDHCI_SOFTWARE_RESET, sw_rst,
				!(sw_rst & SDHCI_RESET_ALL), 10, 100);
	if (ret == -ETIMEDOUT)
		dev_warn(mmc_dev(host->mmc),
		"warning! RESET_ALL never complete before sending tuning command\n");

	reg = readl(host->ioaddr + ESDHC_MIX_CTRL);
	reg |= ESDHC_MIX_CTRL_EXE_TUNE | ESDHC_MIX_CTRL_SMPCLK_SEL |
			ESDHC_MIX_CTRL_FBCLK_SEL;
	writel(reg, host->ioaddr + ESDHC_MIX_CTRL);
	writel(val << 8, host->ioaddr + ESDHC_TUNE_CTRL_STATUS);
	dev_dbg(mmc_dev(host->mmc),
		"tuning with delay 0x%x ESDHC_TUNE_CTRL_STATUS 0x%x\n",
			val, readl(host->ioaddr + ESDHC_TUNE_CTRL_STATUS));
}

static void esdhc_post_tuning(struct sdhci_host *host)
{
	u32 reg;

	usdhc_auto_tuning_mode_sel(host);

	reg = readl(host->ioaddr + ESDHC_MIX_CTRL);
	reg &= ~ESDHC_MIX_CTRL_EXE_TUNE;
	reg |= ESDHC_MIX_CTRL_AUTO_TUNE_EN;
	writel(reg, host->ioaddr + ESDHC_MIX_CTRL);
}

static int esdhc_executing_tuning(struct sdhci_host *host, u32 opcode)
{
	int min, max, avg, ret;

	/* find the mininum delay first which can pass tuning */
	min = ESDHC_TUNE_CTRL_MIN;
	while (min < ESDHC_TUNE_CTRL_MAX) {
		esdhc_prepare_tuning(host, min);
		if (!mmc_send_tuning(host->mmc, opcode, NULL))
			break;
		min += ESDHC_TUNE_CTRL_STEP;
	}

	/* find the maxinum delay which can not pass tuning */
	max = min + ESDHC_TUNE_CTRL_STEP;
	while (max < ESDHC_TUNE_CTRL_MAX) {
		esdhc_prepare_tuning(host, max);
		if (mmc_send_tuning(host->mmc, opcode, NULL)) {
			max -= ESDHC_TUNE_CTRL_STEP;
			break;
		}
		max += ESDHC_TUNE_CTRL_STEP;
	}

	/* use average delay to get the best timing */
	avg = (min + max) / 2;
	esdhc_prepare_tuning(host, avg);
	ret = mmc_send_tuning(host->mmc, opcode, NULL);
	esdhc_post_tuning(host);

	dev_dbg(mmc_dev(host->mmc), "tuning %s at 0x%x ret %d\n",
		ret ? "failed" : "passed", avg, ret);

	return ret;
}

static void esdhc_hs400_enhanced_strobe(struct mmc_host *mmc, struct mmc_ios *ios)
{
	struct sdhci_host *host = mmc_priv(mmc);
	u32 m;

	m = readl(host->ioaddr + ESDHC_MIX_CTRL);
	if (ios->enhanced_strobe)
		m |= ESDHC_MIX_CTRL_HS400_ES_EN;
	else
		m &= ~ESDHC_MIX_CTRL_HS400_ES_EN;
	writel(m, host->ioaddr + ESDHC_MIX_CTRL);
}

static int esdhc_change_pinstate(struct sdhci_host *host,
						unsigned int uhs)
{
	struct sdhci_pltfm_host *pltfm_host = sdhci_priv(host);
	struct pltfm_imx_data *imx_data = sdhci_pltfm_priv(pltfm_host);
	struct pinctrl_state *pinctrl;

	dev_dbg(mmc_dev(host->mmc), "change pinctrl state for uhs %d\n", uhs);

	if (IS_ERR(imx_data->pinctrl) ||
		IS_ERR(imx_data->pins_100mhz) ||
		IS_ERR(imx_data->pins_200mhz))
		return -EINVAL;

	switch (uhs) {
	case MMC_TIMING_UHS_SDR50:
	case MMC_TIMING_UHS_DDR50:
		pinctrl = imx_data->pins_100mhz;
		break;
	case MMC_TIMING_UHS_SDR104:
	case MMC_TIMING_MMC_HS200:
	case MMC_TIMING_MMC_HS400:
		pinctrl = imx_data->pins_200mhz;
		break;
	default:
		/* back to default state for other legacy timing */
		return pinctrl_select_default_state(mmc_dev(host->mmc));
	}

	return pinctrl_select_state(imx_data->pinctrl, pinctrl);
}

/*
 * For HS400 eMMC, there is a data_strobe line. This signal is generated
 * by the device and used for data output and CRC status response output
 * in HS400 mode. The frequency of this signal follows the frequency of
 * CLK generated by host. The host receives the data which is aligned to the
 * edge of data_strobe line. Due to the time delay between CLK line and
 * data_strobe line, if the delay time is larger than one clock cycle,
 * then CLK and data_strobe line will be misaligned, read error shows up.
 */
static void esdhc_set_strobe_dll(struct sdhci_host *host)
{
	struct sdhci_pltfm_host *pltfm_host = sdhci_priv(host);
	struct pltfm_imx_data *imx_data = sdhci_pltfm_priv(pltfm_host);
	u32 strobe_delay;
	u32 v;
	int ret;

	/* disable clock before enabling strobe dll */
	writel(readl(host->ioaddr + ESDHC_VENDOR_SPEC) &
		~ESDHC_VENDOR_SPEC_FRC_SDCLK_ON,
		host->ioaddr + ESDHC_VENDOR_SPEC);
	esdhc_wait_for_card_clock_gate_off(host);

	/* force a reset on strobe dll */
	writel(ESDHC_STROBE_DLL_CTRL_RESET,
		host->ioaddr + ESDHC_STROBE_DLL_CTRL);
	/* clear the reset bit on strobe dll before any setting */
	writel(0, host->ioaddr + ESDHC_STROBE_DLL_CTRL);

	/*
	 * enable strobe dll ctrl and adjust the delay target
	 * for the uSDHC loopback read clock
	 */
	if (imx_data->boarddata.strobe_dll_delay_target)
		strobe_delay = imx_data->boarddata.strobe_dll_delay_target;
	else
		strobe_delay = ESDHC_STROBE_DLL_CTRL_SLV_DLY_TARGET_DEFAULT;
	v = ESDHC_STROBE_DLL_CTRL_ENABLE |
		ESDHC_STROBE_DLL_CTRL_SLV_UPDATE_INT_DEFAULT |
		(strobe_delay << ESDHC_STROBE_DLL_CTRL_SLV_DLY_TARGET_SHIFT);
	writel(v, host->ioaddr + ESDHC_STROBE_DLL_CTRL);

	/* wait max 50us to get the REF/SLV lock */
	ret = readl_poll_timeout(host->ioaddr + ESDHC_STROBE_DLL_STATUS, v,
		((v & ESDHC_STROBE_DLL_STS_REF_LOCK) && (v & ESDHC_STROBE_DLL_STS_SLV_LOCK)), 1, 50);
	if (ret == -ETIMEDOUT)
		dev_warn(mmc_dev(host->mmc),
		"warning! HS400 strobe DLL status REF/SLV not lock in 50us, STROBE DLL status is %x!\n", v);
}

static void esdhc_reset_tuning(struct sdhci_host *host)
{
	struct sdhci_pltfm_host *pltfm_host = sdhci_priv(host);
	struct pltfm_imx_data *imx_data = sdhci_pltfm_priv(pltfm_host);
	u32 ctrl;
	int ret;

	/* Reset the tuning circuit */
	if (esdhc_is_usdhc(imx_data)) {
		if (imx_data->socdata->flags & ESDHC_FLAG_MAN_TUNING) {
			ctrl = readl(host->ioaddr + ESDHC_MIX_CTRL);
			ctrl &= ~ESDHC_MIX_CTRL_SMPCLK_SEL;
			ctrl &= ~ESDHC_MIX_CTRL_FBCLK_SEL;
			writel(ctrl, host->ioaddr + ESDHC_MIX_CTRL);
			writel(0, host->ioaddr + ESDHC_TUNE_CTRL_STATUS);
		} else if (imx_data->socdata->flags & ESDHC_FLAG_STD_TUNING) {
			ctrl = readl(host->ioaddr + SDHCI_AUTO_CMD_STATUS);
			ctrl &= ~ESDHC_MIX_CTRL_SMPCLK_SEL;
			ctrl &= ~ESDHC_MIX_CTRL_EXE_TUNE;
			writel(ctrl, host->ioaddr + SDHCI_AUTO_CMD_STATUS);
			/* Make sure ESDHC_MIX_CTRL_EXE_TUNE cleared */
			ret = readl_poll_timeout(host->ioaddr + SDHCI_AUTO_CMD_STATUS,
				ctrl, !(ctrl & ESDHC_MIX_CTRL_EXE_TUNE), 1, 50);
			if (ret == -ETIMEDOUT)
				dev_warn(mmc_dev(host->mmc),
				 "Warning! clear execute tuning bit failed\n");
			/*
			 * SDHCI_INT_DATA_AVAIL is W1C bit, set this bit will clear the
			 * usdhc IP internal logic flag execute_tuning_with_clr_buf, which
			 * will finally make sure the normal data transfer logic correct.
			 */
			ctrl = readl(host->ioaddr + SDHCI_INT_STATUS);
			ctrl |= SDHCI_INT_DATA_AVAIL;
			writel(ctrl, host->ioaddr + SDHCI_INT_STATUS);
		}
	}
}

static void esdhc_set_uhs_signaling(struct sdhci_host *host, unsigned timing)
{
	u32 m;
	struct sdhci_pltfm_host *pltfm_host = sdhci_priv(host);
	struct pltfm_imx_data *imx_data = sdhci_pltfm_priv(pltfm_host);
	struct esdhc_platform_data *boarddata = &imx_data->boarddata;

	/* disable ddr mode and disable HS400 mode */
	m = readl(host->ioaddr + ESDHC_MIX_CTRL);
	m &= ~(ESDHC_MIX_CTRL_DDREN | ESDHC_MIX_CTRL_HS400_EN);
	imx_data->is_ddr = 0;

	switch (timing) {
	case MMC_TIMING_UHS_SDR12:
	case MMC_TIMING_UHS_SDR25:
	case MMC_TIMING_UHS_SDR50:
	case MMC_TIMING_UHS_SDR104:
	case MMC_TIMING_MMC_HS:
	case MMC_TIMING_MMC_HS200:
		writel(m, host->ioaddr + ESDHC_MIX_CTRL);
		break;
	case MMC_TIMING_UHS_DDR50:
	case MMC_TIMING_MMC_DDR52:
		m |= ESDHC_MIX_CTRL_DDREN;
		writel(m, host->ioaddr + ESDHC_MIX_CTRL);
		imx_data->is_ddr = 1;
		if (boarddata->delay_line) {
			u32 v;
			v = boarddata->delay_line <<
				ESDHC_DLL_OVERRIDE_VAL_SHIFT |
				(1 << ESDHC_DLL_OVERRIDE_EN_SHIFT);
			if (is_imx53_esdhc(imx_data))
				v <<= 1;
			writel(v, host->ioaddr + ESDHC_DLL_CTRL);
		}
		break;
	case MMC_TIMING_MMC_HS400:
		m |= ESDHC_MIX_CTRL_DDREN | ESDHC_MIX_CTRL_HS400_EN;
		writel(m, host->ioaddr + ESDHC_MIX_CTRL);
		imx_data->is_ddr = 1;
		/* update clock after enable DDR for strobe DLL lock */
		host->ops->set_clock(host, host->clock);
		esdhc_set_strobe_dll(host);
		break;
	case MMC_TIMING_LEGACY:
	default:
		esdhc_reset_tuning(host);
		break;
	}

	esdhc_change_pinstate(host, timing);
}

static void esdhc_reset(struct sdhci_host *host, u8 mask)
{
	sdhci_and_cqhci_reset(host, mask);

	sdhci_writel(host, host->ier, SDHCI_INT_ENABLE);
	sdhci_writel(host, host->ier, SDHCI_SIGNAL_ENABLE);
}

static unsigned int esdhc_get_max_timeout_count(struct sdhci_host *host)
{
	struct sdhci_pltfm_host *pltfm_host = sdhci_priv(host);
	struct pltfm_imx_data *imx_data = sdhci_pltfm_priv(pltfm_host);

	/* Doc Erratum: the uSDHC actual maximum timeout count is 1 << 29 */
	return esdhc_is_usdhc(imx_data) ? 1 << 29 : 1 << 27;
}

static void esdhc_set_timeout(struct sdhci_host *host, struct mmc_command *cmd)
{
	struct sdhci_pltfm_host *pltfm_host = sdhci_priv(host);
	struct pltfm_imx_data *imx_data = sdhci_pltfm_priv(pltfm_host);

	/* use maximum timeout counter */
	esdhc_clrset_le(host, ESDHC_SYS_CTRL_DTOCV_MASK,
			esdhc_is_usdhc(imx_data) ? 0xF : 0xE,
			SDHCI_TIMEOUT_CONTROL);
}

static u32 esdhc_cqhci_irq(struct sdhci_host *host, u32 intmask)
{
	int cmd_error = 0;
	int data_error = 0;

	if (!sdhci_cqe_irq(host, intmask, &cmd_error, &data_error))
		return intmask;

	cqhci_irq(host->mmc, intmask, cmd_error, data_error);

	return 0;
}

static struct sdhci_ops sdhci_esdhc_ops = {
	.read_l = esdhc_readl_le,
	.read_w = esdhc_readw_le,
	.read_b = esdhc_readb_le,
	.write_l = esdhc_writel_le,
	.write_w = esdhc_writew_le,
	.write_b = esdhc_writeb_le,
	.set_clock = esdhc_pltfm_set_clock,
	.get_max_clock = esdhc_pltfm_get_max_clock,
	.get_min_clock = esdhc_pltfm_get_min_clock,
	.get_max_timeout_count = esdhc_get_max_timeout_count,
	.get_ro = esdhc_pltfm_get_ro,
	.set_timeout = esdhc_set_timeout,
	.set_bus_width = esdhc_pltfm_set_bus_width,
	.set_uhs_signaling = esdhc_set_uhs_signaling,
	.reset = esdhc_reset,
	.irq = esdhc_cqhci_irq,
	.dump_vendor_regs = esdhc_dump_debug_regs,
};

static const struct sdhci_pltfm_data sdhci_esdhc_imx_pdata = {
	.quirks = ESDHC_DEFAULT_QUIRKS | SDHCI_QUIRK_NO_HISPD_BIT
			| SDHCI_QUIRK_NO_ENDATTR_IN_NOPDESC
			| SDHCI_QUIRK_BROKEN_ADMA_ZEROLEN_DESC
			| SDHCI_QUIRK_BROKEN_CARD_DETECTION,
	.ops = &sdhci_esdhc_ops,
};

static void sdhci_esdhc_imx_hwinit(struct sdhci_host *host)
{
	struct sdhci_pltfm_host *pltfm_host = sdhci_priv(host);
	struct pltfm_imx_data *imx_data = sdhci_pltfm_priv(pltfm_host);
	struct cqhci_host *cq_host = host->mmc->cqe_private;
	int tmp;

	if (esdhc_is_usdhc(imx_data)) {
		/*
		 * The imx6q ROM code will change the default watermark
		 * level setting to something insane.  Change it back here.
		 */
		writel(ESDHC_WTMK_DEFAULT_VAL, host->ioaddr + ESDHC_WTMK_LVL);

		/*
		 * ROM code will change the bit burst_length_enable setting
		 * to zero if this usdhc is chosen to boot system. Change
		 * it back here, otherwise it will impact the performance a
		 * lot. This bit is used to enable/disable the burst length
		 * for the external AHB2AXI bridge. It's useful especially
		 * for INCR transfer because without burst length indicator,
		 * the AHB2AXI bridge does not know the burst length in
		 * advance. And without burst length indicator, AHB INCR
		 * transfer can only be converted to singles on the AXI side.
		 */
		writel(readl(host->ioaddr + SDHCI_HOST_CONTROL)
			| ESDHC_BURST_LEN_EN_INCR,
			host->ioaddr + SDHCI_HOST_CONTROL);

		/*
		 * erratum ESDHC_FLAG_ERR004536 fix for MX6Q TO1.2 and MX6DL
		 * TO1.1, it's harmless for MX6SL
		 */
		if (!(imx_data->socdata->flags & ESDHC_FLAG_SKIP_ERR004536)) {
			writel(readl(host->ioaddr + 0x6c) & ~BIT(7),
				host->ioaddr + 0x6c);
		}

		/* disable DLL_CTRL delay line settings */
		writel(0x0, host->ioaddr + ESDHC_DLL_CTRL);

		/*
		 * For the case of command with busy, if set the bit
		 * ESDHC_VEND_SPEC2_EN_BUSY_IRQ, USDHC will generate a
		 * transfer complete interrupt when busy is deasserted.
		 * When CQHCI use DCMD to send a CMD need R1b respons,
		 * CQHCI require to set ESDHC_VEND_SPEC2_EN_BUSY_IRQ,
		 * otherwise DCMD will always meet timeout waiting for
		 * hardware interrupt issue.
		 */
		if (imx_data->socdata->flags & ESDHC_FLAG_CQHCI) {
			tmp = readl(host->ioaddr + ESDHC_VEND_SPEC2);
			tmp |= ESDHC_VEND_SPEC2_EN_BUSY_IRQ;
			writel(tmp, host->ioaddr + ESDHC_VEND_SPEC2);

			host->quirks &= ~SDHCI_QUIRK_NO_BUSY_IRQ;
		}

		if (imx_data->socdata->flags & ESDHC_FLAG_STD_TUNING) {
			tmp = readl(host->ioaddr + ESDHC_TUNING_CTRL);
			tmp |= ESDHC_STD_TUNING_EN |
				ESDHC_TUNING_START_TAP_DEFAULT;
			if (imx_data->boarddata.tuning_start_tap) {
				tmp &= ~ESDHC_TUNING_START_TAP_MASK;
				tmp |= imx_data->boarddata.tuning_start_tap;
			}

			if (imx_data->boarddata.tuning_step) {
				tmp &= ~ESDHC_TUNING_STEP_MASK;
				tmp |= imx_data->boarddata.tuning_step
					<< ESDHC_TUNING_STEP_SHIFT;
			}

			/* Disable the CMD CRC check for tuning, if not, need to
			 * add some delay after every tuning command, because
			 * hardware standard tuning logic will directly go to next
			 * step once it detect the CMD CRC error, will not wait for
			 * the card side to finally send out the tuning data, trigger
			 * the buffer read ready interrupt immediately. If usdhc send
			 * the next tuning command some eMMC card will stuck, can't
			 * response, block the tuning procedure or the first command
			 * after the whole tuning procedure always can't get any response.
			 */
			tmp |= ESDHC_TUNING_CMD_CRC_CHECK_DISABLE;
			writel(tmp, host->ioaddr + ESDHC_TUNING_CTRL);
		} else if (imx_data->socdata->flags & ESDHC_FLAG_MAN_TUNING) {
			/*
			 * ESDHC_STD_TUNING_EN may be configed in bootloader
			 * or ROM code, so clear this bit here to make sure
			 * the manual tuning can work.
			 */
			tmp = readl(host->ioaddr + ESDHC_TUNING_CTRL);
			tmp &= ~ESDHC_STD_TUNING_EN;
			writel(tmp, host->ioaddr + ESDHC_TUNING_CTRL);
		}

		/*
		 * On i.MX8MM, we are running Dual Linux OS, with 1st Linux using SD Card
		 * as rootfs storage, 2nd Linux using eMMC as rootfs storage. We let the
		 * the 1st linux configure power/clock for the 2nd Linux.
		 *
		 * When the 2nd Linux is booting into rootfs stage, we let the 1st Linux
		 * to destroy the 2nd linux, then restart the 2nd linux, we met SDHCI dump.
		 * After we clear the pending interrupt and halt CQCTL, issue gone.
		 */
		if (cq_host) {
			tmp = cqhci_readl(cq_host, CQHCI_IS);
			cqhci_writel(cq_host, tmp, CQHCI_IS);
			cqhci_writel(cq_host, CQHCI_HALT, CQHCI_CTL);
		}
	}
}

static void esdhc_cqe_enable(struct mmc_host *mmc)
{
	struct sdhci_host *host = mmc_priv(mmc);
	struct cqhci_host *cq_host = mmc->cqe_private;
	u32 reg;
	u16 mode;
	int count = 10;

	/*
	 * CQE gets stuck if it sees Buffer Read Enable bit set, which can be
	 * the case after tuning, so ensure the buffer is drained.
	 */
	reg = sdhci_readl(host, SDHCI_PRESENT_STATE);
	while (reg & SDHCI_DATA_AVAILABLE) {
		sdhci_readl(host, SDHCI_BUFFER);
		reg = sdhci_readl(host, SDHCI_PRESENT_STATE);
		if (count-- == 0) {
			dev_warn(mmc_dev(host->mmc),
				"CQE may get stuck because the Buffer Read Enable bit is set\n");
			break;
		}
		mdelay(1);
	}

	/*
	 * Runtime resume will reset the entire host controller, which
	 * will also clear the DMAEN/BCEN of register ESDHC_MIX_CTRL.
	 * Here set DMAEN and BCEN when enable CMDQ.
	 */
	mode = sdhci_readw(host, SDHCI_TRANSFER_MODE);
	if (host->flags & SDHCI_REQ_USE_DMA)
		mode |= SDHCI_TRNS_DMA;
	if (!(host->quirks2 & SDHCI_QUIRK2_SUPPORT_SINGLE))
		mode |= SDHCI_TRNS_BLK_CNT_EN;
	sdhci_writew(host, mode, SDHCI_TRANSFER_MODE);

	/*
	 * Though Runtime resume reset the entire host controller,
	 * but do not impact the CQHCI side, need to clear the
	 * HALT bit, avoid CQHCI stuck in the first request when
	 * system resume back.
	 */
	cqhci_writel(cq_host, 0, CQHCI_CTL);
	if (cqhci_readl(cq_host, CQHCI_CTL) & CQHCI_HALT)
		dev_err(mmc_dev(host->mmc),
			"failed to exit halt state when enable CQE\n");


	sdhci_cqe_enable(mmc);
}

static void esdhc_sdhci_dumpregs(struct mmc_host *mmc)
{
	sdhci_dumpregs(mmc_priv(mmc));
}

static const struct cqhci_host_ops esdhc_cqhci_ops = {
	.enable		= esdhc_cqe_enable,
	.disable	= sdhci_cqe_disable,
	.dumpregs	= esdhc_sdhci_dumpregs,
};

static int
sdhci_esdhc_imx_probe_dt(struct platform_device *pdev,
			 struct sdhci_host *host,
			 struct pltfm_imx_data *imx_data)
{
	struct device_node *np = pdev->dev.of_node;
	struct esdhc_platform_data *boarddata = &imx_data->boarddata;
	int ret;

	if (of_get_property(np, "fsl,wp-controller", NULL))
		boarddata->wp_type = ESDHC_WP_CONTROLLER;

	/*
	 * If we have this property, then activate WP check.
	 * Retrieveing and requesting the actual WP GPIO will happen
	 * in the call to mmc_of_parse().
	 */
	if (of_property_read_bool(np, "wp-gpios"))
		boarddata->wp_type = ESDHC_WP_GPIO;

	of_property_read_u32(np, "fsl,tuning-step", &boarddata->tuning_step);
	of_property_read_u32(np, "fsl,tuning-start-tap",
			     &boarddata->tuning_start_tap);

	of_property_read_u32(np, "fsl,strobe-dll-delay-target",
				&boarddata->strobe_dll_delay_target);
	if (of_find_property(np, "no-1-8-v", NULL))
		host->quirks2 |= SDHCI_QUIRK2_NO_1_8_V;

	if (of_property_read_u32(np, "fsl,delay-line", &boarddata->delay_line))
		boarddata->delay_line = 0;

	mmc_of_parse_voltage(host->mmc, &host->ocr_mask);

	if (esdhc_is_usdhc(imx_data) && !IS_ERR(imx_data->pinctrl)) {
		imx_data->pins_100mhz = pinctrl_lookup_state(imx_data->pinctrl,
						ESDHC_PINCTRL_STATE_100MHZ);
		imx_data->pins_200mhz = pinctrl_lookup_state(imx_data->pinctrl,
						ESDHC_PINCTRL_STATE_200MHZ);
	}

	/* call to generic mmc_of_parse to support additional capabilities */
	ret = mmc_of_parse(host->mmc);
	if (ret)
		return ret;

	if (mmc_gpio_get_cd(host->mmc) >= 0)
		host->quirks &= ~SDHCI_QUIRK_BROKEN_CARD_DETECTION;

	return 0;
}

static int sdhci_esdhc_imx_probe(struct platform_device *pdev)
{
	struct sdhci_pltfm_host *pltfm_host;
	struct sdhci_host *host;
	struct cqhci_host *cq_host;
	int err;
	struct pltfm_imx_data *imx_data;

	host = sdhci_pltfm_init(pdev, &sdhci_esdhc_imx_pdata,
				sizeof(*imx_data));
	if (IS_ERR(host))
		return PTR_ERR(host);

	pltfm_host = sdhci_priv(host);

	imx_data = sdhci_pltfm_priv(pltfm_host);

	imx_data->socdata = device_get_match_data(&pdev->dev);

	if (imx_data->socdata->flags & ESDHC_FLAG_PMQOS)
		cpu_latency_qos_add_request(&imx_data->pm_qos_req, 0);

	imx_data->clk_ipg = devm_clk_get(&pdev->dev, "ipg");
	if (IS_ERR(imx_data->clk_ipg)) {
		err = PTR_ERR(imx_data->clk_ipg);
		goto free_sdhci;
	}

	imx_data->clk_ahb = devm_clk_get(&pdev->dev, "ahb");
	if (IS_ERR(imx_data->clk_ahb)) {
		err = PTR_ERR(imx_data->clk_ahb);
		goto free_sdhci;
	}

	imx_data->clk_per = devm_clk_get(&pdev->dev, "per");
	if (IS_ERR(imx_data->clk_per)) {
		err = PTR_ERR(imx_data->clk_per);
		goto free_sdhci;
	}

	pltfm_host->clk = imx_data->clk_per;
	pltfm_host->clock = clk_get_rate(pltfm_host->clk);
	err = clk_prepare_enable(imx_data->clk_per);
	if (err)
		goto free_sdhci;
	err = clk_prepare_enable(imx_data->clk_ipg);
	if (err)
		goto disable_per_clk;
	err = clk_prepare_enable(imx_data->clk_ahb);
	if (err)
		goto disable_ipg_clk;

	imx_data->pinctrl = devm_pinctrl_get(&pdev->dev);
	if (IS_ERR(imx_data->pinctrl))
		dev_warn(mmc_dev(host->mmc), "could not get pinctrl\n");

	if (esdhc_is_usdhc(imx_data)) {
		host->quirks2 |= SDHCI_QUIRK2_PRESET_VALUE_BROKEN;
		host->mmc->caps |= MMC_CAP_1_8V_DDR | MMC_CAP_3_3V_DDR;

		/* GPIO CD can be set as a wakeup source */
		host->mmc->caps |= MMC_CAP_CD_WAKE;

		if (!(imx_data->socdata->flags & ESDHC_FLAG_HS200))
			host->quirks2 |= SDHCI_QUIRK2_BROKEN_HS200;

		/* clear tuning bits in case ROM has set it already */
		writel(0x0, host->ioaddr + ESDHC_MIX_CTRL);
		writel(0x0, host->ioaddr + SDHCI_AUTO_CMD_STATUS);
		writel(0x0, host->ioaddr + ESDHC_TUNE_CTRL_STATUS);

		/*
		 * Link usdhc specific mmc_host_ops execute_tuning function,
		 * to replace the standard one in sdhci_ops.
		 */
		host->mmc_host_ops.execute_tuning = usdhc_execute_tuning;
	}

	err = sdhci_esdhc_imx_probe_dt(pdev, host, imx_data);
	if (err)
		goto disable_ahb_clk;

	if (imx_data->socdata->flags & ESDHC_FLAG_MAN_TUNING)
		sdhci_esdhc_ops.platform_execute_tuning =
					esdhc_executing_tuning;

	if (imx_data->socdata->flags & ESDHC_FLAG_ERR004536)
		host->quirks |= SDHCI_QUIRK_BROKEN_ADMA;

<<<<<<< HEAD
	if (host->caps & MMC_CAP_8_BIT_DATA &&
=======
	if (host->mmc->caps & MMC_CAP_8_BIT_DATA &&
>>>>>>> 0ee29814
	    imx_data->socdata->flags & ESDHC_FLAG_HS400)
		host->mmc->caps2 |= MMC_CAP2_HS400;

	if (imx_data->socdata->flags & ESDHC_FLAG_BROKEN_AUTO_CMD23)
		host->quirks2 |= SDHCI_QUIRK2_ACMD23_BROKEN;

<<<<<<< HEAD
	if (host->caps & MMC_CAP_8_BIT_DATA &&
=======
	if (host->mmc->caps & MMC_CAP_8_BIT_DATA &&
>>>>>>> 0ee29814
	    imx_data->socdata->flags & ESDHC_FLAG_HS400_ES) {
		host->mmc->caps2 |= MMC_CAP2_HS400_ES;
		host->mmc_host_ops.hs400_enhanced_strobe =
					esdhc_hs400_enhanced_strobe;
	}

	if (imx_data->socdata->flags & ESDHC_FLAG_CQHCI) {
		host->mmc->caps2 |= MMC_CAP2_CQE | MMC_CAP2_CQE_DCMD;
		cq_host = devm_kzalloc(&pdev->dev, sizeof(*cq_host), GFP_KERNEL);
		if (!cq_host) {
			err = -ENOMEM;
			goto disable_ahb_clk;
		}

		cq_host->mmio = host->ioaddr + ESDHC_CQHCI_ADDR_OFFSET;
		cq_host->ops = &esdhc_cqhci_ops;

		err = cqhci_init(cq_host, host->mmc, false);
		if (err)
			goto disable_ahb_clk;
	}

	sdhci_esdhc_imx_hwinit(host);

	err = sdhci_add_host(host);
	if (err)
		goto disable_ahb_clk;

	/*
	 * Setup the wakeup capability here, let user to decide
	 * whether need to enable this wakeup through sysfs interface.
	 */
	if ((host->mmc->pm_caps & MMC_PM_KEEP_POWER) &&
			(host->mmc->pm_caps & MMC_PM_WAKE_SDIO_IRQ))
		device_set_wakeup_capable(&pdev->dev, true);

	pm_runtime_set_active(&pdev->dev);
	pm_runtime_set_autosuspend_delay(&pdev->dev, 50);
	pm_runtime_use_autosuspend(&pdev->dev);
	pm_suspend_ignore_children(&pdev->dev, 1);
	pm_runtime_enable(&pdev->dev);

	return 0;

disable_ahb_clk:
	clk_disable_unprepare(imx_data->clk_ahb);
disable_ipg_clk:
	clk_disable_unprepare(imx_data->clk_ipg);
disable_per_clk:
	clk_disable_unprepare(imx_data->clk_per);
free_sdhci:
	if (imx_data->socdata->flags & ESDHC_FLAG_PMQOS)
		cpu_latency_qos_remove_request(&imx_data->pm_qos_req);
	sdhci_pltfm_free(pdev);
	return err;
}

static int sdhci_esdhc_imx_remove(struct platform_device *pdev)
{
	struct sdhci_host *host = platform_get_drvdata(pdev);
	struct sdhci_pltfm_host *pltfm_host = sdhci_priv(host);
	struct pltfm_imx_data *imx_data = sdhci_pltfm_priv(pltfm_host);
	int dead;

	pm_runtime_get_sync(&pdev->dev);
	dead = (readl(host->ioaddr + SDHCI_INT_STATUS) == 0xffffffff);
	pm_runtime_disable(&pdev->dev);
	pm_runtime_put_noidle(&pdev->dev);

	sdhci_remove_host(host, dead);

	clk_disable_unprepare(imx_data->clk_per);
	clk_disable_unprepare(imx_data->clk_ipg);
	clk_disable_unprepare(imx_data->clk_ahb);

	if (imx_data->socdata->flags & ESDHC_FLAG_PMQOS)
		cpu_latency_qos_remove_request(&imx_data->pm_qos_req);

	sdhci_pltfm_free(pdev);

	return 0;
}

#ifdef CONFIG_PM_SLEEP
static int sdhci_esdhc_suspend(struct device *dev)
{
	struct sdhci_host *host = dev_get_drvdata(dev);
	struct sdhci_pltfm_host *pltfm_host = sdhci_priv(host);
	struct pltfm_imx_data *imx_data = sdhci_pltfm_priv(pltfm_host);
	int ret;

	if (host->mmc->caps2 & MMC_CAP2_CQE) {
		ret = cqhci_suspend(host->mmc);
		if (ret)
			return ret;
	}

	if ((imx_data->socdata->flags & ESDHC_FLAG_STATE_LOST_IN_LPMODE) &&
		(host->tuning_mode != SDHCI_TUNING_MODE_1)) {
		mmc_retune_timer_stop(host->mmc);
		mmc_retune_needed(host->mmc);
	}

	if (host->tuning_mode != SDHCI_TUNING_MODE_3)
		mmc_retune_needed(host->mmc);

	ret = sdhci_suspend_host(host);
	if (ret)
		return ret;

	ret = pinctrl_pm_select_sleep_state(dev);
	if (ret)
		return ret;

	ret = mmc_gpio_set_cd_wake(host->mmc, true);

	return ret;
}

static int sdhci_esdhc_resume(struct device *dev)
{
	struct sdhci_host *host = dev_get_drvdata(dev);
	int ret;

	ret = pinctrl_pm_select_default_state(dev);
	if (ret)
		return ret;

	/* re-initialize hw state in case it's lost in low power mode */
	sdhci_esdhc_imx_hwinit(host);

	ret = sdhci_resume_host(host);
	if (ret)
		return ret;

	if (host->mmc->caps2 & MMC_CAP2_CQE)
		ret = cqhci_resume(host->mmc);

	if (!ret)
		ret = mmc_gpio_set_cd_wake(host->mmc, false);

	return ret;
}
#endif

#ifdef CONFIG_PM
static int sdhci_esdhc_runtime_suspend(struct device *dev)
{
	struct sdhci_host *host = dev_get_drvdata(dev);
	struct sdhci_pltfm_host *pltfm_host = sdhci_priv(host);
	struct pltfm_imx_data *imx_data = sdhci_pltfm_priv(pltfm_host);
	int ret;

	if (host->mmc->caps2 & MMC_CAP2_CQE) {
		ret = cqhci_suspend(host->mmc);
		if (ret)
			return ret;
	}

	ret = sdhci_runtime_suspend_host(host);
	if (ret)
		return ret;

	if (host->tuning_mode != SDHCI_TUNING_MODE_3)
		mmc_retune_needed(host->mmc);

	imx_data->actual_clock = host->mmc->actual_clock;
	esdhc_pltfm_set_clock(host, 0);
	clk_disable_unprepare(imx_data->clk_per);
	clk_disable_unprepare(imx_data->clk_ipg);
	clk_disable_unprepare(imx_data->clk_ahb);

	if (imx_data->socdata->flags & ESDHC_FLAG_PMQOS)
		cpu_latency_qos_remove_request(&imx_data->pm_qos_req);

	return ret;
}

static int sdhci_esdhc_runtime_resume(struct device *dev)
{
	struct sdhci_host *host = dev_get_drvdata(dev);
	struct sdhci_pltfm_host *pltfm_host = sdhci_priv(host);
	struct pltfm_imx_data *imx_data = sdhci_pltfm_priv(pltfm_host);
	int err;

	if (imx_data->socdata->flags & ESDHC_FLAG_PMQOS)
		cpu_latency_qos_add_request(&imx_data->pm_qos_req, 0);

	if (imx_data->socdata->flags & ESDHC_FLAG_CLK_RATE_LOST_IN_PM_RUNTIME)
		clk_set_rate(imx_data->clk_per, pltfm_host->clock);

	err = clk_prepare_enable(imx_data->clk_ahb);
	if (err)
		goto remove_pm_qos_request;

	err = clk_prepare_enable(imx_data->clk_per);
	if (err)
		goto disable_ahb_clk;

	err = clk_prepare_enable(imx_data->clk_ipg);
	if (err)
		goto disable_per_clk;

	esdhc_pltfm_set_clock(host, imx_data->actual_clock);

	err = sdhci_runtime_resume_host(host, 0);
	if (err)
		goto disable_ipg_clk;

	if (host->mmc->caps2 & MMC_CAP2_CQE)
		err = cqhci_resume(host->mmc);

	return err;

disable_ipg_clk:
	clk_disable_unprepare(imx_data->clk_ipg);
disable_per_clk:
	clk_disable_unprepare(imx_data->clk_per);
disable_ahb_clk:
	clk_disable_unprepare(imx_data->clk_ahb);
remove_pm_qos_request:
	if (imx_data->socdata->flags & ESDHC_FLAG_PMQOS)
		cpu_latency_qos_remove_request(&imx_data->pm_qos_req);
	return err;
}
#endif

static const struct dev_pm_ops sdhci_esdhc_pmops = {
	SET_SYSTEM_SLEEP_PM_OPS(sdhci_esdhc_suspend, sdhci_esdhc_resume)
	SET_RUNTIME_PM_OPS(sdhci_esdhc_runtime_suspend,
				sdhci_esdhc_runtime_resume, NULL)
};

static struct platform_driver sdhci_esdhc_imx_driver = {
	.driver		= {
		.name	= "sdhci-esdhc-imx",
		.probe_type = PROBE_PREFER_ASYNCHRONOUS,
		.of_match_table = imx_esdhc_dt_ids,
		.pm	= &sdhci_esdhc_pmops,
	},
	.probe		= sdhci_esdhc_imx_probe,
	.remove		= sdhci_esdhc_imx_remove,
};

module_platform_driver(sdhci_esdhc_imx_driver);

MODULE_DESCRIPTION("SDHCI driver for Freescale i.MX eSDHC");
MODULE_AUTHOR("Wolfram Sang <kernel@pengutronix.de>");
MODULE_LICENSE("GPL v2");<|MERGE_RESOLUTION|>--- conflicted
+++ resolved
@@ -1672,22 +1672,14 @@
 	if (imx_data->socdata->flags & ESDHC_FLAG_ERR004536)
 		host->quirks |= SDHCI_QUIRK_BROKEN_ADMA;
 
-<<<<<<< HEAD
-	if (host->caps & MMC_CAP_8_BIT_DATA &&
-=======
 	if (host->mmc->caps & MMC_CAP_8_BIT_DATA &&
->>>>>>> 0ee29814
 	    imx_data->socdata->flags & ESDHC_FLAG_HS400)
 		host->mmc->caps2 |= MMC_CAP2_HS400;
 
 	if (imx_data->socdata->flags & ESDHC_FLAG_BROKEN_AUTO_CMD23)
 		host->quirks2 |= SDHCI_QUIRK2_ACMD23_BROKEN;
 
-<<<<<<< HEAD
-	if (host->caps & MMC_CAP_8_BIT_DATA &&
-=======
 	if (host->mmc->caps & MMC_CAP_8_BIT_DATA &&
->>>>>>> 0ee29814
 	    imx_data->socdata->flags & ESDHC_FLAG_HS400_ES) {
 		host->mmc->caps2 |= MMC_CAP2_HS400_ES;
 		host->mmc_host_ops.hs400_enhanced_strobe =
