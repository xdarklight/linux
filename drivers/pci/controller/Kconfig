--- conflicted
+++ resolved
@@ -231,8 +231,6 @@
 	  Say Y here if you want to enable PCIe controller support on
 	  MediaTek SoCs.
 
-<<<<<<< HEAD
-=======
 config PCIE_MEDIATEK_GEN3
 	tristate "MediaTek Gen3 PCIe controller"
 	depends on ARCH_MEDIATEK || COMPILE_TEST
@@ -246,7 +244,6 @@
 	  Say Y here if you want to enable Gen3 PCIe controller support on
 	  MediaTek SoCs.
 
->>>>>>> 11e4b63a
 config VMD
 	depends on PCI_MSI && X86_64 && SRCU
 	tristate "Intel Volume Management Device Driver"
