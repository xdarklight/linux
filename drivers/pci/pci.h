/* SPDX-License-Identifier: GPL-2.0 */
#ifndef DRIVERS_PCI_H
#define DRIVERS_PCI_H

#include <linux/pci.h>

struct pcie_tlp_log;

/* Number of possible devfns: 0.0 to 1f.7 inclusive */
#define MAX_NR_DEVFNS 256

#define PCI_FIND_CAP_TTL	48

#define PCI_VSEC_ID_INTEL_TBT	0x1234	/* Thunderbolt */

#define PCIE_LINK_RETRAIN_TIMEOUT_MS	1000

/*
 * Power stable to PERST# inactive.
 *
 * See the "Power Sequencing and Reset Signal Timings" table of the PCI Express
 * Card Electromechanical Specification, Revision 5.1, Section 2.9.2, Symbol
 * "T_PVPERL".
 */
#define PCIE_T_PVPERL_MS		100

/*
 * REFCLK stable before PERST# inactive.
 *
 * See the "Power Sequencing and Reset Signal Timings" table of the PCI Express
 * Card Electromechanical Specification, Revision 5.1, Section 2.9.2, Symbol
 * "T_PERST-CLK".
 */
#define PCIE_T_PERST_CLK_US		100

/*
 * End of conventional reset (PERST# de-asserted) to first configuration
 * request (device able to respond with a "Request Retry Status" completion),
 * from PCIe r6.0, sec 6.6.1.
 */
#define PCIE_T_RRS_READY_MS	100

/*
 * PCIe r6.0, sec 5.3.3.2.1 <PME Synchronization>
 * Recommends 1ms to 10ms timeout to check L2 ready.
 */
#define PCIE_PME_TO_L2_TIMEOUT_US	10000

/*
 * PCIe r6.0, sec 6.6.1 <Conventional Reset>
 *
 * - "With a Downstream Port that does not support Link speeds greater
 *    than 5.0 GT/s, software must wait a minimum of 100 ms following exit
 *    from a Conventional Reset before sending a Configuration Request to
 *    the device immediately below that Port."
 *
 * - "With a Downstream Port that supports Link speeds greater than
 *    5.0 GT/s, software must wait a minimum of 100 ms after Link training
 *    completes before sending a Configuration Request to the device
 *    immediately below that Port."
 */
#define PCIE_RESET_CONFIG_DEVICE_WAIT_MS	100

/* Message Routing (r[2:0]); PCIe r6.0, sec 2.2.8 */
#define PCIE_MSG_TYPE_R_RC	0
#define PCIE_MSG_TYPE_R_ADDR	1
#define PCIE_MSG_TYPE_R_ID	2
#define PCIE_MSG_TYPE_R_BC	3
#define PCIE_MSG_TYPE_R_LOCAL	4
#define PCIE_MSG_TYPE_R_GATHER	5

/* Power Management Messages; PCIe r6.0, sec 2.2.8.2 */
#define PCIE_MSG_CODE_PME_TURN_OFF	0x19

/* INTx Mechanism Messages; PCIe r6.0, sec 2.2.8.1 */
#define PCIE_MSG_CODE_ASSERT_INTA	0x20
#define PCIE_MSG_CODE_ASSERT_INTB	0x21
#define PCIE_MSG_CODE_ASSERT_INTC	0x22
#define PCIE_MSG_CODE_ASSERT_INTD	0x23
#define PCIE_MSG_CODE_DEASSERT_INTA	0x24
#define PCIE_MSG_CODE_DEASSERT_INTB	0x25
#define PCIE_MSG_CODE_DEASSERT_INTC	0x26
#define PCIE_MSG_CODE_DEASSERT_INTD	0x27

extern const unsigned char pcie_link_speed[];
extern bool pci_early_dump;

bool pcie_cap_has_lnkctl(const struct pci_dev *dev);
bool pcie_cap_has_lnkctl2(const struct pci_dev *dev);
bool pcie_cap_has_rtctl(const struct pci_dev *dev);

/* Functions internal to the PCI core code */

#ifdef CONFIG_DMI
extern const struct attribute_group pci_dev_smbios_attr_group;
#endif

enum pci_mmap_api {
	PCI_MMAP_SYSFS,	/* mmap on /sys/bus/pci/devices/<BDF>/resource<N> */
	PCI_MMAP_PROCFS	/* mmap on /proc/bus/pci/<BDF> */
};
int pci_mmap_fits(struct pci_dev *pdev, int resno, struct vm_area_struct *vmai,
		  enum pci_mmap_api mmap_api);

bool pci_reset_supported(struct pci_dev *dev);
void pci_init_reset_methods(struct pci_dev *dev);
int pci_bridge_secondary_bus_reset(struct pci_dev *dev);
int pci_bus_error_reset(struct pci_dev *dev);
int __pci_reset_bus(struct pci_bus *bus);

struct pci_cap_saved_data {
	u16		cap_nr;
	bool		cap_extended;
	unsigned int	size;
	u32		data[];
};

struct pci_cap_saved_state {
	struct hlist_node		next;
	struct pci_cap_saved_data	cap;
};

void pci_allocate_cap_save_buffers(struct pci_dev *dev);
void pci_free_cap_save_buffers(struct pci_dev *dev);
int pci_add_cap_save_buffer(struct pci_dev *dev, char cap, unsigned int size);
int pci_add_ext_cap_save_buffer(struct pci_dev *dev,
				u16 cap, unsigned int size);
struct pci_cap_saved_state *pci_find_saved_cap(struct pci_dev *dev, char cap);
struct pci_cap_saved_state *pci_find_saved_ext_cap(struct pci_dev *dev,
						   u16 cap);

#define PCI_PM_D2_DELAY         200	/* usec; see PCIe r4.0, sec 5.9.1 */
#define PCI_PM_D3HOT_WAIT       10	/* msec */
#define PCI_PM_D3COLD_WAIT      100	/* msec */

void pci_update_current_state(struct pci_dev *dev, pci_power_t state);
void pci_refresh_power_state(struct pci_dev *dev);
int pci_power_up(struct pci_dev *dev);
void pci_disable_enabled_device(struct pci_dev *dev);
int pci_finish_runtime_suspend(struct pci_dev *dev);
void pcie_clear_device_status(struct pci_dev *dev);
void pcie_clear_root_pme_status(struct pci_dev *dev);
bool pci_check_pme_status(struct pci_dev *dev);
void pci_pme_wakeup_bus(struct pci_bus *bus);
void pci_pme_restore(struct pci_dev *dev);
bool pci_dev_need_resume(struct pci_dev *dev);
void pci_dev_adjust_pme(struct pci_dev *dev);
void pci_dev_complete_resume(struct pci_dev *pci_dev);
void pci_config_pm_runtime_get(struct pci_dev *dev);
void pci_config_pm_runtime_put(struct pci_dev *dev);
void pci_pm_init(struct pci_dev *dev);
void pci_ea_init(struct pci_dev *dev);
void pci_msi_init(struct pci_dev *dev);
void pci_msix_init(struct pci_dev *dev);
bool pci_bridge_d3_possible(struct pci_dev *dev);
void pci_bridge_d3_update(struct pci_dev *dev);
int pci_bridge_wait_for_secondary_bus(struct pci_dev *dev, char *reset_type);

static inline bool pci_bus_rrs_vendor_id(u32 l)
{
	return (l & 0xffff) == PCI_VENDOR_ID_PCI_SIG;
}

static inline void pci_wakeup_event(struct pci_dev *dev)
{
	/* Wait 100 ms before the system can be put into a sleep state. */
	pm_wakeup_event(&dev->dev, 100);
}

/**
 * pci_bar_index_is_valid - Check whether a BAR index is within valid range
 * @bar: BAR index
 *
 * Protects against overflowing &struct pci_dev.resource array.
 *
 * Return: true for valid index, false otherwise.
 */
static inline bool pci_bar_index_is_valid(int bar)
{
	if (bar >= 0 && bar < PCI_NUM_RESOURCES)
		return true;

	return false;
}

static inline bool pci_has_subordinate(struct pci_dev *pci_dev)
{
	return !!(pci_dev->subordinate);
}

static inline bool pci_power_manageable(struct pci_dev *pci_dev)
{
	/*
	 * Currently we allow normal PCI devices and PCI bridges transition
	 * into D3 if their bridge_d3 is set.
	 */
	return !pci_has_subordinate(pci_dev) || pci_dev->bridge_d3;
}

static inline bool pcie_downstream_port(const struct pci_dev *dev)
{
	int type = pci_pcie_type(dev);

	return type == PCI_EXP_TYPE_ROOT_PORT ||
	       type == PCI_EXP_TYPE_DOWNSTREAM ||
	       type == PCI_EXP_TYPE_PCIE_BRIDGE;
}

void pci_vpd_init(struct pci_dev *dev);
extern const struct attribute_group pci_dev_vpd_attr_group;

/* PCI Virtual Channel */
int pci_save_vc_state(struct pci_dev *dev);
void pci_restore_vc_state(struct pci_dev *dev);
void pci_allocate_vc_save_buffers(struct pci_dev *dev);

/* PCI /proc functions */
#ifdef CONFIG_PROC_FS
int pci_proc_attach_device(struct pci_dev *dev);
int pci_proc_detach_device(struct pci_dev *dev);
int pci_proc_detach_bus(struct pci_bus *bus);
#else
static inline int pci_proc_attach_device(struct pci_dev *dev) { return 0; }
static inline int pci_proc_detach_device(struct pci_dev *dev) { return 0; }
static inline int pci_proc_detach_bus(struct pci_bus *bus) { return 0; }
#endif

/* Functions for PCI Hotplug drivers to use */
int pci_hp_add_bridge(struct pci_dev *dev);

#if defined(CONFIG_SYSFS) && defined(HAVE_PCI_LEGACY)
void pci_create_legacy_files(struct pci_bus *bus);
void pci_remove_legacy_files(struct pci_bus *bus);
#else
static inline void pci_create_legacy_files(struct pci_bus *bus) { }
static inline void pci_remove_legacy_files(struct pci_bus *bus) { }
#endif

/* Lock for read/write access to pci device and bus lists */
extern struct rw_semaphore pci_bus_sem;
extern struct mutex pci_slot_mutex;

extern raw_spinlock_t pci_lock;

extern unsigned int pci_pm_d3hot_delay;

#ifdef CONFIG_PCI_MSI
void pci_no_msi(void);
#else
static inline void pci_no_msi(void) { }
#endif

void pci_realloc_get_opt(char *);

static inline int pci_no_d1d2(struct pci_dev *dev)
{
	unsigned int parent_dstates = 0;

	if (dev->bus->self)
		parent_dstates = dev->bus->self->no_d1d2;
	return (dev->no_d1d2 || parent_dstates);

}

#ifdef CONFIG_SYSFS
int pci_create_sysfs_dev_files(struct pci_dev *pdev);
void pci_remove_sysfs_dev_files(struct pci_dev *pdev);
extern const struct attribute_group *pci_dev_groups[];
extern const struct attribute_group *pci_dev_attr_groups[];
extern const struct attribute_group *pcibus_groups[];
extern const struct attribute_group *pci_bus_groups[];
extern const struct attribute_group pci_doe_sysfs_group;
#else
static inline int pci_create_sysfs_dev_files(struct pci_dev *pdev) { return 0; }
static inline void pci_remove_sysfs_dev_files(struct pci_dev *pdev) { }
#define pci_dev_groups NULL
#define pci_dev_attr_groups NULL
#define pcibus_groups NULL
#define pci_bus_groups NULL
#endif

extern unsigned long pci_hotplug_io_size;
extern unsigned long pci_hotplug_mmio_size;
extern unsigned long pci_hotplug_mmio_pref_size;
extern unsigned long pci_hotplug_bus_size;
extern unsigned long pci_cardbus_io_size;
extern unsigned long pci_cardbus_mem_size;

/**
 * pci_match_one_device - Tell if a PCI device structure has a matching
 *			  PCI device id structure
 * @id: single PCI device id structure to match
 * @dev: the PCI device structure to match against
 *
 * Returns the matching pci_device_id structure or %NULL if there is no match.
 */
static inline const struct pci_device_id *
pci_match_one_device(const struct pci_device_id *id, const struct pci_dev *dev)
{
	if ((id->vendor == PCI_ANY_ID || id->vendor == dev->vendor) &&
	    (id->device == PCI_ANY_ID || id->device == dev->device) &&
	    (id->subvendor == PCI_ANY_ID || id->subvendor == dev->subsystem_vendor) &&
	    (id->subdevice == PCI_ANY_ID || id->subdevice == dev->subsystem_device) &&
	    !((id->class ^ dev->class) & id->class_mask))
		return id;
	return NULL;
}

/* PCI slot sysfs helper code */
#define to_pci_slot(s) container_of(s, struct pci_slot, kobj)

extern struct kset *pci_slots_kset;

struct pci_slot_attribute {
	struct attribute attr;
	ssize_t (*show)(struct pci_slot *, char *);
	ssize_t (*store)(struct pci_slot *, const char *, size_t);
};
#define to_pci_slot_attr(s) container_of(s, struct pci_slot_attribute, attr)

enum pci_bar_type {
	pci_bar_unknown,	/* Standard PCI BAR probe */
	pci_bar_io,		/* An I/O port BAR */
	pci_bar_mem32,		/* A 32-bit memory BAR */
	pci_bar_mem64,		/* A 64-bit memory BAR */
};

struct device *pci_get_host_bridge_device(struct pci_dev *dev);
void pci_put_host_bridge_device(struct device *dev);

unsigned int pci_rescan_bus_bridge_resize(struct pci_dev *bridge);
int pci_reassign_bridge_resources(struct pci_dev *bridge, unsigned long type);
int __must_check pci_reassign_resource(struct pci_dev *dev, int i, resource_size_t add_size, resource_size_t align);

int pci_configure_extended_tags(struct pci_dev *dev, void *ign);
bool pci_bus_read_dev_vendor_id(struct pci_bus *bus, int devfn, u32 *pl,
				int rrs_timeout);
bool pci_bus_generic_read_dev_vendor_id(struct pci_bus *bus, int devfn, u32 *pl,
					int rrs_timeout);
int pci_idt_bus_quirk(struct pci_bus *bus, int devfn, u32 *pl, int rrs_timeout);

int pci_setup_device(struct pci_dev *dev);
void __pci_size_stdbars(struct pci_dev *dev, int count,
			unsigned int pos, u32 *sizes);
int __pci_read_base(struct pci_dev *dev, enum pci_bar_type type,
		    struct resource *res, unsigned int reg, u32 *sizes);
void pci_configure_ari(struct pci_dev *dev);
void __pci_bus_size_bridges(struct pci_bus *bus,
			struct list_head *realloc_head);
void __pci_bus_assign_resources(const struct pci_bus *bus,
				struct list_head *realloc_head,
				struct list_head *fail_head);
bool pci_bus_clip_resource(struct pci_dev *dev, int idx);
void pci_walk_bus_locked(struct pci_bus *top,
			 int (*cb)(struct pci_dev *, void *),
			 void *userdata);

const char *pci_resource_name(struct pci_dev *dev, unsigned int i);
bool pci_resource_is_optional(const struct pci_dev *dev, int resno);

/**
 * pci_resource_num - Reverse lookup resource number from device resources
 * @dev: PCI device
 * @res: Resource to lookup index for (MUST be a @dev's resource)
 *
 * Perform reverse lookup to determine the resource number for @res within
 * @dev resource array. NOTE: The caller is responsible for ensuring @res is
 * among @dev's resources!
 *
 * Returns: resource number.
 */
static inline int pci_resource_num(const struct pci_dev *dev,
				   const struct resource *res)
{
	int resno = res - &dev->resource[0];

	/* Passing a resource that is not among dev's resources? */
	WARN_ON_ONCE(resno >= PCI_NUM_RESOURCES);

	return resno;
}

void pci_reassigndev_resource_alignment(struct pci_dev *dev);
void pci_disable_bridge_window(struct pci_dev *dev);
struct pci_bus *pci_bus_get(struct pci_bus *bus);
void pci_bus_put(struct pci_bus *bus);

#define PCIE_LNKCAP_SLS2SPEED(lnkcap)					\
({									\
	((lnkcap) == PCI_EXP_LNKCAP_SLS_64_0GB ? PCIE_SPEED_64_0GT :	\
	 (lnkcap) == PCI_EXP_LNKCAP_SLS_32_0GB ? PCIE_SPEED_32_0GT :	\
	 (lnkcap) == PCI_EXP_LNKCAP_SLS_16_0GB ? PCIE_SPEED_16_0GT :	\
	 (lnkcap) == PCI_EXP_LNKCAP_SLS_8_0GB ? PCIE_SPEED_8_0GT :	\
	 (lnkcap) == PCI_EXP_LNKCAP_SLS_5_0GB ? PCIE_SPEED_5_0GT :	\
	 (lnkcap) == PCI_EXP_LNKCAP_SLS_2_5GB ? PCIE_SPEED_2_5GT :	\
	 PCI_SPEED_UNKNOWN);						\
})

/* PCIe link information from Link Capabilities 2 */
#define PCIE_LNKCAP2_SLS2SPEED(lnkcap2) \
	((lnkcap2) & PCI_EXP_LNKCAP2_SLS_64_0GB ? PCIE_SPEED_64_0GT : \
	 (lnkcap2) & PCI_EXP_LNKCAP2_SLS_32_0GB ? PCIE_SPEED_32_0GT : \
	 (lnkcap2) & PCI_EXP_LNKCAP2_SLS_16_0GB ? PCIE_SPEED_16_0GT : \
	 (lnkcap2) & PCI_EXP_LNKCAP2_SLS_8_0GB ? PCIE_SPEED_8_0GT : \
	 (lnkcap2) & PCI_EXP_LNKCAP2_SLS_5_0GB ? PCIE_SPEED_5_0GT : \
	 (lnkcap2) & PCI_EXP_LNKCAP2_SLS_2_5GB ? PCIE_SPEED_2_5GT : \
	 PCI_SPEED_UNKNOWN)

#define PCIE_LNKCTL2_TLS2SPEED(lnkctl2) \
	((lnkctl2) == PCI_EXP_LNKCTL2_TLS_64_0GT ? PCIE_SPEED_64_0GT : \
	 (lnkctl2) == PCI_EXP_LNKCTL2_TLS_32_0GT ? PCIE_SPEED_32_0GT : \
	 (lnkctl2) == PCI_EXP_LNKCTL2_TLS_16_0GT ? PCIE_SPEED_16_0GT : \
	 (lnkctl2) == PCI_EXP_LNKCTL2_TLS_8_0GT ? PCIE_SPEED_8_0GT : \
	 (lnkctl2) == PCI_EXP_LNKCTL2_TLS_5_0GT ? PCIE_SPEED_5_0GT : \
	 (lnkctl2) == PCI_EXP_LNKCTL2_TLS_2_5GT ? PCIE_SPEED_2_5GT : \
	 PCI_SPEED_UNKNOWN)

/* PCIe speed to Mb/s reduced by encoding overhead */
#define PCIE_SPEED2MBS_ENC(speed) \
	((speed) == PCIE_SPEED_64_0GT ? 64000*1/1 : \
	 (speed) == PCIE_SPEED_32_0GT ? 32000*128/130 : \
	 (speed) == PCIE_SPEED_16_0GT ? 16000*128/130 : \
	 (speed) == PCIE_SPEED_8_0GT  ?  8000*128/130 : \
	 (speed) == PCIE_SPEED_5_0GT  ?  5000*8/10 : \
	 (speed) == PCIE_SPEED_2_5GT  ?  2500*8/10 : \
	 0)

static inline int pcie_dev_speed_mbps(enum pci_bus_speed speed)
{
	switch (speed) {
	case PCIE_SPEED_2_5GT:
		return 2500;
	case PCIE_SPEED_5_0GT:
		return 5000;
	case PCIE_SPEED_8_0GT:
		return 8000;
	case PCIE_SPEED_16_0GT:
		return 16000;
	case PCIE_SPEED_32_0GT:
		return 32000;
	case PCIE_SPEED_64_0GT:
		return 64000;
	default:
		break;
	}

	return -EINVAL;
}

u8 pcie_get_supported_speeds(struct pci_dev *dev);
const char *pci_speed_string(enum pci_bus_speed speed);
void __pcie_print_link_status(struct pci_dev *dev, bool verbose);
void pcie_report_downtraining(struct pci_dev *dev);

static inline void __pcie_update_link_speed(struct pci_bus *bus, u16 linksta, u16 linksta2)
{
	bus->cur_bus_speed = pcie_link_speed[linksta & PCI_EXP_LNKSTA_CLS];
	bus->flit_mode = (linksta2 & PCI_EXP_LNKSTA2_FLIT) ? 1 : 0;
}
void pcie_update_link_speed(struct pci_bus *bus);

/* Single Root I/O Virtualization */
struct pci_sriov {
	int		pos;		/* Capability position */
	int		nres;		/* Number of resources */
	u32		cap;		/* SR-IOV Capabilities */
	u16		ctrl;		/* SR-IOV Control */
	u16		total_VFs;	/* Total VFs associated with the PF */
	u16		initial_VFs;	/* Initial VFs associated with the PF */
	u16		num_VFs;	/* Number of VFs available */
	u16		offset;		/* First VF Routing ID offset */
	u16		stride;		/* Following VF stride */
	u16		vf_device;	/* VF device ID */
	u32		pgsz;		/* Page size for BAR alignment */
	u8		link;		/* Function Dependency Link */
	u8		max_VF_buses;	/* Max buses consumed by VFs */
	u16		driver_max_VFs;	/* Max num VFs driver supports */
	struct pci_dev	*dev;		/* Lowest numbered PF */
	struct pci_dev	*self;		/* This PF */
	u32		class;		/* VF device */
	u8		hdr_type;	/* VF header type */
	u16		subsystem_vendor; /* VF subsystem vendor */
	u16		subsystem_device; /* VF subsystem device */
	resource_size_t	barsz[PCI_SRIOV_NUM_BARS];	/* VF BAR size */
	bool		drivers_autoprobe; /* Auto probing of VFs by driver */
};

#ifdef CONFIG_PCI_DOE
void pci_doe_init(struct pci_dev *pdev);
void pci_doe_destroy(struct pci_dev *pdev);
void pci_doe_disconnected(struct pci_dev *pdev);
#else
static inline void pci_doe_init(struct pci_dev *pdev) { }
static inline void pci_doe_destroy(struct pci_dev *pdev) { }
static inline void pci_doe_disconnected(struct pci_dev *pdev) { }
#endif

#ifdef CONFIG_PCI_NPEM
void pci_npem_create(struct pci_dev *dev);
void pci_npem_remove(struct pci_dev *dev);
#else
static inline void pci_npem_create(struct pci_dev *dev) { }
static inline void pci_npem_remove(struct pci_dev *dev) { }
#endif

#if defined(CONFIG_PCI_DOE) && defined(CONFIG_SYSFS)
void pci_doe_sysfs_init(struct pci_dev *pci_dev);
void pci_doe_sysfs_teardown(struct pci_dev *pdev);
#else
static inline void pci_doe_sysfs_init(struct pci_dev *pdev) { }
static inline void pci_doe_sysfs_teardown(struct pci_dev *pdev) { }
#endif

/**
 * pci_dev_set_io_state - Set the new error state if possible.
 *
 * @dev: PCI device to set new error_state
 * @new: the state we want dev to be in
 *
 * If the device is experiencing perm_failure, it has to remain in that state.
 * Any other transition is allowed.
 *
 * Returns true if state has been changed to the requested state.
 */
static inline bool pci_dev_set_io_state(struct pci_dev *dev,
					pci_channel_state_t new)
{
	pci_channel_state_t old;

	switch (new) {
	case pci_channel_io_perm_failure:
		xchg(&dev->error_state, pci_channel_io_perm_failure);
		return true;
	case pci_channel_io_frozen:
		old = cmpxchg(&dev->error_state, pci_channel_io_normal,
			      pci_channel_io_frozen);
		return old != pci_channel_io_perm_failure;
	case pci_channel_io_normal:
		old = cmpxchg(&dev->error_state, pci_channel_io_frozen,
			      pci_channel_io_normal);
		return old != pci_channel_io_perm_failure;
	default:
		return false;
	}
}

static inline int pci_dev_set_disconnected(struct pci_dev *dev, void *unused)
{
	pci_dev_set_io_state(dev, pci_channel_io_perm_failure);
	pci_doe_disconnected(dev);

	return 0;
}

/* pci_dev priv_flags */
#define PCI_DEV_ADDED 0
#define PCI_DPC_RECOVERED 1
#define PCI_DPC_RECOVERING 2
#define PCI_DEV_REMOVED 3
<<<<<<< HEAD
#define PCI_LINK_LBMS_SEEN	6
=======
#define PCI_DEV_ALLOW_BINDING 7
>>>>>>> ce45dc4b

static inline void pci_dev_assign_added(struct pci_dev *dev)
{
	smp_mb__before_atomic();
	set_bit(PCI_DEV_ADDED, &dev->priv_flags);
	smp_mb__after_atomic();
}

static inline bool pci_dev_test_and_clear_added(struct pci_dev *dev)
{
	return test_and_clear_bit(PCI_DEV_ADDED, &dev->priv_flags);
}

static inline bool pci_dev_is_added(const struct pci_dev *dev)
{
	return test_bit(PCI_DEV_ADDED, &dev->priv_flags);
}

static inline bool pci_dev_test_and_set_removed(struct pci_dev *dev)
{
	return test_and_set_bit(PCI_DEV_REMOVED, &dev->priv_flags);
}

static inline void pci_dev_allow_binding(struct pci_dev *dev)
{
	set_bit(PCI_DEV_ALLOW_BINDING, &dev->priv_flags);
}

static inline bool pci_dev_binding_disallowed(struct pci_dev *dev)
{
	return !test_bit(PCI_DEV_ALLOW_BINDING, &dev->priv_flags);
}

#ifdef CONFIG_PCIEAER
#include <linux/aer.h>

#define AER_MAX_MULTI_ERR_DEVICES	5	/* Not likely to have more */

struct aer_err_info {
	struct pci_dev *dev[AER_MAX_MULTI_ERR_DEVICES];
	int ratelimit_print[AER_MAX_MULTI_ERR_DEVICES];
	int error_dev_num;
	const char *level;		/* printk level */

	unsigned int id:16;

	unsigned int severity:2;	/* 0:NONFATAL | 1:FATAL | 2:COR */
	unsigned int root_ratelimit_print:1;	/* 0=skip, 1=print */
	unsigned int __pad1:4;
	unsigned int multi_error_valid:1;

	unsigned int first_error:5;
	unsigned int __pad2:2;
	unsigned int tlp_header_valid:1;

	unsigned int status;		/* COR/UNCOR Error Status */
	unsigned int mask;		/* COR/UNCOR Error Mask */
	struct pcie_tlp_log tlp;	/* TLP Header */
};

int aer_get_device_error_info(struct aer_err_info *info, int i);
void aer_print_error(struct aer_err_info *info, int i);

int pcie_read_tlp_log(struct pci_dev *dev, int where, int where2,
		      unsigned int tlp_len, bool flit,
		      struct pcie_tlp_log *log);
unsigned int aer_tlp_log_len(struct pci_dev *dev, u32 aercc);
void pcie_print_tlp_log(const struct pci_dev *dev,
			const struct pcie_tlp_log *log, const char *level,
			const char *pfx);
#endif	/* CONFIG_PCIEAER */

#ifdef CONFIG_PCIEPORTBUS
/* Cached RCEC Endpoint Association */
struct rcec_ea {
	u8		nextbusn;
	u8		lastbusn;
	u32		bitmap;
};
#endif

#ifdef CONFIG_PCIE_DPC
void pci_save_dpc_state(struct pci_dev *dev);
void pci_restore_dpc_state(struct pci_dev *dev);
void pci_dpc_init(struct pci_dev *pdev);
void dpc_process_error(struct pci_dev *pdev);
pci_ers_result_t dpc_reset_link(struct pci_dev *pdev);
bool pci_dpc_recovered(struct pci_dev *pdev);
unsigned int dpc_tlp_log_len(struct pci_dev *dev);
#else
static inline void pci_save_dpc_state(struct pci_dev *dev) { }
static inline void pci_restore_dpc_state(struct pci_dev *dev) { }
static inline void pci_dpc_init(struct pci_dev *pdev) { }
static inline bool pci_dpc_recovered(struct pci_dev *pdev) { return false; }
#endif

#ifdef CONFIG_PCIEPORTBUS
void pci_rcec_init(struct pci_dev *dev);
void pci_rcec_exit(struct pci_dev *dev);
void pcie_link_rcec(struct pci_dev *rcec);
void pcie_walk_rcec(struct pci_dev *rcec,
		    int (*cb)(struct pci_dev *, void *),
		    void *userdata);
#else
static inline void pci_rcec_init(struct pci_dev *dev) { }
static inline void pci_rcec_exit(struct pci_dev *dev) { }
static inline void pcie_link_rcec(struct pci_dev *rcec) { }
static inline void pcie_walk_rcec(struct pci_dev *rcec,
				  int (*cb)(struct pci_dev *, void *),
				  void *userdata) { }
#endif

#ifdef CONFIG_PCI_ATS
/* Address Translation Service */
void pci_ats_init(struct pci_dev *dev);
void pci_restore_ats_state(struct pci_dev *dev);
#else
static inline void pci_ats_init(struct pci_dev *d) { }
static inline void pci_restore_ats_state(struct pci_dev *dev) { }
#endif /* CONFIG_PCI_ATS */

#ifdef CONFIG_PCI_PRI
void pci_pri_init(struct pci_dev *dev);
void pci_restore_pri_state(struct pci_dev *pdev);
#else
static inline void pci_pri_init(struct pci_dev *dev) { }
static inline void pci_restore_pri_state(struct pci_dev *pdev) { }
#endif

#ifdef CONFIG_PCI_PASID
void pci_pasid_init(struct pci_dev *dev);
void pci_restore_pasid_state(struct pci_dev *pdev);
#else
static inline void pci_pasid_init(struct pci_dev *dev) { }
static inline void pci_restore_pasid_state(struct pci_dev *pdev) { }
#endif

#ifdef CONFIG_PCI_IOV
int pci_iov_init(struct pci_dev *dev);
void pci_iov_release(struct pci_dev *dev);
void pci_iov_remove(struct pci_dev *dev);
void pci_iov_update_resource(struct pci_dev *dev, int resno);
resource_size_t pci_sriov_resource_alignment(struct pci_dev *dev, int resno);
void pci_restore_iov_state(struct pci_dev *dev);
int pci_iov_bus_range(struct pci_bus *bus);
static inline bool pci_resource_is_iov(int resno)
{
	return resno >= PCI_IOV_RESOURCES && resno <= PCI_IOV_RESOURCE_END;
}
extern const struct attribute_group sriov_pf_dev_attr_group;
extern const struct attribute_group sriov_vf_dev_attr_group;
#else
static inline int pci_iov_init(struct pci_dev *dev)
{
	return -ENODEV;
}
static inline void pci_iov_release(struct pci_dev *dev) { }
static inline void pci_iov_remove(struct pci_dev *dev) { }
static inline void pci_iov_update_resource(struct pci_dev *dev, int resno) { }
static inline resource_size_t pci_sriov_resource_alignment(struct pci_dev *dev,
							   int resno)
{
	return 0;
}
static inline void pci_restore_iov_state(struct pci_dev *dev) { }
static inline int pci_iov_bus_range(struct pci_bus *bus)
{
	return 0;
}
static inline bool pci_resource_is_iov(int resno)
{
	return false;
}
#endif /* CONFIG_PCI_IOV */

#ifdef CONFIG_PCIE_TPH
void pci_restore_tph_state(struct pci_dev *dev);
void pci_save_tph_state(struct pci_dev *dev);
void pci_no_tph(void);
void pci_tph_init(struct pci_dev *dev);
#else
static inline void pci_restore_tph_state(struct pci_dev *dev) { }
static inline void pci_save_tph_state(struct pci_dev *dev) { }
static inline void pci_no_tph(void) { }
static inline void pci_tph_init(struct pci_dev *dev) { }
#endif

#ifdef CONFIG_PCIE_PTM
void pci_ptm_init(struct pci_dev *dev);
void pci_save_ptm_state(struct pci_dev *dev);
void pci_restore_ptm_state(struct pci_dev *dev);
void pci_suspend_ptm(struct pci_dev *dev);
void pci_resume_ptm(struct pci_dev *dev);
#else
static inline void pci_ptm_init(struct pci_dev *dev) { }
static inline void pci_save_ptm_state(struct pci_dev *dev) { }
static inline void pci_restore_ptm_state(struct pci_dev *dev) { }
static inline void pci_suspend_ptm(struct pci_dev *dev) { }
static inline void pci_resume_ptm(struct pci_dev *dev) { }
#endif

unsigned long pci_cardbus_resource_alignment(struct resource *);

static inline resource_size_t pci_resource_alignment(struct pci_dev *dev,
						     struct resource *res)
{
	int resno = pci_resource_num(dev, res);

	if (pci_resource_is_iov(resno))
		return pci_sriov_resource_alignment(dev, resno);
	if (dev->class >> 8 == PCI_CLASS_BRIDGE_CARDBUS)
		return pci_cardbus_resource_alignment(res);
	return resource_alignment(res);
}

void pci_acs_init(struct pci_dev *dev);
#ifdef CONFIG_PCI_QUIRKS
int pci_dev_specific_acs_enabled(struct pci_dev *dev, u16 acs_flags);
int pci_dev_specific_enable_acs(struct pci_dev *dev);
int pci_dev_specific_disable_acs_redir(struct pci_dev *dev);
int pcie_failed_link_retrain(struct pci_dev *dev);
#else
static inline int pci_dev_specific_acs_enabled(struct pci_dev *dev,
					       u16 acs_flags)
{
	return -ENOTTY;
}
static inline int pci_dev_specific_enable_acs(struct pci_dev *dev)
{
	return -ENOTTY;
}
static inline int pci_dev_specific_disable_acs_redir(struct pci_dev *dev)
{
	return -ENOTTY;
}
static inline int pcie_failed_link_retrain(struct pci_dev *dev)
{
	return -ENOTTY;
}
#endif

/* PCI error reporting and recovery */
pci_ers_result_t pcie_do_recovery(struct pci_dev *dev,
		pci_channel_state_t state,
		pci_ers_result_t (*reset_subordinates)(struct pci_dev *pdev));

bool pcie_wait_for_link(struct pci_dev *pdev, bool active);
int pcie_retrain_link(struct pci_dev *pdev, bool use_lt);

/* ASPM-related functionality we need even without CONFIG_PCIEASPM */
void pci_save_ltr_state(struct pci_dev *dev);
void pci_restore_ltr_state(struct pci_dev *dev);
void pci_configure_aspm_l1ss(struct pci_dev *dev);
void pci_save_aspm_l1ss_state(struct pci_dev *dev);
void pci_restore_aspm_l1ss_state(struct pci_dev *dev);

#ifdef CONFIG_PCIEASPM
void pcie_aspm_init_link_state(struct pci_dev *pdev);
void pcie_aspm_exit_link_state(struct pci_dev *pdev);
void pcie_aspm_pm_state_change(struct pci_dev *pdev, bool locked);
void pcie_aspm_powersave_config_link(struct pci_dev *pdev);
void pci_configure_ltr(struct pci_dev *pdev);
void pci_bridge_reconfigure_ltr(struct pci_dev *pdev);
#else
static inline void pcie_aspm_init_link_state(struct pci_dev *pdev) { }
static inline void pcie_aspm_exit_link_state(struct pci_dev *pdev) { }
static inline void pcie_aspm_pm_state_change(struct pci_dev *pdev, bool locked) { }
static inline void pcie_aspm_powersave_config_link(struct pci_dev *pdev) { }
static inline void pci_configure_ltr(struct pci_dev *pdev) { }
static inline void pci_bridge_reconfigure_ltr(struct pci_dev *pdev) { }
#endif

#ifdef CONFIG_PCIE_ECRC
void pcie_set_ecrc_checking(struct pci_dev *dev);
void pcie_ecrc_get_policy(char *str);
#else
static inline void pcie_set_ecrc_checking(struct pci_dev *dev) { }
static inline void pcie_ecrc_get_policy(char *str) { }
#endif

#ifdef CONFIG_PCIEPORTBUS
void pcie_reset_lbms(struct pci_dev *port);
#else
static inline void pcie_reset_lbms(struct pci_dev *port) {}
#endif

struct pci_dev_reset_methods {
	u16 vendor;
	u16 device;
	int (*reset)(struct pci_dev *dev, bool probe);
};

struct pci_reset_fn_method {
	int (*reset_fn)(struct pci_dev *pdev, bool probe);
	char *name;
};
extern const struct pci_reset_fn_method pci_reset_fn_methods[];

#ifdef CONFIG_PCI_QUIRKS
int pci_dev_specific_reset(struct pci_dev *dev, bool probe);
#else
static inline int pci_dev_specific_reset(struct pci_dev *dev, bool probe)
{
	return -ENOTTY;
}
#endif

#if defined(CONFIG_PCI_QUIRKS) && defined(CONFIG_ARM64)
int acpi_get_rc_resources(struct device *dev, const char *hid, u16 segment,
			  struct resource *res);
#else
static inline int acpi_get_rc_resources(struct device *dev, const char *hid,
					u16 segment, struct resource *res)
{
	return -ENODEV;
}
#endif

void pci_rebar_init(struct pci_dev *pdev);
int pci_rebar_get_current_size(struct pci_dev *pdev, int bar);
int pci_rebar_set_size(struct pci_dev *pdev, int bar, int size);
static inline u64 pci_rebar_size_to_bytes(int size)
{
	return 1ULL << (size + 20);
}

struct device_node;

#ifdef CONFIG_OF
int of_get_pci_domain_nr(struct device_node *node);
int of_pci_get_max_link_speed(struct device_node *node);
u32 of_pci_get_slot_power_limit(struct device_node *node,
				u8 *slot_power_limit_value,
				u8 *slot_power_limit_scale);
bool of_pci_preserve_config(struct device_node *node);
int pci_set_of_node(struct pci_dev *dev);
void pci_release_of_node(struct pci_dev *dev);
void pci_set_bus_of_node(struct pci_bus *bus);
void pci_release_bus_of_node(struct pci_bus *bus);

int devm_of_pci_bridge_init(struct device *dev, struct pci_host_bridge *bridge);
bool of_pci_supply_present(struct device_node *np);

#else
static inline int
of_get_pci_domain_nr(struct device_node *node)
{
	return -1;
}

static inline int
of_pci_get_max_link_speed(struct device_node *node)
{
	return -EINVAL;
}

static inline u32
of_pci_get_slot_power_limit(struct device_node *node,
			    u8 *slot_power_limit_value,
			    u8 *slot_power_limit_scale)
{
	if (slot_power_limit_value)
		*slot_power_limit_value = 0;
	if (slot_power_limit_scale)
		*slot_power_limit_scale = 0;
	return 0;
}

static inline bool of_pci_preserve_config(struct device_node *node)
{
	return false;
}

static inline int pci_set_of_node(struct pci_dev *dev) { return 0; }
static inline void pci_release_of_node(struct pci_dev *dev) { }
static inline void pci_set_bus_of_node(struct pci_bus *bus) { }
static inline void pci_release_bus_of_node(struct pci_bus *bus) { }

static inline int devm_of_pci_bridge_init(struct device *dev, struct pci_host_bridge *bridge)
{
	return 0;
}

static inline bool of_pci_supply_present(struct device_node *np)
{
	return false;
}
#endif /* CONFIG_OF */

struct of_changeset;

#ifdef CONFIG_PCI_DYNAMIC_OF_NODES
void of_pci_make_dev_node(struct pci_dev *pdev);
void of_pci_remove_node(struct pci_dev *pdev);
int of_pci_add_properties(struct pci_dev *pdev, struct of_changeset *ocs,
			  struct device_node *np);
void of_pci_make_host_bridge_node(struct pci_host_bridge *bridge);
void of_pci_remove_host_bridge_node(struct pci_host_bridge *bridge);
int of_pci_add_host_bridge_properties(struct pci_host_bridge *bridge,
				      struct of_changeset *ocs,
				      struct device_node *np);
#else
static inline void of_pci_make_dev_node(struct pci_dev *pdev) { }
static inline void of_pci_remove_node(struct pci_dev *pdev) { }
static inline void of_pci_make_host_bridge_node(struct pci_host_bridge *bridge) { }
static inline void of_pci_remove_host_bridge_node(struct pci_host_bridge *bridge) { }
#endif

#ifdef CONFIG_PCIEAER
void pci_no_aer(void);
void pci_aer_init(struct pci_dev *dev);
void pci_aer_exit(struct pci_dev *dev);
extern const struct attribute_group aer_stats_attr_group;
extern const struct attribute_group aer_attr_group;
void pci_aer_clear_fatal_status(struct pci_dev *dev);
int pci_aer_clear_status(struct pci_dev *dev);
int pci_aer_raw_clear_status(struct pci_dev *dev);
void pci_save_aer_state(struct pci_dev *dev);
void pci_restore_aer_state(struct pci_dev *dev);
#else
static inline void pci_no_aer(void) { }
static inline void pci_aer_init(struct pci_dev *d) { }
static inline void pci_aer_exit(struct pci_dev *d) { }
static inline void pci_aer_clear_fatal_status(struct pci_dev *dev) { }
static inline int pci_aer_clear_status(struct pci_dev *dev) { return -EINVAL; }
static inline int pci_aer_raw_clear_status(struct pci_dev *dev) { return -EINVAL; }
static inline void pci_save_aer_state(struct pci_dev *dev) { }
static inline void pci_restore_aer_state(struct pci_dev *dev) { }
#endif

#ifdef CONFIG_ACPI
bool pci_acpi_preserve_config(struct pci_host_bridge *bridge);
int pci_acpi_program_hp_params(struct pci_dev *dev);
extern const struct attribute_group pci_dev_acpi_attr_group;
void pci_set_acpi_fwnode(struct pci_dev *dev);
int pci_dev_acpi_reset(struct pci_dev *dev, bool probe);
bool acpi_pci_power_manageable(struct pci_dev *dev);
bool acpi_pci_bridge_d3(struct pci_dev *dev);
int acpi_pci_set_power_state(struct pci_dev *dev, pci_power_t state);
pci_power_t acpi_pci_get_power_state(struct pci_dev *dev);
void acpi_pci_refresh_power_state(struct pci_dev *dev);
int acpi_pci_wakeup(struct pci_dev *dev, bool enable);
bool acpi_pci_need_resume(struct pci_dev *dev);
pci_power_t acpi_pci_choose_state(struct pci_dev *pdev);
#else
static inline bool pci_acpi_preserve_config(struct pci_host_bridge *bridge)
{
	return false;
}
static inline int pci_dev_acpi_reset(struct pci_dev *dev, bool probe)
{
	return -ENOTTY;
}
static inline void pci_set_acpi_fwnode(struct pci_dev *dev) { }
static inline int pci_acpi_program_hp_params(struct pci_dev *dev)
{
	return -ENODEV;
}
static inline bool acpi_pci_power_manageable(struct pci_dev *dev)
{
	return false;
}
static inline bool acpi_pci_bridge_d3(struct pci_dev *dev)
{
	return false;
}
static inline int acpi_pci_set_power_state(struct pci_dev *dev, pci_power_t state)
{
	return -ENODEV;
}
static inline pci_power_t acpi_pci_get_power_state(struct pci_dev *dev)
{
	return PCI_UNKNOWN;
}
static inline void acpi_pci_refresh_power_state(struct pci_dev *dev) { }
static inline int acpi_pci_wakeup(struct pci_dev *dev, bool enable)
{
	return -ENODEV;
}
static inline bool acpi_pci_need_resume(struct pci_dev *dev)
{
	return false;
}
static inline pci_power_t acpi_pci_choose_state(struct pci_dev *pdev)
{
	return PCI_POWER_ERROR;
}
#endif

#ifdef CONFIG_PCIEASPM
extern const struct attribute_group aspm_ctrl_attr_group;
#endif

#ifdef CONFIG_X86_INTEL_MID
bool pci_use_mid_pm(void);
int mid_pci_set_power_state(struct pci_dev *pdev, pci_power_t state);
pci_power_t mid_pci_get_power_state(struct pci_dev *pdev);
#else
static inline bool pci_use_mid_pm(void)
{
	return false;
}
static inline int mid_pci_set_power_state(struct pci_dev *pdev, pci_power_t state)
{
	return -ENODEV;
}
static inline pci_power_t mid_pci_get_power_state(struct pci_dev *pdev)
{
	return PCI_UNKNOWN;
}
#endif

/*
 * Config Address for PCI Configuration Mechanism #1
 *
 * See PCI Local Bus Specification, Revision 3.0,
 * Section 3.2.2.3.2, Figure 3-2, p. 50.
 */

#define PCI_CONF1_BUS_SHIFT	16 /* Bus number */
#define PCI_CONF1_DEV_SHIFT	11 /* Device number */
#define PCI_CONF1_FUNC_SHIFT	8  /* Function number */

#define PCI_CONF1_BUS_MASK	0xff
#define PCI_CONF1_DEV_MASK	0x1f
#define PCI_CONF1_FUNC_MASK	0x7
#define PCI_CONF1_REG_MASK	0xfc /* Limit aligned offset to a maximum of 256B */

#define PCI_CONF1_ENABLE	BIT(31)
#define PCI_CONF1_BUS(x)	(((x) & PCI_CONF1_BUS_MASK) << PCI_CONF1_BUS_SHIFT)
#define PCI_CONF1_DEV(x)	(((x) & PCI_CONF1_DEV_MASK) << PCI_CONF1_DEV_SHIFT)
#define PCI_CONF1_FUNC(x)	(((x) & PCI_CONF1_FUNC_MASK) << PCI_CONF1_FUNC_SHIFT)
#define PCI_CONF1_REG(x)	((x) & PCI_CONF1_REG_MASK)

#define PCI_CONF1_ADDRESS(bus, dev, func, reg) \
	(PCI_CONF1_ENABLE | \
	 PCI_CONF1_BUS(bus) | \
	 PCI_CONF1_DEV(dev) | \
	 PCI_CONF1_FUNC(func) | \
	 PCI_CONF1_REG(reg))

/*
 * Extension of PCI Config Address for accessing extended PCIe registers
 *
 * No standardized specification, but used on lot of non-ECAM-compliant ARM SoCs
 * or on AMD Barcelona and new CPUs. Reserved bits [27:24] of PCI Config Address
 * are used for specifying additional 4 high bits of PCI Express register.
 */

#define PCI_CONF1_EXT_REG_SHIFT	16
#define PCI_CONF1_EXT_REG_MASK	0xf00
#define PCI_CONF1_EXT_REG(x)	(((x) & PCI_CONF1_EXT_REG_MASK) << PCI_CONF1_EXT_REG_SHIFT)

#define PCI_CONF1_EXT_ADDRESS(bus, dev, func, reg) \
	(PCI_CONF1_ADDRESS(bus, dev, func, reg) | \
	 PCI_CONF1_EXT_REG(reg))

#endif /* DRIVERS_PCI_H */<|MERGE_RESOLUTION|>--- conflicted
+++ resolved
@@ -557,11 +557,8 @@
 #define PCI_DPC_RECOVERED 1
 #define PCI_DPC_RECOVERING 2
 #define PCI_DEV_REMOVED 3
-<<<<<<< HEAD
 #define PCI_LINK_LBMS_SEEN	6
-=======
 #define PCI_DEV_ALLOW_BINDING 7
->>>>>>> ce45dc4b
 
 static inline void pci_dev_assign_added(struct pci_dev *dev)
 {
