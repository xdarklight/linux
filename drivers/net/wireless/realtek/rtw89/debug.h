--- conflicted
+++ resolved
@@ -25,10 +25,7 @@
 	RTW89_DBG_BF = BIT(14),
 	RTW89_DBG_HW_SCAN = BIT(15),
 	RTW89_DBG_SAR = BIT(16),
-<<<<<<< HEAD
-=======
 	RTW89_DBG_STATE = BIT(17),
->>>>>>> 7365df19
 
 	RTW89_DBG_UNEXP = BIT(31),
 };
