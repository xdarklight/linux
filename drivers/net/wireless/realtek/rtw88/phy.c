--- conflicted
+++ resolved
@@ -771,73 +771,7 @@
 
 #define bcd_to_dec_pwr_by_rate(val, i) bcd2bin(val >> (i * 8))
 
-<<<<<<< HEAD
-#define RTW_MAX_POWER_INDEX		0x3F
-
-u8 rtw_cck_rates[] = { DESC_RATE1M, DESC_RATE2M, DESC_RATE5_5M, DESC_RATE11M };
-u8 rtw_ofdm_rates[] = {
-	DESC_RATE6M,  DESC_RATE9M,  DESC_RATE12M,
-	DESC_RATE18M, DESC_RATE24M, DESC_RATE36M,
-	DESC_RATE48M, DESC_RATE54M
-};
-u8 rtw_ht_1s_rates[] = {
-	DESC_RATEMCS0, DESC_RATEMCS1, DESC_RATEMCS2,
-	DESC_RATEMCS3, DESC_RATEMCS4, DESC_RATEMCS5,
-	DESC_RATEMCS6, DESC_RATEMCS7
-};
-u8 rtw_ht_2s_rates[] = {
-	DESC_RATEMCS8,  DESC_RATEMCS9,  DESC_RATEMCS10,
-	DESC_RATEMCS11, DESC_RATEMCS12, DESC_RATEMCS13,
-	DESC_RATEMCS14, DESC_RATEMCS15
-};
-u8 rtw_vht_1s_rates[] = {
-	DESC_RATEVHT1SS_MCS0, DESC_RATEVHT1SS_MCS1,
-	DESC_RATEVHT1SS_MCS2, DESC_RATEVHT1SS_MCS3,
-	DESC_RATEVHT1SS_MCS4, DESC_RATEVHT1SS_MCS5,
-	DESC_RATEVHT1SS_MCS6, DESC_RATEVHT1SS_MCS7,
-	DESC_RATEVHT1SS_MCS8, DESC_RATEVHT1SS_MCS9
-};
-u8 rtw_vht_2s_rates[] = {
-	DESC_RATEVHT2SS_MCS0, DESC_RATEVHT2SS_MCS1,
-	DESC_RATEVHT2SS_MCS2, DESC_RATEVHT2SS_MCS3,
-	DESC_RATEVHT2SS_MCS4, DESC_RATEVHT2SS_MCS5,
-	DESC_RATEVHT2SS_MCS6, DESC_RATEVHT2SS_MCS7,
-	DESC_RATEVHT2SS_MCS8, DESC_RATEVHT2SS_MCS9
-};
-
-static u8 rtw_cck_size = ARRAY_SIZE(rtw_cck_rates);
-static u8 rtw_ofdm_size = ARRAY_SIZE(rtw_ofdm_rates);
-static u8 rtw_ht_1s_size = ARRAY_SIZE(rtw_ht_1s_rates);
-static u8 rtw_ht_2s_size = ARRAY_SIZE(rtw_ht_2s_rates);
-static u8 rtw_vht_1s_size = ARRAY_SIZE(rtw_vht_1s_rates);
-static u8 rtw_vht_2s_size = ARRAY_SIZE(rtw_vht_2s_rates);
-u8 *rtw_rate_section[RTW_RATE_SECTION_MAX] = {
-	rtw_cck_rates, rtw_ofdm_rates,
-	rtw_ht_1s_rates, rtw_ht_2s_rates,
-	rtw_vht_1s_rates, rtw_vht_2s_rates
-};
-u8 rtw_rate_size[RTW_RATE_SECTION_MAX] = {
-	ARRAY_SIZE(rtw_cck_rates),
-	ARRAY_SIZE(rtw_ofdm_rates),
-	ARRAY_SIZE(rtw_ht_1s_rates),
-	ARRAY_SIZE(rtw_ht_2s_rates),
-	ARRAY_SIZE(rtw_vht_1s_rates),
-	ARRAY_SIZE(rtw_vht_2s_rates)
-};
-
-static const u8 rtw_channel_idx_5g[RTW_MAX_CHANNEL_NUM_5G] = {
-	36,  38,  40,  42,  44,  46,  48, /* Band 1 */
-	52,  54,  56,  58,  60,  62,  64, /* Band 2 */
-	100, 102, 104, 106, 108, 110, 112, /* Band 3 */
-	116, 118, 120, 122, 124, 126, 128, /* Band 3 */
-	132, 134, 136, 138, 140, 142, 144, /* Band 3 */
-	149, 151, 153, 155, 157, 159, 161, /* Band 4 */
-	165, 167, 169, 171, 173, 175, 177}; /* Band 4 */
-
-static int rtw_channel_to_idx(u8 band, u8 channel)
-=======
 static u8 tbl_to_dec_pwr_by_rate(struct rtw_dev *rtwdev, u32 hex, u8 i)
->>>>>>> 7650b1a9
 {
 	if (rtwdev->chip->is_pwr_by_rate_dec)
 		return bcd_to_dec_pwr_by_rate(hex, i);
