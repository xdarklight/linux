// SPDX-License-Identifier: ISC
/* Copyright (C) 2021 MediaTek Inc. */

#include <linux/kernel.h>
#include <linux/mmc/sdio_func.h>
#include <linux/module.h>
#include <linux/iopoll.h>

#include "mt7921.h"
#include "../sdio.h"
#include "mac.h"
#include "mcu.h"
#include "regs.h"

static int
mt7921s_mcu_send_message(struct mt76_dev *mdev, struct sk_buff *skb,
			 int cmd, int *seq)
{
	struct mt7921_dev *dev = container_of(mdev, struct mt7921_dev, mt76);
	enum mt7921_sdio_pkt_type type = MT7921_SDIO_CMD;
	enum mt76_mcuq_id txq = MT_MCUQ_WM;
	int ret, pad;

	/* We just return in case firmware assertion to avoid blocking the
	 * common workqueue to run, for example, the coredump work might be
	 * blocked by mt7921_mac_work that is excuting register access via sdio
	 * bus.
	 */
	if (dev->fw_assert)
		return -EBUSY;

	ret = mt76_connac2_mcu_fill_message(mdev, skb, cmd, seq);
	if (ret)
		return ret;

<<<<<<< HEAD
	if (cmd == MCU_UNI_CMD(HIF_CTRL) ||
	    cmd == MCU_UNI_CMD(SUSPEND) ||
	    cmd == MCU_UNI_CMD(OFFLOAD))
		mdev->mcu.timeout = HZ;
	else
		mdev->mcu.timeout = 3 * HZ;
=======
	mdev->mcu.timeout = 3 * HZ;
>>>>>>> 66283a8f

	if (cmd == MCU_CMD(FW_SCATTER))
		type = MT7921_SDIO_FWDL;

	mt7921_skb_add_usb_sdio_hdr(dev, skb, type);
	pad = round_up(skb->len, 4) - skb->len;
	__skb_put_zero(skb, pad);

	ret = mt76_tx_queue_skb_raw(dev, mdev->q_mcu[txq], skb, 0);
	if (ret)
		return ret;

	mt76_queue_kick(dev, mdev->q_mcu[txq]);

	return ret;
}

static u32 mt7921s_read_rm3r(struct mt7921_dev *dev)
{
	struct mt76_sdio *sdio = &dev->mt76.sdio;

	return sdio_readl(sdio->func, MCR_D2HRM3R, NULL);
}

static u32 mt7921s_clear_rm3r_drv_own(struct mt7921_dev *dev)
{
	struct mt76_sdio *sdio = &dev->mt76.sdio;
	u32 val;

	val = sdio_readl(sdio->func, MCR_D2HRM3R, NULL);
	if (val)
		sdio_writel(sdio->func, H2D_SW_INT_CLEAR_MAILBOX_ACK,
			    MCR_WSICR, NULL);

	return val;
}

int mt7921s_mcu_init(struct mt7921_dev *dev)
{
	static const struct mt76_mcu_ops mt7921s_mcu_ops = {
		.headroom = MT_SDIO_HDR_SIZE +
			    sizeof(struct mt76_connac2_mcu_txd),
		.tailroom = MT_SDIO_TAIL_SIZE,
		.mcu_skb_send_msg = mt7921s_mcu_send_message,
		.mcu_parse_response = mt7921_mcu_parse_response,
		.mcu_rr = mt76_connac_mcu_reg_rr,
		.mcu_wr = mt76_connac_mcu_reg_wr,
	};
	int ret;

	mt7921s_mcu_drv_pmctrl(dev);

	dev->mt76.mcu_ops = &mt7921s_mcu_ops;

	ret = mt7921_run_firmware(dev);
	if (ret)
		return ret;

	set_bit(MT76_STATE_MCU_RUNNING, &dev->mphy.state);

	return 0;
}

int mt7921s_mcu_drv_pmctrl(struct mt7921_dev *dev)
{
	struct sdio_func *func = dev->mt76.sdio.func;
	struct mt76_phy *mphy = &dev->mt76.phy;
	struct mt76_connac_pm *pm = &dev->pm;
	u32 status;
	int err;

	sdio_claim_host(func);

	sdio_writel(func, WHLPCR_FW_OWN_REQ_CLR, MCR_WHLPCR, NULL);

	err = readx_poll_timeout(mt76s_read_pcr, &dev->mt76, status,
				 status & WHLPCR_IS_DRIVER_OWN, 2000, 1000000);

	if (!err && test_bit(MT76_STATE_MCU_RUNNING, &dev->mphy.state))
		err = readx_poll_timeout(mt7921s_read_rm3r, dev, status,
					 status & D2HRM3R_IS_DRIVER_OWN,
					 2000, 1000000);

	sdio_release_host(func);

	if (err < 0) {
		dev_err(dev->mt76.dev, "driver own failed\n");
		return -EIO;
	}

	clear_bit(MT76_STATE_PM, &mphy->state);

	pm->stats.last_wake_event = jiffies;
	pm->stats.doze_time += pm->stats.last_wake_event -
			       pm->stats.last_doze_event;

	return 0;
}

int mt7921s_mcu_fw_pmctrl(struct mt7921_dev *dev)
{
	struct sdio_func *func = dev->mt76.sdio.func;
	struct mt76_phy *mphy = &dev->mt76.phy;
	struct mt76_connac_pm *pm = &dev->pm;
	u32 status;
	int err;

	sdio_claim_host(func);

	if (test_bit(MT76_STATE_MCU_RUNNING, &dev->mphy.state)) {
		err = readx_poll_timeout(mt7921s_clear_rm3r_drv_own,
					 dev, status,
					 !(status & D2HRM3R_IS_DRIVER_OWN),
					 2000, 1000000);
		if (err < 0) {
			dev_err(dev->mt76.dev, "mailbox ACK not cleared\n");
			goto out;
		}
	}

	sdio_writel(func, WHLPCR_FW_OWN_REQ_SET, MCR_WHLPCR, NULL);

	err = readx_poll_timeout(mt76s_read_pcr, &dev->mt76, status,
				 !(status & WHLPCR_IS_DRIVER_OWN), 2000, 1000000);
out:
	sdio_release_host(func);

	if (err < 0) {
		dev_err(dev->mt76.dev, "firmware own failed\n");
		clear_bit(MT76_STATE_PM, &mphy->state);
		return -EIO;
	}

	pm->stats.last_doze_event = jiffies;
	pm->stats.awake_time += pm->stats.last_doze_event -
				pm->stats.last_wake_event;

	return 0;
}<|MERGE_RESOLUTION|>--- conflicted
+++ resolved
@@ -33,16 +33,7 @@
 	if (ret)
 		return ret;
 
-<<<<<<< HEAD
-	if (cmd == MCU_UNI_CMD(HIF_CTRL) ||
-	    cmd == MCU_UNI_CMD(SUSPEND) ||
-	    cmd == MCU_UNI_CMD(OFFLOAD))
-		mdev->mcu.timeout = HZ;
-	else
-		mdev->mcu.timeout = 3 * HZ;
-=======
 	mdev->mcu.timeout = 3 * HZ;
->>>>>>> 66283a8f
 
 	if (cmd == MCU_CMD(FW_SCATTER))
 		type = MT7921_SDIO_FWDL;
