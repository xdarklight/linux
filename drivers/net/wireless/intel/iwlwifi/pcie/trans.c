/******************************************************************************
 *
 * This file is provided under a dual BSD/GPLv2 license.  When using or
 * redistributing this file, you may do so under either license.
 *
 * GPL LICENSE SUMMARY
 *
 * Copyright(c) 2007 - 2015 Intel Corporation. All rights reserved.
 * Copyright(c) 2013 - 2015 Intel Mobile Communications GmbH
 * Copyright(c) 2016 - 2017 Intel Deutschland GmbH
 * Copyright(c) 2018 - 2019 Intel Corporation
 *
 * This program is free software; you can redistribute it and/or modify
 * it under the terms of version 2 of the GNU General Public License as
 * published by the Free Software Foundation.
 *
 * This program is distributed in the hope that it will be useful, but
 * WITHOUT ANY WARRANTY; without even the implied warranty of
 * MERCHANTABILITY or FITNESS FOR A PARTICULAR PURPOSE.  See the GNU
 * General Public License for more details.
 *
 * The full GNU General Public License is included in this distribution
 * in the file called COPYING.
 *
 * Contact Information:
 *  Intel Linux Wireless <linuxwifi@intel.com>
 * Intel Corporation, 5200 N.E. Elam Young Parkway, Hillsboro, OR 97124-6497
 *
 * BSD LICENSE
 *
 * Copyright(c) 2005 - 2015 Intel Corporation. All rights reserved.
 * Copyright(c) 2013 - 2015 Intel Mobile Communications GmbH
 * Copyright(c) 2016 - 2017 Intel Deutschland GmbH
 * Copyright(c) 2018 - 2019 Intel Corporation
 * All rights reserved.
 *
 * Redistribution and use in source and binary forms, with or without
 * modification, are permitted provided that the following conditions
 * are met:
 *
 *  * Redistributions of source code must retain the above copyright
 *    notice, this list of conditions and the following disclaimer.
 *  * Redistributions in binary form must reproduce the above copyright
 *    notice, this list of conditions and the following disclaimer in
 *    the documentation and/or other materials provided with the
 *    distribution.
 *  * Neither the name Intel Corporation nor the names of its
 *    contributors may be used to endorse or promote products derived
 *    from this software without specific prior written permission.
 *
 * THIS SOFTWARE IS PROVIDED BY THE COPYRIGHT HOLDERS AND CONTRIBUTORS
 * "AS IS" AND ANY EXPRESS OR IMPLIED WARRANTIES, INCLUDING, BUT NOT
 * LIMITED TO, THE IMPLIED WARRANTIES OF MERCHANTABILITY AND FITNESS FOR
 * A PARTICULAR PURPOSE ARE DISCLAIMED. IN NO EVENT SHALL THE COPYRIGHT
 * OWNER OR CONTRIBUTORS BE LIABLE FOR ANY DIRECT, INDIRECT, INCIDENTAL,
 * SPECIAL, EXEMPLARY, OR CONSEQUENTIAL DAMAGES (INCLUDING, BUT NOT
 * LIMITED TO, PROCUREMENT OF SUBSTITUTE GOODS OR SERVICES; LOSS OF USE,
 * DATA, OR PROFITS; OR BUSINESS INTERRUPTION) HOWEVER CAUSED AND ON ANY
 * THEORY OF LIABILITY, WHETHER IN CONTRACT, STRICT LIABILITY, OR TORT
 * (INCLUDING NEGLIGENCE OR OTHERWISE) ARISING IN ANY WAY OUT OF THE USE
 * OF THIS SOFTWARE, EVEN IF ADVISED OF THE POSSIBILITY OF SUCH DAMAGE.
 *
 *****************************************************************************/
#include <linux/pci.h>
#include <linux/pci-aspm.h>
#include <linux/interrupt.h>
#include <linux/debugfs.h>
#include <linux/sched.h>
#include <linux/bitops.h>
#include <linux/gfp.h>
#include <linux/vmalloc.h>
#include <linux/pm_runtime.h>
#include <linux/module.h>
#include <linux/wait.h>

#include "iwl-drv.h"
#include "iwl-trans.h"
#include "iwl-csr.h"
#include "iwl-prph.h"
#include "iwl-scd.h"
#include "iwl-agn-hw.h"
#include "fw/error-dump.h"
#include "fw/dbg.h"
#include "internal.h"
#include "iwl-fh.h"

/* extended range in FW SRAM */
#define IWL_FW_MEM_EXTENDED_START	0x40000
#define IWL_FW_MEM_EXTENDED_END		0x57FFF

void iwl_trans_pcie_dump_regs(struct iwl_trans *trans)
{
#define PCI_DUMP_SIZE		352
#define PCI_MEM_DUMP_SIZE	64
#define PCI_PARENT_DUMP_SIZE	524
#define PREFIX_LEN		32
	struct iwl_trans_pcie *trans_pcie = IWL_TRANS_GET_PCIE_TRANS(trans);
	struct pci_dev *pdev = trans_pcie->pci_dev;
	u32 i, pos, alloc_size, *ptr, *buf;
	char *prefix;

	if (trans_pcie->pcie_dbg_dumped_once)
		return;

	/* Should be a multiple of 4 */
	BUILD_BUG_ON(PCI_DUMP_SIZE > 4096 || PCI_DUMP_SIZE & 0x3);
	BUILD_BUG_ON(PCI_MEM_DUMP_SIZE > 4096 || PCI_MEM_DUMP_SIZE & 0x3);
	BUILD_BUG_ON(PCI_PARENT_DUMP_SIZE > 4096 || PCI_PARENT_DUMP_SIZE & 0x3);

	/* Alloc a max size buffer */
	alloc_size = PCI_ERR_ROOT_ERR_SRC +  4 + PREFIX_LEN;
	alloc_size = max_t(u32, alloc_size, PCI_DUMP_SIZE + PREFIX_LEN);
	alloc_size = max_t(u32, alloc_size, PCI_MEM_DUMP_SIZE + PREFIX_LEN);
	alloc_size = max_t(u32, alloc_size, PCI_PARENT_DUMP_SIZE + PREFIX_LEN);

	buf = kmalloc(alloc_size, GFP_ATOMIC);
	if (!buf)
		return;
	prefix = (char *)buf + alloc_size - PREFIX_LEN;

	IWL_ERR(trans, "iwlwifi transaction failed, dumping registers\n");

	/* Print wifi device registers */
	sprintf(prefix, "iwlwifi %s: ", pci_name(pdev));
	IWL_ERR(trans, "iwlwifi device config registers:\n");
	for (i = 0, ptr = buf; i < PCI_DUMP_SIZE; i += 4, ptr++)
		if (pci_read_config_dword(pdev, i, ptr))
			goto err_read;
	print_hex_dump(KERN_ERR, prefix, DUMP_PREFIX_OFFSET, 32, 4, buf, i, 0);

	IWL_ERR(trans, "iwlwifi device memory mapped registers:\n");
	for (i = 0, ptr = buf; i < PCI_MEM_DUMP_SIZE; i += 4, ptr++)
		*ptr = iwl_read32(trans, i);
	print_hex_dump(KERN_ERR, prefix, DUMP_PREFIX_OFFSET, 32, 4, buf, i, 0);

	pos = pci_find_ext_capability(pdev, PCI_EXT_CAP_ID_ERR);
	if (pos) {
		IWL_ERR(trans, "iwlwifi device AER capability structure:\n");
		for (i = 0, ptr = buf; i < PCI_ERR_ROOT_COMMAND; i += 4, ptr++)
			if (pci_read_config_dword(pdev, pos + i, ptr))
				goto err_read;
		print_hex_dump(KERN_ERR, prefix, DUMP_PREFIX_OFFSET,
			       32, 4, buf, i, 0);
	}

	/* Print parent device registers next */
	if (!pdev->bus->self)
		goto out;

	pdev = pdev->bus->self;
	sprintf(prefix, "iwlwifi %s: ", pci_name(pdev));

	IWL_ERR(trans, "iwlwifi parent port (%s) config registers:\n",
		pci_name(pdev));
	for (i = 0, ptr = buf; i < PCI_PARENT_DUMP_SIZE; i += 4, ptr++)
		if (pci_read_config_dword(pdev, i, ptr))
			goto err_read;
	print_hex_dump(KERN_ERR, prefix, DUMP_PREFIX_OFFSET, 32, 4, buf, i, 0);

	/* Print root port AER registers */
	pos = 0;
	pdev = pcie_find_root_port(pdev);
	if (pdev)
		pos = pci_find_ext_capability(pdev, PCI_EXT_CAP_ID_ERR);
	if (pos) {
		IWL_ERR(trans, "iwlwifi root port (%s) AER cap structure:\n",
			pci_name(pdev));
		sprintf(prefix, "iwlwifi %s: ", pci_name(pdev));
		for (i = 0, ptr = buf; i <= PCI_ERR_ROOT_ERR_SRC; i += 4, ptr++)
			if (pci_read_config_dword(pdev, pos + i, ptr))
				goto err_read;
		print_hex_dump(KERN_ERR, prefix, DUMP_PREFIX_OFFSET, 32,
			       4, buf, i, 0);
	}
	goto out;

err_read:
	print_hex_dump(KERN_ERR, prefix, DUMP_PREFIX_OFFSET, 32, 4, buf, i, 0);
	IWL_ERR(trans, "Read failed at 0x%X\n", i);
out:
	trans_pcie->pcie_dbg_dumped_once = 1;
	kfree(buf);
}

static void iwl_trans_pcie_sw_reset(struct iwl_trans *trans)
{
	/* Reset entire device - do controller reset (results in SHRD_HW_RST) */
	iwl_set_bit(trans, trans->cfg->csr->addr_sw_reset,
		    BIT(trans->cfg->csr->flag_sw_reset));
	usleep_range(5000, 6000);
}

static void iwl_pcie_free_fw_monitor(struct iwl_trans *trans)
{
	int i;

	for (i = 0; i < trans->dbg.num_blocks; i++) {
		dma_free_coherent(trans->dev, trans->dbg.fw_mon[i].size,
				  trans->dbg.fw_mon[i].block,
				  trans->dbg.fw_mon[i].physical);
		trans->dbg.fw_mon[i].block = NULL;
		trans->dbg.fw_mon[i].physical = 0;
		trans->dbg.fw_mon[i].size = 0;
		trans->dbg.num_blocks--;
	}
}

static void iwl_pcie_alloc_fw_monitor_block(struct iwl_trans *trans,
					    u8 max_power, u8 min_power)
{
	void *cpu_addr = NULL;
	dma_addr_t phys = 0;
	u32 size = 0;
	u8 power;

	for (power = max_power; power >= min_power; power--) {
		size = BIT(power);
		cpu_addr = dma_alloc_coherent(trans->dev, size, &phys,
					      GFP_KERNEL | __GFP_NOWARN |
					      __GFP_ZERO | __GFP_COMP);
		if (!cpu_addr)
			continue;

		IWL_INFO(trans,
			 "Allocated 0x%08x bytes for firmware monitor.\n",
			 size);
		break;
	}

	if (WARN_ON_ONCE(!cpu_addr))
		return;

	if (power != max_power)
		IWL_ERR(trans,
			"Sorry - debug buffer is only %luK while you requested %luK\n",
			(unsigned long)BIT(power - 10),
			(unsigned long)BIT(max_power - 10));

	trans->dbg.fw_mon[trans->dbg.num_blocks].block = cpu_addr;
	trans->dbg.fw_mon[trans->dbg.num_blocks].physical = phys;
	trans->dbg.fw_mon[trans->dbg.num_blocks].size = size;
	trans->dbg.num_blocks++;
}

void iwl_pcie_alloc_fw_monitor(struct iwl_trans *trans, u8 max_power)
{
	if (!max_power) {
		/* default max_power is maximum */
		max_power = 26;
	} else {
		max_power += 11;
	}

	if (WARN(max_power > 26,
		 "External buffer size for monitor is too big %d, check the FW TLV\n",
		 max_power))
		return;

	/*
	 * This function allocats the default fw monitor.
	 * The optional additional ones will be allocated in runtime
	 */
	if (trans->dbg.num_blocks)
		return;

	iwl_pcie_alloc_fw_monitor_block(trans, max_power, 11);
}

static u32 iwl_trans_pcie_read_shr(struct iwl_trans *trans, u32 reg)
{
	iwl_write32(trans, HEEP_CTRL_WRD_PCIEX_CTRL_REG,
		    ((reg & 0x0000ffff) | (2 << 28)));
	return iwl_read32(trans, HEEP_CTRL_WRD_PCIEX_DATA_REG);
}

static void iwl_trans_pcie_write_shr(struct iwl_trans *trans, u32 reg, u32 val)
{
	iwl_write32(trans, HEEP_CTRL_WRD_PCIEX_DATA_REG, val);
	iwl_write32(trans, HEEP_CTRL_WRD_PCIEX_CTRL_REG,
		    ((reg & 0x0000ffff) | (3 << 28)));
}

static void iwl_pcie_set_pwr(struct iwl_trans *trans, bool vaux)
{
	if (trans->cfg->apmg_not_supported)
		return;

	if (vaux && pci_pme_capable(to_pci_dev(trans->dev), PCI_D3cold))
		iwl_set_bits_mask_prph(trans, APMG_PS_CTRL_REG,
				       APMG_PS_CTRL_VAL_PWR_SRC_VAUX,
				       ~APMG_PS_CTRL_MSK_PWR_SRC);
	else
		iwl_set_bits_mask_prph(trans, APMG_PS_CTRL_REG,
				       APMG_PS_CTRL_VAL_PWR_SRC_VMAIN,
				       ~APMG_PS_CTRL_MSK_PWR_SRC);
}

/* PCI registers */
#define PCI_CFG_RETRY_TIMEOUT	0x041

void iwl_pcie_apm_config(struct iwl_trans *trans)
{
	struct iwl_trans_pcie *trans_pcie = IWL_TRANS_GET_PCIE_TRANS(trans);
	u16 lctl;
	u16 cap;

	/*
	 * HW bug W/A for instability in PCIe bus L0S->L1 transition.
	 * Check if BIOS (or OS) enabled L1-ASPM on this device.
	 * If so (likely), disable L0S, so device moves directly L0->L1;
	 *    costs negligible amount of power savings.
	 * If not (unlikely), enable L0S, so there is at least some
	 *    power savings, even without L1.
	 */
	pcie_capability_read_word(trans_pcie->pci_dev, PCI_EXP_LNKCTL, &lctl);
	if (lctl & PCI_EXP_LNKCTL_ASPM_L1)
		iwl_set_bit(trans, CSR_GIO_REG, CSR_GIO_REG_VAL_L0S_ENABLED);
	else
		iwl_clear_bit(trans, CSR_GIO_REG, CSR_GIO_REG_VAL_L0S_ENABLED);
	trans->pm_support = !(lctl & PCI_EXP_LNKCTL_ASPM_L0S);

	pcie_capability_read_word(trans_pcie->pci_dev, PCI_EXP_DEVCTL2, &cap);
	trans->ltr_enabled = cap & PCI_EXP_DEVCTL2_LTR_EN;
	IWL_DEBUG_POWER(trans, "L1 %sabled - LTR %sabled\n",
			(lctl & PCI_EXP_LNKCTL_ASPM_L1) ? "En" : "Dis",
			trans->ltr_enabled ? "En" : "Dis");
}

/*
 * Start up NIC's basic functionality after it has been reset
 * (e.g. after platform boot, or shutdown via iwl_pcie_apm_stop())
 * NOTE:  This does not load uCode nor start the embedded processor
 */
static int iwl_pcie_apm_init(struct iwl_trans *trans)
{
	int ret;

	IWL_DEBUG_INFO(trans, "Init card's basic functions\n");

	/*
	 * Use "set_bit" below rather than "write", to preserve any hardware
	 * bits already set by default after reset.
	 */

	/* Disable L0S exit timer (platform NMI Work/Around) */
	if (trans->cfg->device_family < IWL_DEVICE_FAMILY_8000)
		iwl_set_bit(trans, CSR_GIO_CHICKEN_BITS,
			    CSR_GIO_CHICKEN_BITS_REG_BIT_DIS_L0S_EXIT_TIMER);

	/*
	 * Disable L0s without affecting L1;
	 *  don't wait for ICH L0s (ICH bug W/A)
	 */
	iwl_set_bit(trans, CSR_GIO_CHICKEN_BITS,
		    CSR_GIO_CHICKEN_BITS_REG_BIT_L1A_NO_L0S_RX);

	/* Set FH wait threshold to maximum (HW error during stress W/A) */
	iwl_set_bit(trans, CSR_DBG_HPET_MEM_REG, CSR_DBG_HPET_MEM_REG_VAL);

	/*
	 * Enable HAP INTA (interrupt from management bus) to
	 * wake device's PCI Express link L1a -> L0s
	 */
	iwl_set_bit(trans, CSR_HW_IF_CONFIG_REG,
		    CSR_HW_IF_CONFIG_REG_BIT_HAP_WAKE_L1A);

	iwl_pcie_apm_config(trans);

	/* Configure analog phase-lock-loop before activating to D0A */
	if (trans->cfg->base_params->pll_cfg)
		iwl_set_bit(trans, CSR_ANA_PLL_CFG, CSR50_ANA_PLL_CFG_VAL);

	ret = iwl_finish_nic_init(trans);
	if (ret)
		return ret;

	if (trans->cfg->host_interrupt_operation_mode) {
		/*
		 * This is a bit of an abuse - This is needed for 7260 / 3160
		 * only check host_interrupt_operation_mode even if this is
		 * not related to host_interrupt_operation_mode.
		 *
		 * Enable the oscillator to count wake up time for L1 exit. This
		 * consumes slightly more power (100uA) - but allows to be sure
		 * that we wake up from L1 on time.
		 *
		 * This looks weird: read twice the same register, discard the
		 * value, set a bit, and yet again, read that same register
		 * just to discard the value. But that's the way the hardware
		 * seems to like it.
		 */
		iwl_read_prph(trans, OSC_CLK);
		iwl_read_prph(trans, OSC_CLK);
		iwl_set_bits_prph(trans, OSC_CLK, OSC_CLK_FORCE_CONTROL);
		iwl_read_prph(trans, OSC_CLK);
		iwl_read_prph(trans, OSC_CLK);
	}

	/*
	 * Enable DMA clock and wait for it to stabilize.
	 *
	 * Write to "CLK_EN_REG"; "1" bits enable clocks, while "0"
	 * bits do not disable clocks.  This preserves any hardware
	 * bits already set by default in "CLK_CTRL_REG" after reset.
	 */
	if (!trans->cfg->apmg_not_supported) {
		iwl_write_prph(trans, APMG_CLK_EN_REG,
			       APMG_CLK_VAL_DMA_CLK_RQT);
		udelay(20);

		/* Disable L1-Active */
		iwl_set_bits_prph(trans, APMG_PCIDEV_STT_REG,
				  APMG_PCIDEV_STT_VAL_L1_ACT_DIS);

		/* Clear the interrupt in APMG if the NIC is in RFKILL */
		iwl_write_prph(trans, APMG_RTC_INT_STT_REG,
			       APMG_RTC_INT_STT_RFKILL);
	}

	set_bit(STATUS_DEVICE_ENABLED, &trans->status);

	return 0;
}

/*
 * Enable LP XTAL to avoid HW bug where device may consume much power if
 * FW is not loaded after device reset. LP XTAL is disabled by default
 * after device HW reset. Do it only if XTAL is fed by internal source.
 * Configure device's "persistence" mode to avoid resetting XTAL again when
 * SHRD_HW_RST occurs in S3.
 */
static void iwl_pcie_apm_lp_xtal_enable(struct iwl_trans *trans)
{
	int ret;
	u32 apmg_gp1_reg;
	u32 apmg_xtal_cfg_reg;
	u32 dl_cfg_reg;

	/* Force XTAL ON */
	__iwl_trans_pcie_set_bit(trans, CSR_GP_CNTRL,
				 CSR_GP_CNTRL_REG_FLAG_XTAL_ON);

	iwl_trans_pcie_sw_reset(trans);

	ret = iwl_finish_nic_init(trans);
	if (WARN_ON(ret)) {
		/* Release XTAL ON request */
		__iwl_trans_pcie_clear_bit(trans, CSR_GP_CNTRL,
					   CSR_GP_CNTRL_REG_FLAG_XTAL_ON);
		return;
	}

	/*
	 * Clear "disable persistence" to avoid LP XTAL resetting when
	 * SHRD_HW_RST is applied in S3.
	 */
	iwl_clear_bits_prph(trans, APMG_PCIDEV_STT_REG,
				    APMG_PCIDEV_STT_VAL_PERSIST_DIS);

	/*
	 * Force APMG XTAL to be active to prevent its disabling by HW
	 * caused by APMG idle state.
	 */
	apmg_xtal_cfg_reg = iwl_trans_pcie_read_shr(trans,
						    SHR_APMG_XTAL_CFG_REG);
	iwl_trans_pcie_write_shr(trans, SHR_APMG_XTAL_CFG_REG,
				 apmg_xtal_cfg_reg |
				 SHR_APMG_XTAL_CFG_XTAL_ON_REQ);

	iwl_trans_pcie_sw_reset(trans);

	/* Enable LP XTAL by indirect access through CSR */
	apmg_gp1_reg = iwl_trans_pcie_read_shr(trans, SHR_APMG_GP1_REG);
	iwl_trans_pcie_write_shr(trans, SHR_APMG_GP1_REG, apmg_gp1_reg |
				 SHR_APMG_GP1_WF_XTAL_LP_EN |
				 SHR_APMG_GP1_CHICKEN_BIT_SELECT);

	/* Clear delay line clock power up */
	dl_cfg_reg = iwl_trans_pcie_read_shr(trans, SHR_APMG_DL_CFG_REG);
	iwl_trans_pcie_write_shr(trans, SHR_APMG_DL_CFG_REG, dl_cfg_reg &
				 ~SHR_APMG_DL_CFG_DL_CLOCK_POWER_UP);

	/*
	 * Enable persistence mode to avoid LP XTAL resetting when
	 * SHRD_HW_RST is applied in S3.
	 */
	iwl_set_bit(trans, CSR_HW_IF_CONFIG_REG,
		    CSR_HW_IF_CONFIG_REG_PERSIST_MODE);

	/*
	 * Clear "initialization complete" bit to move adapter from
	 * D0A* (powered-up Active) --> D0U* (Uninitialized) state.
	 */
	iwl_clear_bit(trans, CSR_GP_CNTRL,
		      BIT(trans->cfg->csr->flag_init_done));

	/* Activates XTAL resources monitor */
	__iwl_trans_pcie_set_bit(trans, CSR_MONITOR_CFG_REG,
				 CSR_MONITOR_XTAL_RESOURCES);

	/* Release XTAL ON request */
	__iwl_trans_pcie_clear_bit(trans, CSR_GP_CNTRL,
				   CSR_GP_CNTRL_REG_FLAG_XTAL_ON);
	udelay(10);

	/* Release APMG XTAL */
	iwl_trans_pcie_write_shr(trans, SHR_APMG_XTAL_CFG_REG,
				 apmg_xtal_cfg_reg &
				 ~SHR_APMG_XTAL_CFG_XTAL_ON_REQ);
}

void iwl_pcie_apm_stop_master(struct iwl_trans *trans)
{
	int ret;

	/* stop device's busmaster DMA activity */
	iwl_set_bit(trans, trans->cfg->csr->addr_sw_reset,
		    BIT(trans->cfg->csr->flag_stop_master));

	ret = iwl_poll_bit(trans, trans->cfg->csr->addr_sw_reset,
			   BIT(trans->cfg->csr->flag_master_dis),
			   BIT(trans->cfg->csr->flag_master_dis), 100);
	if (ret < 0)
		IWL_WARN(trans, "Master Disable Timed Out, 100 usec\n");

	IWL_DEBUG_INFO(trans, "stop master\n");
}

static void iwl_pcie_apm_stop(struct iwl_trans *trans, bool op_mode_leave)
{
	IWL_DEBUG_INFO(trans, "Stop card, put in low power state\n");

	if (op_mode_leave) {
		if (!test_bit(STATUS_DEVICE_ENABLED, &trans->status))
			iwl_pcie_apm_init(trans);

		/* inform ME that we are leaving */
		if (trans->cfg->device_family == IWL_DEVICE_FAMILY_7000)
			iwl_set_bits_prph(trans, APMG_PCIDEV_STT_REG,
					  APMG_PCIDEV_STT_VAL_WAKE_ME);
		else if (trans->cfg->device_family >= IWL_DEVICE_FAMILY_8000) {
			iwl_set_bit(trans, CSR_DBG_LINK_PWR_MGMT_REG,
				    CSR_RESET_LINK_PWR_MGMT_DISABLED);
			iwl_set_bit(trans, CSR_HW_IF_CONFIG_REG,
				    CSR_HW_IF_CONFIG_REG_PREPARE |
				    CSR_HW_IF_CONFIG_REG_ENABLE_PME);
			mdelay(1);
			iwl_clear_bit(trans, CSR_DBG_LINK_PWR_MGMT_REG,
				      CSR_RESET_LINK_PWR_MGMT_DISABLED);
		}
		mdelay(5);
	}

	clear_bit(STATUS_DEVICE_ENABLED, &trans->status);

	/* Stop device's DMA activity */
	iwl_pcie_apm_stop_master(trans);

	if (trans->cfg->lp_xtal_workaround) {
		iwl_pcie_apm_lp_xtal_enable(trans);
		return;
	}

	iwl_trans_pcie_sw_reset(trans);

	/*
	 * Clear "initialization complete" bit to move adapter from
	 * D0A* (powered-up Active) --> D0U* (Uninitialized) state.
	 */
	iwl_clear_bit(trans, CSR_GP_CNTRL,
		      BIT(trans->cfg->csr->flag_init_done));
}

static int iwl_pcie_nic_init(struct iwl_trans *trans)
{
	struct iwl_trans_pcie *trans_pcie = IWL_TRANS_GET_PCIE_TRANS(trans);
	int ret;

	/* nic_init */
	spin_lock(&trans_pcie->irq_lock);
	ret = iwl_pcie_apm_init(trans);
	spin_unlock(&trans_pcie->irq_lock);

	if (ret)
		return ret;

	iwl_pcie_set_pwr(trans, false);

	iwl_op_mode_nic_config(trans->op_mode);

	/* Allocate the RX queue, or reset if it is already allocated */
	iwl_pcie_rx_init(trans);

	/* Allocate or reset and init all Tx and Command queues */
	if (iwl_pcie_tx_init(trans))
		return -ENOMEM;

	if (trans->cfg->base_params->shadow_reg_enable) {
		/* enable shadow regs in HW */
		iwl_set_bit(trans, CSR_MAC_SHADOW_REG_CTRL, 0x800FFFFF);
		IWL_DEBUG_INFO(trans, "Enabling shadow registers in device\n");
	}

	return 0;
}

#define HW_READY_TIMEOUT (50)

/* Note: returns poll_bit return value, which is >= 0 if success */
static int iwl_pcie_set_hw_ready(struct iwl_trans *trans)
{
	int ret;

	iwl_set_bit(trans, CSR_HW_IF_CONFIG_REG,
		    CSR_HW_IF_CONFIG_REG_BIT_NIC_READY);

	/* See if we got it */
	ret = iwl_poll_bit(trans, CSR_HW_IF_CONFIG_REG,
			   CSR_HW_IF_CONFIG_REG_BIT_NIC_READY,
			   CSR_HW_IF_CONFIG_REG_BIT_NIC_READY,
			   HW_READY_TIMEOUT);

	if (ret >= 0)
		iwl_set_bit(trans, CSR_MBOX_SET_REG, CSR_MBOX_SET_REG_OS_ALIVE);

	IWL_DEBUG_INFO(trans, "hardware%s ready\n", ret < 0 ? " not" : "");
	return ret;
}

/* Note: returns standard 0/-ERROR code */
int iwl_pcie_prepare_card_hw(struct iwl_trans *trans)
{
	int ret;
	int t = 0;
	int iter;

	IWL_DEBUG_INFO(trans, "iwl_trans_prepare_card_hw enter\n");

	ret = iwl_pcie_set_hw_ready(trans);
	/* If the card is ready, exit 0 */
	if (ret >= 0)
		return 0;

	iwl_set_bit(trans, CSR_DBG_LINK_PWR_MGMT_REG,
		    CSR_RESET_LINK_PWR_MGMT_DISABLED);
	usleep_range(1000, 2000);

	for (iter = 0; iter < 10; iter++) {
		/* If HW is not ready, prepare the conditions to check again */
		iwl_set_bit(trans, CSR_HW_IF_CONFIG_REG,
			    CSR_HW_IF_CONFIG_REG_PREPARE);

		do {
			ret = iwl_pcie_set_hw_ready(trans);
			if (ret >= 0)
				return 0;

			usleep_range(200, 1000);
			t += 200;
		} while (t < 150000);
		msleep(25);
	}

	IWL_ERR(trans, "Couldn't prepare the card\n");

	return ret;
}

/*
 * ucode
 */
static void iwl_pcie_load_firmware_chunk_fh(struct iwl_trans *trans,
					    u32 dst_addr, dma_addr_t phy_addr,
					    u32 byte_cnt)
{
	iwl_write32(trans, FH_TCSR_CHNL_TX_CONFIG_REG(FH_SRVC_CHNL),
		    FH_TCSR_TX_CONFIG_REG_VAL_DMA_CHNL_PAUSE);

	iwl_write32(trans, FH_SRVC_CHNL_SRAM_ADDR_REG(FH_SRVC_CHNL),
		    dst_addr);

	iwl_write32(trans, FH_TFDIB_CTRL0_REG(FH_SRVC_CHNL),
		    phy_addr & FH_MEM_TFDIB_DRAM_ADDR_LSB_MSK);

	iwl_write32(trans, FH_TFDIB_CTRL1_REG(FH_SRVC_CHNL),
		    (iwl_get_dma_hi_addr(phy_addr)
			<< FH_MEM_TFDIB_REG1_ADDR_BITSHIFT) | byte_cnt);

	iwl_write32(trans, FH_TCSR_CHNL_TX_BUF_STS_REG(FH_SRVC_CHNL),
		    BIT(FH_TCSR_CHNL_TX_BUF_STS_REG_POS_TB_NUM) |
		    BIT(FH_TCSR_CHNL_TX_BUF_STS_REG_POS_TB_IDX) |
		    FH_TCSR_CHNL_TX_BUF_STS_REG_VAL_TFDB_VALID);

	iwl_write32(trans, FH_TCSR_CHNL_TX_CONFIG_REG(FH_SRVC_CHNL),
		    FH_TCSR_TX_CONFIG_REG_VAL_DMA_CHNL_ENABLE |
		    FH_TCSR_TX_CONFIG_REG_VAL_DMA_CREDIT_DISABLE |
		    FH_TCSR_TX_CONFIG_REG_VAL_CIRQ_HOST_ENDTFD);
}

static int iwl_pcie_load_firmware_chunk(struct iwl_trans *trans,
					u32 dst_addr, dma_addr_t phy_addr,
					u32 byte_cnt)
{
	struct iwl_trans_pcie *trans_pcie = IWL_TRANS_GET_PCIE_TRANS(trans);
	unsigned long flags;
	int ret;

	trans_pcie->ucode_write_complete = false;

	if (!iwl_trans_grab_nic_access(trans, &flags))
		return -EIO;

	iwl_pcie_load_firmware_chunk_fh(trans, dst_addr, phy_addr,
					byte_cnt);
	iwl_trans_release_nic_access(trans, &flags);

	ret = wait_event_timeout(trans_pcie->ucode_write_waitq,
				 trans_pcie->ucode_write_complete, 5 * HZ);
	if (!ret) {
		IWL_ERR(trans, "Failed to load firmware chunk!\n");
		iwl_trans_pcie_dump_regs(trans);
		return -ETIMEDOUT;
	}

	return 0;
}

static int iwl_pcie_load_section(struct iwl_trans *trans, u8 section_num,
			    const struct fw_desc *section)
{
	u8 *v_addr;
	dma_addr_t p_addr;
	u32 offset, chunk_sz = min_t(u32, FH_MEM_TB_MAX_LENGTH, section->len);
	int ret = 0;

	IWL_DEBUG_FW(trans, "[%d] uCode section being loaded...\n",
		     section_num);

	v_addr = dma_alloc_coherent(trans->dev, chunk_sz, &p_addr,
				    GFP_KERNEL | __GFP_NOWARN);
	if (!v_addr) {
		IWL_DEBUG_INFO(trans, "Falling back to small chunks of DMA\n");
		chunk_sz = PAGE_SIZE;
		v_addr = dma_alloc_coherent(trans->dev, chunk_sz,
					    &p_addr, GFP_KERNEL);
		if (!v_addr)
			return -ENOMEM;
	}

	for (offset = 0; offset < section->len; offset += chunk_sz) {
		u32 copy_size, dst_addr;
		bool extended_addr = false;

		copy_size = min_t(u32, chunk_sz, section->len - offset);
		dst_addr = section->offset + offset;

		if (dst_addr >= IWL_FW_MEM_EXTENDED_START &&
		    dst_addr <= IWL_FW_MEM_EXTENDED_END)
			extended_addr = true;

		if (extended_addr)
			iwl_set_bits_prph(trans, LMPM_CHICK,
					  LMPM_CHICK_EXTENDED_ADDR_SPACE);

		memcpy(v_addr, (u8 *)section->data + offset, copy_size);
		ret = iwl_pcie_load_firmware_chunk(trans, dst_addr, p_addr,
						   copy_size);

		if (extended_addr)
			iwl_clear_bits_prph(trans, LMPM_CHICK,
					    LMPM_CHICK_EXTENDED_ADDR_SPACE);

		if (ret) {
			IWL_ERR(trans,
				"Could not load the [%d] uCode section\n",
				section_num);
			break;
		}
	}

	dma_free_coherent(trans->dev, chunk_sz, v_addr, p_addr);
	return ret;
}

static int iwl_pcie_load_cpu_sections_8000(struct iwl_trans *trans,
					   const struct fw_img *image,
					   int cpu,
					   int *first_ucode_section)
{
	int shift_param;
	int i, ret = 0, sec_num = 0x1;
	u32 val, last_read_idx = 0;

	if (cpu == 1) {
		shift_param = 0;
		*first_ucode_section = 0;
	} else {
		shift_param = 16;
		(*first_ucode_section)++;
	}

	for (i = *first_ucode_section; i < image->num_sec; i++) {
		last_read_idx = i;

		/*
		 * CPU1_CPU2_SEPARATOR_SECTION delimiter - separate between
		 * CPU1 to CPU2.
		 * PAGING_SEPARATOR_SECTION delimiter - separate between
		 * CPU2 non paged to CPU2 paging sec.
		 */
		if (!image->sec[i].data ||
		    image->sec[i].offset == CPU1_CPU2_SEPARATOR_SECTION ||
		    image->sec[i].offset == PAGING_SEPARATOR_SECTION) {
			IWL_DEBUG_FW(trans,
				     "Break since Data not valid or Empty section, sec = %d\n",
				     i);
			break;
		}

		ret = iwl_pcie_load_section(trans, i, &image->sec[i]);
		if (ret)
			return ret;

		/* Notify ucode of loaded section number and status */
		val = iwl_read_direct32(trans, FH_UCODE_LOAD_STATUS);
		val = val | (sec_num << shift_param);
		iwl_write_direct32(trans, FH_UCODE_LOAD_STATUS, val);

		sec_num = (sec_num << 1) | 0x1;
	}

	*first_ucode_section = last_read_idx;

	iwl_enable_interrupts(trans);

	if (trans->cfg->use_tfh) {
		if (cpu == 1)
			iwl_write_prph(trans, UREG_UCODE_LOAD_STATUS,
				       0xFFFF);
		else
			iwl_write_prph(trans, UREG_UCODE_LOAD_STATUS,
				       0xFFFFFFFF);
	} else {
		if (cpu == 1)
			iwl_write_direct32(trans, FH_UCODE_LOAD_STATUS,
					   0xFFFF);
		else
			iwl_write_direct32(trans, FH_UCODE_LOAD_STATUS,
					   0xFFFFFFFF);
	}

	return 0;
}

static int iwl_pcie_load_cpu_sections(struct iwl_trans *trans,
				      const struct fw_img *image,
				      int cpu,
				      int *first_ucode_section)
{
	int i, ret = 0;
	u32 last_read_idx = 0;

	if (cpu == 1)
		*first_ucode_section = 0;
	else
		(*first_ucode_section)++;

	for (i = *first_ucode_section; i < image->num_sec; i++) {
		last_read_idx = i;

		/*
		 * CPU1_CPU2_SEPARATOR_SECTION delimiter - separate between
		 * CPU1 to CPU2.
		 * PAGING_SEPARATOR_SECTION delimiter - separate between
		 * CPU2 non paged to CPU2 paging sec.
		 */
		if (!image->sec[i].data ||
		    image->sec[i].offset == CPU1_CPU2_SEPARATOR_SECTION ||
		    image->sec[i].offset == PAGING_SEPARATOR_SECTION) {
			IWL_DEBUG_FW(trans,
				     "Break since Data not valid or Empty section, sec = %d\n",
				     i);
			break;
		}

		ret = iwl_pcie_load_section(trans, i, &image->sec[i]);
		if (ret)
			return ret;
	}

	*first_ucode_section = last_read_idx;

	return 0;
}

void iwl_pcie_apply_destination(struct iwl_trans *trans)
{
	const struct iwl_fw_dbg_dest_tlv_v1 *dest = trans->dbg.dest_tlv;
	int i;

	if (trans->dbg.ini_valid) {
		if (!trans->dbg.num_blocks)
			return;

		IWL_DEBUG_FW(trans,
			     "WRT: applying DRAM buffer[0] destination\n");
		iwl_write_umac_prph(trans, MON_BUFF_BASE_ADDR_VER2,
				    trans->dbg.fw_mon[0].physical >>
				    MON_BUFF_SHIFT_VER2);
		iwl_write_umac_prph(trans, MON_BUFF_END_ADDR_VER2,
				    (trans->dbg.fw_mon[0].physical +
				     trans->dbg.fw_mon[0].size - 256) >>
				    MON_BUFF_SHIFT_VER2);
		return;
	}

	IWL_INFO(trans, "Applying debug destination %s\n",
		 get_fw_dbg_mode_string(dest->monitor_mode));

	if (dest->monitor_mode == EXTERNAL_MODE)
		iwl_pcie_alloc_fw_monitor(trans, dest->size_power);
	else
		IWL_WARN(trans, "PCI should have external buffer debug\n");

	for (i = 0; i < trans->dbg.n_dest_reg; i++) {
		u32 addr = le32_to_cpu(dest->reg_ops[i].addr);
		u32 val = le32_to_cpu(dest->reg_ops[i].val);

		switch (dest->reg_ops[i].op) {
		case CSR_ASSIGN:
			iwl_write32(trans, addr, val);
			break;
		case CSR_SETBIT:
			iwl_set_bit(trans, addr, BIT(val));
			break;
		case CSR_CLEARBIT:
			iwl_clear_bit(trans, addr, BIT(val));
			break;
		case PRPH_ASSIGN:
			iwl_write_prph(trans, addr, val);
			break;
		case PRPH_SETBIT:
			iwl_set_bits_prph(trans, addr, BIT(val));
			break;
		case PRPH_CLEARBIT:
			iwl_clear_bits_prph(trans, addr, BIT(val));
			break;
		case PRPH_BLOCKBIT:
			if (iwl_read_prph(trans, addr) & BIT(val)) {
				IWL_ERR(trans,
					"BIT(%u) in address 0x%x is 1, stopping FW configuration\n",
					val, addr);
				goto monitor;
			}
			break;
		default:
			IWL_ERR(trans, "FW debug - unknown OP %d\n",
				dest->reg_ops[i].op);
			break;
		}
	}

monitor:
	if (dest->monitor_mode == EXTERNAL_MODE && trans->dbg.fw_mon[0].size) {
		iwl_write_prph(trans, le32_to_cpu(dest->base_reg),
			       trans->dbg.fw_mon[0].physical >>
			       dest->base_shift);
		if (trans->cfg->device_family >= IWL_DEVICE_FAMILY_8000)
			iwl_write_prph(trans, le32_to_cpu(dest->end_reg),
				       (trans->dbg.fw_mon[0].physical +
					trans->dbg.fw_mon[0].size - 256) >>
						dest->end_shift);
		else
			iwl_write_prph(trans, le32_to_cpu(dest->end_reg),
				       (trans->dbg.fw_mon[0].physical +
					trans->dbg.fw_mon[0].size) >>
						dest->end_shift);
	}
}

static int iwl_pcie_load_given_ucode(struct iwl_trans *trans,
				const struct fw_img *image)
{
	int ret = 0;
	int first_ucode_section;

	IWL_DEBUG_FW(trans, "working with %s CPU\n",
		     image->is_dual_cpus ? "Dual" : "Single");

	/* load to FW the binary non secured sections of CPU1 */
	ret = iwl_pcie_load_cpu_sections(trans, image, 1, &first_ucode_section);
	if (ret)
		return ret;

	if (image->is_dual_cpus) {
		/* set CPU2 header address */
		iwl_write_prph(trans,
			       LMPM_SECURE_UCODE_LOAD_CPU2_HDR_ADDR,
			       LMPM_SECURE_CPU2_HDR_MEM_SPACE);

		/* load to FW the binary sections of CPU2 */
		ret = iwl_pcie_load_cpu_sections(trans, image, 2,
						 &first_ucode_section);
		if (ret)
			return ret;
	}

	/* supported for 7000 only for the moment */
	if (iwlwifi_mod_params.fw_monitor &&
	    trans->cfg->device_family == IWL_DEVICE_FAMILY_7000) {
		iwl_pcie_alloc_fw_monitor(trans, 0);

		if (trans->dbg.fw_mon[0].size) {
			iwl_write_prph(trans, MON_BUFF_BASE_ADDR,
				       trans->dbg.fw_mon[0].physical >> 4);
			iwl_write_prph(trans, MON_BUFF_END_ADDR,
				       (trans->dbg.fw_mon[0].physical +
					trans->dbg.fw_mon[0].size) >> 4);
		}
	} else if (iwl_pcie_dbg_on(trans)) {
		iwl_pcie_apply_destination(trans);
	}

	iwl_enable_interrupts(trans);

	/* release CPU reset */
	iwl_write32(trans, CSR_RESET, 0);

	return 0;
}

static int iwl_pcie_load_given_ucode_8000(struct iwl_trans *trans,
					  const struct fw_img *image)
{
	int ret = 0;
	int first_ucode_section;

	IWL_DEBUG_FW(trans, "working with %s CPU\n",
		     image->is_dual_cpus ? "Dual" : "Single");

	if (iwl_pcie_dbg_on(trans))
		iwl_pcie_apply_destination(trans);

	IWL_DEBUG_POWER(trans, "Original WFPM value = 0x%08X\n",
			iwl_read_prph(trans, WFPM_GP2));

	/*
	 * Set default value. On resume reading the values that were
	 * zeored can provide debug data on the resume flow.
	 * This is for debugging only and has no functional impact.
	 */
	iwl_write_prph(trans, WFPM_GP2, 0x01010101);

	/* configure the ucode to be ready to get the secured image */
	/* release CPU reset */
	iwl_write_prph(trans, RELEASE_CPU_RESET, RELEASE_CPU_RESET_BIT);

	/* load to FW the binary Secured sections of CPU1 */
	ret = iwl_pcie_load_cpu_sections_8000(trans, image, 1,
					      &first_ucode_section);
	if (ret)
		return ret;

	/* load to FW the binary sections of CPU2 */
	return iwl_pcie_load_cpu_sections_8000(trans, image, 2,
					       &first_ucode_section);
}

bool iwl_pcie_check_hw_rf_kill(struct iwl_trans *trans)
{
	struct iwl_trans_pcie *trans_pcie =  IWL_TRANS_GET_PCIE_TRANS(trans);
	bool hw_rfkill = iwl_is_rfkill_set(trans);
	bool prev = test_bit(STATUS_RFKILL_OPMODE, &trans->status);
	bool report;

	if (hw_rfkill) {
		set_bit(STATUS_RFKILL_HW, &trans->status);
		set_bit(STATUS_RFKILL_OPMODE, &trans->status);
	} else {
		clear_bit(STATUS_RFKILL_HW, &trans->status);
		if (trans_pcie->opmode_down)
			clear_bit(STATUS_RFKILL_OPMODE, &trans->status);
	}

	report = test_bit(STATUS_RFKILL_OPMODE, &trans->status);

	if (prev != report)
		iwl_trans_pcie_rf_kill(trans, report);

	return hw_rfkill;
}

struct iwl_causes_list {
	u32 cause_num;
	u32 mask_reg;
	u8 addr;
};

static struct iwl_causes_list causes_list[] = {
	{MSIX_FH_INT_CAUSES_D2S_CH0_NUM,	CSR_MSIX_FH_INT_MASK_AD, 0},
	{MSIX_FH_INT_CAUSES_D2S_CH1_NUM,	CSR_MSIX_FH_INT_MASK_AD, 0x1},
	{MSIX_FH_INT_CAUSES_S2D,		CSR_MSIX_FH_INT_MASK_AD, 0x3},
	{MSIX_FH_INT_CAUSES_FH_ERR,		CSR_MSIX_FH_INT_MASK_AD, 0x5},
	{MSIX_HW_INT_CAUSES_REG_ALIVE,		CSR_MSIX_HW_INT_MASK_AD, 0x10},
	{MSIX_HW_INT_CAUSES_REG_WAKEUP,		CSR_MSIX_HW_INT_MASK_AD, 0x11},
	{MSIX_HW_INT_CAUSES_REG_IML,            CSR_MSIX_HW_INT_MASK_AD, 0x12},
	{MSIX_HW_INT_CAUSES_REG_CT_KILL,	CSR_MSIX_HW_INT_MASK_AD, 0x16},
	{MSIX_HW_INT_CAUSES_REG_RF_KILL,	CSR_MSIX_HW_INT_MASK_AD, 0x17},
	{MSIX_HW_INT_CAUSES_REG_PERIODIC,	CSR_MSIX_HW_INT_MASK_AD, 0x18},
	{MSIX_HW_INT_CAUSES_REG_SW_ERR,		CSR_MSIX_HW_INT_MASK_AD, 0x29},
	{MSIX_HW_INT_CAUSES_REG_SCD,		CSR_MSIX_HW_INT_MASK_AD, 0x2A},
	{MSIX_HW_INT_CAUSES_REG_FH_TX,		CSR_MSIX_HW_INT_MASK_AD, 0x2B},
	{MSIX_HW_INT_CAUSES_REG_HW_ERR,		CSR_MSIX_HW_INT_MASK_AD, 0x2D},
	{MSIX_HW_INT_CAUSES_REG_HAP,		CSR_MSIX_HW_INT_MASK_AD, 0x2E},
};

static struct iwl_causes_list causes_list_v2[] = {
	{MSIX_FH_INT_CAUSES_D2S_CH0_NUM,	CSR_MSIX_FH_INT_MASK_AD, 0},
	{MSIX_FH_INT_CAUSES_D2S_CH1_NUM,	CSR_MSIX_FH_INT_MASK_AD, 0x1},
	{MSIX_FH_INT_CAUSES_S2D,		CSR_MSIX_FH_INT_MASK_AD, 0x3},
	{MSIX_FH_INT_CAUSES_FH_ERR,		CSR_MSIX_FH_INT_MASK_AD, 0x5},
	{MSIX_HW_INT_CAUSES_REG_ALIVE,		CSR_MSIX_HW_INT_MASK_AD, 0x10},
	{MSIX_HW_INT_CAUSES_REG_IPC,		CSR_MSIX_HW_INT_MASK_AD, 0x11},
	{MSIX_HW_INT_CAUSES_REG_SW_ERR_V2,	CSR_MSIX_HW_INT_MASK_AD, 0x15},
	{MSIX_HW_INT_CAUSES_REG_CT_KILL,	CSR_MSIX_HW_INT_MASK_AD, 0x16},
	{MSIX_HW_INT_CAUSES_REG_RF_KILL,	CSR_MSIX_HW_INT_MASK_AD, 0x17},
	{MSIX_HW_INT_CAUSES_REG_PERIODIC,	CSR_MSIX_HW_INT_MASK_AD, 0x18},
	{MSIX_HW_INT_CAUSES_REG_SCD,		CSR_MSIX_HW_INT_MASK_AD, 0x2A},
	{MSIX_HW_INT_CAUSES_REG_FH_TX,		CSR_MSIX_HW_INT_MASK_AD, 0x2B},
	{MSIX_HW_INT_CAUSES_REG_HW_ERR,		CSR_MSIX_HW_INT_MASK_AD, 0x2D},
	{MSIX_HW_INT_CAUSES_REG_HAP,		CSR_MSIX_HW_INT_MASK_AD, 0x2E},
};

static void iwl_pcie_map_non_rx_causes(struct iwl_trans *trans)
{
	struct iwl_trans_pcie *trans_pcie =  IWL_TRANS_GET_PCIE_TRANS(trans);
	int val = trans_pcie->def_irq | MSIX_NON_AUTO_CLEAR_CAUSE;
	int i, arr_size =
		(trans->cfg->device_family != IWL_DEVICE_FAMILY_22560) ?
		ARRAY_SIZE(causes_list) : ARRAY_SIZE(causes_list_v2);

	/*
	 * Access all non RX causes and map them to the default irq.
	 * In case we are missing at least one interrupt vector,
	 * the first interrupt vector will serve non-RX and FBQ causes.
	 */
	for (i = 0; i < arr_size; i++) {
		struct iwl_causes_list *causes =
			(trans->cfg->device_family != IWL_DEVICE_FAMILY_22560) ?
			causes_list : causes_list_v2;

		iwl_write8(trans, CSR_MSIX_IVAR(causes[i].addr), val);
		iwl_clear_bit(trans, causes[i].mask_reg,
			      causes[i].cause_num);
	}
}

static void iwl_pcie_map_rx_causes(struct iwl_trans *trans)
{
	struct iwl_trans_pcie *trans_pcie = IWL_TRANS_GET_PCIE_TRANS(trans);
	u32 offset =
		trans_pcie->shared_vec_mask & IWL_SHARED_IRQ_FIRST_RSS ? 1 : 0;
	u32 val, idx;

	/*
	 * The first RX queue - fallback queue, which is designated for
	 * management frame, command responses etc, is always mapped to the
	 * first interrupt vector. The other RX queues are mapped to
	 * the other (N - 2) interrupt vectors.
	 */
	val = BIT(MSIX_FH_INT_CAUSES_Q(0));
	for (idx = 1; idx < trans->num_rx_queues; idx++) {
		iwl_write8(trans, CSR_MSIX_RX_IVAR(idx),
			   MSIX_FH_INT_CAUSES_Q(idx - offset));
		val |= BIT(MSIX_FH_INT_CAUSES_Q(idx));
	}
	iwl_write32(trans, CSR_MSIX_FH_INT_MASK_AD, ~val);

	val = MSIX_FH_INT_CAUSES_Q(0);
	if (trans_pcie->shared_vec_mask & IWL_SHARED_IRQ_NON_RX)
		val |= MSIX_NON_AUTO_CLEAR_CAUSE;
	iwl_write8(trans, CSR_MSIX_RX_IVAR(0), val);

	if (trans_pcie->shared_vec_mask & IWL_SHARED_IRQ_FIRST_RSS)
		iwl_write8(trans, CSR_MSIX_RX_IVAR(1), val);
}

void iwl_pcie_conf_msix_hw(struct iwl_trans_pcie *trans_pcie)
{
	struct iwl_trans *trans = trans_pcie->trans;

	if (!trans_pcie->msix_enabled) {
		if (trans->cfg->mq_rx_supported &&
		    test_bit(STATUS_DEVICE_ENABLED, &trans->status))
			iwl_write_umac_prph(trans, UREG_CHICK,
					    UREG_CHICK_MSI_ENABLE);
		return;
	}
	/*
	 * The IVAR table needs to be configured again after reset,
	 * but if the device is disabled, we can't write to
	 * prph.
	 */
	if (test_bit(STATUS_DEVICE_ENABLED, &trans->status))
		iwl_write_umac_prph(trans, UREG_CHICK, UREG_CHICK_MSIX_ENABLE);

	/*
	 * Each cause from the causes list above and the RX causes is
	 * represented as a byte in the IVAR table. The first nibble
	 * represents the bound interrupt vector of the cause, the second
	 * represents no auto clear for this cause. This will be set if its
	 * interrupt vector is bound to serve other causes.
	 */
	iwl_pcie_map_rx_causes(trans);

	iwl_pcie_map_non_rx_causes(trans);
}

static void iwl_pcie_init_msix(struct iwl_trans_pcie *trans_pcie)
{
	struct iwl_trans *trans = trans_pcie->trans;

	iwl_pcie_conf_msix_hw(trans_pcie);

	if (!trans_pcie->msix_enabled)
		return;

	trans_pcie->fh_init_mask = ~iwl_read32(trans, CSR_MSIX_FH_INT_MASK_AD);
	trans_pcie->fh_mask = trans_pcie->fh_init_mask;
	trans_pcie->hw_init_mask = ~iwl_read32(trans, CSR_MSIX_HW_INT_MASK_AD);
	trans_pcie->hw_mask = trans_pcie->hw_init_mask;
}

static void _iwl_trans_pcie_stop_device(struct iwl_trans *trans, bool low_power)
{
	struct iwl_trans_pcie *trans_pcie = IWL_TRANS_GET_PCIE_TRANS(trans);

	lockdep_assert_held(&trans_pcie->mutex);

	if (trans_pcie->is_down)
		return;

	trans_pcie->is_down = true;

	/* Stop dbgc before stopping device */
	iwl_fw_dbg_stop_recording(trans, NULL);

	/* tell the device to stop sending interrupts */
	iwl_disable_interrupts(trans);

	/* device going down, Stop using ICT table */
	iwl_pcie_disable_ict(trans);

	/*
	 * If a HW restart happens during firmware loading,
	 * then the firmware loading might call this function
	 * and later it might be called again due to the
	 * restart. So don't process again if the device is
	 * already dead.
	 */
	if (test_and_clear_bit(STATUS_DEVICE_ENABLED, &trans->status)) {
		IWL_DEBUG_INFO(trans,
			       "DEVICE_ENABLED bit was set and is now cleared\n");
		iwl_pcie_tx_stop(trans);
		iwl_pcie_rx_stop(trans);

		/* Power-down device's busmaster DMA clocks */
		if (!trans->cfg->apmg_not_supported) {
			iwl_write_prph(trans, APMG_CLK_DIS_REG,
				       APMG_CLK_VAL_DMA_CLK_RQT);
			udelay(5);
		}
	}

	/* Make sure (redundant) we've released our request to stay awake */
	iwl_clear_bit(trans, CSR_GP_CNTRL,
		      BIT(trans->cfg->csr->flag_mac_access_req));

	/* Stop the device, and put it in low power state */
	iwl_pcie_apm_stop(trans, false);

	iwl_trans_pcie_sw_reset(trans);

	/*
	 * Upon stop, the IVAR table gets erased, so msi-x won't
	 * work. This causes a bug in RF-KILL flows, since the interrupt
	 * that enables radio won't fire on the correct irq, and the
	 * driver won't be able to handle the interrupt.
	 * Configure the IVAR table again after reset.
	 */
	iwl_pcie_conf_msix_hw(trans_pcie);

	/*
	 * Upon stop, the APM issues an interrupt if HW RF kill is set.
	 * This is a bug in certain verions of the hardware.
	 * Certain devices also keep sending HW RF kill interrupt all
	 * the time, unless the interrupt is ACKed even if the interrupt
	 * should be masked. Re-ACK all the interrupts here.
	 */
	iwl_disable_interrupts(trans);

	/* clear all status bits */
	clear_bit(STATUS_SYNC_HCMD_ACTIVE, &trans->status);
	clear_bit(STATUS_INT_ENABLED, &trans->status);
	clear_bit(STATUS_TPOWER_PMI, &trans->status);

	/*
	 * Even if we stop the HW, we still want the RF kill
	 * interrupt
	 */
	iwl_enable_rfkill_int(trans);

	/* re-take ownership to prevent other users from stealing the device */
	iwl_pcie_prepare_card_hw(trans);
}

void iwl_pcie_synchronize_irqs(struct iwl_trans *trans)
{
	struct iwl_trans_pcie *trans_pcie = IWL_TRANS_GET_PCIE_TRANS(trans);

	if (trans_pcie->msix_enabled) {
		int i;

		for (i = 0; i < trans_pcie->alloc_vecs; i++)
			synchronize_irq(trans_pcie->msix_entries[i].vector);
	} else {
		synchronize_irq(trans_pcie->pci_dev->irq);
	}
}

static int iwl_trans_pcie_start_fw(struct iwl_trans *trans,
				   const struct fw_img *fw, bool run_in_rfkill)
{
	struct iwl_trans_pcie *trans_pcie = IWL_TRANS_GET_PCIE_TRANS(trans);
	bool hw_rfkill;
	int ret;

	/* This may fail if AMT took ownership of the device */
	if (iwl_pcie_prepare_card_hw(trans)) {
		IWL_WARN(trans, "Exit HW not ready\n");
		ret = -EIO;
		goto out;
	}

	iwl_enable_rfkill_int(trans);

	iwl_write32(trans, CSR_INT, 0xFFFFFFFF);

	/*
	 * We enabled the RF-Kill interrupt and the handler may very
	 * well be running. Disable the interrupts to make sure no other
	 * interrupt can be fired.
	 */
	iwl_disable_interrupts(trans);

	/* Make sure it finished running */
	iwl_pcie_synchronize_irqs(trans);

	mutex_lock(&trans_pcie->mutex);

	/* If platform's RF_KILL switch is NOT set to KILL */
	hw_rfkill = iwl_pcie_check_hw_rf_kill(trans);
	if (hw_rfkill && !run_in_rfkill) {
		ret = -ERFKILL;
		goto out;
	}

	/* Someone called stop_device, don't try to start_fw */
	if (trans_pcie->is_down) {
		IWL_WARN(trans,
			 "Can't start_fw since the HW hasn't been started\n");
		ret = -EIO;
		goto out;
	}

	/* make sure rfkill handshake bits are cleared */
	iwl_write32(trans, CSR_UCODE_DRV_GP1_CLR, CSR_UCODE_SW_BIT_RFKILL);
	iwl_write32(trans, CSR_UCODE_DRV_GP1_CLR,
		    CSR_UCODE_DRV_GP1_BIT_CMD_BLOCKED);

	/* clear (again), then enable host interrupts */
	iwl_write32(trans, CSR_INT, 0xFFFFFFFF);

	ret = iwl_pcie_nic_init(trans);
	if (ret) {
		IWL_ERR(trans, "Unable to init nic\n");
		goto out;
	}

	/*
	 * Now, we load the firmware and don't want to be interrupted, even
	 * by the RF-Kill interrupt (hence mask all the interrupt besides the
	 * FH_TX interrupt which is needed to load the firmware). If the
	 * RF-Kill switch is toggled, we will find out after having loaded
	 * the firmware and return the proper value to the caller.
	 */
	iwl_enable_fw_load_int(trans);

	/* really make sure rfkill handshake bits are cleared */
	iwl_write32(trans, CSR_UCODE_DRV_GP1_CLR, CSR_UCODE_SW_BIT_RFKILL);
	iwl_write32(trans, CSR_UCODE_DRV_GP1_CLR, CSR_UCODE_SW_BIT_RFKILL);

	/* Load the given image to the HW */
	if (trans->cfg->device_family >= IWL_DEVICE_FAMILY_8000)
		ret = iwl_pcie_load_given_ucode_8000(trans, fw);
	else
		ret = iwl_pcie_load_given_ucode(trans, fw);

	/* re-check RF-Kill state since we may have missed the interrupt */
	hw_rfkill = iwl_pcie_check_hw_rf_kill(trans);
	if (hw_rfkill && !run_in_rfkill)
		ret = -ERFKILL;

out:
	mutex_unlock(&trans_pcie->mutex);
	return ret;
}

static void iwl_trans_pcie_fw_alive(struct iwl_trans *trans, u32 scd_addr)
{
	iwl_pcie_reset_ict(trans);
	iwl_pcie_tx_start(trans, scd_addr);
}

void iwl_trans_pcie_handle_stop_rfkill(struct iwl_trans *trans,
				       bool was_in_rfkill)
{
	bool hw_rfkill;

	/*
	 * Check again since the RF kill state may have changed while
	 * all the interrupts were disabled, in this case we couldn't
	 * receive the RF kill interrupt and update the state in the
	 * op_mode.
	 * Don't call the op_mode if the rkfill state hasn't changed.
	 * This allows the op_mode to call stop_device from the rfkill
	 * notification without endless recursion. Under very rare
	 * circumstances, we might have a small recursion if the rfkill
	 * state changed exactly now while we were called from stop_device.
	 * This is very unlikely but can happen and is supported.
	 */
	hw_rfkill = iwl_is_rfkill_set(trans);
	if (hw_rfkill) {
		set_bit(STATUS_RFKILL_HW, &trans->status);
		set_bit(STATUS_RFKILL_OPMODE, &trans->status);
	} else {
		clear_bit(STATUS_RFKILL_HW, &trans->status);
		clear_bit(STATUS_RFKILL_OPMODE, &trans->status);
	}
	if (hw_rfkill != was_in_rfkill)
		iwl_trans_pcie_rf_kill(trans, hw_rfkill);
}

static void iwl_trans_pcie_stop_device(struct iwl_trans *trans, bool low_power)
{
	struct iwl_trans_pcie *trans_pcie = IWL_TRANS_GET_PCIE_TRANS(trans);
	bool was_in_rfkill;

	mutex_lock(&trans_pcie->mutex);
	trans_pcie->opmode_down = true;
	was_in_rfkill = test_bit(STATUS_RFKILL_OPMODE, &trans->status);
	_iwl_trans_pcie_stop_device(trans, low_power);
	iwl_trans_pcie_handle_stop_rfkill(trans, was_in_rfkill);
	mutex_unlock(&trans_pcie->mutex);
}

void iwl_trans_pcie_rf_kill(struct iwl_trans *trans, bool state)
{
	struct iwl_trans_pcie __maybe_unused *trans_pcie =
		IWL_TRANS_GET_PCIE_TRANS(trans);

	lockdep_assert_held(&trans_pcie->mutex);

	IWL_WARN(trans, "reporting RF_KILL (radio %s)\n",
		 state ? "disabled" : "enabled");
	if (iwl_op_mode_hw_rf_kill(trans->op_mode, state)) {
		if (trans->cfg->gen2)
			_iwl_trans_pcie_gen2_stop_device(trans, true);
		else
			_iwl_trans_pcie_stop_device(trans, true);
	}
}

static void iwl_trans_pcie_d3_suspend(struct iwl_trans *trans, bool test,
				      bool reset)
{
	if (!reset) {
		/* Enable persistence mode to avoid reset */
		iwl_set_bit(trans, CSR_HW_IF_CONFIG_REG,
			    CSR_HW_IF_CONFIG_REG_PERSIST_MODE);
	}

	iwl_disable_interrupts(trans);

	/*
	 * in testing mode, the host stays awake and the
	 * hardware won't be reset (not even partially)
	 */
	if (test)
		return;

	iwl_pcie_disable_ict(trans);

	iwl_pcie_synchronize_irqs(trans);

	iwl_clear_bit(trans, CSR_GP_CNTRL,
		      BIT(trans->cfg->csr->flag_mac_access_req));
	iwl_clear_bit(trans, CSR_GP_CNTRL,
		      BIT(trans->cfg->csr->flag_init_done));

	if (reset) {
		/*
		 * reset TX queues -- some of their registers reset during S3
		 * so if we don't reset everything here the D3 image would try
		 * to execute some invalid memory upon resume
		 */
		iwl_trans_pcie_tx_reset(trans);
	}

	iwl_pcie_set_pwr(trans, true);
}

static int iwl_trans_pcie_d3_resume(struct iwl_trans *trans,
				    enum iwl_d3_status *status,
				    bool test,  bool reset)
{
	struct iwl_trans_pcie *trans_pcie =  IWL_TRANS_GET_PCIE_TRANS(trans);
	u32 val;
	int ret;

	if (test) {
		iwl_enable_interrupts(trans);
		*status = IWL_D3_STATUS_ALIVE;
		return 0;
	}

	iwl_set_bit(trans, CSR_GP_CNTRL,
		    BIT(trans->cfg->csr->flag_mac_access_req));

	ret = iwl_finish_nic_init(trans);
	if (ret)
		return ret;

	/*
	 * Reconfigure IVAR table in case of MSIX or reset ict table in
	 * MSI mode since HW reset erased it.
	 * Also enables interrupts - none will happen as
	 * the device doesn't know we're waking it up, only when
	 * the opmode actually tells it after this call.
	 */
	iwl_pcie_conf_msix_hw(trans_pcie);
	if (!trans_pcie->msix_enabled)
		iwl_pcie_reset_ict(trans);
	iwl_enable_interrupts(trans);

	iwl_pcie_set_pwr(trans, false);

	if (!reset) {
		iwl_clear_bit(trans, CSR_GP_CNTRL,
			      BIT(trans->cfg->csr->flag_mac_access_req));
	} else {
		iwl_trans_pcie_tx_reset(trans);

		ret = iwl_pcie_rx_init(trans);
		if (ret) {
			IWL_ERR(trans,
				"Failed to resume the device (RX reset)\n");
			return ret;
		}
	}

	IWL_DEBUG_POWER(trans, "WFPM value upon resume = 0x%08X\n",
			iwl_read_umac_prph(trans, WFPM_GP2));

	val = iwl_read32(trans, CSR_RESET);
	if (val & CSR_RESET_REG_FLAG_NEVO_RESET)
		*status = IWL_D3_STATUS_RESET;
	else
		*status = IWL_D3_STATUS_ALIVE;

	return 0;
}

static void iwl_pcie_set_interrupt_capa(struct pci_dev *pdev,
					struct iwl_trans *trans)
{
	struct iwl_trans_pcie *trans_pcie = IWL_TRANS_GET_PCIE_TRANS(trans);
	int max_irqs, num_irqs, i, ret;
	u16 pci_cmd;

	if (!trans->cfg->mq_rx_supported)
		goto enable_msi;

	max_irqs = min_t(u32, num_online_cpus() + 2, IWL_MAX_RX_HW_QUEUES);
	for (i = 0; i < max_irqs; i++)
		trans_pcie->msix_entries[i].entry = i;

	num_irqs = pci_enable_msix_range(pdev, trans_pcie->msix_entries,
					 MSIX_MIN_INTERRUPT_VECTORS,
					 max_irqs);
	if (num_irqs < 0) {
		IWL_DEBUG_INFO(trans,
			       "Failed to enable msi-x mode (ret %d). Moving to msi mode.\n",
			       num_irqs);
		goto enable_msi;
	}
	trans_pcie->def_irq = (num_irqs == max_irqs) ? num_irqs - 1 : 0;

	IWL_DEBUG_INFO(trans,
		       "MSI-X enabled. %d interrupt vectors were allocated\n",
		       num_irqs);

	/*
	 * In case the OS provides fewer interrupts than requested, different
	 * causes will share the same interrupt vector as follows:
	 * One interrupt less: non rx causes shared with FBQ.
	 * Two interrupts less: non rx causes shared with FBQ and RSS.
	 * More than two interrupts: we will use fewer RSS queues.
	 */
	if (num_irqs <= max_irqs - 2) {
		trans_pcie->trans->num_rx_queues = num_irqs + 1;
		trans_pcie->shared_vec_mask = IWL_SHARED_IRQ_NON_RX |
			IWL_SHARED_IRQ_FIRST_RSS;
	} else if (num_irqs == max_irqs - 1) {
		trans_pcie->trans->num_rx_queues = num_irqs;
		trans_pcie->shared_vec_mask = IWL_SHARED_IRQ_NON_RX;
	} else {
		trans_pcie->trans->num_rx_queues = num_irqs - 1;
	}
	WARN_ON(trans_pcie->trans->num_rx_queues > IWL_MAX_RX_HW_QUEUES);

	trans_pcie->alloc_vecs = num_irqs;
	trans_pcie->msix_enabled = true;
	return;

enable_msi:
	ret = pci_enable_msi(pdev);
	if (ret) {
		dev_err(&pdev->dev, "pci_enable_msi failed - %d\n", ret);
		/* enable rfkill interrupt: hw bug w/a */
		pci_read_config_word(pdev, PCI_COMMAND, &pci_cmd);
		if (pci_cmd & PCI_COMMAND_INTX_DISABLE) {
			pci_cmd &= ~PCI_COMMAND_INTX_DISABLE;
			pci_write_config_word(pdev, PCI_COMMAND, pci_cmd);
		}
	}
}

static void iwl_pcie_irq_set_affinity(struct iwl_trans *trans)
{
	int iter_rx_q, i, ret, cpu, offset;
	struct iwl_trans_pcie *trans_pcie = IWL_TRANS_GET_PCIE_TRANS(trans);

	i = trans_pcie->shared_vec_mask & IWL_SHARED_IRQ_FIRST_RSS ? 0 : 1;
	iter_rx_q = trans_pcie->trans->num_rx_queues - 1 + i;
	offset = 1 + i;
	for (; i < iter_rx_q ; i++) {
		/*
		 * Get the cpu prior to the place to search
		 * (i.e. return will be > i - 1).
		 */
		cpu = cpumask_next(i - offset, cpu_online_mask);
		cpumask_set_cpu(cpu, &trans_pcie->affinity_mask[i]);
		ret = irq_set_affinity_hint(trans_pcie->msix_entries[i].vector,
					    &trans_pcie->affinity_mask[i]);
		if (ret)
			IWL_ERR(trans_pcie->trans,
				"Failed to set affinity mask for IRQ %d\n",
				i);
	}
}

static int iwl_pcie_init_msix_handler(struct pci_dev *pdev,
				      struct iwl_trans_pcie *trans_pcie)
{
	int i;

	for (i = 0; i < trans_pcie->alloc_vecs; i++) {
		int ret;
		struct msix_entry *msix_entry;
		const char *qname = queue_name(&pdev->dev, trans_pcie, i);

		if (!qname)
			return -ENOMEM;

		msix_entry = &trans_pcie->msix_entries[i];
		ret = devm_request_threaded_irq(&pdev->dev,
						msix_entry->vector,
						iwl_pcie_msix_isr,
						(i == trans_pcie->def_irq) ?
						iwl_pcie_irq_msix_handler :
						iwl_pcie_irq_rx_msix_handler,
						IRQF_SHARED,
						qname,
						msix_entry);
		if (ret) {
			IWL_ERR(trans_pcie->trans,
				"Error allocating IRQ %d\n", i);

			return ret;
		}
	}
	iwl_pcie_irq_set_affinity(trans_pcie->trans);

	return 0;
}

static int iwl_trans_pcie_clear_persistence_bit(struct iwl_trans *trans)
{
	u32 hpm, wprot;

	switch (trans->cfg->device_family) {
	case IWL_DEVICE_FAMILY_9000:
		wprot = PREG_PRPH_WPROT_9000;
		break;
	case IWL_DEVICE_FAMILY_22000:
		wprot = PREG_PRPH_WPROT_22000;
		break;
	default:
		return 0;
	}

	hpm = iwl_read_umac_prph_no_grab(trans, HPM_DEBUG);
	if (hpm != 0xa5a5a5a0 && (hpm & PERSISTENCE_BIT)) {
		u32 wprot_val = iwl_read_umac_prph_no_grab(trans, wprot);

		if (wprot_val & PREG_WFPM_ACCESS) {
			IWL_ERR(trans,
				"Error, can not clear persistence bit\n");
			return -EPERM;
		}
		iwl_write_umac_prph_no_grab(trans, HPM_DEBUG,
					    hpm & ~PERSISTENCE_BIT);
	}

	return 0;
}

static int _iwl_trans_pcie_start_hw(struct iwl_trans *trans, bool low_power)
{
	struct iwl_trans_pcie *trans_pcie = IWL_TRANS_GET_PCIE_TRANS(trans);
	int err;

	lockdep_assert_held(&trans_pcie->mutex);

	err = iwl_pcie_prepare_card_hw(trans);
	if (err) {
		IWL_ERR(trans, "Error while preparing HW: %d\n", err);
		return err;
	}

	err = iwl_trans_pcie_clear_persistence_bit(trans);
	if (err)
		return err;

	iwl_trans_pcie_sw_reset(trans);

	err = iwl_pcie_apm_init(trans);
	if (err)
		return err;

	iwl_pcie_init_msix(trans_pcie);

	/* From now on, the op_mode will be kept updated about RF kill state */
	iwl_enable_rfkill_int(trans);

	trans_pcie->opmode_down = false;

	/* Set is_down to false here so that...*/
	trans_pcie->is_down = false;

	/* ...rfkill can call stop_device and set it false if needed */
	iwl_pcie_check_hw_rf_kill(trans);

	/* Make sure we sync here, because we'll need full access later */
	if (low_power)
		pm_runtime_resume(trans->dev);

	return 0;
}

static int iwl_trans_pcie_start_hw(struct iwl_trans *trans, bool low_power)
{
	struct iwl_trans_pcie *trans_pcie = IWL_TRANS_GET_PCIE_TRANS(trans);
	int ret;

	mutex_lock(&trans_pcie->mutex);
	ret = _iwl_trans_pcie_start_hw(trans, low_power);
	mutex_unlock(&trans_pcie->mutex);

	return ret;
}

static void iwl_trans_pcie_op_mode_leave(struct iwl_trans *trans)
{
	struct iwl_trans_pcie *trans_pcie = IWL_TRANS_GET_PCIE_TRANS(trans);

	mutex_lock(&trans_pcie->mutex);

	/* disable interrupts - don't enable HW RF kill interrupt */
	iwl_disable_interrupts(trans);

	iwl_pcie_apm_stop(trans, true);

	iwl_disable_interrupts(trans);

	iwl_pcie_disable_ict(trans);

	mutex_unlock(&trans_pcie->mutex);

	iwl_pcie_synchronize_irqs(trans);
}

static void iwl_trans_pcie_write8(struct iwl_trans *trans, u32 ofs, u8 val)
{
	writeb(val, IWL_TRANS_GET_PCIE_TRANS(trans)->hw_base + ofs);
}

static void iwl_trans_pcie_write32(struct iwl_trans *trans, u32 ofs, u32 val)
{
	writel(val, IWL_TRANS_GET_PCIE_TRANS(trans)->hw_base + ofs);
}

static u32 iwl_trans_pcie_read32(struct iwl_trans *trans, u32 ofs)
{
	return readl(IWL_TRANS_GET_PCIE_TRANS(trans)->hw_base + ofs);
}

static u32 iwl_trans_pcie_prph_msk(struct iwl_trans *trans)
{
	if (trans->cfg->device_family >= IWL_DEVICE_FAMILY_22560)
		return 0x00FFFFFF;
	else
		return 0x000FFFFF;
}

static u32 iwl_trans_pcie_read_prph(struct iwl_trans *trans, u32 reg)
{
	u32 mask = iwl_trans_pcie_prph_msk(trans);

	iwl_trans_pcie_write32(trans, HBUS_TARG_PRPH_RADDR,
			       ((reg & mask) | (3 << 24)));
	return iwl_trans_pcie_read32(trans, HBUS_TARG_PRPH_RDAT);
}

static void iwl_trans_pcie_write_prph(struct iwl_trans *trans, u32 addr,
				      u32 val)
{
	u32 mask = iwl_trans_pcie_prph_msk(trans);

	iwl_trans_pcie_write32(trans, HBUS_TARG_PRPH_WADDR,
			       ((addr & mask) | (3 << 24)));
	iwl_trans_pcie_write32(trans, HBUS_TARG_PRPH_WDAT, val);
}

static void iwl_trans_pcie_configure(struct iwl_trans *trans,
				     const struct iwl_trans_config *trans_cfg)
{
	struct iwl_trans_pcie *trans_pcie = IWL_TRANS_GET_PCIE_TRANS(trans);

	trans_pcie->cmd_queue = trans_cfg->cmd_queue;
	trans_pcie->cmd_fifo = trans_cfg->cmd_fifo;
	trans_pcie->cmd_q_wdg_timeout = trans_cfg->cmd_q_wdg_timeout;
	if (WARN_ON(trans_cfg->n_no_reclaim_cmds > MAX_NO_RECLAIM_CMDS))
		trans_pcie->n_no_reclaim_cmds = 0;
	else
		trans_pcie->n_no_reclaim_cmds = trans_cfg->n_no_reclaim_cmds;
	if (trans_pcie->n_no_reclaim_cmds)
		memcpy(trans_pcie->no_reclaim_cmds, trans_cfg->no_reclaim_cmds,
		       trans_pcie->n_no_reclaim_cmds * sizeof(u8));

	trans_pcie->rx_buf_size = trans_cfg->rx_buf_size;
	trans_pcie->rx_page_order =
		iwl_trans_get_rb_size_order(trans_pcie->rx_buf_size);

	trans_pcie->bc_table_dword = trans_cfg->bc_table_dword;
	trans_pcie->scd_set_active = trans_cfg->scd_set_active;
	trans_pcie->sw_csum_tx = trans_cfg->sw_csum_tx;

	trans_pcie->page_offs = trans_cfg->cb_data_offs;
	trans_pcie->dev_cmd_offs = trans_cfg->cb_data_offs + sizeof(void *);

	trans->command_groups = trans_cfg->command_groups;
	trans->command_groups_size = trans_cfg->command_groups_size;

	/* Initialize NAPI here - it should be before registering to mac80211
	 * in the opmode but after the HW struct is allocated.
	 * As this function may be called again in some corner cases don't
	 * do anything if NAPI was already initialized.
	 */
	if (trans_pcie->napi_dev.reg_state != NETREG_DUMMY)
		init_dummy_netdev(&trans_pcie->napi_dev);
}

void iwl_trans_pcie_free(struct iwl_trans *trans)
{
	struct iwl_trans_pcie *trans_pcie = IWL_TRANS_GET_PCIE_TRANS(trans);
	int i;

	iwl_pcie_synchronize_irqs(trans);

	if (trans->cfg->gen2)
		iwl_pcie_gen2_tx_free(trans);
	else
		iwl_pcie_tx_free(trans);
	iwl_pcie_rx_free(trans);

	if (trans_pcie->rba.alloc_wq) {
		destroy_workqueue(trans_pcie->rba.alloc_wq);
		trans_pcie->rba.alloc_wq = NULL;
	}

	if (trans_pcie->msix_enabled) {
		for (i = 0; i < trans_pcie->alloc_vecs; i++) {
			irq_set_affinity_hint(
				trans_pcie->msix_entries[i].vector,
				NULL);
		}

		trans_pcie->msix_enabled = false;
	} else {
		iwl_pcie_free_ict(trans);
	}

	iwl_pcie_free_fw_monitor(trans);

	for_each_possible_cpu(i) {
		struct iwl_tso_hdr_page *p =
			per_cpu_ptr(trans_pcie->tso_hdr_page, i);

		if (p->page)
			__free_page(p->page);
	}

	free_percpu(trans_pcie->tso_hdr_page);
	mutex_destroy(&trans_pcie->mutex);
	iwl_trans_free(trans);
}

static void iwl_trans_pcie_set_pmi(struct iwl_trans *trans, bool state)
{
	if (state)
		set_bit(STATUS_TPOWER_PMI, &trans->status);
	else
		clear_bit(STATUS_TPOWER_PMI, &trans->status);
}

struct iwl_trans_pcie_removal {
	struct pci_dev *pdev;
	struct work_struct work;
};

static void iwl_trans_pcie_removal_wk(struct work_struct *wk)
{
	struct iwl_trans_pcie_removal *removal =
		container_of(wk, struct iwl_trans_pcie_removal, work);
	struct pci_dev *pdev = removal->pdev;
	static char *prop[] = {"EVENT=INACCESSIBLE", NULL};

	dev_err(&pdev->dev, "Device gone - attempting removal\n");
	kobject_uevent_env(&pdev->dev.kobj, KOBJ_CHANGE, prop);
	pci_lock_rescan_remove();
	pci_dev_put(pdev);
	pci_stop_and_remove_bus_device(pdev);
	pci_unlock_rescan_remove();

	kfree(removal);
	module_put(THIS_MODULE);
}

static bool iwl_trans_pcie_grab_nic_access(struct iwl_trans *trans,
					   unsigned long *flags)
{
	int ret;
	struct iwl_trans_pcie *trans_pcie = IWL_TRANS_GET_PCIE_TRANS(trans);

	spin_lock_irqsave(&trans_pcie->reg_lock, *flags);

	if (trans_pcie->cmd_hold_nic_awake)
		goto out;

	/* this bit wakes up the NIC */
	__iwl_trans_pcie_set_bit(trans, CSR_GP_CNTRL,
				 BIT(trans->cfg->csr->flag_mac_access_req));
	if (trans->cfg->device_family >= IWL_DEVICE_FAMILY_8000)
		udelay(2);

	/*
	 * These bits say the device is running, and should keep running for
	 * at least a short while (at least as long as MAC_ACCESS_REQ stays 1),
	 * but they do not indicate that embedded SRAM is restored yet;
	 * HW with volatile SRAM must save/restore contents to/from
	 * host DRAM when sleeping/waking for power-saving.
	 * Each direction takes approximately 1/4 millisecond; with this
	 * overhead, it's a good idea to grab and hold MAC_ACCESS_REQUEST if a
	 * series of register accesses are expected (e.g. reading Event Log),
	 * to keep device from sleeping.
	 *
	 * CSR_UCODE_DRV_GP1 register bit MAC_SLEEP == 0 indicates that
	 * SRAM is okay/restored.  We don't check that here because this call
	 * is just for hardware register access; but GP1 MAC_SLEEP
	 * check is a good idea before accessing the SRAM of HW with
	 * volatile SRAM (e.g. reading Event Log).
	 *
	 * 5000 series and later (including 1000 series) have non-volatile SRAM,
	 * and do not save/restore SRAM when power cycling.
	 */
	ret = iwl_poll_bit(trans, CSR_GP_CNTRL,
			   BIT(trans->cfg->csr->flag_val_mac_access_en),
			   (BIT(trans->cfg->csr->flag_mac_clock_ready) |
			    CSR_GP_CNTRL_REG_FLAG_GOING_TO_SLEEP), 15000);
	if (unlikely(ret < 0)) {
		u32 cntrl = iwl_read32(trans, CSR_GP_CNTRL);

		WARN_ONCE(1,
			  "Timeout waiting for hardware access (CSR_GP_CNTRL 0x%08x)\n",
			  cntrl);

		iwl_trans_pcie_dump_regs(trans);

		if (iwlwifi_mod_params.remove_when_gone && cntrl == ~0U) {
			struct iwl_trans_pcie_removal *removal;

			if (test_bit(STATUS_TRANS_DEAD, &trans->status))
				goto err;

			IWL_ERR(trans, "Device gone - scheduling removal!\n");

			/*
			 * get a module reference to avoid doing this
			 * while unloading anyway and to avoid
			 * scheduling a work with code that's being
			 * removed.
			 */
			if (!try_module_get(THIS_MODULE)) {
				IWL_ERR(trans,
					"Module is being unloaded - abort\n");
				goto err;
			}

			removal = kzalloc(sizeof(*removal), GFP_ATOMIC);
			if (!removal) {
				module_put(THIS_MODULE);
				goto err;
			}
			/*
			 * we don't need to clear this flag, because
			 * the trans will be freed and reallocated.
			*/
			set_bit(STATUS_TRANS_DEAD, &trans->status);

			removal->pdev = to_pci_dev(trans->dev);
			INIT_WORK(&removal->work, iwl_trans_pcie_removal_wk);
			pci_dev_get(removal->pdev);
			schedule_work(&removal->work);
		} else {
			iwl_write32(trans, CSR_RESET,
				    CSR_RESET_REG_FLAG_FORCE_NMI);
		}

err:
		spin_unlock_irqrestore(&trans_pcie->reg_lock, *flags);
		return false;
	}

out:
	/*
	 * Fool sparse by faking we release the lock - sparse will
	 * track nic_access anyway.
	 */
	__release(&trans_pcie->reg_lock);
	return true;
}

static void iwl_trans_pcie_release_nic_access(struct iwl_trans *trans,
					      unsigned long *flags)
{
	struct iwl_trans_pcie *trans_pcie = IWL_TRANS_GET_PCIE_TRANS(trans);

	lockdep_assert_held(&trans_pcie->reg_lock);

	/*
	 * Fool sparse by faking we acquiring the lock - sparse will
	 * track nic_access anyway.
	 */
	__acquire(&trans_pcie->reg_lock);

	if (trans_pcie->cmd_hold_nic_awake)
		goto out;

	__iwl_trans_pcie_clear_bit(trans, CSR_GP_CNTRL,
				   BIT(trans->cfg->csr->flag_mac_access_req));
	/*
	 * Above we read the CSR_GP_CNTRL register, which will flush
	 * any previous writes, but we need the write that clears the
	 * MAC_ACCESS_REQ bit to be performed before any other writes
	 * scheduled on different CPUs (after we drop reg_lock).
	 */
out:
	spin_unlock_irqrestore(&trans_pcie->reg_lock, *flags);
}

static int iwl_trans_pcie_read_mem(struct iwl_trans *trans, u32 addr,
				   void *buf, int dwords)
{
	unsigned long flags;
	int offs, ret = 0;
	u32 *vals = buf;

	if (iwl_trans_grab_nic_access(trans, &flags)) {
		iwl_write32(trans, HBUS_TARG_MEM_RADDR, addr);
		for (offs = 0; offs < dwords; offs++)
			vals[offs] = iwl_read32(trans, HBUS_TARG_MEM_RDAT);
		iwl_trans_release_nic_access(trans, &flags);
	} else {
		ret = -EBUSY;
	}
	return ret;
}

static int iwl_trans_pcie_write_mem(struct iwl_trans *trans, u32 addr,
				    const void *buf, int dwords)
{
	unsigned long flags;
	int offs, ret = 0;
	const u32 *vals = buf;

	if (iwl_trans_grab_nic_access(trans, &flags)) {
		iwl_write32(trans, HBUS_TARG_MEM_WADDR, addr);
		for (offs = 0; offs < dwords; offs++)
			iwl_write32(trans, HBUS_TARG_MEM_WDAT,
				    vals ? vals[offs] : 0);
		iwl_trans_release_nic_access(trans, &flags);
	} else {
		ret = -EBUSY;
	}
	return ret;
}

static void iwl_trans_pcie_freeze_txq_timer(struct iwl_trans *trans,
					    unsigned long txqs,
					    bool freeze)
{
	struct iwl_trans_pcie *trans_pcie = IWL_TRANS_GET_PCIE_TRANS(trans);
	int queue;

	for_each_set_bit(queue, &txqs, BITS_PER_LONG) {
		struct iwl_txq *txq = trans_pcie->txq[queue];
		unsigned long now;

		spin_lock_bh(&txq->lock);

		now = jiffies;

		if (txq->frozen == freeze)
			goto next_queue;

		IWL_DEBUG_TX_QUEUES(trans, "%s TXQ %d\n",
				    freeze ? "Freezing" : "Waking", queue);

		txq->frozen = freeze;

		if (txq->read_ptr == txq->write_ptr)
			goto next_queue;

		if (freeze) {
			if (unlikely(time_after(now,
						txq->stuck_timer.expires))) {
				/*
				 * The timer should have fired, maybe it is
				 * spinning right now on the lock.
				 */
				goto next_queue;
			}
			/* remember how long until the timer fires */
			txq->frozen_expiry_remainder =
				txq->stuck_timer.expires - now;
			del_timer(&txq->stuck_timer);
			goto next_queue;
		}

		/*
		 * Wake a non-empty queue -> arm timer with the
		 * remainder before it froze
		 */
		mod_timer(&txq->stuck_timer,
			  now + txq->frozen_expiry_remainder);

next_queue:
		spin_unlock_bh(&txq->lock);
	}
}

static void iwl_trans_pcie_block_txq_ptrs(struct iwl_trans *trans, bool block)
{
	struct iwl_trans_pcie *trans_pcie = IWL_TRANS_GET_PCIE_TRANS(trans);
	int i;

	for (i = 0; i < trans->cfg->base_params->num_of_queues; i++) {
		struct iwl_txq *txq = trans_pcie->txq[i];

		if (i == trans_pcie->cmd_queue)
			continue;

		spin_lock_bh(&txq->lock);

		if (!block && !(WARN_ON_ONCE(!txq->block))) {
			txq->block--;
			if (!txq->block) {
				iwl_write32(trans, HBUS_TARG_WRPTR,
					    txq->write_ptr | (i << 8));
			}
		} else if (block) {
			txq->block++;
		}

		spin_unlock_bh(&txq->lock);
	}
}

#define IWL_FLUSH_WAIT_MS	2000

void iwl_trans_pcie_log_scd_error(struct iwl_trans *trans, struct iwl_txq *txq)
{
	u32 txq_id = txq->id;
	u32 status;
	bool active;
	u8 fifo;

	if (trans->cfg->use_tfh) {
		IWL_ERR(trans, "Queue %d is stuck %d %d\n", txq_id,
			txq->read_ptr, txq->write_ptr);
		/* TODO: access new SCD registers and dump them */
		return;
	}

	status = iwl_read_prph(trans, SCD_QUEUE_STATUS_BITS(txq_id));
	fifo = (status >> SCD_QUEUE_STTS_REG_POS_TXF) & 0x7;
	active = !!(status & BIT(SCD_QUEUE_STTS_REG_POS_ACTIVE));

	IWL_ERR(trans,
		"Queue %d is %sactive on fifo %d and stuck for %u ms. SW [%d, %d] HW [%d, %d] FH TRB=0x0%x\n",
		txq_id, active ? "" : "in", fifo,
		jiffies_to_msecs(txq->wd_timeout),
		txq->read_ptr, txq->write_ptr,
		iwl_read_prph(trans, SCD_QUEUE_RDPTR(txq_id)) &
			(trans->cfg->base_params->max_tfd_queue_size - 1),
		iwl_read_prph(trans, SCD_QUEUE_WRPTR(txq_id)) &
			(trans->cfg->base_params->max_tfd_queue_size - 1),
		iwl_read_direct32(trans, FH_TX_TRB_REG(fifo)));
}

static int iwl_trans_pcie_rxq_dma_data(struct iwl_trans *trans, int queue,
				       struct iwl_trans_rxq_dma_data *data)
{
	struct iwl_trans_pcie *trans_pcie = IWL_TRANS_GET_PCIE_TRANS(trans);

	if (queue >= trans->num_rx_queues || !trans_pcie->rxq)
		return -EINVAL;

	data->fr_bd_cb = trans_pcie->rxq[queue].bd_dma;
	data->urbd_stts_wrptr = trans_pcie->rxq[queue].rb_stts_dma;
	data->ur_bd_cb = trans_pcie->rxq[queue].used_bd_dma;
	data->fr_bd_wid = 0;

	return 0;
}

static int iwl_trans_pcie_wait_txq_empty(struct iwl_trans *trans, int txq_idx)
{
	struct iwl_trans_pcie *trans_pcie = IWL_TRANS_GET_PCIE_TRANS(trans);
	struct iwl_txq *txq;
	unsigned long now = jiffies;
	bool overflow_tx;
	u8 wr_ptr;

	/* Make sure the NIC is still alive in the bus */
	if (test_bit(STATUS_TRANS_DEAD, &trans->status))
		return -ENODEV;

	if (!test_bit(txq_idx, trans_pcie->queue_used))
		return -EINVAL;

	IWL_DEBUG_TX_QUEUES(trans, "Emptying queue %d...\n", txq_idx);
	txq = trans_pcie->txq[txq_idx];

	spin_lock_bh(&txq->lock);
	overflow_tx = txq->overflow_tx ||
		      !skb_queue_empty(&txq->overflow_q);
	spin_unlock_bh(&txq->lock);

	wr_ptr = READ_ONCE(txq->write_ptr);

	while ((txq->read_ptr != READ_ONCE(txq->write_ptr) ||
		overflow_tx) &&
	       !time_after(jiffies,
			   now + msecs_to_jiffies(IWL_FLUSH_WAIT_MS))) {
		u8 write_ptr = READ_ONCE(txq->write_ptr);

		/*
		 * If write pointer moved during the wait, warn only
		 * if the TX came from op mode. In case TX came from
		 * trans layer (overflow TX) don't warn.
		 */
		if (WARN_ONCE(wr_ptr != write_ptr && !overflow_tx,
			      "WR pointer moved while flushing %d -> %d\n",
			      wr_ptr, write_ptr))
			return -ETIMEDOUT;
		wr_ptr = write_ptr;

		usleep_range(1000, 2000);

		spin_lock_bh(&txq->lock);
		overflow_tx = txq->overflow_tx ||
			      !skb_queue_empty(&txq->overflow_q);
		spin_unlock_bh(&txq->lock);
	}

	if (txq->read_ptr != txq->write_ptr) {
		IWL_ERR(trans,
			"fail to flush all tx fifo queues Q %d\n", txq_idx);
		iwl_trans_pcie_log_scd_error(trans, txq);
		return -ETIMEDOUT;
	}

	IWL_DEBUG_TX_QUEUES(trans, "Queue %d is now empty.\n", txq_idx);

	return 0;
}

static int iwl_trans_pcie_wait_txqs_empty(struct iwl_trans *trans, u32 txq_bm)
{
	struct iwl_trans_pcie *trans_pcie = IWL_TRANS_GET_PCIE_TRANS(trans);
	int cnt;
	int ret = 0;

	/* waiting for all the tx frames complete might take a while */
	for (cnt = 0; cnt < trans->cfg->base_params->num_of_queues; cnt++) {

		if (cnt == trans_pcie->cmd_queue)
			continue;
		if (!test_bit(cnt, trans_pcie->queue_used))
			continue;
		if (!(BIT(cnt) & txq_bm))
			continue;

		ret = iwl_trans_pcie_wait_txq_empty(trans, cnt);
		if (ret)
			break;
	}

	return ret;
}

static void iwl_trans_pcie_set_bits_mask(struct iwl_trans *trans, u32 reg,
					 u32 mask, u32 value)
{
	struct iwl_trans_pcie *trans_pcie = IWL_TRANS_GET_PCIE_TRANS(trans);
	unsigned long flags;

	spin_lock_irqsave(&trans_pcie->reg_lock, flags);
	__iwl_trans_pcie_set_bits_mask(trans, reg, mask, value);
	spin_unlock_irqrestore(&trans_pcie->reg_lock, flags);
}

static void iwl_trans_pcie_ref(struct iwl_trans *trans)
{
	struct iwl_trans_pcie *trans_pcie = IWL_TRANS_GET_PCIE_TRANS(trans);

	if (iwlwifi_mod_params.d0i3_disable)
		return;

	pm_runtime_get(&trans_pcie->pci_dev->dev);

#ifdef CONFIG_PM
	IWL_DEBUG_RPM(trans, "runtime usage count: %d\n",
		      atomic_read(&trans_pcie->pci_dev->dev.power.usage_count));
#endif /* CONFIG_PM */
}

static void iwl_trans_pcie_unref(struct iwl_trans *trans)
{
	struct iwl_trans_pcie *trans_pcie = IWL_TRANS_GET_PCIE_TRANS(trans);

	if (iwlwifi_mod_params.d0i3_disable)
		return;

	pm_runtime_mark_last_busy(&trans_pcie->pci_dev->dev);
	pm_runtime_put_autosuspend(&trans_pcie->pci_dev->dev);

#ifdef CONFIG_PM
	IWL_DEBUG_RPM(trans, "runtime usage count: %d\n",
		      atomic_read(&trans_pcie->pci_dev->dev.power.usage_count));
#endif /* CONFIG_PM */
}

static const char *get_csr_string(int cmd)
{
#define IWL_CMD(x) case x: return #x
	switch (cmd) {
	IWL_CMD(CSR_HW_IF_CONFIG_REG);
	IWL_CMD(CSR_INT_COALESCING);
	IWL_CMD(CSR_INT);
	IWL_CMD(CSR_INT_MASK);
	IWL_CMD(CSR_FH_INT_STATUS);
	IWL_CMD(CSR_GPIO_IN);
	IWL_CMD(CSR_RESET);
	IWL_CMD(CSR_GP_CNTRL);
	IWL_CMD(CSR_HW_REV);
	IWL_CMD(CSR_EEPROM_REG);
	IWL_CMD(CSR_EEPROM_GP);
	IWL_CMD(CSR_OTP_GP_REG);
	IWL_CMD(CSR_GIO_REG);
	IWL_CMD(CSR_GP_UCODE_REG);
	IWL_CMD(CSR_GP_DRIVER_REG);
	IWL_CMD(CSR_UCODE_DRV_GP1);
	IWL_CMD(CSR_UCODE_DRV_GP2);
	IWL_CMD(CSR_LED_REG);
	IWL_CMD(CSR_DRAM_INT_TBL_REG);
	IWL_CMD(CSR_GIO_CHICKEN_BITS);
	IWL_CMD(CSR_ANA_PLL_CFG);
	IWL_CMD(CSR_HW_REV_WA_REG);
	IWL_CMD(CSR_MONITOR_STATUS_REG);
	IWL_CMD(CSR_DBG_HPET_MEM_REG);
	default:
		return "UNKNOWN";
	}
#undef IWL_CMD
}

void iwl_pcie_dump_csr(struct iwl_trans *trans)
{
	int i;
	static const u32 csr_tbl[] = {
		CSR_HW_IF_CONFIG_REG,
		CSR_INT_COALESCING,
		CSR_INT,
		CSR_INT_MASK,
		CSR_FH_INT_STATUS,
		CSR_GPIO_IN,
		CSR_RESET,
		CSR_GP_CNTRL,
		CSR_HW_REV,
		CSR_EEPROM_REG,
		CSR_EEPROM_GP,
		CSR_OTP_GP_REG,
		CSR_GIO_REG,
		CSR_GP_UCODE_REG,
		CSR_GP_DRIVER_REG,
		CSR_UCODE_DRV_GP1,
		CSR_UCODE_DRV_GP2,
		CSR_LED_REG,
		CSR_DRAM_INT_TBL_REG,
		CSR_GIO_CHICKEN_BITS,
		CSR_ANA_PLL_CFG,
		CSR_MONITOR_STATUS_REG,
		CSR_HW_REV_WA_REG,
		CSR_DBG_HPET_MEM_REG
	};
	IWL_ERR(trans, "CSR values:\n");
	IWL_ERR(trans, "(2nd byte of CSR_INT_COALESCING is "
		"CSR_INT_PERIODIC_REG)\n");
	for (i = 0; i <  ARRAY_SIZE(csr_tbl); i++) {
		IWL_ERR(trans, "  %25s: 0X%08x\n",
			get_csr_string(csr_tbl[i]),
			iwl_read32(trans, csr_tbl[i]));
	}
}

#ifdef CONFIG_IWLWIFI_DEBUGFS
/* create and remove of files */
#define DEBUGFS_ADD_FILE(name, parent, mode) do {			\
	debugfs_create_file(#name, mode, parent, trans,			\
			    &iwl_dbgfs_##name##_ops);			\
} while (0)

/* file operation */
#define DEBUGFS_READ_FILE_OPS(name)					\
static const struct file_operations iwl_dbgfs_##name##_ops = {		\
	.read = iwl_dbgfs_##name##_read,				\
	.open = simple_open,						\
	.llseek = generic_file_llseek,					\
};

#define DEBUGFS_WRITE_FILE_OPS(name)                                    \
static const struct file_operations iwl_dbgfs_##name##_ops = {          \
	.write = iwl_dbgfs_##name##_write,                              \
	.open = simple_open,						\
	.llseek = generic_file_llseek,					\
};

#define DEBUGFS_READ_WRITE_FILE_OPS(name)				\
static const struct file_operations iwl_dbgfs_##name##_ops = {		\
	.write = iwl_dbgfs_##name##_write,				\
	.read = iwl_dbgfs_##name##_read,				\
	.open = simple_open,						\
	.llseek = generic_file_llseek,					\
};

static ssize_t iwl_dbgfs_tx_queue_read(struct file *file,
				       char __user *user_buf,
				       size_t count, loff_t *ppos)
{
	struct iwl_trans *trans = file->private_data;
	struct iwl_trans_pcie *trans_pcie = IWL_TRANS_GET_PCIE_TRANS(trans);
	struct iwl_txq *txq;
	char *buf;
	int pos = 0;
	int cnt;
	int ret;
	size_t bufsz;

	bufsz = sizeof(char) * 75 * trans->cfg->base_params->num_of_queues;

	if (!trans_pcie->txq_memory)
		return -EAGAIN;

	buf = kzalloc(bufsz, GFP_KERNEL);
	if (!buf)
		return -ENOMEM;

	for (cnt = 0; cnt < trans->cfg->base_params->num_of_queues; cnt++) {
		txq = trans_pcie->txq[cnt];
		pos += scnprintf(buf + pos, bufsz - pos,
				"hwq %.2d: read=%u write=%u use=%d stop=%d need_update=%d frozen=%d%s\n",
				cnt, txq->read_ptr, txq->write_ptr,
				!!test_bit(cnt, trans_pcie->queue_used),
				 !!test_bit(cnt, trans_pcie->queue_stopped),
				 txq->need_update, txq->frozen,
				 (cnt == trans_pcie->cmd_queue ? " HCMD" : ""));
	}
	ret = simple_read_from_buffer(user_buf, count, ppos, buf, pos);
	kfree(buf);
	return ret;
}

static ssize_t iwl_dbgfs_rx_queue_read(struct file *file,
				       char __user *user_buf,
				       size_t count, loff_t *ppos)
{
	struct iwl_trans *trans = file->private_data;
	struct iwl_trans_pcie *trans_pcie = IWL_TRANS_GET_PCIE_TRANS(trans);
	char *buf;
	int pos = 0, i, ret;
	size_t bufsz = sizeof(buf);

	bufsz = sizeof(char) * 121 * trans->num_rx_queues;

	if (!trans_pcie->rxq)
		return -EAGAIN;

	buf = kzalloc(bufsz, GFP_KERNEL);
	if (!buf)
		return -ENOMEM;

	for (i = 0; i < trans->num_rx_queues && pos < bufsz; i++) {
		struct iwl_rxq *rxq = &trans_pcie->rxq[i];

		pos += scnprintf(buf + pos, bufsz - pos, "queue#: %2d\n",
				 i);
		pos += scnprintf(buf + pos, bufsz - pos, "\tread: %u\n",
				 rxq->read);
		pos += scnprintf(buf + pos, bufsz - pos, "\twrite: %u\n",
				 rxq->write);
		pos += scnprintf(buf + pos, bufsz - pos, "\twrite_actual: %u\n",
				 rxq->write_actual);
		pos += scnprintf(buf + pos, bufsz - pos, "\tneed_update: %2d\n",
				 rxq->need_update);
		pos += scnprintf(buf + pos, bufsz - pos, "\tfree_count: %u\n",
				 rxq->free_count);
		if (rxq->rb_stts) {
			u32 r =	__le16_to_cpu(iwl_get_closed_rb_stts(trans,
								     rxq));
			pos += scnprintf(buf + pos, bufsz - pos,
					 "\tclosed_rb_num: %u\n",
					 r & 0x0FFF);
		} else {
			pos += scnprintf(buf + pos, bufsz - pos,
					 "\tclosed_rb_num: Not Allocated\n");
		}
	}
	ret = simple_read_from_buffer(user_buf, count, ppos, buf, pos);
	kfree(buf);

	return ret;
}

static ssize_t iwl_dbgfs_interrupt_read(struct file *file,
					char __user *user_buf,
					size_t count, loff_t *ppos)
{
	struct iwl_trans *trans = file->private_data;
	struct iwl_trans_pcie *trans_pcie = IWL_TRANS_GET_PCIE_TRANS(trans);
	struct isr_statistics *isr_stats = &trans_pcie->isr_stats;

	int pos = 0;
	char *buf;
	int bufsz = 24 * 64; /* 24 items * 64 char per item */
	ssize_t ret;

	buf = kzalloc(bufsz, GFP_KERNEL);
	if (!buf)
		return -ENOMEM;

	pos += scnprintf(buf + pos, bufsz - pos,
			"Interrupt Statistics Report:\n");

	pos += scnprintf(buf + pos, bufsz - pos, "HW Error:\t\t\t %u\n",
		isr_stats->hw);
	pos += scnprintf(buf + pos, bufsz - pos, "SW Error:\t\t\t %u\n",
		isr_stats->sw);
	if (isr_stats->sw || isr_stats->hw) {
		pos += scnprintf(buf + pos, bufsz - pos,
			"\tLast Restarting Code:  0x%X\n",
			isr_stats->err_code);
	}
#ifdef CONFIG_IWLWIFI_DEBUG
	pos += scnprintf(buf + pos, bufsz - pos, "Frame transmitted:\t\t %u\n",
		isr_stats->sch);
	pos += scnprintf(buf + pos, bufsz - pos, "Alive interrupt:\t\t %u\n",
		isr_stats->alive);
#endif
	pos += scnprintf(buf + pos, bufsz - pos,
		"HW RF KILL switch toggled:\t %u\n", isr_stats->rfkill);

	pos += scnprintf(buf + pos, bufsz - pos, "CT KILL:\t\t\t %u\n",
		isr_stats->ctkill);

	pos += scnprintf(buf + pos, bufsz - pos, "Wakeup Interrupt:\t\t %u\n",
		isr_stats->wakeup);

	pos += scnprintf(buf + pos, bufsz - pos,
		"Rx command responses:\t\t %u\n", isr_stats->rx);

	pos += scnprintf(buf + pos, bufsz - pos, "Tx/FH interrupt:\t\t %u\n",
		isr_stats->tx);

	pos += scnprintf(buf + pos, bufsz - pos, "Unexpected INTA:\t\t %u\n",
		isr_stats->unhandled);

	ret = simple_read_from_buffer(user_buf, count, ppos, buf, pos);
	kfree(buf);
	return ret;
}

static ssize_t iwl_dbgfs_interrupt_write(struct file *file,
					 const char __user *user_buf,
					 size_t count, loff_t *ppos)
{
	struct iwl_trans *trans = file->private_data;
	struct iwl_trans_pcie *trans_pcie = IWL_TRANS_GET_PCIE_TRANS(trans);
	struct isr_statistics *isr_stats = &trans_pcie->isr_stats;
	u32 reset_flag;
	int ret;

	ret = kstrtou32_from_user(user_buf, count, 16, &reset_flag);
	if (ret)
		return ret;
	if (reset_flag == 0)
		memset(isr_stats, 0, sizeof(*isr_stats));

	return count;
}

static ssize_t iwl_dbgfs_csr_write(struct file *file,
				   const char __user *user_buf,
				   size_t count, loff_t *ppos)
{
	struct iwl_trans *trans = file->private_data;

	iwl_pcie_dump_csr(trans);

	return count;
}

static ssize_t iwl_dbgfs_fh_reg_read(struct file *file,
				     char __user *user_buf,
				     size_t count, loff_t *ppos)
{
	struct iwl_trans *trans = file->private_data;
	char *buf = NULL;
	ssize_t ret;

	ret = iwl_dump_fh(trans, &buf);
	if (ret < 0)
		return ret;
	if (!buf)
		return -EINVAL;
	ret = simple_read_from_buffer(user_buf, count, ppos, buf, ret);
	kfree(buf);
	return ret;
}

static ssize_t iwl_dbgfs_rfkill_read(struct file *file,
				     char __user *user_buf,
				     size_t count, loff_t *ppos)
{
	struct iwl_trans *trans = file->private_data;
	struct iwl_trans_pcie *trans_pcie = IWL_TRANS_GET_PCIE_TRANS(trans);
	char buf[100];
	int pos;

	pos = scnprintf(buf, sizeof(buf), "debug: %d\nhw: %d\n",
			trans_pcie->debug_rfkill,
			!(iwl_read32(trans, CSR_GP_CNTRL) &
				CSR_GP_CNTRL_REG_FLAG_HW_RF_KILL_SW));

	return simple_read_from_buffer(user_buf, count, ppos, buf, pos);
}

static ssize_t iwl_dbgfs_rfkill_write(struct file *file,
				      const char __user *user_buf,
				      size_t count, loff_t *ppos)
{
	struct iwl_trans *trans = file->private_data;
	struct iwl_trans_pcie *trans_pcie = IWL_TRANS_GET_PCIE_TRANS(trans);
	bool new_value;
	int ret;

	ret = kstrtobool_from_user(user_buf, count, &new_value);
	if (ret)
		return ret;
	if (new_value == trans_pcie->debug_rfkill)
		return count;
	IWL_WARN(trans, "changing debug rfkill %d->%d\n",
		 trans_pcie->debug_rfkill, new_value);
	trans_pcie->debug_rfkill = new_value;
	iwl_pcie_handle_rfkill_irq(trans);

	return count;
}

static int iwl_dbgfs_monitor_data_open(struct inode *inode,
				       struct file *file)
{
	struct iwl_trans *trans = inode->i_private;
	struct iwl_trans_pcie *trans_pcie = IWL_TRANS_GET_PCIE_TRANS(trans);

	if (!trans->dbg.dest_tlv ||
	    trans->dbg.dest_tlv->monitor_mode != EXTERNAL_MODE) {
		IWL_ERR(trans, "Debug destination is not set to DRAM\n");
		return -ENOENT;
	}

	if (trans_pcie->fw_mon_data.state != IWL_FW_MON_DBGFS_STATE_CLOSED)
		return -EBUSY;

	trans_pcie->fw_mon_data.state = IWL_FW_MON_DBGFS_STATE_OPEN;
	return simple_open(inode, file);
}

static int iwl_dbgfs_monitor_data_release(struct inode *inode,
					  struct file *file)
{
	struct iwl_trans_pcie *trans_pcie =
		IWL_TRANS_GET_PCIE_TRANS(inode->i_private);

	if (trans_pcie->fw_mon_data.state == IWL_FW_MON_DBGFS_STATE_OPEN)
		trans_pcie->fw_mon_data.state = IWL_FW_MON_DBGFS_STATE_CLOSED;
	return 0;
}

static bool iwl_write_to_user_buf(char __user *user_buf, ssize_t count,
				  void *buf, ssize_t *size,
				  ssize_t *bytes_copied)
{
	int buf_size_left = count - *bytes_copied;

	buf_size_left = buf_size_left - (buf_size_left % sizeof(u32));
	if (*size > buf_size_left)
		*size = buf_size_left;

	*size -= copy_to_user(user_buf, buf, *size);
	*bytes_copied += *size;

	if (buf_size_left == *size)
		return true;
	return false;
}

static ssize_t iwl_dbgfs_monitor_data_read(struct file *file,
					   char __user *user_buf,
					   size_t count, loff_t *ppos)
{
	struct iwl_trans *trans = file->private_data;
	struct iwl_trans_pcie *trans_pcie = IWL_TRANS_GET_PCIE_TRANS(trans);
	void *cpu_addr = (void *)trans->dbg.fw_mon[0].block, *curr_buf;
	struct cont_rec *data = &trans_pcie->fw_mon_data;
	u32 write_ptr_addr, wrap_cnt_addr, write_ptr, wrap_cnt;
	ssize_t size, bytes_copied = 0;
	bool b_full;

	if (trans->dbg.dest_tlv) {
		write_ptr_addr =
			le32_to_cpu(trans->dbg.dest_tlv->write_ptr_reg);
		wrap_cnt_addr = le32_to_cpu(trans->dbg.dest_tlv->wrap_count);
	} else {
		write_ptr_addr = MON_BUFF_WRPTR;
		wrap_cnt_addr = MON_BUFF_CYCLE_CNT;
	}

	if (unlikely(!trans->dbg.rec_on))
		return 0;

	mutex_lock(&data->mutex);
	if (data->state ==
	    IWL_FW_MON_DBGFS_STATE_DISABLED) {
		mutex_unlock(&data->mutex);
		return 0;
	}

	/* write_ptr position in bytes rather then DW */
	write_ptr = iwl_read_prph(trans, write_ptr_addr) * sizeof(u32);
	wrap_cnt = iwl_read_prph(trans, wrap_cnt_addr);

	if (data->prev_wrap_cnt == wrap_cnt) {
		size = write_ptr - data->prev_wr_ptr;
		curr_buf = cpu_addr + data->prev_wr_ptr;
		b_full = iwl_write_to_user_buf(user_buf, count,
					       curr_buf, &size,
					       &bytes_copied);
		data->prev_wr_ptr += size;

	} else if (data->prev_wrap_cnt == wrap_cnt - 1 &&
		   write_ptr < data->prev_wr_ptr) {
		size = trans->dbg.fw_mon[0].size - data->prev_wr_ptr;
		curr_buf = cpu_addr + data->prev_wr_ptr;
		b_full = iwl_write_to_user_buf(user_buf, count,
					       curr_buf, &size,
					       &bytes_copied);
		data->prev_wr_ptr += size;

		if (!b_full) {
			size = write_ptr;
			b_full = iwl_write_to_user_buf(user_buf, count,
						       cpu_addr, &size,
						       &bytes_copied);
			data->prev_wr_ptr = size;
			data->prev_wrap_cnt++;
		}
	} else {
		if (data->prev_wrap_cnt == wrap_cnt - 1 &&
		    write_ptr > data->prev_wr_ptr)
			IWL_WARN(trans,
				 "write pointer passed previous write pointer, start copying from the beginning\n");
		else if (!unlikely(data->prev_wrap_cnt == 0 &&
				   data->prev_wr_ptr == 0))
			IWL_WARN(trans,
				 "monitor data is out of sync, start copying from the beginning\n");

		size = write_ptr;
		b_full = iwl_write_to_user_buf(user_buf, count,
					       cpu_addr, &size,
					       &bytes_copied);
		data->prev_wr_ptr = size;
		data->prev_wrap_cnt = wrap_cnt;
	}

	mutex_unlock(&data->mutex);

	return bytes_copied;
}

DEBUGFS_READ_WRITE_FILE_OPS(interrupt);
DEBUGFS_READ_FILE_OPS(fh_reg);
DEBUGFS_READ_FILE_OPS(rx_queue);
DEBUGFS_READ_FILE_OPS(tx_queue);
DEBUGFS_WRITE_FILE_OPS(csr);
DEBUGFS_READ_WRITE_FILE_OPS(rfkill);

static const struct file_operations iwl_dbgfs_monitor_data_ops = {
	.read = iwl_dbgfs_monitor_data_read,
	.open = iwl_dbgfs_monitor_data_open,
	.release = iwl_dbgfs_monitor_data_release,
};

/* Create the debugfs files and directories */
void iwl_trans_pcie_dbgfs_register(struct iwl_trans *trans)
{
	struct dentry *dir = trans->dbgfs_dir;

	DEBUGFS_ADD_FILE(rx_queue, dir, 0400);
	DEBUGFS_ADD_FILE(tx_queue, dir, 0400);
	DEBUGFS_ADD_FILE(interrupt, dir, 0600);
	DEBUGFS_ADD_FILE(csr, dir, 0200);
	DEBUGFS_ADD_FILE(fh_reg, dir, 0400);
	DEBUGFS_ADD_FILE(rfkill, dir, 0600);
	DEBUGFS_ADD_FILE(monitor_data, dir, 0400);
}

static void iwl_trans_pcie_debugfs_cleanup(struct iwl_trans *trans)
{
	struct iwl_trans_pcie *trans_pcie = IWL_TRANS_GET_PCIE_TRANS(trans);
	struct cont_rec *data = &trans_pcie->fw_mon_data;

	mutex_lock(&data->mutex);
	data->state = IWL_FW_MON_DBGFS_STATE_DISABLED;
	mutex_unlock(&data->mutex);
}
#endif /*CONFIG_IWLWIFI_DEBUGFS */

static u32 iwl_trans_pcie_get_cmdlen(struct iwl_trans *trans, void *tfd)
{
	struct iwl_trans_pcie *trans_pcie = IWL_TRANS_GET_PCIE_TRANS(trans);
	u32 cmdlen = 0;
	int i;

	for (i = 0; i < trans_pcie->max_tbs; i++)
		cmdlen += iwl_pcie_tfd_tb_get_len(trans, tfd, i);

	return cmdlen;
}

static u32 iwl_trans_pcie_dump_rbs(struct iwl_trans *trans,
				   struct iwl_fw_error_dump_data **data,
				   int allocated_rb_nums)
{
	struct iwl_trans_pcie *trans_pcie = IWL_TRANS_GET_PCIE_TRANS(trans);
	int max_len = PAGE_SIZE << trans_pcie->rx_page_order;
	/* Dump RBs is supported only for pre-9000 devices (1 queue) */
	struct iwl_rxq *rxq = &trans_pcie->rxq[0];
	u32 i, r, j, rb_len = 0;

	spin_lock(&rxq->lock);

	r = le16_to_cpu(iwl_get_closed_rb_stts(trans, rxq)) & 0x0FFF;

	for (i = rxq->read, j = 0;
	     i != r && j < allocated_rb_nums;
	     i = (i + 1) & RX_QUEUE_MASK, j++) {
		struct iwl_rx_mem_buffer *rxb = rxq->queue[i];
		struct iwl_fw_error_dump_rb *rb;

		dma_unmap_page(trans->dev, rxb->page_dma, max_len,
			       DMA_FROM_DEVICE);

		rb_len += sizeof(**data) + sizeof(*rb) + max_len;

		(*data)->type = cpu_to_le32(IWL_FW_ERROR_DUMP_RB);
		(*data)->len = cpu_to_le32(sizeof(*rb) + max_len);
		rb = (void *)(*data)->data;
		rb->index = cpu_to_le32(i);
		memcpy(rb->data, page_address(rxb->page), max_len);
		/* remap the page for the free benefit */
		rxb->page_dma = dma_map_page(trans->dev, rxb->page, 0,
						     max_len,
						     DMA_FROM_DEVICE);

		*data = iwl_fw_error_next_data(*data);
	}

	spin_unlock(&rxq->lock);

	return rb_len;
}
#define IWL_CSR_TO_DUMP (0x250)

static u32 iwl_trans_pcie_dump_csr(struct iwl_trans *trans,
				   struct iwl_fw_error_dump_data **data)
{
	u32 csr_len = sizeof(**data) + IWL_CSR_TO_DUMP;
	__le32 *val;
	int i;

	(*data)->type = cpu_to_le32(IWL_FW_ERROR_DUMP_CSR);
	(*data)->len = cpu_to_le32(IWL_CSR_TO_DUMP);
	val = (void *)(*data)->data;

	for (i = 0; i < IWL_CSR_TO_DUMP; i += 4)
		*val++ = cpu_to_le32(iwl_trans_pcie_read32(trans, i));

	*data = iwl_fw_error_next_data(*data);

	return csr_len;
}

static u32 iwl_trans_pcie_fh_regs_dump(struct iwl_trans *trans,
				       struct iwl_fw_error_dump_data **data)
{
	u32 fh_regs_len = FH_MEM_UPPER_BOUND - FH_MEM_LOWER_BOUND;
	unsigned long flags;
	__le32 *val;
	int i;

	if (!iwl_trans_grab_nic_access(trans, &flags))
		return 0;

	(*data)->type = cpu_to_le32(IWL_FW_ERROR_DUMP_FH_REGS);
	(*data)->len = cpu_to_le32(fh_regs_len);
	val = (void *)(*data)->data;

	if (!trans->cfg->gen2)
		for (i = FH_MEM_LOWER_BOUND; i < FH_MEM_UPPER_BOUND;
		     i += sizeof(u32))
			*val++ = cpu_to_le32(iwl_trans_pcie_read32(trans, i));
	else
		for (i = iwl_umac_prph(trans, FH_MEM_LOWER_BOUND_GEN2);
		     i < iwl_umac_prph(trans, FH_MEM_UPPER_BOUND_GEN2);
		     i += sizeof(u32))
			*val++ = cpu_to_le32(iwl_trans_pcie_read_prph(trans,
								      i));

	iwl_trans_release_nic_access(trans, &flags);

	*data = iwl_fw_error_next_data(*data);

	return sizeof(**data) + fh_regs_len;
}

static u32
iwl_trans_pci_dump_marbh_monitor(struct iwl_trans *trans,
				 struct iwl_fw_error_dump_fw_mon *fw_mon_data,
				 u32 monitor_len)
{
	u32 buf_size_in_dwords = (monitor_len >> 2);
	u32 *buffer = (u32 *)fw_mon_data->data;
	unsigned long flags;
	u32 i;

	if (!iwl_trans_grab_nic_access(trans, &flags))
		return 0;

	iwl_write_umac_prph_no_grab(trans, MON_DMARB_RD_CTL_ADDR, 0x1);
	for (i = 0; i < buf_size_in_dwords; i++)
		buffer[i] = iwl_read_umac_prph_no_grab(trans,
						       MON_DMARB_RD_DATA_ADDR);
	iwl_write_umac_prph_no_grab(trans, MON_DMARB_RD_CTL_ADDR, 0x0);

	iwl_trans_release_nic_access(trans, &flags);

	return monitor_len;
}

static void
iwl_trans_pcie_dump_pointers(struct iwl_trans *trans,
			     struct iwl_fw_error_dump_fw_mon *fw_mon_data)
{
	u32 base, base_high, write_ptr, write_ptr_val, wrap_cnt;

	if (trans->cfg->device_family >= IWL_DEVICE_FAMILY_AX210) {
		base = DBGC_CUR_DBGBUF_BASE_ADDR_LSB;
		base_high = DBGC_CUR_DBGBUF_BASE_ADDR_MSB;
		write_ptr = DBGC_CUR_DBGBUF_STATUS;
		wrap_cnt = DBGC_DBGBUF_WRAP_AROUND;
	} else if (trans->dbg.dest_tlv) {
		write_ptr = le32_to_cpu(trans->dbg.dest_tlv->write_ptr_reg);
		wrap_cnt = le32_to_cpu(trans->dbg.dest_tlv->wrap_count);
		base = le32_to_cpu(trans->dbg.dest_tlv->base_reg);
	} else {
		base = MON_BUFF_BASE_ADDR;
		write_ptr = MON_BUFF_WRPTR;
		wrap_cnt = MON_BUFF_CYCLE_CNT;
	}

	write_ptr_val = iwl_read_prph(trans, write_ptr);
	fw_mon_data->fw_mon_cycle_cnt =
		cpu_to_le32(iwl_read_prph(trans, wrap_cnt));
	fw_mon_data->fw_mon_base_ptr =
		cpu_to_le32(iwl_read_prph(trans, base));
	if (trans->cfg->device_family >= IWL_DEVICE_FAMILY_AX210) {
		fw_mon_data->fw_mon_base_high_ptr =
			cpu_to_le32(iwl_read_prph(trans, base_high));
		write_ptr_val &= DBGC_CUR_DBGBUF_STATUS_OFFSET_MSK;
	}
	fw_mon_data->fw_mon_wr_ptr = cpu_to_le32(write_ptr_val);
}

static u32
iwl_trans_pcie_dump_monitor(struct iwl_trans *trans,
			    struct iwl_fw_error_dump_data **data,
			    u32 monitor_len)
{
	u32 len = 0;

	if (trans->dbg.dest_tlv ||
	    (trans->dbg.num_blocks &&
	     (trans->cfg->device_family == IWL_DEVICE_FAMILY_7000 ||
	      trans->cfg->device_family >= IWL_DEVICE_FAMILY_AX210))) {
		struct iwl_fw_error_dump_fw_mon *fw_mon_data;

		(*data)->type = cpu_to_le32(IWL_FW_ERROR_DUMP_FW_MONITOR);
		fw_mon_data = (void *)(*data)->data;

		iwl_trans_pcie_dump_pointers(trans, fw_mon_data);

		len += sizeof(**data) + sizeof(*fw_mon_data);
		if (trans->dbg.num_blocks) {
			memcpy(fw_mon_data->data,
			       trans->dbg.fw_mon[0].block,
			       trans->dbg.fw_mon[0].size);

			monitor_len = trans->dbg.fw_mon[0].size;
		} else if (trans->dbg.dest_tlv->monitor_mode == SMEM_MODE) {
			u32 base = le32_to_cpu(fw_mon_data->fw_mon_base_ptr);
			/*
			 * Update pointers to reflect actual values after
			 * shifting
			 */
			if (trans->dbg.dest_tlv->version) {
				base = (iwl_read_prph(trans, base) &
					IWL_LDBG_M2S_BUF_BA_MSK) <<
				       trans->dbg.dest_tlv->base_shift;
				base *= IWL_M2S_UNIT_SIZE;
				base += trans->cfg->smem_offset;
			} else {
				base = iwl_read_prph(trans, base) <<
				       trans->dbg.dest_tlv->base_shift;
			}

			iwl_trans_read_mem(trans, base, fw_mon_data->data,
					   monitor_len / sizeof(u32));
		} else if (trans->dbg.dest_tlv->monitor_mode == MARBH_MODE) {
			monitor_len =
				iwl_trans_pci_dump_marbh_monitor(trans,
								 fw_mon_data,
								 monitor_len);
		} else {
			/* Didn't match anything - output no monitor data */
			monitor_len = 0;
		}

		len += monitor_len;
		(*data)->len = cpu_to_le32(monitor_len + sizeof(*fw_mon_data));
	}

	return len;
}

static int iwl_trans_get_fw_monitor_len(struct iwl_trans *trans, u32 *len)
{
	if (trans->dbg.num_blocks) {
		*len += sizeof(struct iwl_fw_error_dump_data) +
			sizeof(struct iwl_fw_error_dump_fw_mon) +
			trans->dbg.fw_mon[0].size;
		return trans->dbg.fw_mon[0].size;
	} else if (trans->dbg.dest_tlv) {
		u32 base, end, cfg_reg, monitor_len;

		if (trans->dbg.dest_tlv->version == 1) {
			cfg_reg = le32_to_cpu(trans->dbg.dest_tlv->base_reg);
			cfg_reg = iwl_read_prph(trans, cfg_reg);
			base = (cfg_reg & IWL_LDBG_M2S_BUF_BA_MSK) <<
				trans->dbg.dest_tlv->base_shift;
			base *= IWL_M2S_UNIT_SIZE;
			base += trans->cfg->smem_offset;

			monitor_len =
				(cfg_reg & IWL_LDBG_M2S_BUF_SIZE_MSK) >>
				trans->dbg.dest_tlv->end_shift;
			monitor_len *= IWL_M2S_UNIT_SIZE;
		} else {
			base = le32_to_cpu(trans->dbg.dest_tlv->base_reg);
			end = le32_to_cpu(trans->dbg.dest_tlv->end_reg);

			base = iwl_read_prph(trans, base) <<
			       trans->dbg.dest_tlv->base_shift;
			end = iwl_read_prph(trans, end) <<
			      trans->dbg.dest_tlv->end_shift;

			/* Make "end" point to the actual end */
			if (trans->cfg->device_family >=
			    IWL_DEVICE_FAMILY_8000 ||
			    trans->dbg.dest_tlv->monitor_mode == MARBH_MODE)
				end += (1 << trans->dbg.dest_tlv->end_shift);
			monitor_len = end - base;
		}
		*len += sizeof(struct iwl_fw_error_dump_data) +
			sizeof(struct iwl_fw_error_dump_fw_mon) +
			monitor_len;
		return monitor_len;
	}
	return 0;
}

static struct iwl_trans_dump_data
*iwl_trans_pcie_dump_data(struct iwl_trans *trans,
			  u32 dump_mask)
{
	struct iwl_trans_pcie *trans_pcie = IWL_TRANS_GET_PCIE_TRANS(trans);
	struct iwl_fw_error_dump_data *data;
	struct iwl_txq *cmdq = trans_pcie->txq[trans_pcie->cmd_queue];
	struct iwl_fw_error_dump_txcmd *txcmd;
	struct iwl_trans_dump_data *dump_data;
	u32 len, num_rbs = 0, monitor_len = 0;
	int i, ptr;
	bool dump_rbs = test_bit(STATUS_FW_ERROR, &trans->status) &&
			!trans->cfg->mq_rx_supported &&
			dump_mask & BIT(IWL_FW_ERROR_DUMP_RB);

	if (!dump_mask)
		return NULL;

	/* transport dump header */
	len = sizeof(*dump_data);

	/* host commands */
	if (dump_mask & BIT(IWL_FW_ERROR_DUMP_TXCMD) && cmdq)
		len += sizeof(*data) +
			cmdq->n_window * (sizeof(*txcmd) +
					  TFD_MAX_PAYLOAD_SIZE);

	/* FW monitor */
	if (dump_mask & BIT(IWL_FW_ERROR_DUMP_FW_MONITOR))
		monitor_len = iwl_trans_get_fw_monitor_len(trans, &len);

	/* CSR registers */
	if (dump_mask & BIT(IWL_FW_ERROR_DUMP_CSR))
		len += sizeof(*data) + IWL_CSR_TO_DUMP;

	/* FH registers */
	if (dump_mask & BIT(IWL_FW_ERROR_DUMP_FH_REGS)) {
		if (trans->cfg->gen2)
			len += sizeof(*data) +
			       (iwl_umac_prph(trans, FH_MEM_UPPER_BOUND_GEN2) -
				iwl_umac_prph(trans, FH_MEM_LOWER_BOUND_GEN2));
		else
			len += sizeof(*data) +
			       (FH_MEM_UPPER_BOUND -
				FH_MEM_LOWER_BOUND);
	}

	if (dump_rbs) {
		/* Dump RBs is supported only for pre-9000 devices (1 queue) */
		struct iwl_rxq *rxq = &trans_pcie->rxq[0];
		/* RBs */
		num_rbs =
			le16_to_cpu(iwl_get_closed_rb_stts(trans, rxq))
			& 0x0FFF;
		num_rbs = (num_rbs - rxq->read) & RX_QUEUE_MASK;
		len += num_rbs * (sizeof(*data) +
				  sizeof(struct iwl_fw_error_dump_rb) +
				  (PAGE_SIZE << trans_pcie->rx_page_order));
	}

	/* Paged memory for gen2 HW */
	if (trans->cfg->gen2 && dump_mask & BIT(IWL_FW_ERROR_DUMP_PAGING))
		for (i = 0; i < trans->init_dram.paging_cnt; i++)
			len += sizeof(*data) +
			       sizeof(struct iwl_fw_error_dump_paging) +
			       trans->init_dram.paging[i].size;

	dump_data = vzalloc(len);
	if (!dump_data)
		return NULL;

	len = 0;
	data = (void *)dump_data->data;

	if (dump_mask & BIT(IWL_FW_ERROR_DUMP_TXCMD) && cmdq) {
		u16 tfd_size = trans_pcie->tfd_size;

		data->type = cpu_to_le32(IWL_FW_ERROR_DUMP_TXCMD);
		txcmd = (void *)data->data;
		spin_lock_bh(&cmdq->lock);
		ptr = cmdq->write_ptr;
		for (i = 0; i < cmdq->n_window; i++) {
			u8 idx = iwl_pcie_get_cmd_index(cmdq, ptr);
			u32 caplen, cmdlen;

			cmdlen = iwl_trans_pcie_get_cmdlen(trans,
							   cmdq->tfds +
							   tfd_size * ptr);
			caplen = min_t(u32, TFD_MAX_PAYLOAD_SIZE, cmdlen);

			if (cmdlen) {
				len += sizeof(*txcmd) + caplen;
				txcmd->cmdlen = cpu_to_le32(cmdlen);
				txcmd->caplen = cpu_to_le32(caplen);
				memcpy(txcmd->data, cmdq->entries[idx].cmd,
				       caplen);
				txcmd = (void *)((u8 *)txcmd->data + caplen);
			}

			ptr = iwl_queue_dec_wrap(trans, ptr);
		}
		spin_unlock_bh(&cmdq->lock);

		data->len = cpu_to_le32(len);
		len += sizeof(*data);
		data = iwl_fw_error_next_data(data);
	}

	if (dump_mask & BIT(IWL_FW_ERROR_DUMP_CSR))
		len += iwl_trans_pcie_dump_csr(trans, &data);
	if (dump_mask & BIT(IWL_FW_ERROR_DUMP_FH_REGS))
		len += iwl_trans_pcie_fh_regs_dump(trans, &data);
	if (dump_rbs)
		len += iwl_trans_pcie_dump_rbs(trans, &data, num_rbs);

	/* Paged memory for gen2 HW */
	if (trans->cfg->gen2 && dump_mask & BIT(IWL_FW_ERROR_DUMP_PAGING)) {
		for (i = 0; i < trans->init_dram.paging_cnt; i++) {
			struct iwl_fw_error_dump_paging *paging;
			u32 page_len = trans->init_dram.paging[i].size;

			data->type = cpu_to_le32(IWL_FW_ERROR_DUMP_PAGING);
			data->len = cpu_to_le32(sizeof(*paging) + page_len);
			paging = (void *)data->data;
			paging->index = cpu_to_le32(i);
			memcpy(paging->data,
			       trans->init_dram.paging[i].block, page_len);
			data = iwl_fw_error_next_data(data);

			len += sizeof(*data) + sizeof(*paging) + page_len;
		}
	}
	if (dump_mask & BIT(IWL_FW_ERROR_DUMP_FW_MONITOR))
		len += iwl_trans_pcie_dump_monitor(trans, &data, monitor_len);

	dump_data->len = len;

	return dump_data;
}

#ifdef CONFIG_PM_SLEEP
static int iwl_trans_pcie_suspend(struct iwl_trans *trans)
{
	if (trans->runtime_pm_mode == IWL_PLAT_PM_MODE_D0I3 &&
	    (trans->system_pm_mode == IWL_PLAT_PM_MODE_D0I3))
		return iwl_pci_fw_enter_d0i3(trans);

	return 0;
}

static void iwl_trans_pcie_resume(struct iwl_trans *trans)
{
	if (trans->runtime_pm_mode == IWL_PLAT_PM_MODE_D0I3 &&
	    (trans->system_pm_mode == IWL_PLAT_PM_MODE_D0I3))
		iwl_pci_fw_exit_d0i3(trans);
}
#endif /* CONFIG_PM_SLEEP */

#define IWL_TRANS_COMMON_OPS						\
	.op_mode_leave = iwl_trans_pcie_op_mode_leave,			\
	.write8 = iwl_trans_pcie_write8,				\
	.write32 = iwl_trans_pcie_write32,				\
	.read32 = iwl_trans_pcie_read32,				\
	.read_prph = iwl_trans_pcie_read_prph,				\
	.write_prph = iwl_trans_pcie_write_prph,			\
	.read_mem = iwl_trans_pcie_read_mem,				\
	.write_mem = iwl_trans_pcie_write_mem,				\
	.configure = iwl_trans_pcie_configure,				\
	.set_pmi = iwl_trans_pcie_set_pmi,				\
	.sw_reset = iwl_trans_pcie_sw_reset,				\
	.grab_nic_access = iwl_trans_pcie_grab_nic_access,		\
	.release_nic_access = iwl_trans_pcie_release_nic_access,	\
	.set_bits_mask = iwl_trans_pcie_set_bits_mask,			\
	.ref = iwl_trans_pcie_ref,					\
	.unref = iwl_trans_pcie_unref,					\
	.dump_data = iwl_trans_pcie_dump_data,				\
	.d3_suspend = iwl_trans_pcie_d3_suspend,			\
	.d3_resume = iwl_trans_pcie_d3_resume,				\
	.sync_nmi = iwl_trans_pcie_sync_nmi

#ifdef CONFIG_PM_SLEEP
#define IWL_TRANS_PM_OPS						\
	.suspend = iwl_trans_pcie_suspend,				\
	.resume = iwl_trans_pcie_resume,
#else
#define IWL_TRANS_PM_OPS
#endif /* CONFIG_PM_SLEEP */

static const struct iwl_trans_ops trans_ops_pcie = {
	IWL_TRANS_COMMON_OPS,
	IWL_TRANS_PM_OPS
	.start_hw = iwl_trans_pcie_start_hw,
	.fw_alive = iwl_trans_pcie_fw_alive,
	.start_fw = iwl_trans_pcie_start_fw,
	.stop_device = iwl_trans_pcie_stop_device,

	.send_cmd = iwl_trans_pcie_send_hcmd,

	.tx = iwl_trans_pcie_tx,
	.reclaim = iwl_trans_pcie_reclaim,

	.txq_disable = iwl_trans_pcie_txq_disable,
	.txq_enable = iwl_trans_pcie_txq_enable,

	.txq_set_shared_mode = iwl_trans_pcie_txq_set_shared_mode,

	.wait_tx_queues_empty = iwl_trans_pcie_wait_txqs_empty,

	.freeze_txq_timer = iwl_trans_pcie_freeze_txq_timer,
	.block_txq_ptrs = iwl_trans_pcie_block_txq_ptrs,
#ifdef CONFIG_IWLWIFI_DEBUGFS
	.debugfs_cleanup = iwl_trans_pcie_debugfs_cleanup,
#endif
};

static const struct iwl_trans_ops trans_ops_pcie_gen2 = {
	IWL_TRANS_COMMON_OPS,
	IWL_TRANS_PM_OPS
	.start_hw = iwl_trans_pcie_start_hw,
	.fw_alive = iwl_trans_pcie_gen2_fw_alive,
	.start_fw = iwl_trans_pcie_gen2_start_fw,
	.stop_device = iwl_trans_pcie_gen2_stop_device,

	.send_cmd = iwl_trans_pcie_gen2_send_hcmd,

	.tx = iwl_trans_pcie_gen2_tx,
	.reclaim = iwl_trans_pcie_reclaim,

	.txq_alloc = iwl_trans_pcie_dyn_txq_alloc,
	.txq_free = iwl_trans_pcie_dyn_txq_free,
	.wait_txq_empty = iwl_trans_pcie_wait_txq_empty,
	.rxq_dma_data = iwl_trans_pcie_rxq_dma_data,
#ifdef CONFIG_IWLWIFI_DEBUGFS
	.debugfs_cleanup = iwl_trans_pcie_debugfs_cleanup,
#endif
};

struct iwl_trans *iwl_trans_pcie_alloc(struct pci_dev *pdev,
				       const struct pci_device_id *ent,
				       const struct iwl_cfg *cfg)
{
	struct iwl_trans_pcie *trans_pcie;
	struct iwl_trans *trans;
	int ret, addr_size;

	ret = pcim_enable_device(pdev);
	if (ret)
		return ERR_PTR(ret);

	if (cfg->gen2)
		trans = iwl_trans_alloc(sizeof(struct iwl_trans_pcie),
					&pdev->dev, cfg, &trans_ops_pcie_gen2);
	else
		trans = iwl_trans_alloc(sizeof(struct iwl_trans_pcie),
					&pdev->dev, cfg, &trans_ops_pcie);
	if (!trans)
		return ERR_PTR(-ENOMEM);

	trans_pcie = IWL_TRANS_GET_PCIE_TRANS(trans);

	trans_pcie->trans = trans;
	trans_pcie->opmode_down = true;
	spin_lock_init(&trans_pcie->irq_lock);
	spin_lock_init(&trans_pcie->reg_lock);
	mutex_init(&trans_pcie->mutex);
	init_waitqueue_head(&trans_pcie->ucode_write_waitq);
	trans_pcie->tso_hdr_page = alloc_percpu(struct iwl_tso_hdr_page);
	if (!trans_pcie->tso_hdr_page) {
		ret = -ENOMEM;
		goto out_no_pci;
	}
	trans_pcie->debug_rfkill = -1;

	if (!cfg->base_params->pcie_l1_allowed) {
		/*
		 * W/A - seems to solve weird behavior. We need to remove this
		 * if we don't want to stay in L1 all the time. This wastes a
		 * lot of power.
		 */
		pci_disable_link_state(pdev, PCIE_LINK_STATE_L0S |
				       PCIE_LINK_STATE_L1 |
				       PCIE_LINK_STATE_CLKPM);
	}

	trans_pcie->def_rx_queue = 0;

	if (cfg->use_tfh) {
		addr_size = 64;
		trans_pcie->max_tbs = IWL_TFH_NUM_TBS;
		trans_pcie->tfd_size = sizeof(struct iwl_tfh_tfd);
	} else {
		addr_size = 36;
		trans_pcie->max_tbs = IWL_NUM_OF_TBS;
		trans_pcie->tfd_size = sizeof(struct iwl_tfd);
	}
	trans->max_skb_frags = IWL_PCIE_MAX_FRAGS(trans_pcie);

	pci_set_master(pdev);

	ret = pci_set_dma_mask(pdev, DMA_BIT_MASK(addr_size));
	if (!ret)
		ret = pci_set_consistent_dma_mask(pdev,
						  DMA_BIT_MASK(addr_size));
	if (ret) {
		ret = pci_set_dma_mask(pdev, DMA_BIT_MASK(32));
		if (!ret)
			ret = pci_set_consistent_dma_mask(pdev,
							  DMA_BIT_MASK(32));
		/* both attempts failed: */
		if (ret) {
			dev_err(&pdev->dev, "No suitable DMA available\n");
			goto out_no_pci;
		}
	}

	ret = pcim_iomap_regions_request_all(pdev, BIT(0), DRV_NAME);
	if (ret) {
		dev_err(&pdev->dev, "pcim_iomap_regions_request_all failed\n");
		goto out_no_pci;
	}

	trans_pcie->hw_base = pcim_iomap_table(pdev)[0];
	if (!trans_pcie->hw_base) {
		dev_err(&pdev->dev, "pcim_iomap_table failed\n");
		ret = -ENODEV;
		goto out_no_pci;
	}

	/* We disable the RETRY_TIMEOUT register (0x41) to keep
	 * PCI Tx retries from interfering with C3 CPU state */
	pci_write_config_byte(pdev, PCI_CFG_RETRY_TIMEOUT, 0x00);

	trans_pcie->pci_dev = pdev;
	iwl_disable_interrupts(trans);

	trans->hw_rev = iwl_read32(trans, CSR_HW_REV);
	if (trans->hw_rev == 0xffffffff) {
		dev_err(&pdev->dev, "HW_REV=0xFFFFFFFF, PCI issues?\n");
		ret = -EIO;
		goto out_no_pci;
	}

	/*
	 * In the 8000 HW family the format of the 4 bytes of CSR_HW_REV have
	 * changed, and now the revision step also includes bit 0-1 (no more
	 * "dash" value). To keep hw_rev backwards compatible - we'll store it
	 * in the old format.
	 */
	if (trans->cfg->device_family >= IWL_DEVICE_FAMILY_8000) {
		unsigned long flags;

		trans->hw_rev = (trans->hw_rev & 0xfff0) |
				(CSR_HW_REV_STEP(trans->hw_rev << 2) << 2);

		ret = iwl_pcie_prepare_card_hw(trans);
		if (ret) {
			IWL_WARN(trans, "Exit HW not ready\n");
			goto out_no_pci;
		}

		/*
		 * in-order to recognize C step driver should read chip version
		 * id located at the AUX bus MISC address space.
		 */
		ret = iwl_finish_nic_init(trans);
		if (ret)
			goto out_no_pci;

		if (iwl_trans_grab_nic_access(trans, &flags)) {
			u32 hw_step;

			hw_step = iwl_read_umac_prph_no_grab(trans,
							     WFPM_CTRL_REG);
			hw_step |= ENABLE_WFPM;
			iwl_write_umac_prph_no_grab(trans, WFPM_CTRL_REG,
						    hw_step);
			hw_step = iwl_read_prph_no_grab(trans,
							CNVI_AUX_MISC_CHIP);
			hw_step = (hw_step >> HW_STEP_LOCATION_BITS) & 0xF;
			if (hw_step == 0x3)
				trans->hw_rev = (trans->hw_rev & 0xFFFFFFF3) |
						(SILICON_C_STEP << 2);
			iwl_trans_release_nic_access(trans, &flags);
		}
	}

	IWL_DEBUG_INFO(trans, "HW REV: 0x%0x\n", trans->hw_rev);

#if IS_ENABLED(CONFIG_IWLMVM)
	trans->hw_rf_id = iwl_read32(trans, CSR_HW_RF_ID);

	if (cfg == &iwlax210_2ax_cfg_so_hr_a0) {
		if (trans->hw_rev == CSR_HW_REV_TYPE_TY) {
			trans->cfg = &iwlax210_2ax_cfg_ty_gf_a0;
		} else if (CSR_HW_RF_ID_TYPE_CHIP_ID(trans->hw_rf_id) ==
			   CSR_HW_RF_ID_TYPE_CHIP_ID(CSR_HW_RF_ID_TYPE_JF)) {
			trans->cfg = &iwlax210_2ax_cfg_so_jf_a0;
		} else if (CSR_HW_RF_ID_TYPE_CHIP_ID(trans->hw_rf_id) ==
			   CSR_HW_RF_ID_TYPE_CHIP_ID(CSR_HW_RF_ID_TYPE_GF)) {
			trans->cfg = &iwlax211_2ax_cfg_so_gf_a0;
		} else if (CSR_HW_RF_ID_TYPE_CHIP_ID(trans->hw_rf_id) ==
			   CSR_HW_RF_ID_TYPE_CHIP_ID(CSR_HW_RF_ID_TYPE_GF4)) {
			trans->cfg = &iwlax411_2ax_cfg_so_gf4_a0;
		}
	} else if (cfg == &iwl_ax101_cfg_qu_hr) {
		if ((CSR_HW_RF_ID_TYPE_CHIP_ID(trans->hw_rf_id) ==
		     CSR_HW_RF_ID_TYPE_CHIP_ID(CSR_HW_RF_ID_TYPE_HR) &&
		     trans->hw_rev == CSR_HW_REV_TYPE_QNJ_B0) ||
		    (CSR_HW_RF_ID_TYPE_CHIP_ID(trans->hw_rf_id) ==
		     CSR_HW_RF_ID_TYPE_CHIP_ID(CSR_HW_RF_ID_TYPE_HR1))) {
			trans->cfg = &iwl22000_2ax_cfg_qnj_hr_b0;
		} else if (CSR_HW_RF_ID_TYPE_CHIP_ID(trans->hw_rf_id) ==
		    CSR_HW_RF_ID_TYPE_CHIP_ID(CSR_HW_RF_ID_TYPE_HR)) {
			trans->cfg = &iwl_ax101_cfg_qu_hr;
		} else if (CSR_HW_RF_ID_TYPE_CHIP_ID(trans->hw_rf_id) ==
			   CSR_HW_RF_ID_TYPE_CHIP_ID(CSR_HW_RF_ID_TYPE_JF)) {
			trans->cfg = &iwl22000_2ax_cfg_jf;
		} else if (CSR_HW_RF_ID_TYPE_CHIP_ID(trans->hw_rf_id) ==
			   CSR_HW_RF_ID_TYPE_CHIP_ID(CSR_HW_RF_ID_TYPE_HRCDB)) {
			IWL_ERR(trans, "RF ID HRCDB is not supported\n");
			ret = -EINVAL;
			goto out_no_pci;
		} else {
			IWL_ERR(trans, "Unrecognized RF ID 0x%08x\n",
				CSR_HW_RF_ID_TYPE_CHIP_ID(trans->hw_rf_id));
			ret = -EINVAL;
			goto out_no_pci;
		}
	} else if (CSR_HW_RF_ID_TYPE_CHIP_ID(trans->hw_rf_id) ==
		   CSR_HW_RF_ID_TYPE_CHIP_ID(CSR_HW_RF_ID_TYPE_HR) &&
		   ((trans->cfg != &iwl_ax200_cfg_cc &&
<<<<<<< HEAD
		     trans->cfg != &killer1650x_2ax_cfg &&
		     trans->cfg != &killer1650w_2ax_cfg &&
		     trans->cfg != &iwl_ax201_cfg_quz_hr) ||
=======
		    trans->cfg != &killer1650x_2ax_cfg &&
		    trans->cfg != &killer1650w_2ax_cfg) ||
>>>>>>> 7650b1a9
		    trans->hw_rev == CSR_HW_REV_TYPE_QNJ_B0)) {
		u32 hw_status;

		hw_status = iwl_read_prph(trans, UMAG_GEN_HW_STATUS);
		if (CSR_HW_RF_STEP(trans->hw_rf_id) == SILICON_B_STEP)
			/*
			* b step fw is the same for physical card and fpga
			*/
			trans->cfg = &iwl22000_2ax_cfg_qnj_hr_b0;
		else if ((hw_status & UMAG_GEN_HW_IS_FPGA) &&
			 CSR_HW_RF_STEP(trans->hw_rf_id) == SILICON_A_STEP) {
			trans->cfg = &iwl22000_2ax_cfg_qnj_hr_a0_f0;
		} else {
			/*
			* a step no FPGA
			*/
			trans->cfg = &iwl22000_2ac_cfg_hr;
		}
	}
#endif

	iwl_pcie_set_interrupt_capa(pdev, trans);
	trans->hw_id = (pdev->device << 16) + pdev->subsystem_device;
	snprintf(trans->hw_id_str, sizeof(trans->hw_id_str),
		 "PCI ID: 0x%04X:0x%04X", pdev->device, pdev->subsystem_device);

	/* Initialize the wait queue for commands */
	init_waitqueue_head(&trans_pcie->wait_command_queue);

	init_waitqueue_head(&trans_pcie->d0i3_waitq);

	if (trans_pcie->msix_enabled) {
		ret = iwl_pcie_init_msix_handler(pdev, trans_pcie);
		if (ret)
			goto out_no_pci;
	 } else {
		ret = iwl_pcie_alloc_ict(trans);
		if (ret)
			goto out_no_pci;

		ret = devm_request_threaded_irq(&pdev->dev, pdev->irq,
						iwl_pcie_isr,
						iwl_pcie_irq_handler,
						IRQF_SHARED, DRV_NAME, trans);
		if (ret) {
			IWL_ERR(trans, "Error allocating IRQ %d\n", pdev->irq);
			goto out_free_ict;
		}
		trans_pcie->inta_mask = CSR_INI_SET_MASK;
	 }

	trans_pcie->rba.alloc_wq = alloc_workqueue("rb_allocator",
						   WQ_HIGHPRI | WQ_UNBOUND, 1);
	INIT_WORK(&trans_pcie->rba.rx_alloc, iwl_pcie_rx_allocator_work);

#ifdef CONFIG_IWLWIFI_PCIE_RTPM
	trans->runtime_pm_mode = IWL_PLAT_PM_MODE_D0I3;
#else
	trans->runtime_pm_mode = IWL_PLAT_PM_MODE_DISABLED;
#endif /* CONFIG_IWLWIFI_PCIE_RTPM */

#ifdef CONFIG_IWLWIFI_DEBUGFS
	trans_pcie->fw_mon_data.state = IWL_FW_MON_DBGFS_STATE_CLOSED;
	mutex_init(&trans_pcie->fw_mon_data.mutex);
#endif

	return trans;

out_free_ict:
	iwl_pcie_free_ict(trans);
out_no_pci:
	free_percpu(trans_pcie->tso_hdr_page);
	iwl_trans_free(trans);
	return ERR_PTR(ret);
}

void iwl_trans_pcie_sync_nmi(struct iwl_trans *trans)
{
	struct iwl_trans_pcie *trans_pcie = IWL_TRANS_GET_PCIE_TRANS(trans);
	unsigned long timeout = jiffies + IWL_TRANS_NMI_TIMEOUT;
	bool interrupts_enabled = test_bit(STATUS_INT_ENABLED, &trans->status);
	u32 inta_addr, sw_err_bit;

	if (trans_pcie->msix_enabled) {
		inta_addr = CSR_MSIX_HW_INT_CAUSES_AD;
		sw_err_bit = MSIX_HW_INT_CAUSES_REG_SW_ERR;
	} else {
		inta_addr = CSR_INT;
		sw_err_bit = CSR_INT_BIT_SW_ERR;
	}

	/* if the interrupts were already disabled, there is no point in
	 * calling iwl_disable_interrupts
	 */
	if (interrupts_enabled)
		iwl_disable_interrupts(trans);

	iwl_force_nmi(trans);
	while (time_after(timeout, jiffies)) {
		u32 inta_hw = iwl_read32(trans, inta_addr);

		/* Error detected by uCode */
		if (inta_hw & sw_err_bit) {
			/* Clear causes register */
			iwl_write32(trans, inta_addr, inta_hw & sw_err_bit);
			break;
		}

		mdelay(1);
	}

	/* enable interrupts only if there were already enabled before this
	 * function to avoid a case were the driver enable interrupts before
	 * proper configurations were made
	 */
	if (interrupts_enabled)
		iwl_enable_interrupts(trans);

	iwl_trans_fw_error(trans);
}<|MERGE_RESOLUTION|>--- conflicted
+++ resolved
@@ -3603,14 +3603,9 @@
 	} else if (CSR_HW_RF_ID_TYPE_CHIP_ID(trans->hw_rf_id) ==
 		   CSR_HW_RF_ID_TYPE_CHIP_ID(CSR_HW_RF_ID_TYPE_HR) &&
 		   ((trans->cfg != &iwl_ax200_cfg_cc &&
-<<<<<<< HEAD
 		     trans->cfg != &killer1650x_2ax_cfg &&
 		     trans->cfg != &killer1650w_2ax_cfg &&
 		     trans->cfg != &iwl_ax201_cfg_quz_hr) ||
-=======
-		    trans->cfg != &killer1650x_2ax_cfg &&
-		    trans->cfg != &killer1650w_2ax_cfg) ||
->>>>>>> 7650b1a9
 		    trans->hw_rev == CSR_HW_REV_TYPE_QNJ_B0)) {
 		u32 hw_status;
 
