--- conflicted
+++ resolved
@@ -489,8 +489,6 @@
 void iwl_fw_dbg_periodic_trig_handler(struct timer_list *t);
 
 void iwl_fw_error_print_fseq_regs(struct iwl_fw_runtime *fwrt);
-<<<<<<< HEAD
-=======
 
 static inline void iwl_fwrt_update_fw_versions(struct iwl_fw_runtime *fwrt,
 					       struct iwl_lmac_alive *lmac,
@@ -508,5 +506,4 @@
 		fwrt->dump.fw_ver.umac_minor = le32_to_cpu(umac->umac_minor);
 	}
 }
->>>>>>> 7650b1a9
 #endif  /* __iwl_fw_dbg_h__ */