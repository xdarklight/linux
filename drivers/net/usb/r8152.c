--- conflicted
+++ resolved
@@ -3309,8 +3309,6 @@
 		device_set_wakeup_enable(&tp->udev->dev, false);
 }
 
-<<<<<<< HEAD
-=======
 static void r8153_mac_clk_speed_down(struct r8152 *tp, bool enable)
 {
 	u32 ocp_data = ocp_read_word(tp, MCU_TYPE_PLA, PLA_MAC_PWR_CTRL2);
@@ -3345,7 +3343,6 @@
 	}
 }
 
->>>>>>> 11e4b63a
 static void r8153_u1u2en(struct r8152 *tp, bool enable)
 {
 	u8 u1u2[8];
@@ -3458,8 +3455,6 @@
 	ocp_write_dword(tp, MCU_TYPE_USB, USB_UPS_FLAGS, ups_flags);
 }
 
-<<<<<<< HEAD
-=======
 static void r8156_ups_flags(struct r8152 *tp)
 {
 	u32 ups_flags = 0;
@@ -3542,7 +3537,6 @@
 	ocp_write_dword(tp, MCU_TYPE_USB, USB_UPS_FLAGS, ups_flags);
 }
 
->>>>>>> 11e4b63a
 static void rtl_green_en(struct r8152 *tp, bool enable)
 {
 	u16 data;
@@ -3849,8 +3843,6 @@
 		r8153_queue_wake(tp, false);
 		rtl_runtime_suspend_enable(tp, false);
 		if (tp->udev->speed >= USB_SPEED_SUPER)
-<<<<<<< HEAD
-=======
 			r8153b_u1u2en(tp, true);
 	}
 }
@@ -3883,7 +3875,6 @@
 		rtl_runtime_suspend_enable(tp, false);
 		r8153_u2p3en(tp, true);
 		if (tp->udev->speed >= USB_SPEED_SUPER)
->>>>>>> 11e4b63a
 			r8153b_u1u2en(tp, true);
 	}
 }
@@ -7955,18 +7946,6 @@
 	if (tp->udev->speed >= USB_SPEED_SUPER)
 		r8153b_u1u2en(tp, true);
 
-<<<<<<< HEAD
-	/* MAC clock speed down */
-	ocp_write_word(tp, MCU_TYPE_PLA, PLA_MAC_PWR_CTRL, 0);
-	ocp_write_word(tp, MCU_TYPE_PLA, PLA_MAC_PWR_CTRL2, 0);
-	ocp_write_word(tp, MCU_TYPE_PLA, PLA_MAC_PWR_CTRL3, 0);
-	ocp_write_word(tp, MCU_TYPE_PLA, PLA_MAC_PWR_CTRL4, 0);
-
-	r8153_power_cut_en(tp, false);
-	rtl_runtime_suspend_enable(tp, false);
-	r8153_u1u2en(tp, true);
-=======
->>>>>>> 11e4b63a
 	usb_enable_lpm(tp->udev);
 
 	r8156_mac_clk_spd(tp, true);
@@ -8075,17 +8054,6 @@
 	r8153_queue_wake(tp, false);
 	rtl_runtime_suspend_enable(tp, false);
 
-<<<<<<< HEAD
-	ocp_data = ocp_read_word(tp, MCU_TYPE_PLA, PLA_EXTRA_STATUS);
-	if (rtl8152_get_speed(tp) & LINK_STATUS)
-		ocp_data |= CUR_LINK_OK;
-	else
-		ocp_data &= ~CUR_LINK_OK;
-	ocp_data |= POLL_LINK_CHG;
-	ocp_write_word(tp, MCU_TYPE_PLA, PLA_EXTRA_STATUS, ocp_data);
-
-=======
->>>>>>> 11e4b63a
 	if (tp->udev->speed >= USB_SPEED_SUPER)
 		r8153b_u1u2en(tp, true);
 
@@ -9194,10 +9162,7 @@
 		ops->in_nway		= rtl8153_in_nway;
 		ops->hw_phy_cfg		= r8153_hw_phy_cfg;
 		ops->autosuspend_en	= rtl8153_runtime_enable;
-<<<<<<< HEAD
-=======
 		ops->change_mtu		= rtl8153_change_mtu;
->>>>>>> 11e4b63a
 		if (tp->udev->speed < USB_SPEED_SUPER)
 			tp->rx_buf_sz	= 16 * 1024;
 		else
