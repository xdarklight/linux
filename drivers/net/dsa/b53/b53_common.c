/*
 * B53 switch driver main logic
 *
 * Copyright (C) 2011-2013 Jonas Gorski <jogo@openwrt.org>
 * Copyright (C) 2016 Florian Fainelli <f.fainelli@gmail.com>
 *
 * Permission to use, copy, modify, and/or distribute this software for any
 * purpose with or without fee is hereby granted, provided that the above
 * copyright notice and this permission notice appear in all copies.
 *
 * THE SOFTWARE IS PROVIDED "AS IS" AND THE AUTHOR DISCLAIMS ALL WARRANTIES
 * WITH REGARD TO THIS SOFTWARE INCLUDING ALL IMPLIED WARRANTIES OF
 * MERCHANTABILITY AND FITNESS. IN NO EVENT SHALL THE AUTHOR BE LIABLE FOR
 * ANY SPECIAL, DIRECT, INDIRECT, OR CONSEQUENTIAL DAMAGES OR ANY DAMAGES
 * WHATSOEVER RESULTING FROM LOSS OF USE, DATA OR PROFITS, WHETHER IN AN
 * ACTION OF CONTRACT, NEGLIGENCE OR OTHER TORTIOUS ACTION, ARISING OUT OF
 * OR IN CONNECTION WITH THE USE OR PERFORMANCE OF THIS SOFTWARE.
 */

#include <linux/delay.h>
#include <linux/export.h>
#include <linux/gpio.h>
#include <linux/kernel.h>
#include <linux/module.h>
#include <linux/platform_data/b53.h>
#include <linux/phy.h>
#include <linux/phylink.h>
#include <linux/etherdevice.h>
#include <linux/if_bridge.h>
#include <net/dsa.h>

#include "b53_regs.h"
#include "b53_priv.h"

struct b53_mib_desc {
	u8 size;
	u8 offset;
	const char *name;
};

/* BCM5365 MIB counters */
static const struct b53_mib_desc b53_mibs_65[] = {
	{ 8, 0x00, "TxOctets" },
	{ 4, 0x08, "TxDropPkts" },
	{ 4, 0x10, "TxBroadcastPkts" },
	{ 4, 0x14, "TxMulticastPkts" },
	{ 4, 0x18, "TxUnicastPkts" },
	{ 4, 0x1c, "TxCollisions" },
	{ 4, 0x20, "TxSingleCollision" },
	{ 4, 0x24, "TxMultipleCollision" },
	{ 4, 0x28, "TxDeferredTransmit" },
	{ 4, 0x2c, "TxLateCollision" },
	{ 4, 0x30, "TxExcessiveCollision" },
	{ 4, 0x38, "TxPausePkts" },
	{ 8, 0x44, "RxOctets" },
	{ 4, 0x4c, "RxUndersizePkts" },
	{ 4, 0x50, "RxPausePkts" },
	{ 4, 0x54, "Pkts64Octets" },
	{ 4, 0x58, "Pkts65to127Octets" },
	{ 4, 0x5c, "Pkts128to255Octets" },
	{ 4, 0x60, "Pkts256to511Octets" },
	{ 4, 0x64, "Pkts512to1023Octets" },
	{ 4, 0x68, "Pkts1024to1522Octets" },
	{ 4, 0x6c, "RxOversizePkts" },
	{ 4, 0x70, "RxJabbers" },
	{ 4, 0x74, "RxAlignmentErrors" },
	{ 4, 0x78, "RxFCSErrors" },
	{ 8, 0x7c, "RxGoodOctets" },
	{ 4, 0x84, "RxDropPkts" },
	{ 4, 0x88, "RxUnicastPkts" },
	{ 4, 0x8c, "RxMulticastPkts" },
	{ 4, 0x90, "RxBroadcastPkts" },
	{ 4, 0x94, "RxSAChanges" },
	{ 4, 0x98, "RxFragments" },
};

#define B53_MIBS_65_SIZE	ARRAY_SIZE(b53_mibs_65)

/* BCM63xx MIB counters */
static const struct b53_mib_desc b53_mibs_63xx[] = {
	{ 8, 0x00, "TxOctets" },
	{ 4, 0x08, "TxDropPkts" },
	{ 4, 0x0c, "TxQoSPkts" },
	{ 4, 0x10, "TxBroadcastPkts" },
	{ 4, 0x14, "TxMulticastPkts" },
	{ 4, 0x18, "TxUnicastPkts" },
	{ 4, 0x1c, "TxCollisions" },
	{ 4, 0x20, "TxSingleCollision" },
	{ 4, 0x24, "TxMultipleCollision" },
	{ 4, 0x28, "TxDeferredTransmit" },
	{ 4, 0x2c, "TxLateCollision" },
	{ 4, 0x30, "TxExcessiveCollision" },
	{ 4, 0x38, "TxPausePkts" },
	{ 8, 0x3c, "TxQoSOctets" },
	{ 8, 0x44, "RxOctets" },
	{ 4, 0x4c, "RxUndersizePkts" },
	{ 4, 0x50, "RxPausePkts" },
	{ 4, 0x54, "Pkts64Octets" },
	{ 4, 0x58, "Pkts65to127Octets" },
	{ 4, 0x5c, "Pkts128to255Octets" },
	{ 4, 0x60, "Pkts256to511Octets" },
	{ 4, 0x64, "Pkts512to1023Octets" },
	{ 4, 0x68, "Pkts1024to1522Octets" },
	{ 4, 0x6c, "RxOversizePkts" },
	{ 4, 0x70, "RxJabbers" },
	{ 4, 0x74, "RxAlignmentErrors" },
	{ 4, 0x78, "RxFCSErrors" },
	{ 8, 0x7c, "RxGoodOctets" },
	{ 4, 0x84, "RxDropPkts" },
	{ 4, 0x88, "RxUnicastPkts" },
	{ 4, 0x8c, "RxMulticastPkts" },
	{ 4, 0x90, "RxBroadcastPkts" },
	{ 4, 0x94, "RxSAChanges" },
	{ 4, 0x98, "RxFragments" },
	{ 4, 0xa0, "RxSymbolErrors" },
	{ 4, 0xa4, "RxQoSPkts" },
	{ 8, 0xa8, "RxQoSOctets" },
	{ 4, 0xb0, "Pkts1523to2047Octets" },
	{ 4, 0xb4, "Pkts2048to4095Octets" },
	{ 4, 0xb8, "Pkts4096to8191Octets" },
	{ 4, 0xbc, "Pkts8192to9728Octets" },
	{ 4, 0xc0, "RxDiscarded" },
};

#define B53_MIBS_63XX_SIZE	ARRAY_SIZE(b53_mibs_63xx)

/* MIB counters */
static const struct b53_mib_desc b53_mibs[] = {
	{ 8, 0x00, "TxOctets" },
	{ 4, 0x08, "TxDropPkts" },
	{ 4, 0x10, "TxBroadcastPkts" },
	{ 4, 0x14, "TxMulticastPkts" },
	{ 4, 0x18, "TxUnicastPkts" },
	{ 4, 0x1c, "TxCollisions" },
	{ 4, 0x20, "TxSingleCollision" },
	{ 4, 0x24, "TxMultipleCollision" },
	{ 4, 0x28, "TxDeferredTransmit" },
	{ 4, 0x2c, "TxLateCollision" },
	{ 4, 0x30, "TxExcessiveCollision" },
	{ 4, 0x38, "TxPausePkts" },
	{ 8, 0x50, "RxOctets" },
	{ 4, 0x58, "RxUndersizePkts" },
	{ 4, 0x5c, "RxPausePkts" },
	{ 4, 0x60, "Pkts64Octets" },
	{ 4, 0x64, "Pkts65to127Octets" },
	{ 4, 0x68, "Pkts128to255Octets" },
	{ 4, 0x6c, "Pkts256to511Octets" },
	{ 4, 0x70, "Pkts512to1023Octets" },
	{ 4, 0x74, "Pkts1024to1522Octets" },
	{ 4, 0x78, "RxOversizePkts" },
	{ 4, 0x7c, "RxJabbers" },
	{ 4, 0x80, "RxAlignmentErrors" },
	{ 4, 0x84, "RxFCSErrors" },
	{ 8, 0x88, "RxGoodOctets" },
	{ 4, 0x90, "RxDropPkts" },
	{ 4, 0x94, "RxUnicastPkts" },
	{ 4, 0x98, "RxMulticastPkts" },
	{ 4, 0x9c, "RxBroadcastPkts" },
	{ 4, 0xa0, "RxSAChanges" },
	{ 4, 0xa4, "RxFragments" },
	{ 4, 0xa8, "RxJumboPkts" },
	{ 4, 0xac, "RxSymbolErrors" },
	{ 4, 0xc0, "RxDiscarded" },
};

#define B53_MIBS_SIZE	ARRAY_SIZE(b53_mibs)

static const struct b53_mib_desc b53_mibs_58xx[] = {
	{ 8, 0x00, "TxOctets" },
	{ 4, 0x08, "TxDropPkts" },
	{ 4, 0x0c, "TxQPKTQ0" },
	{ 4, 0x10, "TxBroadcastPkts" },
	{ 4, 0x14, "TxMulticastPkts" },
	{ 4, 0x18, "TxUnicastPKts" },
	{ 4, 0x1c, "TxCollisions" },
	{ 4, 0x20, "TxSingleCollision" },
	{ 4, 0x24, "TxMultipleCollision" },
	{ 4, 0x28, "TxDeferredCollision" },
	{ 4, 0x2c, "TxLateCollision" },
	{ 4, 0x30, "TxExcessiveCollision" },
	{ 4, 0x34, "TxFrameInDisc" },
	{ 4, 0x38, "TxPausePkts" },
	{ 4, 0x3c, "TxQPKTQ1" },
	{ 4, 0x40, "TxQPKTQ2" },
	{ 4, 0x44, "TxQPKTQ3" },
	{ 4, 0x48, "TxQPKTQ4" },
	{ 4, 0x4c, "TxQPKTQ5" },
	{ 8, 0x50, "RxOctets" },
	{ 4, 0x58, "RxUndersizePkts" },
	{ 4, 0x5c, "RxPausePkts" },
	{ 4, 0x60, "RxPkts64Octets" },
	{ 4, 0x64, "RxPkts65to127Octets" },
	{ 4, 0x68, "RxPkts128to255Octets" },
	{ 4, 0x6c, "RxPkts256to511Octets" },
	{ 4, 0x70, "RxPkts512to1023Octets" },
	{ 4, 0x74, "RxPkts1024toMaxPktsOctets" },
	{ 4, 0x78, "RxOversizePkts" },
	{ 4, 0x7c, "RxJabbers" },
	{ 4, 0x80, "RxAlignmentErrors" },
	{ 4, 0x84, "RxFCSErrors" },
	{ 8, 0x88, "RxGoodOctets" },
	{ 4, 0x90, "RxDropPkts" },
	{ 4, 0x94, "RxUnicastPkts" },
	{ 4, 0x98, "RxMulticastPkts" },
	{ 4, 0x9c, "RxBroadcastPkts" },
	{ 4, 0xa0, "RxSAChanges" },
	{ 4, 0xa4, "RxFragments" },
	{ 4, 0xa8, "RxJumboPkt" },
	{ 4, 0xac, "RxSymblErr" },
	{ 4, 0xb0, "InRangeErrCount" },
	{ 4, 0xb4, "OutRangeErrCount" },
	{ 4, 0xb8, "EEELpiEvent" },
	{ 4, 0xbc, "EEELpiDuration" },
	{ 4, 0xc0, "RxDiscard" },
	{ 4, 0xc8, "TxQPKTQ6" },
	{ 4, 0xcc, "TxQPKTQ7" },
	{ 4, 0xd0, "TxPkts64Octets" },
	{ 4, 0xd4, "TxPkts65to127Octets" },
	{ 4, 0xd8, "TxPkts128to255Octets" },
	{ 4, 0xdc, "TxPkts256to511Ocets" },
	{ 4, 0xe0, "TxPkts512to1023Ocets" },
	{ 4, 0xe4, "TxPkts1024toMaxPktOcets" },
};

#define B53_MIBS_58XX_SIZE	ARRAY_SIZE(b53_mibs_58xx)

static int b53_do_vlan_op(struct b53_device *dev, u8 op)
{
	unsigned int i;

	b53_write8(dev, B53_ARLIO_PAGE, dev->vta_regs[0], VTA_START_CMD | op);

	for (i = 0; i < 10; i++) {
		u8 vta;

		b53_read8(dev, B53_ARLIO_PAGE, dev->vta_regs[0], &vta);
		if (!(vta & VTA_START_CMD))
			return 0;

		usleep_range(100, 200);
	}

	return -EIO;
}

static void b53_set_vlan_entry(struct b53_device *dev, u16 vid,
			       struct b53_vlan *vlan)
{
	if (is5325(dev)) {
		u32 entry = 0;

		if (vlan->members) {
			entry = ((vlan->untag & VA_UNTAG_MASK_25) <<
				 VA_UNTAG_S_25) | vlan->members;
			if (dev->core_rev >= 3)
				entry |= VA_VALID_25_R4 | vid << VA_VID_HIGH_S;
			else
				entry |= VA_VALID_25;
		}

		b53_write32(dev, B53_VLAN_PAGE, B53_VLAN_WRITE_25, entry);
		b53_write16(dev, B53_VLAN_PAGE, B53_VLAN_TABLE_ACCESS_25, vid |
			    VTA_RW_STATE_WR | VTA_RW_OP_EN);
	} else if (is5365(dev)) {
		u16 entry = 0;

		if (vlan->members)
			entry = ((vlan->untag & VA_UNTAG_MASK_65) <<
				 VA_UNTAG_S_65) | vlan->members | VA_VALID_65;

		b53_write16(dev, B53_VLAN_PAGE, B53_VLAN_WRITE_65, entry);
		b53_write16(dev, B53_VLAN_PAGE, B53_VLAN_TABLE_ACCESS_65, vid |
			    VTA_RW_STATE_WR | VTA_RW_OP_EN);
	} else {
		b53_write16(dev, B53_ARLIO_PAGE, dev->vta_regs[1], vid);
		b53_write32(dev, B53_ARLIO_PAGE, dev->vta_regs[2],
			    (vlan->untag << VTE_UNTAG_S) | vlan->members);

		b53_do_vlan_op(dev, VTA_CMD_WRITE);
	}

	dev_dbg(dev->ds->dev, "VID: %d, members: 0x%04x, untag: 0x%04x\n",
		vid, vlan->members, vlan->untag);
}

static void b53_get_vlan_entry(struct b53_device *dev, u16 vid,
			       struct b53_vlan *vlan)
{
	if (is5325(dev)) {
		u32 entry = 0;

		b53_write16(dev, B53_VLAN_PAGE, B53_VLAN_TABLE_ACCESS_25, vid |
			    VTA_RW_STATE_RD | VTA_RW_OP_EN);
		b53_read32(dev, B53_VLAN_PAGE, B53_VLAN_WRITE_25, &entry);

		if (dev->core_rev >= 3)
			vlan->valid = !!(entry & VA_VALID_25_R4);
		else
			vlan->valid = !!(entry & VA_VALID_25);
		vlan->members = entry & VA_MEMBER_MASK;
		vlan->untag = (entry >> VA_UNTAG_S_25) & VA_UNTAG_MASK_25;

	} else if (is5365(dev)) {
		u16 entry = 0;

		b53_write16(dev, B53_VLAN_PAGE, B53_VLAN_TABLE_ACCESS_65, vid |
			    VTA_RW_STATE_WR | VTA_RW_OP_EN);
		b53_read16(dev, B53_VLAN_PAGE, B53_VLAN_WRITE_65, &entry);

		vlan->valid = !!(entry & VA_VALID_65);
		vlan->members = entry & VA_MEMBER_MASK;
		vlan->untag = (entry >> VA_UNTAG_S_65) & VA_UNTAG_MASK_65;
	} else {
		u32 entry = 0;

		b53_write16(dev, B53_ARLIO_PAGE, dev->vta_regs[1], vid);
		b53_do_vlan_op(dev, VTA_CMD_READ);
		b53_read32(dev, B53_ARLIO_PAGE, dev->vta_regs[2], &entry);
		vlan->members = entry & VTE_MEMBERS;
		vlan->untag = (entry >> VTE_UNTAG_S) & VTE_MEMBERS;
		vlan->valid = true;
	}
}

static void b53_set_forwarding(struct b53_device *dev, int enable)
{
	u8 mgmt;

	b53_read8(dev, B53_CTRL_PAGE, B53_SWITCH_MODE, &mgmt);

	if (enable)
		mgmt |= SM_SW_FWD_EN;
	else
		mgmt &= ~SM_SW_FWD_EN;

	b53_write8(dev, B53_CTRL_PAGE, B53_SWITCH_MODE, mgmt);

	/* Include IMP port in dumb forwarding mode
	 */
	b53_read8(dev, B53_CTRL_PAGE, B53_SWITCH_CTRL, &mgmt);
	mgmt |= B53_MII_DUMB_FWDG_EN;
	b53_write8(dev, B53_CTRL_PAGE, B53_SWITCH_CTRL, mgmt);

	/* Look at B53_UC_FWD_EN and B53_MC_FWD_EN to decide whether
	 * frames should be flooded or not.
	 */
	b53_read8(dev, B53_CTRL_PAGE, B53_IP_MULTICAST_CTRL, &mgmt);
	mgmt |= B53_UC_FWD_EN | B53_MC_FWD_EN | B53_IPMC_FWD_EN;
	b53_write8(dev, B53_CTRL_PAGE, B53_IP_MULTICAST_CTRL, mgmt);
}

static void b53_enable_vlan(struct b53_device *dev, int port, bool enable,
			    bool enable_filtering)
{
	u8 mgmt, vc0, vc1, vc4 = 0, vc5;

	b53_read8(dev, B53_CTRL_PAGE, B53_SWITCH_MODE, &mgmt);
	b53_read8(dev, B53_VLAN_PAGE, B53_VLAN_CTRL0, &vc0);
	b53_read8(dev, B53_VLAN_PAGE, B53_VLAN_CTRL1, &vc1);

	if (is5325(dev) || is5365(dev)) {
		b53_read8(dev, B53_VLAN_PAGE, B53_VLAN_CTRL4_25, &vc4);
		b53_read8(dev, B53_VLAN_PAGE, B53_VLAN_CTRL5_25, &vc5);
	} else if (is63xx(dev)) {
		b53_read8(dev, B53_VLAN_PAGE, B53_VLAN_CTRL4_63XX, &vc4);
		b53_read8(dev, B53_VLAN_PAGE, B53_VLAN_CTRL5_63XX, &vc5);
	} else {
		b53_read8(dev, B53_VLAN_PAGE, B53_VLAN_CTRL4, &vc4);
		b53_read8(dev, B53_VLAN_PAGE, B53_VLAN_CTRL5, &vc5);
	}

	if (enable) {
		vc0 |= VC0_VLAN_EN | VC0_VID_CHK_EN | VC0_VID_HASH_VID;
		vc1 |= VC1_RX_MCST_UNTAG_EN | VC1_RX_MCST_FWD_EN;
		vc4 &= ~VC4_ING_VID_CHECK_MASK;
		if (enable_filtering) {
			vc4 |= VC4_ING_VID_VIO_DROP << VC4_ING_VID_CHECK_S;
			vc5 |= VC5_DROP_VTABLE_MISS;
		} else {
			vc4 |= VC4_ING_VID_VIO_FWD << VC4_ING_VID_CHECK_S;
			vc5 &= ~VC5_DROP_VTABLE_MISS;
		}

		if (is5325(dev))
			vc0 &= ~VC0_RESERVED_1;

		if (is5325(dev) || is5365(dev))
			vc1 |= VC1_RX_MCST_TAG_EN;

	} else {
		vc0 &= ~(VC0_VLAN_EN | VC0_VID_CHK_EN | VC0_VID_HASH_VID);
		vc1 &= ~(VC1_RX_MCST_UNTAG_EN | VC1_RX_MCST_FWD_EN);
		vc4 &= ~VC4_ING_VID_CHECK_MASK;
		vc5 &= ~VC5_DROP_VTABLE_MISS;

		if (is5325(dev) || is5365(dev))
			vc4 |= VC4_ING_VID_VIO_FWD << VC4_ING_VID_CHECK_S;
		else
			vc4 |= VC4_ING_VID_VIO_TO_IMP << VC4_ING_VID_CHECK_S;

		if (is5325(dev) || is5365(dev))
			vc1 &= ~VC1_RX_MCST_TAG_EN;
	}

	if (!is5325(dev) && !is5365(dev))
		vc5 &= ~VC5_VID_FFF_EN;

	b53_write8(dev, B53_VLAN_PAGE, B53_VLAN_CTRL0, vc0);
	b53_write8(dev, B53_VLAN_PAGE, B53_VLAN_CTRL1, vc1);

	if (is5325(dev) || is5365(dev)) {
		/* enable the high 8 bit vid check on 5325 */
		if (is5325(dev) && enable)
			b53_write8(dev, B53_VLAN_PAGE, B53_VLAN_CTRL3,
				   VC3_HIGH_8BIT_EN);
		else
			b53_write8(dev, B53_VLAN_PAGE, B53_VLAN_CTRL3, 0);

		b53_write8(dev, B53_VLAN_PAGE, B53_VLAN_CTRL4_25, vc4);
		b53_write8(dev, B53_VLAN_PAGE, B53_VLAN_CTRL5_25, vc5);
	} else if (is63xx(dev)) {
		b53_write16(dev, B53_VLAN_PAGE, B53_VLAN_CTRL3_63XX, 0);
		b53_write8(dev, B53_VLAN_PAGE, B53_VLAN_CTRL4_63XX, vc4);
		b53_write8(dev, B53_VLAN_PAGE, B53_VLAN_CTRL5_63XX, vc5);
	} else {
		b53_write16(dev, B53_VLAN_PAGE, B53_VLAN_CTRL3, 0);
		b53_write8(dev, B53_VLAN_PAGE, B53_VLAN_CTRL4, vc4);
		b53_write8(dev, B53_VLAN_PAGE, B53_VLAN_CTRL5, vc5);
	}

	b53_write8(dev, B53_CTRL_PAGE, B53_SWITCH_MODE, mgmt);

	dev->vlan_enabled = enable;

	dev_dbg(dev->dev, "Port %d VLAN enabled: %d, filtering: %d\n",
		port, enable, enable_filtering);
}

static int b53_set_jumbo(struct b53_device *dev, bool enable, bool allow_10_100)
{
	u32 port_mask = 0;
	u16 max_size = JMS_MIN_SIZE;

	if (is5325(dev) || is5365(dev))
		return -EINVAL;

	if (enable) {
		port_mask = dev->enabled_ports;
		max_size = JMS_MAX_SIZE;
		if (allow_10_100)
			port_mask |= JPM_10_100_JUMBO_EN;
	}

	b53_write32(dev, B53_JUMBO_PAGE, dev->jumbo_pm_reg, port_mask);
	return b53_write16(dev, B53_JUMBO_PAGE, dev->jumbo_size_reg, max_size);
}

static int b53_flush_arl(struct b53_device *dev, u8 mask)
{
	unsigned int i;

	b53_write8(dev, B53_CTRL_PAGE, B53_FAST_AGE_CTRL,
		   FAST_AGE_DONE | FAST_AGE_DYNAMIC | mask);

	for (i = 0; i < 10; i++) {
		u8 fast_age_ctrl;

		b53_read8(dev, B53_CTRL_PAGE, B53_FAST_AGE_CTRL,
			  &fast_age_ctrl);

		if (!(fast_age_ctrl & FAST_AGE_DONE))
			goto out;

		msleep(1);
	}

	return -ETIMEDOUT;
out:
	/* Only age dynamic entries (default behavior) */
	b53_write8(dev, B53_CTRL_PAGE, B53_FAST_AGE_CTRL, FAST_AGE_DYNAMIC);
	return 0;
}

static int b53_fast_age_port(struct b53_device *dev, int port)
{
	b53_write8(dev, B53_CTRL_PAGE, B53_FAST_AGE_PORT_CTRL, port);

	return b53_flush_arl(dev, FAST_AGE_PORT);
}

static int b53_fast_age_vlan(struct b53_device *dev, u16 vid)
{
	b53_write16(dev, B53_CTRL_PAGE, B53_FAST_AGE_VID_CTRL, vid);

	return b53_flush_arl(dev, FAST_AGE_VLAN);
}

void b53_imp_vlan_setup(struct dsa_switch *ds, int cpu_port)
{
	struct b53_device *dev = ds->priv;
	unsigned int i;
	u16 pvlan;

	/* Enable the IMP port to be in the same VLAN as the other ports
	 * on a per-port basis such that we only have Port i and IMP in
	 * the same VLAN.
	 */
	b53_for_each_port(dev, i) {
		b53_read16(dev, B53_PVLAN_PAGE, B53_PVLAN_PORT_MASK(i), &pvlan);
		pvlan |= BIT(cpu_port);
		b53_write16(dev, B53_PVLAN_PAGE, B53_PVLAN_PORT_MASK(i), pvlan);
	}
}
EXPORT_SYMBOL(b53_imp_vlan_setup);

static void b53_port_set_ucast_flood(struct b53_device *dev, int port,
				     bool unicast)
{
	u16 uc;

	b53_read16(dev, B53_CTRL_PAGE, B53_UC_FLOOD_MASK, &uc);
	if (unicast)
		uc |= BIT(port);
	else
		uc &= ~BIT(port);
	b53_write16(dev, B53_CTRL_PAGE, B53_UC_FLOOD_MASK, uc);
}

static void b53_port_set_mcast_flood(struct b53_device *dev, int port,
				     bool multicast)
{
	u16 mc;

	b53_read16(dev, B53_CTRL_PAGE, B53_MC_FLOOD_MASK, &mc);
	if (multicast)
		mc |= BIT(port);
	else
		mc &= ~BIT(port);
	b53_write16(dev, B53_CTRL_PAGE, B53_MC_FLOOD_MASK, mc);

	b53_read16(dev, B53_CTRL_PAGE, B53_IPMC_FLOOD_MASK, &mc);
	if (multicast)
		mc |= BIT(port);
	else
		mc &= ~BIT(port);
	b53_write16(dev, B53_CTRL_PAGE, B53_IPMC_FLOOD_MASK, mc);
}

static void b53_port_set_learning(struct b53_device *dev, int port,
				  bool learning)
{
	u16 reg;

	b53_read16(dev, B53_CTRL_PAGE, B53_DIS_LEARNING, &reg);
	if (learning)
		reg &= ~BIT(port);
	else
		reg |= BIT(port);
	b53_write16(dev, B53_CTRL_PAGE, B53_DIS_LEARNING, reg);
}

int b53_enable_port(struct dsa_switch *ds, int port, struct phy_device *phy)
{
	struct b53_device *dev = ds->priv;
	unsigned int cpu_port;
	int ret = 0;
	u16 pvlan;

	if (!dsa_is_user_port(ds, port))
		return 0;

	cpu_port = dsa_to_port(ds, port)->cpu_dp->index;

	b53_port_set_ucast_flood(dev, port, true);
	b53_port_set_mcast_flood(dev, port, true);
	b53_port_set_learning(dev, port, false);

	if (dev->ops->irq_enable)
		ret = dev->ops->irq_enable(dev, port);
	if (ret)
		return ret;

	/* Clear the Rx and Tx disable bits and set to no spanning tree */
	b53_write8(dev, B53_CTRL_PAGE, B53_PORT_CTRL(port), 0);

	/* Set this port, and only this one to be in the default VLAN,
	 * if member of a bridge, restore its membership prior to
	 * bringing down this port.
	 */
	b53_read16(dev, B53_PVLAN_PAGE, B53_PVLAN_PORT_MASK(port), &pvlan);
	pvlan &= ~0x1ff;
	pvlan |= BIT(port);
	pvlan |= dev->ports[port].vlan_ctl_mask;
	b53_write16(dev, B53_PVLAN_PAGE, B53_PVLAN_PORT_MASK(port), pvlan);

	b53_imp_vlan_setup(ds, cpu_port);

	/* If EEE was enabled, restore it */
	if (dev->ports[port].eee.eee_enabled)
		b53_eee_enable_set(ds, port, true);

	return 0;
}
EXPORT_SYMBOL(b53_enable_port);

void b53_disable_port(struct dsa_switch *ds, int port)
{
	struct b53_device *dev = ds->priv;
	u8 reg;

	/* Disable Tx/Rx for the port */
	b53_read8(dev, B53_CTRL_PAGE, B53_PORT_CTRL(port), &reg);
	reg |= PORT_CTRL_RX_DISABLE | PORT_CTRL_TX_DISABLE;
	b53_write8(dev, B53_CTRL_PAGE, B53_PORT_CTRL(port), reg);

	if (dev->ops->irq_disable)
		dev->ops->irq_disable(dev, port);
}
EXPORT_SYMBOL(b53_disable_port);

void b53_brcm_hdr_setup(struct dsa_switch *ds, int port)
{
	struct b53_device *dev = ds->priv;
	bool tag_en = !(dev->tag_protocol == DSA_TAG_PROTO_NONE);
	u8 hdr_ctl, val;
	u16 reg;

	/* Resolve which bit controls the Broadcom tag */
	switch (port) {
	case 8:
		val = BRCM_HDR_P8_EN;
		break;
	case 7:
		val = BRCM_HDR_P7_EN;
		break;
	case 5:
		val = BRCM_HDR_P5_EN;
		break;
	default:
		val = 0;
		break;
	}

	/* Enable management mode if tagging is requested */
	b53_read8(dev, B53_CTRL_PAGE, B53_SWITCH_MODE, &hdr_ctl);
	if (tag_en)
		hdr_ctl |= SM_SW_FWD_MODE;
	else
		hdr_ctl &= ~SM_SW_FWD_MODE;
	b53_write8(dev, B53_CTRL_PAGE, B53_SWITCH_MODE, hdr_ctl);

	/* Configure the appropriate IMP port */
	b53_read8(dev, B53_MGMT_PAGE, B53_GLOBAL_CONFIG, &hdr_ctl);
	if (port == 8)
		hdr_ctl |= GC_FRM_MGMT_PORT_MII;
	else if (port == 5)
		hdr_ctl |= GC_FRM_MGMT_PORT_M;
	b53_write8(dev, B53_MGMT_PAGE, B53_GLOBAL_CONFIG, hdr_ctl);

	/* Enable Broadcom tags for IMP port */
	b53_read8(dev, B53_MGMT_PAGE, B53_BRCM_HDR, &hdr_ctl);
	if (tag_en)
		hdr_ctl |= val;
	else
		hdr_ctl &= ~val;
	b53_write8(dev, B53_MGMT_PAGE, B53_BRCM_HDR, hdr_ctl);

	/* Registers below are only accessible on newer devices */
	if (!is58xx(dev))
		return;

	/* Enable reception Broadcom tag for CPU TX (switch RX) to
	 * allow us to tag outgoing frames
	 */
	b53_read16(dev, B53_MGMT_PAGE, B53_BRCM_HDR_RX_DIS, &reg);
	if (tag_en)
		reg &= ~BIT(port);
	else
		reg |= BIT(port);
	b53_write16(dev, B53_MGMT_PAGE, B53_BRCM_HDR_RX_DIS, reg);

	/* Enable transmission of Broadcom tags from the switch (CPU RX) to
	 * allow delivering frames to the per-port net_devices
	 */
	b53_read16(dev, B53_MGMT_PAGE, B53_BRCM_HDR_TX_DIS, &reg);
	if (tag_en)
		reg &= ~BIT(port);
	else
		reg |= BIT(port);
	b53_write16(dev, B53_MGMT_PAGE, B53_BRCM_HDR_TX_DIS, reg);
}
EXPORT_SYMBOL(b53_brcm_hdr_setup);

static void b53_enable_cpu_port(struct b53_device *dev, int port)
{
	u8 port_ctrl;

	/* BCM5325 CPU port is at 8 */
	if ((is5325(dev) || is5365(dev)) && port == B53_CPU_PORT_25)
		port = B53_CPU_PORT;

	port_ctrl = PORT_CTRL_RX_BCST_EN |
		    PORT_CTRL_RX_MCST_EN |
		    PORT_CTRL_RX_UCST_EN;
	b53_write8(dev, B53_CTRL_PAGE, B53_PORT_CTRL(port), port_ctrl);

	b53_brcm_hdr_setup(dev->ds, port);

	b53_port_set_ucast_flood(dev, port, true);
	b53_port_set_mcast_flood(dev, port, true);
	b53_port_set_learning(dev, port, false);
}

static void b53_enable_mib(struct b53_device *dev)
{
	u8 gc;

	b53_read8(dev, B53_MGMT_PAGE, B53_GLOBAL_CONFIG, &gc);
	gc &= ~(GC_RESET_MIB | GC_MIB_AC_EN);
	b53_write8(dev, B53_MGMT_PAGE, B53_GLOBAL_CONFIG, gc);
}

static u16 b53_default_pvid(struct b53_device *dev)
{
	if (is5325(dev) || is5365(dev))
		return 1;
	else
		return 0;
}

static bool b53_vlan_port_needs_forced_tagged(struct dsa_switch *ds, int port)
{
	struct b53_device *dev = ds->priv;

	return dev->tag_protocol == DSA_TAG_PROTO_NONE && dsa_is_cpu_port(ds, port);
}

int b53_configure_vlan(struct dsa_switch *ds)
{
	struct b53_device *dev = ds->priv;
	struct b53_vlan vl = { 0 };
	struct b53_vlan *v;
	int i, def_vid;
	u16 vid;

	def_vid = b53_default_pvid(dev);

	/* clear all vlan entries */
	if (is5325(dev) || is5365(dev)) {
		for (i = def_vid; i < dev->num_vlans; i++)
			b53_set_vlan_entry(dev, i, &vl);
	} else {
		b53_do_vlan_op(dev, VTA_CMD_CLEAR);
	}

	b53_enable_vlan(dev, -1, dev->vlan_enabled, ds->vlan_filtering);

	/* Create an untagged VLAN entry for the default PVID in case
	 * CONFIG_VLAN_8021Q is disabled and there are no calls to
	 * dsa_slave_vlan_rx_add_vid() to create the default VLAN
	 * entry. Do this only when the tagging protocol is not
	 * DSA_TAG_PROTO_NONE
	 */
	b53_for_each_port(dev, i) {
		v = &dev->vlans[def_vid];
		v->members |= BIT(i);
		if (!b53_vlan_port_needs_forced_tagged(ds, i))
			v->untag = v->members;
		b53_write16(dev, B53_VLAN_PAGE,
			    B53_VLAN_PORT_DEF_TAG(i), def_vid);
	}

	/* Upon initial call we have not set-up any VLANs, but upon
	 * system resume, we need to restore all VLAN entries.
	 */
	for (vid = def_vid; vid < dev->num_vlans; vid++) {
		v = &dev->vlans[vid];

		if (!v->members)
			continue;

		b53_set_vlan_entry(dev, vid, v);
		b53_fast_age_vlan(dev, vid);
	}

	return 0;
}
EXPORT_SYMBOL(b53_configure_vlan);

static void b53_switch_reset_gpio(struct b53_device *dev)
{
	int gpio = dev->reset_gpio;

	if (gpio < 0)
		return;

	/* Reset sequence: RESET low(50ms)->high(20ms)
	 */
	gpio_set_value(gpio, 0);
	mdelay(50);

	gpio_set_value(gpio, 1);
	mdelay(20);

	dev->current_page = 0xff;
}

static int b53_switch_reset(struct b53_device *dev)
{
	unsigned int timeout = 1000;
	u8 mgmt, reg;

	b53_switch_reset_gpio(dev);

	if (is539x(dev)) {
		b53_write8(dev, B53_CTRL_PAGE, B53_SOFTRESET, 0x83);
		b53_write8(dev, B53_CTRL_PAGE, B53_SOFTRESET, 0x00);
	}

	/* This is specific to 58xx devices here, do not use is58xx() which
	 * covers the larger Starfigther 2 family, including 7445/7278 which
	 * still use this driver as a library and need to perform the reset
	 * earlier.
	 */
	if (dev->chip_id == BCM58XX_DEVICE_ID ||
	    dev->chip_id == BCM583XX_DEVICE_ID) {
		b53_read8(dev, B53_CTRL_PAGE, B53_SOFTRESET, &reg);
		reg |= SW_RST | EN_SW_RST | EN_CH_RST;
		b53_write8(dev, B53_CTRL_PAGE, B53_SOFTRESET, reg);

		do {
			b53_read8(dev, B53_CTRL_PAGE, B53_SOFTRESET, &reg);
			if (!(reg & SW_RST))
				break;

			usleep_range(1000, 2000);
		} while (timeout-- > 0);

		if (timeout == 0) {
			dev_err(dev->dev,
				"Timeout waiting for SW_RST to clear!\n");
			return -ETIMEDOUT;
		}
	}

	b53_read8(dev, B53_CTRL_PAGE, B53_SWITCH_MODE, &mgmt);

	if (!(mgmt & SM_SW_FWD_EN)) {
		mgmt &= ~SM_SW_FWD_MODE;
		mgmt |= SM_SW_FWD_EN;

		b53_write8(dev, B53_CTRL_PAGE, B53_SWITCH_MODE, mgmt);
		b53_read8(dev, B53_CTRL_PAGE, B53_SWITCH_MODE, &mgmt);

		if (!(mgmt & SM_SW_FWD_EN)) {
			dev_err(dev->dev, "Failed to enable switch!\n");
			return -EINVAL;
		}
	}

	b53_enable_mib(dev);

	return b53_flush_arl(dev, FAST_AGE_STATIC);
}

static int b53_phy_read16(struct dsa_switch *ds, int addr, int reg)
{
	struct b53_device *priv = ds->priv;
	u16 value = 0;
	int ret;

	if (priv->ops->phy_read16)
		ret = priv->ops->phy_read16(priv, addr, reg, &value);
	else
		ret = b53_read16(priv, B53_PORT_MII_PAGE(addr),
				 reg * 2, &value);

	return ret ? ret : value;
}

static int b53_phy_write16(struct dsa_switch *ds, int addr, int reg, u16 val)
{
	struct b53_device *priv = ds->priv;

	if (priv->ops->phy_write16)
		return priv->ops->phy_write16(priv, addr, reg, val);

	return b53_write16(priv, B53_PORT_MII_PAGE(addr), reg * 2, val);
}

static int b53_reset_switch(struct b53_device *priv)
{
	/* reset vlans */
	memset(priv->vlans, 0, sizeof(*priv->vlans) * priv->num_vlans);
	memset(priv->ports, 0, sizeof(*priv->ports) * priv->num_ports);

	priv->serdes_lane = B53_INVALID_LANE;

	return b53_switch_reset(priv);
}

static int b53_apply_config(struct b53_device *priv)
{
	/* disable switching */
	b53_set_forwarding(priv, 0);

	b53_configure_vlan(priv->ds);

	/* enable switching */
	b53_set_forwarding(priv, 1);

	return 0;
}

static void b53_reset_mib(struct b53_device *priv)
{
	u8 gc;

	b53_read8(priv, B53_MGMT_PAGE, B53_GLOBAL_CONFIG, &gc);

	b53_write8(priv, B53_MGMT_PAGE, B53_GLOBAL_CONFIG, gc | GC_RESET_MIB);
	msleep(1);
	b53_write8(priv, B53_MGMT_PAGE, B53_GLOBAL_CONFIG, gc & ~GC_RESET_MIB);
	msleep(1);
}

static const struct b53_mib_desc *b53_get_mib(struct b53_device *dev)
{
	if (is5365(dev))
		return b53_mibs_65;
	else if (is63xx(dev))
		return b53_mibs_63xx;
	else if (is58xx(dev))
		return b53_mibs_58xx;
	else
		return b53_mibs;
}

static unsigned int b53_get_mib_size(struct b53_device *dev)
{
	if (is5365(dev))
		return B53_MIBS_65_SIZE;
	else if (is63xx(dev))
		return B53_MIBS_63XX_SIZE;
	else if (is58xx(dev))
		return B53_MIBS_58XX_SIZE;
	else
		return B53_MIBS_SIZE;
}

static struct phy_device *b53_get_phy_device(struct dsa_switch *ds, int port)
{
	/* These ports typically do not have built-in PHYs */
	switch (port) {
	case B53_CPU_PORT_25:
	case 7:
	case B53_CPU_PORT:
		return NULL;
	}

	return mdiobus_get_phy(ds->slave_mii_bus, port);
}

void b53_get_strings(struct dsa_switch *ds, int port, u32 stringset,
		     uint8_t *data)
{
	struct b53_device *dev = ds->priv;
	const struct b53_mib_desc *mibs = b53_get_mib(dev);
	unsigned int mib_size = b53_get_mib_size(dev);
	struct phy_device *phydev;
	unsigned int i;

	if (stringset == ETH_SS_STATS) {
		for (i = 0; i < mib_size; i++)
			strlcpy(data + i * ETH_GSTRING_LEN,
				mibs[i].name, ETH_GSTRING_LEN);
	} else if (stringset == ETH_SS_PHY_STATS) {
		phydev = b53_get_phy_device(ds, port);
		if (!phydev)
			return;

		phy_ethtool_get_strings(phydev, data);
	}
}
EXPORT_SYMBOL(b53_get_strings);

void b53_get_ethtool_stats(struct dsa_switch *ds, int port, uint64_t *data)
{
	struct b53_device *dev = ds->priv;
	const struct b53_mib_desc *mibs = b53_get_mib(dev);
	unsigned int mib_size = b53_get_mib_size(dev);
	const struct b53_mib_desc *s;
	unsigned int i;
	u64 val = 0;

	if (is5365(dev) && port == 5)
		port = 8;

	mutex_lock(&dev->stats_mutex);

	for (i = 0; i < mib_size; i++) {
		s = &mibs[i];

		if (s->size == 8) {
			b53_read64(dev, B53_MIB_PAGE(port), s->offset, &val);
		} else {
			u32 val32;

			b53_read32(dev, B53_MIB_PAGE(port), s->offset,
				   &val32);
			val = val32;
		}
		data[i] = (u64)val;
	}

	mutex_unlock(&dev->stats_mutex);
}
EXPORT_SYMBOL(b53_get_ethtool_stats);

void b53_get_ethtool_phy_stats(struct dsa_switch *ds, int port, uint64_t *data)
{
	struct phy_device *phydev;

	phydev = b53_get_phy_device(ds, port);
	if (!phydev)
		return;

	phy_ethtool_get_stats(phydev, NULL, data);
}
EXPORT_SYMBOL(b53_get_ethtool_phy_stats);

int b53_get_sset_count(struct dsa_switch *ds, int port, int sset)
{
	struct b53_device *dev = ds->priv;
	struct phy_device *phydev;

	if (sset == ETH_SS_STATS) {
		return b53_get_mib_size(dev);
	} else if (sset == ETH_SS_PHY_STATS) {
		phydev = b53_get_phy_device(ds, port);
		if (!phydev)
			return 0;

		return phy_ethtool_get_sset_count(phydev);
	}

	return 0;
}
EXPORT_SYMBOL(b53_get_sset_count);

enum b53_devlink_resource_id {
	B53_DEVLINK_PARAM_ID_VLAN_TABLE,
};

static u64 b53_devlink_vlan_table_get(void *priv)
{
	struct b53_device *dev = priv;
	struct b53_vlan *vl;
	unsigned int i;
	u64 count = 0;

	for (i = 0; i < dev->num_vlans; i++) {
		vl = &dev->vlans[i];
		if (vl->members)
			count++;
	}

	return count;
}

int b53_setup_devlink_resources(struct dsa_switch *ds)
{
	struct devlink_resource_size_params size_params;
	struct b53_device *dev = ds->priv;
	int err;

	devlink_resource_size_params_init(&size_params, dev->num_vlans,
					  dev->num_vlans,
					  1, DEVLINK_RESOURCE_UNIT_ENTRY);

	err = dsa_devlink_resource_register(ds, "VLAN", dev->num_vlans,
					    B53_DEVLINK_PARAM_ID_VLAN_TABLE,
					    DEVLINK_RESOURCE_ID_PARENT_TOP,
					    &size_params);
	if (err)
		goto out;

	dsa_devlink_resource_occ_get_register(ds,
					      B53_DEVLINK_PARAM_ID_VLAN_TABLE,
					      b53_devlink_vlan_table_get, dev);

	return 0;
out:
	dsa_devlink_resources_unregister(ds);
	return err;
}
EXPORT_SYMBOL(b53_setup_devlink_resources);

static int b53_setup(struct dsa_switch *ds)
{
	struct b53_device *dev = ds->priv;
	unsigned int port;
	int ret;

	/* Request bridge PVID untagged when DSA_TAG_PROTO_NONE is set
	 * which forces the CPU port to be tagged in all VLANs.
	 */
	ds->untag_bridge_pvid = dev->tag_protocol == DSA_TAG_PROTO_NONE;

	ret = b53_reset_switch(dev);
	if (ret) {
		dev_err(ds->dev, "failed to reset switch\n");
		return ret;
	}

	b53_reset_mib(dev);

	ret = b53_apply_config(dev);
	if (ret) {
		dev_err(ds->dev, "failed to apply configuration\n");
		return ret;
	}

	/* Configure IMP/CPU port, disable all other ports. Enabled
	 * ports will be configured with .port_enable
	 */
	for (port = 0; port < dev->num_ports; port++) {
		if (dsa_is_cpu_port(ds, port))
			b53_enable_cpu_port(dev, port);
		else
			b53_disable_port(ds, port);
	}

	return b53_setup_devlink_resources(ds);
}

static void b53_teardown(struct dsa_switch *ds)
{
	dsa_devlink_resources_unregister(ds);
}

static void b53_force_link(struct b53_device *dev, int port, int link)
{
	u8 reg, val, off;

	/* Override the port settings */
	if (port == dev->imp_port) {
		off = B53_PORT_OVERRIDE_CTRL;
		val = PORT_OVERRIDE_EN;
	} else {
		off = B53_GMII_PORT_OVERRIDE_CTRL(port);
		val = GMII_PO_EN;
	}

	b53_read8(dev, B53_CTRL_PAGE, off, &reg);
	reg |= val;
	if (link)
		reg |= PORT_OVERRIDE_LINK;
	else
		reg &= ~PORT_OVERRIDE_LINK;
	b53_write8(dev, B53_CTRL_PAGE, off, reg);
}

static void b53_force_port_config(struct b53_device *dev, int port,
				  int speed, int duplex,
				  bool tx_pause, bool rx_pause)
{
	u8 reg, val, off;

	/* Override the port settings */
	if (port == dev->imp_port) {
		off = B53_PORT_OVERRIDE_CTRL;
		val = PORT_OVERRIDE_EN;
	} else {
		off = B53_GMII_PORT_OVERRIDE_CTRL(port);
		val = GMII_PO_EN;
	}

	b53_read8(dev, B53_CTRL_PAGE, off, &reg);
	reg |= val;
	if (duplex == DUPLEX_FULL)
		reg |= PORT_OVERRIDE_FULL_DUPLEX;
	else
		reg &= ~PORT_OVERRIDE_FULL_DUPLEX;

	switch (speed) {
	case 2000:
		reg |= PORT_OVERRIDE_SPEED_2000M;
		fallthrough;
	case SPEED_1000:
		reg |= PORT_OVERRIDE_SPEED_1000M;
		break;
	case SPEED_100:
		reg |= PORT_OVERRIDE_SPEED_100M;
		break;
	case SPEED_10:
		reg |= PORT_OVERRIDE_SPEED_10M;
		break;
	default:
		dev_err(dev->dev, "unknown speed: %d\n", speed);
		return;
	}

	if (rx_pause)
		reg |= PORT_OVERRIDE_RX_FLOW;
	if (tx_pause)
		reg |= PORT_OVERRIDE_TX_FLOW;

	b53_write8(dev, B53_CTRL_PAGE, off, reg);
}

static void b53_adjust_link(struct dsa_switch *ds, int port,
			    struct phy_device *phydev)
{
	struct b53_device *dev = ds->priv;
	struct ethtool_eee *p = &dev->ports[port].eee;
	u8 rgmii_ctrl = 0, reg = 0, off;
	bool tx_pause = false;
	bool rx_pause = false;

	if (!phy_is_pseudo_fixed_link(phydev))
		return;

	/* Enable flow control on BCM5301x's CPU port */
	if (is5301x(dev) && dsa_is_cpu_port(ds, port))
		tx_pause = rx_pause = true;

	if (phydev->pause) {
		if (phydev->asym_pause)
			tx_pause = true;
		rx_pause = true;
	}

	b53_force_port_config(dev, port, phydev->speed, phydev->duplex,
			      tx_pause, rx_pause);
	b53_force_link(dev, port, phydev->link);

	if (is531x5(dev) && phy_interface_is_rgmii(phydev)) {
		if (port == dev->imp_port)
			off = B53_RGMII_CTRL_IMP;
		else
			off = B53_RGMII_CTRL_P(port);

		/* Configure the port RGMII clock delay by DLL disabled and
		 * tx_clk aligned timing (restoring to reset defaults)
		 */
		b53_read8(dev, B53_CTRL_PAGE, off, &rgmii_ctrl);
		rgmii_ctrl &= ~(RGMII_CTRL_DLL_RXC | RGMII_CTRL_DLL_TXC |
				RGMII_CTRL_TIMING_SEL);

		/* PHY_INTERFACE_MODE_RGMII_TXID means TX internal delay, make
		 * sure that we enable the port TX clock internal delay to
		 * account for this internal delay that is inserted, otherwise
		 * the switch won't be able to receive correctly.
		 *
		 * PHY_INTERFACE_MODE_RGMII means that we are not introducing
		 * any delay neither on transmission nor reception, so the
		 * BCM53125 must also be configured accordingly to account for
		 * the lack of delay and introduce
		 *
		 * The BCM53125 switch has its RX clock and TX clock control
		 * swapped, hence the reason why we modify the TX clock path in
		 * the "RGMII" case
		 */
		if (phydev->interface == PHY_INTERFACE_MODE_RGMII_TXID)
			rgmii_ctrl |= RGMII_CTRL_DLL_TXC;
		if (phydev->interface == PHY_INTERFACE_MODE_RGMII)
			rgmii_ctrl |= RGMII_CTRL_DLL_TXC | RGMII_CTRL_DLL_RXC;
		rgmii_ctrl |= RGMII_CTRL_TIMING_SEL;
		b53_write8(dev, B53_CTRL_PAGE, off, rgmii_ctrl);

		dev_info(ds->dev, "Configured port %d for %s\n", port,
			 phy_modes(phydev->interface));
	}

	/* configure MII port if necessary */
	if (is5325(dev)) {
		b53_read8(dev, B53_CTRL_PAGE, B53_PORT_OVERRIDE_CTRL,
			  &reg);

		/* reverse mii needs to be enabled */
		if (!(reg & PORT_OVERRIDE_RV_MII_25)) {
			b53_write8(dev, B53_CTRL_PAGE, B53_PORT_OVERRIDE_CTRL,
				   reg | PORT_OVERRIDE_RV_MII_25);
			b53_read8(dev, B53_CTRL_PAGE, B53_PORT_OVERRIDE_CTRL,
				  &reg);

			if (!(reg & PORT_OVERRIDE_RV_MII_25)) {
				dev_err(ds->dev,
					"Failed to enable reverse MII mode\n");
				return;
			}
		}
	}

	/* Re-negotiate EEE if it was enabled already */
	p->eee_enabled = b53_eee_init(ds, port, phydev);
}

void b53_port_event(struct dsa_switch *ds, int port)
{
	struct b53_device *dev = ds->priv;
	bool link;
	u16 sts;

	b53_read16(dev, B53_STAT_PAGE, B53_LINK_STAT, &sts);
	link = !!(sts & BIT(port));
	dsa_port_phylink_mac_change(ds, port, link);
}
EXPORT_SYMBOL(b53_port_event);

void b53_phylink_validate(struct dsa_switch *ds, int port,
			  unsigned long *supported,
			  struct phylink_link_state *state)
{
	struct b53_device *dev = ds->priv;
	__ETHTOOL_DECLARE_LINK_MODE_MASK(mask) = { 0, };

	if (dev->ops->serdes_phylink_validate)
		dev->ops->serdes_phylink_validate(dev, port, mask, state);

	/* Allow all the expected bits */
	phylink_set(mask, Autoneg);
	phylink_set_port_modes(mask);
	phylink_set(mask, Pause);
	phylink_set(mask, Asym_Pause);

	/* With the exclusion of 5325/5365, MII, Reverse MII and 802.3z, we
	 * support Gigabit, including Half duplex.
	 */
	if (state->interface != PHY_INTERFACE_MODE_MII &&
	    state->interface != PHY_INTERFACE_MODE_REVMII &&
	    !phy_interface_mode_is_8023z(state->interface) &&
	    !(is5325(dev) || is5365(dev))) {
		phylink_set(mask, 1000baseT_Full);
		phylink_set(mask, 1000baseT_Half);
	}

	if (!phy_interface_mode_is_8023z(state->interface)) {
		phylink_set(mask, 10baseT_Half);
		phylink_set(mask, 10baseT_Full);
		phylink_set(mask, 100baseT_Half);
		phylink_set(mask, 100baseT_Full);
	}

	linkmode_and(supported, supported, mask);
	linkmode_and(state->advertising, state->advertising, mask);

	phylink_helper_basex_speed(state);
}
EXPORT_SYMBOL(b53_phylink_validate);

int b53_phylink_mac_link_state(struct dsa_switch *ds, int port,
			       struct phylink_link_state *state)
{
	struct b53_device *dev = ds->priv;
	int ret = -EOPNOTSUPP;

	if ((phy_interface_mode_is_8023z(state->interface) ||
	     state->interface == PHY_INTERFACE_MODE_SGMII) &&
	     dev->ops->serdes_link_state)
		ret = dev->ops->serdes_link_state(dev, port, state);

	return ret;
}
EXPORT_SYMBOL(b53_phylink_mac_link_state);

void b53_phylink_mac_config(struct dsa_switch *ds, int port,
			    unsigned int mode,
			    const struct phylink_link_state *state)
{
	struct b53_device *dev = ds->priv;

	if (mode == MLO_AN_PHY || mode == MLO_AN_FIXED)
		return;

	if ((phy_interface_mode_is_8023z(state->interface) ||
	     state->interface == PHY_INTERFACE_MODE_SGMII) &&
	     dev->ops->serdes_config)
		dev->ops->serdes_config(dev, port, mode, state);
}
EXPORT_SYMBOL(b53_phylink_mac_config);

void b53_phylink_mac_an_restart(struct dsa_switch *ds, int port)
{
	struct b53_device *dev = ds->priv;

	if (dev->ops->serdes_an_restart)
		dev->ops->serdes_an_restart(dev, port);
}
EXPORT_SYMBOL(b53_phylink_mac_an_restart);

void b53_phylink_mac_link_down(struct dsa_switch *ds, int port,
			       unsigned int mode,
			       phy_interface_t interface)
{
	struct b53_device *dev = ds->priv;

	if (mode == MLO_AN_PHY)
		return;

	if (mode == MLO_AN_FIXED) {
		b53_force_link(dev, port, false);
		return;
	}

	if (phy_interface_mode_is_8023z(interface) &&
	    dev->ops->serdes_link_set)
		dev->ops->serdes_link_set(dev, port, mode, interface, false);
}
EXPORT_SYMBOL(b53_phylink_mac_link_down);

void b53_phylink_mac_link_up(struct dsa_switch *ds, int port,
			     unsigned int mode,
			     phy_interface_t interface,
			     struct phy_device *phydev,
			     int speed, int duplex,
			     bool tx_pause, bool rx_pause)
{
	struct b53_device *dev = ds->priv;

	if (mode == MLO_AN_PHY)
		return;

	if (mode == MLO_AN_FIXED) {
		b53_force_port_config(dev, port, speed, duplex,
				      tx_pause, rx_pause);
		b53_force_link(dev, port, true);
		return;
	}

	if (phy_interface_mode_is_8023z(interface) &&
	    dev->ops->serdes_link_set)
		dev->ops->serdes_link_set(dev, port, mode, interface, true);
}
EXPORT_SYMBOL(b53_phylink_mac_link_up);

int b53_vlan_filtering(struct dsa_switch *ds, int port, bool vlan_filtering,
		       struct netlink_ext_ack *extack)
{
	struct b53_device *dev = ds->priv;

	b53_enable_vlan(dev, port, dev->vlan_enabled, vlan_filtering);

	return 0;
}
EXPORT_SYMBOL(b53_vlan_filtering);

static int b53_vlan_prepare(struct dsa_switch *ds, int port,
			    const struct switchdev_obj_port_vlan *vlan)
{
	struct b53_device *dev = ds->priv;

	if ((is5325(dev) || is5365(dev)) && vlan->vid == 0)
		return -EOPNOTSUPP;

	/* Port 7 on 7278 connects to the ASP's UniMAC which is not capable of
	 * receiving VLAN tagged frames at all, we can still allow the port to
	 * be configured for egress untagged.
	 */
	if (dev->chip_id == BCM7278_DEVICE_ID && port == 7 &&
	    !(vlan->flags & BRIDGE_VLAN_INFO_UNTAGGED))
		return -EINVAL;

	if (vlan->vid >= dev->num_vlans)
		return -ERANGE;

	b53_enable_vlan(dev, port, true, ds->vlan_filtering);

	return 0;
}

int b53_vlan_add(struct dsa_switch *ds, int port,
		 const struct switchdev_obj_port_vlan *vlan,
		 struct netlink_ext_ack *extack)
{
	struct b53_device *dev = ds->priv;
	bool untagged = vlan->flags & BRIDGE_VLAN_INFO_UNTAGGED;
	bool pvid = vlan->flags & BRIDGE_VLAN_INFO_PVID;
	struct b53_vlan *vl;
	int err;

	err = b53_vlan_prepare(ds, port, vlan);
	if (err)
		return err;

	vl = &dev->vlans[vlan->vid];

	b53_get_vlan_entry(dev, vlan->vid, vl);

	if (vlan->vid == 0 && vlan->vid == b53_default_pvid(dev))
		untagged = true;

	vl->members |= BIT(port);
	if (untagged && !b53_vlan_port_needs_forced_tagged(ds, port))
		vl->untag |= BIT(port);
	else
		vl->untag &= ~BIT(port);

	b53_set_vlan_entry(dev, vlan->vid, vl);
	b53_fast_age_vlan(dev, vlan->vid);

	if (pvid && !dsa_is_cpu_port(ds, port)) {
		b53_write16(dev, B53_VLAN_PAGE, B53_VLAN_PORT_DEF_TAG(port),
			    vlan->vid);
		b53_fast_age_vlan(dev, vlan->vid);
	}

	return 0;
}
EXPORT_SYMBOL(b53_vlan_add);

int b53_vlan_del(struct dsa_switch *ds, int port,
		 const struct switchdev_obj_port_vlan *vlan)
{
	struct b53_device *dev = ds->priv;
	bool untagged = vlan->flags & BRIDGE_VLAN_INFO_UNTAGGED;
	struct b53_vlan *vl;
	u16 pvid;

	b53_read16(dev, B53_VLAN_PAGE, B53_VLAN_PORT_DEF_TAG(port), &pvid);

	vl = &dev->vlans[vlan->vid];

	b53_get_vlan_entry(dev, vlan->vid, vl);

	vl->members &= ~BIT(port);

	if (pvid == vlan->vid)
		pvid = b53_default_pvid(dev);

	if (untagged && !b53_vlan_port_needs_forced_tagged(ds, port))
		vl->untag &= ~(BIT(port));

	b53_set_vlan_entry(dev, vlan->vid, vl);
	b53_fast_age_vlan(dev, vlan->vid);

	b53_write16(dev, B53_VLAN_PAGE, B53_VLAN_PORT_DEF_TAG(port), pvid);
	b53_fast_age_vlan(dev, pvid);

	return 0;
}
EXPORT_SYMBOL(b53_vlan_del);

/* Address Resolution Logic routines. Caller must hold &dev->arl_mutex. */
static int b53_arl_op_wait(struct b53_device *dev)
{
	unsigned int timeout = 10;
	u8 reg;

	do {
		b53_read8(dev, B53_ARLIO_PAGE, B53_ARLTBL_RW_CTRL, &reg);
		if (!(reg & ARLTBL_START_DONE))
			return 0;

		usleep_range(1000, 2000);
	} while (timeout--);

	dev_warn(dev->dev, "timeout waiting for ARL to finish: 0x%02x\n", reg);

	return -ETIMEDOUT;
}

static int b53_arl_rw_op(struct b53_device *dev, unsigned int op)
{
	u8 reg;

	if (op > ARLTBL_RW)
		return -EINVAL;

	b53_read8(dev, B53_ARLIO_PAGE, B53_ARLTBL_RW_CTRL, &reg);
	reg |= ARLTBL_START_DONE;
	if (op)
		reg |= ARLTBL_RW;
	else
		reg &= ~ARLTBL_RW;
	if (dev->vlan_enabled)
		reg &= ~ARLTBL_IVL_SVL_SELECT;
	else
		reg |= ARLTBL_IVL_SVL_SELECT;
	b53_write8(dev, B53_ARLIO_PAGE, B53_ARLTBL_RW_CTRL, reg);

	return b53_arl_op_wait(dev);
}

static int b53_arl_read(struct b53_device *dev, u64 mac,
			u16 vid, struct b53_arl_entry *ent, u8 *idx)
{
	DECLARE_BITMAP(free_bins, B53_ARLTBL_MAX_BIN_ENTRIES);
	unsigned int i;
	int ret;

	ret = b53_arl_op_wait(dev);
	if (ret)
		return ret;

	bitmap_zero(free_bins, dev->num_arl_bins);

	/* Read the bins */
	for (i = 0; i < dev->num_arl_bins; i++) {
		u64 mac_vid;
		u32 fwd_entry;

		b53_read64(dev, B53_ARLIO_PAGE,
			   B53_ARLTBL_MAC_VID_ENTRY(i), &mac_vid);
		b53_read32(dev, B53_ARLIO_PAGE,
			   B53_ARLTBL_DATA_ENTRY(i), &fwd_entry);
		b53_arl_to_entry(ent, mac_vid, fwd_entry);

		if (!(fwd_entry & ARLTBL_VALID)) {
			set_bit(i, free_bins);
			continue;
		}
		if ((mac_vid & ARLTBL_MAC_MASK) != mac)
			continue;
		if (dev->vlan_enabled &&
		    ((mac_vid >> ARLTBL_VID_S) & ARLTBL_VID_MASK) != vid)
			continue;
		*idx = i;
		return 0;
	}

	if (bitmap_weight(free_bins, dev->num_arl_bins) == 0)
		return -ENOSPC;

	*idx = find_first_bit(free_bins, dev->num_arl_bins);

	return -ENOENT;
}

static int b53_arl_op(struct b53_device *dev, int op, int port,
		      const unsigned char *addr, u16 vid, bool is_valid)
{
	struct b53_arl_entry ent;
	u32 fwd_entry;
	u64 mac, mac_vid = 0;
	u8 idx = 0;
	int ret;

	/* Convert the array into a 64-bit MAC */
	mac = ether_addr_to_u64(addr);

	/* Perform a read for the given MAC and VID */
	b53_write48(dev, B53_ARLIO_PAGE, B53_MAC_ADDR_IDX, mac);
	b53_write16(dev, B53_ARLIO_PAGE, B53_VLAN_ID_IDX, vid);

	/* Issue a read operation for this MAC */
	ret = b53_arl_rw_op(dev, 1);
	if (ret)
		return ret;

	ret = b53_arl_read(dev, mac, vid, &ent, &idx);

	/* If this is a read, just finish now */
	if (op)
		return ret;

	switch (ret) {
	case -ETIMEDOUT:
		return ret;
	case -ENOSPC:
		dev_dbg(dev->dev, "{%pM,%.4d} no space left in ARL\n",
			addr, vid);
		return is_valid ? ret : 0;
	case -ENOENT:
		/* We could not find a matching MAC, so reset to a new entry */
		dev_dbg(dev->dev, "{%pM,%.4d} not found, using idx: %d\n",
			addr, vid, idx);
		fwd_entry = 0;
		break;
	default:
		dev_dbg(dev->dev, "{%pM,%.4d} found, using idx: %d\n",
			addr, vid, idx);
		break;
	}

	/* For multicast address, the port is a bitmask and the validity
	 * is determined by having at least one port being still active
	 */
	if (!is_multicast_ether_addr(addr)) {
		ent.port = port;
		ent.is_valid = is_valid;
	} else {
		if (is_valid)
			ent.port |= BIT(port);
		else
			ent.port &= ~BIT(port);

		ent.is_valid = !!(ent.port);
	}

	ent.vid = vid;
	ent.is_static = true;
	ent.is_age = false;
	memcpy(ent.mac, addr, ETH_ALEN);
	b53_arl_from_entry(&mac_vid, &fwd_entry, &ent);

	b53_write64(dev, B53_ARLIO_PAGE,
		    B53_ARLTBL_MAC_VID_ENTRY(idx), mac_vid);
	b53_write32(dev, B53_ARLIO_PAGE,
		    B53_ARLTBL_DATA_ENTRY(idx), fwd_entry);

	return b53_arl_rw_op(dev, 0);
}

int b53_fdb_add(struct dsa_switch *ds, int port,
		const unsigned char *addr, u16 vid)
{
	struct b53_device *priv = ds->priv;
	int ret;

	/* 5325 and 5365 require some more massaging, but could
	 * be supported eventually
	 */
	if (is5325(priv) || is5365(priv))
		return -EOPNOTSUPP;

	mutex_lock(&priv->arl_mutex);
	ret = b53_arl_op(priv, 0, port, addr, vid, true);
	mutex_unlock(&priv->arl_mutex);

	return ret;
}
EXPORT_SYMBOL(b53_fdb_add);

int b53_fdb_del(struct dsa_switch *ds, int port,
		const unsigned char *addr, u16 vid)
{
	struct b53_device *priv = ds->priv;
	int ret;

	mutex_lock(&priv->arl_mutex);
	ret = b53_arl_op(priv, 0, port, addr, vid, false);
	mutex_unlock(&priv->arl_mutex);

	return ret;
}
EXPORT_SYMBOL(b53_fdb_del);

static int b53_arl_search_wait(struct b53_device *dev)
{
	unsigned int timeout = 1000;
	u8 reg;

	do {
		b53_read8(dev, B53_ARLIO_PAGE, B53_ARL_SRCH_CTL, &reg);
		if (!(reg & ARL_SRCH_STDN))
			return 0;

		if (reg & ARL_SRCH_VLID)
			return 0;

		usleep_range(1000, 2000);
	} while (timeout--);

	return -ETIMEDOUT;
}

static void b53_arl_search_rd(struct b53_device *dev, u8 idx,
			      struct b53_arl_entry *ent)
{
	u64 mac_vid;
	u32 fwd_entry;

	b53_read64(dev, B53_ARLIO_PAGE,
		   B53_ARL_SRCH_RSTL_MACVID(idx), &mac_vid);
	b53_read32(dev, B53_ARLIO_PAGE,
		   B53_ARL_SRCH_RSTL(idx), &fwd_entry);
	b53_arl_to_entry(ent, mac_vid, fwd_entry);
}

static int b53_fdb_copy(int port, const struct b53_arl_entry *ent,
			dsa_fdb_dump_cb_t *cb, void *data)
{
	if (!ent->is_valid)
		return 0;

	if (port != ent->port)
		return 0;

	return cb(ent->mac, ent->vid, ent->is_static, data);
}

int b53_fdb_dump(struct dsa_switch *ds, int port,
		 dsa_fdb_dump_cb_t *cb, void *data)
{
	struct b53_device *priv = ds->priv;
	struct b53_arl_entry results[2];
	unsigned int count = 0;
	int ret;
	u8 reg;

	mutex_lock(&priv->arl_mutex);

	/* Start search operation */
	reg = ARL_SRCH_STDN;
	b53_write8(priv, B53_ARLIO_PAGE, B53_ARL_SRCH_CTL, reg);

	do {
		ret = b53_arl_search_wait(priv);
		if (ret)
			break;

		b53_arl_search_rd(priv, 0, &results[0]);
		ret = b53_fdb_copy(port, &results[0], cb, data);
		if (ret)
			break;

		if (priv->num_arl_bins > 2) {
			b53_arl_search_rd(priv, 1, &results[1]);
			ret = b53_fdb_copy(port, &results[1], cb, data);
			if (ret)
				break;

			if (!results[0].is_valid && !results[1].is_valid)
				break;
		}

	} while (count++ < b53_max_arl_entries(priv) / 2);

	mutex_unlock(&priv->arl_mutex);

	return 0;
}
EXPORT_SYMBOL(b53_fdb_dump);

int b53_mdb_add(struct dsa_switch *ds, int port,
		const struct switchdev_obj_port_mdb *mdb)
{
	struct b53_device *priv = ds->priv;
	int ret;

	/* 5325 and 5365 require some more massaging, but could
	 * be supported eventually
	 */
	if (is5325(priv) || is5365(priv))
		return -EOPNOTSUPP;

	mutex_lock(&priv->arl_mutex);
	ret = b53_arl_op(priv, 0, port, mdb->addr, mdb->vid, true);
	mutex_unlock(&priv->arl_mutex);

	return ret;
}
EXPORT_SYMBOL(b53_mdb_add);

int b53_mdb_del(struct dsa_switch *ds, int port,
		const struct switchdev_obj_port_mdb *mdb)
{
	struct b53_device *priv = ds->priv;
	int ret;

	mutex_lock(&priv->arl_mutex);
	ret = b53_arl_op(priv, 0, port, mdb->addr, mdb->vid, false);
	mutex_unlock(&priv->arl_mutex);
	if (ret)
		dev_err(ds->dev, "failed to delete MDB entry\n");

	return ret;
}
EXPORT_SYMBOL(b53_mdb_del);

int b53_br_join(struct dsa_switch *ds, int port, struct net_device *br)
{
	struct b53_device *dev = ds->priv;
	s8 cpu_port = dsa_to_port(ds, port)->cpu_dp->index;
	u16 pvlan, reg;
	unsigned int i;

	/* On 7278, port 7 which connects to the ASP should only receive
	 * traffic from matching CFP rules.
	 */
	if (dev->chip_id == BCM7278_DEVICE_ID && port == 7)
		return -EINVAL;

	/* Make this port leave the all VLANs join since we will have proper
	 * VLAN entries from now on
	 */
	if (is58xx(dev)) {
		b53_read16(dev, B53_VLAN_PAGE, B53_JOIN_ALL_VLAN_EN, &reg);
		reg &= ~BIT(port);
		if ((reg & BIT(cpu_port)) == BIT(cpu_port))
			reg &= ~BIT(cpu_port);
		b53_write16(dev, B53_VLAN_PAGE, B53_JOIN_ALL_VLAN_EN, reg);
	}

	b53_read16(dev, B53_PVLAN_PAGE, B53_PVLAN_PORT_MASK(port), &pvlan);

	b53_for_each_port(dev, i) {
		if (dsa_to_port(ds, i)->bridge_dev != br)
			continue;

		/* Add this local port to the remote port VLAN control
		 * membership and update the remote port bitmask
		 */
		b53_read16(dev, B53_PVLAN_PAGE, B53_PVLAN_PORT_MASK(i), &reg);
		reg |= BIT(port);
		b53_write16(dev, B53_PVLAN_PAGE, B53_PVLAN_PORT_MASK(i), reg);
		dev->ports[i].vlan_ctl_mask = reg;

		pvlan |= BIT(i);
	}

	/* Configure the local port VLAN control membership to include
	 * remote ports and update the local port bitmask
	 */
	b53_write16(dev, B53_PVLAN_PAGE, B53_PVLAN_PORT_MASK(port), pvlan);
	dev->ports[port].vlan_ctl_mask = pvlan;

	return 0;
}
EXPORT_SYMBOL(b53_br_join);

void b53_br_leave(struct dsa_switch *ds, int port, struct net_device *br)
{
	struct b53_device *dev = ds->priv;
	struct b53_vlan *vl = &dev->vlans[0];
	s8 cpu_port = dsa_to_port(ds, port)->cpu_dp->index;
	unsigned int i;
	u16 pvlan, reg, pvid;

	b53_read16(dev, B53_PVLAN_PAGE, B53_PVLAN_PORT_MASK(port), &pvlan);

	b53_for_each_port(dev, i) {
		/* Don't touch the remaining ports */
		if (dsa_to_port(ds, i)->bridge_dev != br)
			continue;

		b53_read16(dev, B53_PVLAN_PAGE, B53_PVLAN_PORT_MASK(i), &reg);
		reg &= ~BIT(port);
		b53_write16(dev, B53_PVLAN_PAGE, B53_PVLAN_PORT_MASK(i), reg);
		dev->ports[port].vlan_ctl_mask = reg;

		/* Prevent self removal to preserve isolation */
		if (port != i)
			pvlan &= ~BIT(i);
	}

	b53_write16(dev, B53_PVLAN_PAGE, B53_PVLAN_PORT_MASK(port), pvlan);
	dev->ports[port].vlan_ctl_mask = pvlan;

	pvid = b53_default_pvid(dev);

	/* Make this port join all VLANs without VLAN entries */
	if (is58xx(dev)) {
		b53_read16(dev, B53_VLAN_PAGE, B53_JOIN_ALL_VLAN_EN, &reg);
		reg |= BIT(port);
		if (!(reg & BIT(cpu_port)))
			reg |= BIT(cpu_port);
		b53_write16(dev, B53_VLAN_PAGE, B53_JOIN_ALL_VLAN_EN, reg);
	} else {
		b53_get_vlan_entry(dev, pvid, vl);
		vl->members |= BIT(port) | BIT(cpu_port);
		vl->untag |= BIT(port) | BIT(cpu_port);
		b53_set_vlan_entry(dev, pvid, vl);
	}
}
EXPORT_SYMBOL(b53_br_leave);

void b53_br_set_stp_state(struct dsa_switch *ds, int port, u8 state)
{
	struct b53_device *dev = ds->priv;
	u8 hw_state;
	u8 reg;

	switch (state) {
	case BR_STATE_DISABLED:
		hw_state = PORT_CTRL_DIS_STATE;
		break;
	case BR_STATE_LISTENING:
		hw_state = PORT_CTRL_LISTEN_STATE;
		break;
	case BR_STATE_LEARNING:
		hw_state = PORT_CTRL_LEARN_STATE;
		break;
	case BR_STATE_FORWARDING:
		hw_state = PORT_CTRL_FWD_STATE;
		break;
	case BR_STATE_BLOCKING:
		hw_state = PORT_CTRL_BLOCK_STATE;
		break;
	default:
		dev_err(ds->dev, "invalid STP state: %d\n", state);
		return;
	}

	b53_read8(dev, B53_CTRL_PAGE, B53_PORT_CTRL(port), &reg);
	reg &= ~PORT_CTRL_STP_STATE_MASK;
	reg |= hw_state;
	b53_write8(dev, B53_CTRL_PAGE, B53_PORT_CTRL(port), reg);
}
EXPORT_SYMBOL(b53_br_set_stp_state);

void b53_br_fast_age(struct dsa_switch *ds, int port)
{
	struct b53_device *dev = ds->priv;

	if (b53_fast_age_port(dev, port))
		dev_err(ds->dev, "fast ageing failed\n");
}
EXPORT_SYMBOL(b53_br_fast_age);

int b53_br_flags_pre(struct dsa_switch *ds, int port,
		     struct switchdev_brport_flags flags,
		     struct netlink_ext_ack *extack)
{
	if (flags.mask & ~(BR_FLOOD | BR_MCAST_FLOOD | BR_LEARNING))
		return -EINVAL;

	return 0;
}
EXPORT_SYMBOL(b53_br_flags_pre);

int b53_br_flags(struct dsa_switch *ds, int port,
		 struct switchdev_brport_flags flags,
		 struct netlink_ext_ack *extack)
{
	if (flags.mask & BR_FLOOD)
		b53_port_set_ucast_flood(ds->priv, port,
					 !!(flags.val & BR_FLOOD));
	if (flags.mask & BR_MCAST_FLOOD)
		b53_port_set_mcast_flood(ds->priv, port,
					 !!(flags.val & BR_MCAST_FLOOD));
	if (flags.mask & BR_LEARNING)
		b53_port_set_learning(ds->priv, port,
				      !!(flags.val & BR_LEARNING));

	return 0;
}
EXPORT_SYMBOL(b53_br_flags);

static bool b53_possible_cpu_port(struct dsa_switch *ds, int port)
{
	/* Broadcom switches will accept enabling Broadcom tags on the
	 * following ports: 5, 7 and 8, any other port is not supported
	 */
	switch (port) {
	case B53_CPU_PORT_25:
	case 7:
	case B53_CPU_PORT:
		return true;
	}

	return false;
}

static bool b53_can_enable_brcm_tags(struct dsa_switch *ds, int port,
				     enum dsa_tag_protocol tag_protocol)
{
	bool ret = b53_possible_cpu_port(ds, port);

	if (!ret) {
		dev_warn(ds->dev, "Port %d is not Broadcom tag capable\n",
			 port);
		return ret;
	}

	switch (tag_protocol) {
	case DSA_TAG_PROTO_BRCM:
	case DSA_TAG_PROTO_BRCM_PREPEND:
		dev_warn(ds->dev,
			 "Port %d is stacked to Broadcom tag switch\n", port);
		ret = false;
		break;
	default:
		ret = true;
		break;
	}

	return ret;
}

enum dsa_tag_protocol b53_get_tag_protocol(struct dsa_switch *ds, int port,
					   enum dsa_tag_protocol mprot)
{
	struct b53_device *dev = ds->priv;

	if (!b53_can_enable_brcm_tags(ds, port, mprot)) {
		dev->tag_protocol = DSA_TAG_PROTO_NONE;
		goto out;
	}

	/* Older models require a different 6 byte tag */
	if (is5325(dev) || is5365(dev) || is63xx(dev)) {
		dev->tag_protocol = DSA_TAG_PROTO_BRCM_LEGACY;
		goto out;
	}

	/* Broadcom BCM58xx chips have a flow accelerator on Port 8
	 * which requires us to use the prepended Broadcom tag type
	 */
	if (dev->chip_id == BCM58XX_DEVICE_ID && port == B53_CPU_PORT) {
		dev->tag_protocol = DSA_TAG_PROTO_BRCM_PREPEND;
		goto out;
	}

	dev->tag_protocol = DSA_TAG_PROTO_BRCM;
out:
	return dev->tag_protocol;
}
EXPORT_SYMBOL(b53_get_tag_protocol);

int b53_mirror_add(struct dsa_switch *ds, int port,
		   struct dsa_mall_mirror_tc_entry *mirror, bool ingress)
{
	struct b53_device *dev = ds->priv;
	u16 reg, loc;

	if (ingress)
		loc = B53_IG_MIR_CTL;
	else
		loc = B53_EG_MIR_CTL;

	b53_read16(dev, B53_MGMT_PAGE, loc, &reg);
	reg |= BIT(port);
	b53_write16(dev, B53_MGMT_PAGE, loc, reg);

	b53_read16(dev, B53_MGMT_PAGE, B53_MIR_CAP_CTL, &reg);
	reg &= ~CAP_PORT_MASK;
	reg |= mirror->to_local_port;
	reg |= MIRROR_EN;
	b53_write16(dev, B53_MGMT_PAGE, B53_MIR_CAP_CTL, reg);

	return 0;
}
EXPORT_SYMBOL(b53_mirror_add);

void b53_mirror_del(struct dsa_switch *ds, int port,
		    struct dsa_mall_mirror_tc_entry *mirror)
{
	struct b53_device *dev = ds->priv;
	bool loc_disable = false, other_loc_disable = false;
	u16 reg, loc;

	if (mirror->ingress)
		loc = B53_IG_MIR_CTL;
	else
		loc = B53_EG_MIR_CTL;

	/* Update the desired ingress/egress register */
	b53_read16(dev, B53_MGMT_PAGE, loc, &reg);
	reg &= ~BIT(port);
	if (!(reg & MIRROR_MASK))
		loc_disable = true;
	b53_write16(dev, B53_MGMT_PAGE, loc, reg);

	/* Now look at the other one to know if we can disable mirroring
	 * entirely
	 */
	if (mirror->ingress)
		b53_read16(dev, B53_MGMT_PAGE, B53_EG_MIR_CTL, &reg);
	else
		b53_read16(dev, B53_MGMT_PAGE, B53_IG_MIR_CTL, &reg);
	if (!(reg & MIRROR_MASK))
		other_loc_disable = true;

	b53_read16(dev, B53_MGMT_PAGE, B53_MIR_CAP_CTL, &reg);
	/* Both no longer have ports, let's disable mirroring */
	if (loc_disable && other_loc_disable) {
		reg &= ~MIRROR_EN;
		reg &= ~mirror->to_local_port;
	}
	b53_write16(dev, B53_MGMT_PAGE, B53_MIR_CAP_CTL, reg);
}
EXPORT_SYMBOL(b53_mirror_del);

void b53_eee_enable_set(struct dsa_switch *ds, int port, bool enable)
{
	struct b53_device *dev = ds->priv;
	u16 reg;

	b53_read16(dev, B53_EEE_PAGE, B53_EEE_EN_CTRL, &reg);
	if (enable)
		reg |= BIT(port);
	else
		reg &= ~BIT(port);
	b53_write16(dev, B53_EEE_PAGE, B53_EEE_EN_CTRL, reg);
}
EXPORT_SYMBOL(b53_eee_enable_set);


/* Returns 0 if EEE was not enabled, or 1 otherwise
 */
int b53_eee_init(struct dsa_switch *ds, int port, struct phy_device *phy)
{
	int ret;

	ret = phy_init_eee(phy, 0);
	if (ret)
		return 0;

	b53_eee_enable_set(ds, port, true);

	return 1;
}
EXPORT_SYMBOL(b53_eee_init);

int b53_get_mac_eee(struct dsa_switch *ds, int port, struct ethtool_eee *e)
{
	struct b53_device *dev = ds->priv;
	struct ethtool_eee *p = &dev->ports[port].eee;
	u16 reg;

	if (is5325(dev) || is5365(dev))
		return -EOPNOTSUPP;

	b53_read16(dev, B53_EEE_PAGE, B53_EEE_LPI_INDICATE, &reg);
	e->eee_enabled = p->eee_enabled;
	e->eee_active = !!(reg & BIT(port));

	return 0;
}
EXPORT_SYMBOL(b53_get_mac_eee);

int b53_set_mac_eee(struct dsa_switch *ds, int port, struct ethtool_eee *e)
{
	struct b53_device *dev = ds->priv;
	struct ethtool_eee *p = &dev->ports[port].eee;

	if (is5325(dev) || is5365(dev))
		return -EOPNOTSUPP;

	p->eee_enabled = e->eee_enabled;
	b53_eee_enable_set(ds, port, e->eee_enabled);

	return 0;
}
EXPORT_SYMBOL(b53_set_mac_eee);

static int b53_change_mtu(struct dsa_switch *ds, int port, int mtu)
{
	struct b53_device *dev = ds->priv;
	bool enable_jumbo;
	bool allow_10_100;

	if (is5325(dev) || is5365(dev))
		return -EOPNOTSUPP;

	enable_jumbo = (mtu >= JMS_MIN_SIZE);
	allow_10_100 = (dev->chip_id == BCM583XX_DEVICE_ID);

	return b53_set_jumbo(dev, enable_jumbo, allow_10_100);
}

static int b53_get_max_mtu(struct dsa_switch *ds, int port)
{
	return JMS_MAX_SIZE;
}

static const struct dsa_switch_ops b53_switch_ops = {
	.get_tag_protocol	= b53_get_tag_protocol,
	.setup			= b53_setup,
	.teardown		= b53_teardown,
	.get_strings		= b53_get_strings,
	.get_ethtool_stats	= b53_get_ethtool_stats,
	.get_sset_count		= b53_get_sset_count,
	.get_ethtool_phy_stats	= b53_get_ethtool_phy_stats,
	.phy_read		= b53_phy_read16,
	.phy_write		= b53_phy_write16,
	.adjust_link		= b53_adjust_link,
	.phylink_validate	= b53_phylink_validate,
	.phylink_mac_link_state	= b53_phylink_mac_link_state,
	.phylink_mac_config	= b53_phylink_mac_config,
	.phylink_mac_an_restart	= b53_phylink_mac_an_restart,
	.phylink_mac_link_down	= b53_phylink_mac_link_down,
	.phylink_mac_link_up	= b53_phylink_mac_link_up,
	.port_enable		= b53_enable_port,
	.port_disable		= b53_disable_port,
	.get_mac_eee		= b53_get_mac_eee,
	.set_mac_eee		= b53_set_mac_eee,
	.port_bridge_join	= b53_br_join,
	.port_bridge_leave	= b53_br_leave,
	.port_pre_bridge_flags	= b53_br_flags_pre,
	.port_bridge_flags	= b53_br_flags,
	.port_stp_state_set	= b53_br_set_stp_state,
	.port_fast_age		= b53_br_fast_age,
	.port_vlan_filtering	= b53_vlan_filtering,
	.port_vlan_add		= b53_vlan_add,
	.port_vlan_del		= b53_vlan_del,
	.port_fdb_dump		= b53_fdb_dump,
	.port_fdb_add		= b53_fdb_add,
	.port_fdb_del		= b53_fdb_del,
	.port_mirror_add	= b53_mirror_add,
	.port_mirror_del	= b53_mirror_del,
	.port_mdb_add		= b53_mdb_add,
	.port_mdb_del		= b53_mdb_del,
	.port_max_mtu		= b53_get_max_mtu,
	.port_change_mtu	= b53_change_mtu,
};

struct b53_chip_data {
	u32 chip_id;
	const char *dev_name;
	u16 vlans;
	u16 enabled_ports;
	u8 imp_port;
	u8 cpu_port;
	u8 vta_regs[3];
	u8 arl_bins;
	u16 arl_buckets;
	u8 duplex_reg;
	u8 jumbo_pm_reg;
	u8 jumbo_size_reg;
};

#define B53_VTA_REGS	\
	{ B53_VT_ACCESS, B53_VT_INDEX, B53_VT_ENTRY }
#define B53_VTA_REGS_9798 \
	{ B53_VT_ACCESS_9798, B53_VT_INDEX_9798, B53_VT_ENTRY_9798 }
#define B53_VTA_REGS_63XX \
	{ B53_VT_ACCESS_63XX, B53_VT_INDEX_63XX, B53_VT_ENTRY_63XX }

static const struct b53_chip_data b53_switch_chips[] = {
	{
		.chip_id = BCM5325_DEVICE_ID,
		.dev_name = "BCM5325",
		.vlans = 16,
		.enabled_ports = 0x3f,
		.arl_bins = 2,
		.arl_buckets = 1024,
		.imp_port = 5,
<<<<<<< HEAD
		.cpu_port = B53_CPU_PORT_25,
=======
>>>>>>> df0cc57e
		.duplex_reg = B53_DUPLEX_STAT_FE,
	},
	{
		.chip_id = BCM5365_DEVICE_ID,
		.dev_name = "BCM5365",
		.vlans = 256,
		.enabled_ports = 0x3f,
		.arl_bins = 2,
		.arl_buckets = 1024,
		.imp_port = 5,
<<<<<<< HEAD
		.cpu_port = B53_CPU_PORT_25,
=======
>>>>>>> df0cc57e
		.duplex_reg = B53_DUPLEX_STAT_FE,
	},
	{
		.chip_id = BCM5389_DEVICE_ID,
		.dev_name = "BCM5389",
		.vlans = 4096,
		.enabled_ports = 0x11f,
		.arl_bins = 4,
		.arl_buckets = 1024,
		.imp_port = 8,
<<<<<<< HEAD
		.cpu_port = B53_CPU_PORT,
=======
>>>>>>> df0cc57e
		.vta_regs = B53_VTA_REGS,
		.duplex_reg = B53_DUPLEX_STAT_GE,
		.jumbo_pm_reg = B53_JUMBO_PORT_MASK,
		.jumbo_size_reg = B53_JUMBO_MAX_SIZE,
	},
	{
		.chip_id = BCM5395_DEVICE_ID,
		.dev_name = "BCM5395",
		.vlans = 4096,
		.enabled_ports = 0x11f,
		.arl_bins = 4,
		.arl_buckets = 1024,
		.imp_port = 8,
<<<<<<< HEAD
		.cpu_port = B53_CPU_PORT,
=======
>>>>>>> df0cc57e
		.vta_regs = B53_VTA_REGS,
		.duplex_reg = B53_DUPLEX_STAT_GE,
		.jumbo_pm_reg = B53_JUMBO_PORT_MASK,
		.jumbo_size_reg = B53_JUMBO_MAX_SIZE,
	},
	{
		.chip_id = BCM5397_DEVICE_ID,
		.dev_name = "BCM5397",
		.vlans = 4096,
		.enabled_ports = 0x11f,
		.arl_bins = 4,
		.arl_buckets = 1024,
		.imp_port = 8,
<<<<<<< HEAD
		.cpu_port = B53_CPU_PORT,
=======
>>>>>>> df0cc57e
		.vta_regs = B53_VTA_REGS_9798,
		.duplex_reg = B53_DUPLEX_STAT_GE,
		.jumbo_pm_reg = B53_JUMBO_PORT_MASK,
		.jumbo_size_reg = B53_JUMBO_MAX_SIZE,
	},
	{
		.chip_id = BCM5398_DEVICE_ID,
		.dev_name = "BCM5398",
		.vlans = 4096,
		.enabled_ports = 0x17f,
		.arl_bins = 4,
		.arl_buckets = 1024,
		.imp_port = 8,
<<<<<<< HEAD
		.cpu_port = B53_CPU_PORT,
=======
>>>>>>> df0cc57e
		.vta_regs = B53_VTA_REGS_9798,
		.duplex_reg = B53_DUPLEX_STAT_GE,
		.jumbo_pm_reg = B53_JUMBO_PORT_MASK,
		.jumbo_size_reg = B53_JUMBO_MAX_SIZE,
	},
	{
		.chip_id = BCM53115_DEVICE_ID,
		.dev_name = "BCM53115",
		.vlans = 4096,
		.enabled_ports = 0x11f,
		.arl_bins = 4,
		.arl_buckets = 1024,
		.vta_regs = B53_VTA_REGS,
		.imp_port = 8,
<<<<<<< HEAD
		.cpu_port = B53_CPU_PORT,
=======
>>>>>>> df0cc57e
		.duplex_reg = B53_DUPLEX_STAT_GE,
		.jumbo_pm_reg = B53_JUMBO_PORT_MASK,
		.jumbo_size_reg = B53_JUMBO_MAX_SIZE,
	},
	{
		.chip_id = BCM53125_DEVICE_ID,
		.dev_name = "BCM53125",
		.vlans = 4096,
		.enabled_ports = 0x1ff,
		.arl_bins = 4,
		.arl_buckets = 1024,
		.imp_port = 8,
<<<<<<< HEAD
		.cpu_port = B53_CPU_PORT,
=======
>>>>>>> df0cc57e
		.vta_regs = B53_VTA_REGS,
		.duplex_reg = B53_DUPLEX_STAT_GE,
		.jumbo_pm_reg = B53_JUMBO_PORT_MASK,
		.jumbo_size_reg = B53_JUMBO_MAX_SIZE,
	},
	{
		.chip_id = BCM53128_DEVICE_ID,
		.dev_name = "BCM53128",
		.vlans = 4096,
		.enabled_ports = 0x1ff,
		.arl_bins = 4,
		.arl_buckets = 1024,
		.imp_port = 8,
<<<<<<< HEAD
		.cpu_port = B53_CPU_PORT,
=======
>>>>>>> df0cc57e
		.vta_regs = B53_VTA_REGS,
		.duplex_reg = B53_DUPLEX_STAT_GE,
		.jumbo_pm_reg = B53_JUMBO_PORT_MASK,
		.jumbo_size_reg = B53_JUMBO_MAX_SIZE,
	},
	{
		.chip_id = BCM63XX_DEVICE_ID,
		.dev_name = "BCM63xx",
		.vlans = 4096,
		.enabled_ports = 0, /* pdata must provide them */
		.arl_bins = 4,
		.arl_buckets = 1024,
		.imp_port = 8,
<<<<<<< HEAD
		.cpu_port = B53_CPU_PORT,
=======
>>>>>>> df0cc57e
		.vta_regs = B53_VTA_REGS_63XX,
		.duplex_reg = B53_DUPLEX_STAT_63XX,
		.jumbo_pm_reg = B53_JUMBO_PORT_MASK_63XX,
		.jumbo_size_reg = B53_JUMBO_MAX_SIZE_63XX,
	},
	{
		.chip_id = BCM53010_DEVICE_ID,
		.dev_name = "BCM53010",
		.vlans = 4096,
		.enabled_ports = 0x1bf,
		.arl_bins = 4,
		.arl_buckets = 1024,
		.imp_port = 8,
<<<<<<< HEAD
		.cpu_port = B53_CPU_PORT_25, /* TODO: auto detect */
=======
>>>>>>> df0cc57e
		.vta_regs = B53_VTA_REGS,
		.duplex_reg = B53_DUPLEX_STAT_GE,
		.jumbo_pm_reg = B53_JUMBO_PORT_MASK,
		.jumbo_size_reg = B53_JUMBO_MAX_SIZE,
	},
	{
		.chip_id = BCM53011_DEVICE_ID,
		.dev_name = "BCM53011",
		.vlans = 4096,
		.enabled_ports = 0x1bf,
		.arl_bins = 4,
		.arl_buckets = 1024,
		.imp_port = 8,
<<<<<<< HEAD
		.cpu_port = B53_CPU_PORT_25, /* TODO: auto detect */
=======
>>>>>>> df0cc57e
		.vta_regs = B53_VTA_REGS,
		.duplex_reg = B53_DUPLEX_STAT_GE,
		.jumbo_pm_reg = B53_JUMBO_PORT_MASK,
		.jumbo_size_reg = B53_JUMBO_MAX_SIZE,
	},
	{
		.chip_id = BCM53012_DEVICE_ID,
		.dev_name = "BCM53012",
		.vlans = 4096,
		.enabled_ports = 0x1bf,
		.arl_bins = 4,
		.arl_buckets = 1024,
		.imp_port = 8,
<<<<<<< HEAD
		.cpu_port = B53_CPU_PORT_25, /* TODO: auto detect */
=======
>>>>>>> df0cc57e
		.vta_regs = B53_VTA_REGS,
		.duplex_reg = B53_DUPLEX_STAT_GE,
		.jumbo_pm_reg = B53_JUMBO_PORT_MASK,
		.jumbo_size_reg = B53_JUMBO_MAX_SIZE,
	},
	{
		.chip_id = BCM53018_DEVICE_ID,
		.dev_name = "BCM53018",
		.vlans = 4096,
		.enabled_ports = 0x1bf,
		.arl_bins = 4,
		.arl_buckets = 1024,
		.imp_port = 8,
<<<<<<< HEAD
		.cpu_port = B53_CPU_PORT_25, /* TODO: auto detect */
=======
>>>>>>> df0cc57e
		.vta_regs = B53_VTA_REGS,
		.duplex_reg = B53_DUPLEX_STAT_GE,
		.jumbo_pm_reg = B53_JUMBO_PORT_MASK,
		.jumbo_size_reg = B53_JUMBO_MAX_SIZE,
	},
	{
		.chip_id = BCM53019_DEVICE_ID,
		.dev_name = "BCM53019",
		.vlans = 4096,
		.enabled_ports = 0x1bf,
		.arl_bins = 4,
		.arl_buckets = 1024,
		.imp_port = 8,
<<<<<<< HEAD
		.cpu_port = B53_CPU_PORT_25, /* TODO: auto detect */
=======
>>>>>>> df0cc57e
		.vta_regs = B53_VTA_REGS,
		.duplex_reg = B53_DUPLEX_STAT_GE,
		.jumbo_pm_reg = B53_JUMBO_PORT_MASK,
		.jumbo_size_reg = B53_JUMBO_MAX_SIZE,
	},
	{
		.chip_id = BCM58XX_DEVICE_ID,
		.dev_name = "BCM585xx/586xx/88312",
		.vlans	= 4096,
		.enabled_ports = 0x1ff,
		.arl_bins = 4,
		.arl_buckets = 1024,
		.imp_port = 8,
<<<<<<< HEAD
		.cpu_port = B53_CPU_PORT,
=======
>>>>>>> df0cc57e
		.vta_regs = B53_VTA_REGS,
		.duplex_reg = B53_DUPLEX_STAT_GE,
		.jumbo_pm_reg = B53_JUMBO_PORT_MASK,
		.jumbo_size_reg = B53_JUMBO_MAX_SIZE,
	},
	{
		.chip_id = BCM583XX_DEVICE_ID,
		.dev_name = "BCM583xx/11360",
		.vlans = 4096,
		.enabled_ports = 0x103,
		.arl_bins = 4,
		.arl_buckets = 1024,
		.imp_port = 8,
<<<<<<< HEAD
		.cpu_port = B53_CPU_PORT,
=======
>>>>>>> df0cc57e
		.vta_regs = B53_VTA_REGS,
		.duplex_reg = B53_DUPLEX_STAT_GE,
		.jumbo_pm_reg = B53_JUMBO_PORT_MASK,
		.jumbo_size_reg = B53_JUMBO_MAX_SIZE,
	},
	/* Starfighter 2 */
	{
		.chip_id = BCM4908_DEVICE_ID,
		.dev_name = "BCM4908",
		.vlans = 4096,
		.enabled_ports = 0x1bf,
		.arl_bins = 4,
		.arl_buckets = 256,
		.imp_port = 8,
<<<<<<< HEAD
		.cpu_port = 8, /* TODO: ports 4, 5, 8 */
=======
>>>>>>> df0cc57e
		.vta_regs = B53_VTA_REGS,
		.duplex_reg = B53_DUPLEX_STAT_GE,
		.jumbo_pm_reg = B53_JUMBO_PORT_MASK,
		.jumbo_size_reg = B53_JUMBO_MAX_SIZE,
	},
	{
		.chip_id = BCM7445_DEVICE_ID,
		.dev_name = "BCM7445",
		.vlans	= 4096,
		.enabled_ports = 0x1ff,
		.arl_bins = 4,
		.arl_buckets = 1024,
		.imp_port = 8,
<<<<<<< HEAD
		.cpu_port = B53_CPU_PORT,
=======
>>>>>>> df0cc57e
		.vta_regs = B53_VTA_REGS,
		.duplex_reg = B53_DUPLEX_STAT_GE,
		.jumbo_pm_reg = B53_JUMBO_PORT_MASK,
		.jumbo_size_reg = B53_JUMBO_MAX_SIZE,
	},
	{
		.chip_id = BCM7278_DEVICE_ID,
		.dev_name = "BCM7278",
		.vlans = 4096,
		.enabled_ports = 0x1ff,
		.arl_bins = 4,
		.arl_buckets = 256,
		.imp_port = 8,
<<<<<<< HEAD
		.cpu_port = B53_CPU_PORT,
=======
>>>>>>> df0cc57e
		.vta_regs = B53_VTA_REGS,
		.duplex_reg = B53_DUPLEX_STAT_GE,
		.jumbo_pm_reg = B53_JUMBO_PORT_MASK,
		.jumbo_size_reg = B53_JUMBO_MAX_SIZE,
	},
};

static int b53_switch_init(struct b53_device *dev)
{
	unsigned int i;
	int ret;

	for (i = 0; i < ARRAY_SIZE(b53_switch_chips); i++) {
		const struct b53_chip_data *chip = &b53_switch_chips[i];

		if (chip->chip_id == dev->chip_id) {
			if (!dev->enabled_ports)
				dev->enabled_ports = chip->enabled_ports;
			dev->name = chip->dev_name;
			dev->duplex_reg = chip->duplex_reg;
			dev->vta_regs[0] = chip->vta_regs[0];
			dev->vta_regs[1] = chip->vta_regs[1];
			dev->vta_regs[2] = chip->vta_regs[2];
			dev->jumbo_pm_reg = chip->jumbo_pm_reg;
			dev->imp_port = chip->imp_port;
<<<<<<< HEAD
			dev->cpu_port = chip->cpu_port;
=======
>>>>>>> df0cc57e
			dev->num_vlans = chip->vlans;
			dev->num_arl_bins = chip->arl_bins;
			dev->num_arl_buckets = chip->arl_buckets;
			break;
		}
	}

	/* check which BCM5325x version we have */
	if (is5325(dev)) {
		u8 vc4;

		b53_read8(dev, B53_VLAN_PAGE, B53_VLAN_CTRL4_25, &vc4);

		/* check reserved bits */
		switch (vc4 & 3) {
		case 1:
			/* BCM5325E */
			break;
		case 3:
			/* BCM5325F - do not use port 4 */
			dev->enabled_ports &= ~BIT(4);
			break;
		default:
/* On the BCM47XX SoCs this is the supported internal switch.*/
#ifndef CONFIG_BCM47XX
			/* BCM5325M */
			return -EINVAL;
#else
			break;
#endif
		}
	}

<<<<<<< HEAD
	dev->enabled_ports |= BIT(dev->cpu_port);
=======
>>>>>>> df0cc57e
	dev->num_ports = fls(dev->enabled_ports);

	dev->ds->num_ports = min_t(unsigned int, dev->num_ports, DSA_MAX_PORTS);

	/* Include non standard CPU port built-in PHYs to be probed */
	if (is539x(dev) || is531x5(dev)) {
		for (i = 0; i < dev->num_ports; i++) {
			if (!(dev->ds->phys_mii_mask & BIT(i)) &&
			    !b53_possible_cpu_port(dev->ds, i))
				dev->ds->phys_mii_mask |= BIT(i);
		}
	}

	dev->ports = devm_kcalloc(dev->dev,
				  dev->num_ports, sizeof(struct b53_port),
				  GFP_KERNEL);
	if (!dev->ports)
		return -ENOMEM;

	dev->vlans = devm_kcalloc(dev->dev,
				  dev->num_vlans, sizeof(struct b53_vlan),
				  GFP_KERNEL);
	if (!dev->vlans)
		return -ENOMEM;

	dev->reset_gpio = b53_switch_get_reset_gpio(dev);
	if (dev->reset_gpio >= 0) {
		ret = devm_gpio_request_one(dev->dev, dev->reset_gpio,
					    GPIOF_OUT_INIT_HIGH, "robo_reset");
		if (ret)
			return ret;
	}

	return 0;
}

struct b53_device *b53_switch_alloc(struct device *base,
				    const struct b53_io_ops *ops,
				    void *priv)
{
	struct dsa_switch *ds;
	struct b53_device *dev;

	ds = devm_kzalloc(base, sizeof(*ds), GFP_KERNEL);
	if (!ds)
		return NULL;

	ds->dev = base;

	dev = devm_kzalloc(base, sizeof(*dev), GFP_KERNEL);
	if (!dev)
		return NULL;

	ds->priv = dev;
	dev->dev = base;

	dev->ds = ds;
	dev->priv = priv;
	dev->ops = ops;
	ds->ops = &b53_switch_ops;
	dev->vlan_enabled = true;
	/* Let DSA handle the case were multiple bridges span the same switch
	 * device and different VLAN awareness settings are requested, which
	 * would be breaking filtering semantics for any of the other bridge
	 * devices. (not hardware supported)
	 */
	ds->vlan_filtering_is_global = true;

	mutex_init(&dev->reg_mutex);
	mutex_init(&dev->stats_mutex);
	mutex_init(&dev->arl_mutex);

	return dev;
}
EXPORT_SYMBOL(b53_switch_alloc);

int b53_switch_detect(struct b53_device *dev)
{
	u32 id32;
	u16 tmp;
	u8 id8;
	int ret;

	ret = b53_read8(dev, B53_MGMT_PAGE, B53_DEVICE_ID, &id8);
	if (ret)
		return ret;

	switch (id8) {
	case 0:
		/* BCM5325 and BCM5365 do not have this register so reads
		 * return 0. But the read operation did succeed, so assume this
		 * is one of them.
		 *
		 * Next check if we can write to the 5325's VTA register; for
		 * 5365 it is read only.
		 */
		b53_write16(dev, B53_VLAN_PAGE, B53_VLAN_TABLE_ACCESS_25, 0xf);
		b53_read16(dev, B53_VLAN_PAGE, B53_VLAN_TABLE_ACCESS_25, &tmp);

		if (tmp == 0xf)
			dev->chip_id = BCM5325_DEVICE_ID;
		else
			dev->chip_id = BCM5365_DEVICE_ID;
		break;
	case BCM5389_DEVICE_ID:
	case BCM5395_DEVICE_ID:
	case BCM5397_DEVICE_ID:
	case BCM5398_DEVICE_ID:
		dev->chip_id = id8;
		break;
	default:
		ret = b53_read32(dev, B53_MGMT_PAGE, B53_DEVICE_ID, &id32);
		if (ret)
			return ret;

		switch (id32) {
		case BCM53115_DEVICE_ID:
		case BCM53125_DEVICE_ID:
		case BCM53128_DEVICE_ID:
		case BCM53010_DEVICE_ID:
		case BCM53011_DEVICE_ID:
		case BCM53012_DEVICE_ID:
		case BCM53018_DEVICE_ID:
		case BCM53019_DEVICE_ID:
			dev->chip_id = id32;
			break;
		default:
			dev_err(dev->dev,
				"unsupported switch detected (BCM53%02x/BCM%x)\n",
				id8, id32);
			return -ENODEV;
		}
	}

	if (dev->chip_id == BCM5325_DEVICE_ID)
		return b53_read8(dev, B53_STAT_PAGE, B53_REV_ID_25,
				 &dev->core_rev);
	else
		return b53_read8(dev, B53_MGMT_PAGE, B53_REV_ID,
				 &dev->core_rev);
}
EXPORT_SYMBOL(b53_switch_detect);

int b53_switch_register(struct b53_device *dev)
{
	int ret;

	if (dev->pdata) {
		dev->chip_id = dev->pdata->chip_id;
		dev->enabled_ports = dev->pdata->enabled_ports;
	}

	if (!dev->chip_id && b53_switch_detect(dev))
		return -EINVAL;

	ret = b53_switch_init(dev);
	if (ret)
		return ret;

	dev_info(dev->dev, "found switch: %s, rev %i\n",
		 dev->name, dev->core_rev);

	return dsa_register_switch(dev->ds);
}
EXPORT_SYMBOL(b53_switch_register);

MODULE_AUTHOR("Jonas Gorski <jogo@openwrt.org>");
MODULE_DESCRIPTION("B53 switch library");
MODULE_LICENSE("Dual BSD/GPL");<|MERGE_RESOLUTION|>--- conflicted
+++ resolved
@@ -2319,10 +2319,6 @@
 		.arl_bins = 2,
 		.arl_buckets = 1024,
 		.imp_port = 5,
-<<<<<<< HEAD
-		.cpu_port = B53_CPU_PORT_25,
-=======
->>>>>>> df0cc57e
 		.duplex_reg = B53_DUPLEX_STAT_FE,
 	},
 	{
@@ -2333,10 +2329,6 @@
 		.arl_bins = 2,
 		.arl_buckets = 1024,
 		.imp_port = 5,
-<<<<<<< HEAD
-		.cpu_port = B53_CPU_PORT_25,
-=======
->>>>>>> df0cc57e
 		.duplex_reg = B53_DUPLEX_STAT_FE,
 	},
 	{
@@ -2347,10 +2339,6 @@
 		.arl_bins = 4,
 		.arl_buckets = 1024,
 		.imp_port = 8,
-<<<<<<< HEAD
-		.cpu_port = B53_CPU_PORT,
-=======
->>>>>>> df0cc57e
 		.vta_regs = B53_VTA_REGS,
 		.duplex_reg = B53_DUPLEX_STAT_GE,
 		.jumbo_pm_reg = B53_JUMBO_PORT_MASK,
@@ -2364,10 +2352,6 @@
 		.arl_bins = 4,
 		.arl_buckets = 1024,
 		.imp_port = 8,
-<<<<<<< HEAD
-		.cpu_port = B53_CPU_PORT,
-=======
->>>>>>> df0cc57e
 		.vta_regs = B53_VTA_REGS,
 		.duplex_reg = B53_DUPLEX_STAT_GE,
 		.jumbo_pm_reg = B53_JUMBO_PORT_MASK,
@@ -2381,10 +2365,6 @@
 		.arl_bins = 4,
 		.arl_buckets = 1024,
 		.imp_port = 8,
-<<<<<<< HEAD
-		.cpu_port = B53_CPU_PORT,
-=======
->>>>>>> df0cc57e
 		.vta_regs = B53_VTA_REGS_9798,
 		.duplex_reg = B53_DUPLEX_STAT_GE,
 		.jumbo_pm_reg = B53_JUMBO_PORT_MASK,
@@ -2398,10 +2378,6 @@
 		.arl_bins = 4,
 		.arl_buckets = 1024,
 		.imp_port = 8,
-<<<<<<< HEAD
-		.cpu_port = B53_CPU_PORT,
-=======
->>>>>>> df0cc57e
 		.vta_regs = B53_VTA_REGS_9798,
 		.duplex_reg = B53_DUPLEX_STAT_GE,
 		.jumbo_pm_reg = B53_JUMBO_PORT_MASK,
@@ -2416,10 +2392,6 @@
 		.arl_buckets = 1024,
 		.vta_regs = B53_VTA_REGS,
 		.imp_port = 8,
-<<<<<<< HEAD
-		.cpu_port = B53_CPU_PORT,
-=======
->>>>>>> df0cc57e
 		.duplex_reg = B53_DUPLEX_STAT_GE,
 		.jumbo_pm_reg = B53_JUMBO_PORT_MASK,
 		.jumbo_size_reg = B53_JUMBO_MAX_SIZE,
@@ -2432,10 +2404,6 @@
 		.arl_bins = 4,
 		.arl_buckets = 1024,
 		.imp_port = 8,
-<<<<<<< HEAD
-		.cpu_port = B53_CPU_PORT,
-=======
->>>>>>> df0cc57e
 		.vta_regs = B53_VTA_REGS,
 		.duplex_reg = B53_DUPLEX_STAT_GE,
 		.jumbo_pm_reg = B53_JUMBO_PORT_MASK,
@@ -2449,10 +2417,6 @@
 		.arl_bins = 4,
 		.arl_buckets = 1024,
 		.imp_port = 8,
-<<<<<<< HEAD
-		.cpu_port = B53_CPU_PORT,
-=======
->>>>>>> df0cc57e
 		.vta_regs = B53_VTA_REGS,
 		.duplex_reg = B53_DUPLEX_STAT_GE,
 		.jumbo_pm_reg = B53_JUMBO_PORT_MASK,
@@ -2466,10 +2430,6 @@
 		.arl_bins = 4,
 		.arl_buckets = 1024,
 		.imp_port = 8,
-<<<<<<< HEAD
-		.cpu_port = B53_CPU_PORT,
-=======
->>>>>>> df0cc57e
 		.vta_regs = B53_VTA_REGS_63XX,
 		.duplex_reg = B53_DUPLEX_STAT_63XX,
 		.jumbo_pm_reg = B53_JUMBO_PORT_MASK_63XX,
@@ -2483,10 +2443,6 @@
 		.arl_bins = 4,
 		.arl_buckets = 1024,
 		.imp_port = 8,
-<<<<<<< HEAD
-		.cpu_port = B53_CPU_PORT_25, /* TODO: auto detect */
-=======
->>>>>>> df0cc57e
 		.vta_regs = B53_VTA_REGS,
 		.duplex_reg = B53_DUPLEX_STAT_GE,
 		.jumbo_pm_reg = B53_JUMBO_PORT_MASK,
@@ -2500,10 +2456,6 @@
 		.arl_bins = 4,
 		.arl_buckets = 1024,
 		.imp_port = 8,
-<<<<<<< HEAD
-		.cpu_port = B53_CPU_PORT_25, /* TODO: auto detect */
-=======
->>>>>>> df0cc57e
 		.vta_regs = B53_VTA_REGS,
 		.duplex_reg = B53_DUPLEX_STAT_GE,
 		.jumbo_pm_reg = B53_JUMBO_PORT_MASK,
@@ -2517,10 +2469,6 @@
 		.arl_bins = 4,
 		.arl_buckets = 1024,
 		.imp_port = 8,
-<<<<<<< HEAD
-		.cpu_port = B53_CPU_PORT_25, /* TODO: auto detect */
-=======
->>>>>>> df0cc57e
 		.vta_regs = B53_VTA_REGS,
 		.duplex_reg = B53_DUPLEX_STAT_GE,
 		.jumbo_pm_reg = B53_JUMBO_PORT_MASK,
@@ -2534,10 +2482,6 @@
 		.arl_bins = 4,
 		.arl_buckets = 1024,
 		.imp_port = 8,
-<<<<<<< HEAD
-		.cpu_port = B53_CPU_PORT_25, /* TODO: auto detect */
-=======
->>>>>>> df0cc57e
 		.vta_regs = B53_VTA_REGS,
 		.duplex_reg = B53_DUPLEX_STAT_GE,
 		.jumbo_pm_reg = B53_JUMBO_PORT_MASK,
@@ -2551,10 +2495,6 @@
 		.arl_bins = 4,
 		.arl_buckets = 1024,
 		.imp_port = 8,
-<<<<<<< HEAD
-		.cpu_port = B53_CPU_PORT_25, /* TODO: auto detect */
-=======
->>>>>>> df0cc57e
 		.vta_regs = B53_VTA_REGS,
 		.duplex_reg = B53_DUPLEX_STAT_GE,
 		.jumbo_pm_reg = B53_JUMBO_PORT_MASK,
@@ -2568,10 +2508,6 @@
 		.arl_bins = 4,
 		.arl_buckets = 1024,
 		.imp_port = 8,
-<<<<<<< HEAD
-		.cpu_port = B53_CPU_PORT,
-=======
->>>>>>> df0cc57e
 		.vta_regs = B53_VTA_REGS,
 		.duplex_reg = B53_DUPLEX_STAT_GE,
 		.jumbo_pm_reg = B53_JUMBO_PORT_MASK,
@@ -2585,10 +2521,6 @@
 		.arl_bins = 4,
 		.arl_buckets = 1024,
 		.imp_port = 8,
-<<<<<<< HEAD
-		.cpu_port = B53_CPU_PORT,
-=======
->>>>>>> df0cc57e
 		.vta_regs = B53_VTA_REGS,
 		.duplex_reg = B53_DUPLEX_STAT_GE,
 		.jumbo_pm_reg = B53_JUMBO_PORT_MASK,
@@ -2603,10 +2535,6 @@
 		.arl_bins = 4,
 		.arl_buckets = 256,
 		.imp_port = 8,
-<<<<<<< HEAD
-		.cpu_port = 8, /* TODO: ports 4, 5, 8 */
-=======
->>>>>>> df0cc57e
 		.vta_regs = B53_VTA_REGS,
 		.duplex_reg = B53_DUPLEX_STAT_GE,
 		.jumbo_pm_reg = B53_JUMBO_PORT_MASK,
@@ -2620,10 +2548,6 @@
 		.arl_bins = 4,
 		.arl_buckets = 1024,
 		.imp_port = 8,
-<<<<<<< HEAD
-		.cpu_port = B53_CPU_PORT,
-=======
->>>>>>> df0cc57e
 		.vta_regs = B53_VTA_REGS,
 		.duplex_reg = B53_DUPLEX_STAT_GE,
 		.jumbo_pm_reg = B53_JUMBO_PORT_MASK,
@@ -2637,10 +2561,6 @@
 		.arl_bins = 4,
 		.arl_buckets = 256,
 		.imp_port = 8,
-<<<<<<< HEAD
-		.cpu_port = B53_CPU_PORT,
-=======
->>>>>>> df0cc57e
 		.vta_regs = B53_VTA_REGS,
 		.duplex_reg = B53_DUPLEX_STAT_GE,
 		.jumbo_pm_reg = B53_JUMBO_PORT_MASK,
@@ -2666,10 +2586,6 @@
 			dev->vta_regs[2] = chip->vta_regs[2];
 			dev->jumbo_pm_reg = chip->jumbo_pm_reg;
 			dev->imp_port = chip->imp_port;
-<<<<<<< HEAD
-			dev->cpu_port = chip->cpu_port;
-=======
->>>>>>> df0cc57e
 			dev->num_vlans = chip->vlans;
 			dev->num_arl_bins = chip->arl_bins;
 			dev->num_arl_buckets = chip->arl_buckets;
@@ -2703,10 +2619,6 @@
 		}
 	}
 
-<<<<<<< HEAD
-	dev->enabled_ports |= BIT(dev->cpu_port);
-=======
->>>>>>> df0cc57e
 	dev->num_ports = fls(dev->enabled_ports);
 
 	dev->ds->num_ports = min_t(unsigned int, dev->num_ports, DSA_MAX_PORTS);
