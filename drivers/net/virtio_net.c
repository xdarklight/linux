--- conflicted
+++ resolved
@@ -408,11 +408,7 @@
 	 * add_recvbuf_mergeable() + get_mergeable_buf_len()
 	 */
 	truesize = headroom ? PAGE_SIZE : truesize;
-<<<<<<< HEAD
-	tailroom = truesize - len - headroom - (hdr_padded_len - hdr_len);
-=======
 	tailroom = truesize - headroom;
->>>>>>> d3d74a13
 	buf = p - headroom;
 
 	len -= hdr_len;
