--- conflicted
+++ resolved
@@ -472,12 +472,7 @@
 	if (err)
 		goto err_destroy_flow;
 
-<<<<<<< HEAD
-	err = nfp_compile_flow_metadata(app, flow, flow_pay,
-					flow_pay->ingress_dev);
-=======
 	err = nfp_compile_flow_metadata(app, flow, flow_pay, netdev);
->>>>>>> cf26057a
 	if (err)
 		goto err_destroy_flow;
 
@@ -487,11 +482,7 @@
 	if (err)
 		goto err_release_metadata;
 
-<<<<<<< HEAD
-	err = nfp_flower_xmit_flow(netdev, flow_pay,
-=======
 	err = nfp_flower_xmit_flow(app, flow_pay,
->>>>>>> cf26057a
 				   NFP_FLOWER_CMSG_TYPE_FLOW_ADD);
 	if (err)
 		goto err_remove_rhash;
