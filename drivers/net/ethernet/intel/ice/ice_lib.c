--- conflicted
+++ resolved
@@ -201,24 +201,6 @@
 					   max_t(int, vsi->alloc_rxq,
 						 vsi->alloc_txq));
 		break;
-<<<<<<< HEAD
-	case ICE_VSI_SWITCHDEV_CTRL:
-		/* The number of queues for ctrl VSI is equal to number of PRs
-		 * Each ring is associated to the corresponding VF_PR netdev.
-		 * Tx and Rx rings are always equal
-		 */
-		if (vsi->req_txq && vsi->req_rxq) {
-			vsi->alloc_txq = vsi->req_txq;
-			vsi->alloc_rxq = vsi->req_rxq;
-		} else {
-			vsi->alloc_txq = 1;
-			vsi->alloc_rxq = 1;
-		}
-
-		vsi->num_q_vectors = 1;
-		break;
-=======
->>>>>>> 0c383648
 	case ICE_VSI_VF:
 		if (vf->num_req_qs)
 			vf->num_vf_qs = vf->num_req_qs;
@@ -513,25 +495,6 @@
 	return IRQ_HANDLED;
 }
 
-<<<<<<< HEAD
-static irqreturn_t ice_eswitch_msix_clean_rings(int __always_unused irq, void *data)
-{
-	struct ice_q_vector *q_vector = (struct ice_q_vector *)data;
-	struct ice_pf *pf = q_vector->vsi->back;
-	struct ice_repr *repr;
-	unsigned long id;
-
-	if (!q_vector->tx.tx_ring && !q_vector->rx.rx_ring)
-		return IRQ_HANDLED;
-
-	xa_for_each(&pf->eswitch.reprs, id, repr)
-		napi_schedule(&repr->q_vector->napi);
-
-	return IRQ_HANDLED;
-}
-
-=======
->>>>>>> 0c383648
 /**
  * ice_vsi_alloc_stat_arrays - Allocate statistics arrays
  * @vsi: VSI pointer
@@ -922,14 +885,6 @@
 			vsi->rss_size = min_t(u16, num_online_cpus(),
 					      max_rss_size);
 		vsi->rss_lut_type = ICE_LUT_PF;
-<<<<<<< HEAD
-		break;
-	case ICE_VSI_SWITCHDEV_CTRL:
-		vsi->rss_table_size = ICE_LUT_VSI_SIZE;
-		vsi->rss_size = min_t(u16, num_online_cpus(), max_rss_size);
-		vsi->rss_lut_type = ICE_LUT_VSI;
-=======
->>>>>>> 0c383648
 		break;
 	case ICE_VSI_VF:
 		/* VF VSI will get a small RSS table.
@@ -2319,16 +2274,6 @@
 		if (ret)
 			goto unroll_vector_base;
 
-<<<<<<< HEAD
-		ice_vsi_map_rings_to_vectors(vsi);
-
-		/* Associate q_vector rings to napi */
-		ice_vsi_set_napi_queues(vsi);
-
-		vsi->stat_offsets_loaded = false;
-
-=======
->>>>>>> 0c383648
 		if (ice_is_xdp_ena_vsi(vsi)) {
 			ret = ice_vsi_determine_xdp_res(vsi);
 			if (ret)
@@ -3099,11 +3044,7 @@
 		goto err_vsi_cfg;
 
 	ice_vsi_decfg(vsi);
-<<<<<<< HEAD
-	ret = ice_vsi_cfg_def(vsi, &params);
-=======
 	ret = ice_vsi_cfg_def(vsi);
->>>>>>> 0c383648
 	if (ret)
 		goto err_vsi_cfg;
 
