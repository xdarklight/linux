--- conflicted
+++ resolved
@@ -8300,17 +8300,8 @@
 	if (unlikely(!skb))
 		return NULL;
 
-<<<<<<< HEAD
-	if (unlikely(igb_test_staterr(rx_desc, E1000_RXDADV_STAT_TSIP))) {
-		if (!igb_ptp_rx_pktstamp(rx_ring->q_vector, xdp->data, skb)) {
-			xdp->data += IGB_TS_HDR_LEN;
-			size -= IGB_TS_HDR_LEN;
-		}
-	}
-=======
 	if (timestamp)
 		skb_hwtstamps(skb)->hwtstamp = timestamp;
->>>>>>> 11e4b63a
 
 	/* Determine available headroom for copy */
 	headlen = size;
@@ -8368,16 +8359,8 @@
 	if (metasize)
 		skb_metadata_set(skb, metasize);
 
-<<<<<<< HEAD
-	/* pull timestamp out of packet data */
-	if (igb_test_staterr(rx_desc, E1000_RXDADV_STAT_TSIP)) {
-		if (!igb_ptp_rx_pktstamp(rx_ring->q_vector, skb->data, skb))
-			__skb_pull(skb, IGB_TS_HDR_LEN);
-	}
-=======
 	if (timestamp)
 		skb_hwtstamps(skb)->hwtstamp = timestamp;
->>>>>>> 11e4b63a
 
 	/* update buffer offset */
 #if (PAGE_SIZE < 8192)
@@ -8717,8 +8700,6 @@
 		dma_rmb();
 
 		rx_buffer = igb_get_rx_buffer(rx_ring, size, &rx_buf_pgcnt);
-<<<<<<< HEAD
-=======
 		pktbuf = page_address(rx_buffer->page) + rx_buffer->page_offset;
 
 		/* pull rx packet timestamp if available and valid */
@@ -8731,7 +8712,6 @@
 			pkt_offset += ts_hdr_len;
 			size -= ts_hdr_len;
 		}
->>>>>>> 11e4b63a
 
 		/* retrieve a buffer from the ring */
 		if (!skb) {
