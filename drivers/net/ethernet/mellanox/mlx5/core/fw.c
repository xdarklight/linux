/*
 * Copyright (c) 2013-2015, Mellanox Technologies. All rights reserved.
 *
 * This software is available to you under a choice of one of two
 * licenses.  You may choose to be licensed under the terms of the GNU
 * General Public License (GPL) Version 2, available from the file
 * COPYING in the main directory of this source tree, or the
 * OpenIB.org BSD license below:
 *
 *     Redistribution and use in source and binary forms, with or
 *     without modification, are permitted provided that the following
 *     conditions are met:
 *
 *      - Redistributions of source code must retain the above
 *        copyright notice, this list of conditions and the following
 *        disclaimer.
 *
 *      - Redistributions in binary form must reproduce the above
 *        copyright notice, this list of conditions and the following
 *        disclaimer in the documentation and/or other materials
 *        provided with the distribution.
 *
 * THE SOFTWARE IS PROVIDED "AS IS", WITHOUT WARRANTY OF ANY KIND,
 * EXPRESS OR IMPLIED, INCLUDING BUT NOT LIMITED TO THE WARRANTIES OF
 * MERCHANTABILITY, FITNESS FOR A PARTICULAR PURPOSE AND
 * NONINFRINGEMENT. IN NO EVENT SHALL THE AUTHORS OR COPYRIGHT HOLDERS
 * BE LIABLE FOR ANY CLAIM, DAMAGES OR OTHER LIABILITY, WHETHER IN AN
 * ACTION OF CONTRACT, TORT OR OTHERWISE, ARISING FROM, OUT OF OR IN
 * CONNECTION WITH THE SOFTWARE OR THE USE OR OTHER DEALINGS IN THE
 * SOFTWARE.
 */

#include <linux/mlx5/driver.h>
#include <linux/mlx5/cmd.h>
#include <linux/mlx5/eswitch.h>
#include <linux/module.h>
#include "mlx5_core.h"
#include "../../mlxfw/mlxfw.h"

enum {
	MCQS_IDENTIFIER_BOOT_IMG	= 0x1,
	MCQS_IDENTIFIER_OEM_NVCONFIG	= 0x4,
	MCQS_IDENTIFIER_MLNX_NVCONFIG	= 0x5,
	MCQS_IDENTIFIER_CS_TOKEN	= 0x6,
	MCQS_IDENTIFIER_DBG_TOKEN	= 0x7,
	MCQS_IDENTIFIER_GEARBOX		= 0xA,
};

enum {
	MCQS_UPDATE_STATE_IDLE,
	MCQS_UPDATE_STATE_IN_PROGRESS,
	MCQS_UPDATE_STATE_APPLIED,
	MCQS_UPDATE_STATE_ACTIVE,
	MCQS_UPDATE_STATE_ACTIVE_PENDING_RESET,
	MCQS_UPDATE_STATE_FAILED,
	MCQS_UPDATE_STATE_CANCELED,
	MCQS_UPDATE_STATE_BUSY,
};

enum {
	MCQI_INFO_TYPE_CAPABILITIES	  = 0x0,
	MCQI_INFO_TYPE_VERSION		  = 0x1,
	MCQI_INFO_TYPE_ACTIVATION_METHOD  = 0x5,
};

enum {
	MCQI_FW_RUNNING_VERSION = 0,
	MCQI_FW_STORED_VERSION  = 1,
};

static int mlx5_cmd_query_adapter(struct mlx5_core_dev *dev, u32 *out,
				  int outlen)
{
	u32 in[MLX5_ST_SZ_DW(query_adapter_in)] = {0};

	MLX5_SET(query_adapter_in, in, opcode, MLX5_CMD_OP_QUERY_ADAPTER);
	return mlx5_cmd_exec(dev, in, sizeof(in), out, outlen);
}

int mlx5_query_board_id(struct mlx5_core_dev *dev)
{
	u32 *out;
	int outlen = MLX5_ST_SZ_BYTES(query_adapter_out);
	int err;

	out = kzalloc(outlen, GFP_KERNEL);
	if (!out)
		return -ENOMEM;

	err = mlx5_cmd_query_adapter(dev, out, outlen);
	if (err)
		goto out;

	memcpy(dev->board_id,
	       MLX5_ADDR_OF(query_adapter_out, out,
			    query_adapter_struct.vsd_contd_psid),
	       MLX5_FLD_SZ_BYTES(query_adapter_out,
				 query_adapter_struct.vsd_contd_psid));

out:
	kfree(out);
	return err;
}

int mlx5_core_query_vendor_id(struct mlx5_core_dev *mdev, u32 *vendor_id)
{
	u32 *out;
	int outlen = MLX5_ST_SZ_BYTES(query_adapter_out);
	int err;

	out = kzalloc(outlen, GFP_KERNEL);
	if (!out)
		return -ENOMEM;

	err = mlx5_cmd_query_adapter(mdev, out, outlen);
	if (err)
		goto out;

	*vendor_id = MLX5_GET(query_adapter_out, out,
			      query_adapter_struct.ieee_vendor_id);
out:
	kfree(out);
	return err;
}
EXPORT_SYMBOL(mlx5_core_query_vendor_id);

static int mlx5_get_pcam_reg(struct mlx5_core_dev *dev)
{
	return mlx5_query_pcam_reg(dev, dev->caps.pcam,
				   MLX5_PCAM_FEATURE_ENHANCED_FEATURES,
				   MLX5_PCAM_REGS_5000_TO_507F);
}

static int mlx5_get_mcam_reg(struct mlx5_core_dev *dev)
{
	return mlx5_query_mcam_reg(dev, dev->caps.mcam,
				   MLX5_MCAM_FEATURE_ENHANCED_FEATURES,
				   MLX5_MCAM_REGS_FIRST_128);
}

static int mlx5_get_qcam_reg(struct mlx5_core_dev *dev)
{
	return mlx5_query_qcam_reg(dev, dev->caps.qcam,
				   MLX5_QCAM_FEATURE_ENHANCED_FEATURES,
				   MLX5_QCAM_REGS_FIRST_128);
}

int mlx5_query_hca_caps(struct mlx5_core_dev *dev)
{
	int err;

	err = mlx5_core_get_caps(dev, MLX5_CAP_GENERAL);
	if (err)
		return err;

	if (MLX5_CAP_GEN(dev, eth_net_offloads)) {
		err = mlx5_core_get_caps(dev, MLX5_CAP_ETHERNET_OFFLOADS);
		if (err)
			return err;
	}

	if (MLX5_CAP_GEN(dev, ipoib_enhanced_offloads)) {
		err = mlx5_core_get_caps(dev, MLX5_CAP_IPOIB_ENHANCED_OFFLOADS);
		if (err)
			return err;
	}

	if (MLX5_CAP_GEN(dev, pg)) {
		err = mlx5_core_get_caps(dev, MLX5_CAP_ODP);
		if (err)
			return err;
	}

	if (MLX5_CAP_GEN(dev, atomic)) {
		err = mlx5_core_get_caps(dev, MLX5_CAP_ATOMIC);
		if (err)
			return err;
	}

	if (MLX5_CAP_GEN(dev, roce)) {
		err = mlx5_core_get_caps(dev, MLX5_CAP_ROCE);
		if (err)
			return err;
	}

	if (MLX5_CAP_GEN(dev, nic_flow_table) ||
	    MLX5_CAP_GEN(dev, ipoib_enhanced_offloads)) {
		err = mlx5_core_get_caps(dev, MLX5_CAP_FLOW_TABLE);
		if (err)
			return err;
	}

	if (MLX5_CAP_GEN(dev, vport_group_manager) &&
	    MLX5_ESWITCH_MANAGER(dev)) {
		err = mlx5_core_get_caps(dev, MLX5_CAP_ESWITCH_FLOW_TABLE);
		if (err)
			return err;
	}

	if (MLX5_ESWITCH_MANAGER(dev)) {
		err = mlx5_core_get_caps(dev, MLX5_CAP_ESWITCH);
		if (err)
			return err;
	}

	if (MLX5_CAP_GEN(dev, vector_calc)) {
		err = mlx5_core_get_caps(dev, MLX5_CAP_VECTOR_CALC);
		if (err)
			return err;
	}

	if (MLX5_CAP_GEN(dev, qos)) {
		err = mlx5_core_get_caps(dev, MLX5_CAP_QOS);
		if (err)
			return err;
	}

	if (MLX5_CAP_GEN(dev, debug))
		mlx5_core_get_caps(dev, MLX5_CAP_DEBUG);

	if (MLX5_CAP_GEN(dev, pcam_reg))
		mlx5_get_pcam_reg(dev);

	if (MLX5_CAP_GEN(dev, mcam_reg))
		mlx5_get_mcam_reg(dev);

	if (MLX5_CAP_GEN(dev, qcam_reg))
		mlx5_get_qcam_reg(dev);

	if (MLX5_CAP_GEN(dev, device_memory)) {
		err = mlx5_core_get_caps(dev, MLX5_CAP_DEV_MEM);
		if (err)
			return err;
	}

	if (MLX5_CAP_GEN(dev, event_cap)) {
		err = mlx5_core_get_caps(dev, MLX5_CAP_DEV_EVENT);
		if (err)
			return err;
	}

<<<<<<< HEAD
=======
	if (MLX5_CAP_GEN(dev, tls)) {
		err = mlx5_core_get_caps(dev, MLX5_CAP_TLS);
		if (err)
			return err;
	}

>>>>>>> 1ff2f0fa
	return 0;
}

int mlx5_cmd_init_hca(struct mlx5_core_dev *dev, uint32_t *sw_owner_id)
{
	u32 out[MLX5_ST_SZ_DW(init_hca_out)] = {0};
	u32 in[MLX5_ST_SZ_DW(init_hca_in)]   = {0};
	int i;

	MLX5_SET(init_hca_in, in, opcode, MLX5_CMD_OP_INIT_HCA);

	if (MLX5_CAP_GEN(dev, sw_owner_id)) {
		for (i = 0; i < 4; i++)
			MLX5_ARRAY_SET(init_hca_in, in, sw_owner_id, i,
				       sw_owner_id[i]);
	}

	return mlx5_cmd_exec(dev, in, sizeof(in), out, sizeof(out));
}

int mlx5_cmd_teardown_hca(struct mlx5_core_dev *dev)
{
	u32 out[MLX5_ST_SZ_DW(teardown_hca_out)] = {0};
	u32 in[MLX5_ST_SZ_DW(teardown_hca_in)]   = {0};

	MLX5_SET(teardown_hca_in, in, opcode, MLX5_CMD_OP_TEARDOWN_HCA);
	return mlx5_cmd_exec(dev, in, sizeof(in), out, sizeof(out));
}

int mlx5_cmd_force_teardown_hca(struct mlx5_core_dev *dev)
{
	u32 out[MLX5_ST_SZ_DW(teardown_hca_out)] = {0};
	u32 in[MLX5_ST_SZ_DW(teardown_hca_in)] = {0};
	int force_state;
	int ret;

	if (!MLX5_CAP_GEN(dev, force_teardown)) {
		mlx5_core_dbg(dev, "force teardown is not supported in the firmware\n");
		return -EOPNOTSUPP;
	}

	MLX5_SET(teardown_hca_in, in, opcode, MLX5_CMD_OP_TEARDOWN_HCA);
	MLX5_SET(teardown_hca_in, in, profile, MLX5_TEARDOWN_HCA_IN_PROFILE_FORCE_CLOSE);

	ret = mlx5_cmd_exec_polling(dev, in, sizeof(in), out, sizeof(out));
	if (ret)
		return ret;

	force_state = MLX5_GET(teardown_hca_out, out, state);
	if (force_state == MLX5_TEARDOWN_HCA_OUT_FORCE_STATE_FAIL) {
		mlx5_core_warn(dev, "teardown with force mode failed, doing normal teardown\n");
		return -EIO;
	}

	return 0;
}

#define MLX5_FAST_TEARDOWN_WAIT_MS   3000
int mlx5_cmd_fast_teardown_hca(struct mlx5_core_dev *dev)
{
	unsigned long end, delay_ms = MLX5_FAST_TEARDOWN_WAIT_MS;
	u32 out[MLX5_ST_SZ_DW(teardown_hca_out)] = {0};
	u32 in[MLX5_ST_SZ_DW(teardown_hca_in)] = {0};
	int state;
	int ret;

	if (!MLX5_CAP_GEN(dev, fast_teardown)) {
		mlx5_core_dbg(dev, "fast teardown is not supported in the firmware\n");
		return -EOPNOTSUPP;
	}

	MLX5_SET(teardown_hca_in, in, opcode, MLX5_CMD_OP_TEARDOWN_HCA);
	MLX5_SET(teardown_hca_in, in, profile,
		 MLX5_TEARDOWN_HCA_IN_PROFILE_PREPARE_FAST_TEARDOWN);

	ret = mlx5_cmd_exec(dev, in, sizeof(in), out, sizeof(out));
	if (ret)
		return ret;

	state = MLX5_GET(teardown_hca_out, out, state);
	if (state == MLX5_TEARDOWN_HCA_OUT_FORCE_STATE_FAIL) {
		mlx5_core_warn(dev, "teardown with fast mode failed\n");
		return -EIO;
	}

	mlx5_set_nic_state(dev, MLX5_NIC_IFC_DISABLED);

	/* Loop until device state turns to disable */
	end = jiffies + msecs_to_jiffies(delay_ms);
	do {
		if (mlx5_get_nic_state(dev) == MLX5_NIC_IFC_DISABLED)
			break;

		cond_resched();
	} while (!time_after(jiffies, end));

	if (mlx5_get_nic_state(dev) != MLX5_NIC_IFC_DISABLED) {
		dev_err(&dev->pdev->dev, "NIC IFC still %d after %lums.\n",
			mlx5_get_nic_state(dev), delay_ms);
		return -EIO;
	}

	return 0;
}

enum mlxsw_reg_mcc_instruction {
	MLX5_REG_MCC_INSTRUCTION_LOCK_UPDATE_HANDLE = 0x01,
	MLX5_REG_MCC_INSTRUCTION_RELEASE_UPDATE_HANDLE = 0x02,
	MLX5_REG_MCC_INSTRUCTION_UPDATE_COMPONENT = 0x03,
	MLX5_REG_MCC_INSTRUCTION_VERIFY_COMPONENT = 0x04,
	MLX5_REG_MCC_INSTRUCTION_ACTIVATE = 0x06,
	MLX5_REG_MCC_INSTRUCTION_CANCEL = 0x08,
};

static int mlx5_reg_mcc_set(struct mlx5_core_dev *dev,
			    enum mlxsw_reg_mcc_instruction instr,
			    u16 component_index, u32 update_handle,
			    u32 component_size)
{
	u32 out[MLX5_ST_SZ_DW(mcc_reg)];
	u32 in[MLX5_ST_SZ_DW(mcc_reg)];

	memset(in, 0, sizeof(in));

	MLX5_SET(mcc_reg, in, instruction, instr);
	MLX5_SET(mcc_reg, in, component_index, component_index);
	MLX5_SET(mcc_reg, in, update_handle, update_handle);
	MLX5_SET(mcc_reg, in, component_size, component_size);

	return mlx5_core_access_reg(dev, in, sizeof(in), out,
				    sizeof(out), MLX5_REG_MCC, 0, 1);
}

static int mlx5_reg_mcc_query(struct mlx5_core_dev *dev,
			      u32 *update_handle, u8 *error_code,
			      u8 *control_state)
{
	u32 out[MLX5_ST_SZ_DW(mcc_reg)];
	u32 in[MLX5_ST_SZ_DW(mcc_reg)];
	int err;

	memset(in, 0, sizeof(in));
	memset(out, 0, sizeof(out));
	MLX5_SET(mcc_reg, in, update_handle, *update_handle);

	err = mlx5_core_access_reg(dev, in, sizeof(in), out,
				   sizeof(out), MLX5_REG_MCC, 0, 0);
	if (err)
		goto out;

	*update_handle = MLX5_GET(mcc_reg, out, update_handle);
	*error_code = MLX5_GET(mcc_reg, out, error_code);
	*control_state = MLX5_GET(mcc_reg, out, control_state);

out:
	return err;
}

static int mlx5_reg_mcda_set(struct mlx5_core_dev *dev,
			     u32 update_handle,
			     u32 offset, u16 size,
			     u8 *data)
{
	int err, in_size = MLX5_ST_SZ_BYTES(mcda_reg) + size;
	u32 out[MLX5_ST_SZ_DW(mcda_reg)];
	int i, j, dw_size = size >> 2;
	__be32 data_element;
	u32 *in;

	in = kzalloc(in_size, GFP_KERNEL);
	if (!in)
		return -ENOMEM;

	MLX5_SET(mcda_reg, in, update_handle, update_handle);
	MLX5_SET(mcda_reg, in, offset, offset);
	MLX5_SET(mcda_reg, in, size, size);

	for (i = 0; i < dw_size; i++) {
		j = i * 4;
		data_element = htonl(*(u32 *)&data[j]);
		memcpy(MLX5_ADDR_OF(mcda_reg, in, data) + j, &data_element, 4);
	}

	err = mlx5_core_access_reg(dev, in, in_size, out,
				   sizeof(out), MLX5_REG_MCDA, 0, 1);
	kfree(in);
	return err;
}

static int mlx5_reg_mcqi_query(struct mlx5_core_dev *dev,
			       u16 component_index, bool read_pending,
			       u8 info_type, u16 data_size, void *mcqi_data)
{
	u32 out[MLX5_ST_SZ_DW(mcqi_reg) + MLX5_UN_SZ_DW(mcqi_reg_data)] = {};
	u32 in[MLX5_ST_SZ_DW(mcqi_reg)] = {};
	void *data;
	int err;

	MLX5_SET(mcqi_reg, in, component_index, component_index);
	MLX5_SET(mcqi_reg, in, read_pending_component, read_pending);
	MLX5_SET(mcqi_reg, in, info_type, info_type);
	MLX5_SET(mcqi_reg, in, data_size, data_size);

	err = mlx5_core_access_reg(dev, in, sizeof(in), out,
				   MLX5_ST_SZ_BYTES(mcqi_reg) + data_size,
				   MLX5_REG_MCQI, 0, 0);
	if (err)
		return err;

	data = MLX5_ADDR_OF(mcqi_reg, out, data);
	memcpy(mcqi_data, data, data_size);

	return 0;
}

static int mlx5_reg_mcqi_caps_query(struct mlx5_core_dev *dev, u16 component_index,
				    u32 *max_component_size, u8 *log_mcda_word_size,
				    u16 *mcda_max_write_size)
{
	u32 mcqi_reg[MLX5_ST_SZ_DW(mcqi_cap)] = {};
	int err;

	err = mlx5_reg_mcqi_query(dev, component_index, 0,
				  MCQI_INFO_TYPE_CAPABILITIES,
				  MLX5_ST_SZ_BYTES(mcqi_cap), mcqi_reg);
	if (err)
		return err;

	*max_component_size = MLX5_GET(mcqi_cap, mcqi_reg, max_component_size);
	*log_mcda_word_size = MLX5_GET(mcqi_cap, mcqi_reg, log_mcda_word_size);
	*mcda_max_write_size = MLX5_GET(mcqi_cap, mcqi_reg, mcda_max_write_size);

	return 0;
}

struct mlx5_mlxfw_dev {
	struct mlxfw_dev mlxfw_dev;
	struct mlx5_core_dev *mlx5_core_dev;
};

static int mlx5_component_query(struct mlxfw_dev *mlxfw_dev,
				u16 component_index, u32 *p_max_size,
				u8 *p_align_bits, u16 *p_max_write_size)
{
	struct mlx5_mlxfw_dev *mlx5_mlxfw_dev =
		container_of(mlxfw_dev, struct mlx5_mlxfw_dev, mlxfw_dev);
	struct mlx5_core_dev *dev = mlx5_mlxfw_dev->mlx5_core_dev;

	if (!MLX5_CAP_GEN(dev, mcam_reg) || !MLX5_CAP_MCAM_REG(dev, mcqi)) {
		mlx5_core_warn(dev, "caps query isn't supported by running FW\n");
		return -EOPNOTSUPP;
	}

	return mlx5_reg_mcqi_caps_query(dev, component_index, p_max_size,
					p_align_bits, p_max_write_size);
}

static int mlx5_fsm_lock(struct mlxfw_dev *mlxfw_dev, u32 *fwhandle)
{
	struct mlx5_mlxfw_dev *mlx5_mlxfw_dev =
		container_of(mlxfw_dev, struct mlx5_mlxfw_dev, mlxfw_dev);
	struct mlx5_core_dev *dev = mlx5_mlxfw_dev->mlx5_core_dev;
	u8 control_state, error_code;
	int err;

	*fwhandle = 0;
	err = mlx5_reg_mcc_query(dev, fwhandle, &error_code, &control_state);
	if (err)
		return err;

	if (control_state != MLXFW_FSM_STATE_IDLE)
		return -EBUSY;

	return mlx5_reg_mcc_set(dev, MLX5_REG_MCC_INSTRUCTION_LOCK_UPDATE_HANDLE,
				0, *fwhandle, 0);
}

static int mlx5_fsm_component_update(struct mlxfw_dev *mlxfw_dev, u32 fwhandle,
				     u16 component_index, u32 component_size)
{
	struct mlx5_mlxfw_dev *mlx5_mlxfw_dev =
		container_of(mlxfw_dev, struct mlx5_mlxfw_dev, mlxfw_dev);
	struct mlx5_core_dev *dev = mlx5_mlxfw_dev->mlx5_core_dev;

	return mlx5_reg_mcc_set(dev, MLX5_REG_MCC_INSTRUCTION_UPDATE_COMPONENT,
				component_index, fwhandle, component_size);
}

static int mlx5_fsm_block_download(struct mlxfw_dev *mlxfw_dev, u32 fwhandle,
				   u8 *data, u16 size, u32 offset)
{
	struct mlx5_mlxfw_dev *mlx5_mlxfw_dev =
		container_of(mlxfw_dev, struct mlx5_mlxfw_dev, mlxfw_dev);
	struct mlx5_core_dev *dev = mlx5_mlxfw_dev->mlx5_core_dev;

	return mlx5_reg_mcda_set(dev, fwhandle, offset, size, data);
}

static int mlx5_fsm_component_verify(struct mlxfw_dev *mlxfw_dev, u32 fwhandle,
				     u16 component_index)
{
	struct mlx5_mlxfw_dev *mlx5_mlxfw_dev =
		container_of(mlxfw_dev, struct mlx5_mlxfw_dev, mlxfw_dev);
	struct mlx5_core_dev *dev = mlx5_mlxfw_dev->mlx5_core_dev;

	return mlx5_reg_mcc_set(dev, MLX5_REG_MCC_INSTRUCTION_VERIFY_COMPONENT,
				component_index, fwhandle, 0);
}

static int mlx5_fsm_activate(struct mlxfw_dev *mlxfw_dev, u32 fwhandle)
{
	struct mlx5_mlxfw_dev *mlx5_mlxfw_dev =
		container_of(mlxfw_dev, struct mlx5_mlxfw_dev, mlxfw_dev);
	struct mlx5_core_dev *dev = mlx5_mlxfw_dev->mlx5_core_dev;

	return mlx5_reg_mcc_set(dev, MLX5_REG_MCC_INSTRUCTION_ACTIVATE,	0,
				fwhandle, 0);
}

static int mlx5_fsm_query_state(struct mlxfw_dev *mlxfw_dev, u32 fwhandle,
				enum mlxfw_fsm_state *fsm_state,
				enum mlxfw_fsm_state_err *fsm_state_err)
{
	struct mlx5_mlxfw_dev *mlx5_mlxfw_dev =
		container_of(mlxfw_dev, struct mlx5_mlxfw_dev, mlxfw_dev);
	struct mlx5_core_dev *dev = mlx5_mlxfw_dev->mlx5_core_dev;
	u8 control_state, error_code;
	int err;

	err = mlx5_reg_mcc_query(dev, &fwhandle, &error_code, &control_state);
	if (err)
		return err;

	*fsm_state = control_state;
	*fsm_state_err = min_t(enum mlxfw_fsm_state_err, error_code,
			       MLXFW_FSM_STATE_ERR_MAX);
	return 0;
}

static void mlx5_fsm_cancel(struct mlxfw_dev *mlxfw_dev, u32 fwhandle)
{
	struct mlx5_mlxfw_dev *mlx5_mlxfw_dev =
		container_of(mlxfw_dev, struct mlx5_mlxfw_dev, mlxfw_dev);
	struct mlx5_core_dev *dev = mlx5_mlxfw_dev->mlx5_core_dev;

	mlx5_reg_mcc_set(dev, MLX5_REG_MCC_INSTRUCTION_CANCEL, 0, fwhandle, 0);
}

static void mlx5_fsm_release(struct mlxfw_dev *mlxfw_dev, u32 fwhandle)
{
	struct mlx5_mlxfw_dev *mlx5_mlxfw_dev =
		container_of(mlxfw_dev, struct mlx5_mlxfw_dev, mlxfw_dev);
	struct mlx5_core_dev *dev = mlx5_mlxfw_dev->mlx5_core_dev;

	mlx5_reg_mcc_set(dev, MLX5_REG_MCC_INSTRUCTION_RELEASE_UPDATE_HANDLE, 0,
			 fwhandle, 0);
}

static const struct mlxfw_dev_ops mlx5_mlxfw_dev_ops = {
	.component_query	= mlx5_component_query,
	.fsm_lock		= mlx5_fsm_lock,
	.fsm_component_update	= mlx5_fsm_component_update,
	.fsm_block_download	= mlx5_fsm_block_download,
	.fsm_component_verify	= mlx5_fsm_component_verify,
	.fsm_activate		= mlx5_fsm_activate,
	.fsm_query_state	= mlx5_fsm_query_state,
	.fsm_cancel		= mlx5_fsm_cancel,
	.fsm_release		= mlx5_fsm_release
};

int mlx5_firmware_flash(struct mlx5_core_dev *dev,
			const struct firmware *firmware,
			struct netlink_ext_ack *extack)
{
	struct mlx5_mlxfw_dev mlx5_mlxfw_dev = {
		.mlxfw_dev = {
			.ops = &mlx5_mlxfw_dev_ops,
			.psid = dev->board_id,
			.psid_size = strlen(dev->board_id),
		},
		.mlx5_core_dev = dev
	};

	if (!MLX5_CAP_GEN(dev, mcam_reg)  ||
	    !MLX5_CAP_MCAM_REG(dev, mcqi) ||
	    !MLX5_CAP_MCAM_REG(dev, mcc)  ||
	    !MLX5_CAP_MCAM_REG(dev, mcda)) {
		pr_info("%s flashing isn't supported by the running FW\n", __func__);
		return -EOPNOTSUPP;
	}

	return mlxfw_firmware_flash(&mlx5_mlxfw_dev.mlxfw_dev,
				    firmware, extack);
}

static int mlx5_reg_mcqi_version_query(struct mlx5_core_dev *dev,
				       u16 component_index, bool read_pending,
				       u32 *mcqi_version_out)
{
	return mlx5_reg_mcqi_query(dev, component_index, read_pending,
				   MCQI_INFO_TYPE_VERSION,
				   MLX5_ST_SZ_BYTES(mcqi_version),
				   mcqi_version_out);
}

static int mlx5_reg_mcqs_query(struct mlx5_core_dev *dev, u32 *out,
			       u16 component_index)
{
	u8 out_sz = MLX5_ST_SZ_BYTES(mcqs_reg);
	u32 in[MLX5_ST_SZ_DW(mcqs_reg)] = {};
	int err;

	memset(out, 0, out_sz);

	MLX5_SET(mcqs_reg, in, component_index, component_index);

	err = mlx5_core_access_reg(dev, in, sizeof(in), out,
				   out_sz, MLX5_REG_MCQS, 0, 0);
	return err;
}

/* scans component index sequentially, to find the boot img index */
static int mlx5_get_boot_img_component_index(struct mlx5_core_dev *dev)
{
	u32 out[MLX5_ST_SZ_DW(mcqs_reg)] = {};
	u16 identifier, component_idx = 0;
	bool quit;
	int err;

	do {
		err = mlx5_reg_mcqs_query(dev, out, component_idx);
		if (err)
			return err;

		identifier = MLX5_GET(mcqs_reg, out, identifier);
		quit = !!MLX5_GET(mcqs_reg, out, last_index_flag);
		quit |= identifier == MCQS_IDENTIFIER_BOOT_IMG;
	} while (!quit && ++component_idx);

	if (identifier != MCQS_IDENTIFIER_BOOT_IMG) {
		mlx5_core_warn(dev, "mcqs: can't find boot_img component ix, last scanned idx %d\n",
			       component_idx);
		return -EOPNOTSUPP;
	}

	return component_idx;
}

static int
mlx5_fw_image_pending(struct mlx5_core_dev *dev,
		      int component_index,
		      bool *pending_version_exists)
{
	u32 out[MLX5_ST_SZ_DW(mcqs_reg)];
	u8 component_update_state;
	int err;

	err = mlx5_reg_mcqs_query(dev, out, component_index);
	if (err)
		return err;

	component_update_state = MLX5_GET(mcqs_reg, out, component_update_state);

	if (component_update_state == MCQS_UPDATE_STATE_IDLE) {
		*pending_version_exists = false;
	} else if (component_update_state == MCQS_UPDATE_STATE_ACTIVE_PENDING_RESET) {
		*pending_version_exists = true;
	} else {
		mlx5_core_warn(dev,
			       "mcqs: can't read pending fw version while fw state is %d\n",
			       component_update_state);
		return -ENODATA;
	}
	return 0;
}

int mlx5_fw_version_query(struct mlx5_core_dev *dev,
			  u32 *running_ver, u32 *pending_ver)
{
	u32 reg_mcqi_version[MLX5_ST_SZ_DW(mcqi_version)] = {};
	bool pending_version_exists;
	int component_index;
	int err;

	if (!MLX5_CAP_GEN(dev, mcam_reg) || !MLX5_CAP_MCAM_REG(dev, mcqi) ||
	    !MLX5_CAP_MCAM_REG(dev, mcqs)) {
		mlx5_core_warn(dev, "fw query isn't supported by the FW\n");
		return -EOPNOTSUPP;
	}

	component_index = mlx5_get_boot_img_component_index(dev);
	if (component_index < 0)
		return component_index;

	err = mlx5_reg_mcqi_version_query(dev, component_index,
					  MCQI_FW_RUNNING_VERSION,
					  reg_mcqi_version);
	if (err)
		return err;

	*running_ver = MLX5_GET(mcqi_version, reg_mcqi_version, version);

	err = mlx5_fw_image_pending(dev, component_index, &pending_version_exists);
	if (err)
		return err;

	if (!pending_version_exists) {
		*pending_ver = 0;
		return 0;
	}

	err = mlx5_reg_mcqi_version_query(dev, component_index,
					  MCQI_FW_STORED_VERSION,
					  reg_mcqi_version);
	if (err)
		return err;

	*pending_ver = MLX5_GET(mcqi_version, reg_mcqi_version, version);

	return 0;
}<|MERGE_RESOLUTION|>--- conflicted
+++ resolved
@@ -239,15 +239,12 @@
 			return err;
 	}
 
-<<<<<<< HEAD
-=======
 	if (MLX5_CAP_GEN(dev, tls)) {
 		err = mlx5_core_get_caps(dev, MLX5_CAP_TLS);
 		if (err)
 			return err;
 	}
 
->>>>>>> 1ff2f0fa
 	return 0;
 }
 
