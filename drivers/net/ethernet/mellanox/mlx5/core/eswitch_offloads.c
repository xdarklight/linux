--- conflicted
+++ resolved
@@ -2140,15 +2140,12 @@
 	if (err)
 		return err;
 
-<<<<<<< HEAD
-=======
 	if (mlx5_eswitch_vport_match_metadata_enabled(esw)) {
 		err = mlx5_eswitch_enable_passing_vport_metadata(esw);
 		if (err)
 			goto err_vport_metadata;
 	}
 
->>>>>>> 27ba4059
 	/* Only load special vports reps. VF reps will be loaded in
 	 * context of functions_changed event handler through real
 	 * or emulated event.
@@ -2209,11 +2206,8 @@
 	mlx5_rdma_disable_roce(esw->dev);
 	esw_offloads_devcom_cleanup(esw);
 	esw_offloads_unload_all_reps(esw, esw->esw_funcs.num_vfs);
-<<<<<<< HEAD
-=======
 	if (mlx5_eswitch_vport_match_metadata_enabled(esw))
 		mlx5_eswitch_disable_passing_vport_metadata(esw);
->>>>>>> 27ba4059
 	esw_offloads_steering_cleanup(esw);
 }
 
