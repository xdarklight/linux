--- conflicted
+++ resolved
@@ -4143,11 +4143,6 @@
 	}
 
 	hca_caps = MLX5_ADDR_OF(query_hca_cap_out, query_ctx, capability);
-<<<<<<< HEAD
-	memcpy(hca_caps, MLX5_ADDR_OF(query_hca_cap_out, query_ctx, capability),
-	       MLX5_UN_SZ_BYTES(hca_cap_union));
-=======
->>>>>>> e7a909d5
 	MLX5_SET(cmd_hca_cap_2, hca_caps, migratable, 1);
 
 	err = mlx5_vport_set_other_func_cap(esw->dev, hca_caps, vport->vport,
@@ -4239,11 +4234,6 @@
 	}
 
 	hca_caps = MLX5_ADDR_OF(query_hca_cap_out, query_ctx, capability);
-<<<<<<< HEAD
-	memcpy(hca_caps, MLX5_ADDR_OF(query_hca_cap_out, query_ctx, capability),
-	       MLX5_UN_SZ_BYTES(hca_cap_union));
-=======
->>>>>>> e7a909d5
 	MLX5_SET(cmd_hca_cap, hca_caps, roce, enable);
 
 	err = mlx5_vport_set_other_func_cap(esw->dev, hca_caps, vport_num,
