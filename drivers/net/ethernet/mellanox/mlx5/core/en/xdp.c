/*
 * Copyright (c) 2018, Mellanox Technologies. All rights reserved.
 *
 * This software is available to you under a choice of one of two
 * licenses.  You may choose to be licensed under the terms of the GNU
 * General Public License (GPL) Version 2, available from the file
 * COPYING in the main directory of this source tree, or the
 * OpenIB.org BSD license below:
 *
 *     Redistribution and use in source and binary forms, with or
 *     without modification, are permitted provided that the following
 *     conditions are met:
 *
 *      - Redistributions of source code must retain the above
 *        copyright notice, this list of conditions and the following
 *        disclaimer.
 *
 *      - Redistributions in binary form must reproduce the above
 *        copyright notice, this list of conditions and the following
 *        disclaimer in the documentation and/or other materials
 *        provided with the distribution.
 *
 * THE SOFTWARE IS PROVIDED "AS IS", WITHOUT WARRANTY OF ANY KIND,
 * EXPRESS OR IMPLIED, INCLUDING BUT NOT LIMITED TO THE WARRANTIES OF
 * MERCHANTABILITY, FITNESS FOR A PARTICULAR PURPOSE AND
 * NONINFRINGEMENT. IN NO EVENT SHALL THE AUTHORS OR COPYRIGHT HOLDERS
 * BE LIABLE FOR ANY CLAIM, DAMAGES OR OTHER LIABILITY, WHETHER IN AN
 * ACTION OF CONTRACT, TORT OR OTHERWISE, ARISING FROM, OUT OF OR IN
 * CONNECTION WITH THE SOFTWARE OR THE USE OR OTHER DEALINGS IN THE
 * SOFTWARE.
 */

#include <linux/bpf_trace.h>
#include <net/xdp_sock_drv.h>
#include "en/xdp.h"
#include "en/params.h"

int mlx5e_xdp_max_mtu(struct mlx5e_params *params, struct mlx5e_xsk_param *xsk)
{
	int hr = mlx5e_get_linear_rq_headroom(params, xsk);

	/* Let S := SKB_DATA_ALIGN(sizeof(struct skb_shared_info)).
	 * The condition checked in mlx5e_rx_is_linear_skb is:
	 *   SKB_DATA_ALIGN(sw_mtu + hard_mtu + hr) + S <= PAGE_SIZE         (1)
	 *   (Note that hw_mtu == sw_mtu + hard_mtu.)
	 * What is returned from this function is:
	 *   max_mtu = PAGE_SIZE - S - hr - hard_mtu                         (2)
	 * After assigning sw_mtu := max_mtu, the left side of (1) turns to
	 * SKB_DATA_ALIGN(PAGE_SIZE - S) + S, which is equal to PAGE_SIZE,
	 * because both PAGE_SIZE and S are already aligned. Any number greater
	 * than max_mtu would make the left side of (1) greater than PAGE_SIZE,
	 * so max_mtu is the maximum MTU allowed.
	 */

	return MLX5E_HW2SW_MTU(params, SKB_MAX_HEAD(hr));
}

static inline bool
mlx5e_xmit_xdp_buff(struct mlx5e_xdpsq *sq, struct mlx5e_rq *rq,
		    struct page *page, struct xdp_buff *xdp)
{
	struct skb_shared_info *sinfo = NULL;
	struct mlx5e_xmit_data xdptxd;
	struct mlx5e_xdp_info xdpi;
	struct xdp_frame *xdpf;
	dma_addr_t dma_addr;
	int i;

	xdpf = xdp_convert_buff_to_frame(xdp);
	if (unlikely(!xdpf))
		return false;

	xdptxd.data = xdpf->data;
	xdptxd.len  = xdpf->len;

	if (xdp->rxq->mem.type == MEM_TYPE_XSK_BUFF_POOL) {
		/* The xdp_buff was in the UMEM and was copied into a newly
		 * allocated page. The UMEM page was returned via the ZCA, and
		 * this new page has to be mapped at this point and has to be
		 * unmapped and returned via xdp_return_frame on completion.
		 */

		/* Prevent double recycling of the UMEM page. Even in case this
		 * function returns false, the xdp_buff shouldn't be recycled,
		 * as it was already done in xdp_convert_zc_to_xdp_frame.
		 */
		__set_bit(MLX5E_RQ_FLAG_XDP_XMIT, rq->flags); /* non-atomic */

		xdpi.mode = MLX5E_XDP_XMIT_MODE_FRAME;

		dma_addr = dma_map_single(sq->pdev, xdptxd.data, xdptxd.len,
					  DMA_TO_DEVICE);
		if (dma_mapping_error(sq->pdev, dma_addr)) {
			xdp_return_frame(xdpf);
			return false;
		}

		xdptxd.dma_addr     = dma_addr;
		xdpi.frame.xdpf     = xdpf;
		xdpi.frame.dma_addr = dma_addr;

		if (unlikely(!INDIRECT_CALL_2(sq->xmit_xdp_frame, mlx5e_xmit_xdp_frame_mpwqe,
					      mlx5e_xmit_xdp_frame, sq, &xdptxd, NULL, 0)))
			return false;

		mlx5e_xdpi_fifo_push(&sq->db.xdpi_fifo, &xdpi);
		return true;
	}

	/* Driver assumes that xdp_convert_buff_to_frame returns an xdp_frame
	 * that points to the same memory region as the original xdp_buff. It
	 * allows to map the memory only once and to use the DMA_BIDIRECTIONAL
	 * mode.
	 */

	xdpi.mode = MLX5E_XDP_XMIT_MODE_PAGE;
	xdpi.page.rq = rq;

	dma_addr = page_pool_get_dma_addr(page) + (xdpf->data - (void *)xdpf);
	dma_sync_single_for_device(sq->pdev, dma_addr, xdptxd.len, DMA_TO_DEVICE);

	if (unlikely(xdp_frame_has_frags(xdpf))) {
		sinfo = xdp_get_shared_info_from_frame(xdpf);

		for (i = 0; i < sinfo->nr_frags; i++) {
			skb_frag_t *frag = &sinfo->frags[i];
			dma_addr_t addr;
			u32 len;

			addr = page_pool_get_dma_addr(skb_frag_page(frag)) +
				skb_frag_off(frag);
			len = skb_frag_size(frag);
			dma_sync_single_for_device(sq->pdev, addr, len,
						   DMA_TO_DEVICE);
		}
	}

	xdptxd.dma_addr = dma_addr;

	if (unlikely(!INDIRECT_CALL_2(sq->xmit_xdp_frame, mlx5e_xmit_xdp_frame_mpwqe,
				      mlx5e_xmit_xdp_frame, sq, &xdptxd, sinfo, 0)))
		return false;

	xdpi.page.page = page;
	mlx5e_xdpi_fifo_push(&sq->db.xdpi_fifo, &xdpi);

	if (unlikely(xdp_frame_has_frags(xdpf))) {
		for (i = 0; i < sinfo->nr_frags; i++) {
			skb_frag_t *frag = &sinfo->frags[i];

			xdpi.page.page = skb_frag_page(frag);
			mlx5e_xdpi_fifo_push(&sq->db.xdpi_fifo, &xdpi);
		}
	}

	return true;
}

/* returns true if packet was consumed by xdp */
bool mlx5e_xdp_handle(struct mlx5e_rq *rq, struct page *page,
		      struct bpf_prog *prog, struct xdp_buff *xdp)
{
	u32 act;
	int err;

	act = bpf_prog_run_xdp(prog, xdp);
	switch (act) {
	case XDP_PASS:
		return false;
	case XDP_TX:
		if (unlikely(!mlx5e_xmit_xdp_buff(rq->xdpsq, rq, page, xdp)))
			goto xdp_abort;
		__set_bit(MLX5E_RQ_FLAG_XDP_XMIT, rq->flags); /* non-atomic */
		return true;
	case XDP_REDIRECT:
		/* When XDP enabled then page-refcnt==1 here */
		err = xdp_do_redirect(rq->netdev, xdp, prog);
		if (unlikely(err))
			goto xdp_abort;
		__set_bit(MLX5E_RQ_FLAG_XDP_XMIT, rq->flags);
		__set_bit(MLX5E_RQ_FLAG_XDP_REDIRECT, rq->flags);
		if (xdp->rxq->mem.type != MEM_TYPE_XSK_BUFF_POOL)
			mlx5e_page_dma_unmap(rq, page);
		rq->stats->xdp_redirect++;
		return true;
	default:
		bpf_warn_invalid_xdp_action(rq->netdev, prog, act);
		fallthrough;
	case XDP_ABORTED:
xdp_abort:
		trace_xdp_exception(rq->netdev, prog, act);
		fallthrough;
	case XDP_DROP:
		rq->stats->xdp_drop++;
		return true;
	}
}

static u16 mlx5e_xdpsq_get_next_pi(struct mlx5e_xdpsq *sq, u16 size)
{
	struct mlx5_wq_cyc *wq = &sq->wq;
	u16 pi, contig_wqebbs;

	pi = mlx5_wq_cyc_ctr2ix(wq, sq->pc);
	contig_wqebbs = mlx5_wq_cyc_get_contig_wqebbs(wq, pi);
	if (unlikely(contig_wqebbs < size)) {
		struct mlx5e_xdp_wqe_info *wi, *edge_wi;

		wi = &sq->db.wqe_info[pi];
		edge_wi = wi + contig_wqebbs;

		/* Fill SQ frag edge with NOPs to avoid WQE wrapping two pages. */
		for (; wi < edge_wi; wi++) {
			*wi = (struct mlx5e_xdp_wqe_info) {
				.num_wqebbs = 1,
				.num_pkts = 0,
			};
			mlx5e_post_nop(wq, sq->sqn, &sq->pc);
		}
		sq->stats->nops += contig_wqebbs;

		pi = mlx5_wq_cyc_ctr2ix(wq, sq->pc);
	}

	return pi;
}

static void mlx5e_xdp_mpwqe_session_start(struct mlx5e_xdpsq *sq)
{
	struct mlx5e_tx_mpwqe *session = &sq->mpwqe;
	struct mlx5e_xdpsq_stats *stats = sq->stats;
	struct mlx5e_tx_wqe *wqe;
	u16 pi;

	pi = mlx5e_xdpsq_get_next_pi(sq, sq->max_sq_mpw_wqebbs);
	wqe = MLX5E_TX_FETCH_WQE(sq, pi);
	net_prefetchw(wqe->data);

	*session = (struct mlx5e_tx_mpwqe) {
		.wqe = wqe,
		.bytes_count = 0,
		.ds_count = MLX5E_TX_WQE_EMPTY_DS_COUNT,
		.pkt_count = 0,
		.inline_on = mlx5e_xdp_get_inline_state(sq, session->inline_on),
	};

	stats->mpwqe++;
}

void mlx5e_xdp_mpwqe_complete(struct mlx5e_xdpsq *sq)
{
	struct mlx5_wq_cyc       *wq    = &sq->wq;
	struct mlx5e_tx_mpwqe *session = &sq->mpwqe;
	struct mlx5_wqe_ctrl_seg *cseg = &session->wqe->ctrl;
	u16 ds_count = session->ds_count;
	u16 pi = mlx5_wq_cyc_ctr2ix(wq, sq->pc);
	struct mlx5e_xdp_wqe_info *wi = &sq->db.wqe_info[pi];

	cseg->opmod_idx_opcode =
		cpu_to_be32((sq->pc << 8) | MLX5_OPCODE_ENHANCED_MPSW);
	cseg->qpn_ds = cpu_to_be32((sq->sqn << 8) | ds_count);

	wi->num_wqebbs = DIV_ROUND_UP(ds_count, MLX5_SEND_WQEBB_NUM_DS);
	wi->num_pkts   = session->pkt_count;

	sq->pc += wi->num_wqebbs;

	sq->doorbell_cseg = cseg;

	session->wqe = NULL; /* Close session */
}

enum {
	MLX5E_XDP_CHECK_OK = 1,
	MLX5E_XDP_CHECK_START_MPWQE = 2,
};

INDIRECT_CALLABLE_SCOPE int mlx5e_xmit_xdp_frame_check_mpwqe(struct mlx5e_xdpsq *sq)
{
	if (unlikely(!sq->mpwqe.wqe)) {
		if (unlikely(!mlx5e_wqc_has_room_for(&sq->wq, sq->cc, sq->pc,
						     sq->stop_room))) {
			/* SQ is full, ring doorbell */
			mlx5e_xmit_xdp_doorbell(sq);
			sq->stats->full++;
			return -EBUSY;
		}

		return MLX5E_XDP_CHECK_START_MPWQE;
	}

	return MLX5E_XDP_CHECK_OK;
}

INDIRECT_CALLABLE_SCOPE bool
mlx5e_xmit_xdp_frame(struct mlx5e_xdpsq *sq, struct mlx5e_xmit_data *xdptxd,
		     struct skb_shared_info *sinfo, int check_result);

INDIRECT_CALLABLE_SCOPE bool
mlx5e_xmit_xdp_frame_mpwqe(struct mlx5e_xdpsq *sq, struct mlx5e_xmit_data *xdptxd,
			   struct skb_shared_info *sinfo, int check_result)
{
	struct mlx5e_tx_mpwqe *session = &sq->mpwqe;
	struct mlx5e_xdpsq_stats *stats = sq->stats;

	if (unlikely(sinfo)) {
		/* MPWQE is enabled, but a multi-buffer packet is queued for
		 * transmission. MPWQE can't send fragmented packets, so close
		 * the current session and fall back to a regular WQE.
		 */
		if (unlikely(sq->mpwqe.wqe))
			mlx5e_xdp_mpwqe_complete(sq);
		return mlx5e_xmit_xdp_frame(sq, xdptxd, sinfo, 0);
	}

	if (unlikely(xdptxd->len > sq->hw_mtu)) {
		stats->err++;
		return false;
	}

	if (!check_result)
		check_result = mlx5e_xmit_xdp_frame_check_mpwqe(sq);
	if (unlikely(check_result < 0))
		return false;

	if (check_result == MLX5E_XDP_CHECK_START_MPWQE) {
		/* Start the session when nothing can fail, so it's guaranteed
		 * that if there is an active session, it has at least one dseg,
		 * and it's safe to complete it at any time.
		 */
		mlx5e_xdp_mpwqe_session_start(sq);
	}

	mlx5e_xdp_mpwqe_add_dseg(sq, xdptxd, stats);

	if (unlikely(mlx5e_xdp_mpqwe_is_full(session, sq->max_sq_mpw_wqebbs)))
		mlx5e_xdp_mpwqe_complete(sq);

	stats->xmit++;
	return true;
}

static int mlx5e_xmit_xdp_frame_check_stop_room(struct mlx5e_xdpsq *sq, int stop_room)
{
	if (unlikely(!mlx5e_wqc_has_room_for(&sq->wq, sq->cc, sq->pc, stop_room))) {
		/* SQ is full, ring doorbell */
		mlx5e_xmit_xdp_doorbell(sq);
		sq->stats->full++;
		return -EBUSY;
	}

	return MLX5E_XDP_CHECK_OK;
}

INDIRECT_CALLABLE_SCOPE int mlx5e_xmit_xdp_frame_check(struct mlx5e_xdpsq *sq)
{
	return mlx5e_xmit_xdp_frame_check_stop_room(sq, 1);
}

INDIRECT_CALLABLE_SCOPE bool
mlx5e_xmit_xdp_frame(struct mlx5e_xdpsq *sq, struct mlx5e_xmit_data *xdptxd,
		     struct skb_shared_info *sinfo, int check_result)
{
	struct mlx5_wq_cyc       *wq   = &sq->wq;
	struct mlx5_wqe_ctrl_seg *cseg;
	struct mlx5_wqe_data_seg *dseg;
	struct mlx5_wqe_eth_seg *eseg;
	struct mlx5e_tx_wqe *wqe;

	dma_addr_t dma_addr = xdptxd->dma_addr;
	u32 dma_len = xdptxd->len;
	u16 ds_cnt, inline_hdr_sz;
	u8 num_wqebbs = 1;
	int num_frags = 0;
	u16 pi;

	struct mlx5e_xdpsq_stats *stats = sq->stats;

	if (unlikely(dma_len < MLX5E_XDP_MIN_INLINE || sq->hw_mtu < dma_len)) {
		stats->err++;
		return false;
	}

	ds_cnt = MLX5E_TX_WQE_EMPTY_DS_COUNT + 1;
	if (sq->min_inline_mode != MLX5_INLINE_MODE_NONE)
		ds_cnt++;

	/* check_result must be 0 if sinfo is passed. */
	if (!check_result) {
		int stop_room = 1;

		if (unlikely(sinfo)) {
			ds_cnt += sinfo->nr_frags;
			num_frags = sinfo->nr_frags;
			num_wqebbs = DIV_ROUND_UP(ds_cnt, MLX5_SEND_WQEBB_NUM_DS);
			/* Assuming MLX5_CAP_GEN(mdev, max_wqe_sz_sq) is big
			 * enough to hold all fragments.
			 */
			stop_room = MLX5E_STOP_ROOM(num_wqebbs);
		}

		check_result = mlx5e_xmit_xdp_frame_check_stop_room(sq, stop_room);
	}
	if (unlikely(check_result < 0))
		return false;

	pi = mlx5e_xdpsq_get_next_pi(sq, num_wqebbs);
	wqe = mlx5_wq_cyc_get_wqe(wq, pi);
	net_prefetchw(wqe);

	cseg = &wqe->ctrl;
	eseg = &wqe->eth;
	dseg = wqe->data;

	inline_hdr_sz = 0;

	/* copy the inline part if required */
	if (sq->min_inline_mode != MLX5_INLINE_MODE_NONE) {
		memcpy(eseg->inline_hdr.start, xdptxd->data, sizeof(eseg->inline_hdr.start));
<<<<<<< HEAD
		eseg->inline_hdr.sz = cpu_to_be16(MLX5E_XDP_MIN_INLINE);
=======
>>>>>>> 95cd2cdc
		memcpy(dseg, xdptxd->data + sizeof(eseg->inline_hdr.start),
		       MLX5E_XDP_MIN_INLINE - sizeof(eseg->inline_hdr.start));
		dma_len  -= MLX5E_XDP_MIN_INLINE;
		dma_addr += MLX5E_XDP_MIN_INLINE;
		inline_hdr_sz = MLX5E_XDP_MIN_INLINE;
		dseg++;
	}

	/* write the dma part */
	dseg->addr       = cpu_to_be64(dma_addr);
	dseg->byte_count = cpu_to_be32(dma_len);

	cseg->opmod_idx_opcode = cpu_to_be32((sq->pc << 8) | MLX5_OPCODE_SEND);

	if (unlikely(test_bit(MLX5E_SQ_STATE_XDP_MULTIBUF, &sq->state))) {
		u8 num_pkts = 1 + num_frags;
		int i;

		memset(&cseg->trailer, 0, sizeof(cseg->trailer));
		memset(eseg, 0, sizeof(*eseg) - sizeof(eseg->trailer));

		eseg->inline_hdr.sz = cpu_to_be16(inline_hdr_sz);
		dseg->lkey = sq->mkey_be;

		for (i = 0; i < num_frags; i++) {
			skb_frag_t *frag = &sinfo->frags[i];
			dma_addr_t addr;

			addr = page_pool_get_dma_addr(skb_frag_page(frag)) +
				skb_frag_off(frag);

			dseg++;
			dseg->addr = cpu_to_be64(addr);
			dseg->byte_count = cpu_to_be32(skb_frag_size(frag));
			dseg->lkey = sq->mkey_be;
		}

		cseg->qpn_ds = cpu_to_be32((sq->sqn << 8) | ds_cnt);

		sq->db.wqe_info[pi] = (struct mlx5e_xdp_wqe_info) {
			.num_wqebbs = num_wqebbs,
			.num_pkts = num_pkts,
		};

		sq->pc += num_wqebbs;
	} else {
		cseg->fm_ce_se = 0;

		sq->pc++;
	}

	sq->doorbell_cseg = cseg;

	stats->xmit++;
	return true;
}

static void mlx5e_free_xdpsq_desc(struct mlx5e_xdpsq *sq,
				  struct mlx5e_xdp_wqe_info *wi,
				  u32 *xsk_frames,
				  bool recycle,
				  struct xdp_frame_bulk *bq)
{
	struct mlx5e_xdp_info_fifo *xdpi_fifo = &sq->db.xdpi_fifo;
	u16 i;

	for (i = 0; i < wi->num_pkts; i++) {
		struct mlx5e_xdp_info xdpi = mlx5e_xdpi_fifo_pop(xdpi_fifo);

		switch (xdpi.mode) {
		case MLX5E_XDP_XMIT_MODE_FRAME:
			/* XDP_TX from the XSK RQ and XDP_REDIRECT */
			dma_unmap_single(sq->pdev, xdpi.frame.dma_addr,
					 xdpi.frame.xdpf->len, DMA_TO_DEVICE);
			xdp_return_frame_bulk(xdpi.frame.xdpf, bq);
			break;
		case MLX5E_XDP_XMIT_MODE_PAGE:
			/* XDP_TX from the regular RQ */
			mlx5e_page_release_dynamic(xdpi.page.rq, xdpi.page.page, recycle);
			break;
		case MLX5E_XDP_XMIT_MODE_XSK:
			/* AF_XDP send */
			(*xsk_frames)++;
			break;
		default:
			WARN_ON_ONCE(true);
		}
	}
}

bool mlx5e_poll_xdpsq_cq(struct mlx5e_cq *cq)
{
	struct xdp_frame_bulk bq;
	struct mlx5e_xdpsq *sq;
	struct mlx5_cqe64 *cqe;
	u32 xsk_frames = 0;
	u16 sqcc;
	int i;

	xdp_frame_bulk_init(&bq);

	sq = container_of(cq, struct mlx5e_xdpsq, cq);

	if (unlikely(!test_bit(MLX5E_SQ_STATE_ENABLED, &sq->state)))
		return false;

	cqe = mlx5_cqwq_get_cqe(&cq->wq);
	if (!cqe)
		return false;

	/* sq->cc must be updated only after mlx5_cqwq_update_db_record(),
	 * otherwise a cq overrun may occur
	 */
	sqcc = sq->cc;

	i = 0;
	do {
		struct mlx5e_xdp_wqe_info *wi;
		u16 wqe_counter, ci;
		bool last_wqe;

		mlx5_cqwq_pop(&cq->wq);

		wqe_counter = be16_to_cpu(cqe->wqe_counter);

		do {
			last_wqe = (sqcc == wqe_counter);
			ci = mlx5_wq_cyc_ctr2ix(&sq->wq, sqcc);
			wi = &sq->db.wqe_info[ci];

			sqcc += wi->num_wqebbs;

			mlx5e_free_xdpsq_desc(sq, wi, &xsk_frames, true, &bq);
		} while (!last_wqe);

		if (unlikely(get_cqe_opcode(cqe) != MLX5_CQE_REQ)) {
			netdev_WARN_ONCE(sq->channel->netdev,
					 "Bad OP in XDPSQ CQE: 0x%x\n",
					 get_cqe_opcode(cqe));
			mlx5e_dump_error_cqe(&sq->cq, sq->sqn,
					     (struct mlx5_err_cqe *)cqe);
			mlx5_wq_cyc_wqe_dump(&sq->wq, ci, wi->num_wqebbs);
		}
	} while ((++i < MLX5E_TX_CQ_POLL_BUDGET) && (cqe = mlx5_cqwq_get_cqe(&cq->wq)));

	xdp_flush_frame_bulk(&bq);

	if (xsk_frames)
		xsk_tx_completed(sq->xsk_pool, xsk_frames);

	sq->stats->cqes += i;

	mlx5_cqwq_update_db_record(&cq->wq);

	/* ensure cq space is freed before enabling more cqes */
	wmb();

	sq->cc = sqcc;
	return (i == MLX5E_TX_CQ_POLL_BUDGET);
}

void mlx5e_free_xdpsq_descs(struct mlx5e_xdpsq *sq)
{
	struct xdp_frame_bulk bq;
	u32 xsk_frames = 0;

	xdp_frame_bulk_init(&bq);

	rcu_read_lock(); /* need for xdp_return_frame_bulk */

	while (sq->cc != sq->pc) {
		struct mlx5e_xdp_wqe_info *wi;
		u16 ci;

		ci = mlx5_wq_cyc_ctr2ix(&sq->wq, sq->cc);
		wi = &sq->db.wqe_info[ci];

		sq->cc += wi->num_wqebbs;

		mlx5e_free_xdpsq_desc(sq, wi, &xsk_frames, false, &bq);
	}

	xdp_flush_frame_bulk(&bq);
	rcu_read_unlock();

	if (xsk_frames)
		xsk_tx_completed(sq->xsk_pool, xsk_frames);
}

int mlx5e_xdp_xmit(struct net_device *dev, int n, struct xdp_frame **frames,
		   u32 flags)
{
	struct mlx5e_priv *priv = netdev_priv(dev);
	struct mlx5e_xdpsq *sq;
	int nxmit = 0;
	int sq_num;
	int i;

	/* this flag is sufficient, no need to test internal sq state */
	if (unlikely(!mlx5e_xdp_tx_is_enabled(priv)))
		return -ENETDOWN;

	if (unlikely(flags & ~XDP_XMIT_FLAGS_MASK))
		return -EINVAL;

	sq_num = smp_processor_id();

	if (unlikely(sq_num >= priv->channels.num))
		return -ENXIO;

	sq = &priv->channels.c[sq_num]->xdpsq;

	for (i = 0; i < n; i++) {
		struct xdp_frame *xdpf = frames[i];
		struct mlx5e_xmit_data xdptxd;
		struct mlx5e_xdp_info xdpi;
		bool ret;

		xdptxd.data = xdpf->data;
		xdptxd.len = xdpf->len;
		xdptxd.dma_addr = dma_map_single(sq->pdev, xdptxd.data,
						 xdptxd.len, DMA_TO_DEVICE);

		if (unlikely(dma_mapping_error(sq->pdev, xdptxd.dma_addr)))
			break;

		xdpi.mode           = MLX5E_XDP_XMIT_MODE_FRAME;
		xdpi.frame.xdpf     = xdpf;
		xdpi.frame.dma_addr = xdptxd.dma_addr;

		ret = INDIRECT_CALL_2(sq->xmit_xdp_frame, mlx5e_xmit_xdp_frame_mpwqe,
				      mlx5e_xmit_xdp_frame, sq, &xdptxd, NULL, 0);
		if (unlikely(!ret)) {
			dma_unmap_single(sq->pdev, xdptxd.dma_addr,
					 xdptxd.len, DMA_TO_DEVICE);
			break;
		}
		mlx5e_xdpi_fifo_push(&sq->db.xdpi_fifo, &xdpi);
		nxmit++;
	}

	if (flags & XDP_XMIT_FLUSH) {
		if (sq->mpwqe.wqe)
			mlx5e_xdp_mpwqe_complete(sq);
		mlx5e_xmit_xdp_doorbell(sq);
	}

	return nxmit;
}

void mlx5e_xdp_rx_poll_complete(struct mlx5e_rq *rq)
{
	struct mlx5e_xdpsq *xdpsq = rq->xdpsq;

	if (xdpsq->mpwqe.wqe)
		mlx5e_xdp_mpwqe_complete(xdpsq);

	mlx5e_xmit_xdp_doorbell(xdpsq);

	if (test_bit(MLX5E_RQ_FLAG_XDP_REDIRECT, rq->flags)) {
		xdp_do_flush_map();
		__clear_bit(MLX5E_RQ_FLAG_XDP_REDIRECT, rq->flags);
	}
}

void mlx5e_set_xmit_fp(struct mlx5e_xdpsq *sq, bool is_mpw)
{
	sq->xmit_xdp_frame_check = is_mpw ?
		mlx5e_xmit_xdp_frame_check_mpwqe : mlx5e_xmit_xdp_frame_check;
	sq->xmit_xdp_frame = is_mpw ?
		mlx5e_xmit_xdp_frame_mpwqe : mlx5e_xmit_xdp_frame;
}<|MERGE_RESOLUTION|>--- conflicted
+++ resolved
@@ -417,10 +417,6 @@
 	/* copy the inline part if required */
 	if (sq->min_inline_mode != MLX5_INLINE_MODE_NONE) {
 		memcpy(eseg->inline_hdr.start, xdptxd->data, sizeof(eseg->inline_hdr.start));
-<<<<<<< HEAD
-		eseg->inline_hdr.sz = cpu_to_be16(MLX5E_XDP_MIN_INLINE);
-=======
->>>>>>> 95cd2cdc
 		memcpy(dseg, xdptxd->data + sizeof(eseg->inline_hdr.start),
 		       MLX5E_XDP_MIN_INLINE - sizeof(eseg->inline_hdr.start));
 		dma_len  -= MLX5E_XDP_MIN_INLINE;
