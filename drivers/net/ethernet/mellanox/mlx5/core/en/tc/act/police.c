--- conflicted
+++ resolved
@@ -34,15 +34,6 @@
 		return -EOPNOTSUPP;
 	}
 
-<<<<<<< HEAD
-	if (act->police.rate_pkt_ps) {
-		NL_SET_ERR_MSG_MOD(extack,
-				   "QoS offload not support packets per second");
-		return -EOPNOTSUPP;
-	}
-
-=======
->>>>>>> e7a909d5
 	return 0;
 }
 
