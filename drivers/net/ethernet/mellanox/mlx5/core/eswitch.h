/*
 * Copyright (c) 2015, Mellanox Technologies, Ltd.  All rights reserved.
 *
 * This software is available to you under a choice of one of two
 * licenses.  You may choose to be licensed under the terms of the GNU
 * General Public License (GPL) Version 2, available from the file
 * COPYING in the main directory of this source tree, or the
 * OpenIB.org BSD license below:
 *
 *     Redistribution and use in source and binary forms, with or
 *     without modification, are permitted provided that the following
 *     conditions are met:
 *
 *      - Redistributions of source code must retain the above
 *        copyright notice, this list of conditions and the following
 *        disclaimer.
 *
 *      - Redistributions in binary form must reproduce the above
 *        copyright notice, this list of conditions and the following
 *        disclaimer in the documentation and/or other materials
 *        provided with the distribution.
 *
 * THE SOFTWARE IS PROVIDED "AS IS", WITHOUT WARRANTY OF ANY KIND,
 * EXPRESS OR IMPLIED, INCLUDING BUT NOT LIMITED TO THE WARRANTIES OF
 * MERCHANTABILITY, FITNESS FOR A PARTICULAR PURPOSE AND
 * NONINFRINGEMENT. IN NO EVENT SHALL THE AUTHORS OR COPYRIGHT HOLDERS
 * BE LIABLE FOR ANY CLAIM, DAMAGES OR OTHER LIABILITY, WHETHER IN AN
 * ACTION OF CONTRACT, TORT OR OTHERWISE, ARISING FROM, OUT OF OR IN
 * CONNECTION WITH THE SOFTWARE OR THE USE OR OTHER DEALINGS IN THE
 * SOFTWARE.
 */

#ifndef __MLX5_ESWITCH_H__
#define __MLX5_ESWITCH_H__

#include <linux/if_ether.h>
#include <linux/if_link.h>
#include <net/devlink.h>
#include <linux/mlx5/device.h>
#include <linux/mlx5/eswitch.h>
#include <linux/mlx5/vport.h>
#include <linux/mlx5/fs.h>
#include "lib/mpfs.h"

#ifdef CONFIG_MLX5_ESWITCH

#define MLX5_MAX_UC_PER_VPORT(dev) \
	(1 << MLX5_CAP_GEN(dev, log_max_current_uc_list))

#define MLX5_MAX_MC_PER_VPORT(dev) \
	(1 << MLX5_CAP_GEN(dev, log_max_current_mc_list))

#define MLX5_MIN_BW_SHARE 1

#define MLX5_RATE_TO_BW_SHARE(rate, divider, limit) \
	min_t(u32, max_t(u32, (rate) / (divider), MLX5_MIN_BW_SHARE), limit)

#define mlx5_esw_has_fwd_fdb(dev) \
	MLX5_CAP_ESW_FLOWTABLE(dev, fdb_multi_path_to_table)

#define FDB_MAX_CHAIN 3
#define FDB_SLOW_PATH_CHAIN (FDB_MAX_CHAIN + 1)
#define FDB_MAX_PRIO 16

struct vport_ingress {
	struct mlx5_flow_table *acl;
	struct mlx5_flow_group *allow_untagged_spoofchk_grp;
	struct mlx5_flow_group *allow_spoofchk_only_grp;
	struct mlx5_flow_group *allow_untagged_only_grp;
	struct mlx5_flow_group *drop_grp;
	int modify_metadata_id;
	struct mlx5_flow_handle  *modify_metadata_rule;
	struct mlx5_flow_handle  *allow_rule;
	struct mlx5_flow_handle  *drop_rule;
	struct mlx5_fc           *drop_counter;
};

struct vport_egress {
	struct mlx5_flow_table *acl;
	struct mlx5_flow_group *allowed_vlans_grp;
	struct mlx5_flow_group *drop_grp;
	struct mlx5_flow_handle  *allowed_vlan;
	struct mlx5_flow_handle  *drop_rule;
	struct mlx5_fc           *drop_counter;
};

struct mlx5_vport_drop_stats {
	u64 rx_dropped;
	u64 tx_dropped;
};

struct mlx5_vport_info {
	u8                      mac[ETH_ALEN];
	u16                     vlan;
	u8                      qos;
	u64                     node_guid;
	int                     link_state;
	u32                     min_rate;
	u32                     max_rate;
	bool                    spoofchk;
	bool                    trusted;
};

struct mlx5_vport {
	struct mlx5_core_dev    *dev;
	int                     vport;
	struct hlist_head       uc_list[MLX5_L2_ADDR_HASH_SIZE];
	struct hlist_head       mc_list[MLX5_L2_ADDR_HASH_SIZE];
	struct mlx5_flow_handle *promisc_rule;
	struct mlx5_flow_handle *allmulti_rule;
	struct work_struct      vport_change_handler;

	struct vport_ingress    ingress;
	struct vport_egress     egress;

	struct mlx5_vport_info  info;

	struct {
		bool            enabled;
		u32             esw_tsar_ix;
		u32             bw_share;
	} qos;

	bool                    enabled;
	u16                     enabled_events;
};

enum offloads_fdb_flags {
	ESW_FDB_CHAINS_AND_PRIOS_SUPPORTED = BIT(0),
};

extern const unsigned int ESW_POOLS[4];

#define PRIO_LEVELS 2
struct mlx5_eswitch_fdb {
	union {
		struct legacy_fdb {
			struct mlx5_flow_table *fdb;
			struct mlx5_flow_group *addr_grp;
			struct mlx5_flow_group *allmulti_grp;
			struct mlx5_flow_group *promisc_grp;
			struct mlx5_flow_table *vepa_fdb;
			struct mlx5_flow_handle *vepa_uplink_rule;
			struct mlx5_flow_handle *vepa_star_rule;
		} legacy;

		struct offloads_fdb {
			struct mlx5_flow_table *slow_fdb;
			struct mlx5_flow_group *send_to_vport_grp;
			struct mlx5_flow_group *peer_miss_grp;
			struct mlx5_flow_handle **peer_miss_rules;
			struct mlx5_flow_group *miss_grp;
			struct mlx5_flow_handle *miss_rule_uni;
			struct mlx5_flow_handle *miss_rule_multi;
			int vlan_push_pop_refcount;

			struct {
				struct mlx5_flow_table *fdb;
				u32 num_rules;
			} fdb_prio[FDB_MAX_CHAIN + 1][FDB_MAX_PRIO + 1][PRIO_LEVELS];
			/* Protects fdb_prio table */
			struct mutex fdb_prio_lock;

			int fdb_left[ARRAY_SIZE(ESW_POOLS)];
		} offloads;
	};
	u32 flags;
};

struct mlx5_esw_offload {
	struct mlx5_flow_table *ft_offloads;
	struct mlx5_flow_group *vport_rx_group;
	struct mlx5_eswitch_rep *vport_reps;
	struct list_head peer_flows;
	struct mutex peer_mutex;
	DECLARE_HASHTABLE(encap_tbl, 8);
	DECLARE_HASHTABLE(mod_hdr_tbl, 8);
<<<<<<< HEAD
=======
	DECLARE_HASHTABLE(termtbl_tbl, 8);
	struct mutex termtbl_mutex; /* protects termtbl hash */
>>>>>>> c4cde580
	const struct mlx5_eswitch_rep_ops *rep_ops[NUM_REP_TYPES];
	u8 inline_mode;
	u64 num_flows;
	enum devlink_eswitch_encap_mode encap;
};

/* E-Switch MC FDB table hash node */
struct esw_mc_addr { /* SRIOV only */
	struct l2addr_node     node;
	struct mlx5_flow_handle *uplink_rule; /* Forward to uplink rule */
	u32                    refcnt;
};

struct mlx5_host_work {
	struct work_struct	work;
	struct mlx5_eswitch	*esw;
};

struct mlx5_esw_functions {
	struct mlx5_nb		nb;
	u16			num_vfs;
};

enum {
	MLX5_ESWITCH_VPORT_MATCH_METADATA = BIT(0),
};

struct mlx5_eswitch {
	struct mlx5_core_dev    *dev;
	struct mlx5_nb          nb;
	struct mlx5_eswitch_fdb fdb_table;
	struct hlist_head       mc_table[MLX5_L2_ADDR_HASH_SIZE];
	struct workqueue_struct *work_queue;
	struct mlx5_vport       *vports;
	u32 flags;
	int                     total_vports;
	int                     enabled_vports;
	/* Synchronize between vport change events
	 * and async SRIOV admin state changes
	 */
	struct mutex            state_lock;
	struct esw_mc_addr	mc_promisc;

	struct {
		bool            enabled;
		u32             root_tsar_id;
	} qos;

	struct mlx5_esw_offload offloads;
	int                     mode;
	int                     nvports;
	u16                     manager_vport;
	struct mlx5_esw_functions esw_funcs;
};

void esw_offloads_cleanup(struct mlx5_eswitch *esw);
int esw_offloads_init(struct mlx5_eswitch *esw, int vf_nvports,
		      int total_nvports);
void esw_offloads_cleanup_reps(struct mlx5_eswitch *esw);
int esw_offloads_init_reps(struct mlx5_eswitch *esw);
void esw_vport_cleanup_ingress_rules(struct mlx5_eswitch *esw,
				     struct mlx5_vport *vport);
int esw_vport_enable_ingress_acl(struct mlx5_eswitch *esw,
				 struct mlx5_vport *vport);
void esw_vport_cleanup_egress_rules(struct mlx5_eswitch *esw,
				    struct mlx5_vport *vport);
int esw_vport_enable_egress_acl(struct mlx5_eswitch *esw,
				struct mlx5_vport *vport);
void esw_vport_disable_egress_acl(struct mlx5_eswitch *esw,
				  struct mlx5_vport *vport);
void esw_vport_disable_ingress_acl(struct mlx5_eswitch *esw,
				   struct mlx5_vport *vport);
void esw_vport_del_ingress_acl_modify_metadata(struct mlx5_eswitch *esw,
					       struct mlx5_vport *vport);

/* E-Switch API */
int mlx5_eswitch_init(struct mlx5_core_dev *dev);
void mlx5_eswitch_cleanup(struct mlx5_eswitch *esw);
int mlx5_eswitch_enable_sriov(struct mlx5_eswitch *esw, int nvfs, int mode);
void mlx5_eswitch_disable_sriov(struct mlx5_eswitch *esw);
int mlx5_eswitch_set_vport_mac(struct mlx5_eswitch *esw,
			       u16 vport, u8 mac[ETH_ALEN]);
int mlx5_eswitch_set_vport_state(struct mlx5_eswitch *esw,
				 u16 vport, int link_state);
int mlx5_eswitch_set_vport_vlan(struct mlx5_eswitch *esw,
				u16 vport, u16 vlan, u8 qos);
int mlx5_eswitch_set_vport_spoofchk(struct mlx5_eswitch *esw,
				    u16 vport, bool spoofchk);
int mlx5_eswitch_set_vport_trust(struct mlx5_eswitch *esw,
				 u16 vport_num, bool setting);
int mlx5_eswitch_set_vport_rate(struct mlx5_eswitch *esw, u16 vport,
				u32 max_rate, u32 min_rate);
int mlx5_eswitch_set_vepa(struct mlx5_eswitch *esw, u8 setting);
int mlx5_eswitch_get_vepa(struct mlx5_eswitch *esw, u8 *setting);
int mlx5_eswitch_get_vport_config(struct mlx5_eswitch *esw,
				  u16 vport, struct ifla_vf_info *ivi);
int mlx5_eswitch_get_vport_stats(struct mlx5_eswitch *esw,
				 u16 vport,
				 struct ifla_vf_stats *vf_stats);
void mlx5_eswitch_del_send_to_vport_rule(struct mlx5_flow_handle *rule);

int mlx5_eswitch_modify_esw_vport_context(struct mlx5_eswitch *esw, u16 vport,
					  void *in, int inlen);
int mlx5_eswitch_query_esw_vport_context(struct mlx5_eswitch *esw, u16 vport,
					 void *out, int outlen);

struct mlx5_flow_spec;
struct mlx5_esw_flow_attr;
struct mlx5_termtbl_handle;

bool
mlx5_eswitch_termtbl_required(struct mlx5_eswitch *esw,
			      struct mlx5_flow_act *flow_act,
			      struct mlx5_flow_spec *spec);

struct mlx5_flow_handle *
mlx5_eswitch_add_termtbl_rule(struct mlx5_eswitch *esw,
			      struct mlx5_flow_table *ft,
			      struct mlx5_flow_spec *spec,
			      struct mlx5_esw_flow_attr *attr,
			      struct mlx5_flow_act *flow_act,
			      struct mlx5_flow_destination *dest,
			      int num_dest);

void
mlx5_eswitch_termtbl_put(struct mlx5_eswitch *esw,
			 struct mlx5_termtbl_handle *tt);

struct mlx5_flow_handle *
mlx5_eswitch_add_offloaded_rule(struct mlx5_eswitch *esw,
				struct mlx5_flow_spec *spec,
				struct mlx5_esw_flow_attr *attr);
struct mlx5_flow_handle *
mlx5_eswitch_add_fwd_rule(struct mlx5_eswitch *esw,
			  struct mlx5_flow_spec *spec,
			  struct mlx5_esw_flow_attr *attr);
void
mlx5_eswitch_del_offloaded_rule(struct mlx5_eswitch *esw,
				struct mlx5_flow_handle *rule,
				struct mlx5_esw_flow_attr *attr);
void
mlx5_eswitch_del_fwd_rule(struct mlx5_eswitch *esw,
			  struct mlx5_flow_handle *rule,
			  struct mlx5_esw_flow_attr *attr);

bool
mlx5_eswitch_prios_supported(struct mlx5_eswitch *esw);

u16
mlx5_eswitch_get_prio_range(struct mlx5_eswitch *esw);

u32
mlx5_eswitch_get_chain_range(struct mlx5_eswitch *esw);

struct mlx5_flow_handle *
mlx5_eswitch_create_vport_rx_rule(struct mlx5_eswitch *esw, u16 vport,
				  struct mlx5_flow_destination *dest);

enum {
	SET_VLAN_STRIP	= BIT(0),
	SET_VLAN_INSERT	= BIT(1)
};

enum mlx5_flow_match_level {
	MLX5_MATCH_NONE	= MLX5_INLINE_MODE_NONE,
	MLX5_MATCH_L2	= MLX5_INLINE_MODE_L2,
	MLX5_MATCH_L3	= MLX5_INLINE_MODE_IP,
	MLX5_MATCH_L4	= MLX5_INLINE_MODE_TCP_UDP,
};

/* current maximum for flow based vport multicasting */
#define MLX5_MAX_FLOW_FWD_VPORTS 2

enum {
	MLX5_ESW_DEST_ENCAP         = BIT(0),
	MLX5_ESW_DEST_ENCAP_VALID   = BIT(1),
};

struct mlx5_esw_flow_attr {
	struct mlx5_eswitch_rep *in_rep;
	struct mlx5_core_dev	*in_mdev;
	struct mlx5_core_dev    *counter_dev;

	int split_count;
	int out_count;

	int	action;
	__be16	vlan_proto[MLX5_FS_VLAN_DEPTH];
	u16	vlan_vid[MLX5_FS_VLAN_DEPTH];
	u8	vlan_prio[MLX5_FS_VLAN_DEPTH];
	u8	total_vlan;
	bool	vlan_handled;
	struct {
		u32 flags;
		struct mlx5_eswitch_rep *rep;
		struct mlx5_core_dev *mdev;
		u32 encap_id;
		struct mlx5_termtbl_handle *termtbl;
	} dests[MLX5_MAX_FLOW_FWD_VPORTS];
	u32	mod_hdr_id;
	u8	match_level;
	u8	tunnel_match_level;
	struct mlx5_fc *counter;
	u32	chain;
	u16	prio;
	u32	dest_chain;
	struct mlx5e_tc_flow_parse_attr *parse_attr;
};

int mlx5_devlink_eswitch_mode_set(struct devlink *devlink, u16 mode,
				  struct netlink_ext_ack *extack);
int mlx5_devlink_eswitch_mode_get(struct devlink *devlink, u16 *mode);
int mlx5_devlink_eswitch_inline_mode_set(struct devlink *devlink, u8 mode,
					 struct netlink_ext_ack *extack);
int mlx5_devlink_eswitch_inline_mode_get(struct devlink *devlink, u8 *mode);
int mlx5_eswitch_inline_mode_get(struct mlx5_eswitch *esw, int nvfs, u8 *mode);
int mlx5_devlink_eswitch_encap_mode_set(struct devlink *devlink,
					enum devlink_eswitch_encap_mode encap,
					struct netlink_ext_ack *extack);
int mlx5_devlink_eswitch_encap_mode_get(struct devlink *devlink,
					enum devlink_eswitch_encap_mode *encap);
void *mlx5_eswitch_get_uplink_priv(struct mlx5_eswitch *esw, u8 rep_type);

int mlx5_eswitch_add_vlan_action(struct mlx5_eswitch *esw,
				 struct mlx5_esw_flow_attr *attr);
int mlx5_eswitch_del_vlan_action(struct mlx5_eswitch *esw,
				 struct mlx5_esw_flow_attr *attr);
int __mlx5_eswitch_set_vport_vlan(struct mlx5_eswitch *esw,
				  u16 vport, u16 vlan, u8 qos, u8 set_flags);

static inline bool mlx5_eswitch_vlan_actions_supported(struct mlx5_core_dev *dev,
						       u8 vlan_depth)
{
	bool ret = MLX5_CAP_ESW_FLOWTABLE_FDB(dev, pop_vlan) &&
		   MLX5_CAP_ESW_FLOWTABLE_FDB(dev, push_vlan);

	if (vlan_depth == 1)
		return ret;

	return  ret && MLX5_CAP_ESW_FLOWTABLE_FDB(dev, pop_vlan_2) &&
		MLX5_CAP_ESW_FLOWTABLE_FDB(dev, push_vlan_2);
}

bool mlx5_esw_lag_prereq(struct mlx5_core_dev *dev0,
			 struct mlx5_core_dev *dev1);
bool mlx5_esw_multipath_prereq(struct mlx5_core_dev *dev0,
			       struct mlx5_core_dev *dev1);

int mlx5_esw_query_functions(struct mlx5_core_dev *dev, u32 *out, int outlen);

#define MLX5_DEBUG_ESWITCH_MASK BIT(3)

#define esw_info(__dev, format, ...)			\
	dev_info((__dev)->device, "E-Switch: " format, ##__VA_ARGS__)

#define esw_warn(__dev, format, ...)			\
	dev_warn((__dev)->device, "E-Switch: " format, ##__VA_ARGS__)

#define esw_debug(dev, format, ...)				\
	mlx5_core_dbg_mask(dev, MLX5_DEBUG_ESWITCH_MASK, format, ##__VA_ARGS__)

/* The returned number is valid only when the dev is eswitch manager. */
static inline u16 mlx5_eswitch_manager_vport(struct mlx5_core_dev *dev)
{
	return mlx5_core_is_ecpf_esw_manager(dev) ?
		MLX5_VPORT_ECPF : MLX5_VPORT_PF;
}

static inline bool mlx5_eswitch_is_funcs_handler(struct mlx5_core_dev *dev)
{
	/* Ideally device should have the functions changed supported
	 * capability regardless of it being ECPF or PF wherever such
	 * event should be processed such as on eswitch manager device.
	 * However, some ECPF based device might not have this capability
	 * set. Hence OR for ECPF check to cover such device.
	 */
	return MLX5_CAP_ESW(dev, esw_functions_changed) ||
	       mlx5_core_is_ecpf_esw_manager(dev);
}

static inline int mlx5_eswitch_uplink_idx(struct mlx5_eswitch *esw)
{
	/* Uplink always locate at the last element of the array.*/
	return esw->total_vports - 1;
}

static inline int mlx5_eswitch_ecpf_idx(struct mlx5_eswitch *esw)
{
	return esw->total_vports - 2;
}

static inline int mlx5_eswitch_vport_num_to_index(struct mlx5_eswitch *esw,
						  u16 vport_num)
{
	if (vport_num == MLX5_VPORT_ECPF) {
		if (!mlx5_ecpf_vport_exists(esw->dev))
			esw_warn(esw->dev, "ECPF vport doesn't exist!\n");
		return mlx5_eswitch_ecpf_idx(esw);
	}

	if (vport_num == MLX5_VPORT_UPLINK)
		return mlx5_eswitch_uplink_idx(esw);

	return vport_num;
}

static inline u16 mlx5_eswitch_index_to_vport_num(struct mlx5_eswitch *esw,
						  int index)
{
	if (index == mlx5_eswitch_ecpf_idx(esw) &&
	    mlx5_ecpf_vport_exists(esw->dev))
		return MLX5_VPORT_ECPF;

	if (index == mlx5_eswitch_uplink_idx(esw))
		return MLX5_VPORT_UPLINK;

	return index;
}

/* TODO: This mlx5e_tc function shouldn't be called by eswitch */
void mlx5e_tc_clean_fdb_peer_flows(struct mlx5_eswitch *esw);

/* The vport getter/iterator are only valid after esw->total_vports
 * and vport->vport are initialized in mlx5_eswitch_init.
 */
#define mlx5_esw_for_all_vports(esw, i, vport)		\
	for ((i) = MLX5_VPORT_PF;			\
	     (vport) = &(esw)->vports[i],		\
	     (i) < (esw)->total_vports; (i)++)

#define mlx5_esw_for_each_vf_vport(esw, i, vport, nvfs)	\
	for ((i) = MLX5_VPORT_FIRST_VF;			\
	     (vport) = &(esw)->vports[(i)],		\
	     (i) <= (nvfs); (i)++)

#define mlx5_esw_for_each_vf_vport_reverse(esw, i, vport, nvfs)	\
	for ((i) = (nvfs);					\
	     (vport) = &(esw)->vports[(i)],			\
	     (i) >= MLX5_VPORT_FIRST_VF; (i)--)

/* The rep getter/iterator are only valid after esw->total_vports
 * and vport->vport are initialized in mlx5_eswitch_init.
 */
#define mlx5_esw_for_all_reps(esw, i, rep)			\
	for ((i) = MLX5_VPORT_PF;				\
	     (rep) = &(esw)->offloads.vport_reps[i],		\
	     (i) < (esw)->total_vports; (i)++)

#define mlx5_esw_for_each_vf_rep(esw, i, rep, nvfs)		\
	for ((i) = MLX5_VPORT_FIRST_VF;				\
	     (rep) = &(esw)->offloads.vport_reps[i],		\
	     (i) <= (nvfs); (i)++)

#define mlx5_esw_for_each_vf_rep_reverse(esw, i, rep, nvfs)	\
	for ((i) = (nvfs);					\
	     (rep) = &(esw)->offloads.vport_reps[i],		\
	     (i) >= MLX5_VPORT_FIRST_VF; (i)--)

#define mlx5_esw_for_each_vf_vport_num(esw, vport, nvfs)	\
	for ((vport) = MLX5_VPORT_FIRST_VF; (vport) <= (nvfs); (vport)++)

#define mlx5_esw_for_each_vf_vport_num_reverse(esw, vport, nvfs)	\
	for ((vport) = (nvfs); (vport) >= MLX5_VPORT_FIRST_VF; (vport)--)

struct mlx5_vport *__must_check
mlx5_eswitch_get_vport(struct mlx5_eswitch *esw, u16 vport_num);

bool mlx5_eswitch_is_vf_vport(const struct mlx5_eswitch *esw, u16 vport_num);

#else  /* CONFIG_MLX5_ESWITCH */
/* eswitch API stubs */
static inline int  mlx5_eswitch_init(struct mlx5_core_dev *dev) { return 0; }
static inline void mlx5_eswitch_cleanup(struct mlx5_eswitch *esw) {}
static inline int  mlx5_eswitch_enable_sriov(struct mlx5_eswitch *esw, int nvfs, int mode) { return 0; }
static inline void mlx5_eswitch_disable_sriov(struct mlx5_eswitch *esw) {}
static inline bool mlx5_esw_lag_prereq(struct mlx5_core_dev *dev0, struct mlx5_core_dev *dev1) { return true; }
static inline bool mlx5_eswitch_is_funcs_handler(struct mlx5_core_dev *dev) { return false; }
static inline int
mlx5_esw_query_functions(struct mlx5_core_dev *dev, u32 *out, int outlen)
{
	return -EOPNOTSUPP;
}

#define FDB_MAX_CHAIN 1
#define FDB_SLOW_PATH_CHAIN (FDB_MAX_CHAIN + 1)
#define FDB_MAX_PRIO 1

#endif /* CONFIG_MLX5_ESWITCH */

#endif /* __MLX5_ESWITCH_H__ */<|MERGE_RESOLUTION|>--- conflicted
+++ resolved
@@ -175,11 +175,8 @@
 	struct mutex peer_mutex;
 	DECLARE_HASHTABLE(encap_tbl, 8);
 	DECLARE_HASHTABLE(mod_hdr_tbl, 8);
-<<<<<<< HEAD
-=======
 	DECLARE_HASHTABLE(termtbl_tbl, 8);
 	struct mutex termtbl_mutex; /* protects termtbl hash */
->>>>>>> c4cde580
 	const struct mlx5_eswitch_rep_ops *rep_ops[NUM_REP_TYPES];
 	u8 inline_mode;
 	u64 num_flows;
