/*
 * Copyright (c) 2016, Mellanox Technologies. All rights reserved.
 *
 * This software is available to you under a choice of one of two
 * licenses.  You may choose to be licensed under the terms of the GNU
 * General Public License (GPL) Version 2, available from the file
 * COPYING in the main directory of this source tree, or the
 * OpenIB.org BSD license below:
 *
 *     Redistribution and use in source and binary forms, with or
 *     without modification, are permitted provided that the following
 *     conditions are met:
 *
 *      - Redistributions of source code must retain the above
 *        copyright notice, this list of conditions and the following
 *        disclaimer.
 *
 *      - Redistributions in binary form must reproduce the above
 *        copyright notice, this list of conditions and the following
 *        disclaimer in the documentation and/or other materials
 *        provided with the distribution.
 *
 * THE SOFTWARE IS PROVIDED "AS IS", WITHOUT WARRANTY OF ANY KIND,
 * EXPRESS OR IMPLIED, INCLUDING BUT NOT LIMITED TO THE WARRANTIES OF
 * MERCHANTABILITY, FITNESS FOR A PARTICULAR PURPOSE AND
 * NONINFRINGEMENT. IN NO EVENT SHALL THE AUTHORS OR COPYRIGHT HOLDERS
 * BE LIABLE FOR ANY CLAIM, DAMAGES OR OTHER LIABILITY, WHETHER IN AN
 * ACTION OF CONTRACT, TORT OR OTHERWISE, ARISING FROM, OUT OF OR IN
 * CONNECTION WITH THE SOFTWARE OR THE USE OR OTHER DEALINGS IN THE
 * SOFTWARE.
 */

#include <linux/mlx5/fs.h>
#include <net/switchdev.h>
#include <net/pkt_cls.h>
#include <net/act_api.h>
#include <net/devlink.h>
#include <net/ipv6_stubs.h>

#include "eswitch.h"
#include "en.h"
#include "en_rep.h"
#include "en/params.h"
#include "en/txrx.h"
#include "en_tc.h"
#include "en/rep/tc.h"
#include "en/rep/neigh.h"
#include "en/rep/bridge.h"
#include "en/devlink.h"
#include "fs_core.h"
#include "lib/mlx5.h"
#include "lib/devcom.h"
#include "lib/vxlan.h"
#define CREATE_TRACE_POINTS
#include "diag/en_rep_tracepoint.h"
#include "en_accel/ipsec.h"
#include "en/tc/int_port.h"
#include "en/ptp.h"
#include "en/fs_ethtool.h"

#define MLX5E_REP_PARAMS_DEF_LOG_SQ_SIZE \
	max(0x7, MLX5E_PARAMS_MINIMUM_LOG_SQ_SIZE)
#define MLX5E_REP_PARAMS_DEF_NUM_CHANNELS 1

static const char mlx5e_rep_driver_name[] = "mlx5e_rep";

static void mlx5e_rep_get_drvinfo(struct net_device *dev,
				  struct ethtool_drvinfo *drvinfo)
{
	struct mlx5e_priv *priv = netdev_priv(dev);
	struct mlx5_core_dev *mdev = priv->mdev;

	strscpy(drvinfo->driver, mlx5e_rep_driver_name,
		sizeof(drvinfo->driver));
	snprintf(drvinfo->fw_version, sizeof(drvinfo->fw_version),
		 "%d.%d.%04d (%.16s)",
		 fw_rev_maj(mdev), fw_rev_min(mdev),
		 fw_rev_sub(mdev), mdev->board_id);
}

static const struct counter_desc sw_rep_stats_desc[] = {
	{ MLX5E_DECLARE_STAT(struct mlx5e_sw_stats, rx_packets) },
	{ MLX5E_DECLARE_STAT(struct mlx5e_sw_stats, rx_bytes) },
	{ MLX5E_DECLARE_STAT(struct mlx5e_sw_stats, tx_packets) },
	{ MLX5E_DECLARE_STAT(struct mlx5e_sw_stats, tx_bytes) },
};

static const struct counter_desc vport_rep_stats_desc[] = {
	{ MLX5E_DECLARE_STAT(struct mlx5e_rep_stats, vport_rx_packets) },
	{ MLX5E_DECLARE_STAT(struct mlx5e_rep_stats, vport_rx_bytes) },
	{ MLX5E_DECLARE_STAT(struct mlx5e_rep_stats, vport_tx_packets) },
	{ MLX5E_DECLARE_STAT(struct mlx5e_rep_stats, vport_tx_bytes) },
	{ MLX5E_DECLARE_STAT(struct mlx5e_rep_stats,
			     rx_vport_rdma_unicast_packets) },
	{ MLX5E_DECLARE_STAT(struct mlx5e_rep_stats, rx_vport_rdma_unicast_bytes) },
	{ MLX5E_DECLARE_STAT(struct mlx5e_rep_stats,
			     tx_vport_rdma_unicast_packets) },
	{ MLX5E_DECLARE_STAT(struct mlx5e_rep_stats, tx_vport_rdma_unicast_bytes) },
	{ MLX5E_DECLARE_STAT(struct mlx5e_rep_stats,
			     rx_vport_rdma_multicast_packets) },
	{ MLX5E_DECLARE_STAT(struct mlx5e_rep_stats,
			     rx_vport_rdma_multicast_bytes) },
	{ MLX5E_DECLARE_STAT(struct mlx5e_rep_stats,
			     tx_vport_rdma_multicast_packets) },
	{ MLX5E_DECLARE_STAT(struct mlx5e_rep_stats,
			     tx_vport_rdma_multicast_bytes) },
};

#define NUM_VPORT_REP_SW_COUNTERS ARRAY_SIZE(sw_rep_stats_desc)
#define NUM_VPORT_REP_HW_COUNTERS ARRAY_SIZE(vport_rep_stats_desc)

static MLX5E_DECLARE_STATS_GRP_OP_NUM_STATS(sw_rep)
{
	return NUM_VPORT_REP_SW_COUNTERS;
}

static MLX5E_DECLARE_STATS_GRP_OP_FILL_STRS(sw_rep)
{
	int i;

	for (i = 0; i < NUM_VPORT_REP_SW_COUNTERS; i++)
		strcpy(data + (idx++) * ETH_GSTRING_LEN,
		       sw_rep_stats_desc[i].format);
	return idx;
}

static MLX5E_DECLARE_STATS_GRP_OP_FILL_STATS(sw_rep)
{
	int i;

	for (i = 0; i < NUM_VPORT_REP_SW_COUNTERS; i++)
		data[idx++] = MLX5E_READ_CTR64_CPU(&priv->stats.sw,
						   sw_rep_stats_desc, i);
	return idx;
}

static MLX5E_DECLARE_STATS_GRP_OP_UPDATE_STATS(sw_rep)
{
	struct mlx5e_sw_stats *s = &priv->stats.sw;
	struct rtnl_link_stats64 stats64 = {};

	memset(s, 0, sizeof(*s));
	mlx5e_fold_sw_stats64(priv, &stats64);

	s->rx_packets = stats64.rx_packets;
	s->rx_bytes   = stats64.rx_bytes;
	s->tx_packets = stats64.tx_packets;
	s->tx_bytes   = stats64.tx_bytes;
	s->tx_queue_dropped = stats64.tx_dropped;
}

static MLX5E_DECLARE_STATS_GRP_OP_NUM_STATS(vport_rep)
{
	return NUM_VPORT_REP_HW_COUNTERS;
}

static MLX5E_DECLARE_STATS_GRP_OP_FILL_STRS(vport_rep)
{
	int i;

	for (i = 0; i < NUM_VPORT_REP_HW_COUNTERS; i++)
		strcpy(data + (idx++) * ETH_GSTRING_LEN, vport_rep_stats_desc[i].format);
	return idx;
}

static MLX5E_DECLARE_STATS_GRP_OP_FILL_STATS(vport_rep)
{
	int i;

	for (i = 0; i < NUM_VPORT_REP_HW_COUNTERS; i++)
		data[idx++] = MLX5E_READ_CTR64_CPU(&priv->stats.rep_stats,
						   vport_rep_stats_desc, i);
	return idx;
}

static MLX5E_DECLARE_STATS_GRP_OP_UPDATE_STATS(vport_rep)
{
	struct mlx5e_rep_stats *rep_stats = &priv->stats.rep_stats;
	int outlen = MLX5_ST_SZ_BYTES(query_vport_counter_out);
	struct mlx5_eswitch *esw = priv->mdev->priv.eswitch;
	struct mlx5e_rep_priv *rpriv = priv->ppriv;
	struct mlx5_eswitch_rep *rep = rpriv->rep;
	u32 *out;
	int err;

	out = kvzalloc(outlen, GFP_KERNEL);
	if (!out)
		return;

	err = mlx5_core_query_vport_counter(esw->dev, 1, rep->vport - 1, 0, out);
	if (err) {
		netdev_warn(priv->netdev, "vport %d error %d reading stats\n",
			    rep->vport, err);
		goto out;
	}

	#define MLX5_GET_CTR(p, x) \
		MLX5_GET64(query_vport_counter_out, p, x)
	/* flip tx/rx as we are reporting the counters for the switch vport */
	rep_stats->vport_rx_packets =
		MLX5_GET_CTR(out, transmitted_ib_unicast.packets) +
		MLX5_GET_CTR(out, transmitted_eth_unicast.packets) +
		MLX5_GET_CTR(out, transmitted_ib_multicast.packets) +
		MLX5_GET_CTR(out, transmitted_eth_multicast.packets) +
		MLX5_GET_CTR(out, transmitted_eth_broadcast.packets);

	rep_stats->vport_tx_packets =
		MLX5_GET_CTR(out, received_ib_unicast.packets) +
		MLX5_GET_CTR(out, received_eth_unicast.packets) +
		MLX5_GET_CTR(out, received_ib_multicast.packets) +
		MLX5_GET_CTR(out, received_eth_multicast.packets) +
		MLX5_GET_CTR(out, received_eth_broadcast.packets);

	rep_stats->vport_rx_bytes =
		MLX5_GET_CTR(out, transmitted_ib_unicast.octets) +
		MLX5_GET_CTR(out, transmitted_eth_unicast.octets) +
		MLX5_GET_CTR(out, transmitted_ib_multicast.octets) +
		MLX5_GET_CTR(out, transmitted_eth_broadcast.octets);

	rep_stats->vport_tx_bytes =
		MLX5_GET_CTR(out, received_ib_unicast.octets) +
		MLX5_GET_CTR(out, received_eth_unicast.octets) +
		MLX5_GET_CTR(out, received_ib_multicast.octets) +
		MLX5_GET_CTR(out, received_eth_multicast.octets) +
		MLX5_GET_CTR(out, received_eth_broadcast.octets);

	rep_stats->rx_vport_rdma_unicast_packets =
		MLX5_GET_CTR(out, transmitted_ib_unicast.packets);
	rep_stats->tx_vport_rdma_unicast_packets =
		MLX5_GET_CTR(out, received_ib_unicast.packets);
	rep_stats->rx_vport_rdma_unicast_bytes =
		MLX5_GET_CTR(out, transmitted_ib_unicast.octets);
	rep_stats->tx_vport_rdma_unicast_bytes =
		MLX5_GET_CTR(out, received_ib_unicast.octets);
	rep_stats->rx_vport_rdma_multicast_packets =
		MLX5_GET_CTR(out, transmitted_ib_multicast.packets);
	rep_stats->tx_vport_rdma_multicast_packets =
		MLX5_GET_CTR(out, received_ib_multicast.packets);
	rep_stats->rx_vport_rdma_multicast_bytes =
		MLX5_GET_CTR(out, transmitted_ib_multicast.octets);
	rep_stats->tx_vport_rdma_multicast_bytes =
		MLX5_GET_CTR(out, received_ib_multicast.octets);

<<<<<<< HEAD
=======
out:
>>>>>>> e7a909d5
	kvfree(out);
}

static void mlx5e_rep_get_strings(struct net_device *dev,
				  u32 stringset, uint8_t *data)
{
	struct mlx5e_priv *priv = netdev_priv(dev);

	switch (stringset) {
	case ETH_SS_STATS:
		mlx5e_stats_fill_strings(priv, data);
		break;
	}
}

static void mlx5e_rep_get_ethtool_stats(struct net_device *dev,
					struct ethtool_stats *stats, u64 *data)
{
	struct mlx5e_priv *priv = netdev_priv(dev);

	mlx5e_ethtool_get_ethtool_stats(priv, stats, data);
}

static int mlx5e_rep_get_sset_count(struct net_device *dev, int sset)
{
	struct mlx5e_priv *priv = netdev_priv(dev);

	switch (sset) {
	case ETH_SS_STATS:
		return mlx5e_stats_total_num(priv);
	default:
		return -EOPNOTSUPP;
	}
}

static void
mlx5e_rep_get_ringparam(struct net_device *dev,
			struct ethtool_ringparam *param,
			struct kernel_ethtool_ringparam *kernel_param,
			struct netlink_ext_ack *extack)
{
	struct mlx5e_priv *priv = netdev_priv(dev);

	mlx5e_ethtool_get_ringparam(priv, param, kernel_param);
}

static int
mlx5e_rep_set_ringparam(struct net_device *dev,
			struct ethtool_ringparam *param,
			struct kernel_ethtool_ringparam *kernel_param,
			struct netlink_ext_ack *extack)
{
	struct mlx5e_priv *priv = netdev_priv(dev);

	return mlx5e_ethtool_set_ringparam(priv, param);
}

static void mlx5e_rep_get_channels(struct net_device *dev,
				   struct ethtool_channels *ch)
{
	struct mlx5e_priv *priv = netdev_priv(dev);

	mlx5e_ethtool_get_channels(priv, ch);
}

static int mlx5e_rep_set_channels(struct net_device *dev,
				  struct ethtool_channels *ch)
{
	struct mlx5e_priv *priv = netdev_priv(dev);

	return mlx5e_ethtool_set_channels(priv, ch);
}

static int mlx5e_rep_get_coalesce(struct net_device *netdev,
				  struct ethtool_coalesce *coal,
				  struct kernel_ethtool_coalesce *kernel_coal,
				  struct netlink_ext_ack *extack)
{
	struct mlx5e_priv *priv = netdev_priv(netdev);

	return mlx5e_ethtool_get_coalesce(priv, coal, kernel_coal);
}

static int mlx5e_rep_set_coalesce(struct net_device *netdev,
				  struct ethtool_coalesce *coal,
				  struct kernel_ethtool_coalesce *kernel_coal,
				  struct netlink_ext_ack *extack)
{
	struct mlx5e_priv *priv = netdev_priv(netdev);

	return mlx5e_ethtool_set_coalesce(priv, coal, kernel_coal, extack);
}

static u32 mlx5e_rep_get_rxfh_key_size(struct net_device *netdev)
{
	struct mlx5e_priv *priv = netdev_priv(netdev);

	return mlx5e_ethtool_get_rxfh_key_size(priv);
}

static u32 mlx5e_rep_get_rxfh_indir_size(struct net_device *netdev)
{
	struct mlx5e_priv *priv = netdev_priv(netdev);

	return mlx5e_ethtool_get_rxfh_indir_size(priv);
}

static const struct ethtool_ops mlx5e_rep_ethtool_ops = {
	.supported_coalesce_params = ETHTOOL_COALESCE_USECS |
				     ETHTOOL_COALESCE_MAX_FRAMES |
				     ETHTOOL_COALESCE_USE_ADAPTIVE,
	.get_drvinfo	   = mlx5e_rep_get_drvinfo,
	.get_link	   = ethtool_op_get_link,
	.get_strings       = mlx5e_rep_get_strings,
	.get_sset_count    = mlx5e_rep_get_sset_count,
	.get_ethtool_stats = mlx5e_rep_get_ethtool_stats,
	.get_ringparam     = mlx5e_rep_get_ringparam,
	.set_ringparam     = mlx5e_rep_set_ringparam,
	.get_channels      = mlx5e_rep_get_channels,
	.set_channels      = mlx5e_rep_set_channels,
	.get_coalesce      = mlx5e_rep_get_coalesce,
	.set_coalesce      = mlx5e_rep_set_coalesce,
	.get_rxfh_key_size   = mlx5e_rep_get_rxfh_key_size,
	.get_rxfh_indir_size = mlx5e_rep_get_rxfh_indir_size,
};

static void mlx5e_sqs2vport_stop(struct mlx5_eswitch *esw,
				 struct mlx5_eswitch_rep *rep)
{
	struct mlx5e_rep_sq *rep_sq, *tmp;
	struct mlx5e_rep_priv *rpriv;

	if (esw->mode != MLX5_ESWITCH_OFFLOADS)
		return;

	rpriv = mlx5e_rep_to_rep_priv(rep);
	list_for_each_entry_safe(rep_sq, tmp, &rpriv->vport_sqs_list, list) {
		mlx5_eswitch_del_send_to_vport_rule(rep_sq->send_to_vport_rule);
		if (rep_sq->send_to_vport_rule_peer)
			mlx5_eswitch_del_send_to_vport_rule(rep_sq->send_to_vport_rule_peer);
		list_del(&rep_sq->list);
		kfree(rep_sq);
	}
}

static int mlx5e_sqs2vport_start(struct mlx5_eswitch *esw,
				 struct mlx5_eswitch_rep *rep,
				 u32 *sqns_array, int sqns_num)
{
	struct mlx5_eswitch *peer_esw = NULL;
	struct mlx5_flow_handle *flow_rule;
	struct mlx5e_rep_priv *rpriv;
	struct mlx5e_rep_sq *rep_sq;
	int err;
	int i;

	if (esw->mode != MLX5_ESWITCH_OFFLOADS)
		return 0;

	rpriv = mlx5e_rep_to_rep_priv(rep);
	if (mlx5_devcom_is_paired(esw->dev->priv.devcom, MLX5_DEVCOM_ESW_OFFLOADS))
		peer_esw = mlx5_devcom_get_peer_data(esw->dev->priv.devcom,
						     MLX5_DEVCOM_ESW_OFFLOADS);

	for (i = 0; i < sqns_num; i++) {
		rep_sq = kzalloc(sizeof(*rep_sq), GFP_KERNEL);
		if (!rep_sq) {
			err = -ENOMEM;
			goto out_err;
		}

		/* Add re-inject rule to the PF/representor sqs */
		flow_rule = mlx5_eswitch_add_send_to_vport_rule(esw, esw, rep,
								sqns_array[i]);
		if (IS_ERR(flow_rule)) {
			err = PTR_ERR(flow_rule);
			kfree(rep_sq);
			goto out_err;
		}
		rep_sq->send_to_vport_rule = flow_rule;
		rep_sq->sqn = sqns_array[i];

		if (peer_esw) {
			flow_rule = mlx5_eswitch_add_send_to_vport_rule(peer_esw, esw,
									rep, sqns_array[i]);
			if (IS_ERR(flow_rule)) {
				err = PTR_ERR(flow_rule);
				mlx5_eswitch_del_send_to_vport_rule(rep_sq->send_to_vport_rule);
				kfree(rep_sq);
				goto out_err;
			}
			rep_sq->send_to_vport_rule_peer = flow_rule;
		}

		list_add(&rep_sq->list, &rpriv->vport_sqs_list);
	}

	if (peer_esw)
		mlx5_devcom_release_peer_data(esw->dev->priv.devcom, MLX5_DEVCOM_ESW_OFFLOADS);

	return 0;

out_err:
	mlx5e_sqs2vport_stop(esw, rep);

	if (peer_esw)
		mlx5_devcom_release_peer_data(esw->dev->priv.devcom, MLX5_DEVCOM_ESW_OFFLOADS);

	return err;
}

static int
mlx5e_add_sqs_fwd_rules(struct mlx5e_priv *priv)
{
	int sqs_per_channel = mlx5e_get_dcb_num_tc(&priv->channels.params);
	struct mlx5_eswitch *esw = priv->mdev->priv.eswitch;
	bool is_uplink_rep = mlx5e_is_uplink_rep(priv);
	struct mlx5e_rep_priv *rpriv = priv->ppriv;
	struct mlx5_eswitch_rep *rep = rpriv->rep;
	int n, tc, nch, num_sqs = 0;
	struct mlx5e_channel *c;
	int err = -ENOMEM;
	bool ptp_sq;
	u32 *sqs;

	ptp_sq = !!(priv->channels.ptp &&
		    MLX5E_GET_PFLAG(&priv->channels.params, MLX5E_PFLAG_TX_PORT_TS));
	nch = priv->channels.num + ptp_sq;
	/* +2 for xdpsqs, they don't exist on the ptp channel but will not be
	 * counted for by num_sqs.
	 */
	if (is_uplink_rep)
		sqs_per_channel += 2;

	sqs = kvcalloc(nch * sqs_per_channel, sizeof(*sqs), GFP_KERNEL);
	if (!sqs)
		goto out;

	for (n = 0; n < priv->channels.num; n++) {
		c = priv->channels.c[n];
		for (tc = 0; tc < c->num_tc; tc++)
			sqs[num_sqs++] = c->sq[tc].sqn;

		if (is_uplink_rep) {
			if (c->xdp)
				sqs[num_sqs++] = c->rq_xdpsq.sqn;

			sqs[num_sqs++] = c->xdpsq.sqn;
		}
	}
	if (ptp_sq) {
		struct mlx5e_ptp *ptp_ch = priv->channels.ptp;

		for (tc = 0; tc < ptp_ch->num_tc; tc++)
			sqs[num_sqs++] = ptp_ch->ptpsq[tc].txqsq.sqn;
	}

	err = mlx5e_sqs2vport_start(esw, rep, sqs, num_sqs);
	kvfree(sqs);

out:
	if (err)
		netdev_warn(priv->netdev, "Failed to add SQs FWD rules %d\n", err);
	return err;
}

static void
mlx5e_remove_sqs_fwd_rules(struct mlx5e_priv *priv)
{
	struct mlx5_eswitch *esw = priv->mdev->priv.eswitch;
	struct mlx5e_rep_priv *rpriv = priv->ppriv;
	struct mlx5_eswitch_rep *rep = rpriv->rep;

	mlx5e_sqs2vport_stop(esw, rep);
}

static int
mlx5e_rep_add_meta_tunnel_rule(struct mlx5e_priv *priv)
{
	struct mlx5_eswitch *esw = priv->mdev->priv.eswitch;
	struct mlx5e_rep_priv *rpriv = priv->ppriv;
	struct mlx5_eswitch_rep *rep = rpriv->rep;
	struct mlx5_flow_handle *flow_rule;
	struct mlx5_flow_group *g;

	g = esw->fdb_table.offloads.send_to_vport_meta_grp;
	if (!g)
		return 0;

	flow_rule = mlx5_eswitch_add_send_to_vport_meta_rule(esw, rep->vport);
	if (IS_ERR(flow_rule))
		return PTR_ERR(flow_rule);

	rpriv->send_to_vport_meta_rule = flow_rule;

	return 0;
}

static void
mlx5e_rep_del_meta_tunnel_rule(struct mlx5e_priv *priv)
{
	struct mlx5e_rep_priv *rpriv = priv->ppriv;

	if (rpriv->send_to_vport_meta_rule)
		mlx5_eswitch_del_send_to_vport_meta_rule(rpriv->send_to_vport_meta_rule);
}

void mlx5e_rep_activate_channels(struct mlx5e_priv *priv)
{
	mlx5e_add_sqs_fwd_rules(priv);
	mlx5e_rep_add_meta_tunnel_rule(priv);
}

void mlx5e_rep_deactivate_channels(struct mlx5e_priv *priv)
{
	mlx5e_rep_del_meta_tunnel_rule(priv);
	mlx5e_remove_sqs_fwd_rules(priv);
}

static int mlx5e_rep_open(struct net_device *dev)
{
	struct mlx5e_priv *priv = netdev_priv(dev);
	struct mlx5e_rep_priv *rpriv = priv->ppriv;
	struct mlx5_eswitch_rep *rep = rpriv->rep;
	int err;

	mutex_lock(&priv->state_lock);
	err = mlx5e_open_locked(dev);
	if (err)
		goto unlock;

	if (!mlx5_modify_vport_admin_state(priv->mdev,
					   MLX5_VPORT_STATE_OP_MOD_ESW_VPORT,
					   rep->vport, 1,
					   MLX5_VPORT_ADMIN_STATE_UP))
		netif_carrier_on(dev);

unlock:
	mutex_unlock(&priv->state_lock);
	return err;
}

static int mlx5e_rep_close(struct net_device *dev)
{
	struct mlx5e_priv *priv = netdev_priv(dev);
	struct mlx5e_rep_priv *rpriv = priv->ppriv;
	struct mlx5_eswitch_rep *rep = rpriv->rep;
	int ret;

	mutex_lock(&priv->state_lock);
	mlx5_modify_vport_admin_state(priv->mdev,
				      MLX5_VPORT_STATE_OP_MOD_ESW_VPORT,
				      rep->vport, 1,
				      MLX5_VPORT_ADMIN_STATE_DOWN);
	ret = mlx5e_close_locked(dev);
	mutex_unlock(&priv->state_lock);
	return ret;
}

bool mlx5e_is_uplink_rep(struct mlx5e_priv *priv)
{
	struct mlx5e_rep_priv *rpriv = priv->ppriv;
	struct mlx5_eswitch_rep *rep;

	if (!MLX5_ESWITCH_MANAGER(priv->mdev))
		return false;

	if (!rpriv) /* non vport rep mlx5e instances don't use this field */
		return false;

	rep = rpriv->rep;
	return (rep->vport == MLX5_VPORT_UPLINK);
}

bool mlx5e_rep_has_offload_stats(const struct net_device *dev, int attr_id)
{
	switch (attr_id) {
	case IFLA_OFFLOAD_XSTATS_CPU_HIT:
			return true;
	}

	return false;
}

static int
mlx5e_get_sw_stats64(const struct net_device *dev,
		     struct rtnl_link_stats64 *stats)
{
	struct mlx5e_priv *priv = netdev_priv(dev);

	mlx5e_fold_sw_stats64(priv, stats);
	return 0;
}

int mlx5e_rep_get_offload_stats(int attr_id, const struct net_device *dev,
				void *sp)
{
	switch (attr_id) {
	case IFLA_OFFLOAD_XSTATS_CPU_HIT:
		return mlx5e_get_sw_stats64(dev, sp);
	}

	return -EINVAL;
}

static void
mlx5e_rep_get_stats(struct net_device *dev, struct rtnl_link_stats64 *stats)
{
	struct mlx5e_priv *priv = netdev_priv(dev);

	/* update HW stats in background for next time */
	mlx5e_queue_update_stats(priv);
	memcpy(stats, &priv->stats.vf_vport, sizeof(*stats));
}

static int mlx5e_rep_change_mtu(struct net_device *netdev, int new_mtu)
{
	return mlx5e_change_mtu(netdev, new_mtu, NULL);
}

static int mlx5e_rep_change_carrier(struct net_device *dev, bool new_carrier)
{
	struct mlx5e_priv *priv = netdev_priv(dev);
	struct mlx5e_rep_priv *rpriv = priv->ppriv;
	struct mlx5_eswitch_rep *rep = rpriv->rep;
	int err;

	if (new_carrier) {
		err = mlx5_modify_vport_admin_state(priv->mdev, MLX5_VPORT_STATE_OP_MOD_ESW_VPORT,
						    rep->vport, 1, MLX5_VPORT_ADMIN_STATE_UP);
		if (err)
			return err;
		netif_carrier_on(dev);
	} else {
		err = mlx5_modify_vport_admin_state(priv->mdev, MLX5_VPORT_STATE_OP_MOD_ESW_VPORT,
						    rep->vport, 1, MLX5_VPORT_ADMIN_STATE_DOWN);
		if (err)
			return err;
		netif_carrier_off(dev);
	}
	return 0;
}

static const struct net_device_ops mlx5e_netdev_ops_rep = {
	.ndo_open                = mlx5e_rep_open,
	.ndo_stop                = mlx5e_rep_close,
	.ndo_start_xmit          = mlx5e_xmit,
	.ndo_setup_tc            = mlx5e_rep_setup_tc,
	.ndo_get_stats64         = mlx5e_rep_get_stats,
	.ndo_has_offload_stats	 = mlx5e_rep_has_offload_stats,
	.ndo_get_offload_stats	 = mlx5e_rep_get_offload_stats,
	.ndo_change_mtu          = mlx5e_rep_change_mtu,
	.ndo_change_carrier      = mlx5e_rep_change_carrier,
};

bool mlx5e_eswitch_uplink_rep(const struct net_device *netdev)
{
	return netdev->netdev_ops == &mlx5e_netdev_ops &&
	       mlx5e_is_uplink_rep(netdev_priv(netdev));
}

bool mlx5e_eswitch_vf_rep(const struct net_device *netdev)
{
	return netdev->netdev_ops == &mlx5e_netdev_ops_rep;
}

/* One indirect TIR set for outer. Inner not supported in reps. */
#define REP_NUM_INDIR_TIRS MLX5E_NUM_INDIR_TIRS

static int mlx5e_rep_max_nch_limit(struct mlx5_core_dev *mdev)
{
	int max_tir_num = 1 << MLX5_CAP_GEN(mdev, log_max_tir);
	int num_vports = mlx5_eswitch_get_total_vports(mdev);

	return (max_tir_num - mlx5e_get_pf_num_tirs(mdev)
		- (num_vports * REP_NUM_INDIR_TIRS)) / num_vports;
}

static void mlx5e_build_rep_params(struct net_device *netdev)
{
	struct mlx5e_priv *priv = netdev_priv(netdev);
	struct mlx5e_rep_priv *rpriv = priv->ppriv;
	struct mlx5_eswitch_rep *rep = rpriv->rep;
	struct mlx5_core_dev *mdev = priv->mdev;
	struct mlx5e_params *params;

	u8 cq_period_mode = MLX5_CAP_GEN(mdev, cq_period_start_from_cqe) ?
					 MLX5_CQ_PERIOD_MODE_START_FROM_CQE :
					 MLX5_CQ_PERIOD_MODE_START_FROM_EQE;

	params = &priv->channels.params;

	params->num_channels = MLX5E_REP_PARAMS_DEF_NUM_CHANNELS;
	params->hard_mtu    = MLX5E_ETH_HARD_MTU;
	params->sw_mtu      = netdev->mtu;

	/* SQ */
	if (rep->vport == MLX5_VPORT_UPLINK)
		params->log_sq_size = MLX5E_PARAMS_DEFAULT_LOG_SQ_SIZE;
	else
		params->log_sq_size = MLX5E_REP_PARAMS_DEF_LOG_SQ_SIZE;

	/* RQ */
	mlx5e_build_rq_params(mdev, params);

	/* CQ moderation params */
	params->rx_dim_enabled = MLX5_CAP_GEN(mdev, cq_moderation);
	mlx5e_set_rx_cq_mode_params(params, cq_period_mode);

	params->mqprio.num_tc       = 1;
	params->tunneled_offload_en = false;
	if (rep->vport != MLX5_VPORT_UPLINK)
		params->vlan_strip_disable = true;

	mlx5_query_min_inline(mdev, &params->tx_min_inline_mode);
}

static void mlx5e_build_rep_netdev(struct net_device *netdev,
				   struct mlx5_core_dev *mdev)
{
	SET_NETDEV_DEV(netdev, mdev->device);
	netdev->netdev_ops = &mlx5e_netdev_ops_rep;
	eth_hw_addr_random(netdev);
	netdev->ethtool_ops = &mlx5e_rep_ethtool_ops;

	netdev->watchdog_timeo    = 15 * HZ;

#if IS_ENABLED(CONFIG_MLX5_CLS_ACT)
	netdev->hw_features    |= NETIF_F_HW_TC;
#endif
	netdev->hw_features    |= NETIF_F_SG;
	netdev->hw_features    |= NETIF_F_IP_CSUM;
	netdev->hw_features    |= NETIF_F_IPV6_CSUM;
	netdev->hw_features    |= NETIF_F_GRO;
	netdev->hw_features    |= NETIF_F_TSO;
	netdev->hw_features    |= NETIF_F_TSO6;
	netdev->hw_features    |= NETIF_F_RXCSUM;

	netdev->features |= netdev->hw_features;
	netdev->features |= NETIF_F_NETNS_LOCAL;
}

static int mlx5e_init_rep(struct mlx5_core_dev *mdev,
			  struct net_device *netdev)
{
	struct mlx5e_priv *priv = netdev_priv(netdev);

	priv->fs = mlx5e_fs_init(priv->profile, mdev,
				 !test_bit(MLX5E_STATE_DESTROYING, &priv->state));
	if (!priv->fs) {
		netdev_err(priv->netdev, "FS allocation failed\n");
		return -ENOMEM;
	}

	mlx5e_build_rep_params(netdev);
	mlx5e_timestamp_init(priv);

	return 0;
}

static int mlx5e_init_ul_rep(struct mlx5_core_dev *mdev,
			     struct net_device *netdev)
{
	struct mlx5e_priv *priv = netdev_priv(netdev);

	priv->fs = mlx5e_fs_init(priv->profile, mdev,
				 !test_bit(MLX5E_STATE_DESTROYING, &priv->state));
	if (!priv->fs) {
		netdev_err(priv->netdev, "FS allocation failed\n");
		return -ENOMEM;
	}

	mlx5e_vxlan_set_netdev_info(priv);
	mlx5e_build_rep_params(netdev);
	mlx5e_timestamp_init(priv);
	return 0;
}

static void mlx5e_cleanup_rep(struct mlx5e_priv *priv)
{
	mlx5e_fs_cleanup(priv->fs);
}

static int mlx5e_create_rep_ttc_table(struct mlx5e_priv *priv)
{
	struct mlx5e_rep_priv *rpriv = priv->ppriv;
	struct mlx5_eswitch_rep *rep = rpriv->rep;
	struct ttc_params ttc_params = {};
	int err;

	mlx5e_fs_set_ns(priv->fs,
			mlx5_get_flow_namespace(priv->mdev,
						MLX5_FLOW_NAMESPACE_KERNEL), false);

	/* The inner_ttc in the ttc params is intentionally not set */
	mlx5e_set_ttc_params(priv->fs, priv->rx_res, &ttc_params, false);

	if (rep->vport != MLX5_VPORT_UPLINK)
		/* To give uplik rep TTC a lower level for chaining from root ft */
		ttc_params.ft_attr.level = MLX5E_TTC_FT_LEVEL + 1;

	mlx5e_fs_set_ttc(priv->fs, mlx5_create_ttc_table(priv->mdev, &ttc_params), false);
	if (IS_ERR(mlx5e_fs_get_ttc(priv->fs, false))) {
		err = PTR_ERR(mlx5e_fs_get_ttc(priv->fs, false));
		netdev_err(priv->netdev, "Failed to create rep ttc table, err=%d\n",
			   err);
		return err;
	}
	return 0;
}

static int mlx5e_create_rep_root_ft(struct mlx5e_priv *priv)
{
	struct mlx5e_rep_priv *rpriv = priv->ppriv;
	struct mlx5_eswitch_rep *rep = rpriv->rep;
	struct mlx5_flow_table_attr ft_attr = {};
	struct mlx5_flow_namespace *ns;
	int err = 0;

	if (rep->vport != MLX5_VPORT_UPLINK) {
		/* non uplik reps will skip any bypass tables and go directly to
		 * their own ttc
		 */
		rpriv->root_ft = mlx5_get_ttc_flow_table(mlx5e_fs_get_ttc(priv->fs, false));
		return 0;
	}

	/* uplink root ft will be used to auto chain, to ethtool or ttc tables */
	ns = mlx5_get_flow_namespace(priv->mdev, MLX5_FLOW_NAMESPACE_OFFLOADS);
	if (!ns) {
		netdev_err(priv->netdev, "Failed to get reps offloads namespace\n");
		return -EOPNOTSUPP;
	}

	ft_attr.max_fte = 0; /* Empty table, miss rule will always point to next table */
	ft_attr.prio = 1;
	ft_attr.level = 1;

	rpriv->root_ft = mlx5_create_flow_table(ns, &ft_attr);
	if (IS_ERR(rpriv->root_ft)) {
		err = PTR_ERR(rpriv->root_ft);
		rpriv->root_ft = NULL;
	}

	return err;
}

static void mlx5e_destroy_rep_root_ft(struct mlx5e_priv *priv)
{
	struct mlx5e_rep_priv *rpriv = priv->ppriv;
	struct mlx5_eswitch_rep *rep = rpriv->rep;

	if (rep->vport != MLX5_VPORT_UPLINK)
		return;
	mlx5_destroy_flow_table(rpriv->root_ft);
}

static int mlx5e_create_rep_vport_rx_rule(struct mlx5e_priv *priv)
{
	struct mlx5_eswitch *esw = priv->mdev->priv.eswitch;
	struct mlx5e_rep_priv *rpriv = priv->ppriv;
	struct mlx5_eswitch_rep *rep = rpriv->rep;
	struct mlx5_flow_handle *flow_rule;
	struct mlx5_flow_destination dest;

	dest.type = MLX5_FLOW_DESTINATION_TYPE_FLOW_TABLE;
	dest.ft = rpriv->root_ft;

	flow_rule = mlx5_eswitch_create_vport_rx_rule(esw, rep->vport, &dest);
	if (IS_ERR(flow_rule))
		return PTR_ERR(flow_rule);
	rpriv->vport_rx_rule = flow_rule;
	return 0;
}

static void rep_vport_rx_rule_destroy(struct mlx5e_priv *priv)
{
	struct mlx5e_rep_priv *rpriv = priv->ppriv;

	if (!rpriv->vport_rx_rule)
		return;

	mlx5_del_flow_rules(rpriv->vport_rx_rule);
	rpriv->vport_rx_rule = NULL;
}

int mlx5e_rep_bond_update(struct mlx5e_priv *priv, bool cleanup)
{
	rep_vport_rx_rule_destroy(priv);

	return cleanup ? 0 : mlx5e_create_rep_vport_rx_rule(priv);
}

static int mlx5e_init_rep_rx(struct mlx5e_priv *priv)
{
	struct mlx5_core_dev *mdev = priv->mdev;
	int err;

	priv->rx_res = mlx5e_rx_res_alloc();
	if (!priv->rx_res) {
		err = -ENOMEM;
		goto err_free_fs;
	}

	mlx5e_fs_init_l2_addr(priv->fs, priv->netdev);

	err = mlx5e_open_drop_rq(priv, &priv->drop_rq);
	if (err) {
		mlx5_core_err(mdev, "open drop rq failed, %d\n", err);
		return err;
	}

	err = mlx5e_rx_res_init(priv->rx_res, priv->mdev, 0,
				priv->max_nch, priv->drop_rq.rqn,
				&priv->channels.params.packet_merge,
				priv->channels.params.num_channels);
	if (err)
		goto err_close_drop_rq;

	err = mlx5e_create_rep_ttc_table(priv);
	if (err)
		goto err_destroy_rx_res;

	err = mlx5e_create_rep_root_ft(priv);
	if (err)
		goto err_destroy_ttc_table;

	err = mlx5e_create_rep_vport_rx_rule(priv);
	if (err)
		goto err_destroy_root_ft;

	mlx5e_ethtool_init_steering(priv->fs);

	return 0;

err_destroy_root_ft:
	mlx5e_destroy_rep_root_ft(priv);
err_destroy_ttc_table:
	mlx5_destroy_ttc_table(mlx5e_fs_get_ttc(priv->fs, false));
err_destroy_rx_res:
	mlx5e_rx_res_destroy(priv->rx_res);
err_close_drop_rq:
	mlx5e_close_drop_rq(&priv->drop_rq);
	mlx5e_rx_res_free(priv->rx_res);
	priv->rx_res = NULL;
err_free_fs:
	mlx5e_fs_cleanup(priv->fs);
	return err;
}

static void mlx5e_cleanup_rep_rx(struct mlx5e_priv *priv)
{
	mlx5e_ethtool_cleanup_steering(priv->fs);
	rep_vport_rx_rule_destroy(priv);
	mlx5e_destroy_rep_root_ft(priv);
	mlx5_destroy_ttc_table(mlx5e_fs_get_ttc(priv->fs, false));
	mlx5e_rx_res_destroy(priv->rx_res);
	mlx5e_close_drop_rq(&priv->drop_rq);
	mlx5e_rx_res_free(priv->rx_res);
	priv->rx_res = NULL;
}

static int mlx5e_init_ul_rep_rx(struct mlx5e_priv *priv)
{
	int err;

	mlx5e_create_q_counters(priv);
	err = mlx5e_init_rep_rx(priv);
	if (err)
		goto out;

	mlx5e_tc_int_port_init_rep_rx(priv);

out:
	return err;
}

static void mlx5e_cleanup_ul_rep_rx(struct mlx5e_priv *priv)
{
	mlx5e_tc_int_port_cleanup_rep_rx(priv);
	mlx5e_cleanup_rep_rx(priv);
	mlx5e_destroy_q_counters(priv);
}

static int mlx5e_init_uplink_rep_tx(struct mlx5e_rep_priv *rpriv)
{
	struct mlx5_rep_uplink_priv *uplink_priv;
	struct net_device *netdev;
	struct mlx5e_priv *priv;
	int err;

	netdev = rpriv->netdev;
	priv = netdev_priv(netdev);
	uplink_priv = &rpriv->uplink_priv;

	err = mlx5e_rep_tc_init(rpriv);
	if (err)
		return err;

	mlx5_init_port_tun_entropy(&uplink_priv->tun_entropy, priv->mdev);

	mlx5e_rep_bond_init(rpriv);
	err = mlx5e_rep_tc_netdevice_event_register(rpriv);
	if (err) {
		mlx5_core_err(priv->mdev, "Failed to register netdev notifier, err: %d\n",
			      err);
		goto err_event_reg;
	}

	return 0;

err_event_reg:
	mlx5e_rep_bond_cleanup(rpriv);
	mlx5e_rep_tc_cleanup(rpriv);
	return err;
}

static void mlx5e_cleanup_uplink_rep_tx(struct mlx5e_rep_priv *rpriv)
{
	mlx5e_rep_tc_netdevice_event_unregister(rpriv);
	mlx5e_rep_bond_cleanup(rpriv);
	mlx5e_rep_tc_cleanup(rpriv);
}

static int mlx5e_init_rep_tx(struct mlx5e_priv *priv)
{
	struct mlx5e_rep_priv *rpriv = priv->ppriv;
	int err;

	err = mlx5e_create_tises(priv);
	if (err) {
		mlx5_core_warn(priv->mdev, "create tises failed, %d\n", err);
		return err;
	}

	if (rpriv->rep->vport == MLX5_VPORT_UPLINK) {
		err = mlx5e_init_uplink_rep_tx(rpriv);
		if (err)
			goto err_init_tx;
	}

	err = mlx5e_tc_ht_init(&rpriv->tc_ht);
	if (err)
		goto err_ht_init;

	return 0;

err_ht_init:
	if (rpriv->rep->vport == MLX5_VPORT_UPLINK)
		mlx5e_cleanup_uplink_rep_tx(rpriv);
err_init_tx:
	mlx5e_destroy_tises(priv);
	return err;
}

static void mlx5e_cleanup_rep_tx(struct mlx5e_priv *priv)
{
	struct mlx5e_rep_priv *rpriv = priv->ppriv;

	mlx5e_tc_ht_cleanup(&rpriv->tc_ht);

	if (rpriv->rep->vport == MLX5_VPORT_UPLINK)
		mlx5e_cleanup_uplink_rep_tx(rpriv);

	mlx5e_destroy_tises(priv);
}

static void mlx5e_rep_enable(struct mlx5e_priv *priv)
{
	struct mlx5e_rep_priv *rpriv = priv->ppriv;

	mlx5e_set_netdev_mtu_boundaries(priv);
	mlx5e_rep_neigh_init(rpriv);
}

static void mlx5e_rep_disable(struct mlx5e_priv *priv)
{
	struct mlx5e_rep_priv *rpriv = priv->ppriv;

	mlx5e_rep_neigh_cleanup(rpriv);
}

static int mlx5e_update_rep_rx(struct mlx5e_priv *priv)
{
	return 0;
}

static int uplink_rep_async_event(struct notifier_block *nb, unsigned long event, void *data)
{
	struct mlx5e_priv *priv = container_of(nb, struct mlx5e_priv, events_nb);

	if (event == MLX5_EVENT_TYPE_PORT_CHANGE) {
		struct mlx5_eqe *eqe = data;

		switch (eqe->sub_type) {
		case MLX5_PORT_CHANGE_SUBTYPE_DOWN:
		case MLX5_PORT_CHANGE_SUBTYPE_ACTIVE:
			queue_work(priv->wq, &priv->update_carrier_work);
			break;
		default:
			return NOTIFY_DONE;
		}

		return NOTIFY_OK;
	}

	if (event == MLX5_DEV_EVENT_PORT_AFFINITY)
		return mlx5e_rep_tc_event_port_affinity(priv);

	return NOTIFY_DONE;
}

static void mlx5e_uplink_rep_enable(struct mlx5e_priv *priv)
{
	struct mlx5e_rep_priv *rpriv = priv->ppriv;
	struct net_device *netdev = priv->netdev;
	struct mlx5_core_dev *mdev = priv->mdev;
	u16 max_mtu;

	mlx5e_ipsec_init(priv);

	netdev->min_mtu = ETH_MIN_MTU;
	mlx5_query_port_max_mtu(priv->mdev, &max_mtu, 1);
	netdev->max_mtu = MLX5E_HW2SW_MTU(&priv->channels.params, max_mtu);
	mlx5e_set_dev_port_mtu(priv);

	mlx5e_rep_tc_enable(priv);

	if (MLX5_CAP_GEN(mdev, uplink_follow))
		mlx5_modify_vport_admin_state(mdev, MLX5_VPORT_STATE_OP_MOD_UPLINK,
					      0, 0, MLX5_VPORT_ADMIN_STATE_AUTO);
	mlx5_lag_add_netdev(mdev, netdev);
	priv->events_nb.notifier_call = uplink_rep_async_event;
	mlx5_notifier_register(mdev, &priv->events_nb);
	mlx5e_dcbnl_initialize(priv);
	mlx5e_dcbnl_init_app(priv);
	mlx5e_rep_neigh_init(rpriv);
	mlx5e_rep_bridge_init(priv);

	netdev->wanted_features |= NETIF_F_HW_TC;

	rtnl_lock();
	if (netif_running(netdev))
		mlx5e_open(netdev);
	udp_tunnel_nic_reset_ntf(priv->netdev);
	netif_device_attach(netdev);
	rtnl_unlock();
}

static void mlx5e_uplink_rep_disable(struct mlx5e_priv *priv)
{
	struct mlx5e_rep_priv *rpriv = priv->ppriv;
	struct mlx5_core_dev *mdev = priv->mdev;

	rtnl_lock();
	if (netif_running(priv->netdev))
		mlx5e_close(priv->netdev);
	netif_device_detach(priv->netdev);
	rtnl_unlock();

	mlx5e_rep_bridge_cleanup(priv);
	mlx5e_rep_neigh_cleanup(rpriv);
	mlx5e_dcbnl_delete_app(priv);
	mlx5_notifier_unregister(mdev, &priv->events_nb);
	mlx5e_rep_tc_disable(priv);
	mlx5_lag_remove_netdev(mdev, priv->netdev);
	mlx5_vxlan_reset_to_default(mdev->vxlan);

	mlx5e_ipsec_cleanup(priv);
}

static MLX5E_DEFINE_STATS_GRP(sw_rep, 0);
static MLX5E_DEFINE_STATS_GRP(vport_rep, MLX5E_NDO_UPDATE_STATS);

/* The stats groups order is opposite to the update_stats() order calls */
static mlx5e_stats_grp_t mlx5e_rep_stats_grps[] = {
	&MLX5E_STATS_GRP(sw_rep),
	&MLX5E_STATS_GRP(vport_rep),
};

static unsigned int mlx5e_rep_stats_grps_num(struct mlx5e_priv *priv)
{
	return ARRAY_SIZE(mlx5e_rep_stats_grps);
}

/* The stats groups order is opposite to the update_stats() order calls */
static mlx5e_stats_grp_t mlx5e_ul_rep_stats_grps[] = {
	&MLX5E_STATS_GRP(sw),
	&MLX5E_STATS_GRP(qcnt),
	&MLX5E_STATS_GRP(vnic_env),
	&MLX5E_STATS_GRP(vport),
	&MLX5E_STATS_GRP(802_3),
	&MLX5E_STATS_GRP(2863),
	&MLX5E_STATS_GRP(2819),
	&MLX5E_STATS_GRP(phy),
	&MLX5E_STATS_GRP(eth_ext),
	&MLX5E_STATS_GRP(pcie),
	&MLX5E_STATS_GRP(per_prio),
	&MLX5E_STATS_GRP(pme),
	&MLX5E_STATS_GRP(channels),
	&MLX5E_STATS_GRP(per_port_buff_congest),
#ifdef CONFIG_MLX5_EN_IPSEC
	&MLX5E_STATS_GRP(ipsec_sw),
#endif
	&MLX5E_STATS_GRP(ptp),
};

static unsigned int mlx5e_ul_rep_stats_grps_num(struct mlx5e_priv *priv)
{
	return ARRAY_SIZE(mlx5e_ul_rep_stats_grps);
}

static const struct mlx5e_profile mlx5e_rep_profile = {
	.init			= mlx5e_init_rep,
	.cleanup		= mlx5e_cleanup_rep,
	.init_rx		= mlx5e_init_rep_rx,
	.cleanup_rx		= mlx5e_cleanup_rep_rx,
	.init_tx		= mlx5e_init_rep_tx,
	.cleanup_tx		= mlx5e_cleanup_rep_tx,
	.enable		        = mlx5e_rep_enable,
	.disable	        = mlx5e_rep_disable,
	.update_rx		= mlx5e_update_rep_rx,
	.update_stats           = mlx5e_stats_update_ndo_stats,
	.rx_handlers            = &mlx5e_rx_handlers_rep,
	.max_tc			= 1,
	.stats_grps		= mlx5e_rep_stats_grps,
	.stats_grps_num		= mlx5e_rep_stats_grps_num,
	.max_nch_limit		= mlx5e_rep_max_nch_limit,
};

static const struct mlx5e_profile mlx5e_uplink_rep_profile = {
	.init			= mlx5e_init_ul_rep,
	.cleanup		= mlx5e_cleanup_rep,
	.init_rx		= mlx5e_init_ul_rep_rx,
	.cleanup_rx		= mlx5e_cleanup_ul_rep_rx,
	.init_tx		= mlx5e_init_rep_tx,
	.cleanup_tx		= mlx5e_cleanup_rep_tx,
	.enable		        = mlx5e_uplink_rep_enable,
	.disable	        = mlx5e_uplink_rep_disable,
	.update_rx		= mlx5e_update_rep_rx,
	.update_stats           = mlx5e_stats_update_ndo_stats,
	.update_carrier	        = mlx5e_update_carrier,
	.rx_handlers            = &mlx5e_rx_handlers_rep,
	.max_tc			= MLX5E_MAX_NUM_TC,
	.stats_grps		= mlx5e_ul_rep_stats_grps,
	.stats_grps_num		= mlx5e_ul_rep_stats_grps_num,
};

/* e-Switch vport representors */
static int
mlx5e_vport_uplink_rep_load(struct mlx5_core_dev *dev, struct mlx5_eswitch_rep *rep)
{
	struct mlx5e_priv *priv = netdev_priv(mlx5_uplink_netdev_get(dev));
	struct mlx5e_rep_priv *rpriv = mlx5e_rep_to_rep_priv(rep);

	rpriv->netdev = priv->netdev;
	return mlx5e_netdev_change_profile(priv, &mlx5e_uplink_rep_profile,
					   rpriv);
}

static void
mlx5e_vport_uplink_rep_unload(struct mlx5e_rep_priv *rpriv)
{
	struct net_device *netdev = rpriv->netdev;
	struct mlx5e_priv *priv;

	priv = netdev_priv(netdev);

	mlx5e_netdev_attach_nic_profile(priv);
}

static int
mlx5e_vport_vf_rep_load(struct mlx5_core_dev *dev, struct mlx5_eswitch_rep *rep)
{
	struct mlx5e_rep_priv *rpriv = mlx5e_rep_to_rep_priv(rep);
	const struct mlx5e_profile *profile;
	struct devlink_port *dl_port;
	struct net_device *netdev;
	struct mlx5e_priv *priv;
	int err;

	profile = &mlx5e_rep_profile;
	netdev = mlx5e_create_netdev(dev, profile);
	if (!netdev) {
		mlx5_core_warn(dev,
			       "Failed to create representor netdev for vport %d\n",
			       rep->vport);
		return -EINVAL;
	}

	mlx5e_build_rep_netdev(netdev, dev);
	rpriv->netdev = netdev;

	priv = netdev_priv(netdev);
	priv->profile = profile;
	priv->ppriv = rpriv;
	err = profile->init(dev, netdev);
	if (err) {
		netdev_warn(netdev, "rep profile init failed, %d\n", err);
		goto err_destroy_netdev;
	}

	err = mlx5e_attach_netdev(netdev_priv(netdev));
	if (err) {
		netdev_warn(netdev,
			    "Failed to attach representor netdev for vport %d\n",
			    rep->vport);
		goto err_cleanup_profile;
	}

	dl_port = mlx5_esw_offloads_devlink_port(dev->priv.eswitch,
						 rpriv->rep->vport);
	if (dl_port)
		SET_NETDEV_DEVLINK_PORT(netdev, dl_port);

	err = register_netdev(netdev);
	if (err) {
		netdev_warn(netdev,
			    "Failed to register representor netdev for vport %d\n",
			    rep->vport);
		goto err_detach_netdev;
	}

	return 0;

err_detach_netdev:
	mlx5e_detach_netdev(netdev_priv(netdev));

err_cleanup_profile:
	priv->profile->cleanup(priv);

err_destroy_netdev:
	mlx5e_destroy_netdev(netdev_priv(netdev));
	return err;
}

static int
mlx5e_vport_rep_load(struct mlx5_core_dev *dev, struct mlx5_eswitch_rep *rep)
{
	struct mlx5e_rep_priv *rpriv;
	int err;

	rpriv = kvzalloc(sizeof(*rpriv), GFP_KERNEL);
	if (!rpriv)
		return -ENOMEM;

	/* rpriv->rep to be looked up when profile->init() is called */
	rpriv->rep = rep;
	rep->rep_data[REP_ETH].priv = rpriv;
	INIT_LIST_HEAD(&rpriv->vport_sqs_list);

	if (rep->vport == MLX5_VPORT_UPLINK)
		err = mlx5e_vport_uplink_rep_load(dev, rep);
	else
		err = mlx5e_vport_vf_rep_load(dev, rep);

	if (err)
		kvfree(rpriv);

	return err;
}

static void
mlx5e_vport_rep_unload(struct mlx5_eswitch_rep *rep)
{
	struct mlx5e_rep_priv *rpriv = mlx5e_rep_to_rep_priv(rep);
	struct net_device *netdev = rpriv->netdev;
	struct mlx5e_priv *priv = netdev_priv(netdev);
	void *ppriv = priv->ppriv;

	if (rep->vport == MLX5_VPORT_UPLINK) {
		mlx5e_vport_uplink_rep_unload(rpriv);
		goto free_ppriv;
	}

	unregister_netdev(netdev);
	mlx5e_detach_netdev(priv);
	priv->profile->cleanup(priv);
	mlx5e_destroy_netdev(priv);
free_ppriv:
	kvfree(ppriv); /* mlx5e_rep_priv */
}

static void *mlx5e_vport_rep_get_proto_dev(struct mlx5_eswitch_rep *rep)
{
	struct mlx5e_rep_priv *rpriv;

	rpriv = mlx5e_rep_to_rep_priv(rep);

	return rpriv->netdev;
}

static void mlx5e_vport_rep_event_unpair(struct mlx5_eswitch_rep *rep)
{
	struct mlx5e_rep_priv *rpriv;
	struct mlx5e_rep_sq *rep_sq;

	rpriv = mlx5e_rep_to_rep_priv(rep);
	list_for_each_entry(rep_sq, &rpriv->vport_sqs_list, list) {
		if (!rep_sq->send_to_vport_rule_peer)
			continue;
		mlx5_eswitch_del_send_to_vport_rule(rep_sq->send_to_vport_rule_peer);
		rep_sq->send_to_vport_rule_peer = NULL;
	}
}

static int mlx5e_vport_rep_event_pair(struct mlx5_eswitch *esw,
				      struct mlx5_eswitch_rep *rep,
				      struct mlx5_eswitch *peer_esw)
{
	struct mlx5_flow_handle *flow_rule;
	struct mlx5e_rep_priv *rpriv;
	struct mlx5e_rep_sq *rep_sq;

	rpriv = mlx5e_rep_to_rep_priv(rep);
	list_for_each_entry(rep_sq, &rpriv->vport_sqs_list, list) {
		if (rep_sq->send_to_vport_rule_peer)
			continue;
		flow_rule = mlx5_eswitch_add_send_to_vport_rule(peer_esw, esw, rep, rep_sq->sqn);
		if (IS_ERR(flow_rule))
			goto err_out;
		rep_sq->send_to_vport_rule_peer = flow_rule;
	}

	return 0;
err_out:
	mlx5e_vport_rep_event_unpair(rep);
	return PTR_ERR(flow_rule);
}

static int mlx5e_vport_rep_event(struct mlx5_eswitch *esw,
				 struct mlx5_eswitch_rep *rep,
				 enum mlx5_switchdev_event event,
				 void *data)
{
	int err = 0;

	if (event == MLX5_SWITCHDEV_EVENT_PAIR)
		err = mlx5e_vport_rep_event_pair(esw, rep, data);
	else if (event == MLX5_SWITCHDEV_EVENT_UNPAIR)
		mlx5e_vport_rep_event_unpair(rep);

	return err;
}

static const struct mlx5_eswitch_rep_ops rep_ops = {
	.load = mlx5e_vport_rep_load,
	.unload = mlx5e_vport_rep_unload,
	.get_proto_dev = mlx5e_vport_rep_get_proto_dev,
	.event = mlx5e_vport_rep_event,
};

static int mlx5e_rep_probe(struct auxiliary_device *adev,
			   const struct auxiliary_device_id *id)
{
	struct mlx5_adev *edev = container_of(adev, struct mlx5_adev, adev);
	struct mlx5_core_dev *mdev = edev->mdev;
	struct mlx5_eswitch *esw;

	esw = mdev->priv.eswitch;
	mlx5_eswitch_register_vport_reps(esw, &rep_ops, REP_ETH);
	return 0;
}

static void mlx5e_rep_remove(struct auxiliary_device *adev)
{
	struct mlx5_adev *vdev = container_of(adev, struct mlx5_adev, adev);
	struct mlx5_core_dev *mdev = vdev->mdev;
	struct mlx5_eswitch *esw;

	esw = mdev->priv.eswitch;
	mlx5_eswitch_unregister_vport_reps(esw, REP_ETH);
}

static const struct auxiliary_device_id mlx5e_rep_id_table[] = {
	{ .name = MLX5_ADEV_NAME ".eth-rep", },
	{},
};

MODULE_DEVICE_TABLE(auxiliary, mlx5e_rep_id_table);

static struct auxiliary_driver mlx5e_rep_driver = {
	.name = "eth-rep",
	.probe = mlx5e_rep_probe,
	.remove = mlx5e_rep_remove,
	.id_table = mlx5e_rep_id_table,
};

int mlx5e_rep_init(void)
{
	return auxiliary_driver_register(&mlx5e_rep_driver);
}

void mlx5e_rep_cleanup(void)
{
	auxiliary_driver_unregister(&mlx5e_rep_driver);
}<|MERGE_RESOLUTION|>--- conflicted
+++ resolved
@@ -241,10 +241,7 @@
 	rep_stats->tx_vport_rdma_multicast_bytes =
 		MLX5_GET_CTR(out, received_ib_multicast.octets);
 
-<<<<<<< HEAD
-=======
 out:
->>>>>>> e7a909d5
 	kvfree(out);
 }
 
