// SPDX-License-Identifier: GPL-2.0-only OR BSD-3-Clause

/* MDIO support for Mellanox Gigabit Ethernet driver
 *
 * Copyright (C) 2020-2021 NVIDIA CORPORATION & AFFILIATES
 */

#include <linux/acpi.h>
#include <linux/bitfield.h>
#include <linux/delay.h>
#include <linux/device.h>
#include <linux/err.h>
#include <linux/io.h>
#include <linux/iopoll.h>
#include <linux/ioport.h>
#include <linux/irqreturn.h>
#include <linux/jiffies.h>
#include <linux/module.h>
#include <linux/mod_devicetable.h>
#include <linux/phy.h>
#include <linux/platform_device.h>
#include <linux/property.h>

#include "mlxbf_gige.h"
#include "mlxbf_gige_regs.h"

#define MLXBF_GIGE_MDIO_GW_OFFSET	0x0
#define MLXBF_GIGE_MDIO_CFG_OFFSET	0x4

#define MLXBF_GIGE_MDIO_FREQ_REFERENCE 156250000ULL
#define MLXBF_GIGE_MDIO_COREPLL_CONST  16384ULL
#define MLXBF_GIGE_MDC_CLK_NS          400
#define MLXBF_GIGE_MDIO_PLL_I1CLK_REG1 0x4
#define MLXBF_GIGE_MDIO_PLL_I1CLK_REG2 0x8
#define MLXBF_GIGE_MDIO_CORE_F_SHIFT   0
#define MLXBF_GIGE_MDIO_CORE_F_MASK    GENMASK(25, 0)
#define MLXBF_GIGE_MDIO_CORE_R_SHIFT   26
#define MLXBF_GIGE_MDIO_CORE_R_MASK    GENMASK(31, 26)
#define MLXBF_GIGE_MDIO_CORE_OD_SHIFT  0
#define MLXBF_GIGE_MDIO_CORE_OD_MASK   GENMASK(3, 0)

/* Support clause 22 */
#define MLXBF_GIGE_MDIO_CL22_ST1	0x1
#define MLXBF_GIGE_MDIO_CL22_WRITE	0x1
#define MLXBF_GIGE_MDIO_CL22_READ	0x2

/* Busy bit is set by software and cleared by hardware */
#define MLXBF_GIGE_MDIO_SET_BUSY	0x1

/* MDIO GW register bits */
#define MLXBF_GIGE_MDIO_GW_AD_MASK	GENMASK(15, 0)
#define MLXBF_GIGE_MDIO_GW_DEVAD_MASK	GENMASK(20, 16)
#define MLXBF_GIGE_MDIO_GW_PARTAD_MASK	GENMASK(25, 21)
#define MLXBF_GIGE_MDIO_GW_OPCODE_MASK	GENMASK(27, 26)
#define MLXBF_GIGE_MDIO_GW_ST1_MASK	GENMASK(28, 28)
#define MLXBF_GIGE_MDIO_GW_BUSY_MASK	GENMASK(30, 30)

/* MDIO config register bits */
#define MLXBF_GIGE_MDIO_CFG_MDIO_MODE_MASK		GENMASK(1, 0)
#define MLXBF_GIGE_MDIO_CFG_MDIO3_3_MASK		GENMASK(2, 2)
#define MLXBF_GIGE_MDIO_CFG_MDIO_FULL_DRIVE_MASK	GENMASK(4, 4)
#define MLXBF_GIGE_MDIO_CFG_MDC_PERIOD_MASK		GENMASK(15, 8)
#define MLXBF_GIGE_MDIO_CFG_MDIO_IN_SAMP_MASK		GENMASK(23, 16)
#define MLXBF_GIGE_MDIO_CFG_MDIO_OUT_SAMP_MASK		GENMASK(31, 24)

#define MLXBF_GIGE_MDIO_CFG_VAL (FIELD_PREP(MLXBF_GIGE_MDIO_CFG_MDIO_MODE_MASK, 1) | \
				 FIELD_PREP(MLXBF_GIGE_MDIO_CFG_MDIO3_3_MASK, 1) | \
				 FIELD_PREP(MLXBF_GIGE_MDIO_CFG_MDIO_FULL_DRIVE_MASK, 1) | \
				 FIELD_PREP(MLXBF_GIGE_MDIO_CFG_MDIO_IN_SAMP_MASK, 6) | \
				 FIELD_PREP(MLXBF_GIGE_MDIO_CFG_MDIO_OUT_SAMP_MASK, 13))

#define MLXBF_GIGE_BF2_COREPLL_ADDR 0x02800c30
#define MLXBF_GIGE_BF2_COREPLL_SIZE 0x0000000c

static struct resource corepll_params[] = {
	[MLXBF_GIGE_VERSION_BF2] = {
		.start = MLXBF_GIGE_BF2_COREPLL_ADDR,
		.end = MLXBF_GIGE_BF2_COREPLL_ADDR + MLXBF_GIGE_BF2_COREPLL_SIZE - 1,
		.name = "COREPLL_RES"
	},
};

/* Returns core clock i1clk in Hz */
static u64 calculate_i1clk(struct mlxbf_gige *priv)
{
	u8 core_od, core_r;
	u64 freq_output;
	u32 reg1, reg2;
	u32 core_f;

	reg1 = readl(priv->clk_io + MLXBF_GIGE_MDIO_PLL_I1CLK_REG1);
	reg2 = readl(priv->clk_io + MLXBF_GIGE_MDIO_PLL_I1CLK_REG2);

	core_f = (reg1 & MLXBF_GIGE_MDIO_CORE_F_MASK) >>
		MLXBF_GIGE_MDIO_CORE_F_SHIFT;
	core_r = (reg1 & MLXBF_GIGE_MDIO_CORE_R_MASK) >>
		MLXBF_GIGE_MDIO_CORE_R_SHIFT;
	core_od = (reg2 & MLXBF_GIGE_MDIO_CORE_OD_MASK) >>
		MLXBF_GIGE_MDIO_CORE_OD_SHIFT;

	/* Compute PLL output frequency as follow:
	 *
	 *                                     CORE_F / 16384
	 * freq_output = freq_reference * ----------------------------
	 *                              (CORE_R + 1) * (CORE_OD + 1)
	 */
	freq_output = div_u64((MLXBF_GIGE_MDIO_FREQ_REFERENCE * core_f),
			      MLXBF_GIGE_MDIO_COREPLL_CONST);
	freq_output = div_u64(freq_output, (core_r + 1) * (core_od + 1));

	return freq_output;
}

/* Formula for encoding the MDIO period. The encoded value is
 * passed to the MDIO config register.
 *
 * mdc_clk = 2*(val + 1)*(core clock in sec)
 *
 * i1clk is in Hz:
 * 400 ns = 2*(val + 1)*(1/i1clk)
 *
 * val = (((400/10^9) / (1/i1clk) / 2) - 1)
 * val = (400/2 * i1clk)/10^9 - 1
 */
static u8 mdio_period_map(struct mlxbf_gige *priv)
{
	u8 mdio_period;
	u64 i1clk;

	i1clk = calculate_i1clk(priv);

	mdio_period = div_u64((MLXBF_GIGE_MDC_CLK_NS >> 1) * i1clk, 1000000000) - 1;

	return mdio_period;
}

static u32 mlxbf_gige_mdio_create_cmd(u16 data, int phy_add,
				      int phy_reg, u32 opcode)
{
	u32 gw_reg = 0;

	gw_reg |= FIELD_PREP(MLXBF_GIGE_MDIO_GW_AD_MASK, data);
	gw_reg |= FIELD_PREP(MLXBF_GIGE_MDIO_GW_DEVAD_MASK, phy_reg);
	gw_reg |= FIELD_PREP(MLXBF_GIGE_MDIO_GW_PARTAD_MASK, phy_add);
	gw_reg |= FIELD_PREP(MLXBF_GIGE_MDIO_GW_OPCODE_MASK, opcode);
	gw_reg |= FIELD_PREP(MLXBF_GIGE_MDIO_GW_ST1_MASK,
			     MLXBF_GIGE_MDIO_CL22_ST1);
	gw_reg |= FIELD_PREP(MLXBF_GIGE_MDIO_GW_BUSY_MASK,
			     MLXBF_GIGE_MDIO_SET_BUSY);

	return gw_reg;
}

static int mlxbf_gige_mdio_read(struct mii_bus *bus, int phy_add, int phy_reg)
{
	struct mlxbf_gige *priv = bus->priv;
	u32 cmd;
	int ret;
	u32 val;

	if (phy_reg & MII_ADDR_C45)
		return -EOPNOTSUPP;

	/* Send mdio read request */
	cmd = mlxbf_gige_mdio_create_cmd(0, phy_add, phy_reg, MLXBF_GIGE_MDIO_CL22_READ);

	writel(cmd, priv->mdio_io + MLXBF_GIGE_MDIO_GW_OFFSET);

	ret = readl_poll_timeout_atomic(priv->mdio_io + MLXBF_GIGE_MDIO_GW_OFFSET,
					val, !(val & MLXBF_GIGE_MDIO_GW_BUSY_MASK),
					5, 1000000);

	if (ret) {
		writel(0, priv->mdio_io + MLXBF_GIGE_MDIO_GW_OFFSET);
		return ret;
	}

	ret = readl(priv->mdio_io + MLXBF_GIGE_MDIO_GW_OFFSET);
	/* Only return ad bits of the gw register */
	ret &= MLXBF_GIGE_MDIO_GW_AD_MASK;

	/* The MDIO lock is set on read. To release it, clear gw register */
	writel(0, priv->mdio_io + MLXBF_GIGE_MDIO_GW_OFFSET);

	return ret;
}

static int mlxbf_gige_mdio_write(struct mii_bus *bus, int phy_add,
				 int phy_reg, u16 val)
{
	struct mlxbf_gige *priv = bus->priv;
	u32 temp;
	u32 cmd;
	int ret;

	if (phy_reg & MII_ADDR_C45)
		return -EOPNOTSUPP;

	/* Send mdio write request */
	cmd = mlxbf_gige_mdio_create_cmd(val, phy_add, phy_reg,
					 MLXBF_GIGE_MDIO_CL22_WRITE);
	writel(cmd, priv->mdio_io + MLXBF_GIGE_MDIO_GW_OFFSET);

	/* If the poll timed out, drop the request */
	ret = readl_poll_timeout_atomic(priv->mdio_io + MLXBF_GIGE_MDIO_GW_OFFSET,
					temp, !(temp & MLXBF_GIGE_MDIO_GW_BUSY_MASK),
					5, 1000000);

	/* The MDIO lock is set on read. To release it, clear gw register */
	writel(0, priv->mdio_io + MLXBF_GIGE_MDIO_GW_OFFSET);

	return ret;
}

static void mlxbf_gige_mdio_cfg(struct mlxbf_gige *priv)
{
	u8 mdio_period;
	u32 val;

	mdio_period = mdio_period_map(priv);

	val = MLXBF_GIGE_MDIO_CFG_VAL;
	val |= FIELD_PREP(MLXBF_GIGE_MDIO_CFG_MDC_PERIOD_MASK, mdio_period);
	writel(val, priv->mdio_io + MLXBF_GIGE_MDIO_CFG_OFFSET);
}

int mlxbf_gige_mdio_probe(struct platform_device *pdev, struct mlxbf_gige *priv)
{
	struct device *dev = &pdev->dev;
	struct resource *res;
	int ret;

	priv->mdio_io = devm_platform_ioremap_resource(pdev, MLXBF_GIGE_RES_MDIO9);
	if (IS_ERR(priv->mdio_io))
		return PTR_ERR(priv->mdio_io);

	/* clk resource shared with other drivers so cannot use
	 * devm_platform_ioremap_resource
	 */
	res = platform_get_resource(pdev, IORESOURCE_MEM, MLXBF_GIGE_RES_CLK);
	if (!res) {
		/* For backward compatibility with older ACPI tables, also keep
		 * CLK resource internal to the driver.
		 */
		res = &corepll_params[MLXBF_GIGE_VERSION_BF2];
	}

	priv->clk_io = devm_ioremap(dev, res->start, resource_size(res));
<<<<<<< HEAD
	if (IS_ERR(priv->clk_io))
		return PTR_ERR(priv->clk_io);
=======
	if (!priv->clk_io)
		return -ENOMEM;
>>>>>>> 8950f345

	mlxbf_gige_mdio_cfg(priv);

	priv->mdiobus = devm_mdiobus_alloc(dev);
	if (!priv->mdiobus) {
		dev_err(dev, "Failed to alloc MDIO bus\n");
		return -ENOMEM;
	}

	priv->mdiobus->name = "mlxbf-mdio";
	priv->mdiobus->read = mlxbf_gige_mdio_read;
	priv->mdiobus->write = mlxbf_gige_mdio_write;
	priv->mdiobus->parent = dev;
	priv->mdiobus->priv = priv;
	snprintf(priv->mdiobus->id, MII_BUS_ID_SIZE, "%s",
		 dev_name(dev));

	ret = mdiobus_register(priv->mdiobus);
	if (ret)
		dev_err(dev, "Failed to register MDIO bus\n");

	return ret;
}

void mlxbf_gige_mdio_remove(struct mlxbf_gige *priv)
{
	mdiobus_unregister(priv->mdiobus);
}<|MERGE_RESOLUTION|>--- conflicted
+++ resolved
@@ -246,13 +246,8 @@
 	}
 
 	priv->clk_io = devm_ioremap(dev, res->start, resource_size(res));
-<<<<<<< HEAD
-	if (IS_ERR(priv->clk_io))
-		return PTR_ERR(priv->clk_io);
-=======
 	if (!priv->clk_io)
 		return -ENOMEM;
->>>>>>> 8950f345
 
 	mlxbf_gige_mdio_cfg(priv);
 
