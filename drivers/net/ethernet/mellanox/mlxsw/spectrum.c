--- conflicted
+++ resolved
@@ -4479,8 +4479,6 @@
 	}
 }
 
-<<<<<<< HEAD
-=======
 static int mlxsw_sp_traps_init(struct mlxsw_sp *mlxsw_sp)
 {
 	int err;
@@ -4519,7 +4517,6 @@
 				  ARRAY_SIZE(mlxsw_sp_listener));
 }
 
->>>>>>> 7650b1a9
 #define MLXSW_SP_LAG_SEED_INIT 0xcafecafe
 
 static int mlxsw_sp_lag_init(struct mlxsw_sp *mlxsw_sp)
