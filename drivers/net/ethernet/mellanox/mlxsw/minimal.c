// SPDX-License-Identifier: BSD-3-Clause OR GPL-2.0
/* Copyright (c) 2016-2019 Mellanox Technologies. All rights reserved */

#include <linux/netdevice.h>
#include <linux/etherdevice.h>
#include <linux/ethtool.h>
#include <linux/i2c.h>
#include <linux/kernel.h>
#include <linux/module.h>
#include <linux/mod_devicetable.h>
#include <linux/types.h>

#include "core.h"
#include "core_env.h"
#include "i2c.h"

static const char mlxsw_m_driver_name[] = "mlxsw_minimal";

#define MLXSW_M_FWREV_MINOR	2000
#define MLXSW_M_FWREV_SUBMINOR	1886

static const struct mlxsw_fw_rev mlxsw_m_fw_rev = {
	.minor = MLXSW_M_FWREV_MINOR,
	.subminor = MLXSW_M_FWREV_SUBMINOR,
};

struct mlxsw_m_port;

struct mlxsw_m_line_card {
	bool active;
	int module_to_port[];
};

struct mlxsw_m {
	struct mlxsw_m_port **ports;
	struct mlxsw_core *core;
	const struct mlxsw_bus_info *bus_info;
	u8 base_mac[ETH_ALEN];
	u8 max_ports;
	u8 max_modules_per_slot; /* Maximum number of modules per-slot. */
	u8 num_of_slots; /* Including the main board. */
	struct mlxsw_m_line_card **line_cards;
};

struct mlxsw_m_port {
	struct net_device *dev;
	struct mlxsw_m *mlxsw_m;
	u16 local_port;
	u8 slot_index;
	u8 module;
	u8 module_offset;
};

static int mlxsw_m_base_mac_get(struct mlxsw_m *mlxsw_m)
{
	char spad_pl[MLXSW_REG_SPAD_LEN] = {0};
	int err;

	err = mlxsw_reg_query(mlxsw_m->core, MLXSW_REG(spad), spad_pl);
	if (err)
		return err;
	mlxsw_reg_spad_base_mac_memcpy_from(spad_pl, mlxsw_m->base_mac);
	return 0;
}

static int mlxsw_m_port_open(struct net_device *dev)
{
	struct mlxsw_m_port *mlxsw_m_port = netdev_priv(dev);
	struct mlxsw_m *mlxsw_m = mlxsw_m_port->mlxsw_m;

	return mlxsw_env_module_port_up(mlxsw_m->core, 0,
					mlxsw_m_port->module);
}

static int mlxsw_m_port_stop(struct net_device *dev)
{
	struct mlxsw_m_port *mlxsw_m_port = netdev_priv(dev);
	struct mlxsw_m *mlxsw_m = mlxsw_m_port->mlxsw_m;

	mlxsw_env_module_port_down(mlxsw_m->core, 0, mlxsw_m_port->module);
	return 0;
}

static struct devlink_port *
mlxsw_m_port_get_devlink_port(struct net_device *dev)
{
	struct mlxsw_m_port *mlxsw_m_port = netdev_priv(dev);
	struct mlxsw_m *mlxsw_m = mlxsw_m_port->mlxsw_m;

	return mlxsw_core_port_devlink_port_get(mlxsw_m->core,
						mlxsw_m_port->local_port);
}

static const struct net_device_ops mlxsw_m_port_netdev_ops = {
	.ndo_open		= mlxsw_m_port_open,
	.ndo_stop		= mlxsw_m_port_stop,
	.ndo_get_devlink_port	= mlxsw_m_port_get_devlink_port,
};

static void mlxsw_m_module_get_drvinfo(struct net_device *dev,
				       struct ethtool_drvinfo *drvinfo)
{
	struct mlxsw_m_port *mlxsw_m_port = netdev_priv(dev);
	struct mlxsw_m *mlxsw_m = mlxsw_m_port->mlxsw_m;

	strscpy(drvinfo->driver, mlxsw_m->bus_info->device_kind,
		sizeof(drvinfo->driver));
	snprintf(drvinfo->fw_version, sizeof(drvinfo->fw_version),
		 "%d.%d.%d",
		 mlxsw_m->bus_info->fw_rev.major,
		 mlxsw_m->bus_info->fw_rev.minor,
		 mlxsw_m->bus_info->fw_rev.subminor);
	strscpy(drvinfo->bus_info, mlxsw_m->bus_info->device_name,
		sizeof(drvinfo->bus_info));
}

static int mlxsw_m_get_module_info(struct net_device *netdev,
				   struct ethtool_modinfo *modinfo)
{
	struct mlxsw_m_port *mlxsw_m_port = netdev_priv(netdev);
	struct mlxsw_core *core = mlxsw_m_port->mlxsw_m->core;

	return mlxsw_env_get_module_info(netdev, core,
					 mlxsw_m_port->slot_index,
					 mlxsw_m_port->module, modinfo);
}

static int
mlxsw_m_get_module_eeprom(struct net_device *netdev, struct ethtool_eeprom *ee,
			  u8 *data)
{
	struct mlxsw_m_port *mlxsw_m_port = netdev_priv(netdev);
	struct mlxsw_core *core = mlxsw_m_port->mlxsw_m->core;

	return mlxsw_env_get_module_eeprom(netdev, core,
					   mlxsw_m_port->slot_index,
					   mlxsw_m_port->module, ee, data);
}

static int
mlxsw_m_get_module_eeprom_by_page(struct net_device *netdev,
				  const struct ethtool_module_eeprom *page,
				  struct netlink_ext_ack *extack)
{
	struct mlxsw_m_port *mlxsw_m_port = netdev_priv(netdev);
	struct mlxsw_core *core = mlxsw_m_port->mlxsw_m->core;

	return mlxsw_env_get_module_eeprom_by_page(core,
						   mlxsw_m_port->slot_index,
						   mlxsw_m_port->module,
						   page, extack);
}

static int mlxsw_m_reset(struct net_device *netdev, u32 *flags)
{
	struct mlxsw_m_port *mlxsw_m_port = netdev_priv(netdev);
	struct mlxsw_core *core = mlxsw_m_port->mlxsw_m->core;

	return mlxsw_env_reset_module(netdev, core, mlxsw_m_port->slot_index,
				      mlxsw_m_port->module,
				      flags);
}

static int
mlxsw_m_get_module_power_mode(struct net_device *netdev,
			      struct ethtool_module_power_mode_params *params,
			      struct netlink_ext_ack *extack)
{
	struct mlxsw_m_port *mlxsw_m_port = netdev_priv(netdev);
	struct mlxsw_core *core = mlxsw_m_port->mlxsw_m->core;

	return mlxsw_env_get_module_power_mode(core, mlxsw_m_port->slot_index,
					       mlxsw_m_port->module,
					       params, extack);
}

static int
mlxsw_m_set_module_power_mode(struct net_device *netdev,
			      const struct ethtool_module_power_mode_params *params,
			      struct netlink_ext_ack *extack)
{
	struct mlxsw_m_port *mlxsw_m_port = netdev_priv(netdev);
	struct mlxsw_core *core = mlxsw_m_port->mlxsw_m->core;

	return mlxsw_env_set_module_power_mode(core, mlxsw_m_port->slot_index,
					       mlxsw_m_port->module,
					       params->policy, extack);
}

static const struct ethtool_ops mlxsw_m_port_ethtool_ops = {
	.get_drvinfo		= mlxsw_m_module_get_drvinfo,
	.get_module_info	= mlxsw_m_get_module_info,
	.get_module_eeprom	= mlxsw_m_get_module_eeprom,
	.get_module_eeprom_by_page = mlxsw_m_get_module_eeprom_by_page,
	.reset			= mlxsw_m_reset,
	.get_module_power_mode	= mlxsw_m_get_module_power_mode,
	.set_module_power_mode	= mlxsw_m_set_module_power_mode,
};

static int
mlxsw_m_port_module_info_get(struct mlxsw_m *mlxsw_m, u16 local_port,
			     u8 *p_module, u8 *p_width, u8 *p_slot_index)
{
	char pmlp_pl[MLXSW_REG_PMLP_LEN];
	int err;

	mlxsw_reg_pmlp_pack(pmlp_pl, local_port);
	err = mlxsw_reg_query(mlxsw_m->core, MLXSW_REG(pmlp), pmlp_pl);
	if (err)
		return err;
	*p_module = mlxsw_reg_pmlp_module_get(pmlp_pl, 0);
	*p_width = mlxsw_reg_pmlp_width_get(pmlp_pl);
	*p_slot_index = mlxsw_reg_pmlp_slot_index_get(pmlp_pl, 0);

	return 0;
}

static int
mlxsw_m_port_dev_addr_get(struct mlxsw_m_port *mlxsw_m_port)
{
	struct mlxsw_m *mlxsw_m = mlxsw_m_port->mlxsw_m;
	char ppad_pl[MLXSW_REG_PPAD_LEN];
	u8 addr[ETH_ALEN];
	int err;

	mlxsw_reg_ppad_pack(ppad_pl, false, 0);
	err = mlxsw_reg_query(mlxsw_m->core, MLXSW_REG(ppad), ppad_pl);
	if (err)
		return err;
	mlxsw_reg_ppad_mac_memcpy_from(ppad_pl, addr);
	eth_hw_addr_gen(mlxsw_m_port->dev, addr, mlxsw_m_port->module + 1 +
			mlxsw_m_port->module_offset);
	return 0;
}

static bool mlxsw_m_port_created(struct mlxsw_m *mlxsw_m, u16 local_port)
{
	return mlxsw_m->ports[local_port];
}

static int
mlxsw_m_port_create(struct mlxsw_m *mlxsw_m, u16 local_port, u8 slot_index,
		    u8 module)
{
	struct mlxsw_m_port *mlxsw_m_port;
	struct net_device *dev;
	int err;

	err = mlxsw_core_port_init(mlxsw_m->core, local_port, slot_index,
				   module + 1, false, 0, false,
				   0, mlxsw_m->base_mac,
				   sizeof(mlxsw_m->base_mac));
	if (err) {
		dev_err(mlxsw_m->bus_info->dev, "Port %d: Failed to init core port\n",
			local_port);
		return err;
	}

	dev = alloc_etherdev(sizeof(struct mlxsw_m_port));
	if (!dev) {
		err = -ENOMEM;
		goto err_alloc_etherdev;
	}

	SET_NETDEV_DEV(dev, mlxsw_m->bus_info->dev);
	dev_net_set(dev, mlxsw_core_net(mlxsw_m->core));
	mlxsw_m_port = netdev_priv(dev);
	mlxsw_m_port->dev = dev;
	mlxsw_m_port->mlxsw_m = mlxsw_m;
	mlxsw_m_port->local_port = local_port;
	mlxsw_m_port->module = module;
	mlxsw_m_port->slot_index = slot_index;
	/* Add module offset for line card. Offset for main board iz zero.
	 * For line card in slot #n offset is calculated as (#n - 1)
	 * multiplied by maximum modules number, which could be found on a line
	 * card.
	 */
	mlxsw_m_port->module_offset = mlxsw_m_port->slot_index ?
				      (mlxsw_m_port->slot_index - 1) *
				      mlxsw_m->max_modules_per_slot : 0;

	dev->netdev_ops = &mlxsw_m_port_netdev_ops;
	dev->ethtool_ops = &mlxsw_m_port_ethtool_ops;

	err = mlxsw_m_port_dev_addr_get(mlxsw_m_port);
	if (err) {
		dev_err(mlxsw_m->bus_info->dev, "Port %d: Unable to get port mac address\n",
			mlxsw_m_port->local_port);
		goto err_dev_addr_get;
	}

	netif_carrier_off(dev);
	mlxsw_m->ports[local_port] = mlxsw_m_port;
	err = register_netdev(dev);
	if (err) {
		dev_err(mlxsw_m->bus_info->dev, "Port %d: Failed to register netdev\n",
			mlxsw_m_port->local_port);
		goto err_register_netdev;
	}

	mlxsw_core_port_eth_set(mlxsw_m->core, mlxsw_m_port->local_port,
				mlxsw_m_port, dev);

	return 0;

err_register_netdev:
	mlxsw_m->ports[local_port] = NULL;
err_dev_addr_get:
	free_netdev(dev);
err_alloc_etherdev:
	mlxsw_core_port_fini(mlxsw_m->core, local_port);
	return err;
}

static void mlxsw_m_port_remove(struct mlxsw_m *mlxsw_m, u16 local_port)
{
	struct mlxsw_m_port *mlxsw_m_port = mlxsw_m->ports[local_port];

	mlxsw_core_port_clear(mlxsw_m->core, local_port, mlxsw_m);
	unregister_netdev(mlxsw_m_port->dev); /* This calls ndo_stop */
	mlxsw_m->ports[local_port] = NULL;
	free_netdev(mlxsw_m_port->dev);
	mlxsw_core_port_fini(mlxsw_m->core, local_port);
}

static int*
mlxsw_m_port_mapping_get(struct mlxsw_m *mlxsw_m, u8 slot_index, u8 module)
{
	return &mlxsw_m->line_cards[slot_index]->module_to_port[module];
}

static int mlxsw_m_port_module_map(struct mlxsw_m *mlxsw_m, u16 local_port,
				   u8 *last_module)
{
	unsigned int max_ports = mlxsw_core_max_ports(mlxsw_m->core);
	u8 module, width, slot_index;
	int *module_to_port;
	int err;

	/* Fill out to local port mapping array */
	err = mlxsw_m_port_module_info_get(mlxsw_m, local_port, &module,
					   &width, &slot_index);
	if (err)
		return err;

	/* Skip if line card has been already configured */
	if (mlxsw_m->line_cards[slot_index]->active)
		return 0;
	if (!width)
		return 0;
	/* Skip, if port belongs to the cluster */
	if (module == *last_module)
		return 0;
	*last_module = module;

	if (WARN_ON_ONCE(module >= max_ports))
		return -EINVAL;
	mlxsw_env_module_port_map(mlxsw_m->core, slot_index, module);
	module_to_port = mlxsw_m_port_mapping_get(mlxsw_m, slot_index, module);
	*module_to_port = local_port;

	return 0;
}

static void
mlxsw_m_port_module_unmap(struct mlxsw_m *mlxsw_m, u8 slot_index, u8 module)
{
	int *module_to_port = mlxsw_m_port_mapping_get(mlxsw_m, slot_index,
						       module);
	*module_to_port = -1;
	mlxsw_env_module_port_unmap(mlxsw_m->core, slot_index, module);
}

static int mlxsw_m_linecards_init(struct mlxsw_m *mlxsw_m)
{
	unsigned int max_ports = mlxsw_core_max_ports(mlxsw_m->core);
<<<<<<< HEAD
	u8 last_module = max_ports;
	int i;
	int err;
=======
	char mgpir_pl[MLXSW_REG_MGPIR_LEN];
	u8 num_of_modules;
	int i, j, err;

	mlxsw_reg_mgpir_pack(mgpir_pl, 0);
	err = mlxsw_reg_query(mlxsw_m->core, MLXSW_REG(mgpir), mgpir_pl);
	if (err)
		return err;

	mlxsw_reg_mgpir_unpack(mgpir_pl, NULL, NULL, NULL, &num_of_modules,
			       &mlxsw_m->num_of_slots);
	/* If the system is modular, get the maximum number of modules per-slot.
	 * Otherwise, get the maximum number of modules on the main board.
	 */
	if (mlxsw_m->num_of_slots)
		mlxsw_m->max_modules_per_slot =
			mlxsw_reg_mgpir_max_modules_per_slot_get(mgpir_pl);
	else
		mlxsw_m->max_modules_per_slot = num_of_modules;
	/* Add slot for main board. */
	mlxsw_m->num_of_slots += 1;
>>>>>>> 9fecab24

	mlxsw_m->ports = kcalloc(max_ports, sizeof(*mlxsw_m->ports),
				 GFP_KERNEL);
	if (!mlxsw_m->ports)
		return -ENOMEM;

	mlxsw_m->line_cards = kcalloc(mlxsw_m->num_of_slots,
				      sizeof(*mlxsw_m->line_cards),
				      GFP_KERNEL);
	if (!mlxsw_m->line_cards) {
		err = -ENOMEM;
		goto err_kcalloc;
	}

	for (i = 0; i < mlxsw_m->num_of_slots; i++) {
		mlxsw_m->line_cards[i] =
			kzalloc(struct_size(mlxsw_m->line_cards[i],
					    module_to_port,
					    mlxsw_m->max_modules_per_slot),
				GFP_KERNEL);
		if (!mlxsw_m->line_cards[i]) {
			err = -ENOMEM;
			goto err_kmalloc_array;
		}

		/* Invalidate the entries of module to local port mapping array. */
		for (j = 0; j < mlxsw_m->max_modules_per_slot; j++)
			mlxsw_m->line_cards[i]->module_to_port[j] = -1;
	}

<<<<<<< HEAD
	/* Create port objects for each valid entry */
	for (i = 0; i < mlxsw_m->max_ports; i++) {
		if (mlxsw_m->module_to_port[i] > 0) {
			err = mlxsw_m_port_create(mlxsw_m,
						  mlxsw_m->module_to_port[i],
						  i);
=======
	return 0;

err_kmalloc_array:
	for (i--; i >= 0; i--)
		kfree(mlxsw_m->line_cards[i]);
err_kcalloc:
	kfree(mlxsw_m->ports);
	return err;
}

static void mlxsw_m_linecards_fini(struct mlxsw_m *mlxsw_m)
{
	int i = mlxsw_m->num_of_slots;

	for (i--; i >= 0; i--)
		kfree(mlxsw_m->line_cards[i]);
	kfree(mlxsw_m->line_cards);
	kfree(mlxsw_m->ports);
}

static void
mlxsw_m_linecard_port_module_unmap(struct mlxsw_m *mlxsw_m, u8 slot_index)
{
	int i;

	for (i = mlxsw_m->max_modules_per_slot - 1; i >= 0; i--) {
		int *module_to_port;

		module_to_port = mlxsw_m_port_mapping_get(mlxsw_m, slot_index, i);
		if (*module_to_port > 0)
			mlxsw_m_port_module_unmap(mlxsw_m, slot_index, i);
	}
}

static int
mlxsw_m_linecard_ports_create(struct mlxsw_m *mlxsw_m, u8 slot_index)
{
	int *module_to_port;
	int i, err;

	for (i = 0; i < mlxsw_m->max_modules_per_slot; i++) {
		module_to_port = mlxsw_m_port_mapping_get(mlxsw_m, slot_index, i);
		if (*module_to_port > 0) {
			err = mlxsw_m_port_create(mlxsw_m, *module_to_port,
						  slot_index, i);
>>>>>>> 9fecab24
			if (err)
				goto err_port_create;
			/* Mark slot as active */
			if (!mlxsw_m->line_cards[slot_index]->active)
				mlxsw_m->line_cards[slot_index]->active = true;
		}
	}
<<<<<<< HEAD

=======
>>>>>>> 9fecab24
	return 0;

err_port_create:
	for (i--; i >= 0; i--) {
		module_to_port = mlxsw_m_port_mapping_get(mlxsw_m, slot_index, i);
		if (*module_to_port > 0 &&
		    mlxsw_m_port_created(mlxsw_m, *module_to_port)) {
			mlxsw_m_port_remove(mlxsw_m, *module_to_port);
			/* Mark slot as inactive */
			if (mlxsw_m->line_cards[slot_index]->active)
				mlxsw_m->line_cards[slot_index]->active = false;
		}
	}
<<<<<<< HEAD
	i = max_ports;
err_module_to_port_map:
	for (i--; i > 0; i--)
		mlxsw_m_port_module_unmap(mlxsw_m, i);
	kfree(mlxsw_m->module_to_port);
err_module_to_port_alloc:
	kfree(mlxsw_m->ports);
=======
>>>>>>> 9fecab24
	return err;
}

static void
mlxsw_m_linecard_ports_remove(struct mlxsw_m *mlxsw_m, u8 slot_index)
{
	int i;

<<<<<<< HEAD
	for (i = 0; i < mlxsw_m->max_ports; i++) {
		if (mlxsw_m->module_to_port[i] > 0) {
			mlxsw_m_port_remove(mlxsw_m,
					    mlxsw_m->module_to_port[i]);
			mlxsw_m_port_module_unmap(mlxsw_m, i);
		}
	}
=======
	for (i = 0; i < mlxsw_m->max_modules_per_slot; i++) {
		int *module_to_port = mlxsw_m_port_mapping_get(mlxsw_m,
							       slot_index, i);

		if (*module_to_port > 0 &&
		    mlxsw_m_port_created(mlxsw_m, *module_to_port)) {
			mlxsw_m_port_remove(mlxsw_m, *module_to_port);
			mlxsw_m_port_module_unmap(mlxsw_m, slot_index, i);
		}
	}
}
>>>>>>> 9fecab24

static int mlxsw_m_ports_module_map(struct mlxsw_m *mlxsw_m)
{
	unsigned int max_ports = mlxsw_core_max_ports(mlxsw_m->core);
	u8 last_module = max_ports;
	int i, err;

	for (i = 1; i < max_ports; i++) {
		err = mlxsw_m_port_module_map(mlxsw_m, i, &last_module);
		if (err)
			return err;
	}

	return 0;
}

static int mlxsw_m_ports_create(struct mlxsw_m *mlxsw_m)
{
	int err;

	/* Fill out module to local port mapping array */
	err = mlxsw_m_ports_module_map(mlxsw_m);
	if (err)
		goto err_ports_module_map;

	/* Create port objects for each valid entry */
	err = mlxsw_m_linecard_ports_create(mlxsw_m, 0);
	if (err)
		goto err_linecard_ports_create;

	return 0;

err_linecard_ports_create:
err_ports_module_map:
	mlxsw_m_linecard_port_module_unmap(mlxsw_m, 0);

	return err;
}

static void mlxsw_m_ports_remove(struct mlxsw_m *mlxsw_m)
{
	mlxsw_m_linecard_ports_remove(mlxsw_m, 0);
}

static void
mlxsw_m_ports_remove_selected(struct mlxsw_core *mlxsw_core,
			      bool (*selector)(void *priv, u16 local_port),
			      void *priv)
{
	struct mlxsw_m *mlxsw_m = mlxsw_core_driver_priv(mlxsw_core);
	struct mlxsw_linecard *linecard_priv = priv;
	struct mlxsw_m_line_card *linecard;

	linecard = mlxsw_m->line_cards[linecard_priv->slot_index];

	if (WARN_ON(!linecard->active))
		return;

	mlxsw_m_linecard_ports_remove(mlxsw_m, linecard_priv->slot_index);
	linecard->active = false;
}

static int mlxsw_m_fw_rev_validate(struct mlxsw_m *mlxsw_m)
{
	const struct mlxsw_fw_rev *rev = &mlxsw_m->bus_info->fw_rev;

	/* Validate driver and FW are compatible.
	 * Do not check major version, since it defines chip type, while
	 * driver is supposed to support any type.
	 */
	if (mlxsw_core_fw_rev_minor_subminor_validate(rev, &mlxsw_m_fw_rev))
		return 0;

	dev_err(mlxsw_m->bus_info->dev, "The firmware version %d.%d.%d is incompatible with the driver (required >= %d.%d.%d)\n",
		rev->major, rev->minor, rev->subminor, rev->major,
		mlxsw_m_fw_rev.minor, mlxsw_m_fw_rev.subminor);

	return -EINVAL;
}

static void
mlxsw_m_got_active(struct mlxsw_core *mlxsw_core, u8 slot_index, void *priv)
{
	struct mlxsw_m_line_card *linecard;
	struct mlxsw_m *mlxsw_m = priv;
	int err;

	linecard = mlxsw_m->line_cards[slot_index];
	/* Skip if line card has been already configured during init */
	if (linecard->active)
		return;

	/* Fill out module to local port mapping array */
	err = mlxsw_m_ports_module_map(mlxsw_m);
	if (err)
		goto err_ports_module_map;

	/* Create port objects for each valid entry */
	err = mlxsw_m_linecard_ports_create(mlxsw_m, slot_index);
	if (err) {
		dev_err(mlxsw_m->bus_info->dev, "Failed to create port for line card at slot %d\n",
			slot_index);
		goto err_linecard_ports_create;
	}

	linecard->active = true;

	return;

err_linecard_ports_create:
err_ports_module_map:
	mlxsw_m_linecard_port_module_unmap(mlxsw_m, slot_index);
}

static void
mlxsw_m_got_inactive(struct mlxsw_core *mlxsw_core, u8 slot_index, void *priv)
{
	struct mlxsw_m_line_card *linecard;
	struct mlxsw_m *mlxsw_m = priv;

	linecard = mlxsw_m->line_cards[slot_index];

	if (WARN_ON(!linecard->active))
		return;

	mlxsw_m_linecard_ports_remove(mlxsw_m, slot_index);
	linecard->active = false;
}

static struct mlxsw_linecards_event_ops mlxsw_m_event_ops = {
	.got_active = mlxsw_m_got_active,
	.got_inactive = mlxsw_m_got_inactive,
};

static int mlxsw_m_init(struct mlxsw_core *mlxsw_core,
			const struct mlxsw_bus_info *mlxsw_bus_info,
			struct netlink_ext_ack *extack)
{
	struct mlxsw_m *mlxsw_m = mlxsw_core_driver_priv(mlxsw_core);
	int err;

	mlxsw_m->core = mlxsw_core;
	mlxsw_m->bus_info = mlxsw_bus_info;

	err = mlxsw_m_fw_rev_validate(mlxsw_m);
	if (err)
		return err;

	err = mlxsw_m_base_mac_get(mlxsw_m);
	if (err) {
		dev_err(mlxsw_m->bus_info->dev, "Failed to get base mac\n");
		return err;
	}

	err = mlxsw_m_linecards_init(mlxsw_m);
	if (err) {
		dev_err(mlxsw_m->bus_info->dev, "Failed to create line cards\n");
		return err;
	}

	err = mlxsw_linecards_event_ops_register(mlxsw_core,
						 &mlxsw_m_event_ops, mlxsw_m);
	if (err) {
		dev_err(mlxsw_m->bus_info->dev, "Failed to register line cards operations\n");
		goto linecards_event_ops_register;
	}

	err = mlxsw_m_ports_create(mlxsw_m);
	if (err) {
		dev_err(mlxsw_m->bus_info->dev, "Failed to create ports\n");
		goto err_ports_create;
	}

	return 0;

err_ports_create:
	mlxsw_linecards_event_ops_unregister(mlxsw_core,
					     &mlxsw_m_event_ops, mlxsw_m);
linecards_event_ops_register:
	mlxsw_m_linecards_fini(mlxsw_m);
	return err;
}

static void mlxsw_m_fini(struct mlxsw_core *mlxsw_core)
{
	struct mlxsw_m *mlxsw_m = mlxsw_core_driver_priv(mlxsw_core);

	mlxsw_m_ports_remove(mlxsw_m);
	mlxsw_linecards_event_ops_unregister(mlxsw_core,
					     &mlxsw_m_event_ops, mlxsw_m);
	mlxsw_m_linecards_fini(mlxsw_m);
}

static const struct mlxsw_config_profile mlxsw_m_config_profile;

static struct mlxsw_driver mlxsw_m_driver = {
	.kind			= mlxsw_m_driver_name,
	.priv_size		= sizeof(struct mlxsw_m),
	.init			= mlxsw_m_init,
	.fini			= mlxsw_m_fini,
	.ports_remove_selected	= mlxsw_m_ports_remove_selected,
	.profile		= &mlxsw_m_config_profile,
};

static const struct i2c_device_id mlxsw_m_i2c_id[] = {
	{ "mlxsw_minimal", 0},
	{ },
};

static struct i2c_driver mlxsw_m_i2c_driver = {
	.driver.name = "mlxsw_minimal",
	.class = I2C_CLASS_HWMON,
	.id_table = mlxsw_m_i2c_id,
};

static int __init mlxsw_m_module_init(void)
{
	int err;

	err = mlxsw_core_driver_register(&mlxsw_m_driver);
	if (err)
		return err;

	err = mlxsw_i2c_driver_register(&mlxsw_m_i2c_driver);
	if (err)
		goto err_i2c_driver_register;

	return 0;

err_i2c_driver_register:
	mlxsw_core_driver_unregister(&mlxsw_m_driver);

	return err;
}

static void __exit mlxsw_m_module_exit(void)
{
	mlxsw_i2c_driver_unregister(&mlxsw_m_i2c_driver);
	mlxsw_core_driver_unregister(&mlxsw_m_driver);
}

module_init(mlxsw_m_module_init);
module_exit(mlxsw_m_module_exit);

MODULE_LICENSE("Dual BSD/GPL");
MODULE_AUTHOR("Vadim Pasternak <vadimp@mellanox.com>");
MODULE_DESCRIPTION("Mellanox minimal driver");
MODULE_DEVICE_TABLE(i2c, mlxsw_m_i2c_id);<|MERGE_RESOLUTION|>--- conflicted
+++ resolved
@@ -374,11 +374,6 @@
 static int mlxsw_m_linecards_init(struct mlxsw_m *mlxsw_m)
 {
 	unsigned int max_ports = mlxsw_core_max_ports(mlxsw_m->core);
-<<<<<<< HEAD
-	u8 last_module = max_ports;
-	int i;
-	int err;
-=======
 	char mgpir_pl[MLXSW_REG_MGPIR_LEN];
 	u8 num_of_modules;
 	int i, j, err;
@@ -400,7 +395,6 @@
 		mlxsw_m->max_modules_per_slot = num_of_modules;
 	/* Add slot for main board. */
 	mlxsw_m->num_of_slots += 1;
->>>>>>> 9fecab24
 
 	mlxsw_m->ports = kcalloc(max_ports, sizeof(*mlxsw_m->ports),
 				 GFP_KERNEL);
@@ -431,14 +425,6 @@
 			mlxsw_m->line_cards[i]->module_to_port[j] = -1;
 	}
 
-<<<<<<< HEAD
-	/* Create port objects for each valid entry */
-	for (i = 0; i < mlxsw_m->max_ports; i++) {
-		if (mlxsw_m->module_to_port[i] > 0) {
-			err = mlxsw_m_port_create(mlxsw_m,
-						  mlxsw_m->module_to_port[i],
-						  i);
-=======
 	return 0;
 
 err_kmalloc_array:
@@ -484,7 +470,6 @@
 		if (*module_to_port > 0) {
 			err = mlxsw_m_port_create(mlxsw_m, *module_to_port,
 						  slot_index, i);
->>>>>>> 9fecab24
 			if (err)
 				goto err_port_create;
 			/* Mark slot as active */
@@ -492,10 +477,6 @@
 				mlxsw_m->line_cards[slot_index]->active = true;
 		}
 	}
-<<<<<<< HEAD
-
-=======
->>>>>>> 9fecab24
 	return 0;
 
 err_port_create:
@@ -509,16 +490,6 @@
 				mlxsw_m->line_cards[slot_index]->active = false;
 		}
 	}
-<<<<<<< HEAD
-	i = max_ports;
-err_module_to_port_map:
-	for (i--; i > 0; i--)
-		mlxsw_m_port_module_unmap(mlxsw_m, i);
-	kfree(mlxsw_m->module_to_port);
-err_module_to_port_alloc:
-	kfree(mlxsw_m->ports);
-=======
->>>>>>> 9fecab24
 	return err;
 }
 
@@ -527,15 +498,6 @@
 {
 	int i;
 
-<<<<<<< HEAD
-	for (i = 0; i < mlxsw_m->max_ports; i++) {
-		if (mlxsw_m->module_to_port[i] > 0) {
-			mlxsw_m_port_remove(mlxsw_m,
-					    mlxsw_m->module_to_port[i]);
-			mlxsw_m_port_module_unmap(mlxsw_m, i);
-		}
-	}
-=======
 	for (i = 0; i < mlxsw_m->max_modules_per_slot; i++) {
 		int *module_to_port = mlxsw_m_port_mapping_get(mlxsw_m,
 							       slot_index, i);
@@ -547,7 +509,6 @@
 		}
 	}
 }
->>>>>>> 9fecab24
 
 static int mlxsw_m_ports_module_map(struct mlxsw_m *mlxsw_m)
 {
