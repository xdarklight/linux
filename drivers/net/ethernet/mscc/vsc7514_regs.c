// SPDX-License-Identifier: (GPL-2.0 OR MIT)
/*
 * Microsemi Ocelot Switch driver
 *
 * Copyright (c) 2017 Microsemi Corporation
 * Copyright (c) 2021 Innovative Advantage
 */
#include <soc/mscc/ocelot_vcap.h>
#include <soc/mscc/vsc7514_regs.h>
#include "ocelot.h"

const u32 vsc7514_ana_regmap[] = {
	REG(ANA_ADVLEARN,				0x009000),
	REG(ANA_VLANMASK,				0x009004),
	REG(ANA_PORT_B_DOMAIN,				0x009008),
	REG(ANA_ANAGEFIL,				0x00900c),
	REG(ANA_ANEVENTS,				0x009010),
	REG(ANA_STORMLIMIT_BURST,			0x009014),
	REG(ANA_STORMLIMIT_CFG,				0x009018),
	REG(ANA_ISOLATED_PORTS,				0x009028),
	REG(ANA_COMMUNITY_PORTS,			0x00902c),
	REG(ANA_AUTOAGE,				0x009030),
	REG(ANA_MACTOPTIONS,				0x009034),
	REG(ANA_LEARNDISC,				0x009038),
	REG(ANA_AGENCTRL,				0x00903c),
	REG(ANA_MIRRORPORTS,				0x009040),
	REG(ANA_EMIRRORPORTS,				0x009044),
	REG(ANA_FLOODING,				0x009048),
	REG(ANA_FLOODING_IPMC,				0x00904c),
	REG(ANA_SFLOW_CFG,				0x009050),
	REG(ANA_PORT_MODE,				0x009080),
	REG(ANA_PGID_PGID,				0x008c00),
	REG(ANA_TABLES_ANMOVED,				0x008b30),
	REG(ANA_TABLES_MACHDATA,			0x008b34),
	REG(ANA_TABLES_MACLDATA,			0x008b38),
	REG(ANA_TABLES_MACACCESS,			0x008b3c),
	REG(ANA_TABLES_MACTINDX,			0x008b40),
	REG(ANA_TABLES_VLANACCESS,			0x008b44),
	REG(ANA_TABLES_VLANTIDX,			0x008b48),
	REG(ANA_TABLES_ISDXACCESS,			0x008b4c),
	REG(ANA_TABLES_ISDXTIDX,			0x008b50),
	REG(ANA_TABLES_ENTRYLIM,			0x008b00),
	REG(ANA_TABLES_PTP_ID_HIGH,			0x008b54),
	REG(ANA_TABLES_PTP_ID_LOW,			0x008b58),
	REG(ANA_MSTI_STATE,				0x008e00),
	REG(ANA_PORT_VLAN_CFG,				0x007000),
	REG(ANA_PORT_DROP_CFG,				0x007004),
	REG(ANA_PORT_QOS_CFG,				0x007008),
	REG(ANA_PORT_VCAP_CFG,				0x00700c),
	REG(ANA_PORT_VCAP_S1_KEY_CFG,			0x007010),
	REG(ANA_PORT_VCAP_S2_CFG,			0x00701c),
	REG(ANA_PORT_PCP_DEI_MAP,			0x007020),
	REG(ANA_PORT_CPU_FWD_CFG,			0x007060),
	REG(ANA_PORT_CPU_FWD_BPDU_CFG,			0x007064),
	REG(ANA_PORT_CPU_FWD_GARP_CFG,			0x007068),
	REG(ANA_PORT_CPU_FWD_CCM_CFG,			0x00706c),
	REG(ANA_PORT_PORT_CFG,				0x007070),
	REG(ANA_PORT_POL_CFG,				0x007074),
	REG(ANA_PORT_PTP_CFG,				0x007078),
	REG(ANA_PORT_PTP_DLY1_CFG,			0x00707c),
	REG(ANA_OAM_UPM_LM_CNT,				0x007c00),
	REG(ANA_PORT_PTP_DLY2_CFG,			0x007080),
	REG(ANA_PFC_PFC_CFG,				0x008800),
	REG(ANA_PFC_PFC_TIMER,				0x008804),
	REG(ANA_IPT_OAM_MEP_CFG,			0x008000),
	REG(ANA_IPT_IPT,				0x008004),
	REG(ANA_PPT_PPT,				0x008ac0),
	REG(ANA_FID_MAP_FID_MAP,			0x000000),
	REG(ANA_AGGR_CFG,				0x0090b4),
	REG(ANA_CPUQ_CFG,				0x0090b8),
	REG(ANA_CPUQ_CFG2,				0x0090bc),
	REG(ANA_CPUQ_8021_CFG,				0x0090c0),
	REG(ANA_DSCP_CFG,				0x009100),
	REG(ANA_DSCP_REWR_CFG,				0x009200),
	REG(ANA_VCAP_RNG_TYPE_CFG,			0x009240),
	REG(ANA_VCAP_RNG_VAL_CFG,			0x009260),
	REG(ANA_VRAP_CFG,				0x009280),
	REG(ANA_VRAP_HDR_DATA,				0x009284),
	REG(ANA_VRAP_HDR_MASK,				0x009288),
	REG(ANA_DISCARD_CFG,				0x00928c),
	REG(ANA_FID_CFG,				0x009290),
	REG(ANA_POL_PIR_CFG,				0x004000),
	REG(ANA_POL_CIR_CFG,				0x004004),
	REG(ANA_POL_MODE_CFG,				0x004008),
	REG(ANA_POL_PIR_STATE,				0x00400c),
	REG(ANA_POL_CIR_STATE,				0x004010),
	REG(ANA_POL_STATE,				0x004014),
	REG(ANA_POL_FLOWC,				0x008b80),
	REG(ANA_POL_HYST,				0x008bec),
	REG(ANA_POL_MISC_CFG,				0x008bf0),
};
EXPORT_SYMBOL(vsc7514_ana_regmap);

const u32 vsc7514_qs_regmap[] = {
	REG(QS_XTR_GRP_CFG,				0x000000),
	REG(QS_XTR_RD,					0x000008),
	REG(QS_XTR_FRM_PRUNING,				0x000010),
	REG(QS_XTR_FLUSH,				0x000018),
	REG(QS_XTR_DATA_PRESENT,			0x00001c),
	REG(QS_XTR_CFG,					0x000020),
	REG(QS_INJ_GRP_CFG,				0x000024),
	REG(QS_INJ_WR,					0x00002c),
	REG(QS_INJ_CTRL,				0x000034),
	REG(QS_INJ_STATUS,				0x00003c),
	REG(QS_INJ_ERR,					0x000040),
	REG(QS_INH_DBG,					0x000048),
};
EXPORT_SYMBOL(vsc7514_qs_regmap);

const u32 vsc7514_qsys_regmap[] = {
	REG(QSYS_PORT_MODE,				0x011200),
	REG(QSYS_SWITCH_PORT_MODE,			0x011234),
	REG(QSYS_STAT_CNT_CFG,				0x011264),
	REG(QSYS_EEE_CFG,				0x011268),
	REG(QSYS_EEE_THRES,				0x011294),
	REG(QSYS_IGR_NO_SHARING,			0x011298),
	REG(QSYS_EGR_NO_SHARING,			0x01129c),
	REG(QSYS_SW_STATUS,				0x0112a0),
	REG(QSYS_EXT_CPU_CFG,				0x0112d0),
	REG(QSYS_PAD_CFG,				0x0112d4),
	REG(QSYS_CPU_GROUP_MAP,				0x0112d8),
	REG(QSYS_QMAP,					0x0112dc),
	REG(QSYS_ISDX_SGRP,				0x011400),
	REG(QSYS_TIMED_FRAME_ENTRY,			0x014000),
	REG(QSYS_TFRM_MISC,				0x011310),
	REG(QSYS_TFRM_PORT_DLY,				0x011314),
	REG(QSYS_TFRM_TIMER_CFG_1,			0x011318),
	REG(QSYS_TFRM_TIMER_CFG_2,			0x01131c),
	REG(QSYS_TFRM_TIMER_CFG_3,			0x011320),
	REG(QSYS_TFRM_TIMER_CFG_4,			0x011324),
	REG(QSYS_TFRM_TIMER_CFG_5,			0x011328),
	REG(QSYS_TFRM_TIMER_CFG_6,			0x01132c),
	REG(QSYS_TFRM_TIMER_CFG_7,			0x011330),
	REG(QSYS_TFRM_TIMER_CFG_8,			0x011334),
	REG(QSYS_RED_PROFILE,				0x011338),
	REG(QSYS_RES_QOS_MODE,				0x011378),
	REG(QSYS_RES_CFG,				0x012000),
	REG(QSYS_RES_STAT,				0x012004),
	REG(QSYS_EGR_DROP_MODE,				0x01137c),
	REG(QSYS_EQ_CTRL,				0x011380),
	REG(QSYS_EVENTS_CORE,				0x011384),
	REG(QSYS_CIR_CFG,				0x000000),
	REG(QSYS_EIR_CFG,				0x000004),
	REG(QSYS_SE_CFG,				0x000008),
	REG(QSYS_SE_DWRR_CFG,				0x00000c),
	REG(QSYS_SE_CONNECT,				0x00003c),
	REG(QSYS_SE_DLB_SENSE,				0x000040),
	REG(QSYS_CIR_STATE,				0x000044),
	REG(QSYS_EIR_STATE,				0x000048),
	REG(QSYS_SE_STATE,				0x00004c),
	REG(QSYS_HSCH_MISC_CFG,				0x011388),
};
EXPORT_SYMBOL(vsc7514_qsys_regmap);

const u32 vsc7514_rew_regmap[] = {
	REG(REW_PORT_VLAN_CFG,				0x000000),
	REG(REW_TAG_CFG,				0x000004),
	REG(REW_PORT_CFG,				0x000008),
	REG(REW_DSCP_CFG,				0x00000c),
	REG(REW_PCP_DEI_QOS_MAP_CFG,			0x000010),
	REG(REW_PTP_CFG,				0x000050),
	REG(REW_PTP_DLY1_CFG,				0x000054),
	REG(REW_DSCP_REMAP_DP1_CFG,			0x000690),
	REG(REW_DSCP_REMAP_CFG,				0x000790),
	REG(REW_STAT_CFG,				0x000890),
	REG(REW_PPT,					0x000680),
};
EXPORT_SYMBOL(vsc7514_rew_regmap);

const u32 vsc7514_sys_regmap[] = {
	REG(SYS_COUNT_RX_OCTETS,			0x000000),
	REG(SYS_COUNT_RX_UNICAST,			0x000004),
	REG(SYS_COUNT_RX_MULTICAST,			0x000008),
	REG(SYS_COUNT_RX_BROADCAST,			0x00000c),
	REG(SYS_COUNT_RX_SHORTS,			0x000010),
	REG(SYS_COUNT_RX_FRAGMENTS,			0x000014),
	REG(SYS_COUNT_RX_JABBERS,			0x000018),
	REG(SYS_COUNT_RX_CRC_ALIGN_ERRS,		0x00001c),
	REG(SYS_COUNT_RX_SYM_ERRS,			0x000020),
	REG(SYS_COUNT_RX_64,				0x000024),
	REG(SYS_COUNT_RX_65_127,			0x000028),
	REG(SYS_COUNT_RX_128_255,			0x00002c),
	REG(SYS_COUNT_RX_256_511,			0x000030),
	REG(SYS_COUNT_RX_512_1023,			0x000034),
	REG(SYS_COUNT_RX_1024_1526,			0x000038),
	REG(SYS_COUNT_RX_1527_MAX,			0x00003c),
	REG(SYS_COUNT_RX_PAUSE,				0x000040),
	REG(SYS_COUNT_RX_CONTROL,			0x000044),
	REG(SYS_COUNT_RX_LONGS,				0x000048),
	REG(SYS_COUNT_RX_CLASSIFIED_DROPS,		0x00004c),
	REG(SYS_COUNT_RX_RED_PRIO_0,			0x000050),
	REG(SYS_COUNT_RX_RED_PRIO_1,			0x000054),
	REG(SYS_COUNT_RX_RED_PRIO_2,			0x000058),
	REG(SYS_COUNT_RX_RED_PRIO_3,			0x00005c),
	REG(SYS_COUNT_RX_RED_PRIO_4,			0x000060),
	REG(SYS_COUNT_RX_RED_PRIO_5,			0x000064),
	REG(SYS_COUNT_RX_RED_PRIO_6,			0x000068),
	REG(SYS_COUNT_RX_RED_PRIO_7,			0x00006c),
	REG(SYS_COUNT_RX_YELLOW_PRIO_0,			0x000070),
	REG(SYS_COUNT_RX_YELLOW_PRIO_1,			0x000074),
	REG(SYS_COUNT_RX_YELLOW_PRIO_2,			0x000078),
	REG(SYS_COUNT_RX_YELLOW_PRIO_3,			0x00007c),
	REG(SYS_COUNT_RX_YELLOW_PRIO_4,			0x000080),
	REG(SYS_COUNT_RX_YELLOW_PRIO_5,			0x000084),
	REG(SYS_COUNT_RX_YELLOW_PRIO_6,			0x000088),
	REG(SYS_COUNT_RX_YELLOW_PRIO_7,			0x00008c),
	REG(SYS_COUNT_RX_GREEN_PRIO_0,			0x000090),
	REG(SYS_COUNT_RX_GREEN_PRIO_1,			0x000094),
	REG(SYS_COUNT_RX_GREEN_PRIO_2,			0x000098),
	REG(SYS_COUNT_RX_GREEN_PRIO_3,			0x00009c),
	REG(SYS_COUNT_RX_GREEN_PRIO_4,			0x0000a0),
	REG(SYS_COUNT_RX_GREEN_PRIO_5,			0x0000a4),
	REG(SYS_COUNT_RX_GREEN_PRIO_6,			0x0000a8),
	REG(SYS_COUNT_RX_GREEN_PRIO_7,			0x0000ac),
	REG(SYS_COUNT_TX_OCTETS,			0x000100),
	REG(SYS_COUNT_TX_UNICAST,			0x000104),
	REG(SYS_COUNT_TX_MULTICAST,			0x000108),
	REG(SYS_COUNT_TX_BROADCAST,			0x00010c),
	REG(SYS_COUNT_TX_COLLISION,			0x000110),
	REG(SYS_COUNT_TX_DROPS,				0x000114),
	REG(SYS_COUNT_TX_PAUSE,				0x000118),
	REG(SYS_COUNT_TX_64,				0x00011c),
	REG(SYS_COUNT_TX_65_127,			0x000120),
	REG(SYS_COUNT_TX_128_255,			0x000124),
	REG(SYS_COUNT_TX_256_511,			0x000128),
	REG(SYS_COUNT_TX_512_1023,			0x00012c),
	REG(SYS_COUNT_TX_1024_1526,			0x000130),
	REG(SYS_COUNT_TX_1527_MAX,			0x000134),
	REG(SYS_COUNT_TX_YELLOW_PRIO_0,			0x000138),
	REG(SYS_COUNT_TX_YELLOW_PRIO_1,			0x00013c),
	REG(SYS_COUNT_TX_YELLOW_PRIO_2,			0x000140),
	REG(SYS_COUNT_TX_YELLOW_PRIO_3,			0x000144),
	REG(SYS_COUNT_TX_YELLOW_PRIO_4,			0x000148),
	REG(SYS_COUNT_TX_YELLOW_PRIO_5,			0x00014c),
	REG(SYS_COUNT_TX_YELLOW_PRIO_6,			0x000150),
	REG(SYS_COUNT_TX_YELLOW_PRIO_7,			0x000154),
	REG(SYS_COUNT_TX_GREEN_PRIO_0,			0x000158),
	REG(SYS_COUNT_TX_GREEN_PRIO_1,			0x00015c),
	REG(SYS_COUNT_TX_GREEN_PRIO_2,			0x000160),
	REG(SYS_COUNT_TX_GREEN_PRIO_3,			0x000164),
	REG(SYS_COUNT_TX_GREEN_PRIO_4,			0x000168),
	REG(SYS_COUNT_TX_GREEN_PRIO_5,			0x00016c),
	REG(SYS_COUNT_TX_GREEN_PRIO_6,			0x000170),
	REG(SYS_COUNT_TX_GREEN_PRIO_7,			0x000174),
<<<<<<< HEAD
	REG(SYS_COUNT_TX_AGING,				0x000178),
=======
	REG(SYS_COUNT_TX_AGED,				0x000178),
>>>>>>> 9fecab24
	REG(SYS_COUNT_DROP_LOCAL,			0x000200),
	REG(SYS_COUNT_DROP_TAIL,			0x000204),
	REG(SYS_COUNT_DROP_YELLOW_PRIO_0,		0x000208),
	REG(SYS_COUNT_DROP_YELLOW_PRIO_1,		0x00020c),
	REG(SYS_COUNT_DROP_YELLOW_PRIO_2,		0x000210),
	REG(SYS_COUNT_DROP_YELLOW_PRIO_3,		0x000214),
	REG(SYS_COUNT_DROP_YELLOW_PRIO_4,		0x000218),
	REG(SYS_COUNT_DROP_YELLOW_PRIO_5,		0x00021c),
	REG(SYS_COUNT_DROP_YELLOW_PRIO_6,		0x000220),
	REG(SYS_COUNT_DROP_YELLOW_PRIO_7,		0x000214),
	REG(SYS_COUNT_DROP_GREEN_PRIO_0,		0x000218),
	REG(SYS_COUNT_DROP_GREEN_PRIO_1,		0x00021c),
	REG(SYS_COUNT_DROP_GREEN_PRIO_2,		0x000220),
	REG(SYS_COUNT_DROP_GREEN_PRIO_3,		0x000224),
	REG(SYS_COUNT_DROP_GREEN_PRIO_4,		0x000228),
	REG(SYS_COUNT_DROP_GREEN_PRIO_5,		0x00022c),
	REG(SYS_COUNT_DROP_GREEN_PRIO_6,		0x000230),
	REG(SYS_COUNT_DROP_GREEN_PRIO_7,		0x000234),
	REG(SYS_RESET_CFG,				0x000508),
	REG(SYS_CMID,					0x00050c),
	REG(SYS_VLAN_ETYPE_CFG,				0x000510),
	REG(SYS_PORT_MODE,				0x000514),
	REG(SYS_FRONT_PORT_MODE,			0x000548),
	REG(SYS_FRM_AGING,				0x000574),
	REG(SYS_STAT_CFG,				0x000578),
	REG(SYS_SW_STATUS,				0x00057c),
	REG(SYS_MISC_CFG,				0x0005ac),
	REG(SYS_REW_MAC_HIGH_CFG,			0x0005b0),
	REG(SYS_REW_MAC_LOW_CFG,			0x0005dc),
	REG(SYS_CM_ADDR,				0x000500),
	REG(SYS_CM_DATA,				0x000504),
	REG(SYS_PAUSE_CFG,				0x000608),
	REG(SYS_PAUSE_TOT_CFG,				0x000638),
	REG(SYS_ATOP,					0x00063c),
	REG(SYS_ATOP_TOT_CFG,				0x00066c),
	REG(SYS_MAC_FC_CFG,				0x000670),
	REG(SYS_MMGT,					0x00069c),
	REG(SYS_MMGT_FAST,				0x0006a0),
	REG(SYS_EVENTS_DIF,				0x0006a4),
	REG(SYS_EVENTS_CORE,				0x0006b4),
	REG(SYS_PTP_STATUS,				0x0006b8),
	REG(SYS_PTP_TXSTAMP,				0x0006bc),
	REG(SYS_PTP_NXT,				0x0006c0),
	REG(SYS_PTP_CFG,				0x0006c4),
};
EXPORT_SYMBOL(vsc7514_sys_regmap);

const u32 vsc7514_vcap_regmap[] = {
	/* VCAP_CORE_CFG */
	REG(VCAP_CORE_UPDATE_CTRL,			0x000000),
	REG(VCAP_CORE_MV_CFG,				0x000004),
	/* VCAP_CORE_CACHE */
	REG(VCAP_CACHE_ENTRY_DAT,			0x000008),
	REG(VCAP_CACHE_MASK_DAT,			0x000108),
	REG(VCAP_CACHE_ACTION_DAT,			0x000208),
	REG(VCAP_CACHE_CNT_DAT,				0x000308),
	REG(VCAP_CACHE_TG_DAT,				0x000388),
	/* VCAP_CONST */
	REG(VCAP_CONST_VCAP_VER,			0x000398),
	REG(VCAP_CONST_ENTRY_WIDTH,			0x00039c),
	REG(VCAP_CONST_ENTRY_CNT,			0x0003a0),
	REG(VCAP_CONST_ENTRY_SWCNT,			0x0003a4),
	REG(VCAP_CONST_ENTRY_TG_WIDTH,			0x0003a8),
	REG(VCAP_CONST_ACTION_DEF_CNT,			0x0003ac),
	REG(VCAP_CONST_ACTION_WIDTH,			0x0003b0),
	REG(VCAP_CONST_CNT_WIDTH,			0x0003b4),
	REG(VCAP_CONST_CORE_CNT,			0x0003b8),
	REG(VCAP_CONST_IF_CNT,				0x0003bc),
};
EXPORT_SYMBOL(vsc7514_vcap_regmap);

const u32 vsc7514_ptp_regmap[] = {
	REG(PTP_PIN_CFG,				0x000000),
	REG(PTP_PIN_TOD_SEC_MSB,			0x000004),
	REG(PTP_PIN_TOD_SEC_LSB,			0x000008),
	REG(PTP_PIN_TOD_NSEC,				0x00000c),
	REG(PTP_PIN_WF_HIGH_PERIOD,			0x000014),
	REG(PTP_PIN_WF_LOW_PERIOD,			0x000018),
	REG(PTP_CFG_MISC,				0x0000a0),
	REG(PTP_CLK_CFG_ADJ_CFG,			0x0000a4),
	REG(PTP_CLK_CFG_ADJ_FREQ,			0x0000a8),
};
EXPORT_SYMBOL(vsc7514_ptp_regmap);

const u32 vsc7514_dev_gmii_regmap[] = {
	REG(DEV_CLOCK_CFG,				0x0),
	REG(DEV_PORT_MISC,				0x4),
	REG(DEV_EVENTS,					0x8),
	REG(DEV_EEE_CFG,				0xc),
	REG(DEV_RX_PATH_DELAY,				0x10),
	REG(DEV_TX_PATH_DELAY,				0x14),
	REG(DEV_PTP_PREDICT_CFG,			0x18),
	REG(DEV_MAC_ENA_CFG,				0x1c),
	REG(DEV_MAC_MODE_CFG,				0x20),
	REG(DEV_MAC_MAXLEN_CFG,				0x24),
	REG(DEV_MAC_TAGS_CFG,				0x28),
	REG(DEV_MAC_ADV_CHK_CFG,			0x2c),
	REG(DEV_MAC_IFG_CFG,				0x30),
	REG(DEV_MAC_HDX_CFG,				0x34),
	REG(DEV_MAC_DBG_CFG,				0x38),
	REG(DEV_MAC_FC_MAC_LOW_CFG,			0x3c),
	REG(DEV_MAC_FC_MAC_HIGH_CFG,			0x40),
	REG(DEV_MAC_STICKY,				0x44),
	REG(PCS1G_CFG,					0x48),
	REG(PCS1G_MODE_CFG,				0x4c),
	REG(PCS1G_SD_CFG,				0x50),
	REG(PCS1G_ANEG_CFG,				0x54),
	REG(PCS1G_ANEG_NP_CFG,				0x58),
	REG(PCS1G_LB_CFG,				0x5c),
	REG(PCS1G_DBG_CFG,				0x60),
	REG(PCS1G_CDET_CFG,				0x64),
	REG(PCS1G_ANEG_STATUS,				0x68),
	REG(PCS1G_ANEG_NP_STATUS,			0x6c),
	REG(PCS1G_LINK_STATUS,				0x70),
	REG(PCS1G_LINK_DOWN_CNT,			0x74),
	REG(PCS1G_STICKY,				0x78),
	REG(PCS1G_DEBUG_STATUS,				0x7c),
	REG(PCS1G_LPI_CFG,				0x80),
	REG(PCS1G_LPI_WAKE_ERROR_CNT,			0x84),
	REG(PCS1G_LPI_STATUS,				0x88),
	REG(PCS1G_TSTPAT_MODE_CFG,			0x8c),
	REG(PCS1G_TSTPAT_STATUS,			0x90),
	REG(DEV_PCS_FX100_CFG,				0x94),
	REG(DEV_PCS_FX100_STATUS,			0x98),
};
EXPORT_SYMBOL(vsc7514_dev_gmii_regmap);

const struct vcap_field vsc7514_vcap_es0_keys[] = {
	[VCAP_ES0_EGR_PORT]			= { 0,   4 },
	[VCAP_ES0_IGR_PORT]			= { 4,   4 },
	[VCAP_ES0_RSV]				= { 8,   2 },
	[VCAP_ES0_L2_MC]			= { 10,  1 },
	[VCAP_ES0_L2_BC]			= { 11,  1 },
	[VCAP_ES0_VID]				= { 12, 12 },
	[VCAP_ES0_DP]				= { 24,  1 },
	[VCAP_ES0_PCP]				= { 25,  3 },
};
EXPORT_SYMBOL(vsc7514_vcap_es0_keys);

const struct vcap_field vsc7514_vcap_es0_actions[]   = {
	[VCAP_ES0_ACT_PUSH_OUTER_TAG]		= { 0,   2 },
	[VCAP_ES0_ACT_PUSH_INNER_TAG]		= { 2,   1 },
	[VCAP_ES0_ACT_TAG_A_TPID_SEL]		= { 3,   2 },
	[VCAP_ES0_ACT_TAG_A_VID_SEL]		= { 5,   1 },
	[VCAP_ES0_ACT_TAG_A_PCP_SEL]		= { 6,   2 },
	[VCAP_ES0_ACT_TAG_A_DEI_SEL]		= { 8,   2 },
	[VCAP_ES0_ACT_TAG_B_TPID_SEL]		= { 10,  2 },
	[VCAP_ES0_ACT_TAG_B_VID_SEL]		= { 12,  1 },
	[VCAP_ES0_ACT_TAG_B_PCP_SEL]		= { 13,  2 },
	[VCAP_ES0_ACT_TAG_B_DEI_SEL]		= { 15,  2 },
	[VCAP_ES0_ACT_VID_A_VAL]		= { 17, 12 },
	[VCAP_ES0_ACT_PCP_A_VAL]		= { 29,  3 },
	[VCAP_ES0_ACT_DEI_A_VAL]		= { 32,  1 },
	[VCAP_ES0_ACT_VID_B_VAL]		= { 33, 12 },
	[VCAP_ES0_ACT_PCP_B_VAL]		= { 45,  3 },
	[VCAP_ES0_ACT_DEI_B_VAL]		= { 48,  1 },
	[VCAP_ES0_ACT_RSV]			= { 49, 24 },
	[VCAP_ES0_ACT_HIT_STICKY]		= { 73,  1 },
};
EXPORT_SYMBOL(vsc7514_vcap_es0_actions);

const struct vcap_field vsc7514_vcap_is1_keys[] = {
	[VCAP_IS1_HK_TYPE]			= { 0,    1 },
	[VCAP_IS1_HK_LOOKUP]			= { 1,    2 },
	[VCAP_IS1_HK_IGR_PORT_MASK]		= { 3,   12 },
	[VCAP_IS1_HK_RSV]			= { 15,   9 },
	[VCAP_IS1_HK_OAM_Y1731]			= { 24,   1 },
	[VCAP_IS1_HK_L2_MC]			= { 25,   1 },
	[VCAP_IS1_HK_L2_BC]			= { 26,   1 },
	[VCAP_IS1_HK_IP_MC]			= { 27,   1 },
	[VCAP_IS1_HK_VLAN_TAGGED]		= { 28,   1 },
	[VCAP_IS1_HK_VLAN_DBL_TAGGED]		= { 29,   1 },
	[VCAP_IS1_HK_TPID]			= { 30,   1 },
	[VCAP_IS1_HK_VID]			= { 31,  12 },
	[VCAP_IS1_HK_DEI]			= { 43,   1 },
	[VCAP_IS1_HK_PCP]			= { 44,   3 },
	/* Specific Fields for IS1 Half Key S1_NORMAL */
	[VCAP_IS1_HK_L2_SMAC]			= { 47,  48 },
	[VCAP_IS1_HK_ETYPE_LEN]			= { 95,   1 },
	[VCAP_IS1_HK_ETYPE]			= { 96,  16 },
	[VCAP_IS1_HK_IP_SNAP]			= { 112,  1 },
	[VCAP_IS1_HK_IP4]			= { 113,  1 },
	/* Layer-3 Information */
	[VCAP_IS1_HK_L3_FRAGMENT]		= { 114,  1 },
	[VCAP_IS1_HK_L3_FRAG_OFS_GT0]		= { 115,  1 },
	[VCAP_IS1_HK_L3_OPTIONS]		= { 116,  1 },
	[VCAP_IS1_HK_L3_DSCP]			= { 117,  6 },
	[VCAP_IS1_HK_L3_IP4_SIP]		= { 123, 32 },
	/* Layer-4 Information */
	[VCAP_IS1_HK_TCP_UDP]			= { 155,  1 },
	[VCAP_IS1_HK_TCP]			= { 156,  1 },
	[VCAP_IS1_HK_L4_SPORT]			= { 157, 16 },
	[VCAP_IS1_HK_L4_RNG]			= { 173,  8 },
	/* Specific Fields for IS1 Half Key S1_5TUPLE_IP4 */
	[VCAP_IS1_HK_IP4_INNER_TPID]		= { 47,   1 },
	[VCAP_IS1_HK_IP4_INNER_VID]		= { 48,  12 },
	[VCAP_IS1_HK_IP4_INNER_DEI]		= { 60,   1 },
	[VCAP_IS1_HK_IP4_INNER_PCP]		= { 61,   3 },
	[VCAP_IS1_HK_IP4_IP4]			= { 64,   1 },
	[VCAP_IS1_HK_IP4_L3_FRAGMENT]		= { 65,   1 },
	[VCAP_IS1_HK_IP4_L3_FRAG_OFS_GT0]	= { 66,   1 },
	[VCAP_IS1_HK_IP4_L3_OPTIONS]		= { 67,   1 },
	[VCAP_IS1_HK_IP4_L3_DSCP]		= { 68,   6 },
	[VCAP_IS1_HK_IP4_L3_IP4_DIP]		= { 74,  32 },
	[VCAP_IS1_HK_IP4_L3_IP4_SIP]		= { 106, 32 },
	[VCAP_IS1_HK_IP4_L3_PROTO]		= { 138,  8 },
	[VCAP_IS1_HK_IP4_TCP_UDP]		= { 146,  1 },
	[VCAP_IS1_HK_IP4_TCP]			= { 147,  1 },
	[VCAP_IS1_HK_IP4_L4_RNG]		= { 148,  8 },
	[VCAP_IS1_HK_IP4_IP_PAYLOAD_S1_5TUPLE]	= { 156, 32 },
};
EXPORT_SYMBOL(vsc7514_vcap_is1_keys);

const struct vcap_field vsc7514_vcap_is1_actions[] = {
	[VCAP_IS1_ACT_DSCP_ENA]			= { 0,   1 },
	[VCAP_IS1_ACT_DSCP_VAL]			= { 1,   6 },
	[VCAP_IS1_ACT_QOS_ENA]			= { 7,   1 },
	[VCAP_IS1_ACT_QOS_VAL]			= { 8,   3 },
	[VCAP_IS1_ACT_DP_ENA]			= { 11,  1 },
	[VCAP_IS1_ACT_DP_VAL]			= { 12,  1 },
	[VCAP_IS1_ACT_PAG_OVERRIDE_MASK]	= { 13,  8 },
	[VCAP_IS1_ACT_PAG_VAL]			= { 21,  8 },
	[VCAP_IS1_ACT_RSV]			= { 29,  9 },
	/* The fields below are incorrectly shifted by 2 in the manual */
	[VCAP_IS1_ACT_VID_REPLACE_ENA]		= { 38,  1 },
	[VCAP_IS1_ACT_VID_ADD_VAL]		= { 39, 12 },
	[VCAP_IS1_ACT_FID_SEL]			= { 51,  2 },
	[VCAP_IS1_ACT_FID_VAL]			= { 53, 13 },
	[VCAP_IS1_ACT_PCP_DEI_ENA]		= { 66,  1 },
	[VCAP_IS1_ACT_PCP_VAL]			= { 67,  3 },
	[VCAP_IS1_ACT_DEI_VAL]			= { 70,  1 },
	[VCAP_IS1_ACT_VLAN_POP_CNT_ENA]		= { 71,  1 },
	[VCAP_IS1_ACT_VLAN_POP_CNT]		= { 72,  2 },
	[VCAP_IS1_ACT_CUSTOM_ACE_TYPE_ENA]	= { 74,  4 },
	[VCAP_IS1_ACT_HIT_STICKY]		= { 78,  1 },
};
EXPORT_SYMBOL(vsc7514_vcap_is1_actions);

const struct vcap_field vsc7514_vcap_is2_keys[] = {
	/* Common: 46 bits */
	[VCAP_IS2_TYPE]				= { 0,    4 },
	[VCAP_IS2_HK_FIRST]			= { 4,    1 },
	[VCAP_IS2_HK_PAG]			= { 5,    8 },
	[VCAP_IS2_HK_IGR_PORT_MASK]		= { 13,  12 },
	[VCAP_IS2_HK_RSV2]			= { 25,   1 },
	[VCAP_IS2_HK_HOST_MATCH]		= { 26,   1 },
	[VCAP_IS2_HK_L2_MC]			= { 27,   1 },
	[VCAP_IS2_HK_L2_BC]			= { 28,   1 },
	[VCAP_IS2_HK_VLAN_TAGGED]		= { 29,   1 },
	[VCAP_IS2_HK_VID]			= { 30,  12 },
	[VCAP_IS2_HK_DEI]			= { 42,   1 },
	[VCAP_IS2_HK_PCP]			= { 43,   3 },
	/* MAC_ETYPE / MAC_LLC / MAC_SNAP / OAM common */
	[VCAP_IS2_HK_L2_DMAC]			= { 46,  48 },
	[VCAP_IS2_HK_L2_SMAC]			= { 94,  48 },
	/* MAC_ETYPE (TYPE=000) */
	[VCAP_IS2_HK_MAC_ETYPE_ETYPE]		= { 142, 16 },
	[VCAP_IS2_HK_MAC_ETYPE_L2_PAYLOAD0]	= { 158, 16 },
	[VCAP_IS2_HK_MAC_ETYPE_L2_PAYLOAD1]	= { 174,  8 },
	[VCAP_IS2_HK_MAC_ETYPE_L2_PAYLOAD2]	= { 182,  3 },
	/* MAC_LLC (TYPE=001) */
	[VCAP_IS2_HK_MAC_LLC_L2_LLC]		= { 142, 40 },
	/* MAC_SNAP (TYPE=010) */
	[VCAP_IS2_HK_MAC_SNAP_L2_SNAP]		= { 142, 40 },
	/* MAC_ARP (TYPE=011) */
	[VCAP_IS2_HK_MAC_ARP_SMAC]		= { 46,  48 },
	[VCAP_IS2_HK_MAC_ARP_ADDR_SPACE_OK]	= { 94,   1 },
	[VCAP_IS2_HK_MAC_ARP_PROTO_SPACE_OK]	= { 95,   1 },
	[VCAP_IS2_HK_MAC_ARP_LEN_OK]		= { 96,   1 },
	[VCAP_IS2_HK_MAC_ARP_TARGET_MATCH]	= { 97,   1 },
	[VCAP_IS2_HK_MAC_ARP_SENDER_MATCH]	= { 98,   1 },
	[VCAP_IS2_HK_MAC_ARP_OPCODE_UNKNOWN]	= { 99,   1 },
	[VCAP_IS2_HK_MAC_ARP_OPCODE]		= { 100,  2 },
	[VCAP_IS2_HK_MAC_ARP_L3_IP4_DIP]	= { 102, 32 },
	[VCAP_IS2_HK_MAC_ARP_L3_IP4_SIP]	= { 134, 32 },
	[VCAP_IS2_HK_MAC_ARP_DIP_EQ_SIP]	= { 166,  1 },
	/* IP4_TCP_UDP / IP4_OTHER common */
	[VCAP_IS2_HK_IP4]			= { 46,   1 },
	[VCAP_IS2_HK_L3_FRAGMENT]		= { 47,   1 },
	[VCAP_IS2_HK_L3_FRAG_OFS_GT0]		= { 48,   1 },
	[VCAP_IS2_HK_L3_OPTIONS]		= { 49,   1 },
	[VCAP_IS2_HK_IP4_L3_TTL_GT0]		= { 50,   1 },
	[VCAP_IS2_HK_L3_TOS]			= { 51,   8 },
	[VCAP_IS2_HK_L3_IP4_DIP]		= { 59,  32 },
	[VCAP_IS2_HK_L3_IP4_SIP]		= { 91,  32 },
	[VCAP_IS2_HK_DIP_EQ_SIP]		= { 123,  1 },
	/* IP4_TCP_UDP (TYPE=100) */
	[VCAP_IS2_HK_TCP]			= { 124,  1 },
	[VCAP_IS2_HK_L4_DPORT]			= { 125, 16 },
	[VCAP_IS2_HK_L4_SPORT]			= { 141, 16 },
	[VCAP_IS2_HK_L4_RNG]			= { 157,  8 },
	[VCAP_IS2_HK_L4_SPORT_EQ_DPORT]		= { 165,  1 },
	[VCAP_IS2_HK_L4_SEQUENCE_EQ0]		= { 166,  1 },
	[VCAP_IS2_HK_L4_FIN]			= { 167,  1 },
	[VCAP_IS2_HK_L4_SYN]			= { 168,  1 },
	[VCAP_IS2_HK_L4_RST]			= { 169,  1 },
	[VCAP_IS2_HK_L4_PSH]			= { 170,  1 },
	[VCAP_IS2_HK_L4_ACK]			= { 171,  1 },
	[VCAP_IS2_HK_L4_URG]			= { 172,  1 },
	[VCAP_IS2_HK_L4_1588_DOM]		= { 173,  8 },
	[VCAP_IS2_HK_L4_1588_VER]		= { 181,  4 },
	/* IP4_OTHER (TYPE=101) */
	[VCAP_IS2_HK_IP4_L3_PROTO]		= { 124,  8 },
	[VCAP_IS2_HK_L3_PAYLOAD]		= { 132, 56 },
	/* IP6_STD (TYPE=110) */
	[VCAP_IS2_HK_IP6_L3_TTL_GT0]		= { 46,   1 },
	[VCAP_IS2_HK_L3_IP6_SIP]		= { 47, 128 },
	[VCAP_IS2_HK_IP6_L3_PROTO]		= { 175,  8 },
	/* OAM (TYPE=111) */
	[VCAP_IS2_HK_OAM_MEL_FLAGS]		= { 142,  7 },
	[VCAP_IS2_HK_OAM_VER]			= { 149,  5 },
	[VCAP_IS2_HK_OAM_OPCODE]		= { 154,  8 },
	[VCAP_IS2_HK_OAM_FLAGS]			= { 162,  8 },
	[VCAP_IS2_HK_OAM_MEPID]			= { 170, 16 },
	[VCAP_IS2_HK_OAM_CCM_CNTS_EQ0]		= { 186,  1 },
	[VCAP_IS2_HK_OAM_IS_Y1731]		= { 187,  1 },
};
EXPORT_SYMBOL(vsc7514_vcap_is2_keys);

const struct vcap_field vsc7514_vcap_is2_actions[] = {
	[VCAP_IS2_ACT_HIT_ME_ONCE]		= { 0,   1 },
	[VCAP_IS2_ACT_CPU_COPY_ENA]		= { 1,   1 },
	[VCAP_IS2_ACT_CPU_QU_NUM]		= { 2,   3 },
	[VCAP_IS2_ACT_MASK_MODE]		= { 5,   2 },
	[VCAP_IS2_ACT_MIRROR_ENA]		= { 7,   1 },
	[VCAP_IS2_ACT_LRN_DIS]			= { 8,   1 },
	[VCAP_IS2_ACT_POLICE_ENA]		= { 9,   1 },
	[VCAP_IS2_ACT_POLICE_IDX]		= { 10,  9 },
	[VCAP_IS2_ACT_POLICE_VCAP_ONLY]		= { 19,  1 },
	[VCAP_IS2_ACT_PORT_MASK]		= { 20, 11 },
	[VCAP_IS2_ACT_REW_OP]			= { 31,  9 },
	[VCAP_IS2_ACT_SMAC_REPLACE_ENA]		= { 40,  1 },
	[VCAP_IS2_ACT_RSV]			= { 41,  2 },
	[VCAP_IS2_ACT_ACL_ID]			= { 43,  6 },
	[VCAP_IS2_ACT_HIT_CNT]			= { 49, 32 },
};
EXPORT_SYMBOL(vsc7514_vcap_is2_actions);<|MERGE_RESOLUTION|>--- conflicted
+++ resolved
@@ -242,11 +242,7 @@
 	REG(SYS_COUNT_TX_GREEN_PRIO_5,			0x00016c),
 	REG(SYS_COUNT_TX_GREEN_PRIO_6,			0x000170),
 	REG(SYS_COUNT_TX_GREEN_PRIO_7,			0x000174),
-<<<<<<< HEAD
-	REG(SYS_COUNT_TX_AGING,				0x000178),
-=======
 	REG(SYS_COUNT_TX_AGED,				0x000178),
->>>>>>> 9fecab24
 	REG(SYS_COUNT_DROP_LOCAL,			0x000200),
 	REG(SYS_COUNT_DROP_TAIL,			0x000204),
 	REG(SYS_COUNT_DROP_YELLOW_PRIO_0,		0x000208),
