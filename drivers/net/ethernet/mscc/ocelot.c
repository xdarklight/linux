--- conflicted
+++ resolved
@@ -1366,384 +1366,6 @@
 	return ocelot_vcap_filter_replace(ocelot, trap);
 }
 
-<<<<<<< HEAD
-static int ocelot_l2_ptp_trap_add(struct ocelot *ocelot, int port)
-{
-	unsigned long l2_cookie = OCELOT_VCAP_IS2_L2_PTP_TRAP(ocelot);
-
-	return ocelot_trap_add(ocelot, port, l2_cookie, true,
-			       ocelot_populate_l2_ptp_trap_key);
-}
-
-static int ocelot_l2_ptp_trap_del(struct ocelot *ocelot, int port)
-{
-	unsigned long l2_cookie = OCELOT_VCAP_IS2_L2_PTP_TRAP(ocelot);
-
-	return ocelot_trap_del(ocelot, port, l2_cookie);
-}
-
-static int ocelot_ipv4_ptp_trap_add(struct ocelot *ocelot, int port)
-{
-	unsigned long ipv4_gen_cookie = OCELOT_VCAP_IS2_IPV4_GEN_PTP_TRAP(ocelot);
-	unsigned long ipv4_ev_cookie = OCELOT_VCAP_IS2_IPV4_EV_PTP_TRAP(ocelot);
-	int err;
-
-	err = ocelot_trap_add(ocelot, port, ipv4_ev_cookie, true,
-			      ocelot_populate_ipv4_ptp_event_trap_key);
-	if (err)
-		return err;
-
-	err = ocelot_trap_add(ocelot, port, ipv4_gen_cookie, false,
-			      ocelot_populate_ipv4_ptp_general_trap_key);
-	if (err)
-		ocelot_trap_del(ocelot, port, ipv4_ev_cookie);
-
-	return err;
-}
-
-static int ocelot_ipv4_ptp_trap_del(struct ocelot *ocelot, int port)
-{
-	unsigned long ipv4_gen_cookie = OCELOT_VCAP_IS2_IPV4_GEN_PTP_TRAP(ocelot);
-	unsigned long ipv4_ev_cookie = OCELOT_VCAP_IS2_IPV4_EV_PTP_TRAP(ocelot);
-	int err;
-
-	err = ocelot_trap_del(ocelot, port, ipv4_ev_cookie);
-	err |= ocelot_trap_del(ocelot, port, ipv4_gen_cookie);
-	return err;
-}
-
-static int ocelot_ipv6_ptp_trap_add(struct ocelot *ocelot, int port)
-{
-	unsigned long ipv6_gen_cookie = OCELOT_VCAP_IS2_IPV6_GEN_PTP_TRAP(ocelot);
-	unsigned long ipv6_ev_cookie = OCELOT_VCAP_IS2_IPV6_EV_PTP_TRAP(ocelot);
-	int err;
-
-	err = ocelot_trap_add(ocelot, port, ipv6_ev_cookie, true,
-			      ocelot_populate_ipv6_ptp_event_trap_key);
-	if (err)
-		return err;
-
-	err = ocelot_trap_add(ocelot, port, ipv6_gen_cookie, false,
-			      ocelot_populate_ipv6_ptp_general_trap_key);
-	if (err)
-		ocelot_trap_del(ocelot, port, ipv6_ev_cookie);
-
-	return err;
-}
-
-static int ocelot_ipv6_ptp_trap_del(struct ocelot *ocelot, int port)
-{
-	unsigned long ipv6_gen_cookie = OCELOT_VCAP_IS2_IPV6_GEN_PTP_TRAP(ocelot);
-	unsigned long ipv6_ev_cookie = OCELOT_VCAP_IS2_IPV6_EV_PTP_TRAP(ocelot);
-	int err;
-
-	err = ocelot_trap_del(ocelot, port, ipv6_ev_cookie);
-	err |= ocelot_trap_del(ocelot, port, ipv6_gen_cookie);
-	return err;
-}
-
-static int ocelot_setup_ptp_traps(struct ocelot *ocelot, int port,
-				  bool l2, bool l4)
-{
-	int err;
-
-	if (l2)
-		err = ocelot_l2_ptp_trap_add(ocelot, port);
-	else
-		err = ocelot_l2_ptp_trap_del(ocelot, port);
-	if (err)
-		return err;
-
-	if (l4) {
-		err = ocelot_ipv4_ptp_trap_add(ocelot, port);
-		if (err)
-			goto err_ipv4;
-
-		err = ocelot_ipv6_ptp_trap_add(ocelot, port);
-		if (err)
-			goto err_ipv6;
-	} else {
-		err = ocelot_ipv4_ptp_trap_del(ocelot, port);
-
-		err |= ocelot_ipv6_ptp_trap_del(ocelot, port);
-	}
-	if (err)
-		return err;
-
-	return 0;
-
-err_ipv6:
-	ocelot_ipv4_ptp_trap_del(ocelot, port);
-err_ipv4:
-	if (l2)
-		ocelot_l2_ptp_trap_del(ocelot, port);
-	return err;
-}
-
-int ocelot_hwstamp_get(struct ocelot *ocelot, int port, struct ifreq *ifr)
-{
-	return copy_to_user(ifr->ifr_data, &ocelot->hwtstamp_config,
-			    sizeof(ocelot->hwtstamp_config)) ? -EFAULT : 0;
-}
-EXPORT_SYMBOL(ocelot_hwstamp_get);
-
-int ocelot_hwstamp_set(struct ocelot *ocelot, int port, struct ifreq *ifr)
-{
-	struct ocelot_port *ocelot_port = ocelot->ports[port];
-	bool l2 = false, l4 = false;
-	struct hwtstamp_config cfg;
-	int err;
-
-	if (copy_from_user(&cfg, ifr->ifr_data, sizeof(cfg)))
-		return -EFAULT;
-
-	/* Tx type sanity check */
-	switch (cfg.tx_type) {
-	case HWTSTAMP_TX_ON:
-		ocelot_port->ptp_cmd = IFH_REW_OP_TWO_STEP_PTP;
-		break;
-	case HWTSTAMP_TX_ONESTEP_SYNC:
-		/* IFH_REW_OP_ONE_STEP_PTP updates the correctional field, we
-		 * need to update the origin time.
-		 */
-		ocelot_port->ptp_cmd = IFH_REW_OP_ORIGIN_PTP;
-		break;
-	case HWTSTAMP_TX_OFF:
-		ocelot_port->ptp_cmd = 0;
-		break;
-	default:
-		return -ERANGE;
-	}
-
-	mutex_lock(&ocelot->ptp_lock);
-
-	switch (cfg.rx_filter) {
-	case HWTSTAMP_FILTER_NONE:
-		break;
-	case HWTSTAMP_FILTER_PTP_V2_L4_EVENT:
-	case HWTSTAMP_FILTER_PTP_V2_L4_SYNC:
-	case HWTSTAMP_FILTER_PTP_V2_L4_DELAY_REQ:
-		l4 = true;
-		break;
-	case HWTSTAMP_FILTER_PTP_V2_L2_EVENT:
-	case HWTSTAMP_FILTER_PTP_V2_L2_SYNC:
-	case HWTSTAMP_FILTER_PTP_V2_L2_DELAY_REQ:
-		l2 = true;
-		break;
-	case HWTSTAMP_FILTER_PTP_V2_EVENT:
-	case HWTSTAMP_FILTER_PTP_V2_SYNC:
-	case HWTSTAMP_FILTER_PTP_V2_DELAY_REQ:
-		l2 = true;
-		l4 = true;
-		break;
-	default:
-		mutex_unlock(&ocelot->ptp_lock);
-		return -ERANGE;
-	}
-
-	err = ocelot_setup_ptp_traps(ocelot, port, l2, l4);
-	if (err) {
-		mutex_unlock(&ocelot->ptp_lock);
-		return err;
-	}
-
-	if (l2 && l4)
-		cfg.rx_filter = HWTSTAMP_FILTER_PTP_V2_EVENT;
-	else if (l2)
-		cfg.rx_filter = HWTSTAMP_FILTER_PTP_V2_L2_EVENT;
-	else if (l4)
-		cfg.rx_filter = HWTSTAMP_FILTER_PTP_V2_L4_EVENT;
-	else
-		cfg.rx_filter = HWTSTAMP_FILTER_NONE;
-
-	/* Commit back the result & save it */
-	memcpy(&ocelot->hwtstamp_config, &cfg, sizeof(cfg));
-	mutex_unlock(&ocelot->ptp_lock);
-
-	return copy_to_user(ifr->ifr_data, &cfg, sizeof(cfg)) ? -EFAULT : 0;
-}
-EXPORT_SYMBOL(ocelot_hwstamp_set);
-
-void ocelot_get_strings(struct ocelot *ocelot, int port, u32 sset, u8 *data)
-{
-	int i;
-
-	if (sset != ETH_SS_STATS)
-		return;
-
-	for (i = 0; i < OCELOT_NUM_STATS; i++) {
-		if (ocelot->stats_layout[i].name[0] == '\0')
-			continue;
-
-		memcpy(data + i * ETH_GSTRING_LEN, ocelot->stats_layout[i].name,
-		       ETH_GSTRING_LEN);
-	}
-}
-EXPORT_SYMBOL(ocelot_get_strings);
-
-/* Caller must hold &ocelot->stats_lock */
-static int ocelot_port_update_stats(struct ocelot *ocelot, int port)
-{
-	unsigned int idx = port * OCELOT_NUM_STATS;
-	struct ocelot_stats_region *region;
-	int err, j;
-
-	/* Configure the port to read the stats from */
-	ocelot_write(ocelot, SYS_STAT_CFG_STAT_VIEW(port), SYS_STAT_CFG);
-
-	list_for_each_entry(region, &ocelot->stats_regions, node) {
-		err = ocelot_bulk_read(ocelot, region->base, region->buf,
-				       region->count);
-		if (err)
-			return err;
-
-		for (j = 0; j < region->count; j++) {
-			u64 *stat = &ocelot->stats[idx + j];
-			u64 val = region->buf[j];
-
-			if (val < (*stat & U32_MAX))
-				*stat += (u64)1 << 32;
-
-			*stat = (*stat & ~(u64)U32_MAX) + val;
-		}
-
-		idx += region->count;
-	}
-
-	return err;
-}
-
-static void ocelot_check_stats_work(struct work_struct *work)
-{
-	struct delayed_work *del_work = to_delayed_work(work);
-	struct ocelot *ocelot = container_of(del_work, struct ocelot,
-					     stats_work);
-	int i, err;
-
-	spin_lock(&ocelot->stats_lock);
-	for (i = 0; i < ocelot->num_phys_ports; i++) {
-		err = ocelot_port_update_stats(ocelot, i);
-		if (err)
-			break;
-	}
-	spin_unlock(&ocelot->stats_lock);
-
-	if (err)
-		dev_err(ocelot->dev, "Error %d updating ethtool stats\n",  err);
-
-	queue_delayed_work(ocelot->stats_queue, &ocelot->stats_work,
-			   OCELOT_STATS_CHECK_DELAY);
-}
-
-void ocelot_get_ethtool_stats(struct ocelot *ocelot, int port, u64 *data)
-{
-	int i, err;
-
-	spin_lock(&ocelot->stats_lock);
-
-	/* check and update now */
-	err = ocelot_port_update_stats(ocelot, port);
-
-	/* Copy all supported counters */
-	for (i = 0; i < OCELOT_NUM_STATS; i++) {
-		int index = port * OCELOT_NUM_STATS + i;
-
-		if (ocelot->stats_layout[i].name[0] == '\0')
-			continue;
-
-		*data++ = ocelot->stats[index];
-	}
-
-	spin_unlock(&ocelot->stats_lock);
-
-	if (err)
-		dev_err(ocelot->dev, "Error %d updating ethtool stats\n", err);
-}
-EXPORT_SYMBOL(ocelot_get_ethtool_stats);
-
-int ocelot_get_sset_count(struct ocelot *ocelot, int port, int sset)
-{
-	int i, num_stats = 0;
-
-	if (sset != ETH_SS_STATS)
-		return -EOPNOTSUPP;
-
-	for (i = 0; i < OCELOT_NUM_STATS; i++)
-		if (ocelot->stats_layout[i].name[0] != '\0')
-			num_stats++;
-
-	return num_stats;
-}
-EXPORT_SYMBOL(ocelot_get_sset_count);
-
-static int ocelot_prepare_stats_regions(struct ocelot *ocelot)
-{
-	struct ocelot_stats_region *region = NULL;
-	unsigned int last;
-	int i;
-
-	INIT_LIST_HEAD(&ocelot->stats_regions);
-
-	for (i = 0; i < OCELOT_NUM_STATS; i++) {
-		if (ocelot->stats_layout[i].name[0] == '\0')
-			continue;
-
-		if (region && ocelot->stats_layout[i].reg == last + 4) {
-			region->count++;
-		} else {
-			region = devm_kzalloc(ocelot->dev, sizeof(*region),
-					      GFP_KERNEL);
-			if (!region)
-				return -ENOMEM;
-
-			region->base = ocelot->stats_layout[i].reg;
-			region->count = 1;
-			list_add_tail(&region->node, &ocelot->stats_regions);
-		}
-
-		last = ocelot->stats_layout[i].reg;
-	}
-
-	list_for_each_entry(region, &ocelot->stats_regions, node) {
-		region->buf = devm_kcalloc(ocelot->dev, region->count,
-					   sizeof(*region->buf), GFP_KERNEL);
-		if (!region->buf)
-			return -ENOMEM;
-	}
-
-	return 0;
-}
-
-int ocelot_get_ts_info(struct ocelot *ocelot, int port,
-		       struct ethtool_ts_info *info)
-{
-	info->phc_index = ocelot->ptp_clock ?
-			  ptp_clock_index(ocelot->ptp_clock) : -1;
-	if (info->phc_index == -1) {
-		info->so_timestamping |= SOF_TIMESTAMPING_TX_SOFTWARE |
-					 SOF_TIMESTAMPING_RX_SOFTWARE |
-					 SOF_TIMESTAMPING_SOFTWARE;
-		return 0;
-	}
-	info->so_timestamping |= SOF_TIMESTAMPING_TX_SOFTWARE |
-				 SOF_TIMESTAMPING_RX_SOFTWARE |
-				 SOF_TIMESTAMPING_SOFTWARE |
-				 SOF_TIMESTAMPING_TX_HARDWARE |
-				 SOF_TIMESTAMPING_RX_HARDWARE |
-				 SOF_TIMESTAMPING_RAW_HARDWARE;
-	info->tx_types = BIT(HWTSTAMP_TX_OFF) | BIT(HWTSTAMP_TX_ON) |
-			 BIT(HWTSTAMP_TX_ONESTEP_SYNC);
-	info->rx_filters = BIT(HWTSTAMP_FILTER_NONE) |
-			   BIT(HWTSTAMP_FILTER_PTP_V2_EVENT) |
-			   BIT(HWTSTAMP_FILTER_PTP_V2_L2_EVENT) |
-			   BIT(HWTSTAMP_FILTER_PTP_V2_L4_EVENT);
-
-	return 0;
-}
-EXPORT_SYMBOL(ocelot_get_ts_info);
-
-=======
->>>>>>> 9fecab24
 static u32 ocelot_get_bond_mask(struct ocelot *ocelot, struct net_device *bond)
 {
 	u32 mask = 0;
@@ -3095,10 +2717,6 @@
 
 int ocelot_init(struct ocelot *ocelot)
 {
-<<<<<<< HEAD
-	char queue_name[32];
-=======
->>>>>>> 9fecab24
 	int i, ret;
 	u32 port;
 
@@ -3110,16 +2728,6 @@
 		}
 	}
 
-<<<<<<< HEAD
-	ocelot->stats = devm_kcalloc(ocelot->dev,
-				     ocelot->num_phys_ports * OCELOT_NUM_STATS,
-				     sizeof(u64), GFP_KERNEL);
-	if (!ocelot->stats)
-		return -ENOMEM;
-
-	spin_lock_init(&ocelot->stats_lock);
-=======
->>>>>>> 9fecab24
 	mutex_init(&ocelot->ptp_lock);
 	mutex_init(&ocelot->mact_lock);
 	mutex_init(&ocelot->fwd_domain_lock);
