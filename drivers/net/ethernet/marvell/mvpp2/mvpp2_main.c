// SPDX-License-Identifier: GPL-2.0
/*
 * Driver for Marvell PPv2 network controller for Armada 375 SoC.
 *
 * Copyright (C) 2014 Marvell
 *
 * Marcin Wojtas <mw@semihalf.com>
 */

#include <linux/acpi.h>
#include <linux/kernel.h>
#include <linux/netdevice.h>
#include <linux/etherdevice.h>
#include <linux/platform_device.h>
#include <linux/skbuff.h>
#include <linux/inetdevice.h>
#include <linux/mbus.h>
#include <linux/module.h>
#include <linux/mfd/syscon.h>
#include <linux/interrupt.h>
#include <linux/cpumask.h>
#include <linux/of.h>
#include <linux/of_irq.h>
#include <linux/of_mdio.h>
#include <linux/of_net.h>
#include <linux/of_address.h>
#include <linux/of_device.h>
#include <linux/phy.h>
#include <linux/phylink.h>
#include <linux/phy/phy.h>
#include <linux/clk.h>
#include <linux/hrtimer.h>
#include <linux/ktime.h>
#include <linux/regmap.h>
#include <uapi/linux/ppp_defs.h>
#include <net/ip.h>
#include <net/ipv6.h>
#include <net/tso.h>

#include "mvpp2.h"
#include "mvpp2_prs.h"
#include "mvpp2_cls.h"

enum mvpp2_bm_pool_log_num {
	MVPP2_BM_SHORT,
	MVPP2_BM_LONG,
	MVPP2_BM_JUMBO,
	MVPP2_BM_POOLS_NUM
};

static struct {
	int pkt_size;
	int buf_num;
} mvpp2_pools[MVPP2_BM_POOLS_NUM];

/* The prototype is added here to be used in start_dev when using ACPI. This
 * will be removed once phylink is used for all modes (dt+ACPI).
 */
static void mvpp2_mac_config(struct phylink_config *config, unsigned int mode,
			     const struct phylink_link_state *state);
static void mvpp2_mac_link_up(struct phylink_config *config, unsigned int mode,
			      phy_interface_t interface, struct phy_device *phy);

/* Queue modes */
#define MVPP2_QDIST_SINGLE_MODE	0
#define MVPP2_QDIST_MULTI_MODE	1

static int queue_mode = MVPP2_QDIST_MULTI_MODE;

module_param(queue_mode, int, 0444);
MODULE_PARM_DESC(queue_mode, "Set queue_mode (single=0, multi=1)");

/* Utility/helper methods */

void mvpp2_write(struct mvpp2 *priv, u32 offset, u32 data)
{
	writel(data, priv->swth_base[0] + offset);
}

u32 mvpp2_read(struct mvpp2 *priv, u32 offset)
{
	return readl(priv->swth_base[0] + offset);
}

static u32 mvpp2_read_relaxed(struct mvpp2 *priv, u32 offset)
{
	return readl_relaxed(priv->swth_base[0] + offset);
}

static inline u32 mvpp2_cpu_to_thread(struct mvpp2 *priv, int cpu)
{
	return cpu % priv->nthreads;
}

/* These accessors should be used to access:
 *
 * - per-thread registers, where each thread has its own copy of the
 *   register.
 *
 *   MVPP2_BM_VIRT_ALLOC_REG
 *   MVPP2_BM_ADDR_HIGH_ALLOC
 *   MVPP22_BM_ADDR_HIGH_RLS_REG
 *   MVPP2_BM_VIRT_RLS_REG
 *   MVPP2_ISR_RX_TX_CAUSE_REG
 *   MVPP2_ISR_RX_TX_MASK_REG
 *   MVPP2_TXQ_NUM_REG
 *   MVPP2_AGGR_TXQ_UPDATE_REG
 *   MVPP2_TXQ_RSVD_REQ_REG
 *   MVPP2_TXQ_RSVD_RSLT_REG
 *   MVPP2_TXQ_SENT_REG
 *   MVPP2_RXQ_NUM_REG
 *
 * - global registers that must be accessed through a specific thread
 *   window, because they are related to an access to a per-thread
 *   register
 *
 *   MVPP2_BM_PHY_ALLOC_REG    (related to MVPP2_BM_VIRT_ALLOC_REG)
 *   MVPP2_BM_PHY_RLS_REG      (related to MVPP2_BM_VIRT_RLS_REG)
 *   MVPP2_RXQ_THRESH_REG      (related to MVPP2_RXQ_NUM_REG)
 *   MVPP2_RXQ_DESC_ADDR_REG   (related to MVPP2_RXQ_NUM_REG)
 *   MVPP2_RXQ_DESC_SIZE_REG   (related to MVPP2_RXQ_NUM_REG)
 *   MVPP2_RXQ_INDEX_REG       (related to MVPP2_RXQ_NUM_REG)
 *   MVPP2_TXQ_PENDING_REG     (related to MVPP2_TXQ_NUM_REG)
 *   MVPP2_TXQ_DESC_ADDR_REG   (related to MVPP2_TXQ_NUM_REG)
 *   MVPP2_TXQ_DESC_SIZE_REG   (related to MVPP2_TXQ_NUM_REG)
 *   MVPP2_TXQ_INDEX_REG       (related to MVPP2_TXQ_NUM_REG)
 *   MVPP2_TXQ_PENDING_REG     (related to MVPP2_TXQ_NUM_REG)
 *   MVPP2_TXQ_PREF_BUF_REG    (related to MVPP2_TXQ_NUM_REG)
 *   MVPP2_TXQ_PREF_BUF_REG    (related to MVPP2_TXQ_NUM_REG)
 */
static void mvpp2_thread_write(struct mvpp2 *priv, unsigned int thread,
			       u32 offset, u32 data)
{
	writel(data, priv->swth_base[thread] + offset);
}

static u32 mvpp2_thread_read(struct mvpp2 *priv, unsigned int thread,
			     u32 offset)
{
	return readl(priv->swth_base[thread] + offset);
}

static void mvpp2_thread_write_relaxed(struct mvpp2 *priv, unsigned int thread,
				       u32 offset, u32 data)
{
	writel_relaxed(data, priv->swth_base[thread] + offset);
}

static u32 mvpp2_thread_read_relaxed(struct mvpp2 *priv, unsigned int thread,
				     u32 offset)
{
	return readl_relaxed(priv->swth_base[thread] + offset);
}

static dma_addr_t mvpp2_txdesc_dma_addr_get(struct mvpp2_port *port,
					    struct mvpp2_tx_desc *tx_desc)
{
	if (port->priv->hw_version == MVPP21)
		return le32_to_cpu(tx_desc->pp21.buf_dma_addr);
	else
		return le64_to_cpu(tx_desc->pp22.buf_dma_addr_ptp) &
		       MVPP2_DESC_DMA_MASK;
}

static void mvpp2_txdesc_dma_addr_set(struct mvpp2_port *port,
				      struct mvpp2_tx_desc *tx_desc,
				      dma_addr_t dma_addr)
{
	dma_addr_t addr, offset;

	addr = dma_addr & ~MVPP2_TX_DESC_ALIGN;
	offset = dma_addr & MVPP2_TX_DESC_ALIGN;

	if (port->priv->hw_version == MVPP21) {
		tx_desc->pp21.buf_dma_addr = cpu_to_le32(addr);
		tx_desc->pp21.packet_offset = offset;
	} else {
		__le64 val = cpu_to_le64(addr);

		tx_desc->pp22.buf_dma_addr_ptp &= ~cpu_to_le64(MVPP2_DESC_DMA_MASK);
		tx_desc->pp22.buf_dma_addr_ptp |= val;
		tx_desc->pp22.packet_offset = offset;
	}
}

static size_t mvpp2_txdesc_size_get(struct mvpp2_port *port,
				    struct mvpp2_tx_desc *tx_desc)
{
	if (port->priv->hw_version == MVPP21)
		return le16_to_cpu(tx_desc->pp21.data_size);
	else
		return le16_to_cpu(tx_desc->pp22.data_size);
}

static void mvpp2_txdesc_size_set(struct mvpp2_port *port,
				  struct mvpp2_tx_desc *tx_desc,
				  size_t size)
{
	if (port->priv->hw_version == MVPP21)
		tx_desc->pp21.data_size = cpu_to_le16(size);
	else
		tx_desc->pp22.data_size = cpu_to_le16(size);
}

static void mvpp2_txdesc_txq_set(struct mvpp2_port *port,
				 struct mvpp2_tx_desc *tx_desc,
				 unsigned int txq)
{
	if (port->priv->hw_version == MVPP21)
		tx_desc->pp21.phys_txq = txq;
	else
		tx_desc->pp22.phys_txq = txq;
}

static void mvpp2_txdesc_cmd_set(struct mvpp2_port *port,
				 struct mvpp2_tx_desc *tx_desc,
				 unsigned int command)
{
	if (port->priv->hw_version == MVPP21)
		tx_desc->pp21.command = cpu_to_le32(command);
	else
		tx_desc->pp22.command = cpu_to_le32(command);
}

static unsigned int mvpp2_txdesc_offset_get(struct mvpp2_port *port,
					    struct mvpp2_tx_desc *tx_desc)
{
	if (port->priv->hw_version == MVPP21)
		return tx_desc->pp21.packet_offset;
	else
		return tx_desc->pp22.packet_offset;
}

static dma_addr_t mvpp2_rxdesc_dma_addr_get(struct mvpp2_port *port,
					    struct mvpp2_rx_desc *rx_desc)
{
	if (port->priv->hw_version == MVPP21)
		return le32_to_cpu(rx_desc->pp21.buf_dma_addr);
	else
		return le64_to_cpu(rx_desc->pp22.buf_dma_addr_key_hash) &
		       MVPP2_DESC_DMA_MASK;
}

static unsigned long mvpp2_rxdesc_cookie_get(struct mvpp2_port *port,
					     struct mvpp2_rx_desc *rx_desc)
{
	if (port->priv->hw_version == MVPP21)
		return le32_to_cpu(rx_desc->pp21.buf_cookie);
	else
		return le64_to_cpu(rx_desc->pp22.buf_cookie_misc) &
		       MVPP2_DESC_DMA_MASK;
}

static size_t mvpp2_rxdesc_size_get(struct mvpp2_port *port,
				    struct mvpp2_rx_desc *rx_desc)
{
	if (port->priv->hw_version == MVPP21)
		return le16_to_cpu(rx_desc->pp21.data_size);
	else
		return le16_to_cpu(rx_desc->pp22.data_size);
}

static u32 mvpp2_rxdesc_status_get(struct mvpp2_port *port,
				   struct mvpp2_rx_desc *rx_desc)
{
	if (port->priv->hw_version == MVPP21)
		return le32_to_cpu(rx_desc->pp21.status);
	else
		return le32_to_cpu(rx_desc->pp22.status);
}

static void mvpp2_txq_inc_get(struct mvpp2_txq_pcpu *txq_pcpu)
{
	txq_pcpu->txq_get_index++;
	if (txq_pcpu->txq_get_index == txq_pcpu->size)
		txq_pcpu->txq_get_index = 0;
}

static void mvpp2_txq_inc_put(struct mvpp2_port *port,
			      struct mvpp2_txq_pcpu *txq_pcpu,
			      struct sk_buff *skb,
			      struct mvpp2_tx_desc *tx_desc)
{
	struct mvpp2_txq_pcpu_buf *tx_buf =
		txq_pcpu->buffs + txq_pcpu->txq_put_index;
	tx_buf->skb = skb;
	tx_buf->size = mvpp2_txdesc_size_get(port, tx_desc);
	tx_buf->dma = mvpp2_txdesc_dma_addr_get(port, tx_desc) +
		mvpp2_txdesc_offset_get(port, tx_desc);
	txq_pcpu->txq_put_index++;
	if (txq_pcpu->txq_put_index == txq_pcpu->size)
		txq_pcpu->txq_put_index = 0;
}

/* Get number of physical egress port */
static inline int mvpp2_egress_port(struct mvpp2_port *port)
{
	return MVPP2_MAX_TCONT + port->id;
}

/* Get number of physical TXQ */
static inline int mvpp2_txq_phys(int port, int txq)
{
	return (MVPP2_MAX_TCONT + port) * MVPP2_MAX_TXQ + txq;
}

static void *mvpp2_frag_alloc(const struct mvpp2_bm_pool *pool)
{
	if (likely(pool->frag_size <= PAGE_SIZE))
		return netdev_alloc_frag(pool->frag_size);
	else
		return kmalloc(pool->frag_size, GFP_ATOMIC);
}

static void mvpp2_frag_free(const struct mvpp2_bm_pool *pool, void *data)
{
	if (likely(pool->frag_size <= PAGE_SIZE))
		skb_free_frag(data);
	else
		kfree(data);
}

/* Buffer Manager configuration routines */

/* Create pool */
static int mvpp2_bm_pool_create(struct platform_device *pdev,
				struct mvpp2 *priv,
				struct mvpp2_bm_pool *bm_pool, int size)
{
	u32 val;

	/* Number of buffer pointers must be a multiple of 16, as per
	 * hardware constraints
	 */
	if (!IS_ALIGNED(size, 16))
		return -EINVAL;

	/* PPv2.1 needs 8 bytes per buffer pointer, PPv2.2 needs 16
	 * bytes per buffer pointer
	 */
	if (priv->hw_version == MVPP21)
		bm_pool->size_bytes = 2 * sizeof(u32) * size;
	else
		bm_pool->size_bytes = 2 * sizeof(u64) * size;

	bm_pool->virt_addr = dma_alloc_coherent(&pdev->dev, bm_pool->size_bytes,
						&bm_pool->dma_addr,
						GFP_KERNEL);
	if (!bm_pool->virt_addr)
		return -ENOMEM;

	if (!IS_ALIGNED((unsigned long)bm_pool->virt_addr,
			MVPP2_BM_POOL_PTR_ALIGN)) {
		dma_free_coherent(&pdev->dev, bm_pool->size_bytes,
				  bm_pool->virt_addr, bm_pool->dma_addr);
		dev_err(&pdev->dev, "BM pool %d is not %d bytes aligned\n",
			bm_pool->id, MVPP2_BM_POOL_PTR_ALIGN);
		return -ENOMEM;
	}

	mvpp2_write(priv, MVPP2_BM_POOL_BASE_REG(bm_pool->id),
		    lower_32_bits(bm_pool->dma_addr));
	mvpp2_write(priv, MVPP2_BM_POOL_SIZE_REG(bm_pool->id), size);

	val = mvpp2_read(priv, MVPP2_BM_POOL_CTRL_REG(bm_pool->id));
	val |= MVPP2_BM_START_MASK;
	mvpp2_write(priv, MVPP2_BM_POOL_CTRL_REG(bm_pool->id), val);

	bm_pool->size = size;
	bm_pool->pkt_size = 0;
	bm_pool->buf_num = 0;

	return 0;
}

/* Set pool buffer size */
static void mvpp2_bm_pool_bufsize_set(struct mvpp2 *priv,
				      struct mvpp2_bm_pool *bm_pool,
				      int buf_size)
{
	u32 val;

	bm_pool->buf_size = buf_size;

	val = ALIGN(buf_size, 1 << MVPP2_POOL_BUF_SIZE_OFFSET);
	mvpp2_write(priv, MVPP2_POOL_BUF_SIZE_REG(bm_pool->id), val);
}

static void mvpp2_bm_bufs_get_addrs(struct device *dev, struct mvpp2 *priv,
				    struct mvpp2_bm_pool *bm_pool,
				    dma_addr_t *dma_addr,
				    phys_addr_t *phys_addr)
{
	unsigned int thread = mvpp2_cpu_to_thread(priv, get_cpu());

	*dma_addr = mvpp2_thread_read(priv, thread,
				      MVPP2_BM_PHY_ALLOC_REG(bm_pool->id));
	*phys_addr = mvpp2_thread_read(priv, thread, MVPP2_BM_VIRT_ALLOC_REG);

	if (priv->hw_version == MVPP22) {
		u32 val;
		u32 dma_addr_highbits, phys_addr_highbits;

		val = mvpp2_thread_read(priv, thread, MVPP22_BM_ADDR_HIGH_ALLOC);
		dma_addr_highbits = (val & MVPP22_BM_ADDR_HIGH_PHYS_MASK);
		phys_addr_highbits = (val & MVPP22_BM_ADDR_HIGH_VIRT_MASK) >>
			MVPP22_BM_ADDR_HIGH_VIRT_SHIFT;

		if (sizeof(dma_addr_t) == 8)
			*dma_addr |= (u64)dma_addr_highbits << 32;

		if (sizeof(phys_addr_t) == 8)
			*phys_addr |= (u64)phys_addr_highbits << 32;
	}

	put_cpu();
}

/* Free all buffers from the pool */
static void mvpp2_bm_bufs_free(struct device *dev, struct mvpp2 *priv,
			       struct mvpp2_bm_pool *bm_pool, int buf_num)
{
	int i;

	if (buf_num > bm_pool->buf_num) {
		WARN(1, "Pool does not have so many bufs pool(%d) bufs(%d)\n",
		     bm_pool->id, buf_num);
		buf_num = bm_pool->buf_num;
	}

	for (i = 0; i < buf_num; i++) {
		dma_addr_t buf_dma_addr;
		phys_addr_t buf_phys_addr;
		void *data;

		mvpp2_bm_bufs_get_addrs(dev, priv, bm_pool,
					&buf_dma_addr, &buf_phys_addr);

		dma_unmap_single(dev, buf_dma_addr,
				 bm_pool->buf_size, DMA_FROM_DEVICE);

		data = (void *)phys_to_virt(buf_phys_addr);
		if (!data)
			break;

		mvpp2_frag_free(bm_pool, data);
	}

	/* Update BM driver with number of buffers removed from pool */
	bm_pool->buf_num -= i;
}

/* Check number of buffers in BM pool */
static int mvpp2_check_hw_buf_num(struct mvpp2 *priv, struct mvpp2_bm_pool *bm_pool)
{
	int buf_num = 0;

	buf_num += mvpp2_read(priv, MVPP2_BM_POOL_PTRS_NUM_REG(bm_pool->id)) &
				    MVPP22_BM_POOL_PTRS_NUM_MASK;
	buf_num += mvpp2_read(priv, MVPP2_BM_BPPI_PTRS_NUM_REG(bm_pool->id)) &
				    MVPP2_BM_BPPI_PTR_NUM_MASK;

	/* HW has one buffer ready which is not reflected in the counters */
	if (buf_num)
		buf_num += 1;

	return buf_num;
}

/* Cleanup pool */
static int mvpp2_bm_pool_destroy(struct platform_device *pdev,
				 struct mvpp2 *priv,
				 struct mvpp2_bm_pool *bm_pool)
{
	int buf_num;
	u32 val;

	buf_num = mvpp2_check_hw_buf_num(priv, bm_pool);
	mvpp2_bm_bufs_free(&pdev->dev, priv, bm_pool, buf_num);

	/* Check buffer counters after free */
	buf_num = mvpp2_check_hw_buf_num(priv, bm_pool);
	if (buf_num) {
		WARN(1, "cannot free all buffers in pool %d, buf_num left %d\n",
		     bm_pool->id, bm_pool->buf_num);
		return 0;
	}

	val = mvpp2_read(priv, MVPP2_BM_POOL_CTRL_REG(bm_pool->id));
	val |= MVPP2_BM_STOP_MASK;
	mvpp2_write(priv, MVPP2_BM_POOL_CTRL_REG(bm_pool->id), val);

	dma_free_coherent(&pdev->dev, bm_pool->size_bytes,
			  bm_pool->virt_addr,
			  bm_pool->dma_addr);
	return 0;
}

static int mvpp2_bm_pools_init(struct platform_device *pdev,
			       struct mvpp2 *priv)
{
	int i, err, size;
	struct mvpp2_bm_pool *bm_pool;

	/* Create all pools with maximum size */
	size = MVPP2_BM_POOL_SIZE_MAX;
	for (i = 0; i < MVPP2_BM_POOLS_NUM; i++) {
		bm_pool = &priv->bm_pools[i];
		bm_pool->id = i;
		err = mvpp2_bm_pool_create(pdev, priv, bm_pool, size);
		if (err)
			goto err_unroll_pools;
		mvpp2_bm_pool_bufsize_set(priv, bm_pool, 0);
	}
	return 0;

err_unroll_pools:
	dev_err(&pdev->dev, "failed to create BM pool %d, size %d\n", i, size);
	for (i = i - 1; i >= 0; i--)
		mvpp2_bm_pool_destroy(pdev, priv, &priv->bm_pools[i]);
	return err;
}

static int mvpp2_bm_init(struct platform_device *pdev, struct mvpp2 *priv)
{
	int i, err;

	for (i = 0; i < MVPP2_BM_POOLS_NUM; i++) {
		/* Mask BM all interrupts */
		mvpp2_write(priv, MVPP2_BM_INTR_MASK_REG(i), 0);
		/* Clear BM cause register */
		mvpp2_write(priv, MVPP2_BM_INTR_CAUSE_REG(i), 0);
	}

	/* Allocate and initialize BM pools */
	priv->bm_pools = devm_kcalloc(&pdev->dev, MVPP2_BM_POOLS_NUM,
				      sizeof(*priv->bm_pools), GFP_KERNEL);
	if (!priv->bm_pools)
		return -ENOMEM;

	err = mvpp2_bm_pools_init(pdev, priv);
	if (err < 0)
		return err;
	return 0;
}

static void mvpp2_setup_bm_pool(void)
{
	/* Short pool */
	mvpp2_pools[MVPP2_BM_SHORT].buf_num  = MVPP2_BM_SHORT_BUF_NUM;
	mvpp2_pools[MVPP2_BM_SHORT].pkt_size = MVPP2_BM_SHORT_PKT_SIZE;

	/* Long pool */
	mvpp2_pools[MVPP2_BM_LONG].buf_num  = MVPP2_BM_LONG_BUF_NUM;
	mvpp2_pools[MVPP2_BM_LONG].pkt_size = MVPP2_BM_LONG_PKT_SIZE;

	/* Jumbo pool */
	mvpp2_pools[MVPP2_BM_JUMBO].buf_num  = MVPP2_BM_JUMBO_BUF_NUM;
	mvpp2_pools[MVPP2_BM_JUMBO].pkt_size = MVPP2_BM_JUMBO_PKT_SIZE;
}

/* Attach long pool to rxq */
static void mvpp2_rxq_long_pool_set(struct mvpp2_port *port,
				    int lrxq, int long_pool)
{
	u32 val, mask;
	int prxq;

	/* Get queue physical ID */
	prxq = port->rxqs[lrxq]->id;

	if (port->priv->hw_version == MVPP21)
		mask = MVPP21_RXQ_POOL_LONG_MASK;
	else
		mask = MVPP22_RXQ_POOL_LONG_MASK;

	val = mvpp2_read(port->priv, MVPP2_RXQ_CONFIG_REG(prxq));
	val &= ~mask;
	val |= (long_pool << MVPP2_RXQ_POOL_LONG_OFFS) & mask;
	mvpp2_write(port->priv, MVPP2_RXQ_CONFIG_REG(prxq), val);
}

/* Attach short pool to rxq */
static void mvpp2_rxq_short_pool_set(struct mvpp2_port *port,
				     int lrxq, int short_pool)
{
	u32 val, mask;
	int prxq;

	/* Get queue physical ID */
	prxq = port->rxqs[lrxq]->id;

	if (port->priv->hw_version == MVPP21)
		mask = MVPP21_RXQ_POOL_SHORT_MASK;
	else
		mask = MVPP22_RXQ_POOL_SHORT_MASK;

	val = mvpp2_read(port->priv, MVPP2_RXQ_CONFIG_REG(prxq));
	val &= ~mask;
	val |= (short_pool << MVPP2_RXQ_POOL_SHORT_OFFS) & mask;
	mvpp2_write(port->priv, MVPP2_RXQ_CONFIG_REG(prxq), val);
}

static void *mvpp2_buf_alloc(struct mvpp2_port *port,
			     struct mvpp2_bm_pool *bm_pool,
			     dma_addr_t *buf_dma_addr,
			     phys_addr_t *buf_phys_addr,
			     gfp_t gfp_mask)
{
	dma_addr_t dma_addr;
	void *data;

	data = mvpp2_frag_alloc(bm_pool);
	if (!data)
		return NULL;

	dma_addr = dma_map_single(port->dev->dev.parent, data,
				  MVPP2_RX_BUF_SIZE(bm_pool->pkt_size),
				  DMA_FROM_DEVICE);
	if (unlikely(dma_mapping_error(port->dev->dev.parent, dma_addr))) {
		mvpp2_frag_free(bm_pool, data);
		return NULL;
	}
	*buf_dma_addr = dma_addr;
	*buf_phys_addr = virt_to_phys(data);

	return data;
}

/* Release buffer to BM */
static inline void mvpp2_bm_pool_put(struct mvpp2_port *port, int pool,
				     dma_addr_t buf_dma_addr,
				     phys_addr_t buf_phys_addr)
{
	unsigned int thread = mvpp2_cpu_to_thread(port->priv, get_cpu());
	unsigned long flags = 0;

	if (test_bit(thread, &port->priv->lock_map))
		spin_lock_irqsave(&port->bm_lock[thread], flags);

	if (port->priv->hw_version == MVPP22) {
		u32 val = 0;

		if (sizeof(dma_addr_t) == 8)
			val |= upper_32_bits(buf_dma_addr) &
				MVPP22_BM_ADDR_HIGH_PHYS_RLS_MASK;

		if (sizeof(phys_addr_t) == 8)
			val |= (upper_32_bits(buf_phys_addr)
				<< MVPP22_BM_ADDR_HIGH_VIRT_RLS_SHIFT) &
				MVPP22_BM_ADDR_HIGH_VIRT_RLS_MASK;

		mvpp2_thread_write_relaxed(port->priv, thread,
					   MVPP22_BM_ADDR_HIGH_RLS_REG, val);
	}

	/* MVPP2_BM_VIRT_RLS_REG is not interpreted by HW, and simply
	 * returned in the "cookie" field of the RX
	 * descriptor. Instead of storing the virtual address, we
	 * store the physical address
	 */
	mvpp2_thread_write_relaxed(port->priv, thread,
				   MVPP2_BM_VIRT_RLS_REG, buf_phys_addr);
	mvpp2_thread_write_relaxed(port->priv, thread,
				   MVPP2_BM_PHY_RLS_REG(pool), buf_dma_addr);

	if (test_bit(thread, &port->priv->lock_map))
		spin_unlock_irqrestore(&port->bm_lock[thread], flags);

	put_cpu();
}

/* Allocate buffers for the pool */
static int mvpp2_bm_bufs_add(struct mvpp2_port *port,
			     struct mvpp2_bm_pool *bm_pool, int buf_num)
{
	int i, buf_size, total_size;
	dma_addr_t dma_addr;
	phys_addr_t phys_addr;
	void *buf;

	buf_size = MVPP2_RX_BUF_SIZE(bm_pool->pkt_size);
	total_size = MVPP2_RX_TOTAL_SIZE(buf_size);

	if (buf_num < 0 ||
	    (buf_num + bm_pool->buf_num > bm_pool->size)) {
		netdev_err(port->dev,
			   "cannot allocate %d buffers for pool %d\n",
			   buf_num, bm_pool->id);
		return 0;
	}

	for (i = 0; i < buf_num; i++) {
		buf = mvpp2_buf_alloc(port, bm_pool, &dma_addr,
				      &phys_addr, GFP_KERNEL);
		if (!buf)
			break;

		mvpp2_bm_pool_put(port, bm_pool->id, dma_addr,
				  phys_addr);
	}

	/* Update BM driver with number of buffers added to pool */
	bm_pool->buf_num += i;

	netdev_dbg(port->dev,
		   "pool %d: pkt_size=%4d, buf_size=%4d, total_size=%4d\n",
		   bm_pool->id, bm_pool->pkt_size, buf_size, total_size);

	netdev_dbg(port->dev,
		   "pool %d: %d of %d buffers added\n",
		   bm_pool->id, i, buf_num);
	return i;
}

/* Notify the driver that BM pool is being used as specific type and return the
 * pool pointer on success
 */
static struct mvpp2_bm_pool *
mvpp2_bm_pool_use(struct mvpp2_port *port, unsigned pool, int pkt_size)
{
	struct mvpp2_bm_pool *new_pool = &port->priv->bm_pools[pool];
	int num;

	if (pool >= MVPP2_BM_POOLS_NUM) {
		netdev_err(port->dev, "Invalid pool %d\n", pool);
		return NULL;
	}

	/* Allocate buffers in case BM pool is used as long pool, but packet
	 * size doesn't match MTU or BM pool hasn't being used yet
	 */
	if (new_pool->pkt_size == 0) {
		int pkts_num;

		/* Set default buffer number or free all the buffers in case
		 * the pool is not empty
		 */
		pkts_num = new_pool->buf_num;
		if (pkts_num == 0)
			pkts_num = mvpp2_pools[pool].buf_num;
		else
			mvpp2_bm_bufs_free(port->dev->dev.parent,
					   port->priv, new_pool, pkts_num);

		new_pool->pkt_size = pkt_size;
		new_pool->frag_size =
			SKB_DATA_ALIGN(MVPP2_RX_BUF_SIZE(pkt_size)) +
			MVPP2_SKB_SHINFO_SIZE;

		/* Allocate buffers for this pool */
		num = mvpp2_bm_bufs_add(port, new_pool, pkts_num);
		if (num != pkts_num) {
			WARN(1, "pool %d: %d of %d allocated\n",
			     new_pool->id, num, pkts_num);
			return NULL;
		}
	}

	mvpp2_bm_pool_bufsize_set(port->priv, new_pool,
				  MVPP2_RX_BUF_SIZE(new_pool->pkt_size));

	return new_pool;
}

/* Initialize pools for swf */
static int mvpp2_swf_bm_pool_init(struct mvpp2_port *port)
{
	int rxq;
	enum mvpp2_bm_pool_log_num long_log_pool, short_log_pool;

	/* If port pkt_size is higher than 1518B:
	 * HW Long pool - SW Jumbo pool, HW Short pool - SW Long pool
	 * else: HW Long pool - SW Long pool, HW Short pool - SW Short pool
	 */
	if (port->pkt_size > MVPP2_BM_LONG_PKT_SIZE) {
		long_log_pool = MVPP2_BM_JUMBO;
		short_log_pool = MVPP2_BM_LONG;
	} else {
		long_log_pool = MVPP2_BM_LONG;
		short_log_pool = MVPP2_BM_SHORT;
	}

	if (!port->pool_long) {
		port->pool_long =
			mvpp2_bm_pool_use(port, long_log_pool,
					  mvpp2_pools[long_log_pool].pkt_size);
		if (!port->pool_long)
			return -ENOMEM;

		port->pool_long->port_map |= BIT(port->id);

		for (rxq = 0; rxq < port->nrxqs; rxq++)
			mvpp2_rxq_long_pool_set(port, rxq, port->pool_long->id);
	}

	if (!port->pool_short) {
		port->pool_short =
			mvpp2_bm_pool_use(port, short_log_pool,
					  mvpp2_pools[short_log_pool].pkt_size);
		if (!port->pool_short)
			return -ENOMEM;

		port->pool_short->port_map |= BIT(port->id);

		for (rxq = 0; rxq < port->nrxqs; rxq++)
			mvpp2_rxq_short_pool_set(port, rxq,
						 port->pool_short->id);
	}

	return 0;
}

static int mvpp2_bm_update_mtu(struct net_device *dev, int mtu)
{
	struct mvpp2_port *port = netdev_priv(dev);
	enum mvpp2_bm_pool_log_num new_long_pool;
	int pkt_size = MVPP2_RX_PKT_SIZE(mtu);

	/* If port MTU is higher than 1518B:
	 * HW Long pool - SW Jumbo pool, HW Short pool - SW Long pool
	 * else: HW Long pool - SW Long pool, HW Short pool - SW Short pool
	 */
	if (pkt_size > MVPP2_BM_LONG_PKT_SIZE)
		new_long_pool = MVPP2_BM_JUMBO;
	else
		new_long_pool = MVPP2_BM_LONG;

	if (new_long_pool != port->pool_long->id) {
		/* Remove port from old short & long pool */
		port->pool_long = mvpp2_bm_pool_use(port, port->pool_long->id,
						    port->pool_long->pkt_size);
		port->pool_long->port_map &= ~BIT(port->id);
		port->pool_long = NULL;

		port->pool_short = mvpp2_bm_pool_use(port, port->pool_short->id,
						     port->pool_short->pkt_size);
		port->pool_short->port_map &= ~BIT(port->id);
		port->pool_short = NULL;

		port->pkt_size =  pkt_size;

		/* Add port to new short & long pool */
		mvpp2_swf_bm_pool_init(port);

		/* Update L4 checksum when jumbo enable/disable on port */
		if (new_long_pool == MVPP2_BM_JUMBO && port->id != 0) {
			dev->features &= ~(NETIF_F_IP_CSUM | NETIF_F_IPV6_CSUM);
			dev->hw_features &= ~(NETIF_F_IP_CSUM |
					      NETIF_F_IPV6_CSUM);
		} else {
			dev->features |= NETIF_F_IP_CSUM | NETIF_F_IPV6_CSUM;
			dev->hw_features |= NETIF_F_IP_CSUM | NETIF_F_IPV6_CSUM;
		}
	}

	dev->mtu = mtu;
	dev->wanted_features = dev->features;

	netdev_update_features(dev);
	return 0;
}

static inline void mvpp2_interrupts_enable(struct mvpp2_port *port)
{
	int i, sw_thread_mask = 0;

	for (i = 0; i < port->nqvecs; i++)
		sw_thread_mask |= port->qvecs[i].sw_thread_mask;

	mvpp2_write(port->priv, MVPP2_ISR_ENABLE_REG(port->id),
		    MVPP2_ISR_ENABLE_INTERRUPT(sw_thread_mask));
}

static inline void mvpp2_interrupts_disable(struct mvpp2_port *port)
{
	int i, sw_thread_mask = 0;

	for (i = 0; i < port->nqvecs; i++)
		sw_thread_mask |= port->qvecs[i].sw_thread_mask;

	mvpp2_write(port->priv, MVPP2_ISR_ENABLE_REG(port->id),
		    MVPP2_ISR_DISABLE_INTERRUPT(sw_thread_mask));
}

static inline void mvpp2_qvec_interrupt_enable(struct mvpp2_queue_vector *qvec)
{
	struct mvpp2_port *port = qvec->port;

	mvpp2_write(port->priv, MVPP2_ISR_ENABLE_REG(port->id),
		    MVPP2_ISR_ENABLE_INTERRUPT(qvec->sw_thread_mask));
}

static inline void mvpp2_qvec_interrupt_disable(struct mvpp2_queue_vector *qvec)
{
	struct mvpp2_port *port = qvec->port;

	mvpp2_write(port->priv, MVPP2_ISR_ENABLE_REG(port->id),
		    MVPP2_ISR_DISABLE_INTERRUPT(qvec->sw_thread_mask));
}

/* Mask the current thread's Rx/Tx interrupts
 * Called by on_each_cpu(), guaranteed to run with migration disabled,
 * using smp_processor_id() is OK.
 */
static void mvpp2_interrupts_mask(void *arg)
{
	struct mvpp2_port *port = arg;

	/* If the thread isn't used, don't do anything */
	if (smp_processor_id() > port->priv->nthreads)
		return;

	mvpp2_thread_write(port->priv,
			   mvpp2_cpu_to_thread(port->priv, smp_processor_id()),
			   MVPP2_ISR_RX_TX_MASK_REG(port->id), 0);
}

/* Unmask the current thread's Rx/Tx interrupts.
 * Called by on_each_cpu(), guaranteed to run with migration disabled,
 * using smp_processor_id() is OK.
 */
static void mvpp2_interrupts_unmask(void *arg)
{
	struct mvpp2_port *port = arg;
	u32 val;

	/* If the thread isn't used, don't do anything */
	if (smp_processor_id() > port->priv->nthreads)
		return;

	val = MVPP2_CAUSE_MISC_SUM_MASK |
		MVPP2_CAUSE_RXQ_OCCUP_DESC_ALL_MASK(port->priv->hw_version);
	if (port->has_tx_irqs)
		val |= MVPP2_CAUSE_TXQ_OCCUP_DESC_ALL_MASK;

	mvpp2_thread_write(port->priv,
			   mvpp2_cpu_to_thread(port->priv, smp_processor_id()),
			   MVPP2_ISR_RX_TX_MASK_REG(port->id), val);
}

static void
mvpp2_shared_interrupt_mask_unmask(struct mvpp2_port *port, bool mask)
{
	u32 val;
	int i;

	if (port->priv->hw_version != MVPP22)
		return;

	if (mask)
		val = 0;
	else
		val = MVPP2_CAUSE_RXQ_OCCUP_DESC_ALL_MASK(MVPP22);

	for (i = 0; i < port->nqvecs; i++) {
		struct mvpp2_queue_vector *v = port->qvecs + i;

		if (v->type != MVPP2_QUEUE_VECTOR_SHARED)
			continue;

		mvpp2_thread_write(port->priv, v->sw_thread_id,
				   MVPP2_ISR_RX_TX_MASK_REG(port->id), val);
	}
}

/* Port configuration routines */
static bool mvpp2_is_xlg(phy_interface_t interface)
{
	return interface == PHY_INTERFACE_MODE_10GKR ||
	       interface == PHY_INTERFACE_MODE_XAUI;
}

static void mvpp22_gop_init_rgmii(struct mvpp2_port *port)
{
	struct mvpp2 *priv = port->priv;
	u32 val;

	regmap_read(priv->sysctrl_base, GENCONF_PORT_CTRL0, &val);
	val |= GENCONF_PORT_CTRL0_BUS_WIDTH_SELECT;
	regmap_write(priv->sysctrl_base, GENCONF_PORT_CTRL0, val);

	regmap_read(priv->sysctrl_base, GENCONF_CTRL0, &val);
	if (port->gop_id == 2)
		val |= GENCONF_CTRL0_PORT0_RGMII | GENCONF_CTRL0_PORT1_RGMII;
	else if (port->gop_id == 3)
		val |= GENCONF_CTRL0_PORT1_RGMII_MII;
	regmap_write(priv->sysctrl_base, GENCONF_CTRL0, val);
}

static void mvpp22_gop_init_sgmii(struct mvpp2_port *port)
{
	struct mvpp2 *priv = port->priv;
	u32 val;

	regmap_read(priv->sysctrl_base, GENCONF_PORT_CTRL0, &val);
	val |= GENCONF_PORT_CTRL0_BUS_WIDTH_SELECT |
	       GENCONF_PORT_CTRL0_RX_DATA_SAMPLE;
	regmap_write(priv->sysctrl_base, GENCONF_PORT_CTRL0, val);

	if (port->gop_id > 1) {
		regmap_read(priv->sysctrl_base, GENCONF_CTRL0, &val);
		if (port->gop_id == 2)
			val &= ~GENCONF_CTRL0_PORT0_RGMII;
		else if (port->gop_id == 3)
			val &= ~GENCONF_CTRL0_PORT1_RGMII_MII;
		regmap_write(priv->sysctrl_base, GENCONF_CTRL0, val);
	}
}

static void mvpp22_gop_init_10gkr(struct mvpp2_port *port)
{
	struct mvpp2 *priv = port->priv;
	void __iomem *mpcs = priv->iface_base + MVPP22_MPCS_BASE(port->gop_id);
	void __iomem *xpcs = priv->iface_base + MVPP22_XPCS_BASE(port->gop_id);
	u32 val;

	val = readl(xpcs + MVPP22_XPCS_CFG0);
	val &= ~(MVPP22_XPCS_CFG0_PCS_MODE(0x3) |
		 MVPP22_XPCS_CFG0_ACTIVE_LANE(0x3));
	val |= MVPP22_XPCS_CFG0_ACTIVE_LANE(2);
	writel(val, xpcs + MVPP22_XPCS_CFG0);

	val = readl(mpcs + MVPP22_MPCS_CTRL);
	val &= ~MVPP22_MPCS_CTRL_FWD_ERR_CONN;
	writel(val, mpcs + MVPP22_MPCS_CTRL);

	val = readl(mpcs + MVPP22_MPCS_CLK_RESET);
	val &= ~MVPP22_MPCS_CLK_RESET_DIV_RATIO(0x7);
	val |= MVPP22_MPCS_CLK_RESET_DIV_RATIO(1);
	writel(val, mpcs + MVPP22_MPCS_CLK_RESET);
}

static int mvpp22_gop_init(struct mvpp2_port *port)
{
	struct mvpp2 *priv = port->priv;
	u32 val;

	if (!priv->sysctrl_base)
		return 0;

	switch (port->phy_interface) {
	case PHY_INTERFACE_MODE_RGMII:
	case PHY_INTERFACE_MODE_RGMII_ID:
	case PHY_INTERFACE_MODE_RGMII_RXID:
	case PHY_INTERFACE_MODE_RGMII_TXID:
		if (port->gop_id == 0)
			goto invalid_conf;
		mvpp22_gop_init_rgmii(port);
		break;
	case PHY_INTERFACE_MODE_SGMII:
	case PHY_INTERFACE_MODE_1000BASEX:
	case PHY_INTERFACE_MODE_2500BASEX:
		mvpp22_gop_init_sgmii(port);
		break;
	case PHY_INTERFACE_MODE_10GKR:
		if (port->gop_id != 0)
			goto invalid_conf;
		mvpp22_gop_init_10gkr(port);
		break;
	default:
		goto unsupported_conf;
	}

	regmap_read(priv->sysctrl_base, GENCONF_PORT_CTRL1, &val);
	val |= GENCONF_PORT_CTRL1_RESET(port->gop_id) |
	       GENCONF_PORT_CTRL1_EN(port->gop_id);
	regmap_write(priv->sysctrl_base, GENCONF_PORT_CTRL1, val);

	regmap_read(priv->sysctrl_base, GENCONF_PORT_CTRL0, &val);
	val |= GENCONF_PORT_CTRL0_CLK_DIV_PHASE_CLR;
	regmap_write(priv->sysctrl_base, GENCONF_PORT_CTRL0, val);

	regmap_read(priv->sysctrl_base, GENCONF_SOFT_RESET1, &val);
	val |= GENCONF_SOFT_RESET1_GOP;
	regmap_write(priv->sysctrl_base, GENCONF_SOFT_RESET1, val);

unsupported_conf:
	return 0;

invalid_conf:
	netdev_err(port->dev, "Invalid port configuration\n");
	return -EINVAL;
}

static void mvpp22_gop_unmask_irq(struct mvpp2_port *port)
{
	u32 val;

	if (phy_interface_mode_is_rgmii(port->phy_interface) ||
	    phy_interface_mode_is_8023z(port->phy_interface) ||
	    port->phy_interface == PHY_INTERFACE_MODE_SGMII) {
		/* Enable the GMAC link status irq for this port */
		val = readl(port->base + MVPP22_GMAC_INT_SUM_MASK);
		val |= MVPP22_GMAC_INT_SUM_MASK_LINK_STAT;
		writel(val, port->base + MVPP22_GMAC_INT_SUM_MASK);
	}

	if (port->gop_id == 0) {
		/* Enable the XLG/GIG irqs for this port */
		val = readl(port->base + MVPP22_XLG_EXT_INT_MASK);
		if (mvpp2_is_xlg(port->phy_interface))
			val |= MVPP22_XLG_EXT_INT_MASK_XLG;
		else
			val |= MVPP22_XLG_EXT_INT_MASK_GIG;
		writel(val, port->base + MVPP22_XLG_EXT_INT_MASK);
	}
}

static void mvpp22_gop_mask_irq(struct mvpp2_port *port)
{
	u32 val;

	if (port->gop_id == 0) {
		val = readl(port->base + MVPP22_XLG_EXT_INT_MASK);
		val &= ~(MVPP22_XLG_EXT_INT_MASK_XLG |
			 MVPP22_XLG_EXT_INT_MASK_GIG);
		writel(val, port->base + MVPP22_XLG_EXT_INT_MASK);
	}

	if (phy_interface_mode_is_rgmii(port->phy_interface) ||
	    phy_interface_mode_is_8023z(port->phy_interface) ||
	    port->phy_interface == PHY_INTERFACE_MODE_SGMII) {
		val = readl(port->base + MVPP22_GMAC_INT_SUM_MASK);
		val &= ~MVPP22_GMAC_INT_SUM_MASK_LINK_STAT;
		writel(val, port->base + MVPP22_GMAC_INT_SUM_MASK);
	}
}

static void mvpp22_gop_setup_irq(struct mvpp2_port *port)
{
	u32 val;

	if (port->phylink ||
	    phy_interface_mode_is_rgmii(port->phy_interface) ||
	    phy_interface_mode_is_8023z(port->phy_interface) ||
	    port->phy_interface == PHY_INTERFACE_MODE_SGMII) {
		val = readl(port->base + MVPP22_GMAC_INT_MASK);
		val |= MVPP22_GMAC_INT_MASK_LINK_STAT;
		writel(val, port->base + MVPP22_GMAC_INT_MASK);
	}

	if (port->gop_id == 0) {
		val = readl(port->base + MVPP22_XLG_INT_MASK);
		val |= MVPP22_XLG_INT_MASK_LINK;
		writel(val, port->base + MVPP22_XLG_INT_MASK);
	}

	mvpp22_gop_unmask_irq(port);
}

/* Sets the PHY mode of the COMPHY (which configures the serdes lanes).
 *
 * The PHY mode used by the PPv2 driver comes from the network subsystem, while
 * the one given to the COMPHY comes from the generic PHY subsystem. Hence they
 * differ.
 *
 * The COMPHY configures the serdes lanes regardless of the actual use of the
 * lanes by the physical layer. This is why configurations like
 * "PPv2 (2500BaseX) - COMPHY (2500SGMII)" are valid.
 */
static int mvpp22_comphy_init(struct mvpp2_port *port)
{
	int ret;

	if (!port->comphy)
		return 0;

	ret = phy_set_mode_ext(port->comphy, PHY_MODE_ETHERNET,
			       port->phy_interface);
	if (ret)
		return ret;

	return phy_power_on(port->comphy);
}

static void mvpp2_port_enable(struct mvpp2_port *port)
{
	u32 val;

	/* Only GOP port 0 has an XLG MAC */
	if (port->gop_id == 0 && mvpp2_is_xlg(port->phy_interface)) {
		val = readl(port->base + MVPP22_XLG_CTRL0_REG);
		val |= MVPP22_XLG_CTRL0_PORT_EN;
		val &= ~MVPP22_XLG_CTRL0_MIB_CNT_DIS;
		writel(val, port->base + MVPP22_XLG_CTRL0_REG);
	} else {
		val = readl(port->base + MVPP2_GMAC_CTRL_0_REG);
		val |= MVPP2_GMAC_PORT_EN_MASK;
		val |= MVPP2_GMAC_MIB_CNTR_EN_MASK;
		writel(val, port->base + MVPP2_GMAC_CTRL_0_REG);
	}
}

static void mvpp2_port_disable(struct mvpp2_port *port)
{
	u32 val;

	/* Only GOP port 0 has an XLG MAC */
	if (port->gop_id == 0 && mvpp2_is_xlg(port->phy_interface)) {
		val = readl(port->base + MVPP22_XLG_CTRL0_REG);
		val &= ~MVPP22_XLG_CTRL0_PORT_EN;
		writel(val, port->base + MVPP22_XLG_CTRL0_REG);
	}

	val = readl(port->base + MVPP2_GMAC_CTRL_0_REG);
	val &= ~(MVPP2_GMAC_PORT_EN_MASK);
	writel(val, port->base + MVPP2_GMAC_CTRL_0_REG);
}

/* Set IEEE 802.3x Flow Control Xon Packet Transmission Mode */
static void mvpp2_port_periodic_xon_disable(struct mvpp2_port *port)
{
	u32 val;

	val = readl(port->base + MVPP2_GMAC_CTRL_1_REG) &
		    ~MVPP2_GMAC_PERIODIC_XON_EN_MASK;
	writel(val, port->base + MVPP2_GMAC_CTRL_1_REG);
}

/* Configure loopback port */
static void mvpp2_port_loopback_set(struct mvpp2_port *port,
				    const struct phylink_link_state *state)
{
	u32 val;

	val = readl(port->base + MVPP2_GMAC_CTRL_1_REG);

	if (state->speed == 1000)
		val |= MVPP2_GMAC_GMII_LB_EN_MASK;
	else
		val &= ~MVPP2_GMAC_GMII_LB_EN_MASK;

	if (phy_interface_mode_is_8023z(port->phy_interface) ||
	    port->phy_interface == PHY_INTERFACE_MODE_SGMII)
		val |= MVPP2_GMAC_PCS_LB_EN_MASK;
	else
		val &= ~MVPP2_GMAC_PCS_LB_EN_MASK;

	writel(val, port->base + MVPP2_GMAC_CTRL_1_REG);
}

struct mvpp2_ethtool_counter {
	unsigned int offset;
	const char string[ETH_GSTRING_LEN];
	bool reg_is_64b;
};

static u64 mvpp2_read_count(struct mvpp2_port *port,
			    const struct mvpp2_ethtool_counter *counter)
{
	u64 val;

	val = readl(port->stats_base + counter->offset);
	if (counter->reg_is_64b)
		val += (u64)readl(port->stats_base + counter->offset + 4) << 32;

	return val;
}

/* Some counters are accessed indirectly by first writing an index to
 * MVPP2_CTRS_IDX. The index can represent various resources depending on the
 * register we access, it can be a hit counter for some classification tables,
 * a counter specific to a rxq, a txq or a buffer pool.
 */
static u32 mvpp2_read_index(struct mvpp2 *priv, u32 index, u32 reg)
{
	mvpp2_write(priv, MVPP2_CTRS_IDX, index);
	return mvpp2_read(priv, reg);
}

/* Due to the fact that software statistics and hardware statistics are, by
 * design, incremented at different moments in the chain of packet processing,
 * it is very likely that incoming packets could have been dropped after being
 * counted by hardware but before reaching software statistics (most probably
 * multicast packets), and in the oppposite way, during transmission, FCS bytes
 * are added in between as well as TSO skb will be split and header bytes added.
 * Hence, statistics gathered from userspace with ifconfig (software) and
 * ethtool (hardware) cannot be compared.
 */
static const struct mvpp2_ethtool_counter mvpp2_ethtool_mib_regs[] = {
	{ MVPP2_MIB_GOOD_OCTETS_RCVD, "good_octets_received", true },
	{ MVPP2_MIB_BAD_OCTETS_RCVD, "bad_octets_received" },
	{ MVPP2_MIB_CRC_ERRORS_SENT, "crc_errors_sent" },
	{ MVPP2_MIB_UNICAST_FRAMES_RCVD, "unicast_frames_received" },
	{ MVPP2_MIB_BROADCAST_FRAMES_RCVD, "broadcast_frames_received" },
	{ MVPP2_MIB_MULTICAST_FRAMES_RCVD, "multicast_frames_received" },
	{ MVPP2_MIB_FRAMES_64_OCTETS, "frames_64_octets" },
	{ MVPP2_MIB_FRAMES_65_TO_127_OCTETS, "frames_65_to_127_octet" },
	{ MVPP2_MIB_FRAMES_128_TO_255_OCTETS, "frames_128_to_255_octet" },
	{ MVPP2_MIB_FRAMES_256_TO_511_OCTETS, "frames_256_to_511_octet" },
	{ MVPP2_MIB_FRAMES_512_TO_1023_OCTETS, "frames_512_to_1023_octet" },
	{ MVPP2_MIB_FRAMES_1024_TO_MAX_OCTETS, "frames_1024_to_max_octet" },
	{ MVPP2_MIB_GOOD_OCTETS_SENT, "good_octets_sent", true },
	{ MVPP2_MIB_UNICAST_FRAMES_SENT, "unicast_frames_sent" },
	{ MVPP2_MIB_MULTICAST_FRAMES_SENT, "multicast_frames_sent" },
	{ MVPP2_MIB_BROADCAST_FRAMES_SENT, "broadcast_frames_sent" },
	{ MVPP2_MIB_FC_SENT, "fc_sent" },
	{ MVPP2_MIB_FC_RCVD, "fc_received" },
	{ MVPP2_MIB_RX_FIFO_OVERRUN, "rx_fifo_overrun" },
	{ MVPP2_MIB_UNDERSIZE_RCVD, "undersize_received" },
	{ MVPP2_MIB_FRAGMENTS_RCVD, "fragments_received" },
	{ MVPP2_MIB_OVERSIZE_RCVD, "oversize_received" },
	{ MVPP2_MIB_JABBER_RCVD, "jabber_received" },
	{ MVPP2_MIB_MAC_RCV_ERROR, "mac_receive_error" },
	{ MVPP2_MIB_BAD_CRC_EVENT, "bad_crc_event" },
	{ MVPP2_MIB_COLLISION, "collision" },
	{ MVPP2_MIB_LATE_COLLISION, "late_collision" },
};

static const struct mvpp2_ethtool_counter mvpp2_ethtool_port_regs[] = {
	{ MVPP2_OVERRUN_ETH_DROP, "rx_fifo_or_parser_overrun_drops" },
	{ MVPP2_CLS_ETH_DROP, "rx_classifier_drops" },
};

static const struct mvpp2_ethtool_counter mvpp2_ethtool_txq_regs[] = {
	{ MVPP2_TX_DESC_ENQ_CTR, "txq_%d_desc_enqueue" },
	{ MVPP2_TX_DESC_ENQ_TO_DDR_CTR, "txq_%d_desc_enqueue_to_ddr" },
	{ MVPP2_TX_BUFF_ENQ_TO_DDR_CTR, "txq_%d_buff_euqueue_to_ddr" },
	{ MVPP2_TX_DESC_ENQ_HW_FWD_CTR, "txq_%d_desc_hardware_forwarded" },
	{ MVPP2_TX_PKTS_DEQ_CTR, "txq_%d_packets_dequeued" },
	{ MVPP2_TX_PKTS_FULL_QUEUE_DROP_CTR, "txq_%d_queue_full_drops" },
	{ MVPP2_TX_PKTS_EARLY_DROP_CTR, "txq_%d_packets_early_drops" },
	{ MVPP2_TX_PKTS_BM_DROP_CTR, "txq_%d_packets_bm_drops" },
	{ MVPP2_TX_PKTS_BM_MC_DROP_CTR, "txq_%d_packets_rep_bm_drops" },
};

static const struct mvpp2_ethtool_counter mvpp2_ethtool_rxq_regs[] = {
	{ MVPP2_RX_DESC_ENQ_CTR, "rxq_%d_desc_enqueue" },
	{ MVPP2_RX_PKTS_FULL_QUEUE_DROP_CTR, "rxq_%d_queue_full_drops" },
	{ MVPP2_RX_PKTS_EARLY_DROP_CTR, "rxq_%d_packets_early_drops" },
	{ MVPP2_RX_PKTS_BM_DROP_CTR, "rxq_%d_packets_bm_drops" },
};

#define MVPP2_N_ETHTOOL_STATS(ntxqs, nrxqs)	(ARRAY_SIZE(mvpp2_ethtool_mib_regs) + \
						 ARRAY_SIZE(mvpp2_ethtool_port_regs) + \
						 (ARRAY_SIZE(mvpp2_ethtool_txq_regs) * (ntxqs)) + \
						 (ARRAY_SIZE(mvpp2_ethtool_rxq_regs) * (nrxqs)))

static void mvpp2_ethtool_get_strings(struct net_device *netdev, u32 sset,
				      u8 *data)
{
	struct mvpp2_port *port = netdev_priv(netdev);
	int i, q;

<<<<<<< HEAD
		for (i = 0; i < ARRAY_SIZE(mvpp2_ethtool_regs); i++)
			strscpy(data + i * ETH_GSTRING_LEN,
			        mvpp2_ethtool_regs[i].string, ETH_GSTRING_LEN);
=======
	if (sset != ETH_SS_STATS)
		return;

	for (i = 0; i < ARRAY_SIZE(mvpp2_ethtool_mib_regs); i++) {
		strscpy(data, mvpp2_ethtool_mib_regs[i].string,
			ETH_GSTRING_LEN);
		data += ETH_GSTRING_LEN;
	}

	for (i = 0; i < ARRAY_SIZE(mvpp2_ethtool_port_regs); i++) {
		strscpy(data, mvpp2_ethtool_port_regs[i].string,
			ETH_GSTRING_LEN);
		data += ETH_GSTRING_LEN;
>>>>>>> 7650b1a9
	}

	for (q = 0; q < port->ntxqs; q++) {
		for (i = 0; i < ARRAY_SIZE(mvpp2_ethtool_txq_regs); i++) {
			snprintf(data, ETH_GSTRING_LEN,
				 mvpp2_ethtool_txq_regs[i].string, q);
			data += ETH_GSTRING_LEN;
		}
	}

	for (q = 0; q < port->nrxqs; q++) {
		for (i = 0; i < ARRAY_SIZE(mvpp2_ethtool_rxq_regs); i++) {
			snprintf(data, ETH_GSTRING_LEN,
				 mvpp2_ethtool_rxq_regs[i].string,
				 q);
			data += ETH_GSTRING_LEN;
		}
	}
}

static void mvpp2_read_stats(struct mvpp2_port *port)
{
	u64 *pstats;
	int i, q;

	pstats = port->ethtool_stats;

	for (i = 0; i < ARRAY_SIZE(mvpp2_ethtool_mib_regs); i++)
		*pstats++ += mvpp2_read_count(port, &mvpp2_ethtool_mib_regs[i]);

	for (i = 0; i < ARRAY_SIZE(mvpp2_ethtool_port_regs); i++)
		*pstats++ += mvpp2_read(port->priv,
					mvpp2_ethtool_port_regs[i].offset +
					4 * port->id);

	for (q = 0; q < port->ntxqs; q++)
		for (i = 0; i < ARRAY_SIZE(mvpp2_ethtool_txq_regs); i++)
			*pstats++ += mvpp2_read_index(port->priv,
						      MVPP22_CTRS_TX_CTR(port->id, i),
						      mvpp2_ethtool_txq_regs[i].offset);

	/* Rxqs are numbered from 0 from the user standpoint, but not from the
	 * driver's. We need to add the  port->first_rxq offset.
	 */
	for (q = 0; q < port->nrxqs; q++)
		for (i = 0; i < ARRAY_SIZE(mvpp2_ethtool_rxq_regs); i++)
			*pstats++ += mvpp2_read_index(port->priv,
						      port->first_rxq + i,
						      mvpp2_ethtool_rxq_regs[i].offset);
}

static void mvpp2_gather_hw_statistics(struct work_struct *work)
{
	struct delayed_work *del_work = to_delayed_work(work);
	struct mvpp2_port *port = container_of(del_work, struct mvpp2_port,
					       stats_work);

	mutex_lock(&port->gather_stats_lock);

	mvpp2_read_stats(port);

	/* No need to read again the counters right after this function if it
	 * was called asynchronously by the user (ie. use of ethtool).
	 */
	cancel_delayed_work(&port->stats_work);
	queue_delayed_work(port->priv->stats_queue, &port->stats_work,
			   MVPP2_MIB_COUNTERS_STATS_DELAY);

	mutex_unlock(&port->gather_stats_lock);
}

static void mvpp2_ethtool_get_stats(struct net_device *dev,
				    struct ethtool_stats *stats, u64 *data)
{
	struct mvpp2_port *port = netdev_priv(dev);

	/* Update statistics for the given port, then take the lock to avoid
	 * concurrent accesses on the ethtool_stats structure during its copy.
	 */
	mvpp2_gather_hw_statistics(&port->stats_work.work);

	mutex_lock(&port->gather_stats_lock);
	memcpy(data, port->ethtool_stats,
	       sizeof(u64) * MVPP2_N_ETHTOOL_STATS(port->ntxqs, port->nrxqs));
	mutex_unlock(&port->gather_stats_lock);
}

static int mvpp2_ethtool_get_sset_count(struct net_device *dev, int sset)
{
	struct mvpp2_port *port = netdev_priv(dev);

	if (sset == ETH_SS_STATS)
		return MVPP2_N_ETHTOOL_STATS(port->ntxqs, port->nrxqs);

	return -EOPNOTSUPP;
}

static void mvpp2_mac_reset_assert(struct mvpp2_port *port)
{
	u32 val;

	val = readl(port->base + MVPP2_GMAC_CTRL_2_REG) |
	      MVPP2_GMAC_PORT_RESET_MASK;
	writel(val, port->base + MVPP2_GMAC_CTRL_2_REG);

	if (port->priv->hw_version == MVPP22 && port->gop_id == 0) {
		val = readl(port->base + MVPP22_XLG_CTRL0_REG) &
		      ~MVPP22_XLG_CTRL0_MAC_RESET_DIS;
		writel(val, port->base + MVPP22_XLG_CTRL0_REG);
	}
}

static void mvpp22_pcs_reset_assert(struct mvpp2_port *port)
{
	struct mvpp2 *priv = port->priv;
	void __iomem *mpcs, *xpcs;
	u32 val;

	if (port->priv->hw_version != MVPP22 || port->gop_id != 0)
		return;

	mpcs = priv->iface_base + MVPP22_MPCS_BASE(port->gop_id);
	xpcs = priv->iface_base + MVPP22_XPCS_BASE(port->gop_id);

	val = readl(mpcs + MVPP22_MPCS_CLK_RESET);
	val &= ~(MAC_CLK_RESET_MAC | MAC_CLK_RESET_SD_RX | MAC_CLK_RESET_SD_TX);
	val |= MVPP22_MPCS_CLK_RESET_DIV_SET;
	writel(val, mpcs + MVPP22_MPCS_CLK_RESET);

	val = readl(xpcs + MVPP22_XPCS_CFG0);
	writel(val & ~MVPP22_XPCS_CFG0_RESET_DIS, xpcs + MVPP22_XPCS_CFG0);
}

static void mvpp22_pcs_reset_deassert(struct mvpp2_port *port)
{
	struct mvpp2 *priv = port->priv;
	void __iomem *mpcs, *xpcs;
	u32 val;

	if (port->priv->hw_version != MVPP22 || port->gop_id != 0)
		return;

	mpcs = priv->iface_base + MVPP22_MPCS_BASE(port->gop_id);
	xpcs = priv->iface_base + MVPP22_XPCS_BASE(port->gop_id);

	switch (port->phy_interface) {
	case PHY_INTERFACE_MODE_10GKR:
		val = readl(mpcs + MVPP22_MPCS_CLK_RESET);
		val |= MAC_CLK_RESET_MAC | MAC_CLK_RESET_SD_RX |
		       MAC_CLK_RESET_SD_TX;
		val &= ~MVPP22_MPCS_CLK_RESET_DIV_SET;
		writel(val, mpcs + MVPP22_MPCS_CLK_RESET);
		break;
	case PHY_INTERFACE_MODE_XAUI:
	case PHY_INTERFACE_MODE_RXAUI:
		val = readl(xpcs + MVPP22_XPCS_CFG0);
		writel(val | MVPP22_XPCS_CFG0_RESET_DIS, xpcs + MVPP22_XPCS_CFG0);
		break;
	default:
		break;
	}
}

/* Change maximum receive size of the port */
static inline void mvpp2_gmac_max_rx_size_set(struct mvpp2_port *port)
{
	u32 val;

	val = readl(port->base + MVPP2_GMAC_CTRL_0_REG);
	val &= ~MVPP2_GMAC_MAX_RX_SIZE_MASK;
	val |= (((port->pkt_size - MVPP2_MH_SIZE) / 2) <<
		    MVPP2_GMAC_MAX_RX_SIZE_OFFS);
	writel(val, port->base + MVPP2_GMAC_CTRL_0_REG);
}

/* Change maximum receive size of the port */
static inline void mvpp2_xlg_max_rx_size_set(struct mvpp2_port *port)
{
	u32 val;

	val =  readl(port->base + MVPP22_XLG_CTRL1_REG);
	val &= ~MVPP22_XLG_CTRL1_FRAMESIZELIMIT_MASK;
	val |= ((port->pkt_size - MVPP2_MH_SIZE) / 2) <<
	       MVPP22_XLG_CTRL1_FRAMESIZELIMIT_OFFS;
	writel(val, port->base + MVPP22_XLG_CTRL1_REG);
}

/* Set defaults to the MVPP2 port */
static void mvpp2_defaults_set(struct mvpp2_port *port)
{
	int tx_port_num, val, queue, lrxq;

	if (port->priv->hw_version == MVPP21) {
		/* Update TX FIFO MIN Threshold */
		val = readl(port->base + MVPP2_GMAC_PORT_FIFO_CFG_1_REG);
		val &= ~MVPP2_GMAC_TX_FIFO_MIN_TH_ALL_MASK;
		/* Min. TX threshold must be less than minimal packet length */
		val |= MVPP2_GMAC_TX_FIFO_MIN_TH_MASK(64 - 4 - 2);
		writel(val, port->base + MVPP2_GMAC_PORT_FIFO_CFG_1_REG);
	}

	/* Disable Legacy WRR, Disable EJP, Release from reset */
	tx_port_num = mvpp2_egress_port(port);
	mvpp2_write(port->priv, MVPP2_TXP_SCHED_PORT_INDEX_REG,
		    tx_port_num);
	mvpp2_write(port->priv, MVPP2_TXP_SCHED_CMD_1_REG, 0);

	/* Set TXQ scheduling to Round-Robin */
	mvpp2_write(port->priv, MVPP2_TXP_SCHED_FIXED_PRIO_REG, 0);

	/* Close bandwidth for all queues */
	for (queue = 0; queue < MVPP2_MAX_TXQ; queue++)
		mvpp2_write(port->priv,
			    MVPP2_TXQ_SCHED_TOKEN_CNTR_REG(queue), 0);

	/* Set refill period to 1 usec, refill tokens
	 * and bucket size to maximum
	 */
	mvpp2_write(port->priv, MVPP2_TXP_SCHED_PERIOD_REG,
		    port->priv->tclk / USEC_PER_SEC);
	val = mvpp2_read(port->priv, MVPP2_TXP_SCHED_REFILL_REG);
	val &= ~MVPP2_TXP_REFILL_PERIOD_ALL_MASK;
	val |= MVPP2_TXP_REFILL_PERIOD_MASK(1);
	val |= MVPP2_TXP_REFILL_TOKENS_ALL_MASK;
	mvpp2_write(port->priv, MVPP2_TXP_SCHED_REFILL_REG, val);
	val = MVPP2_TXP_TOKEN_SIZE_MAX;
	mvpp2_write(port->priv, MVPP2_TXP_SCHED_TOKEN_SIZE_REG, val);

	/* Set MaximumLowLatencyPacketSize value to 256 */
	mvpp2_write(port->priv, MVPP2_RX_CTRL_REG(port->id),
		    MVPP2_RX_USE_PSEUDO_FOR_CSUM_MASK |
		    MVPP2_RX_LOW_LATENCY_PKT_SIZE(256));

	/* Enable Rx cache snoop */
	for (lrxq = 0; lrxq < port->nrxqs; lrxq++) {
		queue = port->rxqs[lrxq]->id;
		val = mvpp2_read(port->priv, MVPP2_RXQ_CONFIG_REG(queue));
		val |= MVPP2_SNOOP_PKT_SIZE_MASK |
			   MVPP2_SNOOP_BUF_HDR_MASK;
		mvpp2_write(port->priv, MVPP2_RXQ_CONFIG_REG(queue), val);
	}

	/* At default, mask all interrupts to all present cpus */
	mvpp2_interrupts_disable(port);
}

/* Enable/disable receiving packets */
static void mvpp2_ingress_enable(struct mvpp2_port *port)
{
	u32 val;
	int lrxq, queue;

	for (lrxq = 0; lrxq < port->nrxqs; lrxq++) {
		queue = port->rxqs[lrxq]->id;
		val = mvpp2_read(port->priv, MVPP2_RXQ_CONFIG_REG(queue));
		val &= ~MVPP2_RXQ_DISABLE_MASK;
		mvpp2_write(port->priv, MVPP2_RXQ_CONFIG_REG(queue), val);
	}
}

static void mvpp2_ingress_disable(struct mvpp2_port *port)
{
	u32 val;
	int lrxq, queue;

	for (lrxq = 0; lrxq < port->nrxqs; lrxq++) {
		queue = port->rxqs[lrxq]->id;
		val = mvpp2_read(port->priv, MVPP2_RXQ_CONFIG_REG(queue));
		val |= MVPP2_RXQ_DISABLE_MASK;
		mvpp2_write(port->priv, MVPP2_RXQ_CONFIG_REG(queue), val);
	}
}

/* Enable transmit via physical egress queue
 * - HW starts take descriptors from DRAM
 */
static void mvpp2_egress_enable(struct mvpp2_port *port)
{
	u32 qmap;
	int queue;
	int tx_port_num = mvpp2_egress_port(port);

	/* Enable all initialized TXs. */
	qmap = 0;
	for (queue = 0; queue < port->ntxqs; queue++) {
		struct mvpp2_tx_queue *txq = port->txqs[queue];

		if (txq->descs)
			qmap |= (1 << queue);
	}

	mvpp2_write(port->priv, MVPP2_TXP_SCHED_PORT_INDEX_REG, tx_port_num);
	mvpp2_write(port->priv, MVPP2_TXP_SCHED_Q_CMD_REG, qmap);
}

/* Disable transmit via physical egress queue
 * - HW doesn't take descriptors from DRAM
 */
static void mvpp2_egress_disable(struct mvpp2_port *port)
{
	u32 reg_data;
	int delay;
	int tx_port_num = mvpp2_egress_port(port);

	/* Issue stop command for active channels only */
	mvpp2_write(port->priv, MVPP2_TXP_SCHED_PORT_INDEX_REG, tx_port_num);
	reg_data = (mvpp2_read(port->priv, MVPP2_TXP_SCHED_Q_CMD_REG)) &
		    MVPP2_TXP_SCHED_ENQ_MASK;
	if (reg_data != 0)
		mvpp2_write(port->priv, MVPP2_TXP_SCHED_Q_CMD_REG,
			    (reg_data << MVPP2_TXP_SCHED_DISQ_OFFSET));

	/* Wait for all Tx activity to terminate. */
	delay = 0;
	do {
		if (delay >= MVPP2_TX_DISABLE_TIMEOUT_MSEC) {
			netdev_warn(port->dev,
				    "Tx stop timed out, status=0x%08x\n",
				    reg_data);
			break;
		}
		mdelay(1);
		delay++;

		/* Check port TX Command register that all
		 * Tx queues are stopped
		 */
		reg_data = mvpp2_read(port->priv, MVPP2_TXP_SCHED_Q_CMD_REG);
	} while (reg_data & MVPP2_TXP_SCHED_ENQ_MASK);
}

/* Rx descriptors helper methods */

/* Get number of Rx descriptors occupied by received packets */
static inline int
mvpp2_rxq_received(struct mvpp2_port *port, int rxq_id)
{
	u32 val = mvpp2_read(port->priv, MVPP2_RXQ_STATUS_REG(rxq_id));

	return val & MVPP2_RXQ_OCCUPIED_MASK;
}

/* Update Rx queue status with the number of occupied and available
 * Rx descriptor slots.
 */
static inline void
mvpp2_rxq_status_update(struct mvpp2_port *port, int rxq_id,
			int used_count, int free_count)
{
	/* Decrement the number of used descriptors and increment count
	 * increment the number of free descriptors.
	 */
	u32 val = used_count | (free_count << MVPP2_RXQ_NUM_NEW_OFFSET);

	mvpp2_write(port->priv, MVPP2_RXQ_STATUS_UPDATE_REG(rxq_id), val);
}

/* Get pointer to next RX descriptor to be processed by SW */
static inline struct mvpp2_rx_desc *
mvpp2_rxq_next_desc_get(struct mvpp2_rx_queue *rxq)
{
	int rx_desc = rxq->next_desc_to_proc;

	rxq->next_desc_to_proc = MVPP2_QUEUE_NEXT_DESC(rxq, rx_desc);
	prefetch(rxq->descs + rxq->next_desc_to_proc);
	return rxq->descs + rx_desc;
}

/* Set rx queue offset */
static void mvpp2_rxq_offset_set(struct mvpp2_port *port,
				 int prxq, int offset)
{
	u32 val;

	/* Convert offset from bytes to units of 32 bytes */
	offset = offset >> 5;

	val = mvpp2_read(port->priv, MVPP2_RXQ_CONFIG_REG(prxq));
	val &= ~MVPP2_RXQ_PACKET_OFFSET_MASK;

	/* Offset is in */
	val |= ((offset << MVPP2_RXQ_PACKET_OFFSET_OFFS) &
		    MVPP2_RXQ_PACKET_OFFSET_MASK);

	mvpp2_write(port->priv, MVPP2_RXQ_CONFIG_REG(prxq), val);
}

/* Tx descriptors helper methods */

/* Get pointer to next Tx descriptor to be processed (send) by HW */
static struct mvpp2_tx_desc *
mvpp2_txq_next_desc_get(struct mvpp2_tx_queue *txq)
{
	int tx_desc = txq->next_desc_to_proc;

	txq->next_desc_to_proc = MVPP2_QUEUE_NEXT_DESC(txq, tx_desc);
	return txq->descs + tx_desc;
}

/* Update HW with number of aggregated Tx descriptors to be sent
 *
 * Called only from mvpp2_tx(), so migration is disabled, using
 * smp_processor_id() is OK.
 */
static void mvpp2_aggr_txq_pend_desc_add(struct mvpp2_port *port, int pending)
{
	/* aggregated access - relevant TXQ number is written in TX desc */
	mvpp2_thread_write(port->priv,
			   mvpp2_cpu_to_thread(port->priv, smp_processor_id()),
			   MVPP2_AGGR_TXQ_UPDATE_REG, pending);
}

/* Check if there are enough free descriptors in aggregated txq.
 * If not, update the number of occupied descriptors and repeat the check.
 *
 * Called only from mvpp2_tx(), so migration is disabled, using
 * smp_processor_id() is OK.
 */
static int mvpp2_aggr_desc_num_check(struct mvpp2_port *port,
				     struct mvpp2_tx_queue *aggr_txq, int num)
{
	if ((aggr_txq->count + num) > MVPP2_AGGR_TXQ_SIZE) {
		/* Update number of occupied aggregated Tx descriptors */
		unsigned int thread =
			mvpp2_cpu_to_thread(port->priv, smp_processor_id());
		u32 val = mvpp2_read_relaxed(port->priv,
					     MVPP2_AGGR_TXQ_STATUS_REG(thread));

		aggr_txq->count = val & MVPP2_AGGR_TXQ_PENDING_MASK;

		if ((aggr_txq->count + num) > MVPP2_AGGR_TXQ_SIZE)
			return -ENOMEM;
	}
	return 0;
}

/* Reserved Tx descriptors allocation request
 *
 * Called only from mvpp2_txq_reserved_desc_num_proc(), itself called
 * only by mvpp2_tx(), so migration is disabled, using
 * smp_processor_id() is OK.
 */
static int mvpp2_txq_alloc_reserved_desc(struct mvpp2_port *port,
					 struct mvpp2_tx_queue *txq, int num)
{
	unsigned int thread = mvpp2_cpu_to_thread(port->priv, smp_processor_id());
	struct mvpp2 *priv = port->priv;
	u32 val;

	val = (txq->id << MVPP2_TXQ_RSVD_REQ_Q_OFFSET) | num;
	mvpp2_thread_write_relaxed(priv, thread, MVPP2_TXQ_RSVD_REQ_REG, val);

	val = mvpp2_thread_read_relaxed(priv, thread, MVPP2_TXQ_RSVD_RSLT_REG);

	return val & MVPP2_TXQ_RSVD_RSLT_MASK;
}

/* Check if there are enough reserved descriptors for transmission.
 * If not, request chunk of reserved descriptors and check again.
 */
static int mvpp2_txq_reserved_desc_num_proc(struct mvpp2_port *port,
					    struct mvpp2_tx_queue *txq,
					    struct mvpp2_txq_pcpu *txq_pcpu,
					    int num)
{
	int req, desc_count;
	unsigned int thread;

	if (txq_pcpu->reserved_num >= num)
		return 0;

	/* Not enough descriptors reserved! Update the reserved descriptor
	 * count and check again.
	 */

	desc_count = 0;
	/* Compute total of used descriptors */
	for (thread = 0; thread < port->priv->nthreads; thread++) {
		struct mvpp2_txq_pcpu *txq_pcpu_aux;

		txq_pcpu_aux = per_cpu_ptr(txq->pcpu, thread);
		desc_count += txq_pcpu_aux->count;
		desc_count += txq_pcpu_aux->reserved_num;
	}

	req = max(MVPP2_CPU_DESC_CHUNK, num - txq_pcpu->reserved_num);
	desc_count += req;

	if (desc_count >
	   (txq->size - (MVPP2_MAX_THREADS * MVPP2_CPU_DESC_CHUNK)))
		return -ENOMEM;

	txq_pcpu->reserved_num += mvpp2_txq_alloc_reserved_desc(port, txq, req);

	/* OK, the descriptor could have been updated: check again. */
	if (txq_pcpu->reserved_num < num)
		return -ENOMEM;
	return 0;
}

/* Release the last allocated Tx descriptor. Useful to handle DMA
 * mapping failures in the Tx path.
 */
static void mvpp2_txq_desc_put(struct mvpp2_tx_queue *txq)
{
	if (txq->next_desc_to_proc == 0)
		txq->next_desc_to_proc = txq->last_desc - 1;
	else
		txq->next_desc_to_proc--;
}

/* Set Tx descriptors fields relevant for CSUM calculation */
static u32 mvpp2_txq_desc_csum(int l3_offs, __be16 l3_proto,
			       int ip_hdr_len, int l4_proto)
{
	u32 command;

	/* fields: L3_offset, IP_hdrlen, L3_type, G_IPv4_chk,
	 * G_L4_chk, L4_type required only for checksum calculation
	 */
	command = (l3_offs << MVPP2_TXD_L3_OFF_SHIFT);
	command |= (ip_hdr_len << MVPP2_TXD_IP_HLEN_SHIFT);
	command |= MVPP2_TXD_IP_CSUM_DISABLE;

	if (l3_proto == htons(ETH_P_IP)) {
		command &= ~MVPP2_TXD_IP_CSUM_DISABLE;	/* enable IPv4 csum */
		command &= ~MVPP2_TXD_L3_IP6;		/* enable IPv4 */
	} else {
		command |= MVPP2_TXD_L3_IP6;		/* enable IPv6 */
	}

	if (l4_proto == IPPROTO_TCP) {
		command &= ~MVPP2_TXD_L4_UDP;		/* enable TCP */
		command &= ~MVPP2_TXD_L4_CSUM_FRAG;	/* generate L4 csum */
	} else if (l4_proto == IPPROTO_UDP) {
		command |= MVPP2_TXD_L4_UDP;		/* enable UDP */
		command &= ~MVPP2_TXD_L4_CSUM_FRAG;	/* generate L4 csum */
	} else {
		command |= MVPP2_TXD_L4_CSUM_NOT;
	}

	return command;
}

/* Get number of sent descriptors and decrement counter.
 * The number of sent descriptors is returned.
 * Per-thread access
 *
 * Called only from mvpp2_txq_done(), called from mvpp2_tx()
 * (migration disabled) and from the TX completion tasklet (migration
 * disabled) so using smp_processor_id() is OK.
 */
static inline int mvpp2_txq_sent_desc_proc(struct mvpp2_port *port,
					   struct mvpp2_tx_queue *txq)
{
	u32 val;

	/* Reading status reg resets transmitted descriptor counter */
	val = mvpp2_thread_read_relaxed(port->priv,
					mvpp2_cpu_to_thread(port->priv, smp_processor_id()),
					MVPP2_TXQ_SENT_REG(txq->id));

	return (val & MVPP2_TRANSMITTED_COUNT_MASK) >>
		MVPP2_TRANSMITTED_COUNT_OFFSET;
}

/* Called through on_each_cpu(), so runs on all CPUs, with migration
 * disabled, therefore using smp_processor_id() is OK.
 */
static void mvpp2_txq_sent_counter_clear(void *arg)
{
	struct mvpp2_port *port = arg;
	int queue;

	/* If the thread isn't used, don't do anything */
	if (smp_processor_id() > port->priv->nthreads)
		return;

	for (queue = 0; queue < port->ntxqs; queue++) {
		int id = port->txqs[queue]->id;

		mvpp2_thread_read(port->priv,
				  mvpp2_cpu_to_thread(port->priv, smp_processor_id()),
				  MVPP2_TXQ_SENT_REG(id));
	}
}

/* Set max sizes for Tx queues */
static void mvpp2_txp_max_tx_size_set(struct mvpp2_port *port)
{
	u32	val, size, mtu;
	int	txq, tx_port_num;

	mtu = port->pkt_size * 8;
	if (mtu > MVPP2_TXP_MTU_MAX)
		mtu = MVPP2_TXP_MTU_MAX;

	/* WA for wrong Token bucket update: Set MTU value = 3*real MTU value */
	mtu = 3 * mtu;

	/* Indirect access to registers */
	tx_port_num = mvpp2_egress_port(port);
	mvpp2_write(port->priv, MVPP2_TXP_SCHED_PORT_INDEX_REG, tx_port_num);

	/* Set MTU */
	val = mvpp2_read(port->priv, MVPP2_TXP_SCHED_MTU_REG);
	val &= ~MVPP2_TXP_MTU_MAX;
	val |= mtu;
	mvpp2_write(port->priv, MVPP2_TXP_SCHED_MTU_REG, val);

	/* TXP token size and all TXQs token size must be larger that MTU */
	val = mvpp2_read(port->priv, MVPP2_TXP_SCHED_TOKEN_SIZE_REG);
	size = val & MVPP2_TXP_TOKEN_SIZE_MAX;
	if (size < mtu) {
		size = mtu;
		val &= ~MVPP2_TXP_TOKEN_SIZE_MAX;
		val |= size;
		mvpp2_write(port->priv, MVPP2_TXP_SCHED_TOKEN_SIZE_REG, val);
	}

	for (txq = 0; txq < port->ntxqs; txq++) {
		val = mvpp2_read(port->priv,
				 MVPP2_TXQ_SCHED_TOKEN_SIZE_REG(txq));
		size = val & MVPP2_TXQ_TOKEN_SIZE_MAX;

		if (size < mtu) {
			size = mtu;
			val &= ~MVPP2_TXQ_TOKEN_SIZE_MAX;
			val |= size;
			mvpp2_write(port->priv,
				    MVPP2_TXQ_SCHED_TOKEN_SIZE_REG(txq),
				    val);
		}
	}
}

/* Set the number of packets that will be received before Rx interrupt
 * will be generated by HW.
 */
static void mvpp2_rx_pkts_coal_set(struct mvpp2_port *port,
				   struct mvpp2_rx_queue *rxq)
{
	unsigned int thread = mvpp2_cpu_to_thread(port->priv, get_cpu());

	if (rxq->pkts_coal > MVPP2_OCCUPIED_THRESH_MASK)
		rxq->pkts_coal = MVPP2_OCCUPIED_THRESH_MASK;

	mvpp2_thread_write(port->priv, thread, MVPP2_RXQ_NUM_REG, rxq->id);
	mvpp2_thread_write(port->priv, thread, MVPP2_RXQ_THRESH_REG,
			   rxq->pkts_coal);

	put_cpu();
}

/* For some reason in the LSP this is done on each CPU. Why ? */
static void mvpp2_tx_pkts_coal_set(struct mvpp2_port *port,
				   struct mvpp2_tx_queue *txq)
{
	unsigned int thread = mvpp2_cpu_to_thread(port->priv, get_cpu());
	u32 val;

	if (txq->done_pkts_coal > MVPP2_TXQ_THRESH_MASK)
		txq->done_pkts_coal = MVPP2_TXQ_THRESH_MASK;

	val = (txq->done_pkts_coal << MVPP2_TXQ_THRESH_OFFSET);
	mvpp2_thread_write(port->priv, thread, MVPP2_TXQ_NUM_REG, txq->id);
	mvpp2_thread_write(port->priv, thread, MVPP2_TXQ_THRESH_REG, val);

	put_cpu();
}

static u32 mvpp2_usec_to_cycles(u32 usec, unsigned long clk_hz)
{
	u64 tmp = (u64)clk_hz * usec;

	do_div(tmp, USEC_PER_SEC);

	return tmp > U32_MAX ? U32_MAX : tmp;
}

static u32 mvpp2_cycles_to_usec(u32 cycles, unsigned long clk_hz)
{
	u64 tmp = (u64)cycles * USEC_PER_SEC;

	do_div(tmp, clk_hz);

	return tmp > U32_MAX ? U32_MAX : tmp;
}

/* Set the time delay in usec before Rx interrupt */
static void mvpp2_rx_time_coal_set(struct mvpp2_port *port,
				   struct mvpp2_rx_queue *rxq)
{
	unsigned long freq = port->priv->tclk;
	u32 val = mvpp2_usec_to_cycles(rxq->time_coal, freq);

	if (val > MVPP2_MAX_ISR_RX_THRESHOLD) {
		rxq->time_coal =
			mvpp2_cycles_to_usec(MVPP2_MAX_ISR_RX_THRESHOLD, freq);

		/* re-evaluate to get actual register value */
		val = mvpp2_usec_to_cycles(rxq->time_coal, freq);
	}

	mvpp2_write(port->priv, MVPP2_ISR_RX_THRESHOLD_REG(rxq->id), val);
}

static void mvpp2_tx_time_coal_set(struct mvpp2_port *port)
{
	unsigned long freq = port->priv->tclk;
	u32 val = mvpp2_usec_to_cycles(port->tx_time_coal, freq);

	if (val > MVPP2_MAX_ISR_TX_THRESHOLD) {
		port->tx_time_coal =
			mvpp2_cycles_to_usec(MVPP2_MAX_ISR_TX_THRESHOLD, freq);

		/* re-evaluate to get actual register value */
		val = mvpp2_usec_to_cycles(port->tx_time_coal, freq);
	}

	mvpp2_write(port->priv, MVPP2_ISR_TX_THRESHOLD_REG(port->id), val);
}

/* Free Tx queue skbuffs */
static void mvpp2_txq_bufs_free(struct mvpp2_port *port,
				struct mvpp2_tx_queue *txq,
				struct mvpp2_txq_pcpu *txq_pcpu, int num)
{
	int i;

	for (i = 0; i < num; i++) {
		struct mvpp2_txq_pcpu_buf *tx_buf =
			txq_pcpu->buffs + txq_pcpu->txq_get_index;

		if (!IS_TSO_HEADER(txq_pcpu, tx_buf->dma))
			dma_unmap_single(port->dev->dev.parent, tx_buf->dma,
					 tx_buf->size, DMA_TO_DEVICE);
		if (tx_buf->skb)
			dev_kfree_skb_any(tx_buf->skb);

		mvpp2_txq_inc_get(txq_pcpu);
	}
}

static inline struct mvpp2_rx_queue *mvpp2_get_rx_queue(struct mvpp2_port *port,
							u32 cause)
{
	int queue = fls(cause) - 1;

	return port->rxqs[queue];
}

static inline struct mvpp2_tx_queue *mvpp2_get_tx_queue(struct mvpp2_port *port,
							u32 cause)
{
	int queue = fls(cause) - 1;

	return port->txqs[queue];
}

/* Handle end of transmission */
static void mvpp2_txq_done(struct mvpp2_port *port, struct mvpp2_tx_queue *txq,
			   struct mvpp2_txq_pcpu *txq_pcpu)
{
	struct netdev_queue *nq = netdev_get_tx_queue(port->dev, txq->log_id);
	int tx_done;

	if (txq_pcpu->thread != mvpp2_cpu_to_thread(port->priv, smp_processor_id()))
		netdev_err(port->dev, "wrong cpu on the end of Tx processing\n");

	tx_done = mvpp2_txq_sent_desc_proc(port, txq);
	if (!tx_done)
		return;
	mvpp2_txq_bufs_free(port, txq, txq_pcpu, tx_done);

	txq_pcpu->count -= tx_done;

	if (netif_tx_queue_stopped(nq))
		if (txq_pcpu->count <= txq_pcpu->wake_threshold)
			netif_tx_wake_queue(nq);
}

static unsigned int mvpp2_tx_done(struct mvpp2_port *port, u32 cause,
				  unsigned int thread)
{
	struct mvpp2_tx_queue *txq;
	struct mvpp2_txq_pcpu *txq_pcpu;
	unsigned int tx_todo = 0;

	while (cause) {
		txq = mvpp2_get_tx_queue(port, cause);
		if (!txq)
			break;

		txq_pcpu = per_cpu_ptr(txq->pcpu, thread);

		if (txq_pcpu->count) {
			mvpp2_txq_done(port, txq, txq_pcpu);
			tx_todo += txq_pcpu->count;
		}

		cause &= ~(1 << txq->log_id);
	}
	return tx_todo;
}

/* Rx/Tx queue initialization/cleanup methods */

/* Allocate and initialize descriptors for aggr TXQ */
static int mvpp2_aggr_txq_init(struct platform_device *pdev,
			       struct mvpp2_tx_queue *aggr_txq,
			       unsigned int thread, struct mvpp2 *priv)
{
	u32 txq_dma;

	/* Allocate memory for TX descriptors */
	aggr_txq->descs = dma_alloc_coherent(&pdev->dev,
					     MVPP2_AGGR_TXQ_SIZE * MVPP2_DESC_ALIGNED_SIZE,
					     &aggr_txq->descs_dma, GFP_KERNEL);
	if (!aggr_txq->descs)
		return -ENOMEM;

	aggr_txq->last_desc = MVPP2_AGGR_TXQ_SIZE - 1;

	/* Aggr TXQ no reset WA */
	aggr_txq->next_desc_to_proc = mvpp2_read(priv,
						 MVPP2_AGGR_TXQ_INDEX_REG(thread));

	/* Set Tx descriptors queue starting address indirect
	 * access
	 */
	if (priv->hw_version == MVPP21)
		txq_dma = aggr_txq->descs_dma;
	else
		txq_dma = aggr_txq->descs_dma >>
			MVPP22_AGGR_TXQ_DESC_ADDR_OFFS;

	mvpp2_write(priv, MVPP2_AGGR_TXQ_DESC_ADDR_REG(thread), txq_dma);
	mvpp2_write(priv, MVPP2_AGGR_TXQ_DESC_SIZE_REG(thread),
		    MVPP2_AGGR_TXQ_SIZE);

	return 0;
}

/* Create a specified Rx queue */
static int mvpp2_rxq_init(struct mvpp2_port *port,
			  struct mvpp2_rx_queue *rxq)

{
	unsigned int thread;
	u32 rxq_dma;

	rxq->size = port->rx_ring_size;

	/* Allocate memory for RX descriptors */
	rxq->descs = dma_alloc_coherent(port->dev->dev.parent,
					rxq->size * MVPP2_DESC_ALIGNED_SIZE,
					&rxq->descs_dma, GFP_KERNEL);
	if (!rxq->descs)
		return -ENOMEM;

	rxq->last_desc = rxq->size - 1;

	/* Zero occupied and non-occupied counters - direct access */
	mvpp2_write(port->priv, MVPP2_RXQ_STATUS_REG(rxq->id), 0);

	/* Set Rx descriptors queue starting address - indirect access */
	thread = mvpp2_cpu_to_thread(port->priv, get_cpu());
	mvpp2_thread_write(port->priv, thread, MVPP2_RXQ_NUM_REG, rxq->id);
	if (port->priv->hw_version == MVPP21)
		rxq_dma = rxq->descs_dma;
	else
		rxq_dma = rxq->descs_dma >> MVPP22_DESC_ADDR_OFFS;
	mvpp2_thread_write(port->priv, thread, MVPP2_RXQ_DESC_ADDR_REG, rxq_dma);
	mvpp2_thread_write(port->priv, thread, MVPP2_RXQ_DESC_SIZE_REG, rxq->size);
	mvpp2_thread_write(port->priv, thread, MVPP2_RXQ_INDEX_REG, 0);
	put_cpu();

	/* Set Offset */
	mvpp2_rxq_offset_set(port, rxq->id, NET_SKB_PAD);

	/* Set coalescing pkts and time */
	mvpp2_rx_pkts_coal_set(port, rxq);
	mvpp2_rx_time_coal_set(port, rxq);

	/* Add number of descriptors ready for receiving packets */
	mvpp2_rxq_status_update(port, rxq->id, 0, rxq->size);

	return 0;
}

/* Push packets received by the RXQ to BM pool */
static void mvpp2_rxq_drop_pkts(struct mvpp2_port *port,
				struct mvpp2_rx_queue *rxq)
{
	int rx_received, i;

	rx_received = mvpp2_rxq_received(port, rxq->id);
	if (!rx_received)
		return;

	for (i = 0; i < rx_received; i++) {
		struct mvpp2_rx_desc *rx_desc = mvpp2_rxq_next_desc_get(rxq);
		u32 status = mvpp2_rxdesc_status_get(port, rx_desc);
		int pool;

		pool = (status & MVPP2_RXD_BM_POOL_ID_MASK) >>
			MVPP2_RXD_BM_POOL_ID_OFFS;

		mvpp2_bm_pool_put(port, pool,
				  mvpp2_rxdesc_dma_addr_get(port, rx_desc),
				  mvpp2_rxdesc_cookie_get(port, rx_desc));
	}
	mvpp2_rxq_status_update(port, rxq->id, rx_received, rx_received);
}

/* Cleanup Rx queue */
static void mvpp2_rxq_deinit(struct mvpp2_port *port,
			     struct mvpp2_rx_queue *rxq)
{
	unsigned int thread;

	mvpp2_rxq_drop_pkts(port, rxq);

	if (rxq->descs)
		dma_free_coherent(port->dev->dev.parent,
				  rxq->size * MVPP2_DESC_ALIGNED_SIZE,
				  rxq->descs,
				  rxq->descs_dma);

	rxq->descs             = NULL;
	rxq->last_desc         = 0;
	rxq->next_desc_to_proc = 0;
	rxq->descs_dma         = 0;

	/* Clear Rx descriptors queue starting address and size;
	 * free descriptor number
	 */
	mvpp2_write(port->priv, MVPP2_RXQ_STATUS_REG(rxq->id), 0);
	thread = mvpp2_cpu_to_thread(port->priv, get_cpu());
	mvpp2_thread_write(port->priv, thread, MVPP2_RXQ_NUM_REG, rxq->id);
	mvpp2_thread_write(port->priv, thread, MVPP2_RXQ_DESC_ADDR_REG, 0);
	mvpp2_thread_write(port->priv, thread, MVPP2_RXQ_DESC_SIZE_REG, 0);
	put_cpu();
}

/* Create and initialize a Tx queue */
static int mvpp2_txq_init(struct mvpp2_port *port,
			  struct mvpp2_tx_queue *txq)
{
	u32 val;
	unsigned int thread;
	int desc, desc_per_txq, tx_port_num;
	struct mvpp2_txq_pcpu *txq_pcpu;

	txq->size = port->tx_ring_size;

	/* Allocate memory for Tx descriptors */
	txq->descs = dma_alloc_coherent(port->dev->dev.parent,
				txq->size * MVPP2_DESC_ALIGNED_SIZE,
				&txq->descs_dma, GFP_KERNEL);
	if (!txq->descs)
		return -ENOMEM;

	txq->last_desc = txq->size - 1;

	/* Set Tx descriptors queue starting address - indirect access */
	thread = mvpp2_cpu_to_thread(port->priv, get_cpu());
	mvpp2_thread_write(port->priv, thread, MVPP2_TXQ_NUM_REG, txq->id);
	mvpp2_thread_write(port->priv, thread, MVPP2_TXQ_DESC_ADDR_REG,
			   txq->descs_dma);
	mvpp2_thread_write(port->priv, thread, MVPP2_TXQ_DESC_SIZE_REG,
			   txq->size & MVPP2_TXQ_DESC_SIZE_MASK);
	mvpp2_thread_write(port->priv, thread, MVPP2_TXQ_INDEX_REG, 0);
	mvpp2_thread_write(port->priv, thread, MVPP2_TXQ_RSVD_CLR_REG,
			   txq->id << MVPP2_TXQ_RSVD_CLR_OFFSET);
	val = mvpp2_thread_read(port->priv, thread, MVPP2_TXQ_PENDING_REG);
	val &= ~MVPP2_TXQ_PENDING_MASK;
	mvpp2_thread_write(port->priv, thread, MVPP2_TXQ_PENDING_REG, val);

	/* Calculate base address in prefetch buffer. We reserve 16 descriptors
	 * for each existing TXQ.
	 * TCONTS for PON port must be continuous from 0 to MVPP2_MAX_TCONT
	 * GBE ports assumed to be continuous from 0 to MVPP2_MAX_PORTS
	 */
	desc_per_txq = 16;
	desc = (port->id * MVPP2_MAX_TXQ * desc_per_txq) +
	       (txq->log_id * desc_per_txq);

	mvpp2_thread_write(port->priv, thread, MVPP2_TXQ_PREF_BUF_REG,
			   MVPP2_PREF_BUF_PTR(desc) | MVPP2_PREF_BUF_SIZE_16 |
			   MVPP2_PREF_BUF_THRESH(desc_per_txq / 2));
	put_cpu();

	/* WRR / EJP configuration - indirect access */
	tx_port_num = mvpp2_egress_port(port);
	mvpp2_write(port->priv, MVPP2_TXP_SCHED_PORT_INDEX_REG, tx_port_num);

	val = mvpp2_read(port->priv, MVPP2_TXQ_SCHED_REFILL_REG(txq->log_id));
	val &= ~MVPP2_TXQ_REFILL_PERIOD_ALL_MASK;
	val |= MVPP2_TXQ_REFILL_PERIOD_MASK(1);
	val |= MVPP2_TXQ_REFILL_TOKENS_ALL_MASK;
	mvpp2_write(port->priv, MVPP2_TXQ_SCHED_REFILL_REG(txq->log_id), val);

	val = MVPP2_TXQ_TOKEN_SIZE_MAX;
	mvpp2_write(port->priv, MVPP2_TXQ_SCHED_TOKEN_SIZE_REG(txq->log_id),
		    val);

	for (thread = 0; thread < port->priv->nthreads; thread++) {
		txq_pcpu = per_cpu_ptr(txq->pcpu, thread);
		txq_pcpu->size = txq->size;
		txq_pcpu->buffs = kmalloc_array(txq_pcpu->size,
						sizeof(*txq_pcpu->buffs),
						GFP_KERNEL);
		if (!txq_pcpu->buffs)
			return -ENOMEM;

		txq_pcpu->count = 0;
		txq_pcpu->reserved_num = 0;
		txq_pcpu->txq_put_index = 0;
		txq_pcpu->txq_get_index = 0;
		txq_pcpu->tso_headers = NULL;

		txq_pcpu->stop_threshold = txq->size - MVPP2_MAX_SKB_DESCS;
		txq_pcpu->wake_threshold = txq_pcpu->stop_threshold / 2;

		txq_pcpu->tso_headers =
			dma_alloc_coherent(port->dev->dev.parent,
					   txq_pcpu->size * TSO_HEADER_SIZE,
					   &txq_pcpu->tso_headers_dma,
					   GFP_KERNEL);
		if (!txq_pcpu->tso_headers)
			return -ENOMEM;
	}

	return 0;
}

/* Free allocated TXQ resources */
static void mvpp2_txq_deinit(struct mvpp2_port *port,
			     struct mvpp2_tx_queue *txq)
{
	struct mvpp2_txq_pcpu *txq_pcpu;
	unsigned int thread;

	for (thread = 0; thread < port->priv->nthreads; thread++) {
		txq_pcpu = per_cpu_ptr(txq->pcpu, thread);
		kfree(txq_pcpu->buffs);

		if (txq_pcpu->tso_headers)
			dma_free_coherent(port->dev->dev.parent,
					  txq_pcpu->size * TSO_HEADER_SIZE,
					  txq_pcpu->tso_headers,
					  txq_pcpu->tso_headers_dma);

		txq_pcpu->tso_headers = NULL;
	}

	if (txq->descs)
		dma_free_coherent(port->dev->dev.parent,
				  txq->size * MVPP2_DESC_ALIGNED_SIZE,
				  txq->descs, txq->descs_dma);

	txq->descs             = NULL;
	txq->last_desc         = 0;
	txq->next_desc_to_proc = 0;
	txq->descs_dma         = 0;

	/* Set minimum bandwidth for disabled TXQs */
	mvpp2_write(port->priv, MVPP2_TXQ_SCHED_TOKEN_CNTR_REG(txq->log_id), 0);

	/* Set Tx descriptors queue starting address and size */
	thread = mvpp2_cpu_to_thread(port->priv, get_cpu());
	mvpp2_thread_write(port->priv, thread, MVPP2_TXQ_NUM_REG, txq->id);
	mvpp2_thread_write(port->priv, thread, MVPP2_TXQ_DESC_ADDR_REG, 0);
	mvpp2_thread_write(port->priv, thread, MVPP2_TXQ_DESC_SIZE_REG, 0);
	put_cpu();
}

/* Cleanup Tx ports */
static void mvpp2_txq_clean(struct mvpp2_port *port, struct mvpp2_tx_queue *txq)
{
	struct mvpp2_txq_pcpu *txq_pcpu;
	int delay, pending;
	unsigned int thread = mvpp2_cpu_to_thread(port->priv, get_cpu());
	u32 val;

	mvpp2_thread_write(port->priv, thread, MVPP2_TXQ_NUM_REG, txq->id);
	val = mvpp2_thread_read(port->priv, thread, MVPP2_TXQ_PREF_BUF_REG);
	val |= MVPP2_TXQ_DRAIN_EN_MASK;
	mvpp2_thread_write(port->priv, thread, MVPP2_TXQ_PREF_BUF_REG, val);

	/* The napi queue has been stopped so wait for all packets
	 * to be transmitted.
	 */
	delay = 0;
	do {
		if (delay >= MVPP2_TX_PENDING_TIMEOUT_MSEC) {
			netdev_warn(port->dev,
				    "port %d: cleaning queue %d timed out\n",
				    port->id, txq->log_id);
			break;
		}
		mdelay(1);
		delay++;

		pending = mvpp2_thread_read(port->priv, thread,
					    MVPP2_TXQ_PENDING_REG);
		pending &= MVPP2_TXQ_PENDING_MASK;
	} while (pending);

	val &= ~MVPP2_TXQ_DRAIN_EN_MASK;
	mvpp2_thread_write(port->priv, thread, MVPP2_TXQ_PREF_BUF_REG, val);
	put_cpu();

	for (thread = 0; thread < port->priv->nthreads; thread++) {
		txq_pcpu = per_cpu_ptr(txq->pcpu, thread);

		/* Release all packets */
		mvpp2_txq_bufs_free(port, txq, txq_pcpu, txq_pcpu->count);

		/* Reset queue */
		txq_pcpu->count = 0;
		txq_pcpu->txq_put_index = 0;
		txq_pcpu->txq_get_index = 0;
	}
}

/* Cleanup all Tx queues */
static void mvpp2_cleanup_txqs(struct mvpp2_port *port)
{
	struct mvpp2_tx_queue *txq;
	int queue;
	u32 val;

	val = mvpp2_read(port->priv, MVPP2_TX_PORT_FLUSH_REG);

	/* Reset Tx ports and delete Tx queues */
	val |= MVPP2_TX_PORT_FLUSH_MASK(port->id);
	mvpp2_write(port->priv, MVPP2_TX_PORT_FLUSH_REG, val);

	for (queue = 0; queue < port->ntxqs; queue++) {
		txq = port->txqs[queue];
		mvpp2_txq_clean(port, txq);
		mvpp2_txq_deinit(port, txq);
	}

	on_each_cpu(mvpp2_txq_sent_counter_clear, port, 1);

	val &= ~MVPP2_TX_PORT_FLUSH_MASK(port->id);
	mvpp2_write(port->priv, MVPP2_TX_PORT_FLUSH_REG, val);
}

/* Cleanup all Rx queues */
static void mvpp2_cleanup_rxqs(struct mvpp2_port *port)
{
	int queue;

	for (queue = 0; queue < port->nrxqs; queue++)
		mvpp2_rxq_deinit(port, port->rxqs[queue]);
}

/* Init all Rx queues for port */
static int mvpp2_setup_rxqs(struct mvpp2_port *port)
{
	int queue, err;

	for (queue = 0; queue < port->nrxqs; queue++) {
		err = mvpp2_rxq_init(port, port->rxqs[queue]);
		if (err)
			goto err_cleanup;
	}
	return 0;

err_cleanup:
	mvpp2_cleanup_rxqs(port);
	return err;
}

/* Init all tx queues for port */
static int mvpp2_setup_txqs(struct mvpp2_port *port)
{
	struct mvpp2_tx_queue *txq;
	int queue, err, cpu;

	for (queue = 0; queue < port->ntxqs; queue++) {
		txq = port->txqs[queue];
		err = mvpp2_txq_init(port, txq);
		if (err)
			goto err_cleanup;

		/* Assign this queue to a CPU */
		cpu = queue % num_present_cpus();
		netif_set_xps_queue(port->dev, cpumask_of(cpu), queue);
	}

	if (port->has_tx_irqs) {
		mvpp2_tx_time_coal_set(port);
		for (queue = 0; queue < port->ntxqs; queue++) {
			txq = port->txqs[queue];
			mvpp2_tx_pkts_coal_set(port, txq);
		}
	}

	on_each_cpu(mvpp2_txq_sent_counter_clear, port, 1);
	return 0;

err_cleanup:
	mvpp2_cleanup_txqs(port);
	return err;
}

/* The callback for per-port interrupt */
static irqreturn_t mvpp2_isr(int irq, void *dev_id)
{
	struct mvpp2_queue_vector *qv = dev_id;

	mvpp2_qvec_interrupt_disable(qv);

	napi_schedule(&qv->napi);

	return IRQ_HANDLED;
}

/* Per-port interrupt for link status changes */
static irqreturn_t mvpp2_link_status_isr(int irq, void *dev_id)
{
	struct mvpp2_port *port = (struct mvpp2_port *)dev_id;
	struct net_device *dev = port->dev;
	bool event = false, link = false;
	u32 val;

	mvpp22_gop_mask_irq(port);

	if (port->gop_id == 0 && mvpp2_is_xlg(port->phy_interface)) {
		val = readl(port->base + MVPP22_XLG_INT_STAT);
		if (val & MVPP22_XLG_INT_STAT_LINK) {
			event = true;
			val = readl(port->base + MVPP22_XLG_STATUS);
			if (val & MVPP22_XLG_STATUS_LINK_UP)
				link = true;
		}
	} else if (phy_interface_mode_is_rgmii(port->phy_interface) ||
		   phy_interface_mode_is_8023z(port->phy_interface) ||
		   port->phy_interface == PHY_INTERFACE_MODE_SGMII) {
		val = readl(port->base + MVPP22_GMAC_INT_STAT);
		if (val & MVPP22_GMAC_INT_STAT_LINK) {
			event = true;
			val = readl(port->base + MVPP2_GMAC_STATUS0);
			if (val & MVPP2_GMAC_STATUS0_LINK_UP)
				link = true;
		}
	}

	if (port->phylink) {
		phylink_mac_change(port->phylink, link);
		goto handled;
	}

	if (!netif_running(dev) || !event)
		goto handled;

	if (link) {
		mvpp2_interrupts_enable(port);

		mvpp2_egress_enable(port);
		mvpp2_ingress_enable(port);
		netif_carrier_on(dev);
		netif_tx_wake_all_queues(dev);
	} else {
		netif_tx_stop_all_queues(dev);
		netif_carrier_off(dev);
		mvpp2_ingress_disable(port);
		mvpp2_egress_disable(port);

		mvpp2_interrupts_disable(port);
	}

handled:
	mvpp22_gop_unmask_irq(port);
	return IRQ_HANDLED;
}

static void mvpp2_timer_set(struct mvpp2_port_pcpu *port_pcpu)
{
	ktime_t interval;

	if (!port_pcpu->timer_scheduled) {
		port_pcpu->timer_scheduled = true;
		interval = MVPP2_TXDONE_HRTIMER_PERIOD_NS;
		hrtimer_start(&port_pcpu->tx_done_timer, interval,
			      HRTIMER_MODE_REL_PINNED);
	}
}

static void mvpp2_tx_proc_cb(unsigned long data)
{
	struct net_device *dev = (struct net_device *)data;
	struct mvpp2_port *port = netdev_priv(dev);
	struct mvpp2_port_pcpu *port_pcpu;
	unsigned int tx_todo, cause;

	port_pcpu = per_cpu_ptr(port->pcpu,
				mvpp2_cpu_to_thread(port->priv, smp_processor_id()));

	if (!netif_running(dev))
		return;
	port_pcpu->timer_scheduled = false;

	/* Process all the Tx queues */
	cause = (1 << port->ntxqs) - 1;
	tx_todo = mvpp2_tx_done(port, cause,
				mvpp2_cpu_to_thread(port->priv, smp_processor_id()));

	/* Set the timer in case not all the packets were processed */
	if (tx_todo)
		mvpp2_timer_set(port_pcpu);
}

static enum hrtimer_restart mvpp2_hr_timer_cb(struct hrtimer *timer)
{
	struct mvpp2_port_pcpu *port_pcpu = container_of(timer,
							 struct mvpp2_port_pcpu,
							 tx_done_timer);

	tasklet_schedule(&port_pcpu->tx_done_tasklet);

	return HRTIMER_NORESTART;
}

/* Main RX/TX processing routines */

/* Display more error info */
static void mvpp2_rx_error(struct mvpp2_port *port,
			   struct mvpp2_rx_desc *rx_desc)
{
	u32 status = mvpp2_rxdesc_status_get(port, rx_desc);
	size_t sz = mvpp2_rxdesc_size_get(port, rx_desc);
	char *err_str = NULL;

	switch (status & MVPP2_RXD_ERR_CODE_MASK) {
	case MVPP2_RXD_ERR_CRC:
		err_str = "crc";
		break;
	case MVPP2_RXD_ERR_OVERRUN:
		err_str = "overrun";
		break;
	case MVPP2_RXD_ERR_RESOURCE:
		err_str = "resource";
		break;
	}
	if (err_str && net_ratelimit())
		netdev_err(port->dev,
			   "bad rx status %08x (%s error), size=%zu\n",
			   status, err_str, sz);
}

/* Handle RX checksum offload */
static void mvpp2_rx_csum(struct mvpp2_port *port, u32 status,
			  struct sk_buff *skb)
{
	if (((status & MVPP2_RXD_L3_IP4) &&
	     !(status & MVPP2_RXD_IP4_HEADER_ERR)) ||
	    (status & MVPP2_RXD_L3_IP6))
		if (((status & MVPP2_RXD_L4_UDP) ||
		     (status & MVPP2_RXD_L4_TCP)) &&
		     (status & MVPP2_RXD_L4_CSUM_OK)) {
			skb->csum = 0;
			skb->ip_summed = CHECKSUM_UNNECESSARY;
			return;
		}

	skb->ip_summed = CHECKSUM_NONE;
}

/* Reuse skb if possible, or allocate a new skb and add it to BM pool */
static int mvpp2_rx_refill(struct mvpp2_port *port,
			   struct mvpp2_bm_pool *bm_pool, int pool)
{
	dma_addr_t dma_addr;
	phys_addr_t phys_addr;
	void *buf;

	/* No recycle or too many buffers are in use, so allocate a new skb */
	buf = mvpp2_buf_alloc(port, bm_pool, &dma_addr, &phys_addr,
			      GFP_ATOMIC);
	if (!buf)
		return -ENOMEM;

	mvpp2_bm_pool_put(port, pool, dma_addr, phys_addr);

	return 0;
}

/* Handle tx checksum */
static u32 mvpp2_skb_tx_csum(struct mvpp2_port *port, struct sk_buff *skb)
{
	if (skb->ip_summed == CHECKSUM_PARTIAL) {
		int ip_hdr_len = 0;
		u8 l4_proto;
		__be16 l3_proto = vlan_get_protocol(skb);

		if (l3_proto == htons(ETH_P_IP)) {
			struct iphdr *ip4h = ip_hdr(skb);

			/* Calculate IPv4 checksum and L4 checksum */
			ip_hdr_len = ip4h->ihl;
			l4_proto = ip4h->protocol;
		} else if (l3_proto == htons(ETH_P_IPV6)) {
			struct ipv6hdr *ip6h = ipv6_hdr(skb);

			/* Read l4_protocol from one of IPv6 extra headers */
			if (skb_network_header_len(skb) > 0)
				ip_hdr_len = (skb_network_header_len(skb) >> 2);
			l4_proto = ip6h->nexthdr;
		} else {
			return MVPP2_TXD_L4_CSUM_NOT;
		}

		return mvpp2_txq_desc_csum(skb_network_offset(skb),
					   l3_proto, ip_hdr_len, l4_proto);
	}

	return MVPP2_TXD_L4_CSUM_NOT | MVPP2_TXD_IP_CSUM_DISABLE;
}

/* Main rx processing */
static int mvpp2_rx(struct mvpp2_port *port, struct napi_struct *napi,
		    int rx_todo, struct mvpp2_rx_queue *rxq)
{
	struct net_device *dev = port->dev;
	int rx_received;
	int rx_done = 0;
	u32 rcvd_pkts = 0;
	u32 rcvd_bytes = 0;

	/* Get number of received packets and clamp the to-do */
	rx_received = mvpp2_rxq_received(port, rxq->id);
	if (rx_todo > rx_received)
		rx_todo = rx_received;

	while (rx_done < rx_todo) {
		struct mvpp2_rx_desc *rx_desc = mvpp2_rxq_next_desc_get(rxq);
		struct mvpp2_bm_pool *bm_pool;
		struct sk_buff *skb;
		unsigned int frag_size;
		dma_addr_t dma_addr;
		phys_addr_t phys_addr;
		u32 rx_status;
		int pool, rx_bytes, err;
		void *data;

		rx_done++;
		rx_status = mvpp2_rxdesc_status_get(port, rx_desc);
		rx_bytes = mvpp2_rxdesc_size_get(port, rx_desc);
		rx_bytes -= MVPP2_MH_SIZE;
		dma_addr = mvpp2_rxdesc_dma_addr_get(port, rx_desc);
		phys_addr = mvpp2_rxdesc_cookie_get(port, rx_desc);
		data = (void *)phys_to_virt(phys_addr);

		pool = (rx_status & MVPP2_RXD_BM_POOL_ID_MASK) >>
			MVPP2_RXD_BM_POOL_ID_OFFS;
		bm_pool = &port->priv->bm_pools[pool];

		/* In case of an error, release the requested buffer pointer
		 * to the Buffer Manager. This request process is controlled
		 * by the hardware, and the information about the buffer is
		 * comprised by the RX descriptor.
		 */
		if (rx_status & MVPP2_RXD_ERR_SUMMARY) {
err_drop_frame:
			dev->stats.rx_errors++;
			mvpp2_rx_error(port, rx_desc);
			/* Return the buffer to the pool */
			mvpp2_bm_pool_put(port, pool, dma_addr, phys_addr);
			continue;
		}

		if (bm_pool->frag_size > PAGE_SIZE)
			frag_size = 0;
		else
			frag_size = bm_pool->frag_size;

		skb = build_skb(data, frag_size);
		if (!skb) {
			netdev_warn(port->dev, "skb build failed\n");
			goto err_drop_frame;
		}

		err = mvpp2_rx_refill(port, bm_pool, pool);
		if (err) {
			netdev_err(port->dev, "failed to refill BM pools\n");
			goto err_drop_frame;
		}

		dma_unmap_single(dev->dev.parent, dma_addr,
				 bm_pool->buf_size, DMA_FROM_DEVICE);

		rcvd_pkts++;
		rcvd_bytes += rx_bytes;

		skb_reserve(skb, MVPP2_MH_SIZE + NET_SKB_PAD);
		skb_put(skb, rx_bytes);
		skb->protocol = eth_type_trans(skb, dev);
		mvpp2_rx_csum(port, rx_status, skb);

		napi_gro_receive(napi, skb);
	}

	if (rcvd_pkts) {
		struct mvpp2_pcpu_stats *stats = this_cpu_ptr(port->stats);

		u64_stats_update_begin(&stats->syncp);
		stats->rx_packets += rcvd_pkts;
		stats->rx_bytes   += rcvd_bytes;
		u64_stats_update_end(&stats->syncp);
	}

	/* Update Rx queue management counters */
	wmb();
	mvpp2_rxq_status_update(port, rxq->id, rx_done, rx_done);

	return rx_todo;
}

static inline void
tx_desc_unmap_put(struct mvpp2_port *port, struct mvpp2_tx_queue *txq,
		  struct mvpp2_tx_desc *desc)
{
	unsigned int thread = mvpp2_cpu_to_thread(port->priv, smp_processor_id());
	struct mvpp2_txq_pcpu *txq_pcpu = per_cpu_ptr(txq->pcpu, thread);

	dma_addr_t buf_dma_addr =
		mvpp2_txdesc_dma_addr_get(port, desc);
	size_t buf_sz =
		mvpp2_txdesc_size_get(port, desc);
	if (!IS_TSO_HEADER(txq_pcpu, buf_dma_addr))
		dma_unmap_single(port->dev->dev.parent, buf_dma_addr,
				 buf_sz, DMA_TO_DEVICE);
	mvpp2_txq_desc_put(txq);
}

/* Handle tx fragmentation processing */
static int mvpp2_tx_frag_process(struct mvpp2_port *port, struct sk_buff *skb,
				 struct mvpp2_tx_queue *aggr_txq,
				 struct mvpp2_tx_queue *txq)
{
	unsigned int thread = mvpp2_cpu_to_thread(port->priv, smp_processor_id());
	struct mvpp2_txq_pcpu *txq_pcpu = per_cpu_ptr(txq->pcpu, thread);
	struct mvpp2_tx_desc *tx_desc;
	int i;
	dma_addr_t buf_dma_addr;

	for (i = 0; i < skb_shinfo(skb)->nr_frags; i++) {
		skb_frag_t *frag = &skb_shinfo(skb)->frags[i];
		void *addr = page_address(frag->page.p) + frag->page_offset;

		tx_desc = mvpp2_txq_next_desc_get(aggr_txq);
		mvpp2_txdesc_txq_set(port, tx_desc, txq->id);
		mvpp2_txdesc_size_set(port, tx_desc, frag->size);

		buf_dma_addr = dma_map_single(port->dev->dev.parent, addr,
					      frag->size, DMA_TO_DEVICE);
		if (dma_mapping_error(port->dev->dev.parent, buf_dma_addr)) {
			mvpp2_txq_desc_put(txq);
			goto cleanup;
		}

		mvpp2_txdesc_dma_addr_set(port, tx_desc, buf_dma_addr);

		if (i == (skb_shinfo(skb)->nr_frags - 1)) {
			/* Last descriptor */
			mvpp2_txdesc_cmd_set(port, tx_desc,
					     MVPP2_TXD_L_DESC);
			mvpp2_txq_inc_put(port, txq_pcpu, skb, tx_desc);
		} else {
			/* Descriptor in the middle: Not First, Not Last */
			mvpp2_txdesc_cmd_set(port, tx_desc, 0);
			mvpp2_txq_inc_put(port, txq_pcpu, NULL, tx_desc);
		}
	}

	return 0;
cleanup:
	/* Release all descriptors that were used to map fragments of
	 * this packet, as well as the corresponding DMA mappings
	 */
	for (i = i - 1; i >= 0; i--) {
		tx_desc = txq->descs + i;
		tx_desc_unmap_put(port, txq, tx_desc);
	}

	return -ENOMEM;
}

static inline void mvpp2_tso_put_hdr(struct sk_buff *skb,
				     struct net_device *dev,
				     struct mvpp2_tx_queue *txq,
				     struct mvpp2_tx_queue *aggr_txq,
				     struct mvpp2_txq_pcpu *txq_pcpu,
				     int hdr_sz)
{
	struct mvpp2_port *port = netdev_priv(dev);
	struct mvpp2_tx_desc *tx_desc = mvpp2_txq_next_desc_get(aggr_txq);
	dma_addr_t addr;

	mvpp2_txdesc_txq_set(port, tx_desc, txq->id);
	mvpp2_txdesc_size_set(port, tx_desc, hdr_sz);

	addr = txq_pcpu->tso_headers_dma +
	       txq_pcpu->txq_put_index * TSO_HEADER_SIZE;
	mvpp2_txdesc_dma_addr_set(port, tx_desc, addr);

	mvpp2_txdesc_cmd_set(port, tx_desc, mvpp2_skb_tx_csum(port, skb) |
					    MVPP2_TXD_F_DESC |
					    MVPP2_TXD_PADDING_DISABLE);
	mvpp2_txq_inc_put(port, txq_pcpu, NULL, tx_desc);
}

static inline int mvpp2_tso_put_data(struct sk_buff *skb,
				     struct net_device *dev, struct tso_t *tso,
				     struct mvpp2_tx_queue *txq,
				     struct mvpp2_tx_queue *aggr_txq,
				     struct mvpp2_txq_pcpu *txq_pcpu,
				     int sz, bool left, bool last)
{
	struct mvpp2_port *port = netdev_priv(dev);
	struct mvpp2_tx_desc *tx_desc = mvpp2_txq_next_desc_get(aggr_txq);
	dma_addr_t buf_dma_addr;

	mvpp2_txdesc_txq_set(port, tx_desc, txq->id);
	mvpp2_txdesc_size_set(port, tx_desc, sz);

	buf_dma_addr = dma_map_single(dev->dev.parent, tso->data, sz,
				      DMA_TO_DEVICE);
	if (unlikely(dma_mapping_error(dev->dev.parent, buf_dma_addr))) {
		mvpp2_txq_desc_put(txq);
		return -ENOMEM;
	}

	mvpp2_txdesc_dma_addr_set(port, tx_desc, buf_dma_addr);

	if (!left) {
		mvpp2_txdesc_cmd_set(port, tx_desc, MVPP2_TXD_L_DESC);
		if (last) {
			mvpp2_txq_inc_put(port, txq_pcpu, skb, tx_desc);
			return 0;
		}
	} else {
		mvpp2_txdesc_cmd_set(port, tx_desc, 0);
	}

	mvpp2_txq_inc_put(port, txq_pcpu, NULL, tx_desc);
	return 0;
}

static int mvpp2_tx_tso(struct sk_buff *skb, struct net_device *dev,
			struct mvpp2_tx_queue *txq,
			struct mvpp2_tx_queue *aggr_txq,
			struct mvpp2_txq_pcpu *txq_pcpu)
{
	struct mvpp2_port *port = netdev_priv(dev);
	struct tso_t tso;
	int hdr_sz = skb_transport_offset(skb) + tcp_hdrlen(skb);
	int i, len, descs = 0;

	/* Check number of available descriptors */
	if (mvpp2_aggr_desc_num_check(port, aggr_txq, tso_count_descs(skb)) ||
	    mvpp2_txq_reserved_desc_num_proc(port, txq, txq_pcpu,
					     tso_count_descs(skb)))
		return 0;

	tso_start(skb, &tso);
	len = skb->len - hdr_sz;
	while (len > 0) {
		int left = min_t(int, skb_shinfo(skb)->gso_size, len);
		char *hdr = txq_pcpu->tso_headers +
			    txq_pcpu->txq_put_index * TSO_HEADER_SIZE;

		len -= left;
		descs++;

		tso_build_hdr(skb, hdr, &tso, left, len == 0);
		mvpp2_tso_put_hdr(skb, dev, txq, aggr_txq, txq_pcpu, hdr_sz);

		while (left > 0) {
			int sz = min_t(int, tso.size, left);
			left -= sz;
			descs++;

			if (mvpp2_tso_put_data(skb, dev, &tso, txq, aggr_txq,
					       txq_pcpu, sz, left, len == 0))
				goto release;
			tso_build_data(skb, &tso, sz);
		}
	}

	return descs;

release:
	for (i = descs - 1; i >= 0; i--) {
		struct mvpp2_tx_desc *tx_desc = txq->descs + i;
		tx_desc_unmap_put(port, txq, tx_desc);
	}
	return 0;
}

/* Main tx processing */
static netdev_tx_t mvpp2_tx(struct sk_buff *skb, struct net_device *dev)
{
	struct mvpp2_port *port = netdev_priv(dev);
	struct mvpp2_tx_queue *txq, *aggr_txq;
	struct mvpp2_txq_pcpu *txq_pcpu;
	struct mvpp2_tx_desc *tx_desc;
	dma_addr_t buf_dma_addr;
	unsigned long flags = 0;
	unsigned int thread;
	int frags = 0;
	u16 txq_id;
	u32 tx_cmd;

	thread = mvpp2_cpu_to_thread(port->priv, smp_processor_id());

	txq_id = skb_get_queue_mapping(skb);
	txq = port->txqs[txq_id];
	txq_pcpu = per_cpu_ptr(txq->pcpu, thread);
	aggr_txq = &port->priv->aggr_txqs[thread];

	if (test_bit(thread, &port->priv->lock_map))
		spin_lock_irqsave(&port->tx_lock[thread], flags);

	if (skb_is_gso(skb)) {
		frags = mvpp2_tx_tso(skb, dev, txq, aggr_txq, txq_pcpu);
		goto out;
	}
	frags = skb_shinfo(skb)->nr_frags + 1;

	/* Check number of available descriptors */
	if (mvpp2_aggr_desc_num_check(port, aggr_txq, frags) ||
	    mvpp2_txq_reserved_desc_num_proc(port, txq, txq_pcpu, frags)) {
		frags = 0;
		goto out;
	}

	/* Get a descriptor for the first part of the packet */
	tx_desc = mvpp2_txq_next_desc_get(aggr_txq);
	mvpp2_txdesc_txq_set(port, tx_desc, txq->id);
	mvpp2_txdesc_size_set(port, tx_desc, skb_headlen(skb));

	buf_dma_addr = dma_map_single(dev->dev.parent, skb->data,
				      skb_headlen(skb), DMA_TO_DEVICE);
	if (unlikely(dma_mapping_error(dev->dev.parent, buf_dma_addr))) {
		mvpp2_txq_desc_put(txq);
		frags = 0;
		goto out;
	}

	mvpp2_txdesc_dma_addr_set(port, tx_desc, buf_dma_addr);

	tx_cmd = mvpp2_skb_tx_csum(port, skb);

	if (frags == 1) {
		/* First and Last descriptor */
		tx_cmd |= MVPP2_TXD_F_DESC | MVPP2_TXD_L_DESC;
		mvpp2_txdesc_cmd_set(port, tx_desc, tx_cmd);
		mvpp2_txq_inc_put(port, txq_pcpu, skb, tx_desc);
	} else {
		/* First but not Last */
		tx_cmd |= MVPP2_TXD_F_DESC | MVPP2_TXD_PADDING_DISABLE;
		mvpp2_txdesc_cmd_set(port, tx_desc, tx_cmd);
		mvpp2_txq_inc_put(port, txq_pcpu, NULL, tx_desc);

		/* Continue with other skb fragments */
		if (mvpp2_tx_frag_process(port, skb, aggr_txq, txq)) {
			tx_desc_unmap_put(port, txq, tx_desc);
			frags = 0;
		}
	}

out:
	if (frags > 0) {
		struct mvpp2_pcpu_stats *stats = per_cpu_ptr(port->stats, thread);
		struct netdev_queue *nq = netdev_get_tx_queue(dev, txq_id);

		txq_pcpu->reserved_num -= frags;
		txq_pcpu->count += frags;
		aggr_txq->count += frags;

		/* Enable transmit */
		wmb();
		mvpp2_aggr_txq_pend_desc_add(port, frags);

		if (txq_pcpu->count >= txq_pcpu->stop_threshold)
			netif_tx_stop_queue(nq);

		u64_stats_update_begin(&stats->syncp);
		stats->tx_packets++;
		stats->tx_bytes += skb->len;
		u64_stats_update_end(&stats->syncp);
	} else {
		dev->stats.tx_dropped++;
		dev_kfree_skb_any(skb);
	}

	/* Finalize TX processing */
	if (!port->has_tx_irqs && txq_pcpu->count >= txq->done_pkts_coal)
		mvpp2_txq_done(port, txq, txq_pcpu);

	/* Set the timer in case not all frags were processed */
	if (!port->has_tx_irqs && txq_pcpu->count <= frags &&
	    txq_pcpu->count > 0) {
		struct mvpp2_port_pcpu *port_pcpu = per_cpu_ptr(port->pcpu, thread);

		mvpp2_timer_set(port_pcpu);
	}

	if (test_bit(thread, &port->priv->lock_map))
		spin_unlock_irqrestore(&port->tx_lock[thread], flags);

	return NETDEV_TX_OK;
}

static inline void mvpp2_cause_error(struct net_device *dev, int cause)
{
	if (cause & MVPP2_CAUSE_FCS_ERR_MASK)
		netdev_err(dev, "FCS error\n");
	if (cause & MVPP2_CAUSE_RX_FIFO_OVERRUN_MASK)
		netdev_err(dev, "rx fifo overrun error\n");
	if (cause & MVPP2_CAUSE_TX_FIFO_UNDERRUN_MASK)
		netdev_err(dev, "tx fifo underrun error\n");
}

static int mvpp2_poll(struct napi_struct *napi, int budget)
{
	u32 cause_rx_tx, cause_rx, cause_tx, cause_misc;
	int rx_done = 0;
	struct mvpp2_port *port = netdev_priv(napi->dev);
	struct mvpp2_queue_vector *qv;
	unsigned int thread = mvpp2_cpu_to_thread(port->priv, smp_processor_id());

	qv = container_of(napi, struct mvpp2_queue_vector, napi);

	/* Rx/Tx cause register
	 *
	 * Bits 0-15: each bit indicates received packets on the Rx queue
	 * (bit 0 is for Rx queue 0).
	 *
	 * Bits 16-23: each bit indicates transmitted packets on the Tx queue
	 * (bit 16 is for Tx queue 0).
	 *
	 * Each CPU has its own Rx/Tx cause register
	 */
	cause_rx_tx = mvpp2_thread_read_relaxed(port->priv, qv->sw_thread_id,
						MVPP2_ISR_RX_TX_CAUSE_REG(port->id));

	cause_misc = cause_rx_tx & MVPP2_CAUSE_MISC_SUM_MASK;
	if (cause_misc) {
		mvpp2_cause_error(port->dev, cause_misc);

		/* Clear the cause register */
		mvpp2_write(port->priv, MVPP2_ISR_MISC_CAUSE_REG, 0);
		mvpp2_thread_write(port->priv, thread,
				   MVPP2_ISR_RX_TX_CAUSE_REG(port->id),
				   cause_rx_tx & ~MVPP2_CAUSE_MISC_SUM_MASK);
	}

	if (port->has_tx_irqs) {
		cause_tx = cause_rx_tx & MVPP2_CAUSE_TXQ_OCCUP_DESC_ALL_MASK;
		if (cause_tx) {
			cause_tx >>= MVPP2_CAUSE_TXQ_OCCUP_DESC_ALL_OFFSET;
			mvpp2_tx_done(port, cause_tx, qv->sw_thread_id);
		}
	}

	/* Process RX packets */
	cause_rx = cause_rx_tx &
		   MVPP2_CAUSE_RXQ_OCCUP_DESC_ALL_MASK(port->priv->hw_version);
	cause_rx <<= qv->first_rxq;
	cause_rx |= qv->pending_cause_rx;
	while (cause_rx && budget > 0) {
		int count;
		struct mvpp2_rx_queue *rxq;

		rxq = mvpp2_get_rx_queue(port, cause_rx);
		if (!rxq)
			break;

		count = mvpp2_rx(port, napi, budget, rxq);
		rx_done += count;
		budget -= count;
		if (budget > 0) {
			/* Clear the bit associated to this Rx queue
			 * so that next iteration will continue from
			 * the next Rx queue.
			 */
			cause_rx &= ~(1 << rxq->logic_rxq);
		}
	}

	if (budget > 0) {
		cause_rx = 0;
		napi_complete_done(napi, rx_done);

		mvpp2_qvec_interrupt_enable(qv);
	}
	qv->pending_cause_rx = cause_rx;
	return rx_done;
}

static void mvpp22_mode_reconfigure(struct mvpp2_port *port)
{
	u32 ctrl3;

	/* Set the GMAC & XLG MAC in reset */
	mvpp2_mac_reset_assert(port);

	/* Set the MPCS and XPCS in reset */
	mvpp22_pcs_reset_assert(port);

	/* comphy reconfiguration */
	mvpp22_comphy_init(port);

	/* gop reconfiguration */
	mvpp22_gop_init(port);

	mvpp22_pcs_reset_deassert(port);

	/* Only GOP port 0 has an XLG MAC */
	if (port->gop_id == 0) {
		ctrl3 = readl(port->base + MVPP22_XLG_CTRL3_REG);
		ctrl3 &= ~MVPP22_XLG_CTRL3_MACMODESELECT_MASK;

		if (mvpp2_is_xlg(port->phy_interface))
			ctrl3 |= MVPP22_XLG_CTRL3_MACMODESELECT_10G;
		else
			ctrl3 |= MVPP22_XLG_CTRL3_MACMODESELECT_GMAC;

		writel(ctrl3, port->base + MVPP22_XLG_CTRL3_REG);
	}

	if (port->gop_id == 0 && mvpp2_is_xlg(port->phy_interface))
		mvpp2_xlg_max_rx_size_set(port);
	else
		mvpp2_gmac_max_rx_size_set(port);
}

/* Set hw internals when starting port */
static void mvpp2_start_dev(struct mvpp2_port *port)
{
	int i;

	mvpp2_txp_max_tx_size_set(port);

	for (i = 0; i < port->nqvecs; i++)
		napi_enable(&port->qvecs[i].napi);

	/* Enable interrupts on all threads */
	mvpp2_interrupts_enable(port);

	if (port->priv->hw_version == MVPP22)
		mvpp22_mode_reconfigure(port);

	if (port->phylink) {
		phylink_start(port->phylink);
	} else {
		/* Phylink isn't used as of now for ACPI, so the MAC has to be
		 * configured manually when the interface is started. This will
		 * be removed as soon as the phylink ACPI support lands in.
		 */
		struct phylink_link_state state = {
			.interface = port->phy_interface,
		};
		mvpp2_mac_config(&port->phylink_config, MLO_AN_INBAND, &state);
		mvpp2_mac_link_up(&port->phylink_config, MLO_AN_INBAND,
				  port->phy_interface, NULL);
	}

	netif_tx_start_all_queues(port->dev);
}

/* Set hw internals when stopping port */
static void mvpp2_stop_dev(struct mvpp2_port *port)
{
	int i;

	/* Disable interrupts on all threads */
	mvpp2_interrupts_disable(port);

	for (i = 0; i < port->nqvecs; i++)
		napi_disable(&port->qvecs[i].napi);

	if (port->phylink)
		phylink_stop(port->phylink);
	phy_power_off(port->comphy);
}

static int mvpp2_check_ringparam_valid(struct net_device *dev,
				       struct ethtool_ringparam *ring)
{
	u16 new_rx_pending = ring->rx_pending;
	u16 new_tx_pending = ring->tx_pending;

	if (ring->rx_pending == 0 || ring->tx_pending == 0)
		return -EINVAL;

	if (ring->rx_pending > MVPP2_MAX_RXD_MAX)
		new_rx_pending = MVPP2_MAX_RXD_MAX;
	else if (!IS_ALIGNED(ring->rx_pending, 16))
		new_rx_pending = ALIGN(ring->rx_pending, 16);

	if (ring->tx_pending > MVPP2_MAX_TXD_MAX)
		new_tx_pending = MVPP2_MAX_TXD_MAX;
	else if (!IS_ALIGNED(ring->tx_pending, 32))
		new_tx_pending = ALIGN(ring->tx_pending, 32);

	/* The Tx ring size cannot be smaller than the minimum number of
	 * descriptors needed for TSO.
	 */
	if (new_tx_pending < MVPP2_MAX_SKB_DESCS)
		new_tx_pending = ALIGN(MVPP2_MAX_SKB_DESCS, 32);

	if (ring->rx_pending != new_rx_pending) {
		netdev_info(dev, "illegal Rx ring size value %d, round to %d\n",
			    ring->rx_pending, new_rx_pending);
		ring->rx_pending = new_rx_pending;
	}

	if (ring->tx_pending != new_tx_pending) {
		netdev_info(dev, "illegal Tx ring size value %d, round to %d\n",
			    ring->tx_pending, new_tx_pending);
		ring->tx_pending = new_tx_pending;
	}

	return 0;
}

static void mvpp21_get_mac_address(struct mvpp2_port *port, unsigned char *addr)
{
	u32 mac_addr_l, mac_addr_m, mac_addr_h;

	mac_addr_l = readl(port->base + MVPP2_GMAC_CTRL_1_REG);
	mac_addr_m = readl(port->priv->lms_base + MVPP2_SRC_ADDR_MIDDLE);
	mac_addr_h = readl(port->priv->lms_base + MVPP2_SRC_ADDR_HIGH);
	addr[0] = (mac_addr_h >> 24) & 0xFF;
	addr[1] = (mac_addr_h >> 16) & 0xFF;
	addr[2] = (mac_addr_h >> 8) & 0xFF;
	addr[3] = mac_addr_h & 0xFF;
	addr[4] = mac_addr_m & 0xFF;
	addr[5] = (mac_addr_l >> MVPP2_GMAC_SA_LOW_OFFS) & 0xFF;
}

static int mvpp2_irqs_init(struct mvpp2_port *port)
{
	int err, i;

	for (i = 0; i < port->nqvecs; i++) {
		struct mvpp2_queue_vector *qv = port->qvecs + i;

		if (qv->type == MVPP2_QUEUE_VECTOR_PRIVATE) {
			qv->mask = kzalloc(cpumask_size(), GFP_KERNEL);
			if (!qv->mask) {
				err = -ENOMEM;
				goto err;
			}

			irq_set_status_flags(qv->irq, IRQ_NO_BALANCING);
		}

		err = request_irq(qv->irq, mvpp2_isr, 0, port->dev->name, qv);
		if (err)
			goto err;

		if (qv->type == MVPP2_QUEUE_VECTOR_PRIVATE) {
			unsigned int cpu;

			for_each_present_cpu(cpu) {
				if (mvpp2_cpu_to_thread(port->priv, cpu) ==
				    qv->sw_thread_id)
					cpumask_set_cpu(cpu, qv->mask);
			}

			irq_set_affinity_hint(qv->irq, qv->mask);
		}
	}

	return 0;
err:
	for (i = 0; i < port->nqvecs; i++) {
		struct mvpp2_queue_vector *qv = port->qvecs + i;

		irq_set_affinity_hint(qv->irq, NULL);
		kfree(qv->mask);
		qv->mask = NULL;
		free_irq(qv->irq, qv);
	}

	return err;
}

static void mvpp2_irqs_deinit(struct mvpp2_port *port)
{
	int i;

	for (i = 0; i < port->nqvecs; i++) {
		struct mvpp2_queue_vector *qv = port->qvecs + i;

		irq_set_affinity_hint(qv->irq, NULL);
		kfree(qv->mask);
		qv->mask = NULL;
		irq_clear_status_flags(qv->irq, IRQ_NO_BALANCING);
		free_irq(qv->irq, qv);
	}
}

static bool mvpp22_rss_is_supported(void)
{
	return queue_mode == MVPP2_QDIST_MULTI_MODE;
}

static int mvpp2_open(struct net_device *dev)
{
	struct mvpp2_port *port = netdev_priv(dev);
	struct mvpp2 *priv = port->priv;
	unsigned char mac_bcast[ETH_ALEN] = {
			0xff, 0xff, 0xff, 0xff, 0xff, 0xff };
	bool valid = false;
	int err;

	err = mvpp2_prs_mac_da_accept(port, mac_bcast, true);
	if (err) {
		netdev_err(dev, "mvpp2_prs_mac_da_accept BC failed\n");
		return err;
	}
	err = mvpp2_prs_mac_da_accept(port, dev->dev_addr, true);
	if (err) {
		netdev_err(dev, "mvpp2_prs_mac_da_accept own addr failed\n");
		return err;
	}
	err = mvpp2_prs_tag_mode_set(port->priv, port->id, MVPP2_TAG_TYPE_MH);
	if (err) {
		netdev_err(dev, "mvpp2_prs_tag_mode_set failed\n");
		return err;
	}
	err = mvpp2_prs_def_flow(port);
	if (err) {
		netdev_err(dev, "mvpp2_prs_def_flow failed\n");
		return err;
	}

	/* Allocate the Rx/Tx queues */
	err = mvpp2_setup_rxqs(port);
	if (err) {
		netdev_err(port->dev, "cannot allocate Rx queues\n");
		return err;
	}

	err = mvpp2_setup_txqs(port);
	if (err) {
		netdev_err(port->dev, "cannot allocate Tx queues\n");
		goto err_cleanup_rxqs;
	}

	err = mvpp2_irqs_init(port);
	if (err) {
		netdev_err(port->dev, "cannot init IRQs\n");
		goto err_cleanup_txqs;
	}

	/* Phylink isn't supported yet in ACPI mode */
	if (port->of_node) {
		err = phylink_of_phy_connect(port->phylink, port->of_node, 0);
		if (err) {
			netdev_err(port->dev, "could not attach PHY (%d)\n",
				   err);
			goto err_free_irq;
		}

		valid = true;
	}

	if (priv->hw_version == MVPP22 && port->link_irq && !port->phylink) {
		err = request_irq(port->link_irq, mvpp2_link_status_isr, 0,
				  dev->name, port);
		if (err) {
			netdev_err(port->dev, "cannot request link IRQ %d\n",
				   port->link_irq);
			goto err_free_irq;
		}

		mvpp22_gop_setup_irq(port);

		/* In default link is down */
		netif_carrier_off(port->dev);

		valid = true;
	} else {
		port->link_irq = 0;
	}

	if (!valid) {
		netdev_err(port->dev,
			   "invalid configuration: no dt or link IRQ");
		goto err_free_irq;
	}

	/* Unmask interrupts on all CPUs */
	on_each_cpu(mvpp2_interrupts_unmask, port, 1);
	mvpp2_shared_interrupt_mask_unmask(port, false);

	mvpp2_start_dev(port);

	/* Start hardware statistics gathering */
	queue_delayed_work(priv->stats_queue, &port->stats_work,
			   MVPP2_MIB_COUNTERS_STATS_DELAY);

	return 0;

err_free_irq:
	mvpp2_irqs_deinit(port);
err_cleanup_txqs:
	mvpp2_cleanup_txqs(port);
err_cleanup_rxqs:
	mvpp2_cleanup_rxqs(port);
	return err;
}

static int mvpp2_stop(struct net_device *dev)
{
	struct mvpp2_port *port = netdev_priv(dev);
	struct mvpp2_port_pcpu *port_pcpu;
	unsigned int thread;

	mvpp2_stop_dev(port);

	/* Mask interrupts on all threads */
	on_each_cpu(mvpp2_interrupts_mask, port, 1);
	mvpp2_shared_interrupt_mask_unmask(port, true);

	if (port->phylink)
		phylink_disconnect_phy(port->phylink);
	if (port->link_irq)
		free_irq(port->link_irq, port);

	mvpp2_irqs_deinit(port);
	if (!port->has_tx_irqs) {
		for (thread = 0; thread < port->priv->nthreads; thread++) {
			port_pcpu = per_cpu_ptr(port->pcpu, thread);

			hrtimer_cancel(&port_pcpu->tx_done_timer);
			port_pcpu->timer_scheduled = false;
			tasklet_kill(&port_pcpu->tx_done_tasklet);
		}
	}
	mvpp2_cleanup_rxqs(port);
	mvpp2_cleanup_txqs(port);

	cancel_delayed_work_sync(&port->stats_work);

	mvpp2_mac_reset_assert(port);
	mvpp22_pcs_reset_assert(port);

	return 0;
}

static int mvpp2_prs_mac_da_accept_list(struct mvpp2_port *port,
					struct netdev_hw_addr_list *list)
{
	struct netdev_hw_addr *ha;
	int ret;

	netdev_hw_addr_list_for_each(ha, list) {
		ret = mvpp2_prs_mac_da_accept(port, ha->addr, true);
		if (ret)
			return ret;
	}

	return 0;
}

static void mvpp2_set_rx_promisc(struct mvpp2_port *port, bool enable)
{
	if (!enable && (port->dev->features & NETIF_F_HW_VLAN_CTAG_FILTER))
		mvpp2_prs_vid_enable_filtering(port);
	else
		mvpp2_prs_vid_disable_filtering(port);

	mvpp2_prs_mac_promisc_set(port->priv, port->id,
				  MVPP2_PRS_L2_UNI_CAST, enable);

	mvpp2_prs_mac_promisc_set(port->priv, port->id,
				  MVPP2_PRS_L2_MULTI_CAST, enable);
}

static void mvpp2_set_rx_mode(struct net_device *dev)
{
	struct mvpp2_port *port = netdev_priv(dev);

	/* Clear the whole UC and MC list */
	mvpp2_prs_mac_del_all(port);

	if (dev->flags & IFF_PROMISC) {
		mvpp2_set_rx_promisc(port, true);
		return;
	}

	mvpp2_set_rx_promisc(port, false);

	if (netdev_uc_count(dev) > MVPP2_PRS_MAC_UC_FILT_MAX ||
	    mvpp2_prs_mac_da_accept_list(port, &dev->uc))
		mvpp2_prs_mac_promisc_set(port->priv, port->id,
					  MVPP2_PRS_L2_UNI_CAST, true);

	if (dev->flags & IFF_ALLMULTI) {
		mvpp2_prs_mac_promisc_set(port->priv, port->id,
					  MVPP2_PRS_L2_MULTI_CAST, true);
		return;
	}

	if (netdev_mc_count(dev) > MVPP2_PRS_MAC_MC_FILT_MAX ||
	    mvpp2_prs_mac_da_accept_list(port, &dev->mc))
		mvpp2_prs_mac_promisc_set(port->priv, port->id,
					  MVPP2_PRS_L2_MULTI_CAST, true);
}

static int mvpp2_set_mac_address(struct net_device *dev, void *p)
{
	const struct sockaddr *addr = p;
	int err;

	if (!is_valid_ether_addr(addr->sa_data))
		return -EADDRNOTAVAIL;

	err = mvpp2_prs_update_mac_da(dev, addr->sa_data);
	if (err) {
		/* Reconfigure parser accept the original MAC address */
		mvpp2_prs_update_mac_da(dev, dev->dev_addr);
		netdev_err(dev, "failed to change MAC address\n");
	}
	return err;
}

static int mvpp2_change_mtu(struct net_device *dev, int mtu)
{
	struct mvpp2_port *port = netdev_priv(dev);
	int err;

	if (!IS_ALIGNED(MVPP2_RX_PKT_SIZE(mtu), 8)) {
		netdev_info(dev, "illegal MTU value %d, round to %d\n", mtu,
			    ALIGN(MVPP2_RX_PKT_SIZE(mtu), 8));
		mtu = ALIGN(MVPP2_RX_PKT_SIZE(mtu), 8);
	}

	if (!netif_running(dev)) {
		err = mvpp2_bm_update_mtu(dev, mtu);
		if (!err) {
			port->pkt_size =  MVPP2_RX_PKT_SIZE(mtu);
			return 0;
		}

		/* Reconfigure BM to the original MTU */
		err = mvpp2_bm_update_mtu(dev, dev->mtu);
		if (err)
			goto log_error;
	}

	mvpp2_stop_dev(port);

	err = mvpp2_bm_update_mtu(dev, mtu);
	if (!err) {
		port->pkt_size =  MVPP2_RX_PKT_SIZE(mtu);
		goto out_start;
	}

	/* Reconfigure BM to the original MTU */
	err = mvpp2_bm_update_mtu(dev, dev->mtu);
	if (err)
		goto log_error;

out_start:
	mvpp2_start_dev(port);
	mvpp2_egress_enable(port);
	mvpp2_ingress_enable(port);

	return 0;
log_error:
	netdev_err(dev, "failed to change MTU\n");
	return err;
}

static void
mvpp2_get_stats64(struct net_device *dev, struct rtnl_link_stats64 *stats)
{
	struct mvpp2_port *port = netdev_priv(dev);
	unsigned int start;
	unsigned int cpu;

	for_each_possible_cpu(cpu) {
		struct mvpp2_pcpu_stats *cpu_stats;
		u64 rx_packets;
		u64 rx_bytes;
		u64 tx_packets;
		u64 tx_bytes;

		cpu_stats = per_cpu_ptr(port->stats, cpu);
		do {
			start = u64_stats_fetch_begin_irq(&cpu_stats->syncp);
			rx_packets = cpu_stats->rx_packets;
			rx_bytes   = cpu_stats->rx_bytes;
			tx_packets = cpu_stats->tx_packets;
			tx_bytes   = cpu_stats->tx_bytes;
		} while (u64_stats_fetch_retry_irq(&cpu_stats->syncp, start));

		stats->rx_packets += rx_packets;
		stats->rx_bytes   += rx_bytes;
		stats->tx_packets += tx_packets;
		stats->tx_bytes   += tx_bytes;
	}

	stats->rx_errors	= dev->stats.rx_errors;
	stats->rx_dropped	= dev->stats.rx_dropped;
	stats->tx_dropped	= dev->stats.tx_dropped;
}

static int mvpp2_ioctl(struct net_device *dev, struct ifreq *ifr, int cmd)
{
	struct mvpp2_port *port = netdev_priv(dev);

	if (!port->phylink)
		return -ENOTSUPP;

	return phylink_mii_ioctl(port->phylink, ifr, cmd);
}

static int mvpp2_vlan_rx_add_vid(struct net_device *dev, __be16 proto, u16 vid)
{
	struct mvpp2_port *port = netdev_priv(dev);
	int ret;

	ret = mvpp2_prs_vid_entry_add(port, vid);
	if (ret)
		netdev_err(dev, "rx-vlan-filter offloading cannot accept more than %d VIDs per port\n",
			   MVPP2_PRS_VLAN_FILT_MAX - 1);
	return ret;
}

static int mvpp2_vlan_rx_kill_vid(struct net_device *dev, __be16 proto, u16 vid)
{
	struct mvpp2_port *port = netdev_priv(dev);

	mvpp2_prs_vid_entry_remove(port, vid);
	return 0;
}

static int mvpp2_set_features(struct net_device *dev,
			      netdev_features_t features)
{
	netdev_features_t changed = dev->features ^ features;
	struct mvpp2_port *port = netdev_priv(dev);

	if (changed & NETIF_F_HW_VLAN_CTAG_FILTER) {
		if (features & NETIF_F_HW_VLAN_CTAG_FILTER) {
			mvpp2_prs_vid_enable_filtering(port);
		} else {
			/* Invalidate all registered VID filters for this
			 * port
			 */
			mvpp2_prs_vid_remove_all(port);

			mvpp2_prs_vid_disable_filtering(port);
		}
	}

	if (changed & NETIF_F_RXHASH) {
		if (features & NETIF_F_RXHASH)
			mvpp22_port_rss_enable(port);
		else
			mvpp22_port_rss_disable(port);
	}

	return 0;
}

/* Ethtool methods */

static int mvpp2_ethtool_nway_reset(struct net_device *dev)
{
	struct mvpp2_port *port = netdev_priv(dev);

	if (!port->phylink)
		return -ENOTSUPP;

	return phylink_ethtool_nway_reset(port->phylink);
}

/* Set interrupt coalescing for ethtools */
static int mvpp2_ethtool_set_coalesce(struct net_device *dev,
				      struct ethtool_coalesce *c)
{
	struct mvpp2_port *port = netdev_priv(dev);
	int queue;

	for (queue = 0; queue < port->nrxqs; queue++) {
		struct mvpp2_rx_queue *rxq = port->rxqs[queue];

		rxq->time_coal = c->rx_coalesce_usecs;
		rxq->pkts_coal = c->rx_max_coalesced_frames;
		mvpp2_rx_pkts_coal_set(port, rxq);
		mvpp2_rx_time_coal_set(port, rxq);
	}

	if (port->has_tx_irqs) {
		port->tx_time_coal = c->tx_coalesce_usecs;
		mvpp2_tx_time_coal_set(port);
	}

	for (queue = 0; queue < port->ntxqs; queue++) {
		struct mvpp2_tx_queue *txq = port->txqs[queue];

		txq->done_pkts_coal = c->tx_max_coalesced_frames;

		if (port->has_tx_irqs)
			mvpp2_tx_pkts_coal_set(port, txq);
	}

	return 0;
}

/* get coalescing for ethtools */
static int mvpp2_ethtool_get_coalesce(struct net_device *dev,
				      struct ethtool_coalesce *c)
{
	struct mvpp2_port *port = netdev_priv(dev);

	c->rx_coalesce_usecs       = port->rxqs[0]->time_coal;
	c->rx_max_coalesced_frames = port->rxqs[0]->pkts_coal;
	c->tx_max_coalesced_frames = port->txqs[0]->done_pkts_coal;
	c->tx_coalesce_usecs       = port->tx_time_coal;
	return 0;
}

static void mvpp2_ethtool_get_drvinfo(struct net_device *dev,
				      struct ethtool_drvinfo *drvinfo)
{
	strlcpy(drvinfo->driver, MVPP2_DRIVER_NAME,
		sizeof(drvinfo->driver));
	strlcpy(drvinfo->version, MVPP2_DRIVER_VERSION,
		sizeof(drvinfo->version));
	strlcpy(drvinfo->bus_info, dev_name(&dev->dev),
		sizeof(drvinfo->bus_info));
}

static void mvpp2_ethtool_get_ringparam(struct net_device *dev,
					struct ethtool_ringparam *ring)
{
	struct mvpp2_port *port = netdev_priv(dev);

	ring->rx_max_pending = MVPP2_MAX_RXD_MAX;
	ring->tx_max_pending = MVPP2_MAX_TXD_MAX;
	ring->rx_pending = port->rx_ring_size;
	ring->tx_pending = port->tx_ring_size;
}

static int mvpp2_ethtool_set_ringparam(struct net_device *dev,
				       struct ethtool_ringparam *ring)
{
	struct mvpp2_port *port = netdev_priv(dev);
	u16 prev_rx_ring_size = port->rx_ring_size;
	u16 prev_tx_ring_size = port->tx_ring_size;
	int err;

	err = mvpp2_check_ringparam_valid(dev, ring);
	if (err)
		return err;

	if (!netif_running(dev)) {
		port->rx_ring_size = ring->rx_pending;
		port->tx_ring_size = ring->tx_pending;
		return 0;
	}

	/* The interface is running, so we have to force a
	 * reallocation of the queues
	 */
	mvpp2_stop_dev(port);
	mvpp2_cleanup_rxqs(port);
	mvpp2_cleanup_txqs(port);

	port->rx_ring_size = ring->rx_pending;
	port->tx_ring_size = ring->tx_pending;

	err = mvpp2_setup_rxqs(port);
	if (err) {
		/* Reallocate Rx queues with the original ring size */
		port->rx_ring_size = prev_rx_ring_size;
		ring->rx_pending = prev_rx_ring_size;
		err = mvpp2_setup_rxqs(port);
		if (err)
			goto err_out;
	}
	err = mvpp2_setup_txqs(port);
	if (err) {
		/* Reallocate Tx queues with the original ring size */
		port->tx_ring_size = prev_tx_ring_size;
		ring->tx_pending = prev_tx_ring_size;
		err = mvpp2_setup_txqs(port);
		if (err)
			goto err_clean_rxqs;
	}

	mvpp2_start_dev(port);
	mvpp2_egress_enable(port);
	mvpp2_ingress_enable(port);

	return 0;

err_clean_rxqs:
	mvpp2_cleanup_rxqs(port);
err_out:
	netdev_err(dev, "failed to change ring parameters");
	return err;
}

static void mvpp2_ethtool_get_pause_param(struct net_device *dev,
					  struct ethtool_pauseparam *pause)
{
	struct mvpp2_port *port = netdev_priv(dev);

	if (!port->phylink)
		return;

	phylink_ethtool_get_pauseparam(port->phylink, pause);
}

static int mvpp2_ethtool_set_pause_param(struct net_device *dev,
					 struct ethtool_pauseparam *pause)
{
	struct mvpp2_port *port = netdev_priv(dev);

	if (!port->phylink)
		return -ENOTSUPP;

	return phylink_ethtool_set_pauseparam(port->phylink, pause);
}

static int mvpp2_ethtool_get_link_ksettings(struct net_device *dev,
					    struct ethtool_link_ksettings *cmd)
{
	struct mvpp2_port *port = netdev_priv(dev);

	if (!port->phylink)
		return -ENOTSUPP;

	return phylink_ethtool_ksettings_get(port->phylink, cmd);
}

static int mvpp2_ethtool_set_link_ksettings(struct net_device *dev,
					    const struct ethtool_link_ksettings *cmd)
{
	struct mvpp2_port *port = netdev_priv(dev);

	if (!port->phylink)
		return -ENOTSUPP;

	return phylink_ethtool_ksettings_set(port->phylink, cmd);
}

static int mvpp2_ethtool_get_rxnfc(struct net_device *dev,
				   struct ethtool_rxnfc *info, u32 *rules)
{
	struct mvpp2_port *port = netdev_priv(dev);
	int ret = 0, i, loc = 0;

	if (!mvpp22_rss_is_supported())
		return -EOPNOTSUPP;

	switch (info->cmd) {
	case ETHTOOL_GRXFH:
		ret = mvpp2_ethtool_rxfh_get(port, info);
		break;
	case ETHTOOL_GRXRINGS:
		info->data = port->nrxqs;
		break;
	case ETHTOOL_GRXCLSRLCNT:
		info->rule_cnt = port->n_rfs_rules;
		break;
	case ETHTOOL_GRXCLSRULE:
		ret = mvpp2_ethtool_cls_rule_get(port, info);
		break;
	case ETHTOOL_GRXCLSRLALL:
		for (i = 0; i < MVPP2_N_RFS_ENTRIES_PER_FLOW; i++) {
			if (port->rfs_rules[i])
				rules[loc++] = i;
		}
		break;
	default:
		return -ENOTSUPP;
	}

	return ret;
}

static int mvpp2_ethtool_set_rxnfc(struct net_device *dev,
				   struct ethtool_rxnfc *info)
{
	struct mvpp2_port *port = netdev_priv(dev);
	int ret = 0;

	if (!mvpp22_rss_is_supported())
		return -EOPNOTSUPP;

	switch (info->cmd) {
	case ETHTOOL_SRXFH:
		ret = mvpp2_ethtool_rxfh_set(port, info);
		break;
	case ETHTOOL_SRXCLSRLINS:
		ret = mvpp2_ethtool_cls_rule_ins(port, info);
		break;
	case ETHTOOL_SRXCLSRLDEL:
		ret = mvpp2_ethtool_cls_rule_del(port, info);
		break;
	default:
		return -EOPNOTSUPP;
	}
	return ret;
}

static u32 mvpp2_ethtool_get_rxfh_indir_size(struct net_device *dev)
{
	return mvpp22_rss_is_supported() ? MVPP22_RSS_TABLE_ENTRIES : 0;
}

static int mvpp2_ethtool_get_rxfh(struct net_device *dev, u32 *indir, u8 *key,
				  u8 *hfunc)
{
	struct mvpp2_port *port = netdev_priv(dev);
	int ret = 0;

	if (!mvpp22_rss_is_supported())
		return -EOPNOTSUPP;

	if (indir)
		ret = mvpp22_port_rss_ctx_indir_get(port, 0, indir);

	if (hfunc)
		*hfunc = ETH_RSS_HASH_CRC32;

	return ret;
}

static int mvpp2_ethtool_set_rxfh(struct net_device *dev, const u32 *indir,
				  const u8 *key, const u8 hfunc)
{
	struct mvpp2_port *port = netdev_priv(dev);
	int ret = 0;

	if (!mvpp22_rss_is_supported())
		return -EOPNOTSUPP;

	if (hfunc != ETH_RSS_HASH_NO_CHANGE && hfunc != ETH_RSS_HASH_CRC32)
		return -EOPNOTSUPP;

	if (key)
		return -EOPNOTSUPP;

	if (indir)
		ret = mvpp22_port_rss_ctx_indir_set(port, 0, indir);

	return ret;
}

static int mvpp2_ethtool_get_rxfh_context(struct net_device *dev, u32 *indir,
					  u8 *key, u8 *hfunc, u32 rss_context)
{
	struct mvpp2_port *port = netdev_priv(dev);
	int ret = 0;

	if (!mvpp22_rss_is_supported())
		return -EOPNOTSUPP;

	if (hfunc)
		*hfunc = ETH_RSS_HASH_CRC32;

	if (indir)
		ret = mvpp22_port_rss_ctx_indir_get(port, rss_context, indir);

	return ret;
}

static int mvpp2_ethtool_set_rxfh_context(struct net_device *dev,
					  const u32 *indir, const u8 *key,
					  const u8 hfunc, u32 *rss_context,
					  bool delete)
{
	struct mvpp2_port *port = netdev_priv(dev);
	int ret;

	if (!mvpp22_rss_is_supported())
		return -EOPNOTSUPP;

	if (hfunc != ETH_RSS_HASH_NO_CHANGE && hfunc != ETH_RSS_HASH_CRC32)
		return -EOPNOTSUPP;

	if (key)
		return -EOPNOTSUPP;

	if (delete)
		return mvpp22_port_rss_ctx_delete(port, *rss_context);

	if (*rss_context == ETH_RXFH_CONTEXT_ALLOC) {
		ret = mvpp22_port_rss_ctx_create(port, rss_context);
		if (ret)
			return ret;
	}

	return mvpp22_port_rss_ctx_indir_set(port, *rss_context, indir);
}
/* Device ops */

static const struct net_device_ops mvpp2_netdev_ops = {
	.ndo_open		= mvpp2_open,
	.ndo_stop		= mvpp2_stop,
	.ndo_start_xmit		= mvpp2_tx,
	.ndo_set_rx_mode	= mvpp2_set_rx_mode,
	.ndo_set_mac_address	= mvpp2_set_mac_address,
	.ndo_change_mtu		= mvpp2_change_mtu,
	.ndo_get_stats64	= mvpp2_get_stats64,
	.ndo_do_ioctl		= mvpp2_ioctl,
	.ndo_vlan_rx_add_vid	= mvpp2_vlan_rx_add_vid,
	.ndo_vlan_rx_kill_vid	= mvpp2_vlan_rx_kill_vid,
	.ndo_set_features	= mvpp2_set_features,
};

static const struct ethtool_ops mvpp2_eth_tool_ops = {
	.nway_reset		= mvpp2_ethtool_nway_reset,
	.get_link		= ethtool_op_get_link,
	.set_coalesce		= mvpp2_ethtool_set_coalesce,
	.get_coalesce		= mvpp2_ethtool_get_coalesce,
	.get_drvinfo		= mvpp2_ethtool_get_drvinfo,
	.get_ringparam		= mvpp2_ethtool_get_ringparam,
	.set_ringparam		= mvpp2_ethtool_set_ringparam,
	.get_strings		= mvpp2_ethtool_get_strings,
	.get_ethtool_stats	= mvpp2_ethtool_get_stats,
	.get_sset_count		= mvpp2_ethtool_get_sset_count,
	.get_pauseparam		= mvpp2_ethtool_get_pause_param,
	.set_pauseparam		= mvpp2_ethtool_set_pause_param,
	.get_link_ksettings	= mvpp2_ethtool_get_link_ksettings,
	.set_link_ksettings	= mvpp2_ethtool_set_link_ksettings,
	.get_rxnfc		= mvpp2_ethtool_get_rxnfc,
	.set_rxnfc		= mvpp2_ethtool_set_rxnfc,
	.get_rxfh_indir_size	= mvpp2_ethtool_get_rxfh_indir_size,
	.get_rxfh		= mvpp2_ethtool_get_rxfh,
	.set_rxfh		= mvpp2_ethtool_set_rxfh,
	.get_rxfh_context	= mvpp2_ethtool_get_rxfh_context,
	.set_rxfh_context	= mvpp2_ethtool_set_rxfh_context,
};

/* Used for PPv2.1, or PPv2.2 with the old Device Tree binding that
 * had a single IRQ defined per-port.
 */
static int mvpp2_simple_queue_vectors_init(struct mvpp2_port *port,
					   struct device_node *port_node)
{
	struct mvpp2_queue_vector *v = &port->qvecs[0];

	v->first_rxq = 0;
	v->nrxqs = port->nrxqs;
	v->type = MVPP2_QUEUE_VECTOR_SHARED;
	v->sw_thread_id = 0;
	v->sw_thread_mask = *cpumask_bits(cpu_online_mask);
	v->port = port;
	v->irq = irq_of_parse_and_map(port_node, 0);
	if (v->irq <= 0)
		return -EINVAL;
	netif_napi_add(port->dev, &v->napi, mvpp2_poll,
		       NAPI_POLL_WEIGHT);

	port->nqvecs = 1;

	return 0;
}

static int mvpp2_multi_queue_vectors_init(struct mvpp2_port *port,
					  struct device_node *port_node)
{
	struct mvpp2 *priv = port->priv;
	struct mvpp2_queue_vector *v;
	int i, ret;

	switch (queue_mode) {
	case MVPP2_QDIST_SINGLE_MODE:
		port->nqvecs = priv->nthreads + 1;
		break;
	case MVPP2_QDIST_MULTI_MODE:
		port->nqvecs = priv->nthreads;
		break;
	}

	for (i = 0; i < port->nqvecs; i++) {
		char irqname[16];

		v = port->qvecs + i;

		v->port = port;
		v->type = MVPP2_QUEUE_VECTOR_PRIVATE;
		v->sw_thread_id = i;
		v->sw_thread_mask = BIT(i);

		if (port->flags & MVPP2_F_DT_COMPAT)
			snprintf(irqname, sizeof(irqname), "tx-cpu%d", i);
		else
			snprintf(irqname, sizeof(irqname), "hif%d", i);

		if (queue_mode == MVPP2_QDIST_MULTI_MODE) {
			v->first_rxq = i;
			v->nrxqs = 1;
		} else if (queue_mode == MVPP2_QDIST_SINGLE_MODE &&
			   i == (port->nqvecs - 1)) {
			v->first_rxq = 0;
			v->nrxqs = port->nrxqs;
			v->type = MVPP2_QUEUE_VECTOR_SHARED;

			if (port->flags & MVPP2_F_DT_COMPAT)
				strncpy(irqname, "rx-shared", sizeof(irqname));
		}

		if (port_node)
			v->irq = of_irq_get_byname(port_node, irqname);
		else
			v->irq = fwnode_irq_get(port->fwnode, i);
		if (v->irq <= 0) {
			ret = -EINVAL;
			goto err;
		}

		netif_napi_add(port->dev, &v->napi, mvpp2_poll,
			       NAPI_POLL_WEIGHT);
	}

	return 0;

err:
	for (i = 0; i < port->nqvecs; i++)
		irq_dispose_mapping(port->qvecs[i].irq);
	return ret;
}

static int mvpp2_queue_vectors_init(struct mvpp2_port *port,
				    struct device_node *port_node)
{
	if (port->has_tx_irqs)
		return mvpp2_multi_queue_vectors_init(port, port_node);
	else
		return mvpp2_simple_queue_vectors_init(port, port_node);
}

static void mvpp2_queue_vectors_deinit(struct mvpp2_port *port)
{
	int i;

	for (i = 0; i < port->nqvecs; i++)
		irq_dispose_mapping(port->qvecs[i].irq);
}

/* Configure Rx queue group interrupt for this port */
static void mvpp2_rx_irqs_setup(struct mvpp2_port *port)
{
	struct mvpp2 *priv = port->priv;
	u32 val;
	int i;

	if (priv->hw_version == MVPP21) {
		mvpp2_write(priv, MVPP21_ISR_RXQ_GROUP_REG(port->id),
			    port->nrxqs);
		return;
	}

	/* Handle the more complicated PPv2.2 case */
	for (i = 0; i < port->nqvecs; i++) {
		struct mvpp2_queue_vector *qv = port->qvecs + i;

		if (!qv->nrxqs)
			continue;

		val = qv->sw_thread_id;
		val |= port->id << MVPP22_ISR_RXQ_GROUP_INDEX_GROUP_OFFSET;
		mvpp2_write(priv, MVPP22_ISR_RXQ_GROUP_INDEX_REG, val);

		val = qv->first_rxq;
		val |= qv->nrxqs << MVPP22_ISR_RXQ_SUB_GROUP_SIZE_OFFSET;
		mvpp2_write(priv, MVPP22_ISR_RXQ_SUB_GROUP_CONFIG_REG, val);
	}
}

/* Initialize port HW */
static int mvpp2_port_init(struct mvpp2_port *port)
{
	struct device *dev = port->dev->dev.parent;
	struct mvpp2 *priv = port->priv;
	struct mvpp2_txq_pcpu *txq_pcpu;
	unsigned int thread;
	int queue, err;

	/* Checks for hardware constraints */
	if (port->first_rxq + port->nrxqs >
	    MVPP2_MAX_PORTS * priv->max_port_rxqs)
		return -EINVAL;

	if (port->nrxqs > priv->max_port_rxqs || port->ntxqs > MVPP2_MAX_TXQ)
		return -EINVAL;

	/* Disable port */
	mvpp2_egress_disable(port);
	mvpp2_port_disable(port);

	port->tx_time_coal = MVPP2_TXDONE_COAL_USEC;

	port->txqs = devm_kcalloc(dev, port->ntxqs, sizeof(*port->txqs),
				  GFP_KERNEL);
	if (!port->txqs)
		return -ENOMEM;

	/* Associate physical Tx queues to this port and initialize.
	 * The mapping is predefined.
	 */
	for (queue = 0; queue < port->ntxqs; queue++) {
		int queue_phy_id = mvpp2_txq_phys(port->id, queue);
		struct mvpp2_tx_queue *txq;

		txq = devm_kzalloc(dev, sizeof(*txq), GFP_KERNEL);
		if (!txq) {
			err = -ENOMEM;
			goto err_free_percpu;
		}

		txq->pcpu = alloc_percpu(struct mvpp2_txq_pcpu);
		if (!txq->pcpu) {
			err = -ENOMEM;
			goto err_free_percpu;
		}

		txq->id = queue_phy_id;
		txq->log_id = queue;
		txq->done_pkts_coal = MVPP2_TXDONE_COAL_PKTS_THRESH;
		for (thread = 0; thread < priv->nthreads; thread++) {
			txq_pcpu = per_cpu_ptr(txq->pcpu, thread);
			txq_pcpu->thread = thread;
		}

		port->txqs[queue] = txq;
	}

	port->rxqs = devm_kcalloc(dev, port->nrxqs, sizeof(*port->rxqs),
				  GFP_KERNEL);
	if (!port->rxqs) {
		err = -ENOMEM;
		goto err_free_percpu;
	}

	/* Allocate and initialize Rx queue for this port */
	for (queue = 0; queue < port->nrxqs; queue++) {
		struct mvpp2_rx_queue *rxq;

		/* Map physical Rx queue to port's logical Rx queue */
		rxq = devm_kzalloc(dev, sizeof(*rxq), GFP_KERNEL);
		if (!rxq) {
			err = -ENOMEM;
			goto err_free_percpu;
		}
		/* Map this Rx queue to a physical queue */
		rxq->id = port->first_rxq + queue;
		rxq->port = port->id;
		rxq->logic_rxq = queue;

		port->rxqs[queue] = rxq;
	}

	mvpp2_rx_irqs_setup(port);

	/* Create Rx descriptor rings */
	for (queue = 0; queue < port->nrxqs; queue++) {
		struct mvpp2_rx_queue *rxq = port->rxqs[queue];

		rxq->size = port->rx_ring_size;
		rxq->pkts_coal = MVPP2_RX_COAL_PKTS;
		rxq->time_coal = MVPP2_RX_COAL_USEC;
	}

	mvpp2_ingress_disable(port);

	/* Port default configuration */
	mvpp2_defaults_set(port);

	/* Port's classifier configuration */
	mvpp2_cls_oversize_rxq_set(port);
	mvpp2_cls_port_config(port);

	if (mvpp22_rss_is_supported())
		mvpp22_port_rss_init(port);

	/* Provide an initial Rx packet size */
	port->pkt_size = MVPP2_RX_PKT_SIZE(port->dev->mtu);

	/* Initialize pools for swf */
	err = mvpp2_swf_bm_pool_init(port);
	if (err)
		goto err_free_percpu;

	/* Clear all port stats */
	mvpp2_read_stats(port);
	memset(port->ethtool_stats, 0,
	       MVPP2_N_ETHTOOL_STATS(port->ntxqs, port->nrxqs) * sizeof(u64));

	return 0;

err_free_percpu:
	for (queue = 0; queue < port->ntxqs; queue++) {
		if (!port->txqs[queue])
			continue;
		free_percpu(port->txqs[queue]->pcpu);
	}
	return err;
}

static bool mvpp22_port_has_legacy_tx_irqs(struct device_node *port_node,
					   unsigned long *flags)
{
	char *irqs[5] = { "rx-shared", "tx-cpu0", "tx-cpu1", "tx-cpu2",
			  "tx-cpu3" };
	int i;

	for (i = 0; i < 5; i++)
		if (of_property_match_string(port_node, "interrupt-names",
					     irqs[i]) < 0)
			return false;

	*flags |= MVPP2_F_DT_COMPAT;
	return true;
}

/* Checks if the port dt description has the required Tx interrupts:
 * - PPv2.1: there are no such interrupts.
 * - PPv2.2:
 *   - The old DTs have: "rx-shared", "tx-cpuX" with X in [0...3]
 *   - The new ones have: "hifX" with X in [0..8]
 *
 * All those variants are supported to keep the backward compatibility.
 */
static bool mvpp2_port_has_irqs(struct mvpp2 *priv,
				struct device_node *port_node,
				unsigned long *flags)
{
	char name[5];
	int i;

	/* ACPI */
	if (!port_node)
		return true;

	if (priv->hw_version == MVPP21)
		return false;

	if (mvpp22_port_has_legacy_tx_irqs(port_node, flags))
		return true;

	for (i = 0; i < MVPP2_MAX_THREADS; i++) {
		snprintf(name, 5, "hif%d", i);
		if (of_property_match_string(port_node, "interrupt-names",
					     name) < 0)
			return false;
	}

	return true;
}

static void mvpp2_port_copy_mac_addr(struct net_device *dev, struct mvpp2 *priv,
				     struct fwnode_handle *fwnode,
				     char **mac_from)
{
	struct mvpp2_port *port = netdev_priv(dev);
	char hw_mac_addr[ETH_ALEN] = {0};
	char fw_mac_addr[ETH_ALEN];

	if (fwnode_get_mac_address(fwnode, fw_mac_addr, ETH_ALEN)) {
		*mac_from = "firmware node";
		ether_addr_copy(dev->dev_addr, fw_mac_addr);
		return;
	}

	if (priv->hw_version == MVPP21) {
		mvpp21_get_mac_address(port, hw_mac_addr);
		if (is_valid_ether_addr(hw_mac_addr)) {
			*mac_from = "hardware";
			ether_addr_copy(dev->dev_addr, hw_mac_addr);
			return;
		}
	}

	*mac_from = "random";
	eth_hw_addr_random(dev);
}

static void mvpp2_phylink_validate(struct phylink_config *config,
				   unsigned long *supported,
				   struct phylink_link_state *state)
{
	struct mvpp2_port *port = container_of(config, struct mvpp2_port,
					       phylink_config);
	__ETHTOOL_DECLARE_LINK_MODE_MASK(mask) = { 0, };

	/* Invalid combinations */
	switch (state->interface) {
	case PHY_INTERFACE_MODE_10GKR:
	case PHY_INTERFACE_MODE_XAUI:
		if (port->gop_id != 0)
			goto empty_set;
		break;
	case PHY_INTERFACE_MODE_RGMII:
	case PHY_INTERFACE_MODE_RGMII_ID:
	case PHY_INTERFACE_MODE_RGMII_RXID:
	case PHY_INTERFACE_MODE_RGMII_TXID:
		if (port->priv->hw_version == MVPP22 && port->gop_id == 0)
			goto empty_set;
		break;
	default:
		break;
	}

	phylink_set(mask, Autoneg);
	phylink_set_port_modes(mask);
	phylink_set(mask, Pause);
	phylink_set(mask, Asym_Pause);

	switch (state->interface) {
	case PHY_INTERFACE_MODE_10GKR:
	case PHY_INTERFACE_MODE_XAUI:
	case PHY_INTERFACE_MODE_NA:
		if (port->gop_id == 0) {
			phylink_set(mask, 10000baseT_Full);
			phylink_set(mask, 10000baseCR_Full);
			phylink_set(mask, 10000baseSR_Full);
			phylink_set(mask, 10000baseLR_Full);
			phylink_set(mask, 10000baseLRM_Full);
			phylink_set(mask, 10000baseER_Full);
			phylink_set(mask, 10000baseKR_Full);
		}
		/* Fall-through */
	case PHY_INTERFACE_MODE_RGMII:
	case PHY_INTERFACE_MODE_RGMII_ID:
	case PHY_INTERFACE_MODE_RGMII_RXID:
	case PHY_INTERFACE_MODE_RGMII_TXID:
	case PHY_INTERFACE_MODE_SGMII:
		phylink_set(mask, 10baseT_Half);
		phylink_set(mask, 10baseT_Full);
		phylink_set(mask, 100baseT_Half);
		phylink_set(mask, 100baseT_Full);
		/* Fall-through */
	case PHY_INTERFACE_MODE_1000BASEX:
	case PHY_INTERFACE_MODE_2500BASEX:
		phylink_set(mask, 1000baseT_Full);
		phylink_set(mask, 1000baseX_Full);
		phylink_set(mask, 2500baseT_Full);
		phylink_set(mask, 2500baseX_Full);
		break;
	default:
		goto empty_set;
	}

	bitmap_and(supported, supported, mask, __ETHTOOL_LINK_MODE_MASK_NBITS);
	bitmap_and(state->advertising, state->advertising, mask,
		   __ETHTOOL_LINK_MODE_MASK_NBITS);
	return;

empty_set:
	bitmap_zero(supported, __ETHTOOL_LINK_MODE_MASK_NBITS);
}

static void mvpp22_xlg_link_state(struct mvpp2_port *port,
				  struct phylink_link_state *state)
{
	u32 val;

	state->speed = SPEED_10000;
	state->duplex = 1;
	state->an_complete = 1;

	val = readl(port->base + MVPP22_XLG_STATUS);
	state->link = !!(val & MVPP22_XLG_STATUS_LINK_UP);

	state->pause = 0;
	val = readl(port->base + MVPP22_XLG_CTRL0_REG);
	if (val & MVPP22_XLG_CTRL0_TX_FLOW_CTRL_EN)
		state->pause |= MLO_PAUSE_TX;
	if (val & MVPP22_XLG_CTRL0_RX_FLOW_CTRL_EN)
		state->pause |= MLO_PAUSE_RX;
}

static void mvpp2_gmac_link_state(struct mvpp2_port *port,
				  struct phylink_link_state *state)
{
	u32 val;

	val = readl(port->base + MVPP2_GMAC_STATUS0);

	state->an_complete = !!(val & MVPP2_GMAC_STATUS0_AN_COMPLETE);
	state->link = !!(val & MVPP2_GMAC_STATUS0_LINK_UP);
	state->duplex = !!(val & MVPP2_GMAC_STATUS0_FULL_DUPLEX);

	switch (port->phy_interface) {
	case PHY_INTERFACE_MODE_1000BASEX:
		state->speed = SPEED_1000;
		break;
	case PHY_INTERFACE_MODE_2500BASEX:
		state->speed = SPEED_2500;
		break;
	default:
		if (val & MVPP2_GMAC_STATUS0_GMII_SPEED)
			state->speed = SPEED_1000;
		else if (val & MVPP2_GMAC_STATUS0_MII_SPEED)
			state->speed = SPEED_100;
		else
			state->speed = SPEED_10;
	}

	state->pause = 0;
	if (val & MVPP2_GMAC_STATUS0_RX_PAUSE)
		state->pause |= MLO_PAUSE_RX;
	if (val & MVPP2_GMAC_STATUS0_TX_PAUSE)
		state->pause |= MLO_PAUSE_TX;
}

static int mvpp2_phylink_mac_link_state(struct phylink_config *config,
					struct phylink_link_state *state)
{
	struct mvpp2_port *port = container_of(config, struct mvpp2_port,
					       phylink_config);

	if (port->priv->hw_version == MVPP22 && port->gop_id == 0) {
		u32 mode = readl(port->base + MVPP22_XLG_CTRL3_REG);
		mode &= MVPP22_XLG_CTRL3_MACMODESELECT_MASK;

		if (mode == MVPP22_XLG_CTRL3_MACMODESELECT_10G) {
			mvpp22_xlg_link_state(port, state);
			return 1;
		}
	}

	mvpp2_gmac_link_state(port, state);
	return 1;
}

static void mvpp2_mac_an_restart(struct phylink_config *config)
{
	struct mvpp2_port *port = container_of(config, struct mvpp2_port,
					       phylink_config);
	u32 val = readl(port->base + MVPP2_GMAC_AUTONEG_CONFIG);

	writel(val | MVPP2_GMAC_IN_BAND_RESTART_AN,
	       port->base + MVPP2_GMAC_AUTONEG_CONFIG);
	writel(val & ~MVPP2_GMAC_IN_BAND_RESTART_AN,
	       port->base + MVPP2_GMAC_AUTONEG_CONFIG);
}

static void mvpp2_xlg_config(struct mvpp2_port *port, unsigned int mode,
			     const struct phylink_link_state *state)
{
	u32 old_ctrl0, ctrl0;
	u32 old_ctrl4, ctrl4;

	old_ctrl0 = ctrl0 = readl(port->base + MVPP22_XLG_CTRL0_REG);
	old_ctrl4 = ctrl4 = readl(port->base + MVPP22_XLG_CTRL4_REG);

	ctrl0 |= MVPP22_XLG_CTRL0_MAC_RESET_DIS;

	if (state->pause & MLO_PAUSE_TX)
		ctrl0 |= MVPP22_XLG_CTRL0_TX_FLOW_CTRL_EN;
	else
		ctrl0 &= ~MVPP22_XLG_CTRL0_TX_FLOW_CTRL_EN;

	if (state->pause & MLO_PAUSE_RX)
		ctrl0 |= MVPP22_XLG_CTRL0_RX_FLOW_CTRL_EN;
	else
		ctrl0 &= ~MVPP22_XLG_CTRL0_RX_FLOW_CTRL_EN;

	ctrl4 &= ~MVPP22_XLG_CTRL4_MACMODSELECT_GMAC;
	ctrl4 |= MVPP22_XLG_CTRL4_FWD_FC | MVPP22_XLG_CTRL4_FWD_PFC |
		 MVPP22_XLG_CTRL4_EN_IDLE_CHECK;

	if (old_ctrl0 != ctrl0)
		writel(ctrl0, port->base + MVPP22_XLG_CTRL0_REG);
	if (old_ctrl4 != ctrl4)
		writel(ctrl4, port->base + MVPP22_XLG_CTRL4_REG);

	if (!(old_ctrl0 & MVPP22_XLG_CTRL0_MAC_RESET_DIS)) {
		while (!(readl(port->base + MVPP22_XLG_CTRL0_REG) &
			 MVPP22_XLG_CTRL0_MAC_RESET_DIS))
			continue;
	}
}

static void mvpp2_gmac_config(struct mvpp2_port *port, unsigned int mode,
			      const struct phylink_link_state *state)
{
	u32 old_an, an;
	u32 old_ctrl0, ctrl0;
	u32 old_ctrl2, ctrl2;
	u32 old_ctrl4, ctrl4;

	old_an = an = readl(port->base + MVPP2_GMAC_AUTONEG_CONFIG);
	old_ctrl0 = ctrl0 = readl(port->base + MVPP2_GMAC_CTRL_0_REG);
	old_ctrl2 = ctrl2 = readl(port->base + MVPP2_GMAC_CTRL_2_REG);
	old_ctrl4 = ctrl4 = readl(port->base + MVPP22_GMAC_CTRL_4_REG);

	an &= ~(MVPP2_GMAC_CONFIG_MII_SPEED | MVPP2_GMAC_CONFIG_GMII_SPEED |
		MVPP2_GMAC_AN_SPEED_EN | MVPP2_GMAC_FC_ADV_EN |
		MVPP2_GMAC_FC_ADV_ASM_EN | MVPP2_GMAC_FLOW_CTRL_AUTONEG |
		MVPP2_GMAC_CONFIG_FULL_DUPLEX | MVPP2_GMAC_AN_DUPLEX_EN |
		MVPP2_GMAC_IN_BAND_AUTONEG | MVPP2_GMAC_IN_BAND_AUTONEG_BYPASS);
	ctrl0 &= ~MVPP2_GMAC_PORT_TYPE_MASK;
	ctrl2 &= ~(MVPP2_GMAC_INBAND_AN_MASK | MVPP2_GMAC_PORT_RESET_MASK |
		   MVPP2_GMAC_PCS_ENABLE_MASK);
	ctrl4 &= ~(MVPP22_CTRL4_RX_FC_EN | MVPP22_CTRL4_TX_FC_EN);

	/* Configure port type */
	if (phy_interface_mode_is_8023z(state->interface)) {
		ctrl2 |= MVPP2_GMAC_PCS_ENABLE_MASK;
		ctrl4 &= ~MVPP22_CTRL4_EXT_PIN_GMII_SEL;
		ctrl4 |= MVPP22_CTRL4_SYNC_BYPASS_DIS |
			 MVPP22_CTRL4_DP_CLK_SEL |
			 MVPP22_CTRL4_QSGMII_BYPASS_ACTIVE;
	} else if (state->interface == PHY_INTERFACE_MODE_SGMII) {
		ctrl2 |= MVPP2_GMAC_PCS_ENABLE_MASK | MVPP2_GMAC_INBAND_AN_MASK;
		ctrl4 &= ~MVPP22_CTRL4_EXT_PIN_GMII_SEL;
		ctrl4 |= MVPP22_CTRL4_SYNC_BYPASS_DIS |
			 MVPP22_CTRL4_DP_CLK_SEL |
			 MVPP22_CTRL4_QSGMII_BYPASS_ACTIVE;
	} else if (phy_interface_mode_is_rgmii(state->interface)) {
		ctrl4 &= ~MVPP22_CTRL4_DP_CLK_SEL;
		ctrl4 |= MVPP22_CTRL4_EXT_PIN_GMII_SEL |
			 MVPP22_CTRL4_SYNC_BYPASS_DIS |
			 MVPP22_CTRL4_QSGMII_BYPASS_ACTIVE;
	}

	/* Configure advertisement bits */
	if (phylink_test(state->advertising, Pause))
		an |= MVPP2_GMAC_FC_ADV_EN;
	if (phylink_test(state->advertising, Asym_Pause))
		an |= MVPP2_GMAC_FC_ADV_ASM_EN;

	/* Configure negotiation style */
	if (!phylink_autoneg_inband(mode)) {
		/* Phy or fixed speed - no in-band AN */
		if (state->duplex)
			an |= MVPP2_GMAC_CONFIG_FULL_DUPLEX;

		if (state->speed == SPEED_1000 || state->speed == SPEED_2500)
			an |= MVPP2_GMAC_CONFIG_GMII_SPEED;
		else if (state->speed == SPEED_100)
			an |= MVPP2_GMAC_CONFIG_MII_SPEED;

		if (state->pause & MLO_PAUSE_TX)
			ctrl4 |= MVPP22_CTRL4_TX_FC_EN;
		if (state->pause & MLO_PAUSE_RX)
			ctrl4 |= MVPP22_CTRL4_RX_FC_EN;
	} else if (state->interface == PHY_INTERFACE_MODE_SGMII) {
		/* SGMII in-band mode receives the speed and duplex from
		 * the PHY. Flow control information is not received. */
		an &= ~(MVPP2_GMAC_FORCE_LINK_DOWN | MVPP2_GMAC_FORCE_LINK_PASS);
		an |= MVPP2_GMAC_IN_BAND_AUTONEG |
		      MVPP2_GMAC_AN_SPEED_EN |
		      MVPP2_GMAC_AN_DUPLEX_EN;

		if (state->pause & MLO_PAUSE_TX)
			ctrl4 |= MVPP22_CTRL4_TX_FC_EN;
		if (state->pause & MLO_PAUSE_RX)
			ctrl4 |= MVPP22_CTRL4_RX_FC_EN;
	} else if (phy_interface_mode_is_8023z(state->interface)) {
		/* 1000BaseX and 2500BaseX ports cannot negotiate speed nor can
		 * they negotiate duplex: they are always operating with a fixed
		 * speed of 1000/2500Mbps in full duplex, so force 1000/2500
		 * speed and full duplex here.
		 */
		ctrl0 |= MVPP2_GMAC_PORT_TYPE_MASK;
		an &= ~(MVPP2_GMAC_FORCE_LINK_DOWN | MVPP2_GMAC_FORCE_LINK_PASS);
		an |= MVPP2_GMAC_IN_BAND_AUTONEG |
		      MVPP2_GMAC_CONFIG_GMII_SPEED |
		      MVPP2_GMAC_CONFIG_FULL_DUPLEX;

		if (state->pause & MLO_PAUSE_AN && state->an_enabled) {
			an |= MVPP2_GMAC_FLOW_CTRL_AUTONEG;
		} else {
			if (state->pause & MLO_PAUSE_TX)
				ctrl4 |= MVPP22_CTRL4_TX_FC_EN;
			if (state->pause & MLO_PAUSE_RX)
				ctrl4 |= MVPP22_CTRL4_RX_FC_EN;
		}
	}

/* Some fields of the auto-negotiation register require the port to be down when
 * their value is updated.
 */
#define MVPP2_GMAC_AN_PORT_DOWN_MASK	\
		(MVPP2_GMAC_IN_BAND_AUTONEG | \
		 MVPP2_GMAC_IN_BAND_AUTONEG_BYPASS | \
		 MVPP2_GMAC_CONFIG_MII_SPEED | MVPP2_GMAC_CONFIG_GMII_SPEED | \
		 MVPP2_GMAC_AN_SPEED_EN | MVPP2_GMAC_CONFIG_FULL_DUPLEX | \
		 MVPP2_GMAC_AN_DUPLEX_EN)

	if ((old_ctrl0 ^ ctrl0) & MVPP2_GMAC_PORT_TYPE_MASK ||
	    (old_ctrl2 ^ ctrl2) & MVPP2_GMAC_INBAND_AN_MASK ||
	    (old_an ^ an) & MVPP2_GMAC_AN_PORT_DOWN_MASK) {
		/* Force link down */
		old_an &= ~MVPP2_GMAC_FORCE_LINK_PASS;
		old_an |= MVPP2_GMAC_FORCE_LINK_DOWN;
		writel(old_an, port->base + MVPP2_GMAC_AUTONEG_CONFIG);

		/* Set the GMAC in a reset state - do this in a way that
		 * ensures we clear it below.
		 */
		old_ctrl2 |= MVPP2_GMAC_PORT_RESET_MASK;
		writel(old_ctrl2, port->base + MVPP2_GMAC_CTRL_2_REG);
	}

	if (old_ctrl0 != ctrl0)
		writel(ctrl0, port->base + MVPP2_GMAC_CTRL_0_REG);
	if (old_ctrl2 != ctrl2)
		writel(ctrl2, port->base + MVPP2_GMAC_CTRL_2_REG);
	if (old_ctrl4 != ctrl4)
		writel(ctrl4, port->base + MVPP22_GMAC_CTRL_4_REG);
	if (old_an != an)
		writel(an, port->base + MVPP2_GMAC_AUTONEG_CONFIG);

	if (old_ctrl2 & MVPP2_GMAC_PORT_RESET_MASK) {
		while (readl(port->base + MVPP2_GMAC_CTRL_2_REG) &
		       MVPP2_GMAC_PORT_RESET_MASK)
			continue;
	}
}

static void mvpp2_mac_config(struct phylink_config *config, unsigned int mode,
			     const struct phylink_link_state *state)
{
	struct net_device *dev = to_net_dev(config->dev);
	struct mvpp2_port *port = netdev_priv(dev);
	bool change_interface = port->phy_interface != state->interface;

	/* Check for invalid configuration */
	if (mvpp2_is_xlg(state->interface) && port->gop_id != 0) {
		netdev_err(dev, "Invalid mode on %s\n", dev->name);
		return;
	}

	/* Make sure the port is disabled when reconfiguring the mode */
	mvpp2_port_disable(port);

	if (port->priv->hw_version == MVPP22 && change_interface) {
		mvpp22_gop_mask_irq(port);

		port->phy_interface = state->interface;

		/* Reconfigure the serdes lanes */
		phy_power_off(port->comphy);
		mvpp22_mode_reconfigure(port);
	}

	/* mac (re)configuration */
	if (mvpp2_is_xlg(state->interface))
		mvpp2_xlg_config(port, mode, state);
	else if (phy_interface_mode_is_rgmii(state->interface) ||
		 phy_interface_mode_is_8023z(state->interface) ||
		 state->interface == PHY_INTERFACE_MODE_SGMII)
		mvpp2_gmac_config(port, mode, state);

	if (port->priv->hw_version == MVPP21 && port->flags & MVPP2_F_LOOPBACK)
		mvpp2_port_loopback_set(port, state);

	if (port->priv->hw_version == MVPP22 && change_interface)
		mvpp22_gop_unmask_irq(port);

	mvpp2_port_enable(port);
}

static void mvpp2_mac_link_up(struct phylink_config *config, unsigned int mode,
			      phy_interface_t interface, struct phy_device *phy)
{
	struct net_device *dev = to_net_dev(config->dev);
	struct mvpp2_port *port = netdev_priv(dev);
	u32 val;

	if (!phylink_autoneg_inband(mode)) {
		if (mvpp2_is_xlg(interface)) {
			val = readl(port->base + MVPP22_XLG_CTRL0_REG);
			val &= ~MVPP22_XLG_CTRL0_FORCE_LINK_DOWN;
			val |= MVPP22_XLG_CTRL0_FORCE_LINK_PASS;
			writel(val, port->base + MVPP22_XLG_CTRL0_REG);
		} else {
			val = readl(port->base + MVPP2_GMAC_AUTONEG_CONFIG);
			val &= ~MVPP2_GMAC_FORCE_LINK_DOWN;
			val |= MVPP2_GMAC_FORCE_LINK_PASS;
			writel(val, port->base + MVPP2_GMAC_AUTONEG_CONFIG);
		}
	}

	mvpp2_port_enable(port);

	mvpp2_egress_enable(port);
	mvpp2_ingress_enable(port);
	netif_tx_wake_all_queues(dev);
}

static void mvpp2_mac_link_down(struct phylink_config *config,
				unsigned int mode, phy_interface_t interface)
{
	struct net_device *dev = to_net_dev(config->dev);
	struct mvpp2_port *port = netdev_priv(dev);
	u32 val;

	if (!phylink_autoneg_inband(mode)) {
		if (mvpp2_is_xlg(interface)) {
			val = readl(port->base + MVPP22_XLG_CTRL0_REG);
			val &= ~MVPP22_XLG_CTRL0_FORCE_LINK_PASS;
			val |= MVPP22_XLG_CTRL0_FORCE_LINK_DOWN;
			writel(val, port->base + MVPP22_XLG_CTRL0_REG);
		} else {
			val = readl(port->base + MVPP2_GMAC_AUTONEG_CONFIG);
			val &= ~MVPP2_GMAC_FORCE_LINK_PASS;
			val |= MVPP2_GMAC_FORCE_LINK_DOWN;
			writel(val, port->base + MVPP2_GMAC_AUTONEG_CONFIG);
		}
	}

	netif_tx_stop_all_queues(dev);
	mvpp2_egress_disable(port);
	mvpp2_ingress_disable(port);

	mvpp2_port_disable(port);
}

static const struct phylink_mac_ops mvpp2_phylink_ops = {
	.validate = mvpp2_phylink_validate,
	.mac_link_state = mvpp2_phylink_mac_link_state,
	.mac_an_restart = mvpp2_mac_an_restart,
	.mac_config = mvpp2_mac_config,
	.mac_link_up = mvpp2_mac_link_up,
	.mac_link_down = mvpp2_mac_link_down,
};

/* Ports initialization */
static int mvpp2_port_probe(struct platform_device *pdev,
			    struct fwnode_handle *port_fwnode,
			    struct mvpp2 *priv)
{
	struct phy *comphy = NULL;
	struct mvpp2_port *port;
	struct mvpp2_port_pcpu *port_pcpu;
	struct device_node *port_node = to_of_node(port_fwnode);
	netdev_features_t features;
	struct net_device *dev;
	struct resource *res;
	struct phylink *phylink;
	char *mac_from = "";
	unsigned int ntxqs, nrxqs, thread;
	unsigned long flags = 0;
	bool has_tx_irqs;
	u32 id;
	int phy_mode;
	int err, i;

	has_tx_irqs = mvpp2_port_has_irqs(priv, port_node, &flags);
	if (!has_tx_irqs && queue_mode == MVPP2_QDIST_MULTI_MODE) {
		dev_err(&pdev->dev,
			"not enough IRQs to support multi queue mode\n");
		return -EINVAL;
	}

	ntxqs = MVPP2_MAX_TXQ;
	if (priv->hw_version == MVPP22 && queue_mode == MVPP2_QDIST_SINGLE_MODE) {
		nrxqs = 1;
	} else {
		/* According to the PPv2.2 datasheet and our experiments on
		 * PPv2.1, RX queues have an allocation granularity of 4 (when
		 * more than a single one on PPv2.2).
		 * Round up to nearest multiple of 4.
		 */
		nrxqs = (num_possible_cpus() + 3) & ~0x3;
		if (nrxqs > MVPP2_PORT_MAX_RXQ)
			nrxqs = MVPP2_PORT_MAX_RXQ;
	}

	dev = alloc_etherdev_mqs(sizeof(*port), ntxqs, nrxqs);
	if (!dev)
		return -ENOMEM;

	phy_mode = fwnode_get_phy_mode(port_fwnode);
	if (phy_mode < 0) {
		dev_err(&pdev->dev, "incorrect phy mode\n");
		err = phy_mode;
		goto err_free_netdev;
	}

	if (port_node) {
		comphy = devm_of_phy_get(&pdev->dev, port_node, NULL);
		if (IS_ERR(comphy)) {
			if (PTR_ERR(comphy) == -EPROBE_DEFER) {
				err = -EPROBE_DEFER;
				goto err_free_netdev;
			}
			comphy = NULL;
		}
	}

	if (fwnode_property_read_u32(port_fwnode, "port-id", &id)) {
		err = -EINVAL;
		dev_err(&pdev->dev, "missing port-id value\n");
		goto err_free_netdev;
	}

	dev->tx_queue_len = MVPP2_MAX_TXD_MAX;
	dev->watchdog_timeo = 5 * HZ;
	dev->netdev_ops = &mvpp2_netdev_ops;
	dev->ethtool_ops = &mvpp2_eth_tool_ops;

	port = netdev_priv(dev);
	port->dev = dev;
	port->fwnode = port_fwnode;
	port->has_phy = !!of_find_property(port_node, "phy", NULL);
	port->ntxqs = ntxqs;
	port->nrxqs = nrxqs;
	port->priv = priv;
	port->has_tx_irqs = has_tx_irqs;
	port->flags = flags;

	err = mvpp2_queue_vectors_init(port, port_node);
	if (err)
		goto err_free_netdev;

	if (port_node)
		port->link_irq = of_irq_get_byname(port_node, "link");
	else
		port->link_irq = fwnode_irq_get(port_fwnode, port->nqvecs + 1);
	if (port->link_irq == -EPROBE_DEFER) {
		err = -EPROBE_DEFER;
		goto err_deinit_qvecs;
	}
	if (port->link_irq <= 0)
		/* the link irq is optional */
		port->link_irq = 0;

	if (fwnode_property_read_bool(port_fwnode, "marvell,loopback"))
		port->flags |= MVPP2_F_LOOPBACK;

	port->id = id;
	if (priv->hw_version == MVPP21)
		port->first_rxq = port->id * port->nrxqs;
	else
		port->first_rxq = port->id * priv->max_port_rxqs;

	port->of_node = port_node;
	port->phy_interface = phy_mode;
	port->comphy = comphy;

	if (priv->hw_version == MVPP21) {
		res = platform_get_resource(pdev, IORESOURCE_MEM, 2 + id);
		port->base = devm_ioremap_resource(&pdev->dev, res);
		if (IS_ERR(port->base)) {
			err = PTR_ERR(port->base);
			goto err_free_irq;
		}

		port->stats_base = port->priv->lms_base +
				   MVPP21_MIB_COUNTERS_OFFSET +
				   port->gop_id * MVPP21_MIB_COUNTERS_PORT_SZ;
	} else {
		if (fwnode_property_read_u32(port_fwnode, "gop-port-id",
					     &port->gop_id)) {
			err = -EINVAL;
			dev_err(&pdev->dev, "missing gop-port-id value\n");
			goto err_deinit_qvecs;
		}

		port->base = priv->iface_base + MVPP22_GMAC_BASE(port->gop_id);
		port->stats_base = port->priv->iface_base +
				   MVPP22_MIB_COUNTERS_OFFSET +
				   port->gop_id * MVPP22_MIB_COUNTERS_PORT_SZ;
	}

	/* Alloc per-cpu and ethtool stats */
	port->stats = netdev_alloc_pcpu_stats(struct mvpp2_pcpu_stats);
	if (!port->stats) {
		err = -ENOMEM;
		goto err_free_irq;
	}

	port->ethtool_stats = devm_kcalloc(&pdev->dev,
					   MVPP2_N_ETHTOOL_STATS(ntxqs, nrxqs),
					   sizeof(u64), GFP_KERNEL);
	if (!port->ethtool_stats) {
		err = -ENOMEM;
		goto err_free_stats;
	}

	mutex_init(&port->gather_stats_lock);
	INIT_DELAYED_WORK(&port->stats_work, mvpp2_gather_hw_statistics);

	mvpp2_port_copy_mac_addr(dev, priv, port_fwnode, &mac_from);

	port->tx_ring_size = MVPP2_MAX_TXD_DFLT;
	port->rx_ring_size = MVPP2_MAX_RXD_DFLT;
	SET_NETDEV_DEV(dev, &pdev->dev);

	err = mvpp2_port_init(port);
	if (err < 0) {
		dev_err(&pdev->dev, "failed to init port %d\n", id);
		goto err_free_stats;
	}

	mvpp2_port_periodic_xon_disable(port);

	mvpp2_mac_reset_assert(port);
	mvpp22_pcs_reset_assert(port);

	port->pcpu = alloc_percpu(struct mvpp2_port_pcpu);
	if (!port->pcpu) {
		err = -ENOMEM;
		goto err_free_txq_pcpu;
	}

	if (!port->has_tx_irqs) {
		for (thread = 0; thread < priv->nthreads; thread++) {
			port_pcpu = per_cpu_ptr(port->pcpu, thread);

			hrtimer_init(&port_pcpu->tx_done_timer, CLOCK_MONOTONIC,
				     HRTIMER_MODE_REL_PINNED);
			port_pcpu->tx_done_timer.function = mvpp2_hr_timer_cb;
			port_pcpu->timer_scheduled = false;

			tasklet_init(&port_pcpu->tx_done_tasklet,
				     mvpp2_tx_proc_cb,
				     (unsigned long)dev);
		}
	}

	features = NETIF_F_SG | NETIF_F_IP_CSUM | NETIF_F_IPV6_CSUM |
		   NETIF_F_TSO;
	dev->features = features | NETIF_F_RXCSUM;
	dev->hw_features |= features | NETIF_F_RXCSUM | NETIF_F_GRO |
			    NETIF_F_HW_VLAN_CTAG_FILTER;

	if (mvpp22_rss_is_supported()) {
		dev->hw_features |= NETIF_F_RXHASH;
		dev->features |= NETIF_F_NTUPLE;
	}

	if (port->pool_long->id == MVPP2_BM_JUMBO && port->id != 0) {
		dev->features &= ~(NETIF_F_IP_CSUM | NETIF_F_IPV6_CSUM);
		dev->hw_features &= ~(NETIF_F_IP_CSUM | NETIF_F_IPV6_CSUM);
	}

	dev->vlan_features |= features;
	dev->gso_max_segs = MVPP2_MAX_TSO_SEGS;
	dev->priv_flags |= IFF_UNICAST_FLT;

	/* MTU range: 68 - 9704 */
	dev->min_mtu = ETH_MIN_MTU;
	/* 9704 == 9728 - 20 and rounding to 8 */
	dev->max_mtu = MVPP2_BM_JUMBO_PKT_SIZE;
	dev->dev.of_node = port_node;

	/* Phylink isn't used w/ ACPI as of now */
	if (port_node) {
		port->phylink_config.dev = &dev->dev;
		port->phylink_config.type = PHYLINK_NETDEV;

		phylink = phylink_create(&port->phylink_config, port_fwnode,
					 phy_mode, &mvpp2_phylink_ops);
		if (IS_ERR(phylink)) {
			err = PTR_ERR(phylink);
			goto err_free_port_pcpu;
		}
		port->phylink = phylink;
	} else {
		port->phylink = NULL;
	}

	err = register_netdev(dev);
	if (err < 0) {
		dev_err(&pdev->dev, "failed to register netdev\n");
		goto err_phylink;
	}
	netdev_info(dev, "Using %s mac address %pM\n", mac_from, dev->dev_addr);

	priv->port_list[priv->port_count++] = port;

	return 0;

err_phylink:
	if (port->phylink)
		phylink_destroy(port->phylink);
err_free_port_pcpu:
	free_percpu(port->pcpu);
err_free_txq_pcpu:
	for (i = 0; i < port->ntxqs; i++)
		free_percpu(port->txqs[i]->pcpu);
err_free_stats:
	free_percpu(port->stats);
err_free_irq:
	if (port->link_irq)
		irq_dispose_mapping(port->link_irq);
err_deinit_qvecs:
	mvpp2_queue_vectors_deinit(port);
err_free_netdev:
	free_netdev(dev);
	return err;
}

/* Ports removal routine */
static void mvpp2_port_remove(struct mvpp2_port *port)
{
	int i;

	unregister_netdev(port->dev);
	if (port->phylink)
		phylink_destroy(port->phylink);
	free_percpu(port->pcpu);
	free_percpu(port->stats);
	for (i = 0; i < port->ntxqs; i++)
		free_percpu(port->txqs[i]->pcpu);
	mvpp2_queue_vectors_deinit(port);
	if (port->link_irq)
		irq_dispose_mapping(port->link_irq);
	free_netdev(port->dev);
}

/* Initialize decoding windows */
static void mvpp2_conf_mbus_windows(const struct mbus_dram_target_info *dram,
				    struct mvpp2 *priv)
{
	u32 win_enable;
	int i;

	for (i = 0; i < 6; i++) {
		mvpp2_write(priv, MVPP2_WIN_BASE(i), 0);
		mvpp2_write(priv, MVPP2_WIN_SIZE(i), 0);

		if (i < 4)
			mvpp2_write(priv, MVPP2_WIN_REMAP(i), 0);
	}

	win_enable = 0;

	for (i = 0; i < dram->num_cs; i++) {
		const struct mbus_dram_window *cs = dram->cs + i;

		mvpp2_write(priv, MVPP2_WIN_BASE(i),
			    (cs->base & 0xffff0000) | (cs->mbus_attr << 8) |
			    dram->mbus_dram_target_id);

		mvpp2_write(priv, MVPP2_WIN_SIZE(i),
			    (cs->size - 1) & 0xffff0000);

		win_enable |= (1 << i);
	}

	mvpp2_write(priv, MVPP2_BASE_ADDR_ENABLE, win_enable);
}

/* Initialize Rx FIFO's */
static void mvpp2_rx_fifo_init(struct mvpp2 *priv)
{
	int port;

	for (port = 0; port < MVPP2_MAX_PORTS; port++) {
		mvpp2_write(priv, MVPP2_RX_DATA_FIFO_SIZE_REG(port),
			    MVPP2_RX_FIFO_PORT_DATA_SIZE_4KB);
		mvpp2_write(priv, MVPP2_RX_ATTR_FIFO_SIZE_REG(port),
			    MVPP2_RX_FIFO_PORT_ATTR_SIZE_4KB);
	}

	mvpp2_write(priv, MVPP2_RX_MIN_PKT_SIZE_REG,
		    MVPP2_RX_FIFO_PORT_MIN_PKT);
	mvpp2_write(priv, MVPP2_RX_FIFO_INIT_REG, 0x1);
}

static void mvpp22_rx_fifo_init(struct mvpp2 *priv)
{
	int port;

	/* The FIFO size parameters are set depending on the maximum speed a
	 * given port can handle:
	 * - Port 0: 10Gbps
	 * - Port 1: 2.5Gbps
	 * - Ports 2 and 3: 1Gbps
	 */

	mvpp2_write(priv, MVPP2_RX_DATA_FIFO_SIZE_REG(0),
		    MVPP2_RX_FIFO_PORT_DATA_SIZE_32KB);
	mvpp2_write(priv, MVPP2_RX_ATTR_FIFO_SIZE_REG(0),
		    MVPP2_RX_FIFO_PORT_ATTR_SIZE_32KB);

	mvpp2_write(priv, MVPP2_RX_DATA_FIFO_SIZE_REG(1),
		    MVPP2_RX_FIFO_PORT_DATA_SIZE_8KB);
	mvpp2_write(priv, MVPP2_RX_ATTR_FIFO_SIZE_REG(1),
		    MVPP2_RX_FIFO_PORT_ATTR_SIZE_8KB);

	for (port = 2; port < MVPP2_MAX_PORTS; port++) {
		mvpp2_write(priv, MVPP2_RX_DATA_FIFO_SIZE_REG(port),
			    MVPP2_RX_FIFO_PORT_DATA_SIZE_4KB);
		mvpp2_write(priv, MVPP2_RX_ATTR_FIFO_SIZE_REG(port),
			    MVPP2_RX_FIFO_PORT_ATTR_SIZE_4KB);
	}

	mvpp2_write(priv, MVPP2_RX_MIN_PKT_SIZE_REG,
		    MVPP2_RX_FIFO_PORT_MIN_PKT);
	mvpp2_write(priv, MVPP2_RX_FIFO_INIT_REG, 0x1);
}

/* Initialize Tx FIFO's: the total FIFO size is 19kB on PPv2.2 and 10G
 * interfaces must have a Tx FIFO size of 10kB. As only port 0 can do 10G,
 * configure its Tx FIFO size to 10kB and the others ports Tx FIFO size to 3kB.
 */
static void mvpp22_tx_fifo_init(struct mvpp2 *priv)
{
	int port, size, thrs;

	for (port = 0; port < MVPP2_MAX_PORTS; port++) {
		if (port == 0) {
			size = MVPP22_TX_FIFO_DATA_SIZE_10KB;
			thrs = MVPP2_TX_FIFO_THRESHOLD_10KB;
		} else {
			size = MVPP22_TX_FIFO_DATA_SIZE_3KB;
			thrs = MVPP2_TX_FIFO_THRESHOLD_3KB;
		}
		mvpp2_write(priv, MVPP22_TX_FIFO_SIZE_REG(port), size);
		mvpp2_write(priv, MVPP22_TX_FIFO_THRESH_REG(port), thrs);
	}
}

static void mvpp2_axi_init(struct mvpp2 *priv)
{
	u32 val, rdval, wrval;

	mvpp2_write(priv, MVPP22_BM_ADDR_HIGH_RLS_REG, 0x0);

	/* AXI Bridge Configuration */

	rdval = MVPP22_AXI_CODE_CACHE_RD_CACHE
		<< MVPP22_AXI_ATTR_CACHE_OFFS;
	rdval |= MVPP22_AXI_CODE_DOMAIN_OUTER_DOM
		<< MVPP22_AXI_ATTR_DOMAIN_OFFS;

	wrval = MVPP22_AXI_CODE_CACHE_WR_CACHE
		<< MVPP22_AXI_ATTR_CACHE_OFFS;
	wrval |= MVPP22_AXI_CODE_DOMAIN_OUTER_DOM
		<< MVPP22_AXI_ATTR_DOMAIN_OFFS;

	/* BM */
	mvpp2_write(priv, MVPP22_AXI_BM_WR_ATTR_REG, wrval);
	mvpp2_write(priv, MVPP22_AXI_BM_RD_ATTR_REG, rdval);

	/* Descriptors */
	mvpp2_write(priv, MVPP22_AXI_AGGRQ_DESCR_RD_ATTR_REG, rdval);
	mvpp2_write(priv, MVPP22_AXI_TXQ_DESCR_WR_ATTR_REG, wrval);
	mvpp2_write(priv, MVPP22_AXI_TXQ_DESCR_RD_ATTR_REG, rdval);
	mvpp2_write(priv, MVPP22_AXI_RXQ_DESCR_WR_ATTR_REG, wrval);

	/* Buffer Data */
	mvpp2_write(priv, MVPP22_AXI_TX_DATA_RD_ATTR_REG, rdval);
	mvpp2_write(priv, MVPP22_AXI_RX_DATA_WR_ATTR_REG, wrval);

	val = MVPP22_AXI_CODE_CACHE_NON_CACHE
		<< MVPP22_AXI_CODE_CACHE_OFFS;
	val |= MVPP22_AXI_CODE_DOMAIN_SYSTEM
		<< MVPP22_AXI_CODE_DOMAIN_OFFS;
	mvpp2_write(priv, MVPP22_AXI_RD_NORMAL_CODE_REG, val);
	mvpp2_write(priv, MVPP22_AXI_WR_NORMAL_CODE_REG, val);

	val = MVPP22_AXI_CODE_CACHE_RD_CACHE
		<< MVPP22_AXI_CODE_CACHE_OFFS;
	val |= MVPP22_AXI_CODE_DOMAIN_OUTER_DOM
		<< MVPP22_AXI_CODE_DOMAIN_OFFS;

	mvpp2_write(priv, MVPP22_AXI_RD_SNOOP_CODE_REG, val);

	val = MVPP22_AXI_CODE_CACHE_WR_CACHE
		<< MVPP22_AXI_CODE_CACHE_OFFS;
	val |= MVPP22_AXI_CODE_DOMAIN_OUTER_DOM
		<< MVPP22_AXI_CODE_DOMAIN_OFFS;

	mvpp2_write(priv, MVPP22_AXI_WR_SNOOP_CODE_REG, val);
}

/* Initialize network controller common part HW */
static int mvpp2_init(struct platform_device *pdev, struct mvpp2 *priv)
{
	const struct mbus_dram_target_info *dram_target_info;
	int err, i;
	u32 val;

	/* MBUS windows configuration */
	dram_target_info = mv_mbus_dram_info();
	if (dram_target_info)
		mvpp2_conf_mbus_windows(dram_target_info, priv);

	if (priv->hw_version == MVPP22)
		mvpp2_axi_init(priv);

	/* Disable HW PHY polling */
	if (priv->hw_version == MVPP21) {
		val = readl(priv->lms_base + MVPP2_PHY_AN_CFG0_REG);
		val |= MVPP2_PHY_AN_STOP_SMI0_MASK;
		writel(val, priv->lms_base + MVPP2_PHY_AN_CFG0_REG);
	} else {
		val = readl(priv->iface_base + MVPP22_SMI_MISC_CFG_REG);
		val &= ~MVPP22_SMI_POLLING_EN;
		writel(val, priv->iface_base + MVPP22_SMI_MISC_CFG_REG);
	}

	/* Allocate and initialize aggregated TXQs */
	priv->aggr_txqs = devm_kcalloc(&pdev->dev, MVPP2_MAX_THREADS,
				       sizeof(*priv->aggr_txqs),
				       GFP_KERNEL);
	if (!priv->aggr_txqs)
		return -ENOMEM;

	for (i = 0; i < MVPP2_MAX_THREADS; i++) {
		priv->aggr_txqs[i].id = i;
		priv->aggr_txqs[i].size = MVPP2_AGGR_TXQ_SIZE;
		err = mvpp2_aggr_txq_init(pdev, &priv->aggr_txqs[i], i, priv);
		if (err < 0)
			return err;
	}

	/* Fifo Init */
	if (priv->hw_version == MVPP21) {
		mvpp2_rx_fifo_init(priv);
	} else {
		mvpp22_rx_fifo_init(priv);
		mvpp22_tx_fifo_init(priv);
	}

	if (priv->hw_version == MVPP21)
		writel(MVPP2_EXT_GLOBAL_CTRL_DEFAULT,
		       priv->lms_base + MVPP2_MNG_EXTENDED_GLOBAL_CTRL_REG);

	/* Allow cache snoop when transmiting packets */
	mvpp2_write(priv, MVPP2_TX_SNOOP_REG, 0x1);

	/* Buffer Manager initialization */
	err = mvpp2_bm_init(pdev, priv);
	if (err < 0)
		return err;

	/* Parser default initialization */
	err = mvpp2_prs_default_init(pdev, priv);
	if (err < 0)
		return err;

	/* Classifier default initialization */
	mvpp2_cls_init(priv);

	return 0;
}

static int mvpp2_probe(struct platform_device *pdev)
{
	const struct acpi_device_id *acpi_id;
	struct fwnode_handle *fwnode = pdev->dev.fwnode;
	struct fwnode_handle *port_fwnode;
	struct mvpp2 *priv;
	struct resource *res;
	void __iomem *base;
	int i, shared;
	int err;

	priv = devm_kzalloc(&pdev->dev, sizeof(*priv), GFP_KERNEL);
	if (!priv)
		return -ENOMEM;

	if (has_acpi_companion(&pdev->dev)) {
		acpi_id = acpi_match_device(pdev->dev.driver->acpi_match_table,
					    &pdev->dev);
		if (!acpi_id)
			return -EINVAL;
		priv->hw_version = (unsigned long)acpi_id->driver_data;
	} else {
		priv->hw_version =
			(unsigned long)of_device_get_match_data(&pdev->dev);
	}

	/* multi queue mode isn't supported on PPV2.1, fallback to single
	 * mode
	 */
	if (priv->hw_version == MVPP21)
		queue_mode = MVPP2_QDIST_SINGLE_MODE;

	res = platform_get_resource(pdev, IORESOURCE_MEM, 0);
	base = devm_ioremap_resource(&pdev->dev, res);
	if (IS_ERR(base))
		return PTR_ERR(base);

	if (priv->hw_version == MVPP21) {
		res = platform_get_resource(pdev, IORESOURCE_MEM, 1);
		priv->lms_base = devm_ioremap_resource(&pdev->dev, res);
		if (IS_ERR(priv->lms_base))
			return PTR_ERR(priv->lms_base);
	} else {
		res = platform_get_resource(pdev, IORESOURCE_MEM, 1);
		if (has_acpi_companion(&pdev->dev)) {
			/* In case the MDIO memory region is declared in
			 * the ACPI, it can already appear as 'in-use'
			 * in the OS. Because it is overlapped by second
			 * region of the network controller, make
			 * sure it is released, before requesting it again.
			 * The care is taken by mvpp2 driver to avoid
			 * concurrent access to this memory region.
			 */
			release_resource(res);
		}
		priv->iface_base = devm_ioremap_resource(&pdev->dev, res);
		if (IS_ERR(priv->iface_base))
			return PTR_ERR(priv->iface_base);
	}

	if (priv->hw_version == MVPP22 && dev_of_node(&pdev->dev)) {
		priv->sysctrl_base =
			syscon_regmap_lookup_by_phandle(pdev->dev.of_node,
							"marvell,system-controller");
		if (IS_ERR(priv->sysctrl_base))
			/* The system controller regmap is optional for dt
			 * compatibility reasons. When not provided, the
			 * configuration of the GoP relies on the
			 * firmware/bootloader.
			 */
			priv->sysctrl_base = NULL;
	}

	mvpp2_setup_bm_pool();


	priv->nthreads = min_t(unsigned int, num_present_cpus(),
			       MVPP2_MAX_THREADS);

	shared = num_present_cpus() - priv->nthreads;
	if (shared > 0)
		bitmap_fill(&priv->lock_map,
			    min_t(int, shared, MVPP2_MAX_THREADS));

	for (i = 0; i < MVPP2_MAX_THREADS; i++) {
		u32 addr_space_sz;

		addr_space_sz = (priv->hw_version == MVPP21 ?
				 MVPP21_ADDR_SPACE_SZ : MVPP22_ADDR_SPACE_SZ);
		priv->swth_base[i] = base + i * addr_space_sz;
	}

	if (priv->hw_version == MVPP21)
		priv->max_port_rxqs = 8;
	else
		priv->max_port_rxqs = 32;

	if (dev_of_node(&pdev->dev)) {
		priv->pp_clk = devm_clk_get(&pdev->dev, "pp_clk");
		if (IS_ERR(priv->pp_clk))
			return PTR_ERR(priv->pp_clk);
		err = clk_prepare_enable(priv->pp_clk);
		if (err < 0)
			return err;

		priv->gop_clk = devm_clk_get(&pdev->dev, "gop_clk");
		if (IS_ERR(priv->gop_clk)) {
			err = PTR_ERR(priv->gop_clk);
			goto err_pp_clk;
		}
		err = clk_prepare_enable(priv->gop_clk);
		if (err < 0)
			goto err_pp_clk;

		if (priv->hw_version == MVPP22) {
			priv->mg_clk = devm_clk_get(&pdev->dev, "mg_clk");
			if (IS_ERR(priv->mg_clk)) {
				err = PTR_ERR(priv->mg_clk);
				goto err_gop_clk;
			}

			err = clk_prepare_enable(priv->mg_clk);
			if (err < 0)
				goto err_gop_clk;

			priv->mg_core_clk = devm_clk_get(&pdev->dev, "mg_core_clk");
			if (IS_ERR(priv->mg_core_clk)) {
				priv->mg_core_clk = NULL;
			} else {
				err = clk_prepare_enable(priv->mg_core_clk);
				if (err < 0)
					goto err_mg_clk;
			}
		}

		priv->axi_clk = devm_clk_get(&pdev->dev, "axi_clk");
		if (IS_ERR(priv->axi_clk)) {
			err = PTR_ERR(priv->axi_clk);
			if (err == -EPROBE_DEFER)
				goto err_mg_core_clk;
			priv->axi_clk = NULL;
		} else {
			err = clk_prepare_enable(priv->axi_clk);
			if (err < 0)
				goto err_mg_core_clk;
		}

		/* Get system's tclk rate */
		priv->tclk = clk_get_rate(priv->pp_clk);
	} else if (device_property_read_u32(&pdev->dev, "clock-frequency",
					    &priv->tclk)) {
		dev_err(&pdev->dev, "missing clock-frequency value\n");
		return -EINVAL;
	}

	if (priv->hw_version == MVPP22) {
		err = dma_set_mask(&pdev->dev, MVPP2_DESC_DMA_MASK);
		if (err)
			goto err_axi_clk;
		/* Sadly, the BM pools all share the same register to
		 * store the high 32 bits of their address. So they
		 * must all have the same high 32 bits, which forces
		 * us to restrict coherent memory to DMA_BIT_MASK(32).
		 */
		err = dma_set_coherent_mask(&pdev->dev, DMA_BIT_MASK(32));
		if (err)
			goto err_axi_clk;
	}

	/* Initialize network controller */
	err = mvpp2_init(pdev, priv);
	if (err < 0) {
		dev_err(&pdev->dev, "failed to initialize controller\n");
		goto err_axi_clk;
	}

	/* Initialize ports */
	fwnode_for_each_available_child_node(fwnode, port_fwnode) {
		err = mvpp2_port_probe(pdev, port_fwnode, priv);
		if (err < 0)
			goto err_port_probe;
	}

	if (priv->port_count == 0) {
		dev_err(&pdev->dev, "no ports enabled\n");
		err = -ENODEV;
		goto err_axi_clk;
	}

	/* Statistics must be gathered regularly because some of them (like
	 * packets counters) are 32-bit registers and could overflow quite
	 * quickly. For instance, a 10Gb link used at full bandwidth with the
	 * smallest packets (64B) will overflow a 32-bit counter in less than
	 * 30 seconds. Then, use a workqueue to fill 64-bit counters.
	 */
	snprintf(priv->queue_name, sizeof(priv->queue_name),
		 "stats-wq-%s%s", netdev_name(priv->port_list[0]->dev),
		 priv->port_count > 1 ? "+" : "");
	priv->stats_queue = create_singlethread_workqueue(priv->queue_name);
	if (!priv->stats_queue) {
		err = -ENOMEM;
		goto err_port_probe;
	}

	mvpp2_dbgfs_init(priv, pdev->name);

	platform_set_drvdata(pdev, priv);
	return 0;

err_port_probe:
	i = 0;
	fwnode_for_each_available_child_node(fwnode, port_fwnode) {
		if (priv->port_list[i])
			mvpp2_port_remove(priv->port_list[i]);
		i++;
	}
err_axi_clk:
	clk_disable_unprepare(priv->axi_clk);

err_mg_core_clk:
	if (priv->hw_version == MVPP22)
		clk_disable_unprepare(priv->mg_core_clk);
err_mg_clk:
	if (priv->hw_version == MVPP22)
		clk_disable_unprepare(priv->mg_clk);
err_gop_clk:
	clk_disable_unprepare(priv->gop_clk);
err_pp_clk:
	clk_disable_unprepare(priv->pp_clk);
	return err;
}

static int mvpp2_remove(struct platform_device *pdev)
{
	struct mvpp2 *priv = platform_get_drvdata(pdev);
	struct fwnode_handle *fwnode = pdev->dev.fwnode;
	struct fwnode_handle *port_fwnode;
	int i = 0;

	mvpp2_dbgfs_cleanup(priv);

	flush_workqueue(priv->stats_queue);
	destroy_workqueue(priv->stats_queue);

	fwnode_for_each_available_child_node(fwnode, port_fwnode) {
		if (priv->port_list[i]) {
			mutex_destroy(&priv->port_list[i]->gather_stats_lock);
			mvpp2_port_remove(priv->port_list[i]);
		}
		i++;
	}

	for (i = 0; i < MVPP2_BM_POOLS_NUM; i++) {
		struct mvpp2_bm_pool *bm_pool = &priv->bm_pools[i];

		mvpp2_bm_pool_destroy(pdev, priv, bm_pool);
	}

	for (i = 0; i < MVPP2_MAX_THREADS; i++) {
		struct mvpp2_tx_queue *aggr_txq = &priv->aggr_txqs[i];

		dma_free_coherent(&pdev->dev,
				  MVPP2_AGGR_TXQ_SIZE * MVPP2_DESC_ALIGNED_SIZE,
				  aggr_txq->descs,
				  aggr_txq->descs_dma);
	}

	if (is_acpi_node(port_fwnode))
		return 0;

	clk_disable_unprepare(priv->axi_clk);
	clk_disable_unprepare(priv->mg_core_clk);
	clk_disable_unprepare(priv->mg_clk);
	clk_disable_unprepare(priv->pp_clk);
	clk_disable_unprepare(priv->gop_clk);

	return 0;
}

static const struct of_device_id mvpp2_match[] = {
	{
		.compatible = "marvell,armada-375-pp2",
		.data = (void *)MVPP21,
	},
	{
		.compatible = "marvell,armada-7k-pp22",
		.data = (void *)MVPP22,
	},
	{ }
};
MODULE_DEVICE_TABLE(of, mvpp2_match);

static const struct acpi_device_id mvpp2_acpi_match[] = {
	{ "MRVL0110", MVPP22 },
	{ },
};
MODULE_DEVICE_TABLE(acpi, mvpp2_acpi_match);

static struct platform_driver mvpp2_driver = {
	.probe = mvpp2_probe,
	.remove = mvpp2_remove,
	.driver = {
		.name = MVPP2_DRIVER_NAME,
		.of_match_table = mvpp2_match,
		.acpi_match_table = ACPI_PTR(mvpp2_acpi_match),
	},
};

module_platform_driver(mvpp2_driver);

MODULE_DESCRIPTION("Marvell PPv2 Ethernet Driver - www.marvell.com");
MODULE_AUTHOR("Marcin Wojtas <mw@semihalf.com>");
MODULE_LICENSE("GPL v2");<|MERGE_RESOLUTION|>--- conflicted
+++ resolved
@@ -1343,11 +1343,6 @@
 	struct mvpp2_port *port = netdev_priv(netdev);
 	int i, q;
 
-<<<<<<< HEAD
-		for (i = 0; i < ARRAY_SIZE(mvpp2_ethtool_regs); i++)
-			strscpy(data + i * ETH_GSTRING_LEN,
-			        mvpp2_ethtool_regs[i].string, ETH_GSTRING_LEN);
-=======
 	if (sset != ETH_SS_STATS)
 		return;
 
@@ -1361,7 +1356,6 @@
 		strscpy(data, mvpp2_ethtool_port_regs[i].string,
 			ETH_GSTRING_LEN);
 		data += ETH_GSTRING_LEN;
->>>>>>> 7650b1a9
 	}
 
 	for (q = 0; q < port->ntxqs; q++) {
