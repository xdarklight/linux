--- conflicted
+++ resolved
@@ -333,12 +333,9 @@
 	 */
 	dwmac->irq_pwr_wakeup = platform_get_irq_byname(pdev,
 							"stm32_pwr_wakeup");
-<<<<<<< HEAD
-=======
 	if (dwmac->irq_pwr_wakeup == -EPROBE_DEFER)
 		return -EPROBE_DEFER;
 
->>>>>>> 69dbdfff
 	if (!dwmac->clk_eth_ck && dwmac->irq_pwr_wakeup >= 0) {
 		err = device_init_wakeup(&pdev->dev, true);
 		if (err) {
