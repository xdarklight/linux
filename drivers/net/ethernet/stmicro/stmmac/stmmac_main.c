--- conflicted
+++ resolved
@@ -3338,11 +3338,8 @@
 		entry = STMMAC_GET_ENTRY(entry, DMA_RX_SIZE);
 	}
 	rx_q->dirty_rx = entry;
-<<<<<<< HEAD
-=======
 	rx_q->rx_tail_addr = rx_q->dma_rx_phy +
 			    (rx_q->dirty_rx * sizeof(struct dma_desc));
->>>>>>> 7650b1a9
 	stmmac_set_rx_tail_ptr(priv, priv->ioaddr, rx_q->rx_tail_addr, queue);
 }
 
