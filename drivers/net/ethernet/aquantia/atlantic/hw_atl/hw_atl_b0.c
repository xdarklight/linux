--- conflicted
+++ resolved
@@ -89,8 +89,6 @@
 	DEFAULT_B0_BOARD_BASIC_CAPABILITIES,
 	.media_type = AQ_HW_MEDIA_TYPE_TP,
 	.link_speed_msk = AQ_NIC_RATE_2G5 |
-<<<<<<< HEAD
-=======
 			  AQ_NIC_RATE_1G |
 			  AQ_NIC_RATE_100M,
 };
@@ -100,7 +98,6 @@
 	.media_type = AQ_HW_MEDIA_TYPE_TP,
 	.link_speed_msk = AQ_NIC_RATE_5G |
 			  AQ_NIC_RATE_2G5 |
->>>>>>> 84569f32
 			  AQ_NIC_RATE_1G |
 			  AQ_NIC_RATE_100M,
 	.quirks = AQ_NIC_QUIRK_BAD_PTP,
@@ -376,10 +373,6 @@
 
 	/* WSP, if min_rate is set for at least one TC.
 	 * RR otherwise.
-<<<<<<< HEAD
-	 */
-	hw_atl_tps_tx_pkt_shed_data_arb_mode_set(self, min_rate_msk ? 1U : 0U);
-=======
 	 *
 	 * NB! MAC FW sets arb mode itself if PTP is enabled. We shouldn't
 	 * overwrite it here in that case.
@@ -387,7 +380,6 @@
 	if (!nic_cfg->is_ptp)
 		hw_atl_tps_tx_pkt_shed_data_arb_mode_set(self, min_rate_msk ? 1U : 0U);
 
->>>>>>> 84569f32
 	/* Data TC Arbiter takes precedence over Descriptor TC Arbiter,
 	 * leave Descriptor TC Arbiter as RR.
 	 */
