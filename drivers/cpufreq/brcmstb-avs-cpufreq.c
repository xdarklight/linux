/*
 * CPU frequency scaling for Broadcom SoCs with AVS firmware that
 * supports DVS or DVFS
 *
 * Copyright (c) 2016 Broadcom
 *
 * This program is free software; you can redistribute it and/or
 * modify it under the terms of the GNU General Public License as
 * published by the Free Software Foundation version 2.
 *
 * This program is distributed "as is" WITHOUT ANY WARRANTY of any
 * kind, whether express or implied; without even the implied warranty
 * of MERCHANTABILITY or FITNESS FOR A PARTICULAR PURPOSE.  See the
 * GNU General Public License for more details.
 */

/*
 * "AVS" is the name of a firmware developed at Broadcom. It derives
 * its name from the technique called "Adaptive Voltage Scaling".
 * Adaptive voltage scaling was the original purpose of this firmware.
 * The AVS firmware still supports "AVS mode", where all it does is
 * adaptive voltage scaling. However, on some newer Broadcom SoCs, the
 * AVS Firmware, despite its unchanged name, also supports DFS mode and
 * DVFS mode.
 *
 * In the context of this document and the related driver, "AVS" by
 * itself always means the Broadcom firmware and never refers to the
 * technique called "Adaptive Voltage Scaling".
 *
 * The Broadcom STB AVS CPUfreq driver provides voltage and frequency
 * scaling on Broadcom SoCs using AVS firmware with support for DFS and
 * DVFS. The AVS firmware is running on its own co-processor. The
 * driver supports both uniprocessor (UP) and symmetric multiprocessor
 * (SMP) systems which share clock and voltage across all CPUs.
 *
 * Actual voltage and frequency scaling is done solely by the AVS
 * firmware. This driver does not change frequency or voltage itself.
 * It provides a standard CPUfreq interface to the rest of the kernel
 * and to userland. It interfaces with the AVS firmware to effect the
 * requested changes and to report back the current system status in a
 * way that is expected by existing tools.
 */

#include <linux/cpufreq.h>
#include <linux/delay.h>
#include <linux/interrupt.h>
#include <linux/io.h>
#include <linux/module.h>
#include <linux/of_address.h>
#include <linux/platform_device.h>
#include <linux/semaphore.h>

/* Max number of arguments AVS calls take */
#define AVS_MAX_CMD_ARGS	4
/*
 * This macro is used to generate AVS parameter register offsets. For
 * x >= AVS_MAX_CMD_ARGS, it returns 0 to protect against accidental memory
 * access outside of the parameter range. (Offset 0 is the first parameter.)
 */
#define AVS_PARAM_MULT(x)	((x) < AVS_MAX_CMD_ARGS ? (x) : 0)

/* AVS Mailbox Register offsets */
#define AVS_MBOX_COMMAND	0x00
#define AVS_MBOX_STATUS		0x04
#define AVS_MBOX_VOLTAGE0	0x08
#define AVS_MBOX_TEMP0		0x0c
#define AVS_MBOX_PV0		0x10
#define AVS_MBOX_MV0		0x14
#define AVS_MBOX_PARAM(x)	(0x18 + AVS_PARAM_MULT(x) * sizeof(u32))
#define AVS_MBOX_REVISION	0x28
#define AVS_MBOX_PSTATE		0x2c
#define AVS_MBOX_HEARTBEAT	0x30
#define AVS_MBOX_MAGIC		0x34
#define AVS_MBOX_SIGMA_HVT	0x38
#define AVS_MBOX_SIGMA_SVT	0x3c
#define AVS_MBOX_VOLTAGE1	0x40
#define AVS_MBOX_TEMP1		0x44
#define AVS_MBOX_PV1		0x48
#define AVS_MBOX_MV1		0x4c
#define AVS_MBOX_FREQUENCY	0x50

/* AVS Commands */
#define AVS_CMD_AVAILABLE	0x00
#define AVS_CMD_DISABLE		0x10
#define AVS_CMD_ENABLE		0x11
#define AVS_CMD_S2_ENTER	0x12
#define AVS_CMD_S2_EXIT		0x13
#define AVS_CMD_BBM_ENTER	0x14
#define AVS_CMD_BBM_EXIT	0x15
#define AVS_CMD_S3_ENTER	0x16
#define AVS_CMD_S3_EXIT		0x17
#define AVS_CMD_BALANCE		0x18
/* PMAP and P-STATE commands */
#define AVS_CMD_GET_PMAP	0x30
#define AVS_CMD_SET_PMAP	0x31
#define AVS_CMD_GET_PSTATE	0x40
#define AVS_CMD_SET_PSTATE	0x41

/* Different modes AVS supports (for GET_PMAP/SET_PMAP) */
#define AVS_MODE_AVS		0x0
#define AVS_MODE_DFS		0x1
#define AVS_MODE_DVS		0x2
#define AVS_MODE_DVFS		0x3

/*
 * PMAP parameter p1
 * unused:31-24, mdiv_p0:23-16, unused:15-14, pdiv:13-10 , ndiv_int:9-0
 */
#define NDIV_INT_SHIFT		0
#define NDIV_INT_MASK		0x3ff
#define PDIV_SHIFT		10
#define PDIV_MASK		0xf
#define MDIV_P0_SHIFT		16
#define MDIV_P0_MASK		0xff
/*
 * PMAP parameter p2
 * mdiv_p4:31-24, mdiv_p3:23-16, mdiv_p2:15:8, mdiv_p1:7:0
 */
#define MDIV_P1_SHIFT		0
#define MDIV_P1_MASK		0xff
#define MDIV_P2_SHIFT		8
#define MDIV_P2_MASK		0xff
#define MDIV_P3_SHIFT		16
#define MDIV_P3_MASK		0xff
#define MDIV_P4_SHIFT		24
#define MDIV_P4_MASK		0xff

/* Different P-STATES AVS supports (for GET_PSTATE/SET_PSTATE) */
#define AVS_PSTATE_P0		0x0
#define AVS_PSTATE_P1		0x1
#define AVS_PSTATE_P2		0x2
#define AVS_PSTATE_P3		0x3
#define AVS_PSTATE_P4		0x4
#define AVS_PSTATE_MAX		AVS_PSTATE_P4

/* CPU L2 Interrupt Controller Registers */
#define AVS_CPU_L2_SET0		0x04
#define AVS_CPU_L2_INT_MASK	BIT(31)

/* AVS Command Status Values */
#define AVS_STATUS_CLEAR	0x00
/* Command/notification accepted */
#define AVS_STATUS_SUCCESS	0xf0
/* Command/notification rejected */
#define AVS_STATUS_FAILURE	0xff
/* Invalid command/notification (unknown) */
#define AVS_STATUS_INVALID	0xf1
/* Non-AVS modes are not supported */
#define AVS_STATUS_NO_SUPP	0xf2
/* Cannot set P-State until P-Map supplied */
#define AVS_STATUS_NO_MAP	0xf3
/* Cannot change P-Map after initial P-Map set */
#define AVS_STATUS_MAP_SET	0xf4
/* Max AVS status; higher numbers are used for debugging */
#define AVS_STATUS_MAX		0xff

/* Other AVS related constants */
#define AVS_LOOP_LIMIT		10000
#define AVS_TIMEOUT		300 /* in ms; expected completion is < 10ms */
#define AVS_FIRMWARE_MAGIC	0xa11600d1

#define BRCM_AVS_CPUFREQ_PREFIX	"brcmstb-avs"
#define BRCM_AVS_CPUFREQ_NAME	BRCM_AVS_CPUFREQ_PREFIX "-cpufreq"
#define BRCM_AVS_CPU_DATA	"brcm,avs-cpu-data-mem"
#define BRCM_AVS_CPU_INTR	"brcm,avs-cpu-l2-intr"
#define BRCM_AVS_HOST_INTR	"sw_intr"

struct pmap {
	unsigned int mode;
	unsigned int p1;
	unsigned int p2;
	unsigned int state;
};

struct private_data {
	void __iomem *base;
	void __iomem *avs_intr_base;
	struct device *dev;
	struct completion done;
	struct semaphore sem;
	struct pmap pmap;
	int host_irq;
};

static void __iomem *__map_region(const char *name)
{
	struct device_node *np;
	void __iomem *ptr;

	np = of_find_compatible_node(NULL, NULL, name);
	if (!np)
		return NULL;

	ptr = of_iomap(np, 0);
	of_node_put(np);

	return ptr;
}

static unsigned long wait_for_avs_command(struct private_data *priv,
					  unsigned long timeout)
{
	unsigned long time_left = 0;
	u32 val;

	/* Event driven, wait for the command interrupt */
	if (priv->host_irq >= 0)
		return wait_for_completion_timeout(&priv->done,
						   msecs_to_jiffies(timeout));

	/* Polling for command completion */
	do {
		time_left = timeout;
		val = readl(priv->base + AVS_MBOX_STATUS);
		if (val)
			break;

		usleep_range(1000, 2000);
	} while (--timeout);

	return time_left;
}

static int __issue_avs_command(struct private_data *priv, unsigned int cmd,
			       unsigned int num_in, unsigned int num_out,
			       u32 args[])
{
	void __iomem *base = priv->base;
	unsigned long time_left;
	unsigned int i;
	int ret;
	u32 val;

	ret = down_interruptible(&priv->sem);
	if (ret)
		return ret;

	/*
	 * Make sure no other command is currently running: cmd is 0 if AVS
	 * co-processor is idle. Due to the guard above, we should almost never
	 * have to wait here.
	 */
	for (i = 0, val = 1; val != 0 && i < AVS_LOOP_LIMIT; i++)
		val = readl(base + AVS_MBOX_COMMAND);

	/* Give the caller a chance to retry if AVS is busy. */
	if (i == AVS_LOOP_LIMIT) {
		ret = -EAGAIN;
		goto out;
	}

	/* Clear status before we begin. */
	writel(AVS_STATUS_CLEAR, base + AVS_MBOX_STATUS);

	/* Provide input parameters */
	for (i = 0; i < num_in; i++)
		writel(args[i], base + AVS_MBOX_PARAM(i));

	/* Protect from spurious interrupts. */
	reinit_completion(&priv->done);

	/* Now issue the command & tell firmware to wake up to process it. */
	writel(cmd, base + AVS_MBOX_COMMAND);
	writel(AVS_CPU_L2_INT_MASK, priv->avs_intr_base + AVS_CPU_L2_SET0);

	/* Wait for AVS co-processor to finish processing the command. */
	time_left = wait_for_avs_command(priv, AVS_TIMEOUT);

	/*
	 * If the AVS status is not in the expected range, it means AVS didn't
	 * complete our command in time, and we return an error. Also, if there
	 * is no "time left", we timed out waiting for the interrupt.
	 */
	val = readl(base + AVS_MBOX_STATUS);
	if (time_left == 0 || val == 0 || val > AVS_STATUS_MAX) {
		dev_err(priv->dev, "AVS command %#x didn't complete in time\n",
			cmd);
		dev_err(priv->dev, "    Time left: %u ms, AVS status: %#x\n",
			jiffies_to_msecs(time_left), val);
		ret = -ETIMEDOUT;
		goto out;
	}

	/* Process returned values */
	for (i = 0; i < num_out; i++)
		args[i] = readl(base + AVS_MBOX_PARAM(i));

	/* Clear status to tell AVS co-processor we are done. */
	writel(AVS_STATUS_CLEAR, base + AVS_MBOX_STATUS);

	/* Convert firmware errors to errno's as much as possible. */
	switch (val) {
	case AVS_STATUS_INVALID:
		ret = -EINVAL;
		break;
	case AVS_STATUS_NO_SUPP:
		ret = -ENOTSUPP;
		break;
	case AVS_STATUS_NO_MAP:
		ret = -ENOENT;
		break;
	case AVS_STATUS_MAP_SET:
		ret = -EEXIST;
		break;
	case AVS_STATUS_FAILURE:
		ret = -EIO;
		break;
	}

out:
	up(&priv->sem);

	return ret;
}

static irqreturn_t irq_handler(int irq, void *data)
{
	struct private_data *priv = data;

	/* AVS command completed execution. Wake up __issue_avs_command(). */
	complete(&priv->done);

	return IRQ_HANDLED;
}

static char *brcm_avs_mode_to_string(unsigned int mode)
{
	switch (mode) {
	case AVS_MODE_AVS:
		return "AVS";
	case AVS_MODE_DFS:
		return "DFS";
	case AVS_MODE_DVS:
		return "DVS";
	case AVS_MODE_DVFS:
		return "DVFS";
	}
	return NULL;
}

static void brcm_avs_parse_p1(u32 p1, unsigned int *mdiv_p0, unsigned int *pdiv,
			      unsigned int *ndiv)
{
	*mdiv_p0 = (p1 >> MDIV_P0_SHIFT) & MDIV_P0_MASK;
	*pdiv = (p1 >> PDIV_SHIFT) & PDIV_MASK;
	*ndiv = (p1 >> NDIV_INT_SHIFT) & NDIV_INT_MASK;
}

static void brcm_avs_parse_p2(u32 p2, unsigned int *mdiv_p1,
			      unsigned int *mdiv_p2, unsigned int *mdiv_p3,
			      unsigned int *mdiv_p4)
{
	*mdiv_p4 = (p2 >> MDIV_P4_SHIFT) & MDIV_P4_MASK;
	*mdiv_p3 = (p2 >> MDIV_P3_SHIFT) & MDIV_P3_MASK;
	*mdiv_p2 = (p2 >> MDIV_P2_SHIFT) & MDIV_P2_MASK;
	*mdiv_p1 = (p2 >> MDIV_P1_SHIFT) & MDIV_P1_MASK;
}

static int brcm_avs_get_pmap(struct private_data *priv, struct pmap *pmap)
{
	u32 args[AVS_MAX_CMD_ARGS];
	int ret;

	ret = __issue_avs_command(priv, AVS_CMD_GET_PMAP, 0, 4, args);
	if (ret || !pmap)
		return ret;

	pmap->mode = args[0];
	pmap->p1 = args[1];
	pmap->p2 = args[2];
	pmap->state = args[3];

	return 0;
}

static int brcm_avs_set_pmap(struct private_data *priv, struct pmap *pmap)
{
	u32 args[AVS_MAX_CMD_ARGS];

	args[0] = pmap->mode;
	args[1] = pmap->p1;
	args[2] = pmap->p2;
	args[3] = pmap->state;

	return __issue_avs_command(priv, AVS_CMD_SET_PMAP, 4, 0, args);
}

static int brcm_avs_get_pstate(struct private_data *priv, unsigned int *pstate)
{
	u32 args[AVS_MAX_CMD_ARGS];
	int ret;

	ret = __issue_avs_command(priv, AVS_CMD_GET_PSTATE, 0, 1, args);
	if (ret)
		return ret;
	*pstate = args[0];

	return 0;
}

static int brcm_avs_set_pstate(struct private_data *priv, unsigned int pstate)
{
	u32 args[AVS_MAX_CMD_ARGS];

	args[0] = pstate;

	return __issue_avs_command(priv, AVS_CMD_SET_PSTATE, 1, 0, args);

}

static u32 brcm_avs_get_voltage(void __iomem *base)
{
	return readl(base + AVS_MBOX_VOLTAGE1);
}

static u32 brcm_avs_get_frequency(void __iomem *base)
{
	return readl(base + AVS_MBOX_FREQUENCY) * 1000;	/* in kHz */
}

/*
 * We determine which frequencies are supported by cycling through all P-states
 * and reading back what frequency we are running at for each P-state.
 */
static struct cpufreq_frequency_table *
brcm_avs_get_freq_table(struct device *dev, struct private_data *priv)
{
	struct cpufreq_frequency_table *table;
	unsigned int pstate;
	int i, ret;

	/* Remember P-state for later */
	ret = brcm_avs_get_pstate(priv, &pstate);
	if (ret)
		return ERR_PTR(ret);

	/*
	 * We allocate space for the 5 different P-STATES AVS,
	 * plus extra space for a terminating element.
	 */
	table = devm_kcalloc(dev, AVS_PSTATE_MAX + 1 + 1, sizeof(*table),
			     GFP_KERNEL);
	if (!table)
		return ERR_PTR(-ENOMEM);

	for (i = AVS_PSTATE_P0; i <= AVS_PSTATE_MAX; i++) {
		ret = brcm_avs_set_pstate(priv, i);
		if (ret)
			return ERR_PTR(ret);
		table[i].frequency = brcm_avs_get_frequency(priv->base);
		table[i].driver_data = i;
	}
	table[i].frequency = CPUFREQ_TABLE_END;

	/* Restore P-state */
	ret = brcm_avs_set_pstate(priv, pstate);
	if (ret)
		return ERR_PTR(ret);

	return table;
}

/*
 * To ensure the right firmware is running we need to
 *    - check the MAGIC matches what we expect
 *    - brcm_avs_get_pmap() doesn't return -ENOTSUPP or -EINVAL
 * We need to set up our interrupt handling before calling brcm_avs_get_pmap()!
 */
static bool brcm_avs_is_firmware_loaded(struct private_data *priv)
{
	u32 magic;
	int rc;

	rc = brcm_avs_get_pmap(priv, NULL);
	magic = readl(priv->base + AVS_MBOX_MAGIC);

	return (magic == AVS_FIRMWARE_MAGIC) && ((rc != -ENOTSUPP) ||
		(rc != -EINVAL));
}

static unsigned int brcm_avs_cpufreq_get(unsigned int cpu)
{
	struct cpufreq_policy *policy = cpufreq_cpu_get(cpu);
<<<<<<< HEAD
	if (!policy)
		return 0;
	struct private_data *priv = policy->driver_data;
=======
	struct private_data *priv;

	if (!policy)
		return 0;

	priv = policy->driver_data;
>>>>>>> 0c383648

	cpufreq_cpu_put(policy);

	return brcm_avs_get_frequency(priv->base);
}

static int brcm_avs_target_index(struct cpufreq_policy *policy,
				 unsigned int index)
{
	return brcm_avs_set_pstate(policy->driver_data,
				  policy->freq_table[index].driver_data);
}

static int brcm_avs_suspend(struct cpufreq_policy *policy)
{
	struct private_data *priv = policy->driver_data;
	int ret;

	ret = brcm_avs_get_pmap(priv, &priv->pmap);
	if (ret)
		return ret;

	/*
	 * We can't use the P-state returned by brcm_avs_get_pmap(), since
	 * that's the initial P-state from when the P-map was downloaded to the
	 * AVS co-processor, not necessarily the P-state we are running at now.
	 * So, we get the current P-state explicitly.
	 */
	ret = brcm_avs_get_pstate(priv, &priv->pmap.state);
	if (ret)
		return ret;

	/* This is best effort. Nothing to do if it fails. */
	(void)__issue_avs_command(priv, AVS_CMD_S2_ENTER, 0, 0, NULL);

	return 0;
}

static int brcm_avs_resume(struct cpufreq_policy *policy)
{
	struct private_data *priv = policy->driver_data;
	int ret;

	/* This is best effort. Nothing to do if it fails. */
	(void)__issue_avs_command(priv, AVS_CMD_S2_EXIT, 0, 0, NULL);

	ret = brcm_avs_set_pmap(priv, &priv->pmap);
	if (ret == -EEXIST) {
		struct platform_device *pdev  = cpufreq_get_driver_data();
		struct device *dev = &pdev->dev;

		dev_warn(dev, "PMAP was already set\n");
		ret = 0;
	}

	return ret;
}

/*
 * All initialization code that we only want to execute once goes here. Setup
 * code that can be re-tried on every core (if it failed before) can go into
 * brcm_avs_cpufreq_init().
 */
static int brcm_avs_prepare_init(struct platform_device *pdev)
{
	struct private_data *priv;
	struct device *dev;
	int ret;

	dev = &pdev->dev;
	priv = devm_kzalloc(dev, sizeof(*priv), GFP_KERNEL);
	if (!priv)
		return -ENOMEM;

	priv->dev = dev;
	sema_init(&priv->sem, 1);
	init_completion(&priv->done);
	platform_set_drvdata(pdev, priv);

	priv->base = __map_region(BRCM_AVS_CPU_DATA);
	if (!priv->base) {
		dev_err(dev, "Couldn't find property %s in device tree.\n",
			BRCM_AVS_CPU_DATA);
		return -ENOENT;
	}

	priv->avs_intr_base = __map_region(BRCM_AVS_CPU_INTR);
	if (!priv->avs_intr_base) {
		dev_err(dev, "Couldn't find property %s in device tree.\n",
			BRCM_AVS_CPU_INTR);
		ret = -ENOENT;
		goto unmap_base;
	}

	priv->host_irq = platform_get_irq_byname(pdev, BRCM_AVS_HOST_INTR);

	ret = devm_request_irq(dev, priv->host_irq, irq_handler,
			       IRQF_TRIGGER_RISING,
			       BRCM_AVS_HOST_INTR, priv);
	if (ret && priv->host_irq >= 0) {
		dev_err(dev, "IRQ request failed: %s (%d) -- %d\n",
			BRCM_AVS_HOST_INTR, priv->host_irq, ret);
		goto unmap_intr_base;
	}

	if (brcm_avs_is_firmware_loaded(priv))
		return 0;

	dev_err(dev, "AVS firmware is not loaded or doesn't support DVFS\n");
	ret = -ENODEV;

unmap_intr_base:
	iounmap(priv->avs_intr_base);
unmap_base:
	iounmap(priv->base);

	return ret;
}

static void brcm_avs_prepare_uninit(struct platform_device *pdev)
{
	struct private_data *priv;

	priv = platform_get_drvdata(pdev);

	iounmap(priv->avs_intr_base);
	iounmap(priv->base);
}

static int brcm_avs_cpufreq_init(struct cpufreq_policy *policy)
{
	struct cpufreq_frequency_table *freq_table;
	struct platform_device *pdev;
	struct private_data *priv;
	struct device *dev;
	int ret;

	pdev = cpufreq_get_driver_data();
	priv = platform_get_drvdata(pdev);
	policy->driver_data = priv;
	dev = &pdev->dev;

	freq_table = brcm_avs_get_freq_table(dev, priv);
	if (IS_ERR(freq_table)) {
		ret = PTR_ERR(freq_table);
		dev_err(dev, "Couldn't determine frequency table (%d).\n", ret);
		return ret;
	}

	policy->freq_table = freq_table;

	/* All cores share the same clock and thus the same policy. */
	cpumask_setall(policy->cpus);

	ret = __issue_avs_command(priv, AVS_CMD_ENABLE, 0, 0, NULL);
	if (!ret) {
		unsigned int pstate;

		ret = brcm_avs_get_pstate(priv, &pstate);
		if (!ret) {
			policy->cur = freq_table[pstate].frequency;
			dev_info(dev, "registered\n");
			return 0;
		}
	}

	dev_err(dev, "couldn't initialize driver (%d)\n", ret);

	return ret;
}

static ssize_t show_brcm_avs_pstate(struct cpufreq_policy *policy, char *buf)
{
	struct private_data *priv = policy->driver_data;
	unsigned int pstate;

	if (brcm_avs_get_pstate(priv, &pstate))
		return sprintf(buf, "<unknown>\n");

	return sprintf(buf, "%u\n", pstate);
}

static ssize_t show_brcm_avs_mode(struct cpufreq_policy *policy, char *buf)
{
	struct private_data *priv = policy->driver_data;
	struct pmap pmap;

	if (brcm_avs_get_pmap(priv, &pmap))
		return sprintf(buf, "<unknown>\n");

	return sprintf(buf, "%s %u\n", brcm_avs_mode_to_string(pmap.mode),
		pmap.mode);
}

static ssize_t show_brcm_avs_pmap(struct cpufreq_policy *policy, char *buf)
{
	unsigned int mdiv_p0, mdiv_p1, mdiv_p2, mdiv_p3, mdiv_p4;
	struct private_data *priv = policy->driver_data;
	unsigned int ndiv, pdiv;
	struct pmap pmap;

	if (brcm_avs_get_pmap(priv, &pmap))
		return sprintf(buf, "<unknown>\n");

	brcm_avs_parse_p1(pmap.p1, &mdiv_p0, &pdiv, &ndiv);
	brcm_avs_parse_p2(pmap.p2, &mdiv_p1, &mdiv_p2, &mdiv_p3, &mdiv_p4);

	return sprintf(buf, "0x%08x 0x%08x %u %u %u %u %u %u %u %u %u\n",
		pmap.p1, pmap.p2, ndiv, pdiv, mdiv_p0, mdiv_p1, mdiv_p2,
		mdiv_p3, mdiv_p4, pmap.mode, pmap.state);
}

static ssize_t show_brcm_avs_voltage(struct cpufreq_policy *policy, char *buf)
{
	struct private_data *priv = policy->driver_data;

	return sprintf(buf, "0x%08x\n", brcm_avs_get_voltage(priv->base));
}

static ssize_t show_brcm_avs_frequency(struct cpufreq_policy *policy, char *buf)
{
	struct private_data *priv = policy->driver_data;

	return sprintf(buf, "0x%08x\n", brcm_avs_get_frequency(priv->base));
}

cpufreq_freq_attr_ro(brcm_avs_pstate);
cpufreq_freq_attr_ro(brcm_avs_mode);
cpufreq_freq_attr_ro(brcm_avs_pmap);
cpufreq_freq_attr_ro(brcm_avs_voltage);
cpufreq_freq_attr_ro(brcm_avs_frequency);

static struct freq_attr *brcm_avs_cpufreq_attr[] = {
	&cpufreq_freq_attr_scaling_available_freqs,
	&brcm_avs_pstate,
	&brcm_avs_mode,
	&brcm_avs_pmap,
	&brcm_avs_voltage,
	&brcm_avs_frequency,
	NULL
};

static struct cpufreq_driver brcm_avs_driver = {
	.flags		= CPUFREQ_NEED_INITIAL_FREQ_CHECK,
	.verify		= cpufreq_generic_frequency_table_verify,
	.target_index	= brcm_avs_target_index,
	.get		= brcm_avs_cpufreq_get,
	.suspend	= brcm_avs_suspend,
	.resume		= brcm_avs_resume,
	.init		= brcm_avs_cpufreq_init,
	.attr		= brcm_avs_cpufreq_attr,
	.name		= BRCM_AVS_CPUFREQ_PREFIX,
};

static int brcm_avs_cpufreq_probe(struct platform_device *pdev)
{
	int ret;

	ret = brcm_avs_prepare_init(pdev);
	if (ret)
		return ret;

	brcm_avs_driver.driver_data = pdev;

	ret = cpufreq_register_driver(&brcm_avs_driver);
	if (ret)
		brcm_avs_prepare_uninit(pdev);

	return ret;
}

static void brcm_avs_cpufreq_remove(struct platform_device *pdev)
{
	cpufreq_unregister_driver(&brcm_avs_driver);

	brcm_avs_prepare_uninit(pdev);
}

static const struct of_device_id brcm_avs_cpufreq_match[] = {
	{ .compatible = BRCM_AVS_CPU_DATA },
	{ }
};
MODULE_DEVICE_TABLE(of, brcm_avs_cpufreq_match);

static struct platform_driver brcm_avs_cpufreq_platdrv = {
	.driver = {
		.name	= BRCM_AVS_CPUFREQ_NAME,
		.of_match_table = brcm_avs_cpufreq_match,
	},
	.probe		= brcm_avs_cpufreq_probe,
	.remove_new	= brcm_avs_cpufreq_remove,
};
module_platform_driver(brcm_avs_cpufreq_platdrv);

MODULE_AUTHOR("Markus Mayer <mmayer@broadcom.com>");
MODULE_DESCRIPTION("CPUfreq driver for Broadcom STB AVS");
MODULE_LICENSE("GPL");<|MERGE_RESOLUTION|>--- conflicted
+++ resolved
@@ -481,18 +481,12 @@
 static unsigned int brcm_avs_cpufreq_get(unsigned int cpu)
 {
 	struct cpufreq_policy *policy = cpufreq_cpu_get(cpu);
-<<<<<<< HEAD
+	struct private_data *priv;
+
 	if (!policy)
 		return 0;
-	struct private_data *priv = policy->driver_data;
-=======
-	struct private_data *priv;
-
-	if (!policy)
-		return 0;
 
 	priv = policy->driver_data;
->>>>>>> 0c383648
 
 	cpufreq_cpu_put(policy);
 
