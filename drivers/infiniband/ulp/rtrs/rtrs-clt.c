// SPDX-License-Identifier: GPL-2.0-or-later
/*
 * RDMA Transport Layer
 *
 * Copyright (c) 2014 - 2018 ProfitBricks GmbH. All rights reserved.
 * Copyright (c) 2018 - 2019 1&1 IONOS Cloud GmbH. All rights reserved.
 * Copyright (c) 2019 - 2020 1&1 IONOS SE. All rights reserved.
 */

#undef pr_fmt
#define pr_fmt(fmt) KBUILD_MODNAME " L" __stringify(__LINE__) ": " fmt

#include <linux/module.h>
#include <linux/rculist.h>
#include <linux/random.h>

#include "rtrs-clt.h"
#include "rtrs-log.h"

#define RTRS_CONNECT_TIMEOUT_MS 30000
/*
 * Wait a bit before trying to reconnect after a failure
 * in order to give server time to finish clean up which
 * leads to "false positives" failed reconnect attempts
 */
#define RTRS_RECONNECT_BACKOFF 1000
/*
 * Wait for additional random time between 0 and 8 seconds
 * before starting to reconnect to avoid clients reconnecting
 * all at once in case of a major network outage
 */
#define RTRS_RECONNECT_SEED 8

#define FIRST_CONN 0x01
/* limit to 128 * 4k = 512k max IO */
#define RTRS_MAX_SEGMENTS          128

MODULE_DESCRIPTION("RDMA Transport Client");
MODULE_LICENSE("GPL");

static const struct rtrs_rdma_dev_pd_ops dev_pd_ops;
static struct rtrs_rdma_dev_pd dev_pd = {
	.ops = &dev_pd_ops
};

static struct workqueue_struct *rtrs_wq;
static struct class *rtrs_clt_dev_class;

static inline bool rtrs_clt_is_connected(const struct rtrs_clt_sess *clt)
{
	struct rtrs_clt_path *clt_path;
	bool connected = false;

	rcu_read_lock();
	list_for_each_entry_rcu(clt_path, &clt->paths_list, s.entry)
		connected |= READ_ONCE(clt_path->state) == RTRS_CLT_CONNECTED;
	rcu_read_unlock();

	return connected;
}

static struct rtrs_permit *
__rtrs_get_permit(struct rtrs_clt_sess *clt, enum rtrs_clt_con_type con_type)
{
	size_t max_depth = clt->queue_depth;
	struct rtrs_permit *permit;
	int bit;

	/*
	 * Adapted from null_blk get_tag(). Callers from different cpus may
	 * grab the same bit, since find_first_zero_bit is not atomic.
	 * But then the test_and_set_bit_lock will fail for all the
	 * callers but one, so that they will loop again.
	 * This way an explicit spinlock is not required.
	 */
	do {
		bit = find_first_zero_bit(clt->permits_map, max_depth);
		if (bit >= max_depth)
			return NULL;
	} while (test_and_set_bit_lock(bit, clt->permits_map));

	permit = get_permit(clt, bit);
	WARN_ON(permit->mem_id != bit);
	permit->cpu_id = raw_smp_processor_id();
	permit->con_type = con_type;

	return permit;
}

static inline void __rtrs_put_permit(struct rtrs_clt_sess *clt,
				      struct rtrs_permit *permit)
{
	clear_bit_unlock(permit->mem_id, clt->permits_map);
}

/**
 * rtrs_clt_get_permit() - allocates permit for future RDMA operation
 * @clt:	Current session
 * @con_type:	Type of connection to use with the permit
 * @can_wait:	Wait type
 *
 * Description:
 *    Allocates permit for the following RDMA operation.  Permit is used
 *    to preallocate all resources and to propagate memory pressure
 *    up earlier.
 *
 * Context:
 *    Can sleep if @wait == RTRS_PERMIT_WAIT
 */
struct rtrs_permit *rtrs_clt_get_permit(struct rtrs_clt_sess *clt,
					  enum rtrs_clt_con_type con_type,
					  enum wait_type can_wait)
{
	struct rtrs_permit *permit;
	DEFINE_WAIT(wait);

	permit = __rtrs_get_permit(clt, con_type);
	if (permit || !can_wait)
		return permit;

	do {
		prepare_to_wait(&clt->permits_wait, &wait,
				TASK_UNINTERRUPTIBLE);
		permit = __rtrs_get_permit(clt, con_type);
		if (permit)
			break;

		io_schedule();
	} while (1);

	finish_wait(&clt->permits_wait, &wait);

	return permit;
}
EXPORT_SYMBOL(rtrs_clt_get_permit);

/**
 * rtrs_clt_put_permit() - puts allocated permit
 * @clt:	Current session
 * @permit:	Permit to be freed
 *
 * Context:
 *    Does not matter
 */
void rtrs_clt_put_permit(struct rtrs_clt_sess *clt,
			 struct rtrs_permit *permit)
{
	if (WARN_ON(!test_bit(permit->mem_id, clt->permits_map)))
		return;

	__rtrs_put_permit(clt, permit);

	/*
	 * rtrs_clt_get_permit() adds itself to the &clt->permits_wait list
	 * before calling schedule(). So if rtrs_clt_get_permit() is sleeping
	 * it must have added itself to &clt->permits_wait before
	 * __rtrs_put_permit() finished.
	 * Hence it is safe to guard wake_up() with a waitqueue_active() test.
	 */
	if (waitqueue_active(&clt->permits_wait))
		wake_up(&clt->permits_wait);
}
EXPORT_SYMBOL(rtrs_clt_put_permit);

/**
 * rtrs_permit_to_clt_con() - returns RDMA connection pointer by the permit
 * @clt_path: client path pointer
 * @permit: permit for the allocation of the RDMA buffer
 * Note:
 *     IO connection starts from 1.
 *     0 connection is for user messages.
 */
static
struct rtrs_clt_con *rtrs_permit_to_clt_con(struct rtrs_clt_path *clt_path,
					    struct rtrs_permit *permit)
{
	int id = 0;

	if (permit->con_type == RTRS_IO_CON)
		id = (permit->cpu_id % (clt_path->s.irq_con_num - 1)) + 1;

	return to_clt_con(clt_path->s.con[id]);
}

/**
 * rtrs_clt_change_state() - change the session state through session state
 * machine.
 *
 * @clt_path: client path to change the state of.
 * @new_state: state to change to.
 *
 * returns true if sess's state is changed to new state, otherwise return false.
 *
 * Locks:
 * state_wq lock must be hold.
 */
static bool rtrs_clt_change_state(struct rtrs_clt_path *clt_path,
				     enum rtrs_clt_state new_state)
{
	enum rtrs_clt_state old_state;
	bool changed = false;

	lockdep_assert_held(&clt_path->state_wq.lock);

	old_state = clt_path->state;
	switch (new_state) {
	case RTRS_CLT_CONNECTING:
		switch (old_state) {
		case RTRS_CLT_RECONNECTING:
			changed = true;
			fallthrough;
		default:
			break;
		}
		break;
	case RTRS_CLT_RECONNECTING:
		switch (old_state) {
		case RTRS_CLT_CONNECTED:
		case RTRS_CLT_CONNECTING_ERR:
		case RTRS_CLT_CLOSED:
			changed = true;
			fallthrough;
		default:
			break;
		}
		break;
	case RTRS_CLT_CONNECTED:
		switch (old_state) {
		case RTRS_CLT_CONNECTING:
			changed = true;
			fallthrough;
		default:
			break;
		}
		break;
	case RTRS_CLT_CONNECTING_ERR:
		switch (old_state) {
		case RTRS_CLT_CONNECTING:
			changed = true;
			fallthrough;
		default:
			break;
		}
		break;
	case RTRS_CLT_CLOSING:
		switch (old_state) {
		case RTRS_CLT_CONNECTING:
		case RTRS_CLT_CONNECTING_ERR:
		case RTRS_CLT_RECONNECTING:
		case RTRS_CLT_CONNECTED:
			changed = true;
			fallthrough;
		default:
			break;
		}
		break;
	case RTRS_CLT_CLOSED:
		switch (old_state) {
		case RTRS_CLT_CLOSING:
			changed = true;
			fallthrough;
		default:
			break;
		}
		break;
	case RTRS_CLT_DEAD:
		switch (old_state) {
		case RTRS_CLT_CLOSED:
			changed = true;
			fallthrough;
		default:
			break;
		}
		break;
	default:
		break;
	}
	if (changed) {
		clt_path->state = new_state;
		wake_up_locked(&clt_path->state_wq);
	}

	return changed;
}

static bool rtrs_clt_change_state_from_to(struct rtrs_clt_path *clt_path,
					   enum rtrs_clt_state old_state,
					   enum rtrs_clt_state new_state)
{
	bool changed = false;

	spin_lock_irq(&clt_path->state_wq.lock);
	if (clt_path->state == old_state)
		changed = rtrs_clt_change_state(clt_path, new_state);
	spin_unlock_irq(&clt_path->state_wq.lock);

	return changed;
}

static void rtrs_clt_stop_and_destroy_conns(struct rtrs_clt_path *clt_path);
static void rtrs_rdma_error_recovery(struct rtrs_clt_con *con)
{
	struct rtrs_clt_path *clt_path = to_clt_path(con->c.path);

	if (rtrs_clt_change_state_from_to(clt_path,
					   RTRS_CLT_CONNECTED,
					   RTRS_CLT_RECONNECTING)) {
<<<<<<< HEAD
		struct rtrs_clt_sess *clt = clt_path->clt;
		unsigned int delay_ms;

		/*
		 * Normal scenario, reconnect if we were successfully connected
		 */
		delay_ms = clt->reconnect_delay_sec * 1000;
		queue_delayed_work(rtrs_wq, &clt_path->reconnect_dwork,
				   msecs_to_jiffies(delay_ms +
						    prandom_u32() % RTRS_RECONNECT_SEED));
=======
		queue_work(rtrs_wq, &clt_path->err_recovery_work);
>>>>>>> 95cd2cdc
	} else {
		/*
		 * Error can happen just on establishing new connection,
		 * so notify waiter with error state, waiter is responsible
		 * for cleaning the rest and reconnect if needed.
		 */
		rtrs_clt_change_state_from_to(clt_path,
					       RTRS_CLT_CONNECTING,
					       RTRS_CLT_CONNECTING_ERR);
	}
}

static void rtrs_clt_fast_reg_done(struct ib_cq *cq, struct ib_wc *wc)
{
	struct rtrs_clt_con *con = to_clt_con(wc->qp->qp_context);

	if (wc->status != IB_WC_SUCCESS) {
		rtrs_err(con->c.path, "Failed IB_WR_REG_MR: %s\n",
			  ib_wc_status_msg(wc->status));
		rtrs_rdma_error_recovery(con);
	}
}

static struct ib_cqe fast_reg_cqe = {
	.done = rtrs_clt_fast_reg_done
};

static void complete_rdma_req(struct rtrs_clt_io_req *req, int errno,
			      bool notify, bool can_wait);

static void rtrs_clt_inv_rkey_done(struct ib_cq *cq, struct ib_wc *wc)
{
	struct rtrs_clt_io_req *req =
		container_of(wc->wr_cqe, typeof(*req), inv_cqe);
	struct rtrs_clt_con *con = to_clt_con(wc->qp->qp_context);

	if (wc->status != IB_WC_SUCCESS) {
		rtrs_err(con->c.path, "Failed IB_WR_LOCAL_INV: %s\n",
			  ib_wc_status_msg(wc->status));
		rtrs_rdma_error_recovery(con);
	}
	req->need_inv = false;
	if (req->need_inv_comp)
		complete(&req->inv_comp);
	else
		/* Complete request from INV callback */
		complete_rdma_req(req, req->inv_errno, true, false);
}

static int rtrs_inv_rkey(struct rtrs_clt_io_req *req)
{
	struct rtrs_clt_con *con = req->con;
	struct ib_send_wr wr = {
		.opcode		    = IB_WR_LOCAL_INV,
		.wr_cqe		    = &req->inv_cqe,
		.send_flags	    = IB_SEND_SIGNALED,
		.ex.invalidate_rkey = req->mr->rkey,
	};
	req->inv_cqe.done = rtrs_clt_inv_rkey_done;

	return ib_post_send(con->c.qp, &wr, NULL);
}

static void complete_rdma_req(struct rtrs_clt_io_req *req, int errno,
			      bool notify, bool can_wait)
{
	struct rtrs_clt_con *con = req->con;
	struct rtrs_clt_path *clt_path;
	int err;

	if (WARN_ON(!req->in_use))
		return;
	if (WARN_ON(!req->con))
		return;
	clt_path = to_clt_path(con->c.path);

	if (req->sg_cnt) {
		if (req->dir == DMA_FROM_DEVICE && req->need_inv) {
			/*
			 * We are here to invalidate read requests
			 * ourselves.  In normal scenario server should
			 * send INV for all read requests, but
			 * we are here, thus two things could happen:
			 *
			 *    1.  this is failover, when errno != 0
			 *        and can_wait == 1,
			 *
			 *    2.  something totally bad happened and
			 *        server forgot to send INV, so we
			 *        should do that ourselves.
			 */

			if (can_wait) {
				req->need_inv_comp = true;
			} else {
				/* This should be IO path, so always notify */
				WARN_ON(!notify);
				/* Save errno for INV callback */
				req->inv_errno = errno;
			}

			refcount_inc(&req->ref);
			err = rtrs_inv_rkey(req);
			if (err) {
				rtrs_err(con->c.path, "Send INV WR key=%#x: %d\n",
					  req->mr->rkey, err);
			} else if (can_wait) {
				wait_for_completion(&req->inv_comp);
			} else {
				/*
				 * Something went wrong, so request will be
				 * completed from INV callback.
				 */
				WARN_ON_ONCE(1);

				return;
			}
			if (!refcount_dec_and_test(&req->ref))
				return;
		}
		ib_dma_unmap_sg(clt_path->s.dev->ib_dev, req->sglist,
				req->sg_cnt, req->dir);
	}
	if (!refcount_dec_and_test(&req->ref))
		return;
	if (req->mp_policy == MP_POLICY_MIN_INFLIGHT)
		atomic_dec(&clt_path->stats->inflight);

	req->in_use = false;
	req->con = NULL;

	if (errno) {
		rtrs_err_rl(con->c.path, "IO request failed: error=%d path=%s [%s:%u] notify=%d\n",
			    errno, kobject_name(&clt_path->kobj), clt_path->hca_name,
			    clt_path->hca_port, notify);
	}

	if (notify)
		req->conf(req->priv, errno);
}

static int rtrs_post_send_rdma(struct rtrs_clt_con *con,
				struct rtrs_clt_io_req *req,
				struct rtrs_rbuf *rbuf, u32 off,
				u32 imm, struct ib_send_wr *wr)
{
	struct rtrs_clt_path *clt_path = to_clt_path(con->c.path);
	enum ib_send_flags flags;
	struct ib_sge sge;

	if (!req->sg_size) {
		rtrs_wrn(con->c.path,
			 "Doing RDMA Write failed, no data supplied\n");
		return -EINVAL;
	}

	/* user data and user message in the first list element */
	sge.addr   = req->iu->dma_addr;
	sge.length = req->sg_size;
	sge.lkey   = clt_path->s.dev->ib_pd->local_dma_lkey;

	/*
	 * From time to time we have to post signalled sends,
	 * or send queue will fill up and only QP reset can help.
	 */
	flags = atomic_inc_return(&con->c.wr_cnt) % clt_path->s.signal_interval ?
			0 : IB_SEND_SIGNALED;

	ib_dma_sync_single_for_device(clt_path->s.dev->ib_dev,
				      req->iu->dma_addr,
				      req->sg_size, DMA_TO_DEVICE);

	return rtrs_iu_post_rdma_write_imm(&con->c, req->iu, &sge, 1,
					    rbuf->rkey, rbuf->addr + off,
					    imm, flags, wr, NULL);
}

static void process_io_rsp(struct rtrs_clt_path *clt_path, u32 msg_id,
			   s16 errno, bool w_inval)
{
	struct rtrs_clt_io_req *req;

	if (WARN_ON(msg_id >= clt_path->queue_depth))
		return;

	req = &clt_path->reqs[msg_id];
	/* Drop need_inv if server responded with send with invalidation */
	req->need_inv &= !w_inval;
	complete_rdma_req(req, errno, true, false);
}

static void rtrs_clt_recv_done(struct rtrs_clt_con *con, struct ib_wc *wc)
{
	struct rtrs_iu *iu;
	int err;
	struct rtrs_clt_path *clt_path = to_clt_path(con->c.path);

	WARN_ON((clt_path->flags & RTRS_MSG_NEW_RKEY_F) == 0);
	iu = container_of(wc->wr_cqe, struct rtrs_iu,
			  cqe);
	err = rtrs_iu_post_recv(&con->c, iu);
	if (err) {
		rtrs_err(con->c.path, "post iu failed %d\n", err);
		rtrs_rdma_error_recovery(con);
	}
}

static void rtrs_clt_rkey_rsp_done(struct rtrs_clt_con *con, struct ib_wc *wc)
{
	struct rtrs_clt_path *clt_path = to_clt_path(con->c.path);
	struct rtrs_msg_rkey_rsp *msg;
	u32 imm_type, imm_payload;
	bool w_inval = false;
	struct rtrs_iu *iu;
	u32 buf_id;
	int err;

	WARN_ON((clt_path->flags & RTRS_MSG_NEW_RKEY_F) == 0);

	iu = container_of(wc->wr_cqe, struct rtrs_iu, cqe);

	if (wc->byte_len < sizeof(*msg)) {
		rtrs_err(con->c.path, "rkey response is malformed: size %d\n",
			  wc->byte_len);
		goto out;
	}
	ib_dma_sync_single_for_cpu(clt_path->s.dev->ib_dev, iu->dma_addr,
				   iu->size, DMA_FROM_DEVICE);
	msg = iu->buf;
	if (le16_to_cpu(msg->type) != RTRS_MSG_RKEY_RSP) {
		rtrs_err(clt_path->clt,
			  "rkey response is malformed: type %d\n",
			  le16_to_cpu(msg->type));
		goto out;
	}
	buf_id = le16_to_cpu(msg->buf_id);
	if (WARN_ON(buf_id >= clt_path->queue_depth))
		goto out;

	rtrs_from_imm(be32_to_cpu(wc->ex.imm_data), &imm_type, &imm_payload);
	if (imm_type == RTRS_IO_RSP_IMM ||
	    imm_type == RTRS_IO_RSP_W_INV_IMM) {
		u32 msg_id;

		w_inval = (imm_type == RTRS_IO_RSP_W_INV_IMM);
		rtrs_from_io_rsp_imm(imm_payload, &msg_id, &err);

		if (WARN_ON(buf_id != msg_id))
			goto out;
		clt_path->rbufs[buf_id].rkey = le32_to_cpu(msg->rkey);
		process_io_rsp(clt_path, msg_id, err, w_inval);
	}
	ib_dma_sync_single_for_device(clt_path->s.dev->ib_dev, iu->dma_addr,
				      iu->size, DMA_FROM_DEVICE);
	return rtrs_clt_recv_done(con, wc);
out:
	rtrs_rdma_error_recovery(con);
}

static void rtrs_clt_rdma_done(struct ib_cq *cq, struct ib_wc *wc);

static struct ib_cqe io_comp_cqe = {
	.done = rtrs_clt_rdma_done
};

/*
 * Post x2 empty WRs: first is for this RDMA with IMM,
 * second is for RECV with INV, which happened earlier.
 */
static int rtrs_post_recv_empty_x2(struct rtrs_con *con, struct ib_cqe *cqe)
{
	struct ib_recv_wr wr_arr[2], *wr;
	int i;

	memset(wr_arr, 0, sizeof(wr_arr));
	for (i = 0; i < ARRAY_SIZE(wr_arr); i++) {
		wr = &wr_arr[i];
		wr->wr_cqe  = cqe;
		if (i)
			/* Chain backwards */
			wr->next = &wr_arr[i - 1];
	}

	return ib_post_recv(con->qp, wr, NULL);
}

static void rtrs_clt_rdma_done(struct ib_cq *cq, struct ib_wc *wc)
{
	struct rtrs_clt_con *con = to_clt_con(wc->qp->qp_context);
	struct rtrs_clt_path *clt_path = to_clt_path(con->c.path);
	u32 imm_type, imm_payload;
	bool w_inval = false;
	int err;

	if (wc->status != IB_WC_SUCCESS) {
		if (wc->status != IB_WC_WR_FLUSH_ERR) {
			rtrs_err(clt_path->clt, "RDMA failed: %s\n",
				  ib_wc_status_msg(wc->status));
			rtrs_rdma_error_recovery(con);
		}
		return;
	}
	rtrs_clt_update_wc_stats(con);

	switch (wc->opcode) {
	case IB_WC_RECV_RDMA_WITH_IMM:
		/*
		 * post_recv() RDMA write completions of IO reqs (read/write)
		 * and hb
		 */
		if (WARN_ON(wc->wr_cqe->done != rtrs_clt_rdma_done))
			return;
		rtrs_from_imm(be32_to_cpu(wc->ex.imm_data),
			       &imm_type, &imm_payload);
		if (imm_type == RTRS_IO_RSP_IMM ||
		    imm_type == RTRS_IO_RSP_W_INV_IMM) {
			u32 msg_id;

			w_inval = (imm_type == RTRS_IO_RSP_W_INV_IMM);
			rtrs_from_io_rsp_imm(imm_payload, &msg_id, &err);

			process_io_rsp(clt_path, msg_id, err, w_inval);
		} else if (imm_type == RTRS_HB_MSG_IMM) {
			WARN_ON(con->c.cid);
			rtrs_send_hb_ack(&clt_path->s);
			if (clt_path->flags & RTRS_MSG_NEW_RKEY_F)
				return  rtrs_clt_recv_done(con, wc);
		} else if (imm_type == RTRS_HB_ACK_IMM) {
			WARN_ON(con->c.cid);
			clt_path->s.hb_missed_cnt = 0;
			clt_path->s.hb_cur_latency =
				ktime_sub(ktime_get(), clt_path->s.hb_last_sent);
			if (clt_path->flags & RTRS_MSG_NEW_RKEY_F)
				return  rtrs_clt_recv_done(con, wc);
		} else {
			rtrs_wrn(con->c.path, "Unknown IMM type %u\n",
				  imm_type);
		}
		if (w_inval)
			/*
			 * Post x2 empty WRs: first is for this RDMA with IMM,
			 * second is for RECV with INV, which happened earlier.
			 */
			err = rtrs_post_recv_empty_x2(&con->c, &io_comp_cqe);
		else
			err = rtrs_post_recv_empty(&con->c, &io_comp_cqe);
		if (err) {
			rtrs_err(con->c.path, "rtrs_post_recv_empty(): %d\n",
				  err);
			rtrs_rdma_error_recovery(con);
		}
		break;
	case IB_WC_RECV:
		/*
		 * Key invalidations from server side
		 */
		WARN_ON(!(wc->wc_flags & IB_WC_WITH_INVALIDATE ||
			  wc->wc_flags & IB_WC_WITH_IMM));
		WARN_ON(wc->wr_cqe->done != rtrs_clt_rdma_done);
		if (clt_path->flags & RTRS_MSG_NEW_RKEY_F) {
			if (wc->wc_flags & IB_WC_WITH_INVALIDATE)
				return  rtrs_clt_recv_done(con, wc);

			return  rtrs_clt_rkey_rsp_done(con, wc);
		}
		break;
	case IB_WC_RDMA_WRITE:
		/*
		 * post_send() RDMA write completions of IO reqs (read/write)
		 * and hb.
		 */
		break;

	default:
		rtrs_wrn(clt_path->clt, "Unexpected WC type: %d\n", wc->opcode);
		return;
	}
}

static int post_recv_io(struct rtrs_clt_con *con, size_t q_size)
{
	int err, i;
	struct rtrs_clt_path *clt_path = to_clt_path(con->c.path);

	for (i = 0; i < q_size; i++) {
		if (clt_path->flags & RTRS_MSG_NEW_RKEY_F) {
			struct rtrs_iu *iu = &con->rsp_ius[i];

			err = rtrs_iu_post_recv(&con->c, iu);
		} else {
			err = rtrs_post_recv_empty(&con->c, &io_comp_cqe);
		}
		if (err)
			return err;
	}

	return 0;
}

static int post_recv_path(struct rtrs_clt_path *clt_path)
{
	size_t q_size = 0;
	int err, cid;

	for (cid = 0; cid < clt_path->s.con_num; cid++) {
		if (cid == 0)
			q_size = SERVICE_CON_QUEUE_DEPTH;
		else
			q_size = clt_path->queue_depth;

		/*
		 * x2 for RDMA read responses + FR key invalidations,
		 * RDMA writes do not require any FR registrations.
		 */
		q_size *= 2;

		err = post_recv_io(to_clt_con(clt_path->s.con[cid]), q_size);
		if (err) {
			rtrs_err(clt_path->clt, "post_recv_io(), err: %d\n",
				 err);
			return err;
		}
	}

	return 0;
}

struct path_it {
	int i;
	struct list_head skip_list;
	struct rtrs_clt_sess *clt;
	struct rtrs_clt_path *(*next_path)(struct path_it *it);
};

/**
 * list_next_or_null_rr_rcu - get next list element in round-robin fashion.
 * @head:	the head for the list.
 * @ptr:        the list head to take the next element from.
 * @type:       the type of the struct this is embedded in.
 * @memb:       the name of the list_head within the struct.
 *
 * Next element returned in round-robin fashion, i.e. head will be skipped,
 * but if list is observed as empty, NULL will be returned.
 *
 * This primitive may safely run concurrently with the _rcu list-mutation
 * primitives such as list_add_rcu() as long as it's guarded by rcu_read_lock().
 */
#define list_next_or_null_rr_rcu(head, ptr, type, memb) \
({ \
	list_next_or_null_rcu(head, ptr, type, memb) ?: \
		list_next_or_null_rcu(head, READ_ONCE((ptr)->next), \
				      type, memb); \
})

/**
 * get_next_path_rr() - Returns path in round-robin fashion.
 * @it:	the path pointer
 *
 * Related to @MP_POLICY_RR
 *
 * Locks:
 *    rcu_read_lock() must be hold.
 */
static struct rtrs_clt_path *get_next_path_rr(struct path_it *it)
{
	struct rtrs_clt_path __rcu **ppcpu_path;
	struct rtrs_clt_path *path;
	struct rtrs_clt_sess *clt;

	clt = it->clt;

	/*
	 * Here we use two RCU objects: @paths_list and @pcpu_path
	 * pointer.  See rtrs_clt_remove_path_from_arr() for details
	 * how that is handled.
	 */

	ppcpu_path = this_cpu_ptr(clt->pcpu_path);
	path = rcu_dereference(*ppcpu_path);
	if (!path)
		path = list_first_or_null_rcu(&clt->paths_list,
					      typeof(*path), s.entry);
	else
		path = list_next_or_null_rr_rcu(&clt->paths_list,
						&path->s.entry,
						typeof(*path),
						s.entry);
	rcu_assign_pointer(*ppcpu_path, path);

	return path;
}

/**
 * get_next_path_min_inflight() - Returns path with minimal inflight count.
 * @it:	the path pointer
 *
 * Related to @MP_POLICY_MIN_INFLIGHT
 *
 * Locks:
 *    rcu_read_lock() must be hold.
 */
static struct rtrs_clt_path *get_next_path_min_inflight(struct path_it *it)
{
	struct rtrs_clt_path *min_path = NULL;
	struct rtrs_clt_sess *clt = it->clt;
	struct rtrs_clt_path *clt_path;
	int min_inflight = INT_MAX;
	int inflight;

	list_for_each_entry_rcu(clt_path, &clt->paths_list, s.entry) {
		if (READ_ONCE(clt_path->state) != RTRS_CLT_CONNECTED)
			continue;

		if (!list_empty(raw_cpu_ptr(clt_path->mp_skip_entry)))
			continue;

		inflight = atomic_read(&clt_path->stats->inflight);

		if (inflight < min_inflight) {
			min_inflight = inflight;
			min_path = clt_path;
		}
	}

	/*
	 * add the path to the skip list, so that next time we can get
	 * a different one
	 */
	if (min_path)
		list_add(raw_cpu_ptr(min_path->mp_skip_entry), &it->skip_list);

	return min_path;
}

/**
 * get_next_path_min_latency() - Returns path with minimal latency.
 * @it:	the path pointer
 *
 * Return: a path with the lowest latency or NULL if all paths are tried
 *
 * Locks:
 *    rcu_read_lock() must be hold.
 *
 * Related to @MP_POLICY_MIN_LATENCY
 *
 * This DOES skip an already-tried path.
 * There is a skip-list to skip a path if the path has tried but failed.
 * It will try the minimum latency path and then the second minimum latency
 * path and so on. Finally it will return NULL if all paths are tried.
 * Therefore the caller MUST check the returned
 * path is NULL and trigger the IO error.
 */
static struct rtrs_clt_path *get_next_path_min_latency(struct path_it *it)
{
	struct rtrs_clt_path *min_path = NULL;
	struct rtrs_clt_sess *clt = it->clt;
	struct rtrs_clt_path *clt_path;
	ktime_t min_latency = KTIME_MAX;
	ktime_t latency;

	list_for_each_entry_rcu(clt_path, &clt->paths_list, s.entry) {
		if (READ_ONCE(clt_path->state) != RTRS_CLT_CONNECTED)
			continue;

		if (!list_empty(raw_cpu_ptr(clt_path->mp_skip_entry)))
			continue;

		latency = clt_path->s.hb_cur_latency;

		if (latency < min_latency) {
			min_latency = latency;
			min_path = clt_path;
		}
	}

	/*
	 * add the path to the skip list, so that next time we can get
	 * a different one
	 */
	if (min_path)
		list_add(raw_cpu_ptr(min_path->mp_skip_entry), &it->skip_list);

	return min_path;
}

static inline void path_it_init(struct path_it *it, struct rtrs_clt_sess *clt)
{
	INIT_LIST_HEAD(&it->skip_list);
	it->clt = clt;
	it->i = 0;

	if (clt->mp_policy == MP_POLICY_RR)
		it->next_path = get_next_path_rr;
	else if (clt->mp_policy == MP_POLICY_MIN_INFLIGHT)
		it->next_path = get_next_path_min_inflight;
	else
		it->next_path = get_next_path_min_latency;
}

static inline void path_it_deinit(struct path_it *it)
{
	struct list_head *skip, *tmp;
	/*
	 * The skip_list is used only for the MIN_INFLIGHT and MIN_LATENCY policies.
	 * We need to remove paths from it, so that next IO can insert
	 * paths (->mp_skip_entry) into a skip_list again.
	 */
	list_for_each_safe(skip, tmp, &it->skip_list)
		list_del_init(skip);
}

/**
 * rtrs_clt_init_req() - Initialize an rtrs_clt_io_req holding information
 * about an inflight IO.
 * The user buffer holding user control message (not data) is copied into
 * the corresponding buffer of rtrs_iu (req->iu->buf), which later on will
 * also hold the control message of rtrs.
 * @req: an io request holding information about IO.
 * @clt_path: client path
 * @conf: conformation callback function to notify upper layer.
 * @permit: permit for allocation of RDMA remote buffer
 * @priv: private pointer
 * @vec: kernel vector containing control message
 * @usr_len: length of the user message
 * @sg: scater list for IO data
 * @sg_cnt: number of scater list entries
 * @data_len: length of the IO data
 * @dir: direction of the IO.
 */
static void rtrs_clt_init_req(struct rtrs_clt_io_req *req,
			      struct rtrs_clt_path *clt_path,
			      void (*conf)(void *priv, int errno),
			      struct rtrs_permit *permit, void *priv,
			      const struct kvec *vec, size_t usr_len,
			      struct scatterlist *sg, size_t sg_cnt,
			      size_t data_len, int dir)
{
	struct iov_iter iter;
	size_t len;

	req->permit = permit;
	req->in_use = true;
	req->usr_len = usr_len;
	req->data_len = data_len;
	req->sglist = sg;
	req->sg_cnt = sg_cnt;
	req->priv = priv;
	req->dir = dir;
	req->con = rtrs_permit_to_clt_con(clt_path, permit);
	req->conf = conf;
	req->need_inv = false;
	req->need_inv_comp = false;
	req->inv_errno = 0;
	refcount_set(&req->ref, 1);
	req->mp_policy = clt_path->clt->mp_policy;

	iov_iter_kvec(&iter, READ, vec, 1, usr_len);
	len = _copy_from_iter(req->iu->buf, usr_len, &iter);
	WARN_ON(len != usr_len);

	reinit_completion(&req->inv_comp);
}

static struct rtrs_clt_io_req *
rtrs_clt_get_req(struct rtrs_clt_path *clt_path,
		 void (*conf)(void *priv, int errno),
		 struct rtrs_permit *permit, void *priv,
		 const struct kvec *vec, size_t usr_len,
		 struct scatterlist *sg, size_t sg_cnt,
		 size_t data_len, int dir)
{
	struct rtrs_clt_io_req *req;

	req = &clt_path->reqs[permit->mem_id];
	rtrs_clt_init_req(req, clt_path, conf, permit, priv, vec, usr_len,
			   sg, sg_cnt, data_len, dir);
	return req;
}

static struct rtrs_clt_io_req *
rtrs_clt_get_copy_req(struct rtrs_clt_path *alive_path,
		       struct rtrs_clt_io_req *fail_req)
{
	struct rtrs_clt_io_req *req;
	struct kvec vec = {
		.iov_base = fail_req->iu->buf,
		.iov_len  = fail_req->usr_len
	};

	req = &alive_path->reqs[fail_req->permit->mem_id];
	rtrs_clt_init_req(req, alive_path, fail_req->conf, fail_req->permit,
			   fail_req->priv, &vec, fail_req->usr_len,
			   fail_req->sglist, fail_req->sg_cnt,
			   fail_req->data_len, fail_req->dir);
	return req;
}

static int rtrs_post_rdma_write_sg(struct rtrs_clt_con *con,
				   struct rtrs_clt_io_req *req,
				   struct rtrs_rbuf *rbuf, bool fr_en,
				   u32 size, u32 imm, struct ib_send_wr *wr,
				   struct ib_send_wr *tail)
{
	struct rtrs_clt_path *clt_path = to_clt_path(con->c.path);
	struct ib_sge *sge = req->sge;
	enum ib_send_flags flags;
	struct scatterlist *sg;
	size_t num_sge;
	int i;
	struct ib_send_wr *ptail = NULL;

	if (fr_en) {
		i = 0;
		sge[i].addr   = req->mr->iova;
		sge[i].length = req->mr->length;
		sge[i].lkey   = req->mr->lkey;
		i++;
		num_sge = 2;
		ptail = tail;
	} else {
		for_each_sg(req->sglist, sg, req->sg_cnt, i) {
			sge[i].addr   = sg_dma_address(sg);
			sge[i].length = sg_dma_len(sg);
			sge[i].lkey   = clt_path->s.dev->ib_pd->local_dma_lkey;
		}
		num_sge = 1 + req->sg_cnt;
	}
	sge[i].addr   = req->iu->dma_addr;
	sge[i].length = size;
	sge[i].lkey   = clt_path->s.dev->ib_pd->local_dma_lkey;

	/*
	 * From time to time we have to post signalled sends,
	 * or send queue will fill up and only QP reset can help.
	 */
	flags = atomic_inc_return(&con->c.wr_cnt) % clt_path->s.signal_interval ?
			0 : IB_SEND_SIGNALED;

	ib_dma_sync_single_for_device(clt_path->s.dev->ib_dev,
				      req->iu->dma_addr,
				      size, DMA_TO_DEVICE);

	return rtrs_iu_post_rdma_write_imm(&con->c, req->iu, sge, num_sge,
					    rbuf->rkey, rbuf->addr, imm,
					    flags, wr, ptail);
}

static int rtrs_map_sg_fr(struct rtrs_clt_io_req *req, size_t count)
{
	int nr;

	/* Align the MR to a 4K page size to match the block virt boundary */
	nr = ib_map_mr_sg(req->mr, req->sglist, count, NULL, SZ_4K);
	if (nr < 0)
		return nr;
	if (nr < req->sg_cnt)
		return -EINVAL;
	ib_update_fast_reg_key(req->mr, ib_inc_rkey(req->mr->rkey));

	return nr;
}

static int rtrs_clt_write_req(struct rtrs_clt_io_req *req)
{
	struct rtrs_clt_con *con = req->con;
	struct rtrs_path *s = con->c.path;
	struct rtrs_clt_path *clt_path = to_clt_path(s);
	struct rtrs_msg_rdma_write *msg;

	struct rtrs_rbuf *rbuf;
	int ret, count = 0;
	u32 imm, buf_id;
	struct ib_reg_wr rwr;
	struct ib_send_wr inv_wr;
	struct ib_send_wr *wr = NULL;
	bool fr_en = false;

	const size_t tsize = sizeof(*msg) + req->data_len + req->usr_len;

	if (tsize > clt_path->chunk_size) {
		rtrs_wrn(s, "Write request failed, size too big %zu > %d\n",
			  tsize, clt_path->chunk_size);
		return -EMSGSIZE;
	}
	if (req->sg_cnt) {
		count = ib_dma_map_sg(clt_path->s.dev->ib_dev, req->sglist,
				      req->sg_cnt, req->dir);
		if (!count) {
			rtrs_wrn(s, "Write request failed, map failed\n");
			return -EINVAL;
		}
	}
	/* put rtrs msg after sg and user message */
	msg = req->iu->buf + req->usr_len;
	msg->type = cpu_to_le16(RTRS_MSG_WRITE);
	msg->usr_len = cpu_to_le16(req->usr_len);

	/* rtrs message on server side will be after user data and message */
	imm = req->permit->mem_off + req->data_len + req->usr_len;
	imm = rtrs_to_io_req_imm(imm);
	buf_id = req->permit->mem_id;
	req->sg_size = tsize;
	rbuf = &clt_path->rbufs[buf_id];

	if (count) {
		ret = rtrs_map_sg_fr(req, count);
		if (ret < 0) {
			rtrs_err_rl(s,
				    "Write request failed, failed to map fast reg. data, err: %d\n",
				    ret);
			ib_dma_unmap_sg(clt_path->s.dev->ib_dev, req->sglist,
					req->sg_cnt, req->dir);
			return ret;
		}
		inv_wr = (struct ib_send_wr) {
			.opcode		    = IB_WR_LOCAL_INV,
			.wr_cqe		    = &req->inv_cqe,
			.send_flags	    = IB_SEND_SIGNALED,
			.ex.invalidate_rkey = req->mr->rkey,
		};
		req->inv_cqe.done = rtrs_clt_inv_rkey_done;
		rwr = (struct ib_reg_wr) {
			.wr.opcode = IB_WR_REG_MR,
			.wr.wr_cqe = &fast_reg_cqe,
			.mr = req->mr,
			.key = req->mr->rkey,
			.access = (IB_ACCESS_LOCAL_WRITE),
		};
		wr = &rwr.wr;
		fr_en = true;
		refcount_inc(&req->ref);
	}
	/*
	 * Update stats now, after request is successfully sent it is not
	 * safe anymore to touch it.
	 */
	rtrs_clt_update_all_stats(req, WRITE);

	ret = rtrs_post_rdma_write_sg(req->con, req, rbuf, fr_en,
				      req->usr_len + sizeof(*msg),
				      imm, wr, &inv_wr);
	if (ret) {
		rtrs_err_rl(s,
			    "Write request failed: error=%d path=%s [%s:%u]\n",
			    ret, kobject_name(&clt_path->kobj), clt_path->hca_name,
			    clt_path->hca_port);
		if (req->mp_policy == MP_POLICY_MIN_INFLIGHT)
			atomic_dec(&clt_path->stats->inflight);
		if (req->sg_cnt)
			ib_dma_unmap_sg(clt_path->s.dev->ib_dev, req->sglist,
					req->sg_cnt, req->dir);
	}

	return ret;
}

static int rtrs_clt_read_req(struct rtrs_clt_io_req *req)
{
	struct rtrs_clt_con *con = req->con;
	struct rtrs_path *s = con->c.path;
	struct rtrs_clt_path *clt_path = to_clt_path(s);
	struct rtrs_msg_rdma_read *msg;
	struct rtrs_ib_dev *dev = clt_path->s.dev;

	struct ib_reg_wr rwr;
	struct ib_send_wr *wr = NULL;

	int ret, count = 0;
	u32 imm, buf_id;

	const size_t tsize = sizeof(*msg) + req->data_len + req->usr_len;

	if (tsize > clt_path->chunk_size) {
		rtrs_wrn(s,
			  "Read request failed, message size is %zu, bigger than CHUNK_SIZE %d\n",
			  tsize, clt_path->chunk_size);
		return -EMSGSIZE;
	}

	if (req->sg_cnt) {
		count = ib_dma_map_sg(dev->ib_dev, req->sglist, req->sg_cnt,
				      req->dir);
		if (!count) {
			rtrs_wrn(s,
				  "Read request failed, dma map failed\n");
			return -EINVAL;
		}
	}
	/* put our message into req->buf after user message*/
	msg = req->iu->buf + req->usr_len;
	msg->type = cpu_to_le16(RTRS_MSG_READ);
	msg->usr_len = cpu_to_le16(req->usr_len);

	if (count) {
		ret = rtrs_map_sg_fr(req, count);
		if (ret < 0) {
			rtrs_err_rl(s,
				     "Read request failed, failed to map  fast reg. data, err: %d\n",
				     ret);
			ib_dma_unmap_sg(dev->ib_dev, req->sglist, req->sg_cnt,
					req->dir);
			return ret;
		}
		rwr = (struct ib_reg_wr) {
			.wr.opcode = IB_WR_REG_MR,
			.wr.wr_cqe = &fast_reg_cqe,
			.mr = req->mr,
			.key = req->mr->rkey,
			.access = (IB_ACCESS_LOCAL_WRITE |
				   IB_ACCESS_REMOTE_WRITE),
		};
		wr = &rwr.wr;

		msg->sg_cnt = cpu_to_le16(1);
		msg->flags = cpu_to_le16(RTRS_MSG_NEED_INVAL_F);

		msg->desc[0].addr = cpu_to_le64(req->mr->iova);
		msg->desc[0].key = cpu_to_le32(req->mr->rkey);
		msg->desc[0].len = cpu_to_le32(req->mr->length);

		/* Further invalidation is required */
		req->need_inv = !!RTRS_MSG_NEED_INVAL_F;

	} else {
		msg->sg_cnt = 0;
		msg->flags = 0;
	}
	/*
	 * rtrs message will be after the space reserved for disk data and
	 * user message
	 */
	imm = req->permit->mem_off + req->data_len + req->usr_len;
	imm = rtrs_to_io_req_imm(imm);
	buf_id = req->permit->mem_id;

	req->sg_size  = sizeof(*msg);
	req->sg_size += le16_to_cpu(msg->sg_cnt) * sizeof(struct rtrs_sg_desc);
	req->sg_size += req->usr_len;

	/*
	 * Update stats now, after request is successfully sent it is not
	 * safe anymore to touch it.
	 */
	rtrs_clt_update_all_stats(req, READ);

	ret = rtrs_post_send_rdma(req->con, req, &clt_path->rbufs[buf_id],
				   req->data_len, imm, wr);
	if (ret) {
		rtrs_err_rl(s,
			    "Read request failed: error=%d path=%s [%s:%u]\n",
			    ret, kobject_name(&clt_path->kobj), clt_path->hca_name,
			    clt_path->hca_port);
		if (req->mp_policy == MP_POLICY_MIN_INFLIGHT)
			atomic_dec(&clt_path->stats->inflight);
		req->need_inv = false;
		if (req->sg_cnt)
			ib_dma_unmap_sg(dev->ib_dev, req->sglist,
					req->sg_cnt, req->dir);
	}

	return ret;
}

/**
 * rtrs_clt_failover_req() - Try to find an active path for a failed request
 * @clt: clt context
 * @fail_req: a failed io request.
 */
static int rtrs_clt_failover_req(struct rtrs_clt_sess *clt,
				 struct rtrs_clt_io_req *fail_req)
{
	struct rtrs_clt_path *alive_path;
	struct rtrs_clt_io_req *req;
	int err = -ECONNABORTED;
	struct path_it it;

	rcu_read_lock();
	for (path_it_init(&it, clt);
	     (alive_path = it.next_path(&it)) && it.i < it.clt->paths_num;
	     it.i++) {
		if (READ_ONCE(alive_path->state) != RTRS_CLT_CONNECTED)
			continue;
		req = rtrs_clt_get_copy_req(alive_path, fail_req);
		if (req->dir == DMA_TO_DEVICE)
			err = rtrs_clt_write_req(req);
		else
			err = rtrs_clt_read_req(req);
		if (err) {
			req->in_use = false;
			continue;
		}
		/* Success path */
		rtrs_clt_inc_failover_cnt(alive_path->stats);
		break;
	}
	path_it_deinit(&it);
	rcu_read_unlock();

	return err;
}

static void fail_all_outstanding_reqs(struct rtrs_clt_path *clt_path)
{
	struct rtrs_clt_sess *clt = clt_path->clt;
	struct rtrs_clt_io_req *req;
	int i, err;

	if (!clt_path->reqs)
		return;
	for (i = 0; i < clt_path->queue_depth; ++i) {
		req = &clt_path->reqs[i];
		if (!req->in_use)
			continue;

		/*
		 * Safely (without notification) complete failed request.
		 * After completion this request is still useble and can
		 * be failovered to another path.
		 */
		complete_rdma_req(req, -ECONNABORTED, false, true);

		err = rtrs_clt_failover_req(clt, req);
		if (err)
			/* Failover failed, notify anyway */
			req->conf(req->priv, err);
	}
}

static void free_path_reqs(struct rtrs_clt_path *clt_path)
{
	struct rtrs_clt_io_req *req;
	int i;

	if (!clt_path->reqs)
		return;
	for (i = 0; i < clt_path->queue_depth; ++i) {
		req = &clt_path->reqs[i];
		if (req->mr)
			ib_dereg_mr(req->mr);
		kfree(req->sge);
		rtrs_iu_free(req->iu, clt_path->s.dev->ib_dev, 1);
	}
	kfree(clt_path->reqs);
	clt_path->reqs = NULL;
}

static int alloc_path_reqs(struct rtrs_clt_path *clt_path)
{
	struct rtrs_clt_io_req *req;
	int i, err = -ENOMEM;

	clt_path->reqs = kcalloc(clt_path->queue_depth,
				 sizeof(*clt_path->reqs),
				 GFP_KERNEL);
	if (!clt_path->reqs)
		return -ENOMEM;

	for (i = 0; i < clt_path->queue_depth; ++i) {
		req = &clt_path->reqs[i];
		req->iu = rtrs_iu_alloc(1, clt_path->max_hdr_size, GFP_KERNEL,
					 clt_path->s.dev->ib_dev,
					 DMA_TO_DEVICE,
					 rtrs_clt_rdma_done);
		if (!req->iu)
			goto out;

		req->sge = kcalloc(2, sizeof(*req->sge), GFP_KERNEL);
		if (!req->sge)
			goto out;

		req->mr = ib_alloc_mr(clt_path->s.dev->ib_pd,
				      IB_MR_TYPE_MEM_REG,
				      clt_path->max_pages_per_mr);
		if (IS_ERR(req->mr)) {
			err = PTR_ERR(req->mr);
			req->mr = NULL;
			pr_err("Failed to alloc clt_path->max_pages_per_mr %d\n",
			       clt_path->max_pages_per_mr);
			goto out;
		}

		init_completion(&req->inv_comp);
	}

	return 0;

out:
	free_path_reqs(clt_path);

	return err;
}

static int alloc_permits(struct rtrs_clt_sess *clt)
{
	unsigned int chunk_bits;
	int err, i;

	clt->permits_map = kcalloc(BITS_TO_LONGS(clt->queue_depth),
				   sizeof(long), GFP_KERNEL);
	if (!clt->permits_map) {
		err = -ENOMEM;
		goto out_err;
	}
	clt->permits = kcalloc(clt->queue_depth, permit_size(clt), GFP_KERNEL);
	if (!clt->permits) {
		err = -ENOMEM;
		goto err_map;
	}
	chunk_bits = ilog2(clt->queue_depth - 1) + 1;
	for (i = 0; i < clt->queue_depth; i++) {
		struct rtrs_permit *permit;

		permit = get_permit(clt, i);
		permit->mem_id = i;
		permit->mem_off = i << (MAX_IMM_PAYL_BITS - chunk_bits);
	}

	return 0;

err_map:
	kfree(clt->permits_map);
	clt->permits_map = NULL;
out_err:
	return err;
}

static void free_permits(struct rtrs_clt_sess *clt)
{
	if (clt->permits_map) {
		size_t sz = clt->queue_depth;

		wait_event(clt->permits_wait,
			   find_first_bit(clt->permits_map, sz) >= sz);
	}
	kfree(clt->permits_map);
	clt->permits_map = NULL;
	kfree(clt->permits);
	clt->permits = NULL;
}

static void query_fast_reg_mode(struct rtrs_clt_path *clt_path)
{
	struct ib_device *ib_dev;
	u64 max_pages_per_mr;
	int mr_page_shift;

	ib_dev = clt_path->s.dev->ib_dev;

	/*
	 * Use the smallest page size supported by the HCA, down to a
	 * minimum of 4096 bytes. We're unlikely to build large sglists
	 * out of smaller entries.
	 */
	mr_page_shift      = max(12, ffs(ib_dev->attrs.page_size_cap) - 1);
	max_pages_per_mr   = ib_dev->attrs.max_mr_size;
	do_div(max_pages_per_mr, (1ull << mr_page_shift));
	clt_path->max_pages_per_mr =
		min3(clt_path->max_pages_per_mr, (u32)max_pages_per_mr,
		     ib_dev->attrs.max_fast_reg_page_list_len);
	clt_path->clt->max_segments =
		min(clt_path->max_pages_per_mr, clt_path->clt->max_segments);
}

static bool rtrs_clt_change_state_get_old(struct rtrs_clt_path *clt_path,
					   enum rtrs_clt_state new_state,
					   enum rtrs_clt_state *old_state)
{
	bool changed;

	spin_lock_irq(&clt_path->state_wq.lock);
	if (old_state)
		*old_state = clt_path->state;
	changed = rtrs_clt_change_state(clt_path, new_state);
	spin_unlock_irq(&clt_path->state_wq.lock);

	return changed;
}

static void rtrs_clt_hb_err_handler(struct rtrs_con *c)
{
	struct rtrs_clt_con *con = container_of(c, typeof(*con), c);

	rtrs_rdma_error_recovery(con);
}

static void rtrs_clt_init_hb(struct rtrs_clt_path *clt_path)
{
	rtrs_init_hb(&clt_path->s, &io_comp_cqe,
		      RTRS_HB_INTERVAL_MS,
		      RTRS_HB_MISSED_MAX,
		      rtrs_clt_hb_err_handler,
		      rtrs_wq);
}

static void rtrs_clt_reconnect_work(struct work_struct *work);
static void rtrs_clt_close_work(struct work_struct *work);

<<<<<<< HEAD
=======
static void rtrs_clt_err_recovery_work(struct work_struct *work)
{
	struct rtrs_clt_path *clt_path;
	struct rtrs_clt_sess *clt;
	int delay_ms;

	clt_path = container_of(work, struct rtrs_clt_path, err_recovery_work);
	clt = clt_path->clt;
	delay_ms = clt->reconnect_delay_sec * 1000;
	rtrs_clt_stop_and_destroy_conns(clt_path);
	queue_delayed_work(rtrs_wq, &clt_path->reconnect_dwork,
			   msecs_to_jiffies(delay_ms +
					    prandom_u32() %
					    RTRS_RECONNECT_SEED));
}

>>>>>>> 95cd2cdc
static struct rtrs_clt_path *alloc_path(struct rtrs_clt_sess *clt,
					const struct rtrs_addr *path,
					size_t con_num, u32 nr_poll_queues)
{
	struct rtrs_clt_path *clt_path;
	int err = -ENOMEM;
	int cpu;
	size_t total_con;

	clt_path = kzalloc(sizeof(*clt_path), GFP_KERNEL);
	if (!clt_path)
		goto err;

	/*
	 * irqmode and poll
	 * +1: Extra connection for user messages
	 */
	total_con = con_num + nr_poll_queues + 1;
	clt_path->s.con = kcalloc(total_con, sizeof(*clt_path->s.con),
				  GFP_KERNEL);
	if (!clt_path->s.con)
		goto err_free_path;

	clt_path->s.con_num = total_con;
	clt_path->s.irq_con_num = con_num + 1;

	clt_path->stats = kzalloc(sizeof(*clt_path->stats), GFP_KERNEL);
	if (!clt_path->stats)
		goto err_free_con;

	mutex_init(&clt_path->init_mutex);
	uuid_gen(&clt_path->s.uuid);
	memcpy(&clt_path->s.dst_addr, path->dst,
	       rdma_addr_size((struct sockaddr *)path->dst));

	/*
	 * rdma_resolve_addr() passes src_addr to cma_bind_addr, which
	 * checks the sa_family to be non-zero. If user passed src_addr=NULL
	 * the sess->src_addr will contain only zeros, which is then fine.
	 */
	if (path->src)
		memcpy(&clt_path->s.src_addr, path->src,
		       rdma_addr_size((struct sockaddr *)path->src));
	strscpy(clt_path->s.sessname, clt->sessname,
		sizeof(clt_path->s.sessname));
	clt_path->clt = clt;
	clt_path->max_pages_per_mr = RTRS_MAX_SEGMENTS;
	init_waitqueue_head(&clt_path->state_wq);
	clt_path->state = RTRS_CLT_CONNECTING;
	atomic_set(&clt_path->connected_cnt, 0);
	INIT_WORK(&clt_path->close_work, rtrs_clt_close_work);
<<<<<<< HEAD
=======
	INIT_WORK(&clt_path->err_recovery_work, rtrs_clt_err_recovery_work);
>>>>>>> 95cd2cdc
	INIT_DELAYED_WORK(&clt_path->reconnect_dwork, rtrs_clt_reconnect_work);
	rtrs_clt_init_hb(clt_path);

	clt_path->mp_skip_entry = alloc_percpu(typeof(*clt_path->mp_skip_entry));
	if (!clt_path->mp_skip_entry)
		goto err_free_stats;

	for_each_possible_cpu(cpu)
		INIT_LIST_HEAD(per_cpu_ptr(clt_path->mp_skip_entry, cpu));

	err = rtrs_clt_init_stats(clt_path->stats);
	if (err)
		goto err_free_percpu;

	return clt_path;

err_free_percpu:
	free_percpu(clt_path->mp_skip_entry);
err_free_stats:
	kfree(clt_path->stats);
err_free_con:
	kfree(clt_path->s.con);
err_free_path:
	kfree(clt_path);
err:
	return ERR_PTR(err);
}

void free_path(struct rtrs_clt_path *clt_path)
{
	free_percpu(clt_path->mp_skip_entry);
	mutex_destroy(&clt_path->init_mutex);
	kfree(clt_path->s.con);
	kfree(clt_path->rbufs);
	kfree(clt_path);
}

static int create_con(struct rtrs_clt_path *clt_path, unsigned int cid)
{
	struct rtrs_clt_con *con;

	con = kzalloc(sizeof(*con), GFP_KERNEL);
	if (!con)
		return -ENOMEM;

	/* Map first two connections to the first CPU */
	con->cpu  = (cid ? cid - 1 : 0) % nr_cpu_ids;
	con->c.cid = cid;
	con->c.path = &clt_path->s;
	/* Align with srv, init as 1 */
	atomic_set(&con->c.wr_cnt, 1);
	mutex_init(&con->con_mutex);

	clt_path->s.con[cid] = &con->c;

	return 0;
}

static void destroy_con(struct rtrs_clt_con *con)
{
	struct rtrs_clt_path *clt_path = to_clt_path(con->c.path);

	clt_path->s.con[con->c.cid] = NULL;
	mutex_destroy(&con->con_mutex);
	kfree(con);
}

static int create_con_cq_qp(struct rtrs_clt_con *con)
{
	struct rtrs_clt_path *clt_path = to_clt_path(con->c.path);
	u32 max_send_wr, max_recv_wr, cq_num, max_send_sge, wr_limit;
	int err, cq_vector;
	struct rtrs_msg_rkey_rsp *rsp;

	lockdep_assert_held(&con->con_mutex);
	if (con->c.cid == 0) {
		max_send_sge = 1;
		/* We must be the first here */
		if (WARN_ON(clt_path->s.dev))
			return -EINVAL;

		/*
		 * The whole session uses device from user connection.
		 * Be careful not to close user connection before ib dev
		 * is gracefully put.
		 */
		clt_path->s.dev = rtrs_ib_dev_find_or_add(con->c.cm_id->device,
						       &dev_pd);
		if (!clt_path->s.dev) {
			rtrs_wrn(clt_path->clt,
				  "rtrs_ib_dev_find_get_or_add(): no memory\n");
			return -ENOMEM;
		}
		clt_path->s.dev_ref = 1;
		query_fast_reg_mode(clt_path);
		wr_limit = clt_path->s.dev->ib_dev->attrs.max_qp_wr;
		/*
		 * Two (request + registration) completion for send
		 * Two for recv if always_invalidate is set on server
		 * or one for recv.
		 * + 2 for drain and heartbeat
		 * in case qp gets into error state.
		 */
		max_send_wr =
			min_t(int, wr_limit, SERVICE_CON_QUEUE_DEPTH * 2 + 2);
		max_recv_wr = max_send_wr;
	} else {
		/*
		 * Here we assume that session members are correctly set.
		 * This is always true if user connection (cid == 0) is
		 * established first.
		 */
		if (WARN_ON(!clt_path->s.dev))
			return -EINVAL;
		if (WARN_ON(!clt_path->queue_depth))
			return -EINVAL;

		wr_limit = clt_path->s.dev->ib_dev->attrs.max_qp_wr;
		/* Shared between connections */
		clt_path->s.dev_ref++;
		max_send_wr = min_t(int, wr_limit,
			      /* QD * (REQ + RSP + FR REGS or INVS) + drain */
			      clt_path->queue_depth * 3 + 1);
		max_recv_wr = min_t(int, wr_limit,
			      clt_path->queue_depth * 3 + 1);
		max_send_sge = 2;
	}
	atomic_set(&con->c.sq_wr_avail, max_send_wr);
	cq_num = max_send_wr + max_recv_wr;
	/* alloc iu to recv new rkey reply when server reports flags set */
	if (clt_path->flags & RTRS_MSG_NEW_RKEY_F || con->c.cid == 0) {
		con->rsp_ius = rtrs_iu_alloc(cq_num, sizeof(*rsp),
					      GFP_KERNEL,
					      clt_path->s.dev->ib_dev,
					      DMA_FROM_DEVICE,
					      rtrs_clt_rdma_done);
		if (!con->rsp_ius)
			return -ENOMEM;
		con->queue_num = cq_num;
	}
	cq_num = max_send_wr + max_recv_wr;
	cq_vector = con->cpu % clt_path->s.dev->ib_dev->num_comp_vectors;
	if (con->c.cid >= clt_path->s.irq_con_num)
		err = rtrs_cq_qp_create(&clt_path->s, &con->c, max_send_sge,
					cq_vector, cq_num, max_send_wr,
					max_recv_wr, IB_POLL_DIRECT);
	else
		err = rtrs_cq_qp_create(&clt_path->s, &con->c, max_send_sge,
					cq_vector, cq_num, max_send_wr,
					max_recv_wr, IB_POLL_SOFTIRQ);
	/*
	 * In case of error we do not bother to clean previous allocations,
	 * since destroy_con_cq_qp() must be called.
	 */
	return err;
}

static void destroy_con_cq_qp(struct rtrs_clt_con *con)
{
	struct rtrs_clt_path *clt_path = to_clt_path(con->c.path);

	/*
	 * Be careful here: destroy_con_cq_qp() can be called even
	 * create_con_cq_qp() failed, see comments there.
	 */
	lockdep_assert_held(&con->con_mutex);
	rtrs_cq_qp_destroy(&con->c);
	if (con->rsp_ius) {
		rtrs_iu_free(con->rsp_ius, clt_path->s.dev->ib_dev,
			     con->queue_num);
		con->rsp_ius = NULL;
		con->queue_num = 0;
	}
	if (clt_path->s.dev_ref && !--clt_path->s.dev_ref) {
		rtrs_ib_dev_put(clt_path->s.dev);
		clt_path->s.dev = NULL;
	}
}

static void stop_cm(struct rtrs_clt_con *con)
{
	rdma_disconnect(con->c.cm_id);
	if (con->c.qp)
		ib_drain_qp(con->c.qp);
}

static void destroy_cm(struct rtrs_clt_con *con)
{
	rdma_destroy_id(con->c.cm_id);
	con->c.cm_id = NULL;
}

static int rtrs_rdma_addr_resolved(struct rtrs_clt_con *con)
{
	struct rtrs_path *s = con->c.path;
	int err;

	mutex_lock(&con->con_mutex);
	err = create_con_cq_qp(con);
	mutex_unlock(&con->con_mutex);
	if (err) {
		rtrs_err(s, "create_con_cq_qp(), err: %d\n", err);
		return err;
	}
	err = rdma_resolve_route(con->c.cm_id, RTRS_CONNECT_TIMEOUT_MS);
	if (err)
		rtrs_err(s, "Resolving route failed, err: %d\n", err);

	return err;
}

static int rtrs_rdma_route_resolved(struct rtrs_clt_con *con)
{
	struct rtrs_clt_path *clt_path = to_clt_path(con->c.path);
	struct rtrs_clt_sess *clt = clt_path->clt;
	struct rtrs_msg_conn_req msg;
	struct rdma_conn_param param;

	int err;

	param = (struct rdma_conn_param) {
		.retry_count = 7,
		.rnr_retry_count = 7,
		.private_data = &msg,
		.private_data_len = sizeof(msg),
	};

	msg = (struct rtrs_msg_conn_req) {
		.magic = cpu_to_le16(RTRS_MAGIC),
		.version = cpu_to_le16(RTRS_PROTO_VER),
		.cid = cpu_to_le16(con->c.cid),
		.cid_num = cpu_to_le16(clt_path->s.con_num),
		.recon_cnt = cpu_to_le16(clt_path->s.recon_cnt),
	};
	msg.first_conn = clt_path->for_new_clt ? FIRST_CONN : 0;
	uuid_copy(&msg.sess_uuid, &clt_path->s.uuid);
	uuid_copy(&msg.paths_uuid, &clt->paths_uuid);

	err = rdma_connect_locked(con->c.cm_id, &param);
	if (err)
		rtrs_err(clt, "rdma_connect_locked(): %d\n", err);

	return err;
}

static int rtrs_rdma_conn_established(struct rtrs_clt_con *con,
				       struct rdma_cm_event *ev)
{
	struct rtrs_clt_path *clt_path = to_clt_path(con->c.path);
	struct rtrs_clt_sess *clt = clt_path->clt;
	const struct rtrs_msg_conn_rsp *msg;
	u16 version, queue_depth;
	int errno;
	u8 len;

	msg = ev->param.conn.private_data;
	len = ev->param.conn.private_data_len;
	if (len < sizeof(*msg)) {
		rtrs_err(clt, "Invalid RTRS connection response\n");
		return -ECONNRESET;
	}
	if (le16_to_cpu(msg->magic) != RTRS_MAGIC) {
		rtrs_err(clt, "Invalid RTRS magic\n");
		return -ECONNRESET;
	}
	version = le16_to_cpu(msg->version);
	if (version >> 8 != RTRS_PROTO_VER_MAJOR) {
		rtrs_err(clt, "Unsupported major RTRS version: %d, expected %d\n",
			  version >> 8, RTRS_PROTO_VER_MAJOR);
		return -ECONNRESET;
	}
	errno = le16_to_cpu(msg->errno);
	if (errno) {
		rtrs_err(clt, "Invalid RTRS message: errno %d\n",
			  errno);
		return -ECONNRESET;
	}
	if (con->c.cid == 0) {
		queue_depth = le16_to_cpu(msg->queue_depth);

		if (clt_path->queue_depth > 0 && queue_depth != clt_path->queue_depth) {
			rtrs_err(clt, "Error: queue depth changed\n");

			/*
			 * Stop any more reconnection attempts
			 */
			clt_path->reconnect_attempts = -1;
			rtrs_err(clt,
				"Disabling auto-reconnect. Trigger a manual reconnect after issue is resolved\n");
			return -ECONNRESET;
		}

		if (!clt_path->rbufs) {
			clt_path->rbufs = kcalloc(queue_depth,
						  sizeof(*clt_path->rbufs),
						  GFP_KERNEL);
			if (!clt_path->rbufs)
				return -ENOMEM;
		}
		clt_path->queue_depth = queue_depth;
		clt_path->s.signal_interval = min_not_zero(queue_depth,
						(unsigned short) SERVICE_CON_QUEUE_DEPTH);
		clt_path->max_hdr_size = le32_to_cpu(msg->max_hdr_size);
		clt_path->max_io_size = le32_to_cpu(msg->max_io_size);
		clt_path->flags = le32_to_cpu(msg->flags);
		clt_path->chunk_size = clt_path->max_io_size + clt_path->max_hdr_size;

		/*
		 * Global IO size is always a minimum.
		 * If while a reconnection server sends us a value a bit
		 * higher - client does not care and uses cached minimum.
		 *
		 * Since we can have several sessions (paths) restablishing
		 * connections in parallel, use lock.
		 */
		mutex_lock(&clt->paths_mutex);
		clt->queue_depth = clt_path->queue_depth;
		clt->max_io_size = min_not_zero(clt_path->max_io_size,
						clt->max_io_size);
		mutex_unlock(&clt->paths_mutex);

		/*
		 * Cache the hca_port and hca_name for sysfs
		 */
		clt_path->hca_port = con->c.cm_id->port_num;
		scnprintf(clt_path->hca_name, sizeof(clt_path->hca_name),
			  clt_path->s.dev->ib_dev->name);
		clt_path->s.src_addr = con->c.cm_id->route.addr.src_addr;
		/* set for_new_clt, to allow future reconnect on any path */
		clt_path->for_new_clt = 1;
	}

	return 0;
}

static inline void flag_success_on_conn(struct rtrs_clt_con *con)
{
	struct rtrs_clt_path *clt_path = to_clt_path(con->c.path);

	atomic_inc(&clt_path->connected_cnt);
	con->cm_err = 1;
}

static int rtrs_rdma_conn_rejected(struct rtrs_clt_con *con,
				    struct rdma_cm_event *ev)
{
	struct rtrs_path *s = con->c.path;
	const struct rtrs_msg_conn_rsp *msg;
	const char *rej_msg;
	int status, errno;
	u8 data_len;

	status = ev->status;
	rej_msg = rdma_reject_msg(con->c.cm_id, status);
	msg = rdma_consumer_reject_data(con->c.cm_id, ev, &data_len);

	if (msg && data_len >= sizeof(*msg)) {
		errno = (int16_t)le16_to_cpu(msg->errno);
		if (errno == -EBUSY)
			rtrs_err(s,
				  "Previous session is still exists on the server, please reconnect later\n");
		else
			rtrs_err(s,
				  "Connect rejected: status %d (%s), rtrs errno %d\n",
				  status, rej_msg, errno);
	} else {
		rtrs_err(s,
			  "Connect rejected but with malformed message: status %d (%s)\n",
			  status, rej_msg);
	}

	return -ECONNRESET;
}

void rtrs_clt_close_conns(struct rtrs_clt_path *clt_path, bool wait)
{
	if (rtrs_clt_change_state_get_old(clt_path, RTRS_CLT_CLOSING, NULL))
		queue_work(rtrs_wq, &clt_path->close_work);
	if (wait)
		flush_work(&clt_path->close_work);
}

static inline void flag_error_on_conn(struct rtrs_clt_con *con, int cm_err)
{
	if (con->cm_err == 1) {
		struct rtrs_clt_path *clt_path;

		clt_path = to_clt_path(con->c.path);
		if (atomic_dec_and_test(&clt_path->connected_cnt))

			wake_up(&clt_path->state_wq);
	}
	con->cm_err = cm_err;
}

static int rtrs_clt_rdma_cm_handler(struct rdma_cm_id *cm_id,
				     struct rdma_cm_event *ev)
{
	struct rtrs_clt_con *con = cm_id->context;
	struct rtrs_path *s = con->c.path;
	struct rtrs_clt_path *clt_path = to_clt_path(s);
	int cm_err = 0;

	switch (ev->event) {
	case RDMA_CM_EVENT_ADDR_RESOLVED:
		cm_err = rtrs_rdma_addr_resolved(con);
		break;
	case RDMA_CM_EVENT_ROUTE_RESOLVED:
		cm_err = rtrs_rdma_route_resolved(con);
		break;
	case RDMA_CM_EVENT_ESTABLISHED:
		cm_err = rtrs_rdma_conn_established(con, ev);
		if (!cm_err) {
			/*
			 * Report success and wake up. Here we abuse state_wq,
			 * i.e. wake up without state change, but we set cm_err.
			 */
			flag_success_on_conn(con);
			wake_up(&clt_path->state_wq);
			return 0;
		}
		break;
	case RDMA_CM_EVENT_REJECTED:
		cm_err = rtrs_rdma_conn_rejected(con, ev);
		break;
	case RDMA_CM_EVENT_DISCONNECTED:
		/* No message for disconnecting */
		cm_err = -ECONNRESET;
		break;
	case RDMA_CM_EVENT_CONNECT_ERROR:
	case RDMA_CM_EVENT_UNREACHABLE:
	case RDMA_CM_EVENT_ADDR_CHANGE:
	case RDMA_CM_EVENT_TIMEWAIT_EXIT:
		rtrs_wrn(s, "CM error (CM event: %s, err: %d)\n",
			 rdma_event_msg(ev->event), ev->status);
		cm_err = -ECONNRESET;
		break;
	case RDMA_CM_EVENT_ADDR_ERROR:
	case RDMA_CM_EVENT_ROUTE_ERROR:
		rtrs_wrn(s, "CM error (CM event: %s, err: %d)\n",
			 rdma_event_msg(ev->event), ev->status);
		cm_err = -EHOSTUNREACH;
		break;
	case RDMA_CM_EVENT_DEVICE_REMOVAL:
		/*
		 * Device removal is a special case.  Queue close and return 0.
		 */
		rtrs_clt_close_conns(clt_path, false);
		return 0;
	default:
		rtrs_err(s, "Unexpected RDMA CM error (CM event: %s, err: %d)\n",
			 rdma_event_msg(ev->event), ev->status);
		cm_err = -ECONNRESET;
		break;
	}

	if (cm_err) {
		/*
		 * cm error makes sense only on connection establishing,
		 * in other cases we rely on normal procedure of reconnecting.
		 */
		flag_error_on_conn(con, cm_err);
		rtrs_rdma_error_recovery(con);
	}

	return 0;
}

static int create_cm(struct rtrs_clt_con *con)
{
	struct rtrs_path *s = con->c.path;
	struct rtrs_clt_path *clt_path = to_clt_path(s);
	struct rdma_cm_id *cm_id;
	int err;

	cm_id = rdma_create_id(&init_net, rtrs_clt_rdma_cm_handler, con,
			       clt_path->s.dst_addr.ss_family == AF_IB ?
			       RDMA_PS_IB : RDMA_PS_TCP, IB_QPT_RC);
	if (IS_ERR(cm_id)) {
		err = PTR_ERR(cm_id);
		rtrs_err(s, "Failed to create CM ID, err: %d\n", err);

		return err;
	}
	con->c.cm_id = cm_id;
	con->cm_err = 0;
	/* allow the port to be reused */
	err = rdma_set_reuseaddr(cm_id, 1);
	if (err != 0) {
		rtrs_err(s, "Set address reuse failed, err: %d\n", err);
		goto destroy_cm;
	}
	err = rdma_resolve_addr(cm_id, (struct sockaddr *)&clt_path->s.src_addr,
				(struct sockaddr *)&clt_path->s.dst_addr,
				RTRS_CONNECT_TIMEOUT_MS);
	if (err) {
		rtrs_err(s, "Failed to resolve address, err: %d\n", err);
		goto destroy_cm;
	}
	/*
	 * Combine connection status and session events. This is needed
	 * for waiting two possible cases: cm_err has something meaningful
	 * or session state was really changed to error by device removal.
	 */
	err = wait_event_interruptible_timeout(
			clt_path->state_wq,
			con->cm_err || clt_path->state != RTRS_CLT_CONNECTING,
			msecs_to_jiffies(RTRS_CONNECT_TIMEOUT_MS));
	if (err == 0 || err == -ERESTARTSYS) {
		if (err == 0)
			err = -ETIMEDOUT;
		/* Timedout or interrupted */
		goto errr;
	}
	if (con->cm_err < 0) {
		err = con->cm_err;
		goto errr;
	}
	if (READ_ONCE(clt_path->state) != RTRS_CLT_CONNECTING) {
		/* Device removal */
		err = -ECONNABORTED;
		goto errr;
	}

	return 0;

errr:
	stop_cm(con);
	mutex_lock(&con->con_mutex);
	destroy_con_cq_qp(con);
	mutex_unlock(&con->con_mutex);
destroy_cm:
	destroy_cm(con);

	return err;
}

static void rtrs_clt_path_up(struct rtrs_clt_path *clt_path)
{
	struct rtrs_clt_sess *clt = clt_path->clt;
	int up;

	/*
	 * We can fire RECONNECTED event only when all paths were
	 * connected on rtrs_clt_open(), then each was disconnected
	 * and the first one connected again.  That's why this nasty
	 * game with counter value.
	 */

	mutex_lock(&clt->paths_ev_mutex);
	up = ++clt->paths_up;
	/*
	 * Here it is safe to access paths num directly since up counter
	 * is greater than MAX_PATHS_NUM only while rtrs_clt_open() is
	 * in progress, thus paths removals are impossible.
	 */
	if (up > MAX_PATHS_NUM && up == MAX_PATHS_NUM + clt->paths_num)
		clt->paths_up = clt->paths_num;
	else if (up == 1)
		clt->link_ev(clt->priv, RTRS_CLT_LINK_EV_RECONNECTED);
	mutex_unlock(&clt->paths_ev_mutex);

	/* Mark session as established */
	clt_path->established = true;
	clt_path->reconnect_attempts = 0;
	clt_path->stats->reconnects.successful_cnt++;
}

static void rtrs_clt_path_down(struct rtrs_clt_path *clt_path)
{
	struct rtrs_clt_sess *clt = clt_path->clt;

	if (!clt_path->established)
		return;

	clt_path->established = false;
	mutex_lock(&clt->paths_ev_mutex);
	WARN_ON(!clt->paths_up);
	if (--clt->paths_up == 0)
		clt->link_ev(clt->priv, RTRS_CLT_LINK_EV_DISCONNECTED);
	mutex_unlock(&clt->paths_ev_mutex);
}

static void rtrs_clt_stop_and_destroy_conns(struct rtrs_clt_path *clt_path)
{
	struct rtrs_clt_con *con;
	unsigned int cid;

	WARN_ON(READ_ONCE(clt_path->state) == RTRS_CLT_CONNECTED);

	/*
	 * Possible race with rtrs_clt_open(), when DEVICE_REMOVAL comes
	 * exactly in between.  Start destroying after it finishes.
	 */
	mutex_lock(&clt_path->init_mutex);
	mutex_unlock(&clt_path->init_mutex);

	/*
	 * All IO paths must observe !CONNECTED state before we
	 * free everything.
	 */
	synchronize_rcu();

	rtrs_stop_hb(&clt_path->s);

	/*
	 * The order it utterly crucial: firstly disconnect and complete all
	 * rdma requests with error (thus set in_use=false for requests),
	 * then fail outstanding requests checking in_use for each, and
	 * eventually notify upper layer about session disconnection.
	 */

	for (cid = 0; cid < clt_path->s.con_num; cid++) {
		if (!clt_path->s.con[cid])
			break;
		con = to_clt_con(clt_path->s.con[cid]);
		stop_cm(con);
	}
	fail_all_outstanding_reqs(clt_path);
	free_path_reqs(clt_path);
	rtrs_clt_path_down(clt_path);

	/*
	 * Wait for graceful shutdown, namely when peer side invokes
	 * rdma_disconnect(). 'connected_cnt' is decremented only on
	 * CM events, thus if other side had crashed and hb has detected
	 * something is wrong, here we will stuck for exactly timeout ms,
	 * since CM does not fire anything.  That is fine, we are not in
	 * hurry.
	 */
	wait_event_timeout(clt_path->state_wq,
			   !atomic_read(&clt_path->connected_cnt),
			   msecs_to_jiffies(RTRS_CONNECT_TIMEOUT_MS));

	for (cid = 0; cid < clt_path->s.con_num; cid++) {
		if (!clt_path->s.con[cid])
			break;
		con = to_clt_con(clt_path->s.con[cid]);
		mutex_lock(&con->con_mutex);
		destroy_con_cq_qp(con);
		mutex_unlock(&con->con_mutex);
		destroy_cm(con);
		destroy_con(con);
	}
}

static inline bool xchg_paths(struct rtrs_clt_path __rcu **rcu_ppcpu_path,
			      struct rtrs_clt_path *clt_path,
			      struct rtrs_clt_path *next)
{
	struct rtrs_clt_path **ppcpu_path;

	/* Call cmpxchg() without sparse warnings */
	ppcpu_path = (typeof(ppcpu_path))rcu_ppcpu_path;
	return clt_path == cmpxchg(ppcpu_path, clt_path, next);
}

static void rtrs_clt_remove_path_from_arr(struct rtrs_clt_path *clt_path)
{
	struct rtrs_clt_sess *clt = clt_path->clt;
	struct rtrs_clt_path *next;
	bool wait_for_grace = false;
	int cpu;

	mutex_lock(&clt->paths_mutex);
	list_del_rcu(&clt_path->s.entry);

	/* Make sure everybody observes path removal. */
	synchronize_rcu();

	/*
	 * At this point nobody sees @sess in the list, but still we have
	 * dangling pointer @pcpu_path which _can_ point to @sess.  Since
	 * nobody can observe @sess in the list, we guarantee that IO path
	 * will not assign @sess to @pcpu_path, i.e. @pcpu_path can be equal
	 * to @sess, but can never again become @sess.
	 */

	/*
	 * Decrement paths number only after grace period, because
	 * caller of do_each_path() must firstly observe list without
	 * path and only then decremented paths number.
	 *
	 * Otherwise there can be the following situation:
	 *    o Two paths exist and IO is coming.
	 *    o One path is removed:
	 *      CPU#0                          CPU#1
	 *      do_each_path():                rtrs_clt_remove_path_from_arr():
	 *          path = get_next_path()
	 *          ^^^                            list_del_rcu(path)
	 *          [!CONNECTED path]              clt->paths_num--
	 *                                              ^^^^^^^^^
	 *          load clt->paths_num                 from 2 to 1
	 *                    ^^^^^^^^^
	 *                    sees 1
	 *
	 *      path is observed as !CONNECTED, but do_each_path() loop
	 *      ends, because expression i < clt->paths_num is false.
	 */
	clt->paths_num--;

	/*
	 * Get @next connection from current @sess which is going to be
	 * removed.  If @sess is the last element, then @next is NULL.
	 */
	rcu_read_lock();
	next = list_next_or_null_rr_rcu(&clt->paths_list, &clt_path->s.entry,
					typeof(*next), s.entry);
	rcu_read_unlock();

	/*
	 * @pcpu paths can still point to the path which is going to be
	 * removed, so change the pointer manually.
	 */
	for_each_possible_cpu(cpu) {
		struct rtrs_clt_path __rcu **ppcpu_path;

		ppcpu_path = per_cpu_ptr(clt->pcpu_path, cpu);
		if (rcu_dereference_protected(*ppcpu_path,
			lockdep_is_held(&clt->paths_mutex)) != clt_path)
			/*
			 * synchronize_rcu() was called just after deleting
			 * entry from the list, thus IO code path cannot
			 * change pointer back to the pointer which is going
			 * to be removed, we are safe here.
			 */
			continue;

		/*
		 * We race with IO code path, which also changes pointer,
		 * thus we have to be careful not to overwrite it.
		 */
		if (xchg_paths(ppcpu_path, clt_path, next))
			/*
			 * @ppcpu_path was successfully replaced with @next,
			 * that means that someone could also pick up the
			 * @sess and dereferencing it right now, so wait for
			 * a grace period is required.
			 */
			wait_for_grace = true;
	}
	if (wait_for_grace)
		synchronize_rcu();

	mutex_unlock(&clt->paths_mutex);
}

static void rtrs_clt_add_path_to_arr(struct rtrs_clt_path *clt_path)
{
	struct rtrs_clt_sess *clt = clt_path->clt;

	mutex_lock(&clt->paths_mutex);
	clt->paths_num++;

	list_add_tail_rcu(&clt_path->s.entry, &clt->paths_list);
	mutex_unlock(&clt->paths_mutex);
}

static void rtrs_clt_close_work(struct work_struct *work)
{
	struct rtrs_clt_path *clt_path;

	clt_path = container_of(work, struct rtrs_clt_path, close_work);

<<<<<<< HEAD
=======
	cancel_work_sync(&clt_path->err_recovery_work);
>>>>>>> 95cd2cdc
	cancel_delayed_work_sync(&clt_path->reconnect_dwork);
	rtrs_clt_stop_and_destroy_conns(clt_path);
	rtrs_clt_change_state_get_old(clt_path, RTRS_CLT_CLOSED, NULL);
}

static int init_conns(struct rtrs_clt_path *clt_path)
{
	unsigned int cid;
	int err;

	/*
	 * On every new session connections increase reconnect counter
	 * to avoid clashes with previous sessions not yet closed
	 * sessions on a server side.
	 */
	clt_path->s.recon_cnt++;

	/* Establish all RDMA connections  */
	for (cid = 0; cid < clt_path->s.con_num; cid++) {
		err = create_con(clt_path, cid);
		if (err)
			goto destroy;

		err = create_cm(to_clt_con(clt_path->s.con[cid]));
		if (err) {
			destroy_con(to_clt_con(clt_path->s.con[cid]));
			goto destroy;
		}
	}
	err = alloc_path_reqs(clt_path);
	if (err)
		goto destroy;

	rtrs_start_hb(&clt_path->s);

	return 0;

destroy:
	while (cid--) {
		struct rtrs_clt_con *con = to_clt_con(clt_path->s.con[cid]);

		stop_cm(con);

		mutex_lock(&con->con_mutex);
		destroy_con_cq_qp(con);
		mutex_unlock(&con->con_mutex);
		destroy_cm(con);
		destroy_con(con);
	}
	/*
	 * If we've never taken async path and got an error, say,
	 * doing rdma_resolve_addr(), switch to CONNECTION_ERR state
	 * manually to keep reconnecting.
	 */
	rtrs_clt_change_state_get_old(clt_path, RTRS_CLT_CONNECTING_ERR, NULL);

	return err;
}

static void rtrs_clt_info_req_done(struct ib_cq *cq, struct ib_wc *wc)
{
	struct rtrs_clt_con *con = to_clt_con(wc->qp->qp_context);
	struct rtrs_clt_path *clt_path = to_clt_path(con->c.path);
	struct rtrs_iu *iu;

	iu = container_of(wc->wr_cqe, struct rtrs_iu, cqe);
	rtrs_iu_free(iu, clt_path->s.dev->ib_dev, 1);

	if (wc->status != IB_WC_SUCCESS) {
		rtrs_err(clt_path->clt, "Path info request send failed: %s\n",
			  ib_wc_status_msg(wc->status));
		rtrs_clt_change_state_get_old(clt_path, RTRS_CLT_CONNECTING_ERR, NULL);
		return;
	}

	rtrs_clt_update_wc_stats(con);
}

static int process_info_rsp(struct rtrs_clt_path *clt_path,
			    const struct rtrs_msg_info_rsp *msg)
{
	unsigned int sg_cnt, total_len;
	int i, sgi;

	sg_cnt = le16_to_cpu(msg->sg_cnt);
	if (!sg_cnt || (clt_path->queue_depth % sg_cnt)) {
		rtrs_err(clt_path->clt,
			  "Incorrect sg_cnt %d, is not multiple\n",
			  sg_cnt);
		return -EINVAL;
	}

	/*
	 * Check if IB immediate data size is enough to hold the mem_id and
	 * the offset inside the memory chunk.
	 */
	if ((ilog2(sg_cnt - 1) + 1) + (ilog2(clt_path->chunk_size - 1) + 1) >
	    MAX_IMM_PAYL_BITS) {
		rtrs_err(clt_path->clt,
			  "RDMA immediate size (%db) not enough to encode %d buffers of size %dB\n",
			  MAX_IMM_PAYL_BITS, sg_cnt, clt_path->chunk_size);
		return -EINVAL;
	}
	total_len = 0;
	for (sgi = 0, i = 0; sgi < sg_cnt && i < clt_path->queue_depth; sgi++) {
		const struct rtrs_sg_desc *desc = &msg->desc[sgi];
		u32 len, rkey;
		u64 addr;

		addr = le64_to_cpu(desc->addr);
		rkey = le32_to_cpu(desc->key);
		len  = le32_to_cpu(desc->len);

		total_len += len;

		if (!len || (len % clt_path->chunk_size)) {
			rtrs_err(clt_path->clt, "Incorrect [%d].len %d\n",
				  sgi,
				  len);
			return -EINVAL;
		}
		for ( ; len && i < clt_path->queue_depth; i++) {
			clt_path->rbufs[i].addr = addr;
			clt_path->rbufs[i].rkey = rkey;

			len  -= clt_path->chunk_size;
			addr += clt_path->chunk_size;
		}
	}
	/* Sanity check */
	if (sgi != sg_cnt || i != clt_path->queue_depth) {
		rtrs_err(clt_path->clt,
			 "Incorrect sg vector, not fully mapped\n");
		return -EINVAL;
	}
	if (total_len != clt_path->chunk_size * clt_path->queue_depth) {
		rtrs_err(clt_path->clt, "Incorrect total_len %d\n", total_len);
		return -EINVAL;
	}

	return 0;
}

static void rtrs_clt_info_rsp_done(struct ib_cq *cq, struct ib_wc *wc)
{
	struct rtrs_clt_con *con = to_clt_con(wc->qp->qp_context);
	struct rtrs_clt_path *clt_path = to_clt_path(con->c.path);
	struct rtrs_msg_info_rsp *msg;
	enum rtrs_clt_state state;
	struct rtrs_iu *iu;
	size_t rx_sz;
	int err;

	state = RTRS_CLT_CONNECTING_ERR;

	WARN_ON(con->c.cid);
	iu = container_of(wc->wr_cqe, struct rtrs_iu, cqe);
	if (wc->status != IB_WC_SUCCESS) {
		rtrs_err(clt_path->clt, "Path info response recv failed: %s\n",
			  ib_wc_status_msg(wc->status));
		goto out;
	}
	WARN_ON(wc->opcode != IB_WC_RECV);

	if (wc->byte_len < sizeof(*msg)) {
		rtrs_err(clt_path->clt, "Path info response is malformed: size %d\n",
			  wc->byte_len);
		goto out;
	}
	ib_dma_sync_single_for_cpu(clt_path->s.dev->ib_dev, iu->dma_addr,
				   iu->size, DMA_FROM_DEVICE);
	msg = iu->buf;
	if (le16_to_cpu(msg->type) != RTRS_MSG_INFO_RSP) {
		rtrs_err(clt_path->clt, "Path info response is malformed: type %d\n",
			  le16_to_cpu(msg->type));
		goto out;
	}
	rx_sz  = sizeof(*msg);
	rx_sz += sizeof(msg->desc[0]) * le16_to_cpu(msg->sg_cnt);
	if (wc->byte_len < rx_sz) {
		rtrs_err(clt_path->clt, "Path info response is malformed: size %d\n",
			  wc->byte_len);
		goto out;
	}
	err = process_info_rsp(clt_path, msg);
	if (err)
		goto out;

	err = post_recv_path(clt_path);
	if (err)
		goto out;

	state = RTRS_CLT_CONNECTED;

out:
	rtrs_clt_update_wc_stats(con);
	rtrs_iu_free(iu, clt_path->s.dev->ib_dev, 1);
	rtrs_clt_change_state_get_old(clt_path, state, NULL);
}

static int rtrs_send_path_info(struct rtrs_clt_path *clt_path)
{
	struct rtrs_clt_con *usr_con = to_clt_con(clt_path->s.con[0]);
	struct rtrs_msg_info_req *msg;
	struct rtrs_iu *tx_iu, *rx_iu;
	size_t rx_sz;
	int err;

	rx_sz  = sizeof(struct rtrs_msg_info_rsp);
	rx_sz += sizeof(struct rtrs_sg_desc) * clt_path->queue_depth;

	tx_iu = rtrs_iu_alloc(1, sizeof(struct rtrs_msg_info_req), GFP_KERNEL,
			       clt_path->s.dev->ib_dev, DMA_TO_DEVICE,
			       rtrs_clt_info_req_done);
	rx_iu = rtrs_iu_alloc(1, rx_sz, GFP_KERNEL, clt_path->s.dev->ib_dev,
			       DMA_FROM_DEVICE, rtrs_clt_info_rsp_done);
	if (!tx_iu || !rx_iu) {
		err = -ENOMEM;
		goto out;
	}
	/* Prepare for getting info response */
	err = rtrs_iu_post_recv(&usr_con->c, rx_iu);
	if (err) {
		rtrs_err(clt_path->clt, "rtrs_iu_post_recv(), err: %d\n", err);
		goto out;
	}
	rx_iu = NULL;

	msg = tx_iu->buf;
	msg->type = cpu_to_le16(RTRS_MSG_INFO_REQ);
	memcpy(msg->pathname, clt_path->s.sessname, sizeof(msg->pathname));

	ib_dma_sync_single_for_device(clt_path->s.dev->ib_dev,
				      tx_iu->dma_addr,
				      tx_iu->size, DMA_TO_DEVICE);

	/* Send info request */
	err = rtrs_iu_post_send(&usr_con->c, tx_iu, sizeof(*msg), NULL);
	if (err) {
		rtrs_err(clt_path->clt, "rtrs_iu_post_send(), err: %d\n", err);
		goto out;
	}
	tx_iu = NULL;

	/* Wait for state change */
	wait_event_interruptible_timeout(clt_path->state_wq,
					 clt_path->state != RTRS_CLT_CONNECTING,
					 msecs_to_jiffies(
						 RTRS_CONNECT_TIMEOUT_MS));
	if (READ_ONCE(clt_path->state) != RTRS_CLT_CONNECTED) {
		if (READ_ONCE(clt_path->state) == RTRS_CLT_CONNECTING_ERR)
			err = -ECONNRESET;
		else
			err = -ETIMEDOUT;
	}

out:
	if (tx_iu)
		rtrs_iu_free(tx_iu, clt_path->s.dev->ib_dev, 1);
	if (rx_iu)
		rtrs_iu_free(rx_iu, clt_path->s.dev->ib_dev, 1);
	if (err)
		/* If we've never taken async path because of malloc problems */
		rtrs_clt_change_state_get_old(clt_path,
					      RTRS_CLT_CONNECTING_ERR, NULL);

	return err;
}

/**
 * init_path() - establishes all path connections and does handshake
 * @clt_path: client path.
 * In case of error full close or reconnect procedure should be taken,
 * because reconnect or close async works can be started.
 */
static int init_path(struct rtrs_clt_path *clt_path)
{
	int err;
	char str[NAME_MAX];
	struct rtrs_addr path = {
		.src = &clt_path->s.src_addr,
		.dst = &clt_path->s.dst_addr,
	};

	rtrs_addr_to_str(&path, str, sizeof(str));

	mutex_lock(&clt_path->init_mutex);
	err = init_conns(clt_path);
	if (err) {
		rtrs_err(clt_path->clt,
			 "init_conns() failed: err=%d path=%s [%s:%u]\n", err,
			 str, clt_path->hca_name, clt_path->hca_port);
		goto out;
	}
	err = rtrs_send_path_info(clt_path);
	if (err) {
		rtrs_err(clt_path->clt,
			 "rtrs_send_path_info() failed: err=%d path=%s [%s:%u]\n",
			 err, str, clt_path->hca_name, clt_path->hca_port);
		goto out;
	}
	rtrs_clt_path_up(clt_path);
out:
	mutex_unlock(&clt_path->init_mutex);

	return err;
}

static void rtrs_clt_reconnect_work(struct work_struct *work)
{
	struct rtrs_clt_path *clt_path;
	struct rtrs_clt_sess *clt;
<<<<<<< HEAD
	unsigned int delay_ms;
=======
>>>>>>> 95cd2cdc
	int err;

	clt_path = container_of(to_delayed_work(work), struct rtrs_clt_path,
				reconnect_dwork);
	clt = clt_path->clt;

	if (READ_ONCE(clt_path->state) != RTRS_CLT_RECONNECTING)
		return;

	if (clt_path->reconnect_attempts >= clt->max_reconnect_attempts) {
		/* Close a path completely if max attempts is reached */
		rtrs_clt_close_conns(clt_path, false);
		return;
	}
	clt_path->reconnect_attempts++;

<<<<<<< HEAD
	/* Stop everything */
	rtrs_clt_stop_and_destroy_conns(clt_path);
=======
>>>>>>> 95cd2cdc
	msleep(RTRS_RECONNECT_BACKOFF);
	if (rtrs_clt_change_state_get_old(clt_path, RTRS_CLT_CONNECTING, NULL)) {
		err = init_path(clt_path);
		if (err)
			goto reconnect_again;
	}

	return;

reconnect_again:
	if (rtrs_clt_change_state_get_old(clt_path, RTRS_CLT_RECONNECTING, NULL)) {
		clt_path->stats->reconnects.fail_cnt++;
<<<<<<< HEAD
		delay_ms = clt->reconnect_delay_sec * 1000;
		queue_delayed_work(rtrs_wq, &clt_path->reconnect_dwork,
				   msecs_to_jiffies(delay_ms +
						    prandom_u32() %
						    RTRS_RECONNECT_SEED));
=======
		queue_work(rtrs_wq, &clt_path->err_recovery_work);
>>>>>>> 95cd2cdc
	}
}

static void rtrs_clt_dev_release(struct device *dev)
{
	struct rtrs_clt_sess *clt = container_of(dev, struct rtrs_clt_sess,
						 dev);

	mutex_destroy(&clt->paths_ev_mutex);
	mutex_destroy(&clt->paths_mutex);
	kfree(clt);
}

static struct rtrs_clt_sess *alloc_clt(const char *sessname, size_t paths_num,
				  u16 port, size_t pdu_sz, void *priv,
				  void	(*link_ev)(void *priv,
						   enum rtrs_clt_link_ev ev),
				  unsigned int reconnect_delay_sec,
				  unsigned int max_reconnect_attempts)
{
	struct rtrs_clt_sess *clt;
	int err;

	if (!paths_num || paths_num > MAX_PATHS_NUM)
		return ERR_PTR(-EINVAL);

	if (strlen(sessname) >= sizeof(clt->sessname))
		return ERR_PTR(-EINVAL);

	clt = kzalloc(sizeof(*clt), GFP_KERNEL);
	if (!clt)
		return ERR_PTR(-ENOMEM);

	clt->pcpu_path = alloc_percpu(typeof(*clt->pcpu_path));
	if (!clt->pcpu_path) {
		kfree(clt);
		return ERR_PTR(-ENOMEM);
	}

	clt->dev.class = rtrs_clt_dev_class;
	clt->dev.release = rtrs_clt_dev_release;
	uuid_gen(&clt->paths_uuid);
	INIT_LIST_HEAD_RCU(&clt->paths_list);
	clt->paths_num = paths_num;
	clt->paths_up = MAX_PATHS_NUM;
	clt->port = port;
	clt->pdu_sz = pdu_sz;
	clt->max_segments = RTRS_MAX_SEGMENTS;
	clt->reconnect_delay_sec = reconnect_delay_sec;
	clt->max_reconnect_attempts = max_reconnect_attempts;
	clt->priv = priv;
	clt->link_ev = link_ev;
	clt->mp_policy = MP_POLICY_MIN_INFLIGHT;
	strscpy(clt->sessname, sessname, sizeof(clt->sessname));
	init_waitqueue_head(&clt->permits_wait);
	mutex_init(&clt->paths_ev_mutex);
	mutex_init(&clt->paths_mutex);
	device_initialize(&clt->dev);

	err = dev_set_name(&clt->dev, "%s", sessname);
	if (err)
		goto err_put;

	/*
	 * Suppress user space notification until
	 * sysfs files are created
	 */
	dev_set_uevent_suppress(&clt->dev, true);
	err = device_add(&clt->dev);
	if (err)
		goto err_put;

	clt->kobj_paths = kobject_create_and_add("paths", &clt->dev.kobj);
	if (!clt->kobj_paths) {
		err = -ENOMEM;
		goto err_del;
	}
	err = rtrs_clt_create_sysfs_root_files(clt);
	if (err) {
		kobject_del(clt->kobj_paths);
		kobject_put(clt->kobj_paths);
		goto err_del;
	}
	dev_set_uevent_suppress(&clt->dev, false);
	kobject_uevent(&clt->dev.kobj, KOBJ_ADD);

	return clt;
err_del:
	device_del(&clt->dev);
err_put:
	free_percpu(clt->pcpu_path);
	put_device(&clt->dev);
	return ERR_PTR(err);
}

static void free_clt(struct rtrs_clt_sess *clt)
{
	free_percpu(clt->pcpu_path);

	/*
	 * release callback will free clt and destroy mutexes in last put
	 */
	device_unregister(&clt->dev);
}

/**
 * rtrs_clt_open() - Open a path to an RTRS server
 * @ops: holds the link event callback and the private pointer.
 * @sessname: name of the session
 * @paths: Paths to be established defined by their src and dst addresses
 * @paths_num: Number of elements in the @paths array
 * @port: port to be used by the RTRS session
 * @pdu_sz: Size of extra payload which can be accessed after permit allocation.
 * @reconnect_delay_sec: time between reconnect tries
 * @max_reconnect_attempts: Number of times to reconnect on error before giving
 *			    up, 0 for * disabled, -1 for forever
 * @nr_poll_queues: number of polling mode connection using IB_POLL_DIRECT flag
 *
 * Starts session establishment with the rtrs_server. The function can block
 * up to ~2000ms before it returns.
 *
 * Return a valid pointer on success otherwise PTR_ERR.
 */
struct rtrs_clt_sess *rtrs_clt_open(struct rtrs_clt_ops *ops,
				 const char *pathname,
				 const struct rtrs_addr *paths,
				 size_t paths_num, u16 port,
				 size_t pdu_sz, u8 reconnect_delay_sec,
				 s16 max_reconnect_attempts, u32 nr_poll_queues)
{
	struct rtrs_clt_path *clt_path, *tmp;
	struct rtrs_clt_sess *clt;
	int err, i;

	if (strchr(pathname, '/') || strchr(pathname, '.')) {
		pr_err("pathname cannot contain / and .\n");
		err = -EINVAL;
		goto out;
	}

	clt = alloc_clt(pathname, paths_num, port, pdu_sz, ops->priv,
			ops->link_ev,
			reconnect_delay_sec,
			max_reconnect_attempts);
	if (IS_ERR(clt)) {
		err = PTR_ERR(clt);
		goto out;
	}
	for (i = 0; i < paths_num; i++) {
		struct rtrs_clt_path *clt_path;

		clt_path = alloc_path(clt, &paths[i], nr_cpu_ids,
				  nr_poll_queues);
		if (IS_ERR(clt_path)) {
			err = PTR_ERR(clt_path);
			goto close_all_path;
		}
		if (!i)
			clt_path->for_new_clt = 1;
		list_add_tail_rcu(&clt_path->s.entry, &clt->paths_list);

		err = init_path(clt_path);
		if (err) {
			list_del_rcu(&clt_path->s.entry);
			rtrs_clt_close_conns(clt_path, true);
			free_percpu(clt_path->stats->pcpu_stats);
			kfree(clt_path->stats);
			free_path(clt_path);
			goto close_all_path;
		}

		err = rtrs_clt_create_path_files(clt_path);
		if (err) {
			list_del_rcu(&clt_path->s.entry);
			rtrs_clt_close_conns(clt_path, true);
			free_percpu(clt_path->stats->pcpu_stats);
			kfree(clt_path->stats);
			free_path(clt_path);
			goto close_all_path;
		}
	}
	err = alloc_permits(clt);
	if (err)
		goto close_all_path;

	return clt;

close_all_path:
	list_for_each_entry_safe(clt_path, tmp, &clt->paths_list, s.entry) {
		rtrs_clt_destroy_path_files(clt_path, NULL);
		rtrs_clt_close_conns(clt_path, true);
		kobject_put(&clt_path->kobj);
	}
	rtrs_clt_destroy_sysfs_root(clt);
	free_clt(clt);

out:
	return ERR_PTR(err);
}
EXPORT_SYMBOL(rtrs_clt_open);

/**
 * rtrs_clt_close() - Close a path
 * @clt: Session handle. Session is freed upon return.
 */
void rtrs_clt_close(struct rtrs_clt_sess *clt)
{
	struct rtrs_clt_path *clt_path, *tmp;

	/* Firstly forbid sysfs access */
	rtrs_clt_destroy_sysfs_root(clt);

	/* Now it is safe to iterate over all paths without locks */
	list_for_each_entry_safe(clt_path, tmp, &clt->paths_list, s.entry) {
		rtrs_clt_close_conns(clt_path, true);
		rtrs_clt_destroy_path_files(clt_path, NULL);
		kobject_put(&clt_path->kobj);
	}
	free_permits(clt);
	free_clt(clt);
}
EXPORT_SYMBOL(rtrs_clt_close);

int rtrs_clt_reconnect_from_sysfs(struct rtrs_clt_path *clt_path)
{
	enum rtrs_clt_state old_state;
	int err = -EBUSY;
	bool changed;

	changed = rtrs_clt_change_state_get_old(clt_path,
						 RTRS_CLT_RECONNECTING,
						 &old_state);
	if (changed) {
		clt_path->reconnect_attempts = 0;
<<<<<<< HEAD
=======
		rtrs_clt_stop_and_destroy_conns(clt_path);
>>>>>>> 95cd2cdc
		queue_delayed_work(rtrs_wq, &clt_path->reconnect_dwork, 0);
	}
	if (changed || old_state == RTRS_CLT_RECONNECTING) {
		/*
		 * flush_delayed_work() queues pending work for immediate
		 * execution, so do the flush if we have queued something
		 * right now or work is pending.
		 */
		flush_delayed_work(&clt_path->reconnect_dwork);
		err = (READ_ONCE(clt_path->state) ==
		       RTRS_CLT_CONNECTED ? 0 : -ENOTCONN);
	}

	return err;
}

int rtrs_clt_remove_path_from_sysfs(struct rtrs_clt_path *clt_path,
				     const struct attribute *sysfs_self)
{
	enum rtrs_clt_state old_state;
	bool changed;

	/*
	 * Continue stopping path till state was changed to DEAD or
	 * state was observed as DEAD:
	 * 1. State was changed to DEAD - we were fast and nobody
	 *    invoked rtrs_clt_reconnect(), which can again start
	 *    reconnecting.
	 * 2. State was observed as DEAD - we have someone in parallel
	 *    removing the path.
	 */
	do {
		rtrs_clt_close_conns(clt_path, true);
		changed = rtrs_clt_change_state_get_old(clt_path,
							RTRS_CLT_DEAD,
							&old_state);
	} while (!changed && old_state != RTRS_CLT_DEAD);

	if (changed) {
		rtrs_clt_remove_path_from_arr(clt_path);
		rtrs_clt_destroy_path_files(clt_path, sysfs_self);
		kobject_put(&clt_path->kobj);
	}

	return 0;
}

void rtrs_clt_set_max_reconnect_attempts(struct rtrs_clt_sess *clt, int value)
{
	clt->max_reconnect_attempts = (unsigned int)value;
}

int rtrs_clt_get_max_reconnect_attempts(const struct rtrs_clt_sess *clt)
{
	return (int)clt->max_reconnect_attempts;
}

/**
 * rtrs_clt_request() - Request data transfer to/from server via RDMA.
 *
 * @dir:	READ/WRITE
 * @ops:	callback function to be called as confirmation, and the pointer.
 * @clt:	Session
 * @permit:	Preallocated permit
 * @vec:	Message that is sent to server together with the request.
 *		Sum of len of all @vec elements limited to <= IO_MSG_SIZE.
 *		Since the msg is copied internally it can be allocated on stack.
 * @nr:		Number of elements in @vec.
 * @data_len:	length of data sent to/from server
 * @sg:		Pages to be sent/received to/from server.
 * @sg_cnt:	Number of elements in the @sg
 *
 * Return:
 * 0:		Success
 * <0:		Error
 *
 * On dir=READ rtrs client will request a data transfer from Server to client.
 * The data that the server will respond with will be stored in @sg when
 * the user receives an %RTRS_CLT_RDMA_EV_RDMA_REQUEST_WRITE_COMPL event.
 * On dir=WRITE rtrs client will rdma write data in sg to server side.
 */
int rtrs_clt_request(int dir, struct rtrs_clt_req_ops *ops,
		     struct rtrs_clt_sess *clt, struct rtrs_permit *permit,
		     const struct kvec *vec, size_t nr, size_t data_len,
		     struct scatterlist *sg, unsigned int sg_cnt)
{
	struct rtrs_clt_io_req *req;
	struct rtrs_clt_path *clt_path;

	enum dma_data_direction dma_dir;
	int err = -ECONNABORTED, i;
	size_t usr_len, hdr_len;
	struct path_it it;

	/* Get kvec length */
	for (i = 0, usr_len = 0; i < nr; i++)
		usr_len += vec[i].iov_len;

	if (dir == READ) {
		hdr_len = sizeof(struct rtrs_msg_rdma_read) +
			  sg_cnt * sizeof(struct rtrs_sg_desc);
		dma_dir = DMA_FROM_DEVICE;
	} else {
		hdr_len = sizeof(struct rtrs_msg_rdma_write);
		dma_dir = DMA_TO_DEVICE;
	}

	rcu_read_lock();
	for (path_it_init(&it, clt);
	     (clt_path = it.next_path(&it)) && it.i < it.clt->paths_num; it.i++) {
		if (READ_ONCE(clt_path->state) != RTRS_CLT_CONNECTED)
			continue;

		if (usr_len + hdr_len > clt_path->max_hdr_size) {
			rtrs_wrn_rl(clt_path->clt,
				     "%s request failed, user message size is %zu and header length %zu, but max size is %u\n",
				     dir == READ ? "Read" : "Write",
				     usr_len, hdr_len, clt_path->max_hdr_size);
			err = -EMSGSIZE;
			break;
		}
		req = rtrs_clt_get_req(clt_path, ops->conf_fn, permit, ops->priv,
				       vec, usr_len, sg, sg_cnt, data_len,
				       dma_dir);
		if (dir == READ)
			err = rtrs_clt_read_req(req);
		else
			err = rtrs_clt_write_req(req);
		if (err) {
			req->in_use = false;
			continue;
		}
		/* Success path */
		break;
	}
	path_it_deinit(&it);
	rcu_read_unlock();

	return err;
}
EXPORT_SYMBOL(rtrs_clt_request);

int rtrs_clt_rdma_cq_direct(struct rtrs_clt_sess *clt, unsigned int index)
{
	/* If no path, return -1 for block layer not to try again */
	int cnt = -1;
	struct rtrs_con *con;
	struct rtrs_clt_path *clt_path;
	struct path_it it;

	rcu_read_lock();
	for (path_it_init(&it, clt);
	     (clt_path = it.next_path(&it)) && it.i < it.clt->paths_num; it.i++) {
		if (READ_ONCE(clt_path->state) != RTRS_CLT_CONNECTED)
			continue;

		con = clt_path->s.con[index + 1];
		cnt = ib_process_cq_direct(con->cq, -1);
		if (cnt)
			break;
	}
	path_it_deinit(&it);
	rcu_read_unlock();

	return cnt;
}
EXPORT_SYMBOL(rtrs_clt_rdma_cq_direct);

/**
 * rtrs_clt_query() - queries RTRS session attributes
 *@clt: session pointer
 *@attr: query results for session attributes.
 * Returns:
 *    0 on success
 *    -ECOMM		no connection to the server
 */
int rtrs_clt_query(struct rtrs_clt_sess *clt, struct rtrs_attrs *attr)
{
	if (!rtrs_clt_is_connected(clt))
		return -ECOMM;

	attr->queue_depth      = clt->queue_depth;
	attr->max_segments     = clt->max_segments;
	/* Cap max_io_size to min of remote buffer size and the fr pages */
	attr->max_io_size = min_t(int, clt->max_io_size,
				  clt->max_segments * SZ_4K);

	return 0;
}
EXPORT_SYMBOL(rtrs_clt_query);

int rtrs_clt_create_path_from_sysfs(struct rtrs_clt_sess *clt,
				     struct rtrs_addr *addr)
{
	struct rtrs_clt_path *clt_path;
	int err;

	clt_path = alloc_path(clt, addr, nr_cpu_ids, 0);
	if (IS_ERR(clt_path))
		return PTR_ERR(clt_path);

	mutex_lock(&clt->paths_mutex);
	if (clt->paths_num == 0) {
		/*
		 * When all the paths are removed for a session,
		 * the addition of the first path is like a new session for
		 * the storage server
		 */
		clt_path->for_new_clt = 1;
	}

	mutex_unlock(&clt->paths_mutex);

	/*
	 * It is totally safe to add path in CONNECTING state: coming
	 * IO will never grab it.  Also it is very important to add
	 * path before init, since init fires LINK_CONNECTED event.
	 */
	rtrs_clt_add_path_to_arr(clt_path);

	err = init_path(clt_path);
	if (err)
		goto close_path;

	err = rtrs_clt_create_path_files(clt_path);
	if (err)
		goto close_path;

	return 0;

close_path:
	rtrs_clt_remove_path_from_arr(clt_path);
	rtrs_clt_close_conns(clt_path, true);
	free_percpu(clt_path->stats->pcpu_stats);
	kfree(clt_path->stats);
	free_path(clt_path);

	return err;
}

static int rtrs_clt_ib_dev_init(struct rtrs_ib_dev *dev)
{
	if (!(dev->ib_dev->attrs.device_cap_flags &
	      IB_DEVICE_MEM_MGT_EXTENSIONS)) {
		pr_err("Memory registrations not supported.\n");
		return -ENOTSUPP;
	}

	return 0;
}

static const struct rtrs_rdma_dev_pd_ops dev_pd_ops = {
	.init = rtrs_clt_ib_dev_init
};

static int __init rtrs_client_init(void)
{
	rtrs_rdma_dev_pd_init(0, &dev_pd);

	rtrs_clt_dev_class = class_create(THIS_MODULE, "rtrs-client");
	if (IS_ERR(rtrs_clt_dev_class)) {
		pr_err("Failed to create rtrs-client dev class\n");
		return PTR_ERR(rtrs_clt_dev_class);
	}
	rtrs_wq = alloc_workqueue("rtrs_client_wq", 0, 0);
	if (!rtrs_wq) {
		class_destroy(rtrs_clt_dev_class);
		return -ENOMEM;
	}

	return 0;
}

static void __exit rtrs_client_exit(void)
{
	destroy_workqueue(rtrs_wq);
	class_destroy(rtrs_clt_dev_class);
	rtrs_rdma_dev_pd_deinit(&dev_pd);
}

module_init(rtrs_client_init);
module_exit(rtrs_client_exit);<|MERGE_RESOLUTION|>--- conflicted
+++ resolved
@@ -305,20 +305,7 @@
 	if (rtrs_clt_change_state_from_to(clt_path,
 					   RTRS_CLT_CONNECTED,
 					   RTRS_CLT_RECONNECTING)) {
-<<<<<<< HEAD
-		struct rtrs_clt_sess *clt = clt_path->clt;
-		unsigned int delay_ms;
-
-		/*
-		 * Normal scenario, reconnect if we were successfully connected
-		 */
-		delay_ms = clt->reconnect_delay_sec * 1000;
-		queue_delayed_work(rtrs_wq, &clt_path->reconnect_dwork,
-				   msecs_to_jiffies(delay_ms +
-						    prandom_u32() % RTRS_RECONNECT_SEED));
-=======
 		queue_work(rtrs_wq, &clt_path->err_recovery_work);
->>>>>>> 95cd2cdc
 	} else {
 		/*
 		 * Error can happen just on establishing new connection,
@@ -1516,8 +1503,6 @@
 static void rtrs_clt_reconnect_work(struct work_struct *work);
 static void rtrs_clt_close_work(struct work_struct *work);
 
-<<<<<<< HEAD
-=======
 static void rtrs_clt_err_recovery_work(struct work_struct *work)
 {
 	struct rtrs_clt_path *clt_path;
@@ -1534,7 +1519,6 @@
 					    RTRS_RECONNECT_SEED));
 }
 
->>>>>>> 95cd2cdc
 static struct rtrs_clt_path *alloc_path(struct rtrs_clt_sess *clt,
 					const struct rtrs_addr *path,
 					size_t con_num, u32 nr_poll_queues)
@@ -1586,10 +1570,7 @@
 	clt_path->state = RTRS_CLT_CONNECTING;
 	atomic_set(&clt_path->connected_cnt, 0);
 	INIT_WORK(&clt_path->close_work, rtrs_clt_close_work);
-<<<<<<< HEAD
-=======
 	INIT_WORK(&clt_path->err_recovery_work, rtrs_clt_err_recovery_work);
->>>>>>> 95cd2cdc
 	INIT_DELAYED_WORK(&clt_path->reconnect_dwork, rtrs_clt_reconnect_work);
 	rtrs_clt_init_hb(clt_path);
 
@@ -2354,10 +2335,7 @@
 
 	clt_path = container_of(work, struct rtrs_clt_path, close_work);
 
-<<<<<<< HEAD
-=======
 	cancel_work_sync(&clt_path->err_recovery_work);
->>>>>>> 95cd2cdc
 	cancel_delayed_work_sync(&clt_path->reconnect_dwork);
 	rtrs_clt_stop_and_destroy_conns(clt_path);
 	rtrs_clt_change_state_get_old(clt_path, RTRS_CLT_CLOSED, NULL);
@@ -2670,10 +2648,6 @@
 {
 	struct rtrs_clt_path *clt_path;
 	struct rtrs_clt_sess *clt;
-<<<<<<< HEAD
-	unsigned int delay_ms;
-=======
->>>>>>> 95cd2cdc
 	int err;
 
 	clt_path = container_of(to_delayed_work(work), struct rtrs_clt_path,
@@ -2690,11 +2664,6 @@
 	}
 	clt_path->reconnect_attempts++;
 
-<<<<<<< HEAD
-	/* Stop everything */
-	rtrs_clt_stop_and_destroy_conns(clt_path);
-=======
->>>>>>> 95cd2cdc
 	msleep(RTRS_RECONNECT_BACKOFF);
 	if (rtrs_clt_change_state_get_old(clt_path, RTRS_CLT_CONNECTING, NULL)) {
 		err = init_path(clt_path);
@@ -2707,15 +2676,7 @@
 reconnect_again:
 	if (rtrs_clt_change_state_get_old(clt_path, RTRS_CLT_RECONNECTING, NULL)) {
 		clt_path->stats->reconnects.fail_cnt++;
-<<<<<<< HEAD
-		delay_ms = clt->reconnect_delay_sec * 1000;
-		queue_delayed_work(rtrs_wq, &clt_path->reconnect_dwork,
-				   msecs_to_jiffies(delay_ms +
-						    prandom_u32() %
-						    RTRS_RECONNECT_SEED));
-=======
 		queue_work(rtrs_wq, &clt_path->err_recovery_work);
->>>>>>> 95cd2cdc
 	}
 }
 
@@ -2950,10 +2911,7 @@
 						 &old_state);
 	if (changed) {
 		clt_path->reconnect_attempts = 0;
-<<<<<<< HEAD
-=======
 		rtrs_clt_stop_and_destroy_conns(clt_path);
->>>>>>> 95cd2cdc
 		queue_delayed_work(rtrs_wq, &clt_path->reconnect_dwork, 0);
 	}
 	if (changed || old_state == RTRS_CLT_RECONNECTING) {
