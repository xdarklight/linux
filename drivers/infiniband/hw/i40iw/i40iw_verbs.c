--- conflicted
+++ resolved
@@ -169,32 +169,6 @@
 {
 	struct i40iw_ucontext *ucontext = to_ucontext(context);
 	u64 dbaddr;
-<<<<<<< HEAD
-
-	if (vma->vm_pgoff || vma->vm_end - vma->vm_start != PAGE_SIZE)
-		return -EINVAL;
-
-	dbaddr = I40IW_DB_ADDR_OFFSET + pci_resource_start(ucontext->iwdev->ldev->pcidev, 0);
-
-	return rdma_user_mmap_io(context, vma, dbaddr >> PAGE_SHIFT, PAGE_SIZE,
-				 pgprot_noncached(vma->vm_page_prot), NULL);
-}
-
-/**
- * i40iw_alloc_push_page - allocate a push page for qp
- * @iwdev: iwarp device
- * @qp: hardware control qp
- */
-static void i40iw_alloc_push_page(struct i40iw_device *iwdev, struct i40iw_sc_qp *qp)
-{
-	struct i40iw_cqp_request *cqp_request;
-	struct cqp_commands_info *cqp_info;
-	enum i40iw_status_code status;
-
-	if (qp->push_idx != I40IW_INVALID_PUSH_PAGE_INDEX)
-		return;
-=======
->>>>>>> 8a8109f3
 
 	if (vma->vm_pgoff || vma->vm_end - vma->vm_start != PAGE_SIZE)
 		return -EINVAL;
