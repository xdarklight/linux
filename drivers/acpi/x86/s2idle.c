// SPDX-License-Identifier: GPL-2.0
/*
 * Architecture-specific ACPI-based support for suspend-to-idle.
 *
 * Author: Rafael J. Wysocki <rafael.j.wysocki@intel.com>
 * Author: Srinivas Pandruvada <srinivas.pandruvada@linux.intel.com>
 * Author: Shyam Sundar S K <Shyam-sundar.S-k@amd.com>
 *
 * On platforms supporting the Low Power S0 Idle interface there is an ACPI
 * device object with the PNP0D80 compatible device ID (System Power Management
 * Controller) and a specific _DSM method under it.  That method, if present,
 * can be used to indicate to the platform that the OS is transitioning into a
 * low-power state in which certain types of activity are not desirable or that
 * it is leaving such a state, which allows the platform to adjust its operation
 * mode accordingly.
 */

#include <linux/acpi.h>
#include <linux/device.h>
#include <linux/dmi.h>
#include <linux/suspend.h>

#include "../sleep.h"

#ifdef CONFIG_SUSPEND

static bool sleep_no_lps0 __read_mostly;
module_param(sleep_no_lps0, bool, 0644);
MODULE_PARM_DESC(sleep_no_lps0, "Do not use the special LPS0 device interface");

static bool prefer_microsoft_dsm_guid __read_mostly;
module_param(prefer_microsoft_dsm_guid, bool, 0644);
MODULE_PARM_DESC(prefer_microsoft_dsm_guid, "Prefer using Microsoft GUID in LPS0 device _DSM evaluation");

static const struct acpi_device_id lps0_device_ids[] = {
	{"PNP0D80", },
	{"", },
};

/* Microsoft platform agnostic UUID */
#define ACPI_LPS0_DSM_UUID_MICROSOFT      "11e00d56-ce64-47ce-837b-1f898f9aa461"

#define ACPI_LPS0_DSM_UUID	"c4eb40a0-6cd2-11e2-bcfd-0800200c9a66"

#define ACPI_LPS0_GET_DEVICE_CONSTRAINTS	1
#define ACPI_LPS0_SCREEN_OFF	3
#define ACPI_LPS0_SCREEN_ON	4
#define ACPI_LPS0_ENTRY		5
#define ACPI_LPS0_EXIT		6
#define ACPI_LPS0_MS_ENTRY      7
#define ACPI_LPS0_MS_EXIT       8

/* AMD */
#define ACPI_LPS0_DSM_UUID_AMD      "e3f32452-febc-43ce-9039-932122d37721"
#define ACPI_LPS0_ENTRY_AMD         2
#define ACPI_LPS0_EXIT_AMD          3
#define ACPI_LPS0_SCREEN_OFF_AMD    4
#define ACPI_LPS0_SCREEN_ON_AMD     5

static acpi_handle lps0_device_handle;
static guid_t lps0_dsm_guid;
static int lps0_dsm_func_mask;

static guid_t lps0_dsm_guid_microsoft;
static int lps0_dsm_func_mask_microsoft;

/* Device constraint entry structure */
struct lpi_device_info {
	char *name;
	int enabled;
	union acpi_object *package;
};

/* Constraint package structure */
struct lpi_device_constraint {
	int uid;
	int min_dstate;
	int function_states;
};

struct lpi_constraints {
	acpi_handle handle;
	int min_dstate;
};

/* AMD Constraint package structure */
struct lpi_device_constraint_amd {
	char *name;
	int enabled;
	int function_states;
	int min_dstate;
};

static LIST_HEAD(lps0_s2idle_devops_head);

static struct lpi_constraints *lpi_constraints_table;
static int lpi_constraints_table_size;
static int rev_id;

static void lpi_device_get_constraints_amd(void)
{
	union acpi_object *out_obj;
	int i, j, k;

	out_obj = acpi_evaluate_dsm_typed(lps0_device_handle, &lps0_dsm_guid,
					  rev_id, ACPI_LPS0_GET_DEVICE_CONSTRAINTS,
					  NULL, ACPI_TYPE_PACKAGE);

	acpi_handle_debug(lps0_device_handle, "_DSM function 1 eval %s\n",
			  out_obj ? "successful" : "failed");

	if (!out_obj)
		return;

	for (i = 0; i < out_obj->package.count; i++) {
		union acpi_object *package = &out_obj->package.elements[i];

		if (package->type == ACPI_TYPE_PACKAGE) {
			lpi_constraints_table = kcalloc(package->package.count,
							sizeof(*lpi_constraints_table),
							GFP_KERNEL);

			if (!lpi_constraints_table)
				goto free_acpi_buffer;

			acpi_handle_debug(lps0_device_handle,
					  "LPI: constraints list begin:\n");

			for (j = 0; j < package->package.count; ++j) {
				union acpi_object *info_obj = &package->package.elements[j];
				struct lpi_device_constraint_amd dev_info = {};
				struct lpi_constraints *list;
				acpi_status status;

				for (k = 0; k < info_obj->package.count; ++k) {
					union acpi_object *obj = &info_obj->package.elements[k];

					list = &lpi_constraints_table[lpi_constraints_table_size];
					list->min_dstate = -1;

					switch (k) {
					case 0:
						dev_info.enabled = obj->integer.value;
						break;
					case 1:
						dev_info.name = obj->string.pointer;
						break;
					case 2:
						dev_info.function_states = obj->integer.value;
						break;
					case 3:
						dev_info.min_dstate = obj->integer.value;
						break;
					}

					if (!dev_info.enabled || !dev_info.name ||
					    !dev_info.min_dstate)
						continue;

					status = acpi_get_handle(NULL, dev_info.name,
								 &list->handle);
					if (ACPI_FAILURE(status))
						continue;

					acpi_handle_debug(lps0_device_handle,
							  "Name:%s\n", dev_info.name);

					list->min_dstate = dev_info.min_dstate;

					if (list->min_dstate < 0) {
						acpi_handle_debug(lps0_device_handle,
								  "Incomplete constraint defined\n");
						continue;
					}
				}
				lpi_constraints_table_size++;
			}
		}
	}

	acpi_handle_debug(lps0_device_handle, "LPI: constraints list end\n");

free_acpi_buffer:
	ACPI_FREE(out_obj);
}

static void lpi_device_get_constraints(void)
{
	union acpi_object *out_obj;
	int i;

	out_obj = acpi_evaluate_dsm_typed(lps0_device_handle, &lps0_dsm_guid,
					  1, ACPI_LPS0_GET_DEVICE_CONSTRAINTS,
					  NULL, ACPI_TYPE_PACKAGE);

	acpi_handle_debug(lps0_device_handle, "_DSM function 1 eval %s\n",
			  out_obj ? "successful" : "failed");

	if (!out_obj)
		return;

	lpi_constraints_table = kcalloc(out_obj->package.count,
					sizeof(*lpi_constraints_table),
					GFP_KERNEL);
	if (!lpi_constraints_table)
		goto free_acpi_buffer;

	acpi_handle_debug(lps0_device_handle, "LPI: constraints list begin:\n");

	for (i = 0; i < out_obj->package.count; i++) {
		struct lpi_constraints *constraint;
		acpi_status status;
		union acpi_object *package = &out_obj->package.elements[i];
		struct lpi_device_info info = { };
		int package_count = 0, j;

		if (!package)
			continue;

		for (j = 0; j < package->package.count; ++j) {
			union acpi_object *element =
					&(package->package.elements[j]);

			switch (element->type) {
			case ACPI_TYPE_INTEGER:
				info.enabled = element->integer.value;
				break;
			case ACPI_TYPE_STRING:
				info.name = element->string.pointer;
				break;
			case ACPI_TYPE_PACKAGE:
				package_count = element->package.count;
				info.package = element->package.elements;
				break;
			}
		}

		if (!info.enabled || !info.package || !info.name)
			continue;

		constraint = &lpi_constraints_table[lpi_constraints_table_size];

		status = acpi_get_handle(NULL, info.name, &constraint->handle);
		if (ACPI_FAILURE(status))
			continue;

		acpi_handle_debug(lps0_device_handle,
				  "index:%d Name:%s\n", i, info.name);

		constraint->min_dstate = -1;

		for (j = 0; j < package_count; ++j) {
			union acpi_object *info_obj = &info.package[j];
			union acpi_object *cnstr_pkg;
			union acpi_object *obj;
			struct lpi_device_constraint dev_info;

			switch (info_obj->type) {
			case ACPI_TYPE_INTEGER:
				/* version */
				break;
			case ACPI_TYPE_PACKAGE:
				if (info_obj->package.count < 2)
					break;

				cnstr_pkg = info_obj->package.elements;
				obj = &cnstr_pkg[0];
				dev_info.uid = obj->integer.value;
				obj = &cnstr_pkg[1];
				dev_info.min_dstate = obj->integer.value;

				acpi_handle_debug(lps0_device_handle,
					"uid:%d min_dstate:%s\n",
					dev_info.uid,
					acpi_power_state_string(dev_info.min_dstate));

				constraint->min_dstate = dev_info.min_dstate;
				break;
			}
		}

		if (constraint->min_dstate < 0) {
			acpi_handle_debug(lps0_device_handle,
					  "Incomplete constraint defined\n");
			continue;
		}

		lpi_constraints_table_size++;
	}

	acpi_handle_debug(lps0_device_handle, "LPI: constraints list end\n");

free_acpi_buffer:
	ACPI_FREE(out_obj);
}

static void lpi_check_constraints(void)
{
	int i;

	for (i = 0; i < lpi_constraints_table_size; ++i) {
		acpi_handle handle = lpi_constraints_table[i].handle;
		struct acpi_device *adev = acpi_fetch_acpi_dev(handle);

		if (!adev)
			continue;

		acpi_handle_debug(handle,
			"LPI: required min power state:%s current power state:%s\n",
			acpi_power_state_string(lpi_constraints_table[i].min_dstate),
			acpi_power_state_string(adev->power.state));

		if (!adev->flags.power_manageable) {
			acpi_handle_info(handle, "LPI: Device not power manageable\n");
			lpi_constraints_table[i].handle = NULL;
			continue;
		}

		if (adev->power.state < lpi_constraints_table[i].min_dstate)
			acpi_handle_info(handle,
				"LPI: Constraint not met; min power state:%s current power state:%s\n",
				acpi_power_state_string(lpi_constraints_table[i].min_dstate),
				acpi_power_state_string(adev->power.state));
	}
}

static void acpi_sleep_run_lps0_dsm(unsigned int func, unsigned int func_mask, guid_t dsm_guid)
{
	union acpi_object *out_obj;

	if (!(func_mask & (1 << func)))
		return;

	out_obj = acpi_evaluate_dsm(lps0_device_handle, &dsm_guid,
					rev_id, func, NULL);
	ACPI_FREE(out_obj);

	acpi_handle_debug(lps0_device_handle, "_DSM function %u evaluation %s\n",
			  func, out_obj ? "successful" : "failed");
}

static bool acpi_s2idle_vendor_amd(void)
{
	return boot_cpu_data.x86_vendor == X86_VENDOR_AMD;
}

static int validate_dsm(acpi_handle handle, const char *uuid, int rev, guid_t *dsm_guid)
{
	union acpi_object *obj;
	int ret = -EINVAL;

	guid_parse(uuid, dsm_guid);
	obj = acpi_evaluate_dsm(handle, dsm_guid, rev, 0, NULL);

	/* Check if the _DSM is present and as expected. */
	if (!obj || obj->type != ACPI_TYPE_BUFFER || obj->buffer.length == 0 ||
	    obj->buffer.length > sizeof(u32)) {
		acpi_handle_debug(handle,
				"_DSM UUID %s rev %d function 0 evaluation failed\n", uuid, rev);
		goto out;
	}

	ret = *(int *)obj->buffer.pointer;
	acpi_handle_debug(handle, "_DSM UUID %s rev %d function mask: 0x%x\n", uuid, rev, ret);

out:
	ACPI_FREE(obj);
	return ret;
}

struct amd_lps0_hid_device_data {
	const unsigned int rev_id;
	const bool check_off_by_one;
	const bool prefer_amd_guid;
};

static const struct amd_lps0_hid_device_data amd_picasso = {
	.rev_id = 0,
	.check_off_by_one = true,
	.prefer_amd_guid = false,
};

static const struct amd_lps0_hid_device_data amd_cezanne = {
	.rev_id = 0,
	.check_off_by_one = false,
	.prefer_amd_guid = false,
};

static const struct amd_lps0_hid_device_data amd_rembrandt = {
	.rev_id = 2,
	.check_off_by_one = false,
	.prefer_amd_guid = true,
};

static const struct acpi_device_id amd_hid_ids[] = {
	{"AMD0004",	(kernel_ulong_t)&amd_picasso,	},
	{"AMD0005",	(kernel_ulong_t)&amd_picasso,	},
	{"AMDI0005",	(kernel_ulong_t)&amd_picasso,	},
	{"AMDI0006",	(kernel_ulong_t)&amd_cezanne,	},
	{"AMDI0007",	(kernel_ulong_t)&amd_rembrandt,	},
	{}
};

static int lps0_prefer_microsoft(const struct dmi_system_id *id)
{
	pr_debug("Preferring Microsoft GUID.\n");
	prefer_microsoft_dsm_guid = true;
	return 0;
}

static const struct dmi_system_id s2idle_dmi_table[] __initconst = {
	{
		/*
		 * ASUS TUF Gaming A17 FA707RE
		 * https://bugzilla.kernel.org/show_bug.cgi?id=216101
		 */
		.callback = lps0_prefer_microsoft,
		.matches = {
			DMI_MATCH(DMI_SYS_VENDOR, "ASUSTeK COMPUTER INC."),
			DMI_MATCH(DMI_PRODUCT_NAME, "ASUS TUF Gaming A17"),
		},
	},
	{
		/* ASUS ROG Zephyrus G14 (2022) */
		.callback = lps0_prefer_microsoft,
		.matches = {
			DMI_MATCH(DMI_SYS_VENDOR, "ASUSTeK COMPUTER INC."),
			DMI_MATCH(DMI_PRODUCT_NAME, "ROG Zephyrus G14 GA402"),
		},
	},
	{
		/*
		 * Lenovo Yoga Slim 7 Pro X 14ARH7
		 * https://bugzilla.kernel.org/show_bug.cgi?id=216473 : 82V2
		 * https://bugzilla.kernel.org/show_bug.cgi?id=216438 : 82TL
		 */
		.callback = lps0_prefer_microsoft,
		.matches = {
			DMI_MATCH(DMI_BOARD_VENDOR, "LENOVO"),
			DMI_MATCH(DMI_PRODUCT_NAME, "82"),
		},
	},
	{
		/*
		 * ASUSTeK COMPUTER INC. ROG Flow X13 GV301RE_GV301RE
		 * https://gitlab.freedesktop.org/drm/amd/-/issues/2148
		 */
		.callback = lps0_prefer_microsoft,
		.matches = {
			DMI_MATCH(DMI_SYS_VENDOR, "ASUSTeK COMPUTER INC."),
			DMI_MATCH(DMI_PRODUCT_NAME, "ROG Flow X13 GV301"),
		},
	},
	{
		/*
		 * ASUSTeK COMPUTER INC. ROG Flow X16 GV601RW_GV601RW
		 * https://gitlab.freedesktop.org/drm/amd/-/issues/2148
		 */
		.callback = lps0_prefer_microsoft,
		.matches = {
			DMI_MATCH(DMI_SYS_VENDOR, "ASUSTeK COMPUTER INC."),
			DMI_MATCH(DMI_PRODUCT_NAME, "ROG Flow X16 GV601"),
		},
	},
	{}
};

static int lps0_device_attach(struct acpi_device *adev,
			      const struct acpi_device_id *not_used)
{
	if (lps0_device_handle)
		return 0;

<<<<<<< HEAD
=======
	lps0_dsm_func_mask_microsoft = validate_dsm(adev->handle,
						    ACPI_LPS0_DSM_UUID_MICROSOFT, 0,
						    &lps0_dsm_guid_microsoft);
>>>>>>> 7365df19
	if (acpi_s2idle_vendor_amd()) {
		static const struct acpi_device_id *dev_id;
		const struct amd_lps0_hid_device_data *data;

		for (dev_id = &amd_hid_ids[0]; dev_id->id[0]; dev_id++)
			if (acpi_dev_hid_uid_match(adev, dev_id->id, NULL))
				break;
		if (dev_id->id[0])
			data = (const struct amd_lps0_hid_device_data *) dev_id->driver_data;
		else
			data = &amd_rembrandt;
		rev_id = data->rev_id;
		lps0_dsm_func_mask = validate_dsm(adev->handle,
					ACPI_LPS0_DSM_UUID_AMD, rev_id, &lps0_dsm_guid);
		if (lps0_dsm_func_mask > 0x3 && data->check_off_by_one) {
			lps0_dsm_func_mask = (lps0_dsm_func_mask << 1) | 0x1;
			acpi_handle_debug(adev->handle, "_DSM UUID %s: Adjusted function mask: 0x%x\n",
					  ACPI_LPS0_DSM_UUID_AMD, lps0_dsm_func_mask);
<<<<<<< HEAD
		} else if (lps0_dsm_func_mask_microsoft > 0 &&
				(!strcmp(hid, "AMDI0007") ||
				 !strcmp(hid, "AMDI0008"))) {
=======
		} else if (lps0_dsm_func_mask_microsoft > 0 && data->prefer_amd_guid &&
				!prefer_microsoft_dsm_guid) {
>>>>>>> 7365df19
			lps0_dsm_func_mask_microsoft = -EINVAL;
			acpi_handle_debug(adev->handle, "_DSM Using AMD method\n");
		}
	} else {
		rev_id = 1;
		lps0_dsm_func_mask = validate_dsm(adev->handle,
					ACPI_LPS0_DSM_UUID, rev_id, &lps0_dsm_guid);
		if (!prefer_microsoft_dsm_guid)
			lps0_dsm_func_mask_microsoft = -EINVAL;
	}

	if (lps0_dsm_func_mask < 0 && lps0_dsm_func_mask_microsoft < 0)
		return 0; //function evaluation failed

	lps0_device_handle = adev->handle;

	if (acpi_s2idle_vendor_amd())
		lpi_device_get_constraints_amd();
	else
		lpi_device_get_constraints();

	/*
	 * Use suspend-to-idle by default if ACPI_FADT_LOW_POWER_S0 is set in
	 * the FADT and the default suspend mode was not set from the command
	 * line.
	 */
	if ((acpi_gbl_FADT.flags & ACPI_FADT_LOW_POWER_S0) &&
	    mem_sleep_default > PM_SUSPEND_MEM && !acpi_sleep_default_s3) {
		mem_sleep_current = PM_SUSPEND_TO_IDLE;
		pr_info("Low-power S0 idle used by default for system suspend\n");
	}

	/*
	 * Some LPS0 systems, like ASUS Zenbook UX430UNR/i7-8550U, require the
	 * EC GPE to be enabled while suspended for certain wakeup devices to
	 * work, so mark it as wakeup-capable.
	 */
	acpi_ec_mark_gpe_for_wake();

	return 0;
}

static struct acpi_scan_handler lps0_handler = {
	.ids = lps0_device_ids,
	.attach = lps0_device_attach,
};

int acpi_s2idle_prepare_late(void)
{
	struct acpi_s2idle_dev_ops *handler;

	if (!lps0_device_handle || sleep_no_lps0)
		return 0;

	if (pm_debug_messages_on)
		lpi_check_constraints();

	/* Screen off */
	if (lps0_dsm_func_mask > 0)
		acpi_sleep_run_lps0_dsm(acpi_s2idle_vendor_amd() ?
					ACPI_LPS0_SCREEN_OFF_AMD :
					ACPI_LPS0_SCREEN_OFF,
					lps0_dsm_func_mask, lps0_dsm_guid);

	if (lps0_dsm_func_mask_microsoft > 0)
		acpi_sleep_run_lps0_dsm(ACPI_LPS0_SCREEN_OFF,
				lps0_dsm_func_mask_microsoft, lps0_dsm_guid_microsoft);

	/* LPS0 entry */
	if (lps0_dsm_func_mask > 0)
		acpi_sleep_run_lps0_dsm(acpi_s2idle_vendor_amd() ?
					ACPI_LPS0_ENTRY_AMD :
					ACPI_LPS0_ENTRY,
					lps0_dsm_func_mask, lps0_dsm_guid);
	if (lps0_dsm_func_mask_microsoft > 0) {
		acpi_sleep_run_lps0_dsm(ACPI_LPS0_ENTRY,
				lps0_dsm_func_mask_microsoft, lps0_dsm_guid_microsoft);
		/* modern standby entry */
		acpi_sleep_run_lps0_dsm(ACPI_LPS0_MS_ENTRY,
				lps0_dsm_func_mask_microsoft, lps0_dsm_guid_microsoft);
	}

	list_for_each_entry(handler, &lps0_s2idle_devops_head, list_node) {
		if (handler->prepare)
			handler->prepare();
	}

	return 0;
}

void acpi_s2idle_check(void)
{
	struct acpi_s2idle_dev_ops *handler;

	if (!lps0_device_handle || sleep_no_lps0)
		return;

	list_for_each_entry(handler, &lps0_s2idle_devops_head, list_node) {
		if (handler->check)
			handler->check();
	}
}

void acpi_s2idle_restore_early(void)
{
	struct acpi_s2idle_dev_ops *handler;

	if (!lps0_device_handle || sleep_no_lps0)
		return;

	list_for_each_entry(handler, &lps0_s2idle_devops_head, list_node)
		if (handler->restore)
			handler->restore();

	/* Modern standby exit */
	if (lps0_dsm_func_mask_microsoft > 0)
		acpi_sleep_run_lps0_dsm(ACPI_LPS0_MS_EXIT,
				lps0_dsm_func_mask_microsoft, lps0_dsm_guid_microsoft);

	/* LPS0 exit */
	if (lps0_dsm_func_mask > 0)
		acpi_sleep_run_lps0_dsm(acpi_s2idle_vendor_amd() ?
					ACPI_LPS0_EXIT_AMD :
					ACPI_LPS0_EXIT,
					lps0_dsm_func_mask, lps0_dsm_guid);
	if (lps0_dsm_func_mask_microsoft > 0)
		acpi_sleep_run_lps0_dsm(ACPI_LPS0_EXIT,
				lps0_dsm_func_mask_microsoft, lps0_dsm_guid_microsoft);

	/* Screen on */
	if (lps0_dsm_func_mask_microsoft > 0)
		acpi_sleep_run_lps0_dsm(ACPI_LPS0_SCREEN_ON,
				lps0_dsm_func_mask_microsoft, lps0_dsm_guid_microsoft);
	if (lps0_dsm_func_mask > 0)
		acpi_sleep_run_lps0_dsm(acpi_s2idle_vendor_amd() ?
					ACPI_LPS0_SCREEN_ON_AMD :
					ACPI_LPS0_SCREEN_ON,
					lps0_dsm_func_mask, lps0_dsm_guid);
}

static const struct platform_s2idle_ops acpi_s2idle_ops_lps0 = {
	.begin = acpi_s2idle_begin,
	.prepare = acpi_s2idle_prepare,
	.prepare_late = acpi_s2idle_prepare_late,
	.check = acpi_s2idle_check,
	.wake = acpi_s2idle_wake,
	.restore_early = acpi_s2idle_restore_early,
	.restore = acpi_s2idle_restore,
	.end = acpi_s2idle_end,
};

void __init acpi_s2idle_setup(void)
{
	dmi_check_system(s2idle_dmi_table);
	acpi_scan_add_handler(&lps0_handler);
	s2idle_set_ops(&acpi_s2idle_ops_lps0);
}

int acpi_register_lps0_dev(struct acpi_s2idle_dev_ops *arg)
{
	unsigned int sleep_flags;

	if (!lps0_device_handle || sleep_no_lps0)
		return -ENODEV;

	sleep_flags = lock_system_sleep();
	list_add(&arg->list_node, &lps0_s2idle_devops_head);
	unlock_system_sleep(sleep_flags);

	return 0;
}
EXPORT_SYMBOL_GPL(acpi_register_lps0_dev);

void acpi_unregister_lps0_dev(struct acpi_s2idle_dev_ops *arg)
{
	unsigned int sleep_flags;

	if (!lps0_device_handle || sleep_no_lps0)
		return;

	sleep_flags = lock_system_sleep();
	list_del(&arg->list_node);
	unlock_system_sleep(sleep_flags);
}
EXPORT_SYMBOL_GPL(acpi_unregister_lps0_dev);

#endif /* CONFIG_SUSPEND */<|MERGE_RESOLUTION|>--- conflicted
+++ resolved
@@ -471,12 +471,9 @@
 	if (lps0_device_handle)
 		return 0;
 
-<<<<<<< HEAD
-=======
 	lps0_dsm_func_mask_microsoft = validate_dsm(adev->handle,
 						    ACPI_LPS0_DSM_UUID_MICROSOFT, 0,
 						    &lps0_dsm_guid_microsoft);
->>>>>>> 7365df19
 	if (acpi_s2idle_vendor_amd()) {
 		static const struct acpi_device_id *dev_id;
 		const struct amd_lps0_hid_device_data *data;
@@ -495,14 +492,8 @@
 			lps0_dsm_func_mask = (lps0_dsm_func_mask << 1) | 0x1;
 			acpi_handle_debug(adev->handle, "_DSM UUID %s: Adjusted function mask: 0x%x\n",
 					  ACPI_LPS0_DSM_UUID_AMD, lps0_dsm_func_mask);
-<<<<<<< HEAD
-		} else if (lps0_dsm_func_mask_microsoft > 0 &&
-				(!strcmp(hid, "AMDI0007") ||
-				 !strcmp(hid, "AMDI0008"))) {
-=======
 		} else if (lps0_dsm_func_mask_microsoft > 0 && data->prefer_amd_guid &&
 				!prefer_microsoft_dsm_guid) {
->>>>>>> 7365df19
 			lps0_dsm_func_mask_microsoft = -EINVAL;
 			acpi_handle_debug(adev->handle, "_DSM Using AMD method\n");
 		}
