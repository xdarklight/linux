--- conflicted
+++ resolved
@@ -369,12 +369,7 @@
 	init_iova_domain(iovad, 1UL << order, base_pfn);
 
 	if (!cookie->fq_domain && (!dev || !dev_is_untrusted(dev)) &&
-<<<<<<< HEAD
-	    !iommu_domain_get_attr(domain, DOMAIN_ATTR_DMA_USE_FLUSH_QUEUE, &attr) &&
-	    attr) {
-=======
 	    domain->ops->flush_iotlb_all && !iommu_get_dma_strict(domain)) {
->>>>>>> 11e4b63a
 		if (init_iova_flush_queue(iovad, iommu_dma_flush_iotlb_all,
 					  iommu_dma_entry_dtor))
 			pr_warn("iova flush queue initialization failed\n");
@@ -510,12 +505,7 @@
 	__iommu_dma_unmap(dev, dma_addr, size);
 
 	if (unlikely(is_swiotlb_buffer(phys)))
-<<<<<<< HEAD
-		swiotlb_tbl_unmap_single(dev, phys, size,
-				iova_align(iovad, size), dir, attrs);
-=======
 		swiotlb_tbl_unmap_single(dev, phys, size, dir, attrs);
->>>>>>> 11e4b63a
 }
 
 static dma_addr_t __iommu_dma_map(struct device *dev, phys_addr_t phys,
@@ -1295,13 +1285,10 @@
 	.free			= iommu_dma_free,
 	.alloc_pages		= dma_common_alloc_pages,
 	.free_pages		= dma_common_free_pages,
-<<<<<<< HEAD
-=======
 #ifdef CONFIG_DMA_REMAP
 	.alloc_noncontiguous	= iommu_dma_alloc_noncontiguous,
 	.free_noncontiguous	= iommu_dma_free_noncontiguous,
 #endif
->>>>>>> 11e4b63a
 	.mmap			= iommu_dma_mmap,
 	.get_sgtable		= iommu_dma_get_sgtable,
 	.map_page		= iommu_dma_map_page,
