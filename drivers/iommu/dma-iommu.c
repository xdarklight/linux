--- conflicted
+++ resolved
@@ -951,13 +951,8 @@
 
 	if (pages)
 		__iommu_dma_free_pages(pages, count);
-<<<<<<< HEAD
 	if (page)
 		dma_free_contiguous(dev, page, alloc_size);
-=======
-	if (page && !dma_release_from_contiguous(dev, page, count))
-		__free_pages(page, get_order(alloc_size));
->>>>>>> d95c3885
 }
 
 static void iommu_dma_free(struct device *dev, size_t size, void *cpu_addr,
@@ -975,16 +970,7 @@
 	struct page *page = NULL;
 	void *cpu_addr;
 
-<<<<<<< HEAD
 	page = dma_alloc_contiguous(dev, alloc_size, gfp);
-=======
-	if (gfpflags_allow_blocking(gfp))
-		page = dma_alloc_from_contiguous(dev, alloc_size >> PAGE_SHIFT,
-						 get_order(alloc_size),
-						 gfp & __GFP_NOWARN);
-	if (!page)
-		page = alloc_pages(gfp, get_order(alloc_size));
->>>>>>> d95c3885
 	if (!page)
 		return NULL;
 
@@ -1006,12 +992,7 @@
 	memset(cpu_addr, 0, alloc_size);
 	return cpu_addr;
 out_free_pages:
-<<<<<<< HEAD
 	dma_free_contiguous(dev, page, alloc_size);
-=======
-	if (!dma_release_from_contiguous(dev, page, alloc_size >> PAGE_SHIFT))
-		__free_pages(page, get_order(alloc_size));
->>>>>>> d95c3885
 	return NULL;
 }
 
