<<<<<<< HEAD
// SPDX-License-Identifier: GPL-2.0-only
=======
// SPDX-License-Identifier: GPL-2.0
>>>>>>> 15ffe5e1
/*
 * A fairly generic DMA-API to IOMMU-API glue layer.
 *
 * Copyright (C) 2014-2015 ARM Ltd.
 *
 * based in part on arch/arm/mm/dma-mapping.c:
 * Copyright (C) 2000-2004 Russell King
 */

#include <linux/acpi_iort.h>
#include <linux/device.h>
#include <linux/dma-contiguous.h>
#include <linux/dma-iommu.h>
#include <linux/dma-noncoherent.h>
#include <linux/gfp.h>
#include <linux/huge_mm.h>
#include <linux/iommu.h>
#include <linux/iova.h>
#include <linux/irq.h>
#include <linux/mm.h>
#include <linux/pci.h>
#include <linux/scatterlist.h>
#include <linux/vmalloc.h>

struct iommu_dma_msi_page {
	struct list_head	list;
	dma_addr_t		iova;
	phys_addr_t		phys;
};

enum iommu_dma_cookie_type {
	IOMMU_DMA_IOVA_COOKIE,
	IOMMU_DMA_MSI_COOKIE,
};

struct iommu_dma_cookie {
	enum iommu_dma_cookie_type	type;
	union {
		/* Full allocator for IOMMU_DMA_IOVA_COOKIE */
		struct iova_domain	iovad;
		/* Trivial linear page allocator for IOMMU_DMA_MSI_COOKIE */
		dma_addr_t		msi_iova;
	};
	struct list_head		msi_page_list;
	spinlock_t			msi_lock;

	/* Domain for flush queue callback; NULL if flush queue not in use */
	struct iommu_domain		*fq_domain;
};

static inline size_t cookie_msi_granule(struct iommu_dma_cookie *cookie)
{
	if (cookie->type == IOMMU_DMA_IOVA_COOKIE)
		return cookie->iovad.granule;
	return PAGE_SIZE;
}

static struct iommu_dma_cookie *cookie_alloc(enum iommu_dma_cookie_type type)
{
	struct iommu_dma_cookie *cookie;

	cookie = kzalloc(sizeof(*cookie), GFP_KERNEL);
	if (cookie) {
		spin_lock_init(&cookie->msi_lock);
		INIT_LIST_HEAD(&cookie->msi_page_list);
		cookie->type = type;
	}
	return cookie;
}

/**
 * iommu_get_dma_cookie - Acquire DMA-API resources for a domain
 * @domain: IOMMU domain to prepare for DMA-API usage
 *
 * IOMMU drivers should normally call this from their domain_alloc
 * callback when domain->type == IOMMU_DOMAIN_DMA.
 */
int iommu_get_dma_cookie(struct iommu_domain *domain)
{
	if (domain->iova_cookie)
		return -EEXIST;

	domain->iova_cookie = cookie_alloc(IOMMU_DMA_IOVA_COOKIE);
	if (!domain->iova_cookie)
		return -ENOMEM;

	return 0;
}
EXPORT_SYMBOL(iommu_get_dma_cookie);

/**
 * iommu_get_msi_cookie - Acquire just MSI remapping resources
 * @domain: IOMMU domain to prepare
 * @base: Start address of IOVA region for MSI mappings
 *
 * Users who manage their own IOVA allocation and do not want DMA API support,
 * but would still like to take advantage of automatic MSI remapping, can use
 * this to initialise their own domain appropriately. Users should reserve a
 * contiguous IOVA region, starting at @base, large enough to accommodate the
 * number of PAGE_SIZE mappings necessary to cover every MSI doorbell address
 * used by the devices attached to @domain.
 */
int iommu_get_msi_cookie(struct iommu_domain *domain, dma_addr_t base)
{
	struct iommu_dma_cookie *cookie;

	if (domain->type != IOMMU_DOMAIN_UNMANAGED)
		return -EINVAL;

	if (domain->iova_cookie)
		return -EEXIST;

	cookie = cookie_alloc(IOMMU_DMA_MSI_COOKIE);
	if (!cookie)
		return -ENOMEM;

	cookie->msi_iova = base;
	domain->iova_cookie = cookie;
	return 0;
}
EXPORT_SYMBOL(iommu_get_msi_cookie);

/**
 * iommu_put_dma_cookie - Release a domain's DMA mapping resources
 * @domain: IOMMU domain previously prepared by iommu_get_dma_cookie() or
 *          iommu_get_msi_cookie()
 *
 * IOMMU drivers should normally call this from their domain_free callback.
 */
void iommu_put_dma_cookie(struct iommu_domain *domain)
{
	struct iommu_dma_cookie *cookie = domain->iova_cookie;
	struct iommu_dma_msi_page *msi, *tmp;

	if (!cookie)
		return;

	if (cookie->type == IOMMU_DMA_IOVA_COOKIE && cookie->iovad.granule)
		put_iova_domain(&cookie->iovad);

	list_for_each_entry_safe(msi, tmp, &cookie->msi_page_list, list) {
		list_del(&msi->list);
		kfree(msi);
	}
	kfree(cookie);
	domain->iova_cookie = NULL;
}
EXPORT_SYMBOL(iommu_put_dma_cookie);

/**
 * iommu_dma_get_resv_regions - Reserved region driver helper
 * @dev: Device from iommu_get_resv_regions()
 * @list: Reserved region list from iommu_get_resv_regions()
 *
 * IOMMU drivers can use this to implement their .get_resv_regions callback
 * for general non-IOMMU-specific reservations. Currently, this covers GICv3
 * ITS region reservation on ACPI based ARM platforms that may require HW MSI
 * reservation.
 */
void iommu_dma_get_resv_regions(struct device *dev, struct list_head *list)
{

	if (!is_of_node(dev_iommu_fwspec_get(dev)->iommu_fwnode))
		iort_iommu_msi_get_resv_regions(dev, list);

}
EXPORT_SYMBOL(iommu_dma_get_resv_regions);

static int cookie_init_hw_msi_region(struct iommu_dma_cookie *cookie,
		phys_addr_t start, phys_addr_t end)
{
	struct iova_domain *iovad = &cookie->iovad;
	struct iommu_dma_msi_page *msi_page;
	int i, num_pages;

	start -= iova_offset(iovad, start);
	num_pages = iova_align(iovad, end - start) >> iova_shift(iovad);

	msi_page = kcalloc(num_pages, sizeof(*msi_page), GFP_KERNEL);
	if (!msi_page)
		return -ENOMEM;

	for (i = 0; i < num_pages; i++) {
		msi_page[i].phys = start;
		msi_page[i].iova = start;
		INIT_LIST_HEAD(&msi_page[i].list);
		list_add(&msi_page[i].list, &cookie->msi_page_list);
		start += iovad->granule;
	}

	return 0;
}

static int iova_reserve_pci_windows(struct pci_dev *dev,
		struct iova_domain *iovad)
{
	struct pci_host_bridge *bridge = pci_find_host_bridge(dev->bus);
	struct resource_entry *window;
	unsigned long lo, hi;
	phys_addr_t start = 0, end;

	resource_list_for_each_entry(window, &bridge->windows) {
		if (resource_type(window->res) != IORESOURCE_MEM)
			continue;

		lo = iova_pfn(iovad, window->res->start - window->offset);
		hi = iova_pfn(iovad, window->res->end - window->offset);
		reserve_iova(iovad, lo, hi);
	}

	/* Get reserved DMA windows from host bridge */
	resource_list_for_each_entry(window, &bridge->dma_ranges) {
		end = window->res->start - window->offset;
resv_iova:
		if (end > start) {
			lo = iova_pfn(iovad, start);
			hi = iova_pfn(iovad, end);
			reserve_iova(iovad, lo, hi);
		} else {
			/* dma_ranges list should be sorted */
			dev_err(&dev->dev, "Failed to reserve IOVA\n");
			return -EINVAL;
		}

		start = window->res->end - window->offset + 1;
		/* If window is last entry */
		if (window->node.next == &bridge->dma_ranges &&
		    end != ~(dma_addr_t)0) {
			end = ~(dma_addr_t)0;
			goto resv_iova;
		}
	}

	return 0;
}

static int iova_reserve_iommu_regions(struct device *dev,
		struct iommu_domain *domain)
{
	struct iommu_dma_cookie *cookie = domain->iova_cookie;
	struct iova_domain *iovad = &cookie->iovad;
	struct iommu_resv_region *region;
	LIST_HEAD(resv_regions);
	int ret = 0;

	if (dev_is_pci(dev)) {
		ret = iova_reserve_pci_windows(to_pci_dev(dev), iovad);
		if (ret)
			return ret;
	}

	iommu_get_resv_regions(dev, &resv_regions);
	list_for_each_entry(region, &resv_regions, list) {
		unsigned long lo, hi;

		/* We ARE the software that manages these! */
		if (region->type == IOMMU_RESV_SW_MSI)
			continue;

		lo = iova_pfn(iovad, region->start);
		hi = iova_pfn(iovad, region->start + region->length - 1);
		reserve_iova(iovad, lo, hi);

		if (region->type == IOMMU_RESV_MSI)
			ret = cookie_init_hw_msi_region(cookie, region->start,
					region->start + region->length);
		if (ret)
			break;
	}
	iommu_put_resv_regions(dev, &resv_regions);

	return ret;
}

static void iommu_dma_flush_iotlb_all(struct iova_domain *iovad)
{
	struct iommu_dma_cookie *cookie;
	struct iommu_domain *domain;

	cookie = container_of(iovad, struct iommu_dma_cookie, iovad);
	domain = cookie->fq_domain;
	/*
	 * The IOMMU driver supporting DOMAIN_ATTR_DMA_USE_FLUSH_QUEUE
	 * implies that ops->flush_iotlb_all must be non-NULL.
	 */
	domain->ops->flush_iotlb_all(domain);
}

/**
 * iommu_dma_init_domain - Initialise a DMA mapping domain
 * @domain: IOMMU domain previously prepared by iommu_get_dma_cookie()
 * @base: IOVA at which the mappable address space starts
 * @size: Size of IOVA space
 * @dev: Device the domain is being initialised for
 *
 * @base and @size should be exact multiples of IOMMU page granularity to
 * avoid rounding surprises. If necessary, we reserve the page at address 0
 * to ensure it is an invalid IOVA. It is safe to reinitialise a domain, but
 * any change which could make prior IOVAs invalid will fail.
 */
static int iommu_dma_init_domain(struct iommu_domain *domain, dma_addr_t base,
		u64 size, struct device *dev)
{
	struct iommu_dma_cookie *cookie = domain->iova_cookie;
	struct iova_domain *iovad = &cookie->iovad;
	unsigned long order, base_pfn;
	int attr;

	if (!cookie || cookie->type != IOMMU_DMA_IOVA_COOKIE)
		return -EINVAL;

	/* Use the smallest supported page size for IOVA granularity */
	order = __ffs(domain->pgsize_bitmap);
	base_pfn = max_t(unsigned long, 1, base >> order);

	/* Check the domain allows at least some access to the device... */
	if (domain->geometry.force_aperture) {
		if (base > domain->geometry.aperture_end ||
		    base + size <= domain->geometry.aperture_start) {
			pr_warn("specified DMA range outside IOMMU capability\n");
			return -EFAULT;
		}
		/* ...then finally give it a kicking to make sure it fits */
		base_pfn = max_t(unsigned long, base_pfn,
				domain->geometry.aperture_start >> order);
	}

	/* start_pfn is always nonzero for an already-initialised domain */
	if (iovad->start_pfn) {
		if (1UL << order != iovad->granule ||
		    base_pfn != iovad->start_pfn) {
			pr_warn("Incompatible range for DMA domain\n");
			return -EFAULT;
		}

		return 0;
	}

	init_iova_domain(iovad, 1UL << order, base_pfn);

	if (!cookie->fq_domain && !iommu_domain_get_attr(domain,
			DOMAIN_ATTR_DMA_USE_FLUSH_QUEUE, &attr) && attr) {
		cookie->fq_domain = domain;
		init_iova_flush_queue(iovad, iommu_dma_flush_iotlb_all, NULL);
	}

	if (!dev)
		return 0;

	return iova_reserve_iommu_regions(dev, domain);
}

/**
 * dma_info_to_prot - Translate DMA API directions and attributes to IOMMU API
 *                    page flags.
 * @dir: Direction of DMA transfer
 * @coherent: Is the DMA master cache-coherent?
 * @attrs: DMA attributes for the mapping
 *
 * Return: corresponding IOMMU API page protection flags
 */
static int dma_info_to_prot(enum dma_data_direction dir, bool coherent,
		     unsigned long attrs)
{
	int prot = coherent ? IOMMU_CACHE : 0;

	if (attrs & DMA_ATTR_PRIVILEGED)
		prot |= IOMMU_PRIV;

	switch (dir) {
	case DMA_BIDIRECTIONAL:
		return prot | IOMMU_READ | IOMMU_WRITE;
	case DMA_TO_DEVICE:
		return prot | IOMMU_READ;
	case DMA_FROM_DEVICE:
		return prot | IOMMU_WRITE;
	default:
		return 0;
	}
}

static dma_addr_t iommu_dma_alloc_iova(struct iommu_domain *domain,
		size_t size, dma_addr_t dma_limit, struct device *dev)
{
	struct iommu_dma_cookie *cookie = domain->iova_cookie;
	struct iova_domain *iovad = &cookie->iovad;
	unsigned long shift, iova_len, iova = 0;

	if (cookie->type == IOMMU_DMA_MSI_COOKIE) {
		cookie->msi_iova += size;
		return cookie->msi_iova - size;
	}

	shift = iova_shift(iovad);
	iova_len = size >> shift;
	/*
	 * Freeing non-power-of-two-sized allocations back into the IOVA caches
	 * will come back to bite us badly, so we have to waste a bit of space
	 * rounding up anything cacheable to make sure that can't happen. The
	 * order of the unadjusted size will still match upon freeing.
	 */
	if (iova_len < (1 << (IOVA_RANGE_CACHE_MAX_SIZE - 1)))
		iova_len = roundup_pow_of_two(iova_len);

	if (dev->bus_dma_mask)
		dma_limit &= dev->bus_dma_mask;

	if (domain->geometry.force_aperture)
		dma_limit = min(dma_limit, domain->geometry.aperture_end);

	/* Try to get PCI devices a SAC address */
	if (dma_limit > DMA_BIT_MASK(32) && dev_is_pci(dev))
		iova = alloc_iova_fast(iovad, iova_len,
				       DMA_BIT_MASK(32) >> shift, false);

	if (!iova)
		iova = alloc_iova_fast(iovad, iova_len, dma_limit >> shift,
				       true);

	return (dma_addr_t)iova << shift;
}

static void iommu_dma_free_iova(struct iommu_dma_cookie *cookie,
		dma_addr_t iova, size_t size)
{
	struct iova_domain *iovad = &cookie->iovad;

	/* The MSI case is only ever cleaning up its most recent allocation */
	if (cookie->type == IOMMU_DMA_MSI_COOKIE)
		cookie->msi_iova -= size;
	else if (cookie->fq_domain)	/* non-strict mode */
		queue_iova(iovad, iova_pfn(iovad, iova),
				size >> iova_shift(iovad), 0);
	else
		free_iova_fast(iovad, iova_pfn(iovad, iova),
				size >> iova_shift(iovad));
}

static void __iommu_dma_unmap(struct device *dev, dma_addr_t dma_addr,
		size_t size)
{
	struct iommu_domain *domain = iommu_get_dma_domain(dev);
	struct iommu_dma_cookie *cookie = domain->iova_cookie;
	struct iova_domain *iovad = &cookie->iovad;
	size_t iova_off = iova_offset(iovad, dma_addr);

	dma_addr -= iova_off;
	size = iova_align(iovad, size + iova_off);

	WARN_ON(iommu_unmap_fast(domain, dma_addr, size) != size);
	if (!cookie->fq_domain)
		iommu_tlb_sync(domain);
	iommu_dma_free_iova(cookie, dma_addr, size);
}

static dma_addr_t __iommu_dma_map(struct device *dev, phys_addr_t phys,
		size_t size, int prot)
{
	struct iommu_domain *domain = iommu_get_dma_domain(dev);
	struct iommu_dma_cookie *cookie = domain->iova_cookie;
	size_t iova_off = 0;
	dma_addr_t iova;

	if (cookie->type == IOMMU_DMA_IOVA_COOKIE) {
		iova_off = iova_offset(&cookie->iovad, phys);
		size = iova_align(&cookie->iovad, size + iova_off);
	}

	iova = iommu_dma_alloc_iova(domain, size, dma_get_mask(dev), dev);
	if (!iova)
		return DMA_MAPPING_ERROR;

	if (iommu_map(domain, iova, phys - iova_off, size, prot)) {
		iommu_dma_free_iova(cookie, iova, size);
		return DMA_MAPPING_ERROR;
	}
	return iova + iova_off;
}

static void __iommu_dma_free_pages(struct page **pages, int count)
{
	while (count--)
		__free_page(pages[count]);
	kvfree(pages);
}

static struct page **__iommu_dma_alloc_pages(struct device *dev,
		unsigned int count, unsigned long order_mask, gfp_t gfp)
{
	struct page **pages;
	unsigned int i = 0, nid = dev_to_node(dev);

	order_mask &= (2U << MAX_ORDER) - 1;
	if (!order_mask)
		return NULL;

	pages = kvzalloc(count * sizeof(*pages), GFP_KERNEL);
	if (!pages)
		return NULL;

	/* IOMMU can map any pages, so himem can also be used here */
	gfp |= __GFP_NOWARN | __GFP_HIGHMEM;

	while (count) {
		struct page *page = NULL;
		unsigned int order_size;

		/*
		 * Higher-order allocations are a convenience rather
		 * than a necessity, hence using __GFP_NORETRY until
		 * falling back to minimum-order allocations.
		 */
		for (order_mask &= (2U << __fls(count)) - 1;
		     order_mask; order_mask &= ~order_size) {
			unsigned int order = __fls(order_mask);
			gfp_t alloc_flags = gfp;

			order_size = 1U << order;
			if (order_mask > order_size)
				alloc_flags |= __GFP_NORETRY;
			page = alloc_pages_node(nid, alloc_flags, order);
			if (!page)
				continue;
			if (!order)
				break;
			if (!PageCompound(page)) {
				split_page(page, order);
				break;
			} else if (!split_huge_page(page)) {
				break;
			}
			__free_pages(page, order);
		}
		if (!page) {
			__iommu_dma_free_pages(pages, i);
			return NULL;
		}
		count -= order_size;
		while (order_size--)
			pages[i++] = page++;
	}
	return pages;
}

static struct page **__iommu_dma_get_pages(void *cpu_addr)
{
	struct vm_struct *area = find_vm_area(cpu_addr);

	if (!area || !area->pages)
		return NULL;
	return area->pages;
}

/**
 * iommu_dma_alloc_remap - Allocate and map a buffer contiguous in IOVA space
 * @dev: Device to allocate memory for. Must be a real device
 *	 attached to an iommu_dma_domain
 * @size: Size of buffer in bytes
 * @dma_handle: Out argument for allocated DMA handle
 * @gfp: Allocation flags
 * @attrs: DMA attributes for this allocation
 *
 * If @size is less than PAGE_SIZE, then a full CPU page will be allocated,
 * but an IOMMU which supports smaller pages might not map the whole thing.
 *
 * Return: Mapped virtual address, or NULL on failure.
 */
static void *iommu_dma_alloc_remap(struct device *dev, size_t size,
		dma_addr_t *dma_handle, gfp_t gfp, unsigned long attrs)
{
	struct iommu_domain *domain = iommu_get_dma_domain(dev);
	struct iommu_dma_cookie *cookie = domain->iova_cookie;
	struct iova_domain *iovad = &cookie->iovad;
	bool coherent = dev_is_dma_coherent(dev);
	int ioprot = dma_info_to_prot(DMA_BIDIRECTIONAL, coherent, attrs);
	pgprot_t prot = arch_dma_mmap_pgprot(dev, PAGE_KERNEL, attrs);
	unsigned int count, min_size, alloc_sizes = domain->pgsize_bitmap;
	struct page **pages;
	struct sg_table sgt;
	dma_addr_t iova;
	void *vaddr;

	*dma_handle = DMA_MAPPING_ERROR;

	min_size = alloc_sizes & -alloc_sizes;
	if (min_size < PAGE_SIZE) {
		min_size = PAGE_SIZE;
		alloc_sizes |= PAGE_SIZE;
	} else {
		size = ALIGN(size, min_size);
	}
	if (attrs & DMA_ATTR_ALLOC_SINGLE_PAGES)
		alloc_sizes = min_size;

	count = PAGE_ALIGN(size) >> PAGE_SHIFT;
	pages = __iommu_dma_alloc_pages(dev, count, alloc_sizes >> PAGE_SHIFT,
					gfp);
	if (!pages)
		return NULL;

	size = iova_align(iovad, size);
	iova = iommu_dma_alloc_iova(domain, size, dev->coherent_dma_mask, dev);
	if (!iova)
		goto out_free_pages;

	if (sg_alloc_table_from_pages(&sgt, pages, count, 0, size, GFP_KERNEL))
		goto out_free_iova;

	if (!(ioprot & IOMMU_CACHE)) {
		struct scatterlist *sg;
		int i;

		for_each_sg(sgt.sgl, sg, sgt.orig_nents, i)
			arch_dma_prep_coherent(sg_page(sg), sg->length);
	}

	if (iommu_map_sg(domain, iova, sgt.sgl, sgt.orig_nents, ioprot)
			< size)
		goto out_free_sg;

	vaddr = dma_common_pages_remap(pages, size, VM_USERMAP, prot,
			__builtin_return_address(0));
	if (!vaddr)
		goto out_unmap;

	*dma_handle = iova;
	sg_free_table(&sgt);
	return vaddr;

out_unmap:
	__iommu_dma_unmap(dev, iova, size);
out_free_sg:
	sg_free_table(&sgt);
out_free_iova:
	iommu_dma_free_iova(cookie, iova, size);
out_free_pages:
	__iommu_dma_free_pages(pages, count);
	return NULL;
}

/**
 * __iommu_dma_mmap - Map a buffer into provided user VMA
 * @pages: Array representing buffer from __iommu_dma_alloc()
 * @size: Size of buffer in bytes
 * @vma: VMA describing requested userspace mapping
 *
 * Maps the pages of the buffer in @pages into @vma. The caller is responsible
 * for verifying the correct size and protection of @vma beforehand.
 */
static int __iommu_dma_mmap(struct page **pages, size_t size,
		struct vm_area_struct *vma)
{
	return vm_map_pages(vma, pages, PAGE_ALIGN(size) >> PAGE_SHIFT);
}

static void iommu_dma_sync_single_for_cpu(struct device *dev,
		dma_addr_t dma_handle, size_t size, enum dma_data_direction dir)
{
	phys_addr_t phys;

	if (dev_is_dma_coherent(dev))
		return;

	phys = iommu_iova_to_phys(iommu_get_dma_domain(dev), dma_handle);
	arch_sync_dma_for_cpu(dev, phys, size, dir);
}

static void iommu_dma_sync_single_for_device(struct device *dev,
		dma_addr_t dma_handle, size_t size, enum dma_data_direction dir)
{
	phys_addr_t phys;

	if (dev_is_dma_coherent(dev))
		return;

	phys = iommu_iova_to_phys(iommu_get_dma_domain(dev), dma_handle);
	arch_sync_dma_for_device(dev, phys, size, dir);
}

static void iommu_dma_sync_sg_for_cpu(struct device *dev,
		struct scatterlist *sgl, int nelems,
		enum dma_data_direction dir)
{
	struct scatterlist *sg;
	int i;

	if (dev_is_dma_coherent(dev))
		return;

	for_each_sg(sgl, sg, nelems, i)
		arch_sync_dma_for_cpu(dev, sg_phys(sg), sg->length, dir);
}

static void iommu_dma_sync_sg_for_device(struct device *dev,
		struct scatterlist *sgl, int nelems,
		enum dma_data_direction dir)
{
	struct scatterlist *sg;
	int i;

	if (dev_is_dma_coherent(dev))
		return;

	for_each_sg(sgl, sg, nelems, i)
		arch_sync_dma_for_device(dev, sg_phys(sg), sg->length, dir);
}

static dma_addr_t iommu_dma_map_page(struct device *dev, struct page *page,
		unsigned long offset, size_t size, enum dma_data_direction dir,
		unsigned long attrs)
{
	phys_addr_t phys = page_to_phys(page) + offset;
	bool coherent = dev_is_dma_coherent(dev);
	int prot = dma_info_to_prot(dir, coherent, attrs);
	dma_addr_t dma_handle;

	dma_handle =__iommu_dma_map(dev, phys, size, prot);
	if (!coherent && !(attrs & DMA_ATTR_SKIP_CPU_SYNC) &&
	    dma_handle != DMA_MAPPING_ERROR)
		arch_sync_dma_for_device(dev, phys, size, dir);
	return dma_handle;
}

static void iommu_dma_unmap_page(struct device *dev, dma_addr_t dma_handle,
		size_t size, enum dma_data_direction dir, unsigned long attrs)
{
	if (!(attrs & DMA_ATTR_SKIP_CPU_SYNC))
		iommu_dma_sync_single_for_cpu(dev, dma_handle, size, dir);
	__iommu_dma_unmap(dev, dma_handle, size);
}

/*
 * Prepare a successfully-mapped scatterlist to give back to the caller.
 *
 * At this point the segments are already laid out by iommu_dma_map_sg() to
 * avoid individually crossing any boundaries, so we merely need to check a
 * segment's start address to avoid concatenating across one.
 */
static int __finalise_sg(struct device *dev, struct scatterlist *sg, int nents,
		dma_addr_t dma_addr)
{
	struct scatterlist *s, *cur = sg;
	unsigned long seg_mask = dma_get_seg_boundary(dev);
	unsigned int cur_len = 0, max_len = dma_get_max_seg_size(dev);
	int i, count = 0;

	for_each_sg(sg, s, nents, i) {
		/* Restore this segment's original unaligned fields first */
		unsigned int s_iova_off = sg_dma_address(s);
		unsigned int s_length = sg_dma_len(s);
		unsigned int s_iova_len = s->length;

		s->offset += s_iova_off;
		s->length = s_length;
		sg_dma_address(s) = DMA_MAPPING_ERROR;
		sg_dma_len(s) = 0;

		/*
		 * Now fill in the real DMA data. If...
		 * - there is a valid output segment to append to
		 * - and this segment starts on an IOVA page boundary
		 * - but doesn't fall at a segment boundary
		 * - and wouldn't make the resulting output segment too long
		 */
		if (cur_len && !s_iova_off && (dma_addr & seg_mask) &&
		    (cur_len + s_length <= max_len)) {
			/* ...then concatenate it with the previous one */
			cur_len += s_length;
		} else {
			/* Otherwise start the next output segment */
			if (i > 0)
				cur = sg_next(cur);
			cur_len = s_length;
			count++;

			sg_dma_address(cur) = dma_addr + s_iova_off;
		}

		sg_dma_len(cur) = cur_len;
		dma_addr += s_iova_len;

		if (s_length + s_iova_off < s_iova_len)
			cur_len = 0;
	}
	return count;
}

/*
 * If mapping failed, then just restore the original list,
 * but making sure the DMA fields are invalidated.
 */
static void __invalidate_sg(struct scatterlist *sg, int nents)
{
	struct scatterlist *s;
	int i;

	for_each_sg(sg, s, nents, i) {
		if (sg_dma_address(s) != DMA_MAPPING_ERROR)
			s->offset += sg_dma_address(s);
		if (sg_dma_len(s))
			s->length = sg_dma_len(s);
		sg_dma_address(s) = DMA_MAPPING_ERROR;
		sg_dma_len(s) = 0;
	}
}

/*
 * The DMA API client is passing in a scatterlist which could describe
 * any old buffer layout, but the IOMMU API requires everything to be
 * aligned to IOMMU pages. Hence the need for this complicated bit of
 * impedance-matching, to be able to hand off a suitably-aligned list,
 * but still preserve the original offsets and sizes for the caller.
 */
static int iommu_dma_map_sg(struct device *dev, struct scatterlist *sg,
		int nents, enum dma_data_direction dir, unsigned long attrs)
{
	struct iommu_domain *domain = iommu_get_dma_domain(dev);
	struct iommu_dma_cookie *cookie = domain->iova_cookie;
	struct iova_domain *iovad = &cookie->iovad;
	struct scatterlist *s, *prev = NULL;
	int prot = dma_info_to_prot(dir, dev_is_dma_coherent(dev), attrs);
	dma_addr_t iova;
	size_t iova_len = 0;
	unsigned long mask = dma_get_seg_boundary(dev);
	int i;

	if (!(attrs & DMA_ATTR_SKIP_CPU_SYNC))
		iommu_dma_sync_sg_for_device(dev, sg, nents, dir);

	/*
	 * Work out how much IOVA space we need, and align the segments to
	 * IOVA granules for the IOMMU driver to handle. With some clever
	 * trickery we can modify the list in-place, but reversibly, by
	 * stashing the unaligned parts in the as-yet-unused DMA fields.
	 */
	for_each_sg(sg, s, nents, i) {
		size_t s_iova_off = iova_offset(iovad, s->offset);
		size_t s_length = s->length;
		size_t pad_len = (mask - iova_len + 1) & mask;

		sg_dma_address(s) = s_iova_off;
		sg_dma_len(s) = s_length;
		s->offset -= s_iova_off;
		s_length = iova_align(iovad, s_length + s_iova_off);
		s->length = s_length;

		/*
		 * Due to the alignment of our single IOVA allocation, we can
		 * depend on these assumptions about the segment boundary mask:
		 * - If mask size >= IOVA size, then the IOVA range cannot
		 *   possibly fall across a boundary, so we don't care.
		 * - If mask size < IOVA size, then the IOVA range must start
		 *   exactly on a boundary, therefore we can lay things out
		 *   based purely on segment lengths without needing to know
		 *   the actual addresses beforehand.
		 * - The mask must be a power of 2, so pad_len == 0 if
		 *   iova_len == 0, thus we cannot dereference prev the first
		 *   time through here (i.e. before it has a meaningful value).
		 */
		if (pad_len && pad_len < s_length - 1) {
			prev->length += pad_len;
			iova_len += pad_len;
		}

		iova_len += s_length;
		prev = s;
	}

	iova = iommu_dma_alloc_iova(domain, iova_len, dma_get_mask(dev), dev);
	if (!iova)
		goto out_restore_sg;

	/*
	 * We'll leave any physical concatenation to the IOMMU driver's
	 * implementation - it knows better than we do.
	 */
	if (iommu_map_sg(domain, iova, sg, nents, prot) < iova_len)
		goto out_free_iova;

	return __finalise_sg(dev, sg, nents, iova);

out_free_iova:
	iommu_dma_free_iova(cookie, iova, iova_len);
out_restore_sg:
	__invalidate_sg(sg, nents);
	return 0;
}

static void iommu_dma_unmap_sg(struct device *dev, struct scatterlist *sg,
		int nents, enum dma_data_direction dir, unsigned long attrs)
{
	dma_addr_t start, end;
	struct scatterlist *tmp;
	int i;

	if (!(attrs & DMA_ATTR_SKIP_CPU_SYNC))
		iommu_dma_sync_sg_for_cpu(dev, sg, nents, dir);

	/*
	 * The scatterlist segments are mapped into a single
	 * contiguous IOVA allocation, so this is incredibly easy.
	 */
	start = sg_dma_address(sg);
	for_each_sg(sg_next(sg), tmp, nents - 1, i) {
		if (sg_dma_len(tmp) == 0)
			break;
		sg = tmp;
	}
	end = sg_dma_address(sg) + sg_dma_len(sg);
	__iommu_dma_unmap(dev, start, end - start);
}

static dma_addr_t iommu_dma_map_resource(struct device *dev, phys_addr_t phys,
		size_t size, enum dma_data_direction dir, unsigned long attrs)
{
	return __iommu_dma_map(dev, phys, size,
			dma_info_to_prot(dir, false, attrs) | IOMMU_MMIO);
}

static void iommu_dma_unmap_resource(struct device *dev, dma_addr_t handle,
		size_t size, enum dma_data_direction dir, unsigned long attrs)
{
	__iommu_dma_unmap(dev, handle, size);
}

static void __iommu_dma_free(struct device *dev, size_t size, void *cpu_addr)
{
	size_t alloc_size = PAGE_ALIGN(size);
	int count = alloc_size >> PAGE_SHIFT;
	struct page *page = NULL, **pages = NULL;

	/* Non-coherent atomic allocation? Easy */
	if (IS_ENABLED(CONFIG_DMA_DIRECT_REMAP) &&
	    dma_free_from_pool(cpu_addr, alloc_size))
		return;

	if (IS_ENABLED(CONFIG_DMA_REMAP) && is_vmalloc_addr(cpu_addr)) {
		/*
		 * If it the address is remapped, then it's either non-coherent
		 * or highmem CMA, or an iommu_dma_alloc_remap() construction.
		 */
		pages = __iommu_dma_get_pages(cpu_addr);
		if (!pages)
			page = vmalloc_to_page(cpu_addr);
		dma_common_free_remap(cpu_addr, alloc_size, VM_USERMAP);
	} else {
		/* Lowmem means a coherent atomic or CMA allocation */
		page = virt_to_page(cpu_addr);
	}

	if (pages)
		__iommu_dma_free_pages(pages, count);
	if (page)
		dma_free_contiguous(dev, page, alloc_size);
}

static void iommu_dma_free(struct device *dev, size_t size, void *cpu_addr,
		dma_addr_t handle, unsigned long attrs)
{
	__iommu_dma_unmap(dev, handle, size);
	__iommu_dma_free(dev, size, cpu_addr);
}

static void *iommu_dma_alloc_pages(struct device *dev, size_t size,
		struct page **pagep, gfp_t gfp, unsigned long attrs)
{
	bool coherent = dev_is_dma_coherent(dev);
	size_t alloc_size = PAGE_ALIGN(size);
	struct page *page = NULL;
	void *cpu_addr;

	page = dma_alloc_contiguous(dev, alloc_size, gfp);
	if (!page)
		return NULL;

	if (IS_ENABLED(CONFIG_DMA_REMAP) && (!coherent || PageHighMem(page))) {
		pgprot_t prot = arch_dma_mmap_pgprot(dev, PAGE_KERNEL, attrs);

		cpu_addr = dma_common_contiguous_remap(page, alloc_size,
				VM_USERMAP, prot, __builtin_return_address(0));
		if (!cpu_addr)
			goto out_free_pages;

		if (!coherent)
			arch_dma_prep_coherent(page, size);
	} else {
		cpu_addr = page_address(page);
	}

	*pagep = page;
	memset(cpu_addr, 0, alloc_size);
	return cpu_addr;
out_free_pages:
	dma_free_contiguous(dev, page, alloc_size);
	return NULL;
}

static void *iommu_dma_alloc(struct device *dev, size_t size,
		dma_addr_t *handle, gfp_t gfp, unsigned long attrs)
{
	bool coherent = dev_is_dma_coherent(dev);
	int ioprot = dma_info_to_prot(DMA_BIDIRECTIONAL, coherent, attrs);
	struct page *page = NULL;
	void *cpu_addr;

	gfp |= __GFP_ZERO;

	if (IS_ENABLED(CONFIG_DMA_REMAP) && gfpflags_allow_blocking(gfp) &&
	    !(attrs & DMA_ATTR_FORCE_CONTIGUOUS))
		return iommu_dma_alloc_remap(dev, size, handle, gfp, attrs);

	if (IS_ENABLED(CONFIG_DMA_DIRECT_REMAP) &&
	    !gfpflags_allow_blocking(gfp) && !coherent)
		cpu_addr = dma_alloc_from_pool(PAGE_ALIGN(size), &page, gfp);
	else
		cpu_addr = iommu_dma_alloc_pages(dev, size, &page, gfp, attrs);
	if (!cpu_addr)
		return NULL;

	*handle = __iommu_dma_map(dev, page_to_phys(page), size, ioprot);
	if (*handle == DMA_MAPPING_ERROR) {
		__iommu_dma_free(dev, size, cpu_addr);
		return NULL;
	}

	return cpu_addr;
}

static int iommu_dma_mmap(struct device *dev, struct vm_area_struct *vma,
		void *cpu_addr, dma_addr_t dma_addr, size_t size,
		unsigned long attrs)
{
	unsigned long nr_pages = PAGE_ALIGN(size) >> PAGE_SHIFT;
	unsigned long pfn, off = vma->vm_pgoff;
	int ret;

	vma->vm_page_prot = arch_dma_mmap_pgprot(dev, vma->vm_page_prot, attrs);

	if (dma_mmap_from_dev_coherent(dev, vma, cpu_addr, size, &ret))
		return ret;

	if (off >= nr_pages || vma_pages(vma) > nr_pages - off)
		return -ENXIO;

	if (IS_ENABLED(CONFIG_DMA_REMAP) && is_vmalloc_addr(cpu_addr)) {
		struct page **pages = __iommu_dma_get_pages(cpu_addr);

		if (pages)
			return __iommu_dma_mmap(pages, size, vma);
		pfn = vmalloc_to_pfn(cpu_addr);
	} else {
		pfn = page_to_pfn(virt_to_page(cpu_addr));
	}

	return remap_pfn_range(vma, vma->vm_start, pfn + off,
			       vma->vm_end - vma->vm_start,
			       vma->vm_page_prot);
}

static int iommu_dma_get_sgtable(struct device *dev, struct sg_table *sgt,
		void *cpu_addr, dma_addr_t dma_addr, size_t size,
		unsigned long attrs)
{
	struct page *page;
	int ret;

	if (IS_ENABLED(CONFIG_DMA_REMAP) && is_vmalloc_addr(cpu_addr)) {
		struct page **pages = __iommu_dma_get_pages(cpu_addr);

		if (pages) {
			return sg_alloc_table_from_pages(sgt, pages,
					PAGE_ALIGN(size) >> PAGE_SHIFT,
					0, size, GFP_KERNEL);
		}

		page = vmalloc_to_page(cpu_addr);
	} else {
		page = virt_to_page(cpu_addr);
	}

	ret = sg_alloc_table(sgt, 1, GFP_KERNEL);
	if (!ret)
		sg_set_page(sgt->sgl, page, PAGE_ALIGN(size), 0);
	return ret;
}

static const struct dma_map_ops iommu_dma_ops = {
	.alloc			= iommu_dma_alloc,
	.free			= iommu_dma_free,
	.mmap			= iommu_dma_mmap,
	.get_sgtable		= iommu_dma_get_sgtable,
	.map_page		= iommu_dma_map_page,
	.unmap_page		= iommu_dma_unmap_page,
	.map_sg			= iommu_dma_map_sg,
	.unmap_sg		= iommu_dma_unmap_sg,
	.sync_single_for_cpu	= iommu_dma_sync_single_for_cpu,
	.sync_single_for_device	= iommu_dma_sync_single_for_device,
	.sync_sg_for_cpu	= iommu_dma_sync_sg_for_cpu,
	.sync_sg_for_device	= iommu_dma_sync_sg_for_device,
	.map_resource		= iommu_dma_map_resource,
	.unmap_resource		= iommu_dma_unmap_resource,
};

/*
 * The IOMMU core code allocates the default DMA domain, which the underlying
 * IOMMU driver needs to support via the dma-iommu layer.
 */
void iommu_setup_dma_ops(struct device *dev, u64 dma_base, u64 size)
{
	struct iommu_domain *domain = iommu_get_domain_for_dev(dev);

	if (!domain)
		goto out_err;

	/*
	 * The IOMMU core code allocates the default DMA domain, which the
	 * underlying IOMMU driver needs to support via the dma-iommu layer.
	 */
	if (domain->type == IOMMU_DOMAIN_DMA) {
		if (iommu_dma_init_domain(domain, dma_base, size, dev))
			goto out_err;
		dev->dma_ops = &iommu_dma_ops;
	}

	return;
out_err:
	 pr_warn("Failed to set up IOMMU for device %s; retaining platform DMA ops\n",
		 dev_name(dev));
}

static struct iommu_dma_msi_page *iommu_dma_get_msi_page(struct device *dev,
		phys_addr_t msi_addr, struct iommu_domain *domain)
{
	struct iommu_dma_cookie *cookie = domain->iova_cookie;
	struct iommu_dma_msi_page *msi_page;
	dma_addr_t iova;
	int prot = IOMMU_WRITE | IOMMU_NOEXEC | IOMMU_MMIO;
	size_t size = cookie_msi_granule(cookie);

	msi_addr &= ~(phys_addr_t)(size - 1);
	list_for_each_entry(msi_page, &cookie->msi_page_list, list)
		if (msi_page->phys == msi_addr)
			return msi_page;

	msi_page = kzalloc(sizeof(*msi_page), GFP_ATOMIC);
	if (!msi_page)
		return NULL;

	iova = __iommu_dma_map(dev, msi_addr, size, prot);
	if (iova == DMA_MAPPING_ERROR)
		goto out_free_page;

	INIT_LIST_HEAD(&msi_page->list);
	msi_page->phys = msi_addr;
	msi_page->iova = iova;
	list_add(&msi_page->list, &cookie->msi_page_list);
	return msi_page;

out_free_page:
	kfree(msi_page);
	return NULL;
}

int iommu_dma_prepare_msi(struct msi_desc *desc, phys_addr_t msi_addr)
{
	struct device *dev = msi_desc_to_dev(desc);
	struct iommu_domain *domain = iommu_get_domain_for_dev(dev);
	struct iommu_dma_cookie *cookie;
	struct iommu_dma_msi_page *msi_page;
	unsigned long flags;

	if (!domain || !domain->iova_cookie) {
		desc->iommu_cookie = NULL;
		return 0;
	}

	cookie = domain->iova_cookie;

	/*
	 * We disable IRQs to rule out a possible inversion against
	 * irq_desc_lock if, say, someone tries to retarget the affinity
	 * of an MSI from within an IPI handler.
	 */
	spin_lock_irqsave(&cookie->msi_lock, flags);
	msi_page = iommu_dma_get_msi_page(dev, msi_addr, domain);
	spin_unlock_irqrestore(&cookie->msi_lock, flags);

	msi_desc_set_iommu_cookie(desc, msi_page);

	if (!msi_page)
		return -ENOMEM;
	return 0;
}

void iommu_dma_compose_msi_msg(struct msi_desc *desc,
			       struct msi_msg *msg)
{
	struct device *dev = msi_desc_to_dev(desc);
	const struct iommu_domain *domain = iommu_get_domain_for_dev(dev);
	const struct iommu_dma_msi_page *msi_page;

	msi_page = msi_desc_get_iommu_cookie(desc);

	if (!domain || !domain->iova_cookie || WARN_ON(!msi_page))
		return;

	msg->address_hi = upper_32_bits(msi_page->iova);
	msg->address_lo &= cookie_msi_granule(domain->iova_cookie) - 1;
	msg->address_lo += lower_32_bits(msi_page->iova);
}

static int iommu_dma_init(void)
{
	return iova_cache_get();
}
arch_initcall(iommu_dma_init);<|MERGE_RESOLUTION|>--- conflicted
+++ resolved
@@ -1,8 +1,4 @@
-<<<<<<< HEAD
-// SPDX-License-Identifier: GPL-2.0-only
-=======
 // SPDX-License-Identifier: GPL-2.0
->>>>>>> 15ffe5e1
 /*
  * A fairly generic DMA-API to IOMMU-API glue layer.
  *
