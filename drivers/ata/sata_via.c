/*
 *  sata_via.c - VIA Serial ATA controllers
 *
 *  Maintained by:  Jeff Garzik <jgarzik@pobox.com>
 * 		   Please ALWAYS copy linux-ide@vger.kernel.org
 *		   on emails.
 *
 *  Copyright 2003-2004 Red Hat, Inc.  All rights reserved.
 *  Copyright 2003-2004 Jeff Garzik
 *
 *
 *  This program is free software; you can redistribute it and/or modify
 *  it under the terms of the GNU General Public License as published by
 *  the Free Software Foundation; either version 2, or (at your option)
 *  any later version.
 *
 *  This program is distributed in the hope that it will be useful,
 *  but WITHOUT ANY WARRANTY; without even the implied warranty of
 *  MERCHANTABILITY or FITNESS FOR A PARTICULAR PURPOSE.  See the
 *  GNU General Public License for more details.
 *
 *  You should have received a copy of the GNU General Public License
 *  along with this program; see the file COPYING.  If not, write to
 *  the Free Software Foundation, 675 Mass Ave, Cambridge, MA 02139, USA.
 *
 *
 *  libata documentation is available via 'make {ps|pdf}docs',
 *  as Documentation/DocBook/libata.*
 *
 *  Hardware documentation available under NDA.
 *
 *
 *
 */

#include <linux/kernel.h>
#include <linux/module.h>
#include <linux/pci.h>
#include <linux/init.h>
#include <linux/blkdev.h>
#include <linux/delay.h>
#include <linux/device.h>
#include <scsi/scsi_host.h>
#include <linux/libata.h>

#define DRV_NAME	"sata_via"
#define DRV_VERSION	"2.4"

/*
 * vt8251 is different from other sata controllers of VIA.  It has two
 * channels, each channel has both Master and Slave slot.
 */
enum board_ids_enum {
	vt6420,
	vt6421,
	vt8251,
};

enum {
	SATA_CHAN_ENAB		= 0x40, /* SATA channel enable */
	SATA_INT_GATE		= 0x41, /* SATA interrupt gating */
	SATA_NATIVE_MODE	= 0x42, /* Native mode enable */
	PATA_UDMA_TIMING	= 0xB3, /* PATA timing for DMA/ cable detect */
	PATA_PIO_TIMING		= 0xAB, /* PATA timing register */

	PORT0			= (1 << 1),
	PORT1			= (1 << 0),
	ALL_PORTS		= PORT0 | PORT1,

	NATIVE_MODE_ALL		= (1 << 7) | (1 << 6) | (1 << 5) | (1 << 4),

	SATA_EXT_PHY		= (1 << 6), /* 0==use PATA, 1==ext phy */
};

static int svia_init_one(struct pci_dev *pdev, const struct pci_device_id *ent);
static int svia_scr_read(struct ata_link *link, unsigned int sc_reg, u32 *val);
static int svia_scr_write(struct ata_link *link, unsigned int sc_reg, u32 val);
<<<<<<< HEAD
=======
static int vt8251_scr_read(struct ata_link *link, unsigned int scr, u32 *val);
static int vt8251_scr_write(struct ata_link *link, unsigned int scr, u32 val);
>>>>>>> c07f62e5
static void svia_tf_load(struct ata_port *ap, const struct ata_taskfile *tf);
static void svia_noop_freeze(struct ata_port *ap);
static int vt6420_prereset(struct ata_link *link, unsigned long deadline);
static int vt6421_pata_cable_detect(struct ata_port *ap);
static void vt6421_set_pio_mode(struct ata_port *ap, struct ata_device *adev);
static void vt6421_set_dma_mode(struct ata_port *ap, struct ata_device *adev);

static const struct pci_device_id svia_pci_tbl[] = {
	{ PCI_VDEVICE(VIA, 0x5337), vt6420 },
	{ PCI_VDEVICE(VIA, 0x0591), vt6420 }, /* 2 sata chnls (Master) */
	{ PCI_VDEVICE(VIA, 0x3149), vt6420 }, /* 2 sata chnls (Master) */
	{ PCI_VDEVICE(VIA, 0x3249), vt6421 }, /* 2 sata chnls, 1 pata chnl */
	{ PCI_VDEVICE(VIA, 0x5372), vt6420 },
	{ PCI_VDEVICE(VIA, 0x7372), vt6420 },
	{ PCI_VDEVICE(VIA, 0x5287), vt8251 }, /* 2 sata chnls (Master/Slave) */

	{ }	/* terminate list */
};

static struct pci_driver svia_pci_driver = {
	.name			= DRV_NAME,
	.id_table		= svia_pci_tbl,
	.probe			= svia_init_one,
#ifdef CONFIG_PM
	.suspend		= ata_pci_device_suspend,
	.resume			= ata_pci_device_resume,
#endif
	.remove			= ata_pci_remove_one,
};

static struct scsi_host_template svia_sht = {
	ATA_BMDMA_SHT(DRV_NAME),
};

static struct ata_port_operations svia_base_ops = {
	.inherits		= &ata_bmdma_port_ops,
	.sff_tf_load		= svia_tf_load,
};

static struct ata_port_operations vt6420_sata_ops = {
	.inherits		= &svia_base_ops,
	.freeze			= svia_noop_freeze,
	.prereset		= vt6420_prereset,
};

static struct ata_port_operations vt6421_pata_ops = {
	.inherits		= &svia_base_ops,
	.cable_detect		= vt6421_pata_cable_detect,
	.set_piomode		= vt6421_set_pio_mode,
	.set_dmamode		= vt6421_set_dma_mode,
};

static struct ata_port_operations vt6421_sata_ops = {
	.inherits		= &svia_base_ops,
	.scr_read		= svia_scr_read,
	.scr_write		= svia_scr_write,
};

static struct ata_port_operations vt8251_ops = {
	.inherits		= &svia_base_ops,
	.hardreset		= sata_std_hardreset,
	.scr_read		= vt8251_scr_read,
	.scr_write		= vt8251_scr_write,
};

static const struct ata_port_info vt6420_port_info = {
	.flags		= ATA_FLAG_SATA | ATA_FLAG_NO_LEGACY,
	.pio_mask	= 0x1f,
	.mwdma_mask	= 0x07,
	.udma_mask	= ATA_UDMA6,
	.port_ops	= &vt6420_sata_ops,
};

static struct ata_port_info vt6421_sport_info = {
	.flags		= ATA_FLAG_SATA | ATA_FLAG_NO_LEGACY,
	.pio_mask	= 0x1f,
	.mwdma_mask	= 0x07,
	.udma_mask	= ATA_UDMA6,
	.port_ops	= &vt6421_sata_ops,
};

static struct ata_port_info vt6421_pport_info = {
	.flags		= ATA_FLAG_SLAVE_POSS | ATA_FLAG_NO_LEGACY,
	.pio_mask	= 0x1f,
	.mwdma_mask	= 0,
	.udma_mask	= ATA_UDMA6,
	.port_ops	= &vt6421_pata_ops,
};

static struct ata_port_info vt8251_port_info = {
	.flags		= ATA_FLAG_SATA | ATA_FLAG_SLAVE_POSS |
			  ATA_FLAG_NO_LEGACY,
	.pio_mask	= 0x1f,
	.mwdma_mask	= 0x07,
	.udma_mask	= ATA_UDMA6,
	.port_ops	= &vt8251_ops,
};

MODULE_AUTHOR("Jeff Garzik");
MODULE_DESCRIPTION("SCSI low-level driver for VIA SATA controllers");
MODULE_LICENSE("GPL");
MODULE_DEVICE_TABLE(pci, svia_pci_tbl);
MODULE_VERSION(DRV_VERSION);

static int svia_scr_read(struct ata_link *link, unsigned int sc_reg, u32 *val)
{
	if (sc_reg > SCR_CONTROL)
		return -EINVAL;
	*val = ioread32(link->ap->ioaddr.scr_addr + (4 * sc_reg));
	return 0;
}

static int svia_scr_write(struct ata_link *link, unsigned int sc_reg, u32 val)
{
	if (sc_reg > SCR_CONTROL)
		return -EINVAL;
	iowrite32(val, link->ap->ioaddr.scr_addr + (4 * sc_reg));
<<<<<<< HEAD
	return 0;
}

=======
	return 0;
}

static int vt8251_scr_read(struct ata_link *link, unsigned int scr, u32 *val)
{
	static const u8 ipm_tbl[] = { 1, 2, 6, 0 };
	struct pci_dev *pdev = to_pci_dev(link->ap->host->dev);
	int slot = 2 * link->ap->port_no + link->pmp;
	u32 v = 0;
	u8 raw;

	switch (scr) {
	case SCR_STATUS:
		pci_read_config_byte(pdev, 0xA0 + slot, &raw);

		/* read the DET field, bit0 and 1 of the config byte */
		v |= raw & 0x03;

		/* read the SPD field, bit4 of the configure byte */
		if (raw & (1 << 4))
			v |= 0x02 << 4;
		else
			v |= 0x01 << 4;

		/* read the IPM field, bit2 and 3 of the config byte */
		v |= ipm_tbl[(raw >> 2) & 0x3];
		break;

	case SCR_ERROR:
		/* devices other than 5287 uses 0xA8 as base */
		WARN_ON(pdev->device != 0x5287);
		pci_read_config_dword(pdev, 0xB0 + slot * 4, &v);
		break;

	case SCR_CONTROL:
		pci_read_config_byte(pdev, 0xA4 + slot, &raw);

		/* read the DET field, bit0 and bit1 */
		v |= ((raw & 0x02) << 1) | (raw & 0x01);

		/* read the IPM field, bit2 and bit3 */
		v |= ((raw >> 2) & 0x03) << 8;
		break;

	default:
		return -EINVAL;
	}

	*val = v;
	return 0;
}

static int vt8251_scr_write(struct ata_link *link, unsigned int scr, u32 val)
{
	struct pci_dev *pdev = to_pci_dev(link->ap->host->dev);
	int slot = 2 * link->ap->port_no + link->pmp;
	u32 v = 0;

	switch (scr) {
	case SCR_ERROR:
		/* devices other than 5287 uses 0xA8 as base */
		WARN_ON(pdev->device != 0x5287);
		pci_write_config_dword(pdev, 0xB0 + slot * 4, val);
		return 0;

	case SCR_CONTROL:
		/* set the DET field */
		v |= ((val & 0x4) >> 1) | (val & 0x1);

		/* set the IPM field */
		v |= ((val >> 8) & 0x3) << 2;

		pci_write_config_byte(pdev, 0xA4 + slot, v);
		return 0;

	default:
		return -EINVAL;
	}
}

>>>>>>> c07f62e5
/**
 *	svia_tf_load - send taskfile registers to host controller
 *	@ap: Port to which output is sent
 *	@tf: ATA taskfile register set
 *
 *	Outputs ATA taskfile to standard ATA host controller.
 *
 *	This is to fix the internal bug of via chipsets, which will
 *	reset the device register after changing the IEN bit on ctl
 *	register.
 */
static void svia_tf_load(struct ata_port *ap, const struct ata_taskfile *tf)
{
	struct ata_taskfile ttf;

	if (tf->ctl != ap->last_ctl)  {
		ttf = *tf;
		ttf.flags |= ATA_TFLAG_DEVICE;
		tf = &ttf;
	}
	ata_sff_tf_load(ap, tf);
}

static void svia_noop_freeze(struct ata_port *ap)
{
	/* Some VIA controllers choke if ATA_NIEN is manipulated in
	 * certain way.  Leave it alone and just clear pending IRQ.
	 */
	ap->ops->sff_check_status(ap);
	ata_sff_irq_clear(ap);
}

/**
 *	vt6420_prereset - prereset for vt6420
 *	@link: target ATA link
 *	@deadline: deadline jiffies for the operation
 *
 *	SCR registers on vt6420 are pieces of shit and may hang the
 *	whole machine completely if accessed with the wrong timing.
 *	To avoid such catastrophe, vt6420 doesn't provide generic SCR
 *	access operations, but uses SStatus and SControl only during
 *	boot probing in controlled way.
 *
 *	As the old (pre EH update) probing code is proven to work, we
 *	strictly follow the access pattern.
 *
 *	LOCKING:
 *	Kernel thread context (may sleep)
 *
 *	RETURNS:
 *	0 on success, -errno otherwise.
 */
static int vt6420_prereset(struct ata_link *link, unsigned long deadline)
{
	struct ata_port *ap = link->ap;
	struct ata_eh_context *ehc = &ap->link.eh_context;
	unsigned long timeout = jiffies + (HZ * 5);
	u32 sstatus, scontrol;
	int online;

	/* don't do any SCR stuff if we're not loading */
	if (!(ap->pflags & ATA_PFLAG_LOADING))
		goto skip_scr;

	/* Resume phy.  This is the old SATA resume sequence */
	svia_scr_write(link, SCR_CONTROL, 0x300);
	svia_scr_read(link, SCR_CONTROL, &scontrol); /* flush */

	/* wait for phy to become ready, if necessary */
	do {
		msleep(200);
		svia_scr_read(link, SCR_STATUS, &sstatus);
		if ((sstatus & 0xf) != 1)
			break;
	} while (time_before(jiffies, timeout));

	/* open code sata_print_link_status() */
	svia_scr_read(link, SCR_STATUS, &sstatus);
	svia_scr_read(link, SCR_CONTROL, &scontrol);

	online = (sstatus & 0xf) == 0x3;

	ata_port_printk(ap, KERN_INFO,
			"SATA link %s 1.5 Gbps (SStatus %X SControl %X)\n",
			online ? "up" : "down", sstatus, scontrol);

	/* SStatus is read one more time */
	svia_scr_read(link, SCR_STATUS, &sstatus);

	if (!online) {
		/* tell EH to bail */
		ehc->i.action &= ~ATA_EH_RESET;
		return 0;
	}

 skip_scr:
	/* wait for !BSY */
	ata_sff_wait_ready(link, deadline);

	return 0;
}

static int vt6421_pata_cable_detect(struct ata_port *ap)
{
	struct pci_dev *pdev = to_pci_dev(ap->host->dev);
	u8 tmp;

	pci_read_config_byte(pdev, PATA_UDMA_TIMING, &tmp);
	if (tmp & 0x10)
		return ATA_CBL_PATA40;
	return ATA_CBL_PATA80;
}

static void vt6421_set_pio_mode(struct ata_port *ap, struct ata_device *adev)
{
	struct pci_dev *pdev = to_pci_dev(ap->host->dev);
	static const u8 pio_bits[] = { 0xA8, 0x65, 0x65, 0x31, 0x20 };
	pci_write_config_byte(pdev, PATA_PIO_TIMING, pio_bits[adev->pio_mode - XFER_PIO_0]);
}

static void vt6421_set_dma_mode(struct ata_port *ap, struct ata_device *adev)
{
	struct pci_dev *pdev = to_pci_dev(ap->host->dev);
	static const u8 udma_bits[] = { 0xEE, 0xE8, 0xE6, 0xE4, 0xE2, 0xE1, 0xE0, 0xE0 };
	pci_write_config_byte(pdev, PATA_UDMA_TIMING, udma_bits[adev->dma_mode - XFER_UDMA_0]);
}

static const unsigned int svia_bar_sizes[] = {
	8, 4, 8, 4, 16, 256
};

static const unsigned int vt6421_bar_sizes[] = {
	16, 16, 16, 16, 32, 128
};

static void __iomem *svia_scr_addr(void __iomem *addr, unsigned int port)
{
	return addr + (port * 128);
}

static void __iomem *vt6421_scr_addr(void __iomem *addr, unsigned int port)
{
	return addr + (port * 64);
}

static void vt6421_init_addrs(struct ata_port *ap)
{
	void __iomem * const * iomap = ap->host->iomap;
	void __iomem *reg_addr = iomap[ap->port_no];
	void __iomem *bmdma_addr = iomap[4] + (ap->port_no * 8);
	struct ata_ioports *ioaddr = &ap->ioaddr;

	ioaddr->cmd_addr = reg_addr;
	ioaddr->altstatus_addr =
	ioaddr->ctl_addr = (void __iomem *)
		((unsigned long)(reg_addr + 8) | ATA_PCI_CTL_OFS);
	ioaddr->bmdma_addr = bmdma_addr;
	ioaddr->scr_addr = vt6421_scr_addr(iomap[5], ap->port_no);

	ata_sff_std_ports(ioaddr);

	ata_port_pbar_desc(ap, ap->port_no, -1, "port");
	ata_port_pbar_desc(ap, 4, ap->port_no * 8, "bmdma");
}

static int vt6420_prepare_host(struct pci_dev *pdev, struct ata_host **r_host)
{
	const struct ata_port_info *ppi[] = { &vt6420_port_info, NULL };
	struct ata_host *host;
	int rc;

	rc = ata_pci_sff_prepare_host(pdev, ppi, &host);
	if (rc)
		return rc;
	*r_host = host;

	rc = pcim_iomap_regions(pdev, 1 << 5, DRV_NAME);
	if (rc) {
		dev_printk(KERN_ERR, &pdev->dev, "failed to iomap PCI BAR 5\n");
		return rc;
	}

	host->ports[0]->ioaddr.scr_addr = svia_scr_addr(host->iomap[5], 0);
	host->ports[1]->ioaddr.scr_addr = svia_scr_addr(host->iomap[5], 1);

	return 0;
}

static int vt6421_prepare_host(struct pci_dev *pdev, struct ata_host **r_host)
{
	const struct ata_port_info *ppi[] =
		{ &vt6421_sport_info, &vt6421_sport_info, &vt6421_pport_info };
	struct ata_host *host;
	int i, rc;

	*r_host = host = ata_host_alloc_pinfo(&pdev->dev, ppi, ARRAY_SIZE(ppi));
	if (!host) {
		dev_printk(KERN_ERR, &pdev->dev, "failed to allocate host\n");
		return -ENOMEM;
	}

	rc = pcim_iomap_regions(pdev, 0x3f, DRV_NAME);
	if (rc) {
		dev_printk(KERN_ERR, &pdev->dev, "failed to request/iomap "
			   "PCI BARs (errno=%d)\n", rc);
		return rc;
	}
	host->iomap = pcim_iomap_table(pdev);

	for (i = 0; i < host->n_ports; i++)
		vt6421_init_addrs(host->ports[i]);

	rc = pci_set_dma_mask(pdev, ATA_DMA_MASK);
	if (rc)
		return rc;
	rc = pci_set_consistent_dma_mask(pdev, ATA_DMA_MASK);
	if (rc)
		return rc;

	return 0;
}

static int vt8251_prepare_host(struct pci_dev *pdev, struct ata_host **r_host)
{
	const struct ata_port_info *ppi[] = { &vt8251_port_info, NULL };
	struct ata_host *host;
	int i, rc;

	rc = ata_pci_sff_prepare_host(pdev, ppi, &host);
	if (rc)
		return rc;
	*r_host = host;

	rc = pcim_iomap_regions(pdev, 1 << 5, DRV_NAME);
	if (rc) {
		dev_printk(KERN_ERR, &pdev->dev, "failed to iomap PCI BAR 5\n");
		return rc;
	}

	/* 8251 hosts four sata ports as M/S of the two channels */
	for (i = 0; i < host->n_ports; i++)
		ata_slave_link_init(host->ports[i]);

	return 0;
}

static void svia_configure(struct pci_dev *pdev)
{
	u8 tmp8;

	pci_read_config_byte(pdev, PCI_INTERRUPT_LINE, &tmp8);
	dev_printk(KERN_INFO, &pdev->dev, "routed to hard irq line %d\n",
	       (int) (tmp8 & 0xf0) == 0xf0 ? 0 : tmp8 & 0x0f);

	/* make sure SATA channels are enabled */
	pci_read_config_byte(pdev, SATA_CHAN_ENAB, &tmp8);
	if ((tmp8 & ALL_PORTS) != ALL_PORTS) {
		dev_printk(KERN_DEBUG, &pdev->dev,
			   "enabling SATA channels (0x%x)\n",
			   (int) tmp8);
		tmp8 |= ALL_PORTS;
		pci_write_config_byte(pdev, SATA_CHAN_ENAB, tmp8);
	}

	/* make sure interrupts for each channel sent to us */
	pci_read_config_byte(pdev, SATA_INT_GATE, &tmp8);
	if ((tmp8 & ALL_PORTS) != ALL_PORTS) {
		dev_printk(KERN_DEBUG, &pdev->dev,
			   "enabling SATA channel interrupts (0x%x)\n",
			   (int) tmp8);
		tmp8 |= ALL_PORTS;
		pci_write_config_byte(pdev, SATA_INT_GATE, tmp8);
	}

	/* make sure native mode is enabled */
	pci_read_config_byte(pdev, SATA_NATIVE_MODE, &tmp8);
	if ((tmp8 & NATIVE_MODE_ALL) != NATIVE_MODE_ALL) {
		dev_printk(KERN_DEBUG, &pdev->dev,
			   "enabling SATA channel native mode (0x%x)\n",
			   (int) tmp8);
		tmp8 |= NATIVE_MODE_ALL;
		pci_write_config_byte(pdev, SATA_NATIVE_MODE, tmp8);
	}
}

static int svia_init_one(struct pci_dev *pdev, const struct pci_device_id *ent)
{
	static int printed_version;
	unsigned int i;
	int rc;
	struct ata_host *host;
	int board_id = (int) ent->driver_data;
	const unsigned *bar_sizes;

	if (!printed_version++)
		dev_printk(KERN_DEBUG, &pdev->dev, "version " DRV_VERSION "\n");

	rc = pcim_enable_device(pdev);
	if (rc)
		return rc;

	if (board_id == vt6421)
		bar_sizes = &vt6421_bar_sizes[0];
	else
		bar_sizes = &svia_bar_sizes[0];

	for (i = 0; i < ARRAY_SIZE(svia_bar_sizes); i++)
		if ((pci_resource_start(pdev, i) == 0) ||
		    (pci_resource_len(pdev, i) < bar_sizes[i])) {
			dev_printk(KERN_ERR, &pdev->dev,
				"invalid PCI BAR %u (sz 0x%llx, val 0x%llx)\n",
				i,
				(unsigned long long)pci_resource_start(pdev, i),
				(unsigned long long)pci_resource_len(pdev, i));
			return -ENODEV;
		}

	switch (board_id) {
	case vt6420:
		rc = vt6420_prepare_host(pdev, &host);
		break;
	case vt6421:
		rc = vt6421_prepare_host(pdev, &host);
		break;
	case vt8251:
		rc = vt8251_prepare_host(pdev, &host);
		break;
	default:
		rc = -EINVAL;
	}
	if (rc)
		return rc;

	svia_configure(pdev);

	pci_set_master(pdev);
	return ata_host_activate(host, pdev->irq, ata_sff_interrupt,
				 IRQF_SHARED, &svia_sht);
}

static int __init svia_init(void)
{
	return pci_register_driver(&svia_pci_driver);
}

static void __exit svia_exit(void)
{
	pci_unregister_driver(&svia_pci_driver);
}

module_init(svia_init);
module_exit(svia_exit);<|MERGE_RESOLUTION|>--- conflicted
+++ resolved
@@ -75,11 +75,8 @@
 static int svia_init_one(struct pci_dev *pdev, const struct pci_device_id *ent);
 static int svia_scr_read(struct ata_link *link, unsigned int sc_reg, u32 *val);
 static int svia_scr_write(struct ata_link *link, unsigned int sc_reg, u32 val);
-<<<<<<< HEAD
-=======
 static int vt8251_scr_read(struct ata_link *link, unsigned int scr, u32 *val);
 static int vt8251_scr_write(struct ata_link *link, unsigned int scr, u32 val);
->>>>>>> c07f62e5
 static void svia_tf_load(struct ata_port *ap, const struct ata_taskfile *tf);
 static void svia_noop_freeze(struct ata_port *ap);
 static int vt6420_prereset(struct ata_link *link, unsigned long deadline);
@@ -197,11 +194,6 @@
 	if (sc_reg > SCR_CONTROL)
 		return -EINVAL;
 	iowrite32(val, link->ap->ioaddr.scr_addr + (4 * sc_reg));
-<<<<<<< HEAD
-	return 0;
-}
-
-=======
 	return 0;
 }
 
@@ -282,7 +274,6 @@
 	}
 }
 
->>>>>>> c07f62e5
 /**
  *	svia_tf_load - send taskfile registers to host controller
  *	@ap: Port to which output is sent
