// SPDX-License-Identifier: GPL-2.0

#include <linux/bitmap.h>
#include <linux/kernel.h>
#include <linux/module.h>
#include <linux/interrupt.h>
#include <linux/irq.h>
#include <linux/spinlock.h>
#include <linux/list.h>
#include <linux/device.h>
#include <linux/err.h>
#include <linux/debugfs.h>
#include <linux/seq_file.h>
#include <linux/gpio.h>
#include <linux/idr.h>
#include <linux/slab.h>
#include <linux/acpi.h>
#include <linux/gpio/driver.h>
#include <linux/gpio/machine.h>
#include <linux/pinctrl/consumer.h>
#include <linux/fs.h>
#include <linux/compat.h>
#include <linux/file.h>
#include <uapi/linux/gpio.h>

#include "gpiolib.h"
#include "gpiolib-of.h"
#include "gpiolib-acpi.h"
#include "gpiolib-swnode.h"
#include "gpiolib-cdev.h"
#include "gpiolib-sysfs.h"

#define CREATE_TRACE_POINTS
#include <trace/events/gpio.h>

/* Implementation infrastructure for GPIO interfaces.
 *
 * The GPIO programming interface allows for inlining speed-critical
 * get/set operations for common cases, so that access to SOC-integrated
 * GPIOs can sometimes cost only an instruction or two per bit.
 */


/* When debugging, extend minimal trust to callers and platform code.
 * Also emit diagnostic messages that may help initial bringup, when
 * board setup or driver bugs are most common.
 *
 * Otherwise, minimize overhead in what may be bitbanging codepaths.
 */
#ifdef	DEBUG
#define	extra_checks	1
#else
#define	extra_checks	0
#endif

/* Device and char device-related information */
static DEFINE_IDA(gpio_ida);
static dev_t gpio_devt;
#define GPIO_DEV_MAX 256 /* 256 GPIO chip devices supported */
static int gpio_bus_match(struct device *dev, struct device_driver *drv);
static struct bus_type gpio_bus_type = {
	.name = "gpio",
	.match = gpio_bus_match,
};

/*
 * Number of GPIOs to use for the fast path in set array
 */
#define FASTPATH_NGPIO CONFIG_GPIOLIB_FASTPATH_LIMIT

/* gpio_lock prevents conflicts during gpio_desc[] table updates.
 * While any GPIO is requested, its gpio_chip is not removable;
 * each GPIO's "requested" flag serves as a lock and refcount.
 */
DEFINE_SPINLOCK(gpio_lock);

static DEFINE_MUTEX(gpio_lookup_lock);
static LIST_HEAD(gpio_lookup_list);
LIST_HEAD(gpio_devices);

static DEFINE_MUTEX(gpio_machine_hogs_mutex);
static LIST_HEAD(gpio_machine_hogs);

static void gpiochip_free_hogs(struct gpio_chip *gc);
static int gpiochip_add_irqchip(struct gpio_chip *gc,
				struct lock_class_key *lock_key,
				struct lock_class_key *request_key);
static void gpiochip_irqchip_remove(struct gpio_chip *gc);
static int gpiochip_irqchip_init_hw(struct gpio_chip *gc);
static int gpiochip_irqchip_init_valid_mask(struct gpio_chip *gc);
static void gpiochip_irqchip_free_valid_mask(struct gpio_chip *gc);

static bool gpiolib_initialized;

static inline void desc_set_label(struct gpio_desc *d, const char *label)
{
	d->label = label;
}

/**
 * gpio_to_desc - Convert a GPIO number to its descriptor
 * @gpio: global GPIO number
 *
 * Returns:
 * The GPIO descriptor associated with the given GPIO, or %NULL if no GPIO
 * with the given number exists in the system.
 */
struct gpio_desc *gpio_to_desc(unsigned gpio)
{
	struct gpio_device *gdev;
	unsigned long flags;

	spin_lock_irqsave(&gpio_lock, flags);

	list_for_each_entry(gdev, &gpio_devices, list) {
		if (gdev->base <= gpio &&
		    gdev->base + gdev->ngpio > gpio) {
			spin_unlock_irqrestore(&gpio_lock, flags);
			return &gdev->descs[gpio - gdev->base];
		}
	}

	spin_unlock_irqrestore(&gpio_lock, flags);

	if (!gpio_is_valid(gpio))
		pr_warn("invalid GPIO %d\n", gpio);

	return NULL;
}
EXPORT_SYMBOL_GPL(gpio_to_desc);

/**
 * gpiochip_get_desc - get the GPIO descriptor corresponding to the given
 *                     hardware number for this chip
 * @gc: GPIO chip
 * @hwnum: hardware number of the GPIO for this chip
 *
 * Returns:
 * A pointer to the GPIO descriptor or ``ERR_PTR(-EINVAL)`` if no GPIO exists
 * in the given chip for the specified hardware number.
 */
struct gpio_desc *gpiochip_get_desc(struct gpio_chip *gc,
				    unsigned int hwnum)
{
	struct gpio_device *gdev = gc->gpiodev;

	if (hwnum >= gdev->ngpio)
		return ERR_PTR(-EINVAL);

	return &gdev->descs[hwnum];
}
EXPORT_SYMBOL_GPL(gpiochip_get_desc);

/**
 * desc_to_gpio - convert a GPIO descriptor to the integer namespace
 * @desc: GPIO descriptor
 *
 * This should disappear in the future but is needed since we still
 * use GPIO numbers for error messages and sysfs nodes.
 *
 * Returns:
 * The global GPIO number for the GPIO specified by its descriptor.
 */
int desc_to_gpio(const struct gpio_desc *desc)
{
	return desc->gdev->base + (desc - &desc->gdev->descs[0]);
}
EXPORT_SYMBOL_GPL(desc_to_gpio);


/**
 * gpiod_to_chip - Return the GPIO chip to which a GPIO descriptor belongs
 * @desc:	descriptor to return the chip of
 */
struct gpio_chip *gpiod_to_chip(const struct gpio_desc *desc)
{
	if (!desc || !desc->gdev)
		return NULL;
	return desc->gdev->chip;
}
EXPORT_SYMBOL_GPL(gpiod_to_chip);

/* dynamic allocation of GPIOs, e.g. on a hotplugged device */
static int gpiochip_find_base(int ngpio)
{
	struct gpio_device *gdev;
	int base = GPIO_DYNAMIC_BASE;

	list_for_each_entry(gdev, &gpio_devices, list) {
		/* found a free space? */
		if (gdev->base >= base + ngpio)
			break;
		/* nope, check the space right after the chip */
		base = gdev->base + gdev->ngpio;
	}

	if (gpio_is_valid(base)) {
		pr_debug("%s: found new base at %d\n", __func__, base);
		return base;
	} else {
		pr_err("%s: cannot find free range\n", __func__);
		return -ENOSPC;
	}
}

/**
 * gpiod_get_direction - return the current direction of a GPIO
 * @desc:	GPIO to get the direction of
 *
 * Returns 0 for output, 1 for input, or an error code in case of error.
 *
 * This function may sleep if gpiod_cansleep() is true.
 */
int gpiod_get_direction(struct gpio_desc *desc)
{
	struct gpio_chip *gc;
	unsigned int offset;
	int ret;

	gc = gpiod_to_chip(desc);
	offset = gpio_chip_hwgpio(desc);

	/*
	 * Open drain emulation using input mode may incorrectly report
	 * input here, fix that up.
	 */
	if (test_bit(FLAG_OPEN_DRAIN, &desc->flags) &&
	    test_bit(FLAG_IS_OUT, &desc->flags))
		return 0;

	if (!gc->get_direction)
		return -ENOTSUPP;

	ret = gc->get_direction(gc, offset);
	if (ret < 0)
		return ret;

	/* GPIOF_DIR_IN or other positive, otherwise GPIOF_DIR_OUT */
	if (ret > 0)
		ret = 1;

	assign_bit(FLAG_IS_OUT, &desc->flags, !ret);

	return ret;
}
EXPORT_SYMBOL_GPL(gpiod_get_direction);

/*
 * Add a new chip to the global chips list, keeping the list of chips sorted
 * by range(means [base, base + ngpio - 1]) order.
 *
 * Return -EBUSY if the new chip overlaps with some other chip's integer
 * space.
 */
static int gpiodev_add_to_list(struct gpio_device *gdev)
{
	struct gpio_device *prev, *next;

	if (list_empty(&gpio_devices)) {
		/* initial entry in list */
		list_add_tail(&gdev->list, &gpio_devices);
		return 0;
	}

	next = list_first_entry(&gpio_devices, struct gpio_device, list);
	if (gdev->base + gdev->ngpio <= next->base) {
		/* add before first entry */
		list_add(&gdev->list, &gpio_devices);
		return 0;
	}

	prev = list_last_entry(&gpio_devices, struct gpio_device, list);
	if (prev->base + prev->ngpio <= gdev->base) {
		/* add behind last entry */
		list_add_tail(&gdev->list, &gpio_devices);
		return 0;
	}

	list_for_each_entry_safe(prev, next, &gpio_devices, list) {
		/* at the end of the list */
		if (&next->list == &gpio_devices)
			break;

		/* add between prev and next */
		if (prev->base + prev->ngpio <= gdev->base
				&& gdev->base + gdev->ngpio <= next->base) {
			list_add(&gdev->list, &prev->list);
			return 0;
		}
	}

	return -EBUSY;
}

/*
 * Convert a GPIO name to its descriptor
 * Note that there is no guarantee that GPIO names are globally unique!
 * Hence this function will return, if it exists, a reference to the first GPIO
 * line found that matches the given name.
 */
static struct gpio_desc *gpio_name_to_desc(const char * const name)
{
	struct gpio_device *gdev;
	unsigned long flags;

	if (!name)
		return NULL;

	spin_lock_irqsave(&gpio_lock, flags);

	list_for_each_entry(gdev, &gpio_devices, list) {
		struct gpio_desc *desc;

		for_each_gpio_desc(gdev->chip, desc) {
			if (desc->name && !strcmp(desc->name, name)) {
				spin_unlock_irqrestore(&gpio_lock, flags);
				return desc;
			}
		}
	}

	spin_unlock_irqrestore(&gpio_lock, flags);

	return NULL;
}

/*
 * Take the names from gc->names and assign them to their GPIO descriptors.
 * Warn if a name is already used for a GPIO line on a different GPIO chip.
 *
 * Note that:
 *   1. Non-unique names are still accepted,
 *   2. Name collisions within the same GPIO chip are not reported.
 */
static int gpiochip_set_desc_names(struct gpio_chip *gc)
{
	struct gpio_device *gdev = gc->gpiodev;
	int i;

	/* First check all names if they are unique */
	for (i = 0; i != gc->ngpio; ++i) {
		struct gpio_desc *gpio;

		gpio = gpio_name_to_desc(gc->names[i]);
		if (gpio)
			dev_warn(&gdev->dev,
				 "Detected name collision for GPIO name '%s'\n",
				 gc->names[i]);
	}

	/* Then add all names to the GPIO descriptors */
	for (i = 0; i != gc->ngpio; ++i)
		gdev->descs[i].name = gc->names[i];

	return 0;
}

/*
 * devprop_gpiochip_set_names - Set GPIO line names using device properties
 * @chip: GPIO chip whose lines should be named, if possible
 *
 * Looks for device property "gpio-line-names" and if it exists assigns
 * GPIO line names for the chip. The memory allocated for the assigned
 * names belong to the underlying firmware node and should not be released
 * by the caller.
 */
static int devprop_gpiochip_set_names(struct gpio_chip *chip)
{
	struct gpio_device *gdev = chip->gpiodev;
	struct device *dev = &gdev->dev;
	const char **names;
	int ret, i;
	int count;

	count = device_property_string_array_count(dev, "gpio-line-names");
	if (count < 0)
		return 0;

	/*
	 * When offset is set in the driver side we assume the driver internally
	 * is using more than one gpiochip per the same device. We have to stop
	 * setting friendly names if the specified ones with 'gpio-line-names'
	 * are less than the offset in the device itself. This means all the
	 * lines are not present for every single pin within all the internal
	 * gpiochips.
	 */
	if (count <= chip->offset) {
		dev_warn(dev, "gpio-line-names too short (length %d), cannot map names for the gpiochip at offset %u\n",
			 count, chip->offset);
		return 0;
	}

	names = kcalloc(count, sizeof(*names), GFP_KERNEL);
	if (!names)
		return -ENOMEM;

	ret = device_property_read_string_array(dev, "gpio-line-names",
						names, count);
	if (ret < 0) {
		dev_warn(dev, "failed to read GPIO line names\n");
		kfree(names);
		return ret;
	}

	/*
	 * When more that one gpiochip per device is used, 'count' can
	 * contain at most number gpiochips x chip->ngpio. We have to
	 * correctly distribute all defined lines taking into account
	 * chip->offset as starting point from where we will assign
	 * the names to pins from the 'names' array. Since property
	 * 'gpio-line-names' cannot contains gaps, we have to be sure
	 * we only assign those pins that really exists since chip->ngpio
	 * can be different of the chip->offset.
	 */
	count = (count > chip->offset) ? count - chip->offset : count;
	if (count > chip->ngpio)
		count = chip->ngpio;

	for (i = 0; i < count; i++) {
		/*
		 * Allow overriding "fixed" names provided by the GPIO
		 * provider. The "fixed" names are more often than not
		 * generic and less informative than the names given in
		 * device properties.
		 */
		if (names[chip->offset + i] && names[chip->offset + i][0])
			gdev->descs[i].name = names[chip->offset + i];
	}

	kfree(names);

	return 0;
}

static unsigned long *gpiochip_allocate_mask(struct gpio_chip *gc)
{
	unsigned long *p;

	p = bitmap_alloc(gc->ngpio, GFP_KERNEL);
	if (!p)
		return NULL;

	/* Assume by default all GPIOs are valid */
	bitmap_fill(p, gc->ngpio);

	return p;
}

static unsigned int gpiochip_count_reserved_ranges(struct gpio_chip *gc)
{
	struct device *dev = &gc->gpiodev->dev;
	int size;

	/* Format is "start, count, ..." */
	size = device_property_count_u32(dev, "gpio-reserved-ranges");
	if (size > 0 && size % 2 == 0)
		return size;

	return 0;
}

static int gpiochip_alloc_valid_mask(struct gpio_chip *gc)
{
	if (!(gpiochip_count_reserved_ranges(gc) || gc->init_valid_mask))
		return 0;

	gc->valid_mask = gpiochip_allocate_mask(gc);
	if (!gc->valid_mask)
		return -ENOMEM;

	return 0;
}

static int gpiochip_apply_reserved_ranges(struct gpio_chip *gc)
{
	struct device *dev = &gc->gpiodev->dev;
	unsigned int size;
	u32 *ranges;
	int ret;

	size = gpiochip_count_reserved_ranges(gc);
	if (size == 0)
		return 0;

	ranges = kmalloc_array(size, sizeof(*ranges), GFP_KERNEL);
	if (!ranges)
		return -ENOMEM;

	ret = device_property_read_u32_array(dev, "gpio-reserved-ranges",
					     ranges, size);
	if (ret) {
		kfree(ranges);
		return ret;
	}

	while (size) {
		u32 count = ranges[--size];
		u32 start = ranges[--size];

		if (start >= gc->ngpio || start + count > gc->ngpio)
			continue;

		bitmap_clear(gc->valid_mask, start, count);
	}

	kfree(ranges);
	return 0;
}

static int gpiochip_init_valid_mask(struct gpio_chip *gc)
{
	int ret;

	ret = gpiochip_apply_reserved_ranges(gc);
	if (ret)
		return ret;

	if (gc->init_valid_mask)
		return gc->init_valid_mask(gc,
					   gc->valid_mask,
					   gc->ngpio);

	return 0;
}

static void gpiochip_free_valid_mask(struct gpio_chip *gc)
{
	bitmap_free(gc->valid_mask);
	gc->valid_mask = NULL;
}

static int gpiochip_add_pin_ranges(struct gpio_chip *gc)
{
	if (gc->add_pin_ranges)
		return gc->add_pin_ranges(gc);

	return 0;
}

bool gpiochip_line_is_valid(const struct gpio_chip *gc,
				unsigned int offset)
{
	/* No mask means all valid */
	if (likely(!gc->valid_mask))
		return true;
	return test_bit(offset, gc->valid_mask);
}
EXPORT_SYMBOL_GPL(gpiochip_line_is_valid);

static void gpiodevice_release(struct device *dev)
{
	struct gpio_device *gdev = to_gpio_device(dev);
	unsigned long flags;

	spin_lock_irqsave(&gpio_lock, flags);
	list_del(&gdev->list);
	spin_unlock_irqrestore(&gpio_lock, flags);

	ida_free(&gpio_ida, gdev->id);
	kfree_const(gdev->label);
	kfree(gdev->descs);
	kfree(gdev);
}

#ifdef CONFIG_GPIO_CDEV
#define gcdev_register(gdev, devt)	gpiolib_cdev_register((gdev), (devt))
#define gcdev_unregister(gdev)		gpiolib_cdev_unregister((gdev))
#else
/*
 * gpiolib_cdev_register() indirectly calls device_add(), which is still
 * required even when cdev is not selected.
 */
#define gcdev_register(gdev, devt)	device_add(&(gdev)->dev)
#define gcdev_unregister(gdev)		device_del(&(gdev)->dev)
#endif

static int gpiochip_setup_dev(struct gpio_device *gdev)
{
	int ret;

	ret = gcdev_register(gdev, gpio_devt);
	if (ret)
		return ret;

	/* From this point, the .release() function cleans up gpio_device */
	gdev->dev.release = gpiodevice_release;

	ret = gpiochip_sysfs_register(gdev);
	if (ret)
		goto err_remove_device;

	dev_dbg(&gdev->dev, "registered GPIOs %d to %d on %s\n", gdev->base,
		gdev->base + gdev->ngpio - 1, gdev->chip->label ? : "generic");

	return 0;

err_remove_device:
	gcdev_unregister(gdev);
	return ret;
}

static void gpiochip_machine_hog(struct gpio_chip *gc, struct gpiod_hog *hog)
{
	struct gpio_desc *desc;
	int rv;

	desc = gpiochip_get_desc(gc, hog->chip_hwnum);
	if (IS_ERR(desc)) {
		chip_err(gc, "%s: unable to get GPIO desc: %ld\n", __func__,
			 PTR_ERR(desc));
		return;
	}

	if (test_bit(FLAG_IS_HOGGED, &desc->flags))
		return;

	rv = gpiod_hog(desc, hog->line_name, hog->lflags, hog->dflags);
	if (rv)
		gpiod_err(desc, "%s: unable to hog GPIO line (%s:%u): %d\n",
			  __func__, gc->label, hog->chip_hwnum, rv);
}

static void machine_gpiochip_add(struct gpio_chip *gc)
{
	struct gpiod_hog *hog;

	mutex_lock(&gpio_machine_hogs_mutex);

	list_for_each_entry(hog, &gpio_machine_hogs, list) {
		if (!strcmp(gc->label, hog->chip_label))
			gpiochip_machine_hog(gc, hog);
	}

	mutex_unlock(&gpio_machine_hogs_mutex);
}

static void gpiochip_setup_devs(void)
{
	struct gpio_device *gdev;
	int ret;

	list_for_each_entry(gdev, &gpio_devices, list) {
		ret = gpiochip_setup_dev(gdev);
		if (ret)
			dev_err(&gdev->dev,
				"Failed to initialize gpio device (%d)\n", ret);
	}
}

int gpiochip_add_data_with_key(struct gpio_chip *gc, void *data,
			       struct lock_class_key *lock_key,
			       struct lock_class_key *request_key)
{
	struct fwnode_handle *fwnode = NULL;
	struct gpio_device *gdev;
	unsigned long flags;
	unsigned int i;
	u32 ngpios = 0;
	int base = 0;
	int ret = 0;

	if (gc->fwnode)
		fwnode = gc->fwnode;
	else if (gc->parent)
		fwnode = dev_fwnode(gc->parent);

	/*
	 * First: allocate and populate the internal stat container, and
	 * set up the struct device.
	 */
	gdev = kzalloc(sizeof(*gdev), GFP_KERNEL);
	if (!gdev)
		return -ENOMEM;
	gdev->dev.bus = &gpio_bus_type;
	gdev->dev.parent = gc->parent;
	gdev->chip = gc;
	gc->gpiodev = gdev;

	of_gpio_dev_init(gc, gdev);
	acpi_gpio_dev_init(gc, gdev);

	/*
	 * Assign fwnode depending on the result of the previous calls,
	 * if none of them succeed, assign it to the parent's one.
	 */
	gc->fwnode = gdev->dev.fwnode = dev_fwnode(&gdev->dev) ?: fwnode;

	gdev->id = ida_alloc(&gpio_ida, GFP_KERNEL);
	if (gdev->id < 0) {
		ret = gdev->id;
		goto err_free_gdev;
	}

	ret = dev_set_name(&gdev->dev, GPIOCHIP_NAME "%d", gdev->id);
	if (ret)
		goto err_free_ida;

	device_initialize(&gdev->dev);
	if (gc->parent && gc->parent->driver)
		gdev->owner = gc->parent->driver->owner;
	else if (gc->owner)
		/* TODO: remove chip->owner */
		gdev->owner = gc->owner;
	else
		gdev->owner = THIS_MODULE;

	/*
	 * Try the device properties if the driver didn't supply the number
	 * of GPIO lines.
	 */
	ngpios = gc->ngpio;
	if (ngpios == 0) {
		ret = device_property_read_u32(&gdev->dev, "ngpios", &ngpios);
		if (ret == -ENODATA)
			/*
			 * -ENODATA means that there is no property found and
			 * we want to issue the error message to the user.
			 * Besides that, we want to return different error code
			 * to state that supplied value is not valid.
			 */
			ngpios = 0;
		else if (ret)
			goto err_free_dev_name;

		gc->ngpio = ngpios;
	}

	if (gc->ngpio == 0) {
		chip_err(gc, "tried to insert a GPIO chip with zero lines\n");
		ret = -EINVAL;
		goto err_free_dev_name;
	}

	if (gc->ngpio > FASTPATH_NGPIO)
		chip_warn(gc, "line cnt %u is greater than fast path cnt %u\n",
			  gc->ngpio, FASTPATH_NGPIO);

	gdev->descs = kcalloc(gc->ngpio, sizeof(*gdev->descs), GFP_KERNEL);
	if (!gdev->descs) {
		ret = -ENOMEM;
		goto err_free_dev_name;
	}

	gdev->label = kstrdup_const(gc->label ?: "unknown", GFP_KERNEL);
	if (!gdev->label) {
		ret = -ENOMEM;
		goto err_free_descs;
	}

	gdev->ngpio = gc->ngpio;
	gdev->data = data;

	spin_lock_irqsave(&gpio_lock, flags);

	/*
	 * TODO: this allocates a Linux GPIO number base in the global
	 * GPIO numberspace for this chip. In the long run we want to
	 * get *rid* of this numberspace and use only descriptors, but
	 * it may be a pipe dream. It will not happen before we get rid
	 * of the sysfs interface anyways.
	 */
	base = gc->base;
	if (base < 0) {
		base = gpiochip_find_base(gc->ngpio);
		if (base < 0) {
			spin_unlock_irqrestore(&gpio_lock, flags);
			ret = base;
			base = 0;
			goto err_free_label;
		}
		/*
		 * TODO: it should not be necessary to reflect the assigned
		 * base outside of the GPIO subsystem. Go over drivers and
		 * see if anyone makes use of this, else drop this and assign
		 * a poison instead.
		 */
		gc->base = base;
	} else {
		dev_warn(&gdev->dev,
			 "Static allocation of GPIO base is deprecated, use dynamic allocation.\n");
	}
	gdev->base = base;

	ret = gpiodev_add_to_list(gdev);
	if (ret) {
		spin_unlock_irqrestore(&gpio_lock, flags);
		chip_err(gc, "GPIO integer space overlap, cannot add chip\n");
		goto err_free_label;
	}

	for (i = 0; i < gc->ngpio; i++)
		gdev->descs[i].gdev = gdev;

	spin_unlock_irqrestore(&gpio_lock, flags);

	BLOCKING_INIT_NOTIFIER_HEAD(&gdev->notifier);
	init_rwsem(&gdev->sem);

#ifdef CONFIG_PINCTRL
	INIT_LIST_HEAD(&gdev->pin_ranges);
#endif

	if (gc->names) {
		ret = gpiochip_set_desc_names(gc);
		if (ret)
			goto err_remove_from_list;
	}
	ret = devprop_gpiochip_set_names(gc);
	if (ret)
		goto err_remove_from_list;

	ret = gpiochip_alloc_valid_mask(gc);
	if (ret)
		goto err_remove_from_list;

	ret = of_gpiochip_add(gc);
	if (ret)
		goto err_free_gpiochip_mask;

	ret = gpiochip_init_valid_mask(gc);
	if (ret)
		goto err_remove_of_chip;

	for (i = 0; i < gc->ngpio; i++) {
		struct gpio_desc *desc = &gdev->descs[i];

		if (gc->get_direction && gpiochip_line_is_valid(gc, i)) {
			assign_bit(FLAG_IS_OUT,
				   &desc->flags, !gc->get_direction(gc, i));
		} else {
			assign_bit(FLAG_IS_OUT,
				   &desc->flags, !gc->direction_input);
		}
	}

	ret = gpiochip_add_pin_ranges(gc);
	if (ret)
		goto err_remove_of_chip;

	acpi_gpiochip_add(gc);

	machine_gpiochip_add(gc);

	ret = gpiochip_irqchip_init_valid_mask(gc);
	if (ret)
		goto err_remove_acpi_chip;

	ret = gpiochip_irqchip_init_hw(gc);
	if (ret)
		goto err_remove_acpi_chip;

	ret = gpiochip_add_irqchip(gc, lock_key, request_key);
	if (ret)
		goto err_remove_irqchip_mask;

	/*
	 * By first adding the chardev, and then adding the device,
	 * we get a device node entry in sysfs under
	 * /sys/bus/gpio/devices/gpiochipN/dev that can be used for
	 * coldplug of device nodes and other udev business.
	 * We can do this only if gpiolib has been initialized.
	 * Otherwise, defer until later.
	 */
	if (gpiolib_initialized) {
		ret = gpiochip_setup_dev(gdev);
		if (ret)
			goto err_remove_irqchip;
	}
	return 0;

err_remove_irqchip:
	gpiochip_irqchip_remove(gc);
err_remove_irqchip_mask:
	gpiochip_irqchip_free_valid_mask(gc);
err_remove_acpi_chip:
	acpi_gpiochip_remove(gc);
err_remove_of_chip:
	gpiochip_free_hogs(gc);
	of_gpiochip_remove(gc);
err_free_gpiochip_mask:
	gpiochip_remove_pin_ranges(gc);
	gpiochip_free_valid_mask(gc);
	if (gdev->dev.release) {
		/* release() has been registered by gpiochip_setup_dev() */
		put_device(&gdev->dev);
		goto err_print_message;
	}
err_remove_from_list:
	spin_lock_irqsave(&gpio_lock, flags);
	list_del(&gdev->list);
	spin_unlock_irqrestore(&gpio_lock, flags);
err_free_label:
	kfree_const(gdev->label);
err_free_descs:
	kfree(gdev->descs);
err_free_dev_name:
	kfree(dev_name(&gdev->dev));
err_free_ida:
	ida_free(&gpio_ida, gdev->id);
err_free_gdev:
	kfree(gdev);
err_print_message:
	/* failures here can mean systems won't boot... */
	if (ret != -EPROBE_DEFER) {
		pr_err("%s: GPIOs %d..%d (%s) failed to register, %d\n", __func__,
		       base, base + (int)ngpios - 1,
		       gc->label ? : "generic", ret);
	}
	return ret;
}
EXPORT_SYMBOL_GPL(gpiochip_add_data_with_key);

/**
 * gpiochip_get_data() - get per-subdriver data for the chip
 * @gc: GPIO chip
 *
 * Returns:
 * The per-subdriver data for the chip.
 */
void *gpiochip_get_data(struct gpio_chip *gc)
{
	return gc->gpiodev->data;
}
EXPORT_SYMBOL_GPL(gpiochip_get_data);

/**
 * gpiochip_remove() - unregister a gpio_chip
 * @gc: the chip to unregister
 *
 * A gpio_chip with any GPIOs still requested may not be removed.
 */
void gpiochip_remove(struct gpio_chip *gc)
{
	struct gpio_device *gdev = gc->gpiodev;
	unsigned long	flags;
	unsigned int	i;

	down_write(&gdev->sem);

	/* FIXME: should the legacy sysfs handling be moved to gpio_device? */
	gpiochip_sysfs_unregister(gdev);
	gpiochip_free_hogs(gc);
	/* Numb the device, cancelling all outstanding operations */
	gdev->chip = NULL;
	gpiochip_irqchip_remove(gc);
	acpi_gpiochip_remove(gc);
	of_gpiochip_remove(gc);
	gpiochip_remove_pin_ranges(gc);
	gpiochip_free_valid_mask(gc);
	/*
	 * We accept no more calls into the driver from this point, so
	 * NULL the driver data pointer
	 */
	gdev->data = NULL;

	spin_lock_irqsave(&gpio_lock, flags);
	for (i = 0; i < gdev->ngpio; i++) {
		if (gpiochip_is_requested(gc, i))
			break;
	}
	spin_unlock_irqrestore(&gpio_lock, flags);

	if (i != gdev->ngpio)
		dev_crit(&gdev->dev,
			 "REMOVING GPIOCHIP WITH GPIOS STILL REQUESTED\n");

	/*
	 * The gpiochip side puts its use of the device to rest here:
	 * if there are no userspace clients, the chardev and device will
	 * be removed, else it will be dangling until the last user is
	 * gone.
	 */
	gcdev_unregister(gdev);
	up_write(&gdev->sem);
	put_device(&gdev->dev);
}
EXPORT_SYMBOL_GPL(gpiochip_remove);

/**
 * gpiochip_find() - iterator for locating a specific gpio_chip
 * @data: data to pass to match function
 * @match: Callback function to check gpio_chip
 *
 * Similar to bus_find_device.  It returns a reference to a gpio_chip as
 * determined by a user supplied @match callback.  The callback should return
 * 0 if the device doesn't match and non-zero if it does.  If the callback is
 * non-zero, this function will return to the caller and not iterate over any
 * more gpio_chips.
 */
struct gpio_chip *gpiochip_find(void *data,
				int (*match)(struct gpio_chip *gc,
					     void *data))
{
	struct gpio_device *gdev;
	struct gpio_chip *gc = NULL;
	unsigned long flags;

	spin_lock_irqsave(&gpio_lock, flags);
	list_for_each_entry(gdev, &gpio_devices, list)
		if (gdev->chip && match(gdev->chip, data)) {
			gc = gdev->chip;
			break;
		}

	spin_unlock_irqrestore(&gpio_lock, flags);

	return gc;
}
EXPORT_SYMBOL_GPL(gpiochip_find);

static int gpiochip_match_name(struct gpio_chip *gc, void *data)
{
	const char *name = data;

	return !strcmp(gc->label, name);
}

static struct gpio_chip *find_chip_by_name(const char *name)
{
	return gpiochip_find((void *)name, gpiochip_match_name);
}

#ifdef CONFIG_GPIOLIB_IRQCHIP

/*
 * The following is irqchip helper code for gpiochips.
 */

static int gpiochip_irqchip_init_hw(struct gpio_chip *gc)
{
	struct gpio_irq_chip *girq = &gc->irq;

	if (!girq->init_hw)
		return 0;

	return girq->init_hw(gc);
}

static int gpiochip_irqchip_init_valid_mask(struct gpio_chip *gc)
{
	struct gpio_irq_chip *girq = &gc->irq;

	if (!girq->init_valid_mask)
		return 0;

	girq->valid_mask = gpiochip_allocate_mask(gc);
	if (!girq->valid_mask)
		return -ENOMEM;

	girq->init_valid_mask(gc, girq->valid_mask, gc->ngpio);

	return 0;
}

static void gpiochip_irqchip_free_valid_mask(struct gpio_chip *gc)
{
	bitmap_free(gc->irq.valid_mask);
	gc->irq.valid_mask = NULL;
}

bool gpiochip_irqchip_irq_valid(const struct gpio_chip *gc,
				unsigned int offset)
{
	if (!gpiochip_line_is_valid(gc, offset))
		return false;
	/* No mask means all valid */
	if (likely(!gc->irq.valid_mask))
		return true;
	return test_bit(offset, gc->irq.valid_mask);
}
EXPORT_SYMBOL_GPL(gpiochip_irqchip_irq_valid);

#ifdef CONFIG_IRQ_DOMAIN_HIERARCHY

/**
 * gpiochip_set_hierarchical_irqchip() - connects a hierarchical irqchip
 * to a gpiochip
 * @gc: the gpiochip to set the irqchip hierarchical handler to
 * @irqchip: the irqchip to handle this level of the hierarchy, the interrupt
 * will then percolate up to the parent
 */
static void gpiochip_set_hierarchical_irqchip(struct gpio_chip *gc,
					      struct irq_chip *irqchip)
{
	/* DT will deal with mapping each IRQ as we go along */
	if (is_of_node(gc->irq.fwnode))
		return;

	/*
	 * This is for legacy and boardfile "irqchip" fwnodes: allocate
	 * irqs upfront instead of dynamically since we don't have the
	 * dynamic type of allocation that hardware description languages
	 * provide. Once all GPIO drivers using board files are gone from
	 * the kernel we can delete this code, but for a transitional period
	 * it is necessary to keep this around.
	 */
	if (is_fwnode_irqchip(gc->irq.fwnode)) {
		int i;
		int ret;

		for (i = 0; i < gc->ngpio; i++) {
			struct irq_fwspec fwspec;
			unsigned int parent_hwirq;
			unsigned int parent_type;
			struct gpio_irq_chip *girq = &gc->irq;

			/*
			 * We call the child to parent translation function
			 * only to check if the child IRQ is valid or not.
			 * Just pick the rising edge type here as that is what
			 * we likely need to support.
			 */
			ret = girq->child_to_parent_hwirq(gc, i,
							  IRQ_TYPE_EDGE_RISING,
							  &parent_hwirq,
							  &parent_type);
			if (ret) {
				chip_err(gc, "skip set-up on hwirq %d\n",
					 i);
				continue;
			}

			fwspec.fwnode = gc->irq.fwnode;
			/* This is the hwirq for the GPIO line side of things */
			fwspec.param[0] = girq->child_offset_to_irq(gc, i);
			/* Just pick something */
			fwspec.param[1] = IRQ_TYPE_EDGE_RISING;
			fwspec.param_count = 2;
			ret = __irq_domain_alloc_irqs(gc->irq.domain,
						      /* just pick something */
						      -1,
						      1,
						      NUMA_NO_NODE,
						      &fwspec,
						      false,
						      NULL);
			if (ret < 0) {
				chip_err(gc,
					 "can not allocate irq for GPIO line %d parent hwirq %d in hierarchy domain: %d\n",
					 i, parent_hwirq,
					 ret);
			}
		}
	}

	chip_err(gc, "%s unknown fwnode type proceed anyway\n", __func__);

	return;
}

static int gpiochip_hierarchy_irq_domain_translate(struct irq_domain *d,
						   struct irq_fwspec *fwspec,
						   unsigned long *hwirq,
						   unsigned int *type)
{
	/* We support standard DT translation */
	if (is_of_node(fwspec->fwnode) && fwspec->param_count == 2) {
		return irq_domain_translate_twocell(d, fwspec, hwirq, type);
	}

	/* This is for board files and others not using DT */
	if (is_fwnode_irqchip(fwspec->fwnode)) {
		int ret;

		ret = irq_domain_translate_twocell(d, fwspec, hwirq, type);
		if (ret)
			return ret;
		WARN_ON(*type == IRQ_TYPE_NONE);
		return 0;
	}
	return -EINVAL;
}

static int gpiochip_hierarchy_irq_domain_alloc(struct irq_domain *d,
					       unsigned int irq,
					       unsigned int nr_irqs,
					       void *data)
{
	struct gpio_chip *gc = d->host_data;
	irq_hw_number_t hwirq;
	unsigned int type = IRQ_TYPE_NONE;
	struct irq_fwspec *fwspec = data;
	union gpio_irq_fwspec gpio_parent_fwspec = {};
	unsigned int parent_hwirq;
	unsigned int parent_type;
	struct gpio_irq_chip *girq = &gc->irq;
	int ret;

	/*
	 * The nr_irqs parameter is always one except for PCI multi-MSI
	 * so this should not happen.
	 */
	WARN_ON(nr_irqs != 1);

	ret = gc->irq.child_irq_domain_ops.translate(d, fwspec, &hwirq, &type);
	if (ret)
		return ret;

	chip_dbg(gc, "allocate IRQ %d, hwirq %lu\n", irq,  hwirq);

	ret = girq->child_to_parent_hwirq(gc, hwirq, type,
					  &parent_hwirq, &parent_type);
	if (ret) {
		chip_err(gc, "can't look up hwirq %lu\n", hwirq);
		return ret;
	}
	chip_dbg(gc, "found parent hwirq %u\n", parent_hwirq);

	/*
	 * We set handle_bad_irq because the .set_type() should
	 * always be invoked and set the right type of handler.
	 */
	irq_domain_set_info(d,
			    irq,
			    hwirq,
			    gc->irq.chip,
			    gc,
			    girq->handler,
			    NULL, NULL);
	irq_set_probe(irq);

	/* This parent only handles asserted level IRQs */
	ret = girq->populate_parent_alloc_arg(gc, &gpio_parent_fwspec,
					      parent_hwirq, parent_type);
	if (ret)
		return ret;

	chip_dbg(gc, "alloc_irqs_parent for %d parent hwirq %d\n",
		  irq, parent_hwirq);
	irq_set_lockdep_class(irq, gc->irq.lock_key, gc->irq.request_key);
	ret = irq_domain_alloc_irqs_parent(d, irq, 1, &gpio_parent_fwspec);
	/*
	 * If the parent irqdomain is msi, the interrupts have already
	 * been allocated, so the EEXIST is good.
	 */
	if (irq_domain_is_msi(d->parent) && (ret == -EEXIST))
		ret = 0;
	if (ret)
		chip_err(gc,
			 "failed to allocate parent hwirq %d for hwirq %lu\n",
			 parent_hwirq, hwirq);

	return ret;
}

static unsigned int gpiochip_child_offset_to_irq_noop(struct gpio_chip *gc,
						      unsigned int offset)
{
	return offset;
}

static void gpiochip_hierarchy_setup_domain_ops(struct irq_domain_ops *ops)
{
	ops->activate = gpiochip_irq_domain_activate;
	ops->deactivate = gpiochip_irq_domain_deactivate;
	ops->alloc = gpiochip_hierarchy_irq_domain_alloc;

	/*
	 * We only allow overriding the translate() and free() functions for
	 * hierarchical chips, and this should only be done if the user
	 * really need something other than 1:1 translation for translate()
	 * callback and free if user wants to free up any resources which
	 * were allocated during callbacks, for example populate_parent_alloc_arg.
	 */
	if (!ops->translate)
		ops->translate = gpiochip_hierarchy_irq_domain_translate;
	if (!ops->free)
		ops->free = irq_domain_free_irqs_common;
}

static int gpiochip_hierarchy_add_domain(struct gpio_chip *gc)
{
	if (!gc->irq.child_to_parent_hwirq ||
	    !gc->irq.fwnode) {
		chip_err(gc, "missing irqdomain vital data\n");
		return -EINVAL;
	}

	if (!gc->irq.child_offset_to_irq)
		gc->irq.child_offset_to_irq = gpiochip_child_offset_to_irq_noop;

	if (!gc->irq.populate_parent_alloc_arg)
		gc->irq.populate_parent_alloc_arg =
			gpiochip_populate_parent_fwspec_twocell;

	gpiochip_hierarchy_setup_domain_ops(&gc->irq.child_irq_domain_ops);

	gc->irq.domain = irq_domain_create_hierarchy(
		gc->irq.parent_domain,
		0,
		gc->ngpio,
		gc->irq.fwnode,
		&gc->irq.child_irq_domain_ops,
		gc);

	if (!gc->irq.domain)
		return -ENOMEM;

	gpiochip_set_hierarchical_irqchip(gc, gc->irq.chip);

	return 0;
}

static bool gpiochip_hierarchy_is_hierarchical(struct gpio_chip *gc)
{
	return !!gc->irq.parent_domain;
}

int gpiochip_populate_parent_fwspec_twocell(struct gpio_chip *gc,
					    union gpio_irq_fwspec *gfwspec,
					    unsigned int parent_hwirq,
					    unsigned int parent_type)
{
	struct irq_fwspec *fwspec = &gfwspec->fwspec;

	fwspec->fwnode = gc->irq.parent_domain->fwnode;
	fwspec->param_count = 2;
	fwspec->param[0] = parent_hwirq;
	fwspec->param[1] = parent_type;

	return 0;
}
EXPORT_SYMBOL_GPL(gpiochip_populate_parent_fwspec_twocell);

int gpiochip_populate_parent_fwspec_fourcell(struct gpio_chip *gc,
					     union gpio_irq_fwspec *gfwspec,
					     unsigned int parent_hwirq,
					     unsigned int parent_type)
{
	struct irq_fwspec *fwspec = &gfwspec->fwspec;

	fwspec->fwnode = gc->irq.parent_domain->fwnode;
	fwspec->param_count = 4;
	fwspec->param[0] = 0;
	fwspec->param[1] = parent_hwirq;
	fwspec->param[2] = 0;
	fwspec->param[3] = parent_type;

	return 0;
}
EXPORT_SYMBOL_GPL(gpiochip_populate_parent_fwspec_fourcell);

#else

static int gpiochip_hierarchy_add_domain(struct gpio_chip *gc)
{
	return -EINVAL;
}

static bool gpiochip_hierarchy_is_hierarchical(struct gpio_chip *gc)
{
	return false;
}

#endif /* CONFIG_IRQ_DOMAIN_HIERARCHY */

/**
 * gpiochip_irq_map() - maps an IRQ into a GPIO irqchip
 * @d: the irqdomain used by this irqchip
 * @irq: the global irq number used by this GPIO irqchip irq
 * @hwirq: the local IRQ/GPIO line offset on this gpiochip
 *
 * This function will set up the mapping for a certain IRQ line on a
 * gpiochip by assigning the gpiochip as chip data, and using the irqchip
 * stored inside the gpiochip.
 */
int gpiochip_irq_map(struct irq_domain *d, unsigned int irq,
		     irq_hw_number_t hwirq)
{
	struct gpio_chip *gc = d->host_data;
	int ret = 0;

	if (!gpiochip_irqchip_irq_valid(gc, hwirq))
		return -ENXIO;

	irq_set_chip_data(irq, gc);
	/*
	 * This lock class tells lockdep that GPIO irqs are in a different
	 * category than their parents, so it won't report false recursion.
	 */
	irq_set_lockdep_class(irq, gc->irq.lock_key, gc->irq.request_key);
	irq_set_chip_and_handler(irq, gc->irq.chip, gc->irq.handler);
	/* Chips that use nested thread handlers have them marked */
	if (gc->irq.threaded)
		irq_set_nested_thread(irq, 1);
	irq_set_noprobe(irq);

	if (gc->irq.num_parents == 1)
		ret = irq_set_parent(irq, gc->irq.parents[0]);
	else if (gc->irq.map)
		ret = irq_set_parent(irq, gc->irq.map[hwirq]);

	if (ret < 0)
		return ret;

	/*
	 * No set-up of the hardware will happen if IRQ_TYPE_NONE
	 * is passed as default type.
	 */
	if (gc->irq.default_type != IRQ_TYPE_NONE)
		irq_set_irq_type(irq, gc->irq.default_type);

	return 0;
}
EXPORT_SYMBOL_GPL(gpiochip_irq_map);

void gpiochip_irq_unmap(struct irq_domain *d, unsigned int irq)
{
	struct gpio_chip *gc = d->host_data;

	if (gc->irq.threaded)
		irq_set_nested_thread(irq, 0);
	irq_set_chip_and_handler(irq, NULL, NULL);
	irq_set_chip_data(irq, NULL);
}
EXPORT_SYMBOL_GPL(gpiochip_irq_unmap);

static const struct irq_domain_ops gpiochip_domain_ops = {
	.map	= gpiochip_irq_map,
	.unmap	= gpiochip_irq_unmap,
	/* Virtually all GPIO irqchips are twocell:ed */
	.xlate	= irq_domain_xlate_twocell,
};

/*
 * TODO: move these activate/deactivate in under the hierarchicial
 * irqchip implementation as static once SPMI and SSBI (all external
 * users) are phased over.
 */
/**
 * gpiochip_irq_domain_activate() - Lock a GPIO to be used as an IRQ
 * @domain: The IRQ domain used by this IRQ chip
 * @data: Outermost irq_data associated with the IRQ
 * @reserve: If set, only reserve an interrupt vector instead of assigning one
 *
 * This function is a wrapper that calls gpiochip_lock_as_irq() and is to be
 * used as the activate function for the &struct irq_domain_ops. The host_data
 * for the IRQ domain must be the &struct gpio_chip.
 */
int gpiochip_irq_domain_activate(struct irq_domain *domain,
				 struct irq_data *data, bool reserve)
{
	struct gpio_chip *gc = domain->host_data;

	return gpiochip_lock_as_irq(gc, data->hwirq);
}
EXPORT_SYMBOL_GPL(gpiochip_irq_domain_activate);

/**
 * gpiochip_irq_domain_deactivate() - Unlock a GPIO used as an IRQ
 * @domain: The IRQ domain used by this IRQ chip
 * @data: Outermost irq_data associated with the IRQ
 *
 * This function is a wrapper that will call gpiochip_unlock_as_irq() and is to
 * be used as the deactivate function for the &struct irq_domain_ops. The
 * host_data for the IRQ domain must be the &struct gpio_chip.
 */
void gpiochip_irq_domain_deactivate(struct irq_domain *domain,
				    struct irq_data *data)
{
	struct gpio_chip *gc = domain->host_data;

	return gpiochip_unlock_as_irq(gc, data->hwirq);
}
EXPORT_SYMBOL_GPL(gpiochip_irq_domain_deactivate);

static int gpiochip_to_irq(struct gpio_chip *gc, unsigned int offset)
{
	struct irq_domain *domain = gc->irq.domain;

#ifdef CONFIG_GPIOLIB_IRQCHIP
	/*
	 * Avoid race condition with other code, which tries to lookup
	 * an IRQ before the irqchip has been properly registered,
	 * i.e. while gpiochip is still being brought up.
	 */
	if (!gc->irq.initialized)
		return -EPROBE_DEFER;
#endif

	if (!gpiochip_irqchip_irq_valid(gc, offset))
		return -ENXIO;

#ifdef CONFIG_IRQ_DOMAIN_HIERARCHY
	if (irq_domain_is_hierarchy(domain)) {
		struct irq_fwspec spec;

		spec.fwnode = domain->fwnode;
		spec.param_count = 2;
		spec.param[0] = gc->irq.child_offset_to_irq(gc, offset);
		spec.param[1] = IRQ_TYPE_NONE;

		return irq_create_fwspec_mapping(&spec);
	}
#endif

	return irq_create_mapping(domain, offset);
}

int gpiochip_irq_reqres(struct irq_data *d)
{
	struct gpio_chip *gc = irq_data_get_irq_chip_data(d);

	return gpiochip_reqres_irq(gc, d->hwirq);
}
EXPORT_SYMBOL(gpiochip_irq_reqres);

void gpiochip_irq_relres(struct irq_data *d)
{
	struct gpio_chip *gc = irq_data_get_irq_chip_data(d);

	gpiochip_relres_irq(gc, d->hwirq);
}
EXPORT_SYMBOL(gpiochip_irq_relres);

static void gpiochip_irq_mask(struct irq_data *d)
{
	struct gpio_chip *gc = irq_data_get_irq_chip_data(d);

	if (gc->irq.irq_mask)
		gc->irq.irq_mask(d);
	gpiochip_disable_irq(gc, d->hwirq);
}

static void gpiochip_irq_unmask(struct irq_data *d)
{
	struct gpio_chip *gc = irq_data_get_irq_chip_data(d);

	gpiochip_enable_irq(gc, d->hwirq);
	if (gc->irq.irq_unmask)
		gc->irq.irq_unmask(d);
}

static void gpiochip_irq_enable(struct irq_data *d)
{
	struct gpio_chip *gc = irq_data_get_irq_chip_data(d);

	gpiochip_enable_irq(gc, d->hwirq);
	gc->irq.irq_enable(d);
}

static void gpiochip_irq_disable(struct irq_data *d)
{
	struct gpio_chip *gc = irq_data_get_irq_chip_data(d);

	gc->irq.irq_disable(d);
	gpiochip_disable_irq(gc, d->hwirq);
}

static void gpiochip_set_irq_hooks(struct gpio_chip *gc)
{
	struct irq_chip *irqchip = gc->irq.chip;

	if (irqchip->flags & IRQCHIP_IMMUTABLE)
		return;

	chip_warn(gc, "not an immutable chip, please consider fixing it!\n");

	if (!irqchip->irq_request_resources &&
	    !irqchip->irq_release_resources) {
		irqchip->irq_request_resources = gpiochip_irq_reqres;
		irqchip->irq_release_resources = gpiochip_irq_relres;
	}
	if (WARN_ON(gc->irq.irq_enable))
		return;
	/* Check if the irqchip already has this hook... */
	if (irqchip->irq_enable == gpiochip_irq_enable ||
		irqchip->irq_mask == gpiochip_irq_mask) {
		/*
		 * ...and if so, give a gentle warning that this is bad
		 * practice.
		 */
		chip_info(gc,
			  "detected irqchip that is shared with multiple gpiochips: please fix the driver.\n");
		return;
	}

	if (irqchip->irq_disable) {
		gc->irq.irq_disable = irqchip->irq_disable;
		irqchip->irq_disable = gpiochip_irq_disable;
	} else {
		gc->irq.irq_mask = irqchip->irq_mask;
		irqchip->irq_mask = gpiochip_irq_mask;
	}

	if (irqchip->irq_enable) {
		gc->irq.irq_enable = irqchip->irq_enable;
		irqchip->irq_enable = gpiochip_irq_enable;
	} else {
		gc->irq.irq_unmask = irqchip->irq_unmask;
		irqchip->irq_unmask = gpiochip_irq_unmask;
	}
}

/**
 * gpiochip_add_irqchip() - adds an IRQ chip to a GPIO chip
 * @gc: the GPIO chip to add the IRQ chip to
 * @lock_key: lockdep class for IRQ lock
 * @request_key: lockdep class for IRQ request
 */
static int gpiochip_add_irqchip(struct gpio_chip *gc,
				struct lock_class_key *lock_key,
				struct lock_class_key *request_key)
{
	struct fwnode_handle *fwnode = dev_fwnode(&gc->gpiodev->dev);
	struct irq_chip *irqchip = gc->irq.chip;
	unsigned int type;
	unsigned int i;

	if (!irqchip)
		return 0;

	if (gc->irq.parent_handler && gc->can_sleep) {
		chip_err(gc, "you cannot have chained interrupts on a chip that may sleep\n");
		return -EINVAL;
	}

	type = gc->irq.default_type;

	/*
	 * Specifying a default trigger is a terrible idea if DT or ACPI is
	 * used to configure the interrupts, as you may end up with
	 * conflicting triggers. Tell the user, and reset to NONE.
	 */
	if (WARN(fwnode && type != IRQ_TYPE_NONE,
		 "%pfw: Ignoring %u default trigger\n", fwnode, type))
		type = IRQ_TYPE_NONE;

	if (gc->to_irq)
		chip_warn(gc, "to_irq is redefined in %s and you shouldn't rely on it\n", __func__);

	gc->to_irq = gpiochip_to_irq;
	gc->irq.default_type = type;
	gc->irq.lock_key = lock_key;
	gc->irq.request_key = request_key;

	/* If a parent irqdomain is provided, let's build a hierarchy */
	if (gpiochip_hierarchy_is_hierarchical(gc)) {
		int ret = gpiochip_hierarchy_add_domain(gc);
		if (ret)
			return ret;
	} else {
		/* Some drivers provide custom irqdomain ops */
		gc->irq.domain = irq_domain_create_simple(fwnode,
			gc->ngpio,
			gc->irq.first,
			gc->irq.domain_ops ?: &gpiochip_domain_ops,
			gc);
		if (!gc->irq.domain)
			return -EINVAL;
	}

	if (gc->irq.parent_handler) {
		for (i = 0; i < gc->irq.num_parents; i++) {
			void *data;

			if (gc->irq.per_parent_data)
				data = gc->irq.parent_handler_data_array[i];
			else
				data = gc->irq.parent_handler_data ?: gc;

			/*
			 * The parent IRQ chip is already using the chip_data
			 * for this IRQ chip, so our callbacks simply use the
			 * handler_data.
			 */
			irq_set_chained_handler_and_data(gc->irq.parents[i],
							 gc->irq.parent_handler,
							 data);
		}
	}

	gpiochip_set_irq_hooks(gc);

	/*
	 * Using barrier() here to prevent compiler from reordering
	 * gc->irq.initialized before initialization of above
	 * GPIO chip irq members.
	 */
	barrier();

	gc->irq.initialized = true;

	acpi_gpiochip_request_interrupts(gc);

	return 0;
}

/**
 * gpiochip_irqchip_remove() - removes an irqchip added to a gpiochip
 * @gc: the gpiochip to remove the irqchip from
 *
 * This is called only from gpiochip_remove()
 */
static void gpiochip_irqchip_remove(struct gpio_chip *gc)
{
	struct irq_chip *irqchip = gc->irq.chip;
	unsigned int offset;

	acpi_gpiochip_free_interrupts(gc);

	if (irqchip && gc->irq.parent_handler) {
		struct gpio_irq_chip *irq = &gc->irq;
		unsigned int i;

		for (i = 0; i < irq->num_parents; i++)
			irq_set_chained_handler_and_data(irq->parents[i],
							 NULL, NULL);
	}

	/* Remove all IRQ mappings and delete the domain */
	if (gc->irq.domain) {
		unsigned int irq;

		for (offset = 0; offset < gc->ngpio; offset++) {
			if (!gpiochip_irqchip_irq_valid(gc, offset))
				continue;

			irq = irq_find_mapping(gc->irq.domain, offset);
			irq_dispose_mapping(irq);
		}

		irq_domain_remove(gc->irq.domain);
	}

	if (irqchip && !(irqchip->flags & IRQCHIP_IMMUTABLE)) {
		if (irqchip->irq_request_resources == gpiochip_irq_reqres) {
			irqchip->irq_request_resources = NULL;
			irqchip->irq_release_resources = NULL;
		}
		if (irqchip->irq_enable == gpiochip_irq_enable) {
			irqchip->irq_enable = gc->irq.irq_enable;
			irqchip->irq_disable = gc->irq.irq_disable;
		}
	}
	gc->irq.irq_enable = NULL;
	gc->irq.irq_disable = NULL;
	gc->irq.chip = NULL;

	gpiochip_irqchip_free_valid_mask(gc);
}

/**
 * gpiochip_irqchip_add_domain() - adds an irqdomain to a gpiochip
 * @gc: the gpiochip to add the irqchip to
 * @domain: the irqdomain to add to the gpiochip
 *
 * This function adds an IRQ domain to the gpiochip.
 */
int gpiochip_irqchip_add_domain(struct gpio_chip *gc,
				struct irq_domain *domain)
{
	if (!domain)
		return -EINVAL;

	gc->to_irq = gpiochip_to_irq;
	gc->irq.domain = domain;

	return 0;
}
EXPORT_SYMBOL_GPL(gpiochip_irqchip_add_domain);

#else /* CONFIG_GPIOLIB_IRQCHIP */

static inline int gpiochip_add_irqchip(struct gpio_chip *gc,
				       struct lock_class_key *lock_key,
				       struct lock_class_key *request_key)
{
	return 0;
}
static void gpiochip_irqchip_remove(struct gpio_chip *gc) {}

static inline int gpiochip_irqchip_init_hw(struct gpio_chip *gc)
{
	return 0;
}

static inline int gpiochip_irqchip_init_valid_mask(struct gpio_chip *gc)
{
	return 0;
}
static inline void gpiochip_irqchip_free_valid_mask(struct gpio_chip *gc)
{ }

#endif /* CONFIG_GPIOLIB_IRQCHIP */

/**
 * gpiochip_generic_request() - request the gpio function for a pin
 * @gc: the gpiochip owning the GPIO
 * @offset: the offset of the GPIO to request for GPIO function
 */
int gpiochip_generic_request(struct gpio_chip *gc, unsigned int offset)
{
#ifdef CONFIG_PINCTRL
	if (list_empty(&gc->gpiodev->pin_ranges))
		return 0;
#endif

	return pinctrl_gpio_request(gc->gpiodev->base + offset);
}
EXPORT_SYMBOL_GPL(gpiochip_generic_request);

/**
 * gpiochip_generic_free() - free the gpio function from a pin
 * @gc: the gpiochip to request the gpio function for
 * @offset: the offset of the GPIO to free from GPIO function
 */
void gpiochip_generic_free(struct gpio_chip *gc, unsigned int offset)
{
#ifdef CONFIG_PINCTRL
	if (list_empty(&gc->gpiodev->pin_ranges))
		return;
#endif

	pinctrl_gpio_free(gc->gpiodev->base + offset);
}
EXPORT_SYMBOL_GPL(gpiochip_generic_free);

/**
 * gpiochip_generic_config() - apply configuration for a pin
 * @gc: the gpiochip owning the GPIO
 * @offset: the offset of the GPIO to apply the configuration
 * @config: the configuration to be applied
 */
int gpiochip_generic_config(struct gpio_chip *gc, unsigned int offset,
			    unsigned long config)
{
	return pinctrl_gpio_set_config(gc->gpiodev->base + offset, config);
}
EXPORT_SYMBOL_GPL(gpiochip_generic_config);

#ifdef CONFIG_PINCTRL

/**
 * gpiochip_add_pingroup_range() - add a range for GPIO <-> pin mapping
 * @gc: the gpiochip to add the range for
 * @pctldev: the pin controller to map to
 * @gpio_offset: the start offset in the current gpio_chip number space
 * @pin_group: name of the pin group inside the pin controller
 *
 * Calling this function directly from a DeviceTree-supported
 * pinctrl driver is DEPRECATED. Please see Section 2.1 of
 * Documentation/devicetree/bindings/gpio/gpio.txt on how to
 * bind pinctrl and gpio drivers via the "gpio-ranges" property.
 */
int gpiochip_add_pingroup_range(struct gpio_chip *gc,
			struct pinctrl_dev *pctldev,
			unsigned int gpio_offset, const char *pin_group)
{
	struct gpio_pin_range *pin_range;
	struct gpio_device *gdev = gc->gpiodev;
	int ret;

	pin_range = kzalloc(sizeof(*pin_range), GFP_KERNEL);
	if (!pin_range) {
		chip_err(gc, "failed to allocate pin ranges\n");
		return -ENOMEM;
	}

	/* Use local offset as range ID */
	pin_range->range.id = gpio_offset;
	pin_range->range.gc = gc;
	pin_range->range.name = gc->label;
	pin_range->range.base = gdev->base + gpio_offset;
	pin_range->pctldev = pctldev;

	ret = pinctrl_get_group_pins(pctldev, pin_group,
					&pin_range->range.pins,
					&pin_range->range.npins);
	if (ret < 0) {
		kfree(pin_range);
		return ret;
	}

	pinctrl_add_gpio_range(pctldev, &pin_range->range);

	chip_dbg(gc, "created GPIO range %d->%d ==> %s PINGRP %s\n",
		 gpio_offset, gpio_offset + pin_range->range.npins - 1,
		 pinctrl_dev_get_devname(pctldev), pin_group);

	list_add_tail(&pin_range->node, &gdev->pin_ranges);

	return 0;
}
EXPORT_SYMBOL_GPL(gpiochip_add_pingroup_range);

/**
 * gpiochip_add_pin_range() - add a range for GPIO <-> pin mapping
 * @gc: the gpiochip to add the range for
 * @pinctl_name: the dev_name() of the pin controller to map to
 * @gpio_offset: the start offset in the current gpio_chip number space
 * @pin_offset: the start offset in the pin controller number space
 * @npins: the number of pins from the offset of each pin space (GPIO and
 *	pin controller) to accumulate in this range
 *
 * Returns:
 * 0 on success, or a negative error-code on failure.
 *
 * Calling this function directly from a DeviceTree-supported
 * pinctrl driver is DEPRECATED. Please see Section 2.1 of
 * Documentation/devicetree/bindings/gpio/gpio.txt on how to
 * bind pinctrl and gpio drivers via the "gpio-ranges" property.
 */
int gpiochip_add_pin_range(struct gpio_chip *gc, const char *pinctl_name,
			   unsigned int gpio_offset, unsigned int pin_offset,
			   unsigned int npins)
{
	struct gpio_pin_range *pin_range;
	struct gpio_device *gdev = gc->gpiodev;
	int ret;

	pin_range = kzalloc(sizeof(*pin_range), GFP_KERNEL);
	if (!pin_range) {
		chip_err(gc, "failed to allocate pin ranges\n");
		return -ENOMEM;
	}

	/* Use local offset as range ID */
	pin_range->range.id = gpio_offset;
	pin_range->range.gc = gc;
	pin_range->range.name = gc->label;
	pin_range->range.base = gdev->base + gpio_offset;
	pin_range->range.pin_base = pin_offset;
	pin_range->range.npins = npins;
	pin_range->pctldev = pinctrl_find_and_add_gpio_range(pinctl_name,
			&pin_range->range);
	if (IS_ERR(pin_range->pctldev)) {
		ret = PTR_ERR(pin_range->pctldev);
		chip_err(gc, "could not create pin range\n");
		kfree(pin_range);
		return ret;
	}
	chip_dbg(gc, "created GPIO range %d->%d ==> %s PIN %d->%d\n",
		 gpio_offset, gpio_offset + npins - 1,
		 pinctl_name,
		 pin_offset, pin_offset + npins - 1);

	list_add_tail(&pin_range->node, &gdev->pin_ranges);

	return 0;
}
EXPORT_SYMBOL_GPL(gpiochip_add_pin_range);

/**
 * gpiochip_remove_pin_ranges() - remove all the GPIO <-> pin mappings
 * @gc: the chip to remove all the mappings for
 */
void gpiochip_remove_pin_ranges(struct gpio_chip *gc)
{
	struct gpio_pin_range *pin_range, *tmp;
	struct gpio_device *gdev = gc->gpiodev;

	list_for_each_entry_safe(pin_range, tmp, &gdev->pin_ranges, node) {
		list_del(&pin_range->node);
		pinctrl_remove_gpio_range(pin_range->pctldev,
				&pin_range->range);
		kfree(pin_range);
	}
}
EXPORT_SYMBOL_GPL(gpiochip_remove_pin_ranges);

#endif /* CONFIG_PINCTRL */

/* These "optional" allocation calls help prevent drivers from stomping
 * on each other, and help provide better diagnostics in debugfs.
 * They're called even less than the "set direction" calls.
 */
static int gpiod_request_commit(struct gpio_desc *desc, const char *label)
{
	struct gpio_chip	*gc = desc->gdev->chip;
	int			ret;
	unsigned long		flags;
	unsigned		offset;

	if (label) {
		label = kstrdup_const(label, GFP_KERNEL);
		if (!label)
			return -ENOMEM;
	}

	spin_lock_irqsave(&gpio_lock, flags);

	/* NOTE:  gpio_request() can be called in early boot,
	 * before IRQs are enabled, for non-sleeping (SOC) GPIOs.
	 */

	if (test_and_set_bit(FLAG_REQUESTED, &desc->flags) == 0) {
		desc_set_label(desc, label ? : "?");
	} else {
		ret = -EBUSY;
		goto out_free_unlock;
	}

	if (gc->request) {
		/* gc->request may sleep */
		spin_unlock_irqrestore(&gpio_lock, flags);
		offset = gpio_chip_hwgpio(desc);
		if (gpiochip_line_is_valid(gc, offset))
			ret = gc->request(gc, offset);
		else
			ret = -EINVAL;
		spin_lock_irqsave(&gpio_lock, flags);

		if (ret) {
			desc_set_label(desc, NULL);
			clear_bit(FLAG_REQUESTED, &desc->flags);
			goto out_free_unlock;
		}
	}
	if (gc->get_direction) {
		/* gc->get_direction may sleep */
		spin_unlock_irqrestore(&gpio_lock, flags);
		gpiod_get_direction(desc);
		spin_lock_irqsave(&gpio_lock, flags);
	}
	spin_unlock_irqrestore(&gpio_lock, flags);
	return 0;

out_free_unlock:
	spin_unlock_irqrestore(&gpio_lock, flags);
	kfree_const(label);
	return ret;
}

/*
 * This descriptor validation needs to be inserted verbatim into each
 * function taking a descriptor, so we need to use a preprocessor
 * macro to avoid endless duplication. If the desc is NULL it is an
 * optional GPIO and calls should just bail out.
 */
static int validate_desc(const struct gpio_desc *desc, const char *func)
{
	if (!desc)
		return 0;
	if (IS_ERR(desc)) {
		pr_warn("%s: invalid GPIO (errorpointer)\n", func);
		return PTR_ERR(desc);
	}
	if (!desc->gdev) {
		pr_warn("%s: invalid GPIO (no device)\n", func);
		return -EINVAL;
	}
	if (!desc->gdev->chip) {
		dev_warn(&desc->gdev->dev,
			 "%s: backing chip is gone\n", func);
		return 0;
	}
	return 1;
}

#define VALIDATE_DESC(desc) do { \
	int __valid = validate_desc(desc, __func__); \
	if (__valid <= 0) \
		return __valid; \
	} while (0)

#define VALIDATE_DESC_VOID(desc) do { \
	int __valid = validate_desc(desc, __func__); \
	if (__valid <= 0) \
		return; \
	} while (0)

int gpiod_request(struct gpio_desc *desc, const char *label)
{
	int ret = -EPROBE_DEFER;
	struct gpio_device *gdev;

	VALIDATE_DESC(desc);
	gdev = desc->gdev;

	if (try_module_get(gdev->owner)) {
		ret = gpiod_request_commit(desc, label);
		if (ret)
			module_put(gdev->owner);
		else
			get_device(&gdev->dev);
	}

	if (ret)
		gpiod_dbg(desc, "%s: status %d\n", __func__, ret);

	return ret;
}

static bool gpiod_free_commit(struct gpio_desc *desc)
{
	bool			ret = false;
	unsigned long		flags;
	struct gpio_chip	*gc;

	might_sleep();

	gpiod_unexport(desc);

	spin_lock_irqsave(&gpio_lock, flags);

	gc = desc->gdev->chip;
	if (gc && test_bit(FLAG_REQUESTED, &desc->flags)) {
		if (gc->free) {
			spin_unlock_irqrestore(&gpio_lock, flags);
			might_sleep_if(gc->can_sleep);
			gc->free(gc, gpio_chip_hwgpio(desc));
			spin_lock_irqsave(&gpio_lock, flags);
		}
		kfree_const(desc->label);
		desc_set_label(desc, NULL);
		clear_bit(FLAG_ACTIVE_LOW, &desc->flags);
		clear_bit(FLAG_REQUESTED, &desc->flags);
		clear_bit(FLAG_OPEN_DRAIN, &desc->flags);
		clear_bit(FLAG_OPEN_SOURCE, &desc->flags);
		clear_bit(FLAG_PULL_UP, &desc->flags);
		clear_bit(FLAG_PULL_DOWN, &desc->flags);
		clear_bit(FLAG_BIAS_DISABLE, &desc->flags);
		clear_bit(FLAG_EDGE_RISING, &desc->flags);
		clear_bit(FLAG_EDGE_FALLING, &desc->flags);
		clear_bit(FLAG_IS_HOGGED, &desc->flags);
#ifdef CONFIG_OF_DYNAMIC
		desc->hog = NULL;
#endif
#ifdef CONFIG_GPIO_CDEV
		WRITE_ONCE(desc->debounce_period_us, 0);
#endif
		ret = true;
	}

	spin_unlock_irqrestore(&gpio_lock, flags);
	blocking_notifier_call_chain(&desc->gdev->notifier,
				     GPIOLINE_CHANGED_RELEASED, desc);

	return ret;
}

void gpiod_free(struct gpio_desc *desc)
{
	if (desc && desc->gdev && gpiod_free_commit(desc)) {
		module_put(desc->gdev->owner);
		put_device(&desc->gdev->dev);
	} else {
		WARN_ON(extra_checks);
	}
}

/**
 * gpiochip_is_requested - return string iff signal was requested
 * @gc: controller managing the signal
 * @offset: of signal within controller's 0..(ngpio - 1) range
 *
 * Returns NULL if the GPIO is not currently requested, else a string.
 * The string returned is the label passed to gpio_request(); if none has been
 * passed it is a meaningless, non-NULL constant.
 *
 * This function is for use by GPIO controller drivers.  The label can
 * help with diagnostics, and knowing that the signal is used as a GPIO
 * can help avoid accidentally multiplexing it to another controller.
 */
const char *gpiochip_is_requested(struct gpio_chip *gc, unsigned int offset)
{
	struct gpio_desc *desc;

	desc = gpiochip_get_desc(gc, offset);
	if (IS_ERR(desc))
		return NULL;

	if (test_bit(FLAG_REQUESTED, &desc->flags) == 0)
		return NULL;
	return desc->label;
}
EXPORT_SYMBOL_GPL(gpiochip_is_requested);

/**
 * gpiochip_request_own_desc - Allow GPIO chip to request its own descriptor
 * @gc: GPIO chip
 * @hwnum: hardware number of the GPIO for which to request the descriptor
 * @label: label for the GPIO
 * @lflags: lookup flags for this GPIO or 0 if default, this can be used to
 * specify things like line inversion semantics with the machine flags
 * such as GPIO_OUT_LOW
 * @dflags: descriptor request flags for this GPIO or 0 if default, this
 * can be used to specify consumer semantics such as open drain
 *
 * Function allows GPIO chip drivers to request and use their own GPIO
 * descriptors via gpiolib API. Difference to gpiod_request() is that this
 * function will not increase reference count of the GPIO chip module. This
 * allows the GPIO chip module to be unloaded as needed (we assume that the
 * GPIO chip driver handles freeing the GPIOs it has requested).
 *
 * Returns:
 * A pointer to the GPIO descriptor, or an ERR_PTR()-encoded negative error
 * code on failure.
 */
struct gpio_desc *gpiochip_request_own_desc(struct gpio_chip *gc,
					    unsigned int hwnum,
					    const char *label,
					    enum gpio_lookup_flags lflags,
					    enum gpiod_flags dflags)
{
	struct gpio_desc *desc = gpiochip_get_desc(gc, hwnum);
	int ret;

	if (IS_ERR(desc)) {
		chip_err(gc, "failed to get GPIO descriptor\n");
		return desc;
	}

	ret = gpiod_request_commit(desc, label);
	if (ret < 0)
		return ERR_PTR(ret);

	ret = gpiod_configure_flags(desc, label, lflags, dflags);
	if (ret) {
		chip_err(gc, "setup of own GPIO %s failed\n", label);
		gpiod_free_commit(desc);
		return ERR_PTR(ret);
	}

	return desc;
}
EXPORT_SYMBOL_GPL(gpiochip_request_own_desc);

/**
 * gpiochip_free_own_desc - Free GPIO requested by the chip driver
 * @desc: GPIO descriptor to free
 *
 * Function frees the given GPIO requested previously with
 * gpiochip_request_own_desc().
 */
void gpiochip_free_own_desc(struct gpio_desc *desc)
{
	if (desc)
		gpiod_free_commit(desc);
}
EXPORT_SYMBOL_GPL(gpiochip_free_own_desc);

/*
 * Drivers MUST set GPIO direction before making get/set calls.  In
 * some cases this is done in early boot, before IRQs are enabled.
 *
 * As a rule these aren't called more than once (except for drivers
 * using the open-drain emulation idiom) so these are natural places
 * to accumulate extra debugging checks.  Note that we can't (yet)
 * rely on gpio_request() having been called beforehand.
 */

static int gpio_do_set_config(struct gpio_chip *gc, unsigned int offset,
			      unsigned long config)
{
	if (!gc->set_config)
		return -ENOTSUPP;

	return gc->set_config(gc, offset, config);
}

static int gpio_set_config_with_argument(struct gpio_desc *desc,
					 enum pin_config_param mode,
					 u32 argument)
{
	struct gpio_chip *gc = desc->gdev->chip;
	unsigned long config;

	config = pinconf_to_config_packed(mode, argument);
	return gpio_do_set_config(gc, gpio_chip_hwgpio(desc), config);
}

static int gpio_set_config_with_argument_optional(struct gpio_desc *desc,
						  enum pin_config_param mode,
						  u32 argument)
{
	struct device *dev = &desc->gdev->dev;
	int gpio = gpio_chip_hwgpio(desc);
	int ret;

	ret = gpio_set_config_with_argument(desc, mode, argument);
	if (ret != -ENOTSUPP)
		return ret;

	switch (mode) {
	case PIN_CONFIG_PERSIST_STATE:
		dev_dbg(dev, "Persistence not supported for GPIO %d\n", gpio);
		break;
	default:
		break;
	}

	return 0;
}

static int gpio_set_config(struct gpio_desc *desc, enum pin_config_param mode)
{
	return gpio_set_config_with_argument(desc, mode, 0);
}

static int gpio_set_bias(struct gpio_desc *desc)
{
	enum pin_config_param bias;
	unsigned int arg;

	if (test_bit(FLAG_BIAS_DISABLE, &desc->flags))
		bias = PIN_CONFIG_BIAS_DISABLE;
	else if (test_bit(FLAG_PULL_UP, &desc->flags))
		bias = PIN_CONFIG_BIAS_PULL_UP;
	else if (test_bit(FLAG_PULL_DOWN, &desc->flags))
		bias = PIN_CONFIG_BIAS_PULL_DOWN;
	else
		return 0;

	switch (bias) {
	case PIN_CONFIG_BIAS_PULL_DOWN:
	case PIN_CONFIG_BIAS_PULL_UP:
		arg = 1;
		break;

	default:
		arg = 0;
		break;
	}

	return gpio_set_config_with_argument_optional(desc, bias, arg);
}

/**
 * gpio_set_debounce_timeout() - Set debounce timeout
 * @desc:	GPIO descriptor to set the debounce timeout
 * @debounce:	Debounce timeout in microseconds
 *
 * The function calls the certain GPIO driver to set debounce timeout
 * in the hardware.
 *
 * Returns 0 on success, or negative error code otherwise.
 */
int gpio_set_debounce_timeout(struct gpio_desc *desc, unsigned int debounce)
{
	return gpio_set_config_with_argument_optional(desc,
						      PIN_CONFIG_INPUT_DEBOUNCE,
						      debounce);
}

/**
 * gpiod_direction_input - set the GPIO direction to input
 * @desc:	GPIO to set to input
 *
 * Set the direction of the passed GPIO to input, such as gpiod_get_value() can
 * be called safely on it.
 *
 * Return 0 in case of success, else an error code.
 */
int gpiod_direction_input(struct gpio_desc *desc)
{
	struct gpio_chip	*gc;
	int			ret = 0;

	VALIDATE_DESC(desc);
	gc = desc->gdev->chip;

	/*
	 * It is legal to have no .get() and .direction_input() specified if
	 * the chip is output-only, but you can't specify .direction_input()
	 * and not support the .get() operation, that doesn't make sense.
	 */
	if (!gc->get && gc->direction_input) {
		gpiod_warn(desc,
			   "%s: missing get() but have direction_input()\n",
			   __func__);
		return -EIO;
	}

	/*
	 * If we have a .direction_input() callback, things are simple,
	 * just call it. Else we are some input-only chip so try to check the
	 * direction (if .get_direction() is supported) else we silently
	 * assume we are in input mode after this.
	 */
	if (gc->direction_input) {
		ret = gc->direction_input(gc, gpio_chip_hwgpio(desc));
	} else if (gc->get_direction &&
		  (gc->get_direction(gc, gpio_chip_hwgpio(desc)) != 1)) {
		gpiod_warn(desc,
			   "%s: missing direction_input() operation and line is output\n",
			   __func__);
		return -EIO;
	}
	if (ret == 0) {
		clear_bit(FLAG_IS_OUT, &desc->flags);
		ret = gpio_set_bias(desc);
	}

	trace_gpio_direction(desc_to_gpio(desc), 1, ret);

	return ret;
}
EXPORT_SYMBOL_GPL(gpiod_direction_input);

static int gpiod_direction_output_raw_commit(struct gpio_desc *desc, int value)
{
	struct gpio_chip *gc = desc->gdev->chip;
	int val = !!value;
	int ret = 0;

	/*
	 * It's OK not to specify .direction_output() if the gpiochip is
	 * output-only, but if there is then not even a .set() operation it
	 * is pretty tricky to drive the output line.
	 */
	if (!gc->set && !gc->direction_output) {
		gpiod_warn(desc,
			   "%s: missing set() and direction_output() operations\n",
			   __func__);
		return -EIO;
	}

	if (gc->direction_output) {
		ret = gc->direction_output(gc, gpio_chip_hwgpio(desc), val);
	} else {
		/* Check that we are in output mode if we can */
		if (gc->get_direction &&
		    gc->get_direction(gc, gpio_chip_hwgpio(desc))) {
			gpiod_warn(desc,
				"%s: missing direction_output() operation\n",
				__func__);
			return -EIO;
		}
		/*
		 * If we can't actively set the direction, we are some
		 * output-only chip, so just drive the output as desired.
		 */
		gc->set(gc, gpio_chip_hwgpio(desc), val);
	}

	if (!ret)
		set_bit(FLAG_IS_OUT, &desc->flags);
	trace_gpio_value(desc_to_gpio(desc), 0, val);
	trace_gpio_direction(desc_to_gpio(desc), 0, ret);
	return ret;
}

/**
 * gpiod_direction_output_raw - set the GPIO direction to output
 * @desc:	GPIO to set to output
 * @value:	initial output value of the GPIO
 *
 * Set the direction of the passed GPIO to output, such as gpiod_set_value() can
 * be called safely on it. The initial value of the output must be specified
 * as raw value on the physical line without regard for the ACTIVE_LOW status.
 *
 * Return 0 in case of success, else an error code.
 */
int gpiod_direction_output_raw(struct gpio_desc *desc, int value)
{
	VALIDATE_DESC(desc);
	return gpiod_direction_output_raw_commit(desc, value);
}
EXPORT_SYMBOL_GPL(gpiod_direction_output_raw);

/**
 * gpiod_direction_output - set the GPIO direction to output
 * @desc:	GPIO to set to output
 * @value:	initial output value of the GPIO
 *
 * Set the direction of the passed GPIO to output, such as gpiod_set_value() can
 * be called safely on it. The initial value of the output must be specified
 * as the logical value of the GPIO, i.e. taking its ACTIVE_LOW status into
 * account.
 *
 * Return 0 in case of success, else an error code.
 */
int gpiod_direction_output(struct gpio_desc *desc, int value)
{
	int ret;

	VALIDATE_DESC(desc);
	if (test_bit(FLAG_ACTIVE_LOW, &desc->flags))
		value = !value;
	else
		value = !!value;

	/* GPIOs used for enabled IRQs shall not be set as output */
	if (test_bit(FLAG_USED_AS_IRQ, &desc->flags) &&
	    test_bit(FLAG_IRQ_IS_ENABLED, &desc->flags)) {
		gpiod_err(desc,
			  "%s: tried to set a GPIO tied to an IRQ as output\n",
			  __func__);
		return -EIO;
	}

	if (test_bit(FLAG_OPEN_DRAIN, &desc->flags)) {
		/* First see if we can enable open drain in hardware */
		ret = gpio_set_config(desc, PIN_CONFIG_DRIVE_OPEN_DRAIN);
		if (!ret)
			goto set_output_value;
		/* Emulate open drain by not actively driving the line high */
		if (value) {
			ret = gpiod_direction_input(desc);
			goto set_output_flag;
		}
	} else if (test_bit(FLAG_OPEN_SOURCE, &desc->flags)) {
		ret = gpio_set_config(desc, PIN_CONFIG_DRIVE_OPEN_SOURCE);
		if (!ret)
			goto set_output_value;
		/* Emulate open source by not actively driving the line low */
		if (!value) {
			ret = gpiod_direction_input(desc);
			goto set_output_flag;
		}
	} else {
		gpio_set_config(desc, PIN_CONFIG_DRIVE_PUSH_PULL);
	}

set_output_value:
	ret = gpio_set_bias(desc);
	if (ret)
		return ret;
	return gpiod_direction_output_raw_commit(desc, value);

set_output_flag:
	/*
	 * When emulating open-source or open-drain functionalities by not
	 * actively driving the line (setting mode to input) we still need to
	 * set the IS_OUT flag or otherwise we won't be able to set the line
	 * value anymore.
	 */
	if (ret == 0)
		set_bit(FLAG_IS_OUT, &desc->flags);
	return ret;
}
EXPORT_SYMBOL_GPL(gpiod_direction_output);

/**
 * gpiod_enable_hw_timestamp_ns - Enable hardware timestamp in nanoseconds.
 *
 * @desc: GPIO to enable.
 * @flags: Flags related to GPIO edge.
 *
 * Return 0 in case of success, else negative error code.
 */
int gpiod_enable_hw_timestamp_ns(struct gpio_desc *desc, unsigned long flags)
{
	int ret = 0;
	struct gpio_chip *gc;

	VALIDATE_DESC(desc);

	gc = desc->gdev->chip;
	if (!gc->en_hw_timestamp) {
		gpiod_warn(desc, "%s: hw ts not supported\n", __func__);
		return -ENOTSUPP;
	}

	ret = gc->en_hw_timestamp(gc, gpio_chip_hwgpio(desc), flags);
	if (ret)
		gpiod_warn(desc, "%s: hw ts request failed\n", __func__);

	return ret;
}
EXPORT_SYMBOL_GPL(gpiod_enable_hw_timestamp_ns);

/**
 * gpiod_disable_hw_timestamp_ns - Disable hardware timestamp.
 *
 * @desc: GPIO to disable.
 * @flags: Flags related to GPIO edge, same value as used during enable call.
 *
 * Return 0 in case of success, else negative error code.
 */
int gpiod_disable_hw_timestamp_ns(struct gpio_desc *desc, unsigned long flags)
{
	int ret = 0;
	struct gpio_chip *gc;

	VALIDATE_DESC(desc);

	gc = desc->gdev->chip;
	if (!gc->dis_hw_timestamp) {
		gpiod_warn(desc, "%s: hw ts not supported\n", __func__);
		return -ENOTSUPP;
	}

	ret = gc->dis_hw_timestamp(gc, gpio_chip_hwgpio(desc), flags);
	if (ret)
		gpiod_warn(desc, "%s: hw ts release failed\n", __func__);

	return ret;
}
EXPORT_SYMBOL_GPL(gpiod_disable_hw_timestamp_ns);

/**
 * gpiod_set_config - sets @config for a GPIO
 * @desc: descriptor of the GPIO for which to set the configuration
 * @config: Same packed config format as generic pinconf
 *
 * Returns:
 * 0 on success, %-ENOTSUPP if the controller doesn't support setting the
 * configuration.
 */
int gpiod_set_config(struct gpio_desc *desc, unsigned long config)
{
	struct gpio_chip *gc;

	VALIDATE_DESC(desc);
	gc = desc->gdev->chip;

	return gpio_do_set_config(gc, gpio_chip_hwgpio(desc), config);
}
EXPORT_SYMBOL_GPL(gpiod_set_config);

/**
 * gpiod_set_debounce - sets @debounce time for a GPIO
 * @desc: descriptor of the GPIO for which to set debounce time
 * @debounce: debounce time in microseconds
 *
 * Returns:
 * 0 on success, %-ENOTSUPP if the controller doesn't support setting the
 * debounce time.
 */
int gpiod_set_debounce(struct gpio_desc *desc, unsigned int debounce)
{
	unsigned long config;

	config = pinconf_to_config_packed(PIN_CONFIG_INPUT_DEBOUNCE, debounce);
	return gpiod_set_config(desc, config);
}
EXPORT_SYMBOL_GPL(gpiod_set_debounce);

/**
 * gpiod_set_transitory - Lose or retain GPIO state on suspend or reset
 * @desc: descriptor of the GPIO for which to configure persistence
 * @transitory: True to lose state on suspend or reset, false for persistence
 *
 * Returns:
 * 0 on success, otherwise a negative error code.
 */
int gpiod_set_transitory(struct gpio_desc *desc, bool transitory)
{
	VALIDATE_DESC(desc);
	/*
	 * Handle FLAG_TRANSITORY first, enabling queries to gpiolib for
	 * persistence state.
	 */
	assign_bit(FLAG_TRANSITORY, &desc->flags, transitory);

	/* If the driver supports it, set the persistence state now */
	return gpio_set_config_with_argument_optional(desc,
						      PIN_CONFIG_PERSIST_STATE,
						      !transitory);
}
EXPORT_SYMBOL_GPL(gpiod_set_transitory);

/**
 * gpiod_is_active_low - test whether a GPIO is active-low or not
 * @desc: the gpio descriptor to test
 *
 * Returns 1 if the GPIO is active-low, 0 otherwise.
 */
int gpiod_is_active_low(const struct gpio_desc *desc)
{
	VALIDATE_DESC(desc);
	return test_bit(FLAG_ACTIVE_LOW, &desc->flags);
}
EXPORT_SYMBOL_GPL(gpiod_is_active_low);

/**
 * gpiod_toggle_active_low - toggle whether a GPIO is active-low or not
 * @desc: the gpio descriptor to change
 */
void gpiod_toggle_active_low(struct gpio_desc *desc)
{
	VALIDATE_DESC_VOID(desc);
	change_bit(FLAG_ACTIVE_LOW, &desc->flags);
}
EXPORT_SYMBOL_GPL(gpiod_toggle_active_low);

static int gpio_chip_get_value(struct gpio_chip *gc, const struct gpio_desc *desc)
{
	return gc->get ? gc->get(gc, gpio_chip_hwgpio(desc)) : -EIO;
}

/* I/O calls are only valid after configuration completed; the relevant
 * "is this a valid GPIO" error checks should already have been done.
 *
 * "Get" operations are often inlinable as reading a pin value register,
 * and masking the relevant bit in that register.
 *
 * When "set" operations are inlinable, they involve writing that mask to
 * one register to set a low value, or a different register to set it high.
 * Otherwise locking is needed, so there may be little value to inlining.
 *
 *------------------------------------------------------------------------
 *
 * IMPORTANT!!!  The hot paths -- get/set value -- assume that callers
 * have requested the GPIO.  That can include implicit requesting by
 * a direction setting call.  Marking a gpio as requested locks its chip
 * in memory, guaranteeing that these table lookups need no more locking
 * and that gpiochip_remove() will fail.
 *
 * REVISIT when debugging, consider adding some instrumentation to ensure
 * that the GPIO was actually requested.
 */

static int gpiod_get_raw_value_commit(const struct gpio_desc *desc)
{
	struct gpio_chip	*gc;
	int value;

	gc = desc->gdev->chip;
	value = gpio_chip_get_value(gc, desc);
	value = value < 0 ? value : !!value;
	trace_gpio_value(desc_to_gpio(desc), 1, value);
	return value;
}

static int gpio_chip_get_multiple(struct gpio_chip *gc,
				  unsigned long *mask, unsigned long *bits)
{
	if (gc->get_multiple)
		return gc->get_multiple(gc, mask, bits);
	if (gc->get) {
		int i, value;

		for_each_set_bit(i, mask, gc->ngpio) {
			value = gc->get(gc, i);
			if (value < 0)
				return value;
			__assign_bit(i, bits, value);
		}
		return 0;
	}
	return -EIO;
}

int gpiod_get_array_value_complex(bool raw, bool can_sleep,
				  unsigned int array_size,
				  struct gpio_desc **desc_array,
				  struct gpio_array *array_info,
				  unsigned long *value_bitmap)
{
	int ret, i = 0;

	/*
	 * Validate array_info against desc_array and its size.
	 * It should immediately follow desc_array if both
	 * have been obtained from the same gpiod_get_array() call.
	 */
	if (array_info && array_info->desc == desc_array &&
	    array_size <= array_info->size &&
	    (void *)array_info == desc_array + array_info->size) {
		if (!can_sleep)
			WARN_ON(array_info->chip->can_sleep);

		ret = gpio_chip_get_multiple(array_info->chip,
					     array_info->get_mask,
					     value_bitmap);
		if (ret)
			return ret;

		if (!raw && !bitmap_empty(array_info->invert_mask, array_size))
			bitmap_xor(value_bitmap, value_bitmap,
				   array_info->invert_mask, array_size);

		i = find_first_zero_bit(array_info->get_mask, array_size);
		if (i == array_size)
			return 0;
	} else {
		array_info = NULL;
	}

	while (i < array_size) {
		struct gpio_chip *gc = desc_array[i]->gdev->chip;
		DECLARE_BITMAP(fastpath_mask, FASTPATH_NGPIO);
		DECLARE_BITMAP(fastpath_bits, FASTPATH_NGPIO);
		unsigned long *mask, *bits;
		int first, j;

		if (likely(gc->ngpio <= FASTPATH_NGPIO)) {
			mask = fastpath_mask;
			bits = fastpath_bits;
		} else {
			gfp_t flags = can_sleep ? GFP_KERNEL : GFP_ATOMIC;

			mask = bitmap_alloc(gc->ngpio, flags);
			if (!mask)
				return -ENOMEM;

			bits = bitmap_alloc(gc->ngpio, flags);
			if (!bits) {
				bitmap_free(mask);
				return -ENOMEM;
			}
		}

		bitmap_zero(mask, gc->ngpio);

		if (!can_sleep)
			WARN_ON(gc->can_sleep);

		/* collect all inputs belonging to the same chip */
		first = i;
		do {
			const struct gpio_desc *desc = desc_array[i];
			int hwgpio = gpio_chip_hwgpio(desc);

			__set_bit(hwgpio, mask);
			i++;

			if (array_info)
				i = find_next_zero_bit(array_info->get_mask,
						       array_size, i);
		} while ((i < array_size) &&
			 (desc_array[i]->gdev->chip == gc));

		ret = gpio_chip_get_multiple(gc, mask, bits);
		if (ret) {
			if (mask != fastpath_mask)
				bitmap_free(mask);
			if (bits != fastpath_bits)
				bitmap_free(bits);
			return ret;
		}

		for (j = first; j < i; ) {
			const struct gpio_desc *desc = desc_array[j];
			int hwgpio = gpio_chip_hwgpio(desc);
			int value = test_bit(hwgpio, bits);

			if (!raw && test_bit(FLAG_ACTIVE_LOW, &desc->flags))
				value = !value;
			__assign_bit(j, value_bitmap, value);
			trace_gpio_value(desc_to_gpio(desc), 1, value);
			j++;

			if (array_info)
				j = find_next_zero_bit(array_info->get_mask, i,
						       j);
		}

		if (mask != fastpath_mask)
			bitmap_free(mask);
		if (bits != fastpath_bits)
			bitmap_free(bits);
	}
	return 0;
}

/**
 * gpiod_get_raw_value() - return a gpio's raw value
 * @desc: gpio whose value will be returned
 *
 * Return the GPIO's raw value, i.e. the value of the physical line disregarding
 * its ACTIVE_LOW status, or negative errno on failure.
 *
 * This function can be called from contexts where we cannot sleep, and will
 * complain if the GPIO chip functions potentially sleep.
 */
int gpiod_get_raw_value(const struct gpio_desc *desc)
{
	VALIDATE_DESC(desc);
	/* Should be using gpiod_get_raw_value_cansleep() */
	WARN_ON(desc->gdev->chip->can_sleep);
	return gpiod_get_raw_value_commit(desc);
}
EXPORT_SYMBOL_GPL(gpiod_get_raw_value);

/**
 * gpiod_get_value() - return a gpio's value
 * @desc: gpio whose value will be returned
 *
 * Return the GPIO's logical value, i.e. taking the ACTIVE_LOW status into
 * account, or negative errno on failure.
 *
 * This function can be called from contexts where we cannot sleep, and will
 * complain if the GPIO chip functions potentially sleep.
 */
int gpiod_get_value(const struct gpio_desc *desc)
{
	int value;

	VALIDATE_DESC(desc);
	/* Should be using gpiod_get_value_cansleep() */
	WARN_ON(desc->gdev->chip->can_sleep);

	value = gpiod_get_raw_value_commit(desc);
	if (value < 0)
		return value;

	if (test_bit(FLAG_ACTIVE_LOW, &desc->flags))
		value = !value;

	return value;
}
EXPORT_SYMBOL_GPL(gpiod_get_value);

/**
 * gpiod_get_raw_array_value() - read raw values from an array of GPIOs
 * @array_size: number of elements in the descriptor array / value bitmap
 * @desc_array: array of GPIO descriptors whose values will be read
 * @array_info: information on applicability of fast bitmap processing path
 * @value_bitmap: bitmap to store the read values
 *
 * Read the raw values of the GPIOs, i.e. the values of the physical lines
 * without regard for their ACTIVE_LOW status.  Return 0 in case of success,
 * else an error code.
 *
 * This function can be called from contexts where we cannot sleep,
 * and it will complain if the GPIO chip functions potentially sleep.
 */
int gpiod_get_raw_array_value(unsigned int array_size,
			      struct gpio_desc **desc_array,
			      struct gpio_array *array_info,
			      unsigned long *value_bitmap)
{
	if (!desc_array)
		return -EINVAL;
	return gpiod_get_array_value_complex(true, false, array_size,
					     desc_array, array_info,
					     value_bitmap);
}
EXPORT_SYMBOL_GPL(gpiod_get_raw_array_value);

/**
 * gpiod_get_array_value() - read values from an array of GPIOs
 * @array_size: number of elements in the descriptor array / value bitmap
 * @desc_array: array of GPIO descriptors whose values will be read
 * @array_info: information on applicability of fast bitmap processing path
 * @value_bitmap: bitmap to store the read values
 *
 * Read the logical values of the GPIOs, i.e. taking their ACTIVE_LOW status
 * into account.  Return 0 in case of success, else an error code.
 *
 * This function can be called from contexts where we cannot sleep,
 * and it will complain if the GPIO chip functions potentially sleep.
 */
int gpiod_get_array_value(unsigned int array_size,
			  struct gpio_desc **desc_array,
			  struct gpio_array *array_info,
			  unsigned long *value_bitmap)
{
	if (!desc_array)
		return -EINVAL;
	return gpiod_get_array_value_complex(false, false, array_size,
					     desc_array, array_info,
					     value_bitmap);
}
EXPORT_SYMBOL_GPL(gpiod_get_array_value);

/*
 *  gpio_set_open_drain_value_commit() - Set the open drain gpio's value.
 * @desc: gpio descriptor whose state need to be set.
 * @value: Non-zero for setting it HIGH otherwise it will set to LOW.
 */
static void gpio_set_open_drain_value_commit(struct gpio_desc *desc, bool value)
{
	int ret = 0;
	struct gpio_chip *gc = desc->gdev->chip;
	int offset = gpio_chip_hwgpio(desc);

	if (value) {
		ret = gc->direction_input(gc, offset);
	} else {
		ret = gc->direction_output(gc, offset, 0);
		if (!ret)
			set_bit(FLAG_IS_OUT, &desc->flags);
	}
	trace_gpio_direction(desc_to_gpio(desc), value, ret);
	if (ret < 0)
		gpiod_err(desc,
			  "%s: Error in set_value for open drain err %d\n",
			  __func__, ret);
}

/*
 *  _gpio_set_open_source_value() - Set the open source gpio's value.
 * @desc: gpio descriptor whose state need to be set.
 * @value: Non-zero for setting it HIGH otherwise it will set to LOW.
 */
static void gpio_set_open_source_value_commit(struct gpio_desc *desc, bool value)
{
	int ret = 0;
	struct gpio_chip *gc = desc->gdev->chip;
	int offset = gpio_chip_hwgpio(desc);

	if (value) {
		ret = gc->direction_output(gc, offset, 1);
		if (!ret)
			set_bit(FLAG_IS_OUT, &desc->flags);
	} else {
		ret = gc->direction_input(gc, offset);
	}
	trace_gpio_direction(desc_to_gpio(desc), !value, ret);
	if (ret < 0)
		gpiod_err(desc,
			  "%s: Error in set_value for open source err %d\n",
			  __func__, ret);
}

static void gpiod_set_raw_value_commit(struct gpio_desc *desc, bool value)
{
	struct gpio_chip	*gc;

	gc = desc->gdev->chip;
	trace_gpio_value(desc_to_gpio(desc), 0, value);
	gc->set(gc, gpio_chip_hwgpio(desc), value);
}

/*
 * set multiple outputs on the same chip;
 * use the chip's set_multiple function if available;
 * otherwise set the outputs sequentially;
 * @chip: the GPIO chip we operate on
 * @mask: bit mask array; one bit per output; BITS_PER_LONG bits per word
 *        defines which outputs are to be changed
 * @bits: bit value array; one bit per output; BITS_PER_LONG bits per word
 *        defines the values the outputs specified by mask are to be set to
 */
static void gpio_chip_set_multiple(struct gpio_chip *gc,
				   unsigned long *mask, unsigned long *bits)
{
	if (gc->set_multiple) {
		gc->set_multiple(gc, mask, bits);
	} else {
		unsigned int i;

		/* set outputs if the corresponding mask bit is set */
		for_each_set_bit(i, mask, gc->ngpio)
			gc->set(gc, i, test_bit(i, bits));
	}
}

int gpiod_set_array_value_complex(bool raw, bool can_sleep,
				  unsigned int array_size,
				  struct gpio_desc **desc_array,
				  struct gpio_array *array_info,
				  unsigned long *value_bitmap)
{
	int i = 0;

	/*
	 * Validate array_info against desc_array and its size.
	 * It should immediately follow desc_array if both
	 * have been obtained from the same gpiod_get_array() call.
	 */
	if (array_info && array_info->desc == desc_array &&
	    array_size <= array_info->size &&
	    (void *)array_info == desc_array + array_info->size) {
		if (!can_sleep)
			WARN_ON(array_info->chip->can_sleep);

		if (!raw && !bitmap_empty(array_info->invert_mask, array_size))
			bitmap_xor(value_bitmap, value_bitmap,
				   array_info->invert_mask, array_size);

		gpio_chip_set_multiple(array_info->chip, array_info->set_mask,
				       value_bitmap);

		i = find_first_zero_bit(array_info->set_mask, array_size);
		if (i == array_size)
			return 0;
	} else {
		array_info = NULL;
	}

	while (i < array_size) {
		struct gpio_chip *gc = desc_array[i]->gdev->chip;
		DECLARE_BITMAP(fastpath_mask, FASTPATH_NGPIO);
		DECLARE_BITMAP(fastpath_bits, FASTPATH_NGPIO);
		unsigned long *mask, *bits;
		int count = 0;

		if (likely(gc->ngpio <= FASTPATH_NGPIO)) {
			mask = fastpath_mask;
			bits = fastpath_bits;
		} else {
			gfp_t flags = can_sleep ? GFP_KERNEL : GFP_ATOMIC;

			mask = bitmap_alloc(gc->ngpio, flags);
			if (!mask)
				return -ENOMEM;

			bits = bitmap_alloc(gc->ngpio, flags);
			if (!bits) {
				bitmap_free(mask);
				return -ENOMEM;
			}
		}

		bitmap_zero(mask, gc->ngpio);

		if (!can_sleep)
			WARN_ON(gc->can_sleep);

		do {
			struct gpio_desc *desc = desc_array[i];
			int hwgpio = gpio_chip_hwgpio(desc);
			int value = test_bit(i, value_bitmap);

			/*
			 * Pins applicable for fast input but not for
			 * fast output processing may have been already
			 * inverted inside the fast path, skip them.
			 */
			if (!raw && !(array_info &&
			    test_bit(i, array_info->invert_mask)) &&
			    test_bit(FLAG_ACTIVE_LOW, &desc->flags))
				value = !value;
			trace_gpio_value(desc_to_gpio(desc), 0, value);
			/*
			 * collect all normal outputs belonging to the same chip
			 * open drain and open source outputs are set individually
			 */
			if (test_bit(FLAG_OPEN_DRAIN, &desc->flags) && !raw) {
				gpio_set_open_drain_value_commit(desc, value);
			} else if (test_bit(FLAG_OPEN_SOURCE, &desc->flags) && !raw) {
				gpio_set_open_source_value_commit(desc, value);
			} else {
				__set_bit(hwgpio, mask);
				__assign_bit(hwgpio, bits, value);
				count++;
			}
			i++;

			if (array_info)
				i = find_next_zero_bit(array_info->set_mask,
						       array_size, i);
		} while ((i < array_size) &&
			 (desc_array[i]->gdev->chip == gc));
		/* push collected bits to outputs */
		if (count != 0)
			gpio_chip_set_multiple(gc, mask, bits);

		if (mask != fastpath_mask)
			bitmap_free(mask);
		if (bits != fastpath_bits)
			bitmap_free(bits);
	}
	return 0;
}

/**
 * gpiod_set_raw_value() - assign a gpio's raw value
 * @desc: gpio whose value will be assigned
 * @value: value to assign
 *
 * Set the raw value of the GPIO, i.e. the value of its physical line without
 * regard for its ACTIVE_LOW status.
 *
 * This function can be called from contexts where we cannot sleep, and will
 * complain if the GPIO chip functions potentially sleep.
 */
void gpiod_set_raw_value(struct gpio_desc *desc, int value)
{
	VALIDATE_DESC_VOID(desc);
	/* Should be using gpiod_set_raw_value_cansleep() */
	WARN_ON(desc->gdev->chip->can_sleep);
	gpiod_set_raw_value_commit(desc, value);
}
EXPORT_SYMBOL_GPL(gpiod_set_raw_value);

/**
 * gpiod_set_value_nocheck() - set a GPIO line value without checking
 * @desc: the descriptor to set the value on
 * @value: value to set
 *
 * This sets the value of a GPIO line backing a descriptor, applying
 * different semantic quirks like active low and open drain/source
 * handling.
 */
static void gpiod_set_value_nocheck(struct gpio_desc *desc, int value)
{
	if (test_bit(FLAG_ACTIVE_LOW, &desc->flags))
		value = !value;
	if (test_bit(FLAG_OPEN_DRAIN, &desc->flags))
		gpio_set_open_drain_value_commit(desc, value);
	else if (test_bit(FLAG_OPEN_SOURCE, &desc->flags))
		gpio_set_open_source_value_commit(desc, value);
	else
		gpiod_set_raw_value_commit(desc, value);
}

/**
 * gpiod_set_value() - assign a gpio's value
 * @desc: gpio whose value will be assigned
 * @value: value to assign
 *
 * Set the logical value of the GPIO, i.e. taking its ACTIVE_LOW,
 * OPEN_DRAIN and OPEN_SOURCE flags into account.
 *
 * This function can be called from contexts where we cannot sleep, and will
 * complain if the GPIO chip functions potentially sleep.
 */
void gpiod_set_value(struct gpio_desc *desc, int value)
{
	VALIDATE_DESC_VOID(desc);
	/* Should be using gpiod_set_value_cansleep() */
	WARN_ON(desc->gdev->chip->can_sleep);
	gpiod_set_value_nocheck(desc, value);
}
EXPORT_SYMBOL_GPL(gpiod_set_value);

/**
 * gpiod_set_raw_array_value() - assign values to an array of GPIOs
 * @array_size: number of elements in the descriptor array / value bitmap
 * @desc_array: array of GPIO descriptors whose values will be assigned
 * @array_info: information on applicability of fast bitmap processing path
 * @value_bitmap: bitmap of values to assign
 *
 * Set the raw values of the GPIOs, i.e. the values of the physical lines
 * without regard for their ACTIVE_LOW status.
 *
 * This function can be called from contexts where we cannot sleep, and will
 * complain if the GPIO chip functions potentially sleep.
 */
int gpiod_set_raw_array_value(unsigned int array_size,
			      struct gpio_desc **desc_array,
			      struct gpio_array *array_info,
			      unsigned long *value_bitmap)
{
	if (!desc_array)
		return -EINVAL;
	return gpiod_set_array_value_complex(true, false, array_size,
					desc_array, array_info, value_bitmap);
}
EXPORT_SYMBOL_GPL(gpiod_set_raw_array_value);

/**
 * gpiod_set_array_value() - assign values to an array of GPIOs
 * @array_size: number of elements in the descriptor array / value bitmap
 * @desc_array: array of GPIO descriptors whose values will be assigned
 * @array_info: information on applicability of fast bitmap processing path
 * @value_bitmap: bitmap of values to assign
 *
 * Set the logical values of the GPIOs, i.e. taking their ACTIVE_LOW status
 * into account.
 *
 * This function can be called from contexts where we cannot sleep, and will
 * complain if the GPIO chip functions potentially sleep.
 */
int gpiod_set_array_value(unsigned int array_size,
			  struct gpio_desc **desc_array,
			  struct gpio_array *array_info,
			  unsigned long *value_bitmap)
{
	if (!desc_array)
		return -EINVAL;
	return gpiod_set_array_value_complex(false, false, array_size,
					     desc_array, array_info,
					     value_bitmap);
}
EXPORT_SYMBOL_GPL(gpiod_set_array_value);

/**
 * gpiod_cansleep() - report whether gpio value access may sleep
 * @desc: gpio to check
 *
 */
int gpiod_cansleep(const struct gpio_desc *desc)
{
	VALIDATE_DESC(desc);
	return desc->gdev->chip->can_sleep;
}
EXPORT_SYMBOL_GPL(gpiod_cansleep);

/**
 * gpiod_set_consumer_name() - set the consumer name for the descriptor
 * @desc: gpio to set the consumer name on
 * @name: the new consumer name
 */
int gpiod_set_consumer_name(struct gpio_desc *desc, const char *name)
{
	VALIDATE_DESC(desc);
	if (name) {
		name = kstrdup_const(name, GFP_KERNEL);
		if (!name)
			return -ENOMEM;
	}

	kfree_const(desc->label);
	desc_set_label(desc, name);

	return 0;
}
EXPORT_SYMBOL_GPL(gpiod_set_consumer_name);

/**
 * gpiod_to_irq() - return the IRQ corresponding to a GPIO
 * @desc: gpio whose IRQ will be returned (already requested)
 *
 * Return the IRQ corresponding to the passed GPIO, or an error code in case of
 * error.
 */
int gpiod_to_irq(const struct gpio_desc *desc)
{
	struct gpio_chip *gc;
	int offset;

	/*
	 * Cannot VALIDATE_DESC() here as gpiod_to_irq() consumer semantics
	 * requires this function to not return zero on an invalid descriptor
	 * but rather a negative error number.
	 */
	if (!desc || IS_ERR(desc) || !desc->gdev || !desc->gdev->chip)
		return -EINVAL;

	gc = desc->gdev->chip;
	offset = gpio_chip_hwgpio(desc);
	if (gc->to_irq) {
		int retirq = gc->to_irq(gc, offset);

		/* Zero means NO_IRQ */
		if (!retirq)
			return -ENXIO;

		return retirq;
	}
#ifdef CONFIG_GPIOLIB_IRQCHIP
	if (gc->irq.chip) {
		/*
		 * Avoid race condition with other code, which tries to lookup
		 * an IRQ before the irqchip has been properly registered,
		 * i.e. while gpiochip is still being brought up.
		 */
		return -EPROBE_DEFER;
	}
#endif
	return -ENXIO;
}
EXPORT_SYMBOL_GPL(gpiod_to_irq);

/**
 * gpiochip_lock_as_irq() - lock a GPIO to be used as IRQ
 * @gc: the chip the GPIO to lock belongs to
 * @offset: the offset of the GPIO to lock as IRQ
 *
 * This is used directly by GPIO drivers that want to lock down
 * a certain GPIO line to be used for IRQs.
 */
int gpiochip_lock_as_irq(struct gpio_chip *gc, unsigned int offset)
{
	struct gpio_desc *desc;

	desc = gpiochip_get_desc(gc, offset);
	if (IS_ERR(desc))
		return PTR_ERR(desc);

	/*
	 * If it's fast: flush the direction setting if something changed
	 * behind our back
	 */
	if (!gc->can_sleep && gc->get_direction) {
		int dir = gpiod_get_direction(desc);

		if (dir < 0) {
			chip_err(gc, "%s: cannot get GPIO direction\n",
				 __func__);
			return dir;
		}
	}

	/* To be valid for IRQ the line needs to be input or open drain */
	if (test_bit(FLAG_IS_OUT, &desc->flags) &&
	    !test_bit(FLAG_OPEN_DRAIN, &desc->flags)) {
		chip_err(gc,
			 "%s: tried to flag a GPIO set as output for IRQ\n",
			 __func__);
		return -EIO;
	}

	set_bit(FLAG_USED_AS_IRQ, &desc->flags);
	set_bit(FLAG_IRQ_IS_ENABLED, &desc->flags);

	/*
	 * If the consumer has not set up a label (such as when the
	 * IRQ is referenced from .to_irq()) we set up a label here
	 * so it is clear this is used as an interrupt.
	 */
	if (!desc->label)
		desc_set_label(desc, "interrupt");

	return 0;
}
EXPORT_SYMBOL_GPL(gpiochip_lock_as_irq);

/**
 * gpiochip_unlock_as_irq() - unlock a GPIO used as IRQ
 * @gc: the chip the GPIO to lock belongs to
 * @offset: the offset of the GPIO to lock as IRQ
 *
 * This is used directly by GPIO drivers that want to indicate
 * that a certain GPIO is no longer used exclusively for IRQ.
 */
void gpiochip_unlock_as_irq(struct gpio_chip *gc, unsigned int offset)
{
	struct gpio_desc *desc;

	desc = gpiochip_get_desc(gc, offset);
	if (IS_ERR(desc))
		return;

	clear_bit(FLAG_USED_AS_IRQ, &desc->flags);
	clear_bit(FLAG_IRQ_IS_ENABLED, &desc->flags);

	/* If we only had this marking, erase it */
	if (desc->label && !strcmp(desc->label, "interrupt"))
		desc_set_label(desc, NULL);
}
EXPORT_SYMBOL_GPL(gpiochip_unlock_as_irq);

void gpiochip_disable_irq(struct gpio_chip *gc, unsigned int offset)
{
	struct gpio_desc *desc = gpiochip_get_desc(gc, offset);

	if (!IS_ERR(desc) &&
	    !WARN_ON(!test_bit(FLAG_USED_AS_IRQ, &desc->flags)))
		clear_bit(FLAG_IRQ_IS_ENABLED, &desc->flags);
}
EXPORT_SYMBOL_GPL(gpiochip_disable_irq);

void gpiochip_enable_irq(struct gpio_chip *gc, unsigned int offset)
{
	struct gpio_desc *desc = gpiochip_get_desc(gc, offset);

	if (!IS_ERR(desc) &&
	    !WARN_ON(!test_bit(FLAG_USED_AS_IRQ, &desc->flags))) {
		/*
		 * We must not be output when using IRQ UNLESS we are
		 * open drain.
		 */
		WARN_ON(test_bit(FLAG_IS_OUT, &desc->flags) &&
			!test_bit(FLAG_OPEN_DRAIN, &desc->flags));
		set_bit(FLAG_IRQ_IS_ENABLED, &desc->flags);
	}
}
EXPORT_SYMBOL_GPL(gpiochip_enable_irq);

bool gpiochip_line_is_irq(struct gpio_chip *gc, unsigned int offset)
{
	if (offset >= gc->ngpio)
		return false;

	return test_bit(FLAG_USED_AS_IRQ, &gc->gpiodev->descs[offset].flags);
}
EXPORT_SYMBOL_GPL(gpiochip_line_is_irq);

int gpiochip_reqres_irq(struct gpio_chip *gc, unsigned int offset)
{
	int ret;

	if (!try_module_get(gc->gpiodev->owner))
		return -ENODEV;

	ret = gpiochip_lock_as_irq(gc, offset);
	if (ret) {
		chip_err(gc, "unable to lock HW IRQ %u for IRQ\n", offset);
		module_put(gc->gpiodev->owner);
		return ret;
	}
	return 0;
}
EXPORT_SYMBOL_GPL(gpiochip_reqres_irq);

void gpiochip_relres_irq(struct gpio_chip *gc, unsigned int offset)
{
	gpiochip_unlock_as_irq(gc, offset);
	module_put(gc->gpiodev->owner);
}
EXPORT_SYMBOL_GPL(gpiochip_relres_irq);

bool gpiochip_line_is_open_drain(struct gpio_chip *gc, unsigned int offset)
{
	if (offset >= gc->ngpio)
		return false;

	return test_bit(FLAG_OPEN_DRAIN, &gc->gpiodev->descs[offset].flags);
}
EXPORT_SYMBOL_GPL(gpiochip_line_is_open_drain);

bool gpiochip_line_is_open_source(struct gpio_chip *gc, unsigned int offset)
{
	if (offset >= gc->ngpio)
		return false;

	return test_bit(FLAG_OPEN_SOURCE, &gc->gpiodev->descs[offset].flags);
}
EXPORT_SYMBOL_GPL(gpiochip_line_is_open_source);

bool gpiochip_line_is_persistent(struct gpio_chip *gc, unsigned int offset)
{
	if (offset >= gc->ngpio)
		return false;

	return !test_bit(FLAG_TRANSITORY, &gc->gpiodev->descs[offset].flags);
}
EXPORT_SYMBOL_GPL(gpiochip_line_is_persistent);

/**
 * gpiod_get_raw_value_cansleep() - return a gpio's raw value
 * @desc: gpio whose value will be returned
 *
 * Return the GPIO's raw value, i.e. the value of the physical line disregarding
 * its ACTIVE_LOW status, or negative errno on failure.
 *
 * This function is to be called from contexts that can sleep.
 */
int gpiod_get_raw_value_cansleep(const struct gpio_desc *desc)
{
	might_sleep_if(extra_checks);
	VALIDATE_DESC(desc);
	return gpiod_get_raw_value_commit(desc);
}
EXPORT_SYMBOL_GPL(gpiod_get_raw_value_cansleep);

/**
 * gpiod_get_value_cansleep() - return a gpio's value
 * @desc: gpio whose value will be returned
 *
 * Return the GPIO's logical value, i.e. taking the ACTIVE_LOW status into
 * account, or negative errno on failure.
 *
 * This function is to be called from contexts that can sleep.
 */
int gpiod_get_value_cansleep(const struct gpio_desc *desc)
{
	int value;

	might_sleep_if(extra_checks);
	VALIDATE_DESC(desc);
	value = gpiod_get_raw_value_commit(desc);
	if (value < 0)
		return value;

	if (test_bit(FLAG_ACTIVE_LOW, &desc->flags))
		value = !value;

	return value;
}
EXPORT_SYMBOL_GPL(gpiod_get_value_cansleep);

/**
 * gpiod_get_raw_array_value_cansleep() - read raw values from an array of GPIOs
 * @array_size: number of elements in the descriptor array / value bitmap
 * @desc_array: array of GPIO descriptors whose values will be read
 * @array_info: information on applicability of fast bitmap processing path
 * @value_bitmap: bitmap to store the read values
 *
 * Read the raw values of the GPIOs, i.e. the values of the physical lines
 * without regard for their ACTIVE_LOW status.  Return 0 in case of success,
 * else an error code.
 *
 * This function is to be called from contexts that can sleep.
 */
int gpiod_get_raw_array_value_cansleep(unsigned int array_size,
				       struct gpio_desc **desc_array,
				       struct gpio_array *array_info,
				       unsigned long *value_bitmap)
{
	might_sleep_if(extra_checks);
	if (!desc_array)
		return -EINVAL;
	return gpiod_get_array_value_complex(true, true, array_size,
					     desc_array, array_info,
					     value_bitmap);
}
EXPORT_SYMBOL_GPL(gpiod_get_raw_array_value_cansleep);

/**
 * gpiod_get_array_value_cansleep() - read values from an array of GPIOs
 * @array_size: number of elements in the descriptor array / value bitmap
 * @desc_array: array of GPIO descriptors whose values will be read
 * @array_info: information on applicability of fast bitmap processing path
 * @value_bitmap: bitmap to store the read values
 *
 * Read the logical values of the GPIOs, i.e. taking their ACTIVE_LOW status
 * into account.  Return 0 in case of success, else an error code.
 *
 * This function is to be called from contexts that can sleep.
 */
int gpiod_get_array_value_cansleep(unsigned int array_size,
				   struct gpio_desc **desc_array,
				   struct gpio_array *array_info,
				   unsigned long *value_bitmap)
{
	might_sleep_if(extra_checks);
	if (!desc_array)
		return -EINVAL;
	return gpiod_get_array_value_complex(false, true, array_size,
					     desc_array, array_info,
					     value_bitmap);
}
EXPORT_SYMBOL_GPL(gpiod_get_array_value_cansleep);

/**
 * gpiod_set_raw_value_cansleep() - assign a gpio's raw value
 * @desc: gpio whose value will be assigned
 * @value: value to assign
 *
 * Set the raw value of the GPIO, i.e. the value of its physical line without
 * regard for its ACTIVE_LOW status.
 *
 * This function is to be called from contexts that can sleep.
 */
void gpiod_set_raw_value_cansleep(struct gpio_desc *desc, int value)
{
	might_sleep_if(extra_checks);
	VALIDATE_DESC_VOID(desc);
	gpiod_set_raw_value_commit(desc, value);
}
EXPORT_SYMBOL_GPL(gpiod_set_raw_value_cansleep);

/**
 * gpiod_set_value_cansleep() - assign a gpio's value
 * @desc: gpio whose value will be assigned
 * @value: value to assign
 *
 * Set the logical value of the GPIO, i.e. taking its ACTIVE_LOW status into
 * account
 *
 * This function is to be called from contexts that can sleep.
 */
void gpiod_set_value_cansleep(struct gpio_desc *desc, int value)
{
	might_sleep_if(extra_checks);
	VALIDATE_DESC_VOID(desc);
	gpiod_set_value_nocheck(desc, value);
}
EXPORT_SYMBOL_GPL(gpiod_set_value_cansleep);

/**
 * gpiod_set_raw_array_value_cansleep() - assign values to an array of GPIOs
 * @array_size: number of elements in the descriptor array / value bitmap
 * @desc_array: array of GPIO descriptors whose values will be assigned
 * @array_info: information on applicability of fast bitmap processing path
 * @value_bitmap: bitmap of values to assign
 *
 * Set the raw values of the GPIOs, i.e. the values of the physical lines
 * without regard for their ACTIVE_LOW status.
 *
 * This function is to be called from contexts that can sleep.
 */
int gpiod_set_raw_array_value_cansleep(unsigned int array_size,
				       struct gpio_desc **desc_array,
				       struct gpio_array *array_info,
				       unsigned long *value_bitmap)
{
	might_sleep_if(extra_checks);
	if (!desc_array)
		return -EINVAL;
	return gpiod_set_array_value_complex(true, true, array_size, desc_array,
				      array_info, value_bitmap);
}
EXPORT_SYMBOL_GPL(gpiod_set_raw_array_value_cansleep);

/**
 * gpiod_add_lookup_tables() - register GPIO device consumers
 * @tables: list of tables of consumers to register
 * @n: number of tables in the list
 */
void gpiod_add_lookup_tables(struct gpiod_lookup_table **tables, size_t n)
{
	unsigned int i;

	mutex_lock(&gpio_lookup_lock);

	for (i = 0; i < n; i++)
		list_add_tail(&tables[i]->list, &gpio_lookup_list);

	mutex_unlock(&gpio_lookup_lock);
}

/**
 * gpiod_set_array_value_cansleep() - assign values to an array of GPIOs
 * @array_size: number of elements in the descriptor array / value bitmap
 * @desc_array: array of GPIO descriptors whose values will be assigned
 * @array_info: information on applicability of fast bitmap processing path
 * @value_bitmap: bitmap of values to assign
 *
 * Set the logical values of the GPIOs, i.e. taking their ACTIVE_LOW status
 * into account.
 *
 * This function is to be called from contexts that can sleep.
 */
int gpiod_set_array_value_cansleep(unsigned int array_size,
				   struct gpio_desc **desc_array,
				   struct gpio_array *array_info,
				   unsigned long *value_bitmap)
{
	might_sleep_if(extra_checks);
	if (!desc_array)
		return -EINVAL;
	return gpiod_set_array_value_complex(false, true, array_size,
					     desc_array, array_info,
					     value_bitmap);
}
EXPORT_SYMBOL_GPL(gpiod_set_array_value_cansleep);

/**
 * gpiod_add_lookup_table() - register GPIO device consumers
 * @table: table of consumers to register
 */
void gpiod_add_lookup_table(struct gpiod_lookup_table *table)
{
	gpiod_add_lookup_tables(&table, 1);
}
EXPORT_SYMBOL_GPL(gpiod_add_lookup_table);

/**
 * gpiod_remove_lookup_table() - unregister GPIO device consumers
 * @table: table of consumers to unregister
 */
void gpiod_remove_lookup_table(struct gpiod_lookup_table *table)
{
	/* Nothing to remove */
	if (!table)
		return;

	mutex_lock(&gpio_lookup_lock);

	list_del(&table->list);

	mutex_unlock(&gpio_lookup_lock);
}
EXPORT_SYMBOL_GPL(gpiod_remove_lookup_table);

/**
 * gpiod_add_hogs() - register a set of GPIO hogs from machine code
 * @hogs: table of gpio hog entries with a zeroed sentinel at the end
 */
void gpiod_add_hogs(struct gpiod_hog *hogs)
{
	struct gpio_chip *gc;
	struct gpiod_hog *hog;

	mutex_lock(&gpio_machine_hogs_mutex);

	for (hog = &hogs[0]; hog->chip_label; hog++) {
		list_add_tail(&hog->list, &gpio_machine_hogs);

		/*
		 * The chip may have been registered earlier, so check if it
		 * exists and, if so, try to hog the line now.
		 */
		gc = find_chip_by_name(hog->chip_label);
		if (gc)
			gpiochip_machine_hog(gc, hog);
	}

	mutex_unlock(&gpio_machine_hogs_mutex);
}
EXPORT_SYMBOL_GPL(gpiod_add_hogs);

void gpiod_remove_hogs(struct gpiod_hog *hogs)
{
	struct gpiod_hog *hog;

	mutex_lock(&gpio_machine_hogs_mutex);
	for (hog = &hogs[0]; hog->chip_label; hog++)
		list_del(&hog->list);
	mutex_unlock(&gpio_machine_hogs_mutex);
}
EXPORT_SYMBOL_GPL(gpiod_remove_hogs);

static struct gpiod_lookup_table *gpiod_find_lookup_table(struct device *dev)
{
	const char *dev_id = dev ? dev_name(dev) : NULL;
	struct gpiod_lookup_table *table;

	mutex_lock(&gpio_lookup_lock);

	list_for_each_entry(table, &gpio_lookup_list, list) {
		if (table->dev_id && dev_id) {
			/*
			 * Valid strings on both ends, must be identical to have
			 * a match
			 */
			if (!strcmp(table->dev_id, dev_id))
				goto found;
		} else {
			/*
			 * One of the pointers is NULL, so both must be to have
			 * a match
			 */
			if (dev_id == table->dev_id)
				goto found;
		}
	}
	table = NULL;

found:
	mutex_unlock(&gpio_lookup_lock);
	return table;
}

static struct gpio_desc *gpiod_find(struct device *dev, const char *con_id,
				    unsigned int idx, unsigned long *flags)
{
	struct gpio_desc *desc = ERR_PTR(-ENOENT);
	struct gpiod_lookup_table *table;
	struct gpiod_lookup *p;

	table = gpiod_find_lookup_table(dev);
	if (!table)
		return desc;

	for (p = &table->table[0]; p->key; p++) {
		struct gpio_chip *gc;

		/* idx must always match exactly */
		if (p->idx != idx)
			continue;

		/* If the lookup entry has a con_id, require exact match */
		if (p->con_id && (!con_id || strcmp(p->con_id, con_id)))
			continue;

		if (p->chip_hwnum == U16_MAX) {
			desc = gpio_name_to_desc(p->key);
			if (desc) {
				*flags = p->flags;
				return desc;
			}

			dev_warn(dev, "cannot find GPIO line %s, deferring\n",
				 p->key);
			return ERR_PTR(-EPROBE_DEFER);
		}

		gc = find_chip_by_name(p->key);

		if (!gc) {
			/*
			 * As the lookup table indicates a chip with
			 * p->key should exist, assume it may
			 * still appear later and let the interested
			 * consumer be probed again or let the Deferred
			 * Probe infrastructure handle the error.
			 */
			dev_warn(dev, "cannot find GPIO chip %s, deferring\n",
				 p->key);
			return ERR_PTR(-EPROBE_DEFER);
		}

		if (gc->ngpio <= p->chip_hwnum) {
			dev_err(dev,
				"requested GPIO %u (%u) is out of range [0..%u] for chip %s\n",
				idx, p->chip_hwnum, gc->ngpio - 1,
				gc->label);
			return ERR_PTR(-EINVAL);
		}

		desc = gpiochip_get_desc(gc, p->chip_hwnum);
		*flags = p->flags;

		return desc;
	}

	return desc;
}

static int platform_gpio_count(struct device *dev, const char *con_id)
{
	struct gpiod_lookup_table *table;
	struct gpiod_lookup *p;
	unsigned int count = 0;

	table = gpiod_find_lookup_table(dev);
	if (!table)
		return -ENOENT;

	for (p = &table->table[0]; p->key; p++) {
		if ((con_id && p->con_id && !strcmp(con_id, p->con_id)) ||
		    (!con_id && !p->con_id))
			count++;
	}
	if (!count)
		return -ENOENT;

	return count;
}

static struct gpio_desc *gpiod_find_by_fwnode(struct fwnode_handle *fwnode,
					      struct device *consumer,
					      const char *con_id,
					      unsigned int idx,
					      enum gpiod_flags *flags,
					      unsigned long *lookupflags)
{
	struct gpio_desc *desc = ERR_PTR(-ENOENT);

	if (is_of_node(fwnode)) {
		dev_dbg(consumer, "using DT '%pfw' for '%s' GPIO lookup\n",
			fwnode, con_id);
		desc = of_find_gpio(to_of_node(fwnode), con_id, idx, lookupflags);
	} else if (is_acpi_node(fwnode)) {
		dev_dbg(consumer, "using ACPI '%pfw' for '%s' GPIO lookup\n",
			fwnode, con_id);
		desc = acpi_find_gpio(fwnode, con_id, idx, flags, lookupflags);
	} else if (is_software_node(fwnode)) {
		dev_dbg(consumer, "using swnode '%pfw' for '%s' GPIO lookup\n",
			fwnode, con_id);
		desc = swnode_find_gpio(fwnode, con_id, idx, lookupflags);
	}
<<<<<<< HEAD

	return desc;
}

static struct gpio_desc *gpiod_find_and_request(struct device *consumer,
						struct fwnode_handle *fwnode,
						const char *con_id,
						unsigned int idx,
						enum gpiod_flags flags,
						const char *label,
						bool platform_lookup_allowed)
{
	struct gpio_desc *desc = ERR_PTR(-ENOENT);
	unsigned long lookupflags;
	int ret;

=======

	return desc;
}

static struct gpio_desc *gpiod_find_and_request(struct device *consumer,
						struct fwnode_handle *fwnode,
						const char *con_id,
						unsigned int idx,
						enum gpiod_flags flags,
						const char *label,
						bool platform_lookup_allowed)
{
	unsigned long lookupflags = GPIO_LOOKUP_FLAGS_DEFAULT;
	struct gpio_desc *desc = ERR_PTR(-ENOENT);
	int ret;

>>>>>>> e7a909d5
	if (!IS_ERR_OR_NULL(fwnode))
		desc = gpiod_find_by_fwnode(fwnode, consumer, con_id, idx,
					    &flags, &lookupflags);

	if (gpiod_not_found(desc) && platform_lookup_allowed) {
		/*
		 * Either we are not using DT or ACPI, or their lookup did not
		 * return a result. In that case, use platform lookup as a
		 * fallback.
		 */
		dev_dbg(consumer, "using lookup tables for GPIO lookup\n");
		desc = gpiod_find(consumer, con_id, idx, &lookupflags);
	}

	if (IS_ERR(desc)) {
		dev_dbg(consumer, "No GPIO consumer %s found\n", con_id);
		return desc;
	}

	/*
	 * If a connection label was passed use that, else attempt to use
	 * the device name as label
	 */
	ret = gpiod_request(desc, label);
	if (ret) {
		if (!(ret == -EBUSY && flags & GPIOD_FLAGS_BIT_NONEXCLUSIVE))
			return ERR_PTR(ret);
<<<<<<< HEAD

		/*
		 * This happens when there are several consumers for
		 * the same GPIO line: we just return here without
		 * further initialization. It is a bit of a hack.
		 * This is necessary to support fixed regulators.
		 *
		 * FIXME: Make this more sane and safe.
		 */
		dev_info(consumer,
			 "nonexclusive access to GPIO for %s\n", con_id);
		return desc;
	}

=======

		/*
		 * This happens when there are several consumers for
		 * the same GPIO line: we just return here without
		 * further initialization. It is a bit of a hack.
		 * This is necessary to support fixed regulators.
		 *
		 * FIXME: Make this more sane and safe.
		 */
		dev_info(consumer,
			 "nonexclusive access to GPIO for %s\n", con_id);
		return desc;
	}

>>>>>>> e7a909d5
	ret = gpiod_configure_flags(desc, con_id, lookupflags, flags);
	if (ret < 0) {
		dev_dbg(consumer, "setup of GPIO %s failed\n", con_id);
		gpiod_put(desc);
		return ERR_PTR(ret);
	}

	blocking_notifier_call_chain(&desc->gdev->notifier,
				     GPIOLINE_CHANGED_REQUESTED, desc);

	return desc;
}

/**
 * fwnode_gpiod_get_index - obtain a GPIO from firmware node
 * @fwnode:	handle of the firmware node
 * @con_id:	function within the GPIO consumer
 * @index:	index of the GPIO to obtain for the consumer
 * @flags:	GPIO initialization flags
 * @label:	label to attach to the requested GPIO
 *
 * This function can be used for drivers that get their configuration
 * from opaque firmware.
 *
 * The function properly finds the corresponding GPIO using whatever is the
 * underlying firmware interface and then makes sure that the GPIO
 * descriptor is requested before it is returned to the caller.
 *
 * Returns:
 * On successful request the GPIO pin is configured in accordance with
 * provided @flags.
 *
 * In case of error an ERR_PTR() is returned.
 */
struct gpio_desc *fwnode_gpiod_get_index(struct fwnode_handle *fwnode,
					 const char *con_id,
					 int index,
					 enum gpiod_flags flags,
					 const char *label)
{
	return gpiod_find_and_request(NULL, fwnode, con_id, index, flags, label, false);
}
EXPORT_SYMBOL_GPL(fwnode_gpiod_get_index);

/**
 * gpiod_count - return the number of GPIOs associated with a device / function
 *		or -ENOENT if no GPIO has been assigned to the requested function
 * @dev:	GPIO consumer, can be NULL for system-global GPIOs
 * @con_id:	function within the GPIO consumer
 */
int gpiod_count(struct device *dev, const char *con_id)
{
	const struct fwnode_handle *fwnode = dev ? dev_fwnode(dev) : NULL;
	int count = -ENOENT;

	if (is_of_node(fwnode))
		count = of_gpio_get_count(dev, con_id);
	else if (is_acpi_node(fwnode))
		count = acpi_gpio_count(dev, con_id);
	else if (is_software_node(fwnode))
		count = swnode_gpio_count(fwnode, con_id);

	if (count < 0)
		count = platform_gpio_count(dev, con_id);

	return count;
}
EXPORT_SYMBOL_GPL(gpiod_count);

/**
 * gpiod_get - obtain a GPIO for a given GPIO function
 * @dev:	GPIO consumer, can be NULL for system-global GPIOs
 * @con_id:	function within the GPIO consumer
 * @flags:	optional GPIO initialization flags
 *
 * Return the GPIO descriptor corresponding to the function con_id of device
 * dev, -ENOENT if no GPIO has been assigned to the requested function, or
 * another IS_ERR() code if an error occurred while trying to acquire the GPIO.
 */
struct gpio_desc *__must_check gpiod_get(struct device *dev, const char *con_id,
					 enum gpiod_flags flags)
{
	return gpiod_get_index(dev, con_id, 0, flags);
}
EXPORT_SYMBOL_GPL(gpiod_get);

/**
 * gpiod_get_optional - obtain an optional GPIO for a given GPIO function
 * @dev: GPIO consumer, can be NULL for system-global GPIOs
 * @con_id: function within the GPIO consumer
 * @flags: optional GPIO initialization flags
 *
 * This is equivalent to gpiod_get(), except that when no GPIO was assigned to
 * the requested function it will return NULL. This is convenient for drivers
 * that need to handle optional GPIOs.
 */
struct gpio_desc *__must_check gpiod_get_optional(struct device *dev,
						  const char *con_id,
						  enum gpiod_flags flags)
{
	return gpiod_get_index_optional(dev, con_id, 0, flags);
}
EXPORT_SYMBOL_GPL(gpiod_get_optional);


/**
 * gpiod_configure_flags - helper function to configure a given GPIO
 * @desc:	gpio whose value will be assigned
 * @con_id:	function within the GPIO consumer
 * @lflags:	bitmask of gpio_lookup_flags GPIO_* values - returned from
 *		of_find_gpio() or of_get_gpio_hog()
 * @dflags:	gpiod_flags - optional GPIO initialization flags
 *
 * Return 0 on success, -ENOENT if no GPIO has been assigned to the
 * requested function and/or index, or another IS_ERR() code if an error
 * occurred while trying to acquire the GPIO.
 */
int gpiod_configure_flags(struct gpio_desc *desc, const char *con_id,
		unsigned long lflags, enum gpiod_flags dflags)
{
	int ret;

	if (lflags & GPIO_ACTIVE_LOW)
		set_bit(FLAG_ACTIVE_LOW, &desc->flags);

	if (lflags & GPIO_OPEN_DRAIN)
		set_bit(FLAG_OPEN_DRAIN, &desc->flags);
	else if (dflags & GPIOD_FLAGS_BIT_OPEN_DRAIN) {
		/*
		 * This enforces open drain mode from the consumer side.
		 * This is necessary for some busses like I2C, but the lookup
		 * should *REALLY* have specified them as open drain in the
		 * first place, so print a little warning here.
		 */
		set_bit(FLAG_OPEN_DRAIN, &desc->flags);
		gpiod_warn(desc,
			   "enforced open drain please flag it properly in DT/ACPI DSDT/board file\n");
	}

	if (lflags & GPIO_OPEN_SOURCE)
		set_bit(FLAG_OPEN_SOURCE, &desc->flags);

	if (((lflags & GPIO_PULL_UP) && (lflags & GPIO_PULL_DOWN)) ||
	    ((lflags & GPIO_PULL_UP) && (lflags & GPIO_PULL_DISABLE)) ||
	    ((lflags & GPIO_PULL_DOWN) && (lflags & GPIO_PULL_DISABLE))) {
		gpiod_err(desc,
			  "multiple pull-up, pull-down or pull-disable enabled, invalid configuration\n");
		return -EINVAL;
	}

	if (lflags & GPIO_PULL_UP)
		set_bit(FLAG_PULL_UP, &desc->flags);
	else if (lflags & GPIO_PULL_DOWN)
		set_bit(FLAG_PULL_DOWN, &desc->flags);
	else if (lflags & GPIO_PULL_DISABLE)
		set_bit(FLAG_BIAS_DISABLE, &desc->flags);

	ret = gpiod_set_transitory(desc, (lflags & GPIO_TRANSITORY));
	if (ret < 0)
		return ret;

	/* No particular flag request, return here... */
	if (!(dflags & GPIOD_FLAGS_BIT_DIR_SET)) {
		gpiod_dbg(desc, "no flags found for %s\n", con_id);
		return 0;
	}

	/* Process flags */
	if (dflags & GPIOD_FLAGS_BIT_DIR_OUT)
		ret = gpiod_direction_output(desc,
				!!(dflags & GPIOD_FLAGS_BIT_DIR_VAL));
	else
		ret = gpiod_direction_input(desc);

	return ret;
}

/**
 * gpiod_get_index - obtain a GPIO from a multi-index GPIO function
 * @dev:	GPIO consumer, can be NULL for system-global GPIOs
 * @con_id:	function within the GPIO consumer
 * @idx:	index of the GPIO to obtain in the consumer
 * @flags:	optional GPIO initialization flags
 *
 * This variant of gpiod_get() allows to access GPIOs other than the first
 * defined one for functions that define several GPIOs.
 *
 * Return a valid GPIO descriptor, -ENOENT if no GPIO has been assigned to the
 * requested function and/or index, or another IS_ERR() code if an error
 * occurred while trying to acquire the GPIO.
 */
struct gpio_desc *__must_check gpiod_get_index(struct device *dev,
					       const char *con_id,
					       unsigned int idx,
					       enum gpiod_flags flags)
{
	struct fwnode_handle *fwnode = dev ? dev_fwnode(dev) : NULL;
	const char *devname = dev ? dev_name(dev) : "?";
	const char *label = con_id ?: devname;

	return gpiod_find_and_request(dev, fwnode, con_id, idx, flags, label, true);
}
EXPORT_SYMBOL_GPL(gpiod_get_index);

/**
 * gpiod_get_index_optional - obtain an optional GPIO from a multi-index GPIO
 *                            function
 * @dev: GPIO consumer, can be NULL for system-global GPIOs
 * @con_id: function within the GPIO consumer
 * @index: index of the GPIO to obtain in the consumer
 * @flags: optional GPIO initialization flags
 *
 * This is equivalent to gpiod_get_index(), except that when no GPIO with the
 * specified index was assigned to the requested function it will return NULL.
 * This is convenient for drivers that need to handle optional GPIOs.
 */
struct gpio_desc *__must_check gpiod_get_index_optional(struct device *dev,
							const char *con_id,
							unsigned int index,
							enum gpiod_flags flags)
{
	struct gpio_desc *desc;

	desc = gpiod_get_index(dev, con_id, index, flags);
	if (gpiod_not_found(desc))
		return NULL;

	return desc;
}
EXPORT_SYMBOL_GPL(gpiod_get_index_optional);

/**
 * gpiod_hog - Hog the specified GPIO desc given the provided flags
 * @desc:	gpio whose value will be assigned
 * @name:	gpio line name
 * @lflags:	bitmask of gpio_lookup_flags GPIO_* values - returned from
 *		of_find_gpio() or of_get_gpio_hog()
 * @dflags:	gpiod_flags - optional GPIO initialization flags
 */
int gpiod_hog(struct gpio_desc *desc, const char *name,
	      unsigned long lflags, enum gpiod_flags dflags)
{
	struct gpio_chip *gc;
	struct gpio_desc *local_desc;
	int hwnum;
	int ret;

	gc = gpiod_to_chip(desc);
	hwnum = gpio_chip_hwgpio(desc);

	local_desc = gpiochip_request_own_desc(gc, hwnum, name,
					       lflags, dflags);
	if (IS_ERR(local_desc)) {
		ret = PTR_ERR(local_desc);
		pr_err("requesting hog GPIO %s (chip %s, offset %d) failed, %d\n",
		       name, gc->label, hwnum, ret);
		return ret;
	}

	/* Mark GPIO as hogged so it can be identified and removed later */
	set_bit(FLAG_IS_HOGGED, &desc->flags);

	gpiod_info(desc, "hogged as %s%s\n",
		(dflags & GPIOD_FLAGS_BIT_DIR_OUT) ? "output" : "input",
		(dflags & GPIOD_FLAGS_BIT_DIR_OUT) ?
		  (dflags & GPIOD_FLAGS_BIT_DIR_VAL) ? "/high" : "/low" : "");

	return 0;
}

/**
 * gpiochip_free_hogs - Scan gpio-controller chip and release GPIO hog
 * @gc:	gpio chip to act on
 */
static void gpiochip_free_hogs(struct gpio_chip *gc)
{
	struct gpio_desc *desc;

	for_each_gpio_desc_with_flag(gc, desc, FLAG_IS_HOGGED)
		gpiochip_free_own_desc(desc);
}

/**
 * gpiod_get_array - obtain multiple GPIOs from a multi-index GPIO function
 * @dev:	GPIO consumer, can be NULL for system-global GPIOs
 * @con_id:	function within the GPIO consumer
 * @flags:	optional GPIO initialization flags
 *
 * This function acquires all the GPIOs defined under a given function.
 *
 * Return a struct gpio_descs containing an array of descriptors, -ENOENT if
 * no GPIO has been assigned to the requested function, or another IS_ERR()
 * code if an error occurred while trying to acquire the GPIOs.
 */
struct gpio_descs *__must_check gpiod_get_array(struct device *dev,
						const char *con_id,
						enum gpiod_flags flags)
{
	struct gpio_desc *desc;
	struct gpio_descs *descs;
	struct gpio_array *array_info = NULL;
	struct gpio_chip *gc;
	int count, bitmap_size;

	count = gpiod_count(dev, con_id);
	if (count < 0)
		return ERR_PTR(count);

	descs = kzalloc(struct_size(descs, desc, count), GFP_KERNEL);
	if (!descs)
		return ERR_PTR(-ENOMEM);

	for (descs->ndescs = 0; descs->ndescs < count; ) {
		desc = gpiod_get_index(dev, con_id, descs->ndescs, flags);
		if (IS_ERR(desc)) {
			gpiod_put_array(descs);
			return ERR_CAST(desc);
		}

		descs->desc[descs->ndescs] = desc;

		gc = gpiod_to_chip(desc);
		/*
		 * If pin hardware number of array member 0 is also 0, select
		 * its chip as a candidate for fast bitmap processing path.
		 */
		if (descs->ndescs == 0 && gpio_chip_hwgpio(desc) == 0) {
			struct gpio_descs *array;

			bitmap_size = BITS_TO_LONGS(gc->ngpio > count ?
						    gc->ngpio : count);

			array = kzalloc(struct_size(descs, desc, count) +
					struct_size(array_info, invert_mask,
					3 * bitmap_size), GFP_KERNEL);
			if (!array) {
				gpiod_put_array(descs);
				return ERR_PTR(-ENOMEM);
			}

			memcpy(array, descs,
			       struct_size(descs, desc, descs->ndescs + 1));
			kfree(descs);

			descs = array;
			array_info = (void *)(descs->desc + count);
			array_info->get_mask = array_info->invert_mask +
						  bitmap_size;
			array_info->set_mask = array_info->get_mask +
						  bitmap_size;

			array_info->desc = descs->desc;
			array_info->size = count;
			array_info->chip = gc;
			bitmap_set(array_info->get_mask, descs->ndescs,
				   count - descs->ndescs);
			bitmap_set(array_info->set_mask, descs->ndescs,
				   count - descs->ndescs);
			descs->info = array_info;
		}
		/* Unmark array members which don't belong to the 'fast' chip */
		if (array_info && array_info->chip != gc) {
			__clear_bit(descs->ndescs, array_info->get_mask);
			__clear_bit(descs->ndescs, array_info->set_mask);
		}
		/*
		 * Detect array members which belong to the 'fast' chip
		 * but their pins are not in hardware order.
		 */
		else if (array_info &&
			   gpio_chip_hwgpio(desc) != descs->ndescs) {
			/*
			 * Don't use fast path if all array members processed so
			 * far belong to the same chip as this one but its pin
			 * hardware number is different from its array index.
			 */
			if (bitmap_full(array_info->get_mask, descs->ndescs)) {
				array_info = NULL;
			} else {
				__clear_bit(descs->ndescs,
					    array_info->get_mask);
				__clear_bit(descs->ndescs,
					    array_info->set_mask);
			}
		} else if (array_info) {
			/* Exclude open drain or open source from fast output */
			if (gpiochip_line_is_open_drain(gc, descs->ndescs) ||
			    gpiochip_line_is_open_source(gc, descs->ndescs))
				__clear_bit(descs->ndescs,
					    array_info->set_mask);
			/* Identify 'fast' pins which require invertion */
			if (gpiod_is_active_low(desc))
				__set_bit(descs->ndescs,
					  array_info->invert_mask);
		}

		descs->ndescs++;
	}
	if (array_info)
		dev_dbg(dev,
			"GPIO array info: chip=%s, size=%d, get_mask=%lx, set_mask=%lx, invert_mask=%lx\n",
			array_info->chip->label, array_info->size,
			*array_info->get_mask, *array_info->set_mask,
			*array_info->invert_mask);
	return descs;
}
EXPORT_SYMBOL_GPL(gpiod_get_array);

/**
 * gpiod_get_array_optional - obtain multiple GPIOs from a multi-index GPIO
 *                            function
 * @dev:	GPIO consumer, can be NULL for system-global GPIOs
 * @con_id:	function within the GPIO consumer
 * @flags:	optional GPIO initialization flags
 *
 * This is equivalent to gpiod_get_array(), except that when no GPIO was
 * assigned to the requested function it will return NULL.
 */
struct gpio_descs *__must_check gpiod_get_array_optional(struct device *dev,
							const char *con_id,
							enum gpiod_flags flags)
{
	struct gpio_descs *descs;

	descs = gpiod_get_array(dev, con_id, flags);
	if (gpiod_not_found(descs))
		return NULL;

	return descs;
}
EXPORT_SYMBOL_GPL(gpiod_get_array_optional);

/**
 * gpiod_put - dispose of a GPIO descriptor
 * @desc:	GPIO descriptor to dispose of
 *
 * No descriptor can be used after gpiod_put() has been called on it.
 */
void gpiod_put(struct gpio_desc *desc)
{
	if (desc)
		gpiod_free(desc);
}
EXPORT_SYMBOL_GPL(gpiod_put);

/**
 * gpiod_put_array - dispose of multiple GPIO descriptors
 * @descs:	struct gpio_descs containing an array of descriptors
 */
void gpiod_put_array(struct gpio_descs *descs)
{
	unsigned int i;

	for (i = 0; i < descs->ndescs; i++)
		gpiod_put(descs->desc[i]);

	kfree(descs);
}
EXPORT_SYMBOL_GPL(gpiod_put_array);


static int gpio_bus_match(struct device *dev, struct device_driver *drv)
{
	struct fwnode_handle *fwnode = dev_fwnode(dev);

	/*
	 * Only match if the fwnode doesn't already have a proper struct device
	 * created for it.
	 */
	if (fwnode && fwnode->dev != dev)
		return 0;
	return 1;
}

static int gpio_stub_drv_probe(struct device *dev)
{
	/*
	 * The DT node of some GPIO chips have a "compatible" property, but
	 * never have a struct device added and probed by a driver to register
	 * the GPIO chip with gpiolib. In such cases, fw_devlink=on will cause
	 * the consumers of the GPIO chip to get probe deferred forever because
	 * they will be waiting for a device associated with the GPIO chip
	 * firmware node to get added and bound to a driver.
	 *
	 * To allow these consumers to probe, we associate the struct
	 * gpio_device of the GPIO chip with the firmware node and then simply
	 * bind it to this stub driver.
	 */
	return 0;
}

static struct device_driver gpio_stub_drv = {
	.name = "gpio_stub_drv",
	.bus = &gpio_bus_type,
	.probe = gpio_stub_drv_probe,
};

static int __init gpiolib_dev_init(void)
{
	int ret;

	/* Register GPIO sysfs bus */
	ret = bus_register(&gpio_bus_type);
	if (ret < 0) {
		pr_err("gpiolib: could not register GPIO bus type\n");
		return ret;
	}

	ret = driver_register(&gpio_stub_drv);
	if (ret < 0) {
		pr_err("gpiolib: could not register GPIO stub driver\n");
		bus_unregister(&gpio_bus_type);
		return ret;
	}

	ret = alloc_chrdev_region(&gpio_devt, 0, GPIO_DEV_MAX, GPIOCHIP_NAME);
	if (ret < 0) {
		pr_err("gpiolib: failed to allocate char dev region\n");
		driver_unregister(&gpio_stub_drv);
		bus_unregister(&gpio_bus_type);
		return ret;
	}

	gpiolib_initialized = true;
	gpiochip_setup_devs();

#if IS_ENABLED(CONFIG_OF_DYNAMIC) && IS_ENABLED(CONFIG_OF_GPIO)
	WARN_ON(of_reconfig_notifier_register(&gpio_of_notifier));
#endif /* CONFIG_OF_DYNAMIC && CONFIG_OF_GPIO */

	return ret;
}
core_initcall(gpiolib_dev_init);

#ifdef CONFIG_DEBUG_FS

static void gpiolib_dbg_show(struct seq_file *s, struct gpio_device *gdev)
{
	struct gpio_chip	*gc = gdev->chip;
	struct gpio_desc	*desc;
	unsigned		gpio = gdev->base;
	int			value;
	bool			is_out;
	bool			is_irq;
	bool			active_low;

	for_each_gpio_desc(gc, desc) {
		if (test_bit(FLAG_REQUESTED, &desc->flags)) {
			gpiod_get_direction(desc);
			is_out = test_bit(FLAG_IS_OUT, &desc->flags);
			value = gpio_chip_get_value(gc, desc);
			is_irq = test_bit(FLAG_USED_AS_IRQ, &desc->flags);
			active_low = test_bit(FLAG_ACTIVE_LOW, &desc->flags);
			seq_printf(s, " gpio-%-3d (%-20.20s|%-20.20s) %s %s %s%s\n",
				   gpio, desc->name ?: "", desc->label,
				   is_out ? "out" : "in ",
				   value >= 0 ? (value ? "hi" : "lo") : "?  ",
				   is_irq ? "IRQ " : "",
				   active_low ? "ACTIVE LOW" : "");
		} else if (desc->name) {
			seq_printf(s, " gpio-%-3d (%-20.20s)\n", gpio, desc->name);
		}

		gpio++;
	}
}

static void *gpiolib_seq_start(struct seq_file *s, loff_t *pos)
{
	unsigned long flags;
	struct gpio_device *gdev = NULL;
	loff_t index = *pos;

	s->private = "";

	spin_lock_irqsave(&gpio_lock, flags);
	list_for_each_entry(gdev, &gpio_devices, list)
		if (index-- == 0) {
			spin_unlock_irqrestore(&gpio_lock, flags);
			return gdev;
		}
	spin_unlock_irqrestore(&gpio_lock, flags);

	return NULL;
}

static void *gpiolib_seq_next(struct seq_file *s, void *v, loff_t *pos)
{
	unsigned long flags;
	struct gpio_device *gdev = v;
	void *ret = NULL;

	spin_lock_irqsave(&gpio_lock, flags);
	if (list_is_last(&gdev->list, &gpio_devices))
		ret = NULL;
	else
		ret = list_first_entry(&gdev->list, struct gpio_device, list);
	spin_unlock_irqrestore(&gpio_lock, flags);

	s->private = "\n";
	++*pos;

	return ret;
}

static void gpiolib_seq_stop(struct seq_file *s, void *v)
{
}

static int gpiolib_seq_show(struct seq_file *s, void *v)
{
	struct gpio_device *gdev = v;
	struct gpio_chip *gc = gdev->chip;
	struct device *parent;

	if (!gc) {
		seq_printf(s, "%s%s: (dangling chip)", (char *)s->private,
			   dev_name(&gdev->dev));
		return 0;
	}

	seq_printf(s, "%s%s: GPIOs %d-%d", (char *)s->private,
		   dev_name(&gdev->dev),
		   gdev->base, gdev->base + gdev->ngpio - 1);
	parent = gc->parent;
	if (parent)
		seq_printf(s, ", parent: %s/%s",
			   parent->bus ? parent->bus->name : "no-bus",
			   dev_name(parent));
	if (gc->label)
		seq_printf(s, ", %s", gc->label);
	if (gc->can_sleep)
		seq_printf(s, ", can sleep");
	seq_printf(s, ":\n");

	if (gc->dbg_show)
		gc->dbg_show(s, gc);
	else
		gpiolib_dbg_show(s, gdev);

	return 0;
}

static const struct seq_operations gpiolib_sops = {
	.start = gpiolib_seq_start,
	.next = gpiolib_seq_next,
	.stop = gpiolib_seq_stop,
	.show = gpiolib_seq_show,
};
DEFINE_SEQ_ATTRIBUTE(gpiolib);

static int __init gpiolib_debugfs_init(void)
{
	/* /sys/kernel/debug/gpio */
	debugfs_create_file("gpio", 0444, NULL, NULL, &gpiolib_fops);
	return 0;
}
subsys_initcall(gpiolib_debugfs_init);

#endif	/* DEBUG_FS */<|MERGE_RESOLUTION|>--- conflicted
+++ resolved
@@ -3893,7 +3893,6 @@
 			fwnode, con_id);
 		desc = swnode_find_gpio(fwnode, con_id, idx, lookupflags);
 	}
-<<<<<<< HEAD
 
 	return desc;
 }
@@ -3906,28 +3905,10 @@
 						const char *label,
 						bool platform_lookup_allowed)
 {
-	struct gpio_desc *desc = ERR_PTR(-ENOENT);
-	unsigned long lookupflags;
-	int ret;
-
-=======
-
-	return desc;
-}
-
-static struct gpio_desc *gpiod_find_and_request(struct device *consumer,
-						struct fwnode_handle *fwnode,
-						const char *con_id,
-						unsigned int idx,
-						enum gpiod_flags flags,
-						const char *label,
-						bool platform_lookup_allowed)
-{
 	unsigned long lookupflags = GPIO_LOOKUP_FLAGS_DEFAULT;
 	struct gpio_desc *desc = ERR_PTR(-ENOENT);
 	int ret;
 
->>>>>>> e7a909d5
 	if (!IS_ERR_OR_NULL(fwnode))
 		desc = gpiod_find_by_fwnode(fwnode, consumer, con_id, idx,
 					    &flags, &lookupflags);
@@ -3955,7 +3936,6 @@
 	if (ret) {
 		if (!(ret == -EBUSY && flags & GPIOD_FLAGS_BIT_NONEXCLUSIVE))
 			return ERR_PTR(ret);
-<<<<<<< HEAD
 
 		/*
 		 * This happens when there are several consumers for
@@ -3970,22 +3950,6 @@
 		return desc;
 	}
 
-=======
-
-		/*
-		 * This happens when there are several consumers for
-		 * the same GPIO line: we just return here without
-		 * further initialization. It is a bit of a hack.
-		 * This is necessary to support fixed regulators.
-		 *
-		 * FIXME: Make this more sane and safe.
-		 */
-		dev_info(consumer,
-			 "nonexclusive access to GPIO for %s\n", con_id);
-		return desc;
-	}
-
->>>>>>> e7a909d5
 	ret = gpiod_configure_flags(desc, con_id, lookupflags, flags);
 	if (ret < 0) {
 		dev_dbg(consumer, "setup of GPIO %s failed\n", con_id);
