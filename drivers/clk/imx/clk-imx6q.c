// SPDX-License-Identifier: GPL-2.0-or-later
/*
 * Copyright 2011-2013 Freescale Semiconductor, Inc.
 * Copyright 2011 Linaro Ltd.
 */

#include <linux/init.h>
#include <linux/types.h>
#include <linux/clk.h>
#include <linux/clkdev.h>
#include <linux/err.h>
#include <linux/io.h>
#include <linux/of.h>
#include <linux/of_address.h>
#include <linux/of_irq.h>
#include <soc/imx/revision.h>
#include <dt-bindings/clock/imx6qdl-clock.h>

#include "clk.h"

static const char *step_sels[]	= { "osc", "pll2_pfd2_396m", };
static const char *pll1_sw_sels[]	= { "pll1_sys", "step", };
static const char *periph_pre_sels[]	= { "pll2_bus", "pll2_pfd2_396m", "pll2_pfd0_352m", "pll2_198m", };
static const char *periph_clk2_sels[]	= { "pll3_usb_otg", "osc", "osc", "dummy", };
static const char *periph2_clk2_sels[]	= { "pll3_usb_otg", "pll2_bus", };
static const char *periph_sels[]	= { "periph_pre", "periph_clk2", };
static const char *periph2_sels[]	= { "periph2_pre", "periph2_clk2", };
static const char *axi_sels[]		= { "periph", "pll2_pfd2_396m", "periph", "pll3_pfd1_540m", };
static const char *audio_sels[]	= { "pll4_audio_div", "pll3_pfd2_508m", "pll3_pfd3_454m", "pll3_usb_otg", };
static const char *gpu_axi_sels[]	= { "axi", "ahb", };
static const char *pre_axi_sels[]	= { "axi", "ahb", };
static const char *gpu2d_core_sels[]	= { "axi", "pll3_usb_otg", "pll2_pfd0_352m", "pll2_pfd2_396m", };
static const char *gpu2d_core_sels_2[]	= { "mmdc_ch0_axi", "pll3_usb_otg", "pll2_pfd1_594m", "pll3_pfd0_720m",};
static const char *gpu3d_core_sels[]	= { "mmdc_ch0_axi", "pll3_usb_otg", "pll2_pfd1_594m", "pll2_pfd2_396m", };
static const char *gpu3d_shader_sels[] = { "mmdc_ch0_axi", "pll3_usb_otg", "pll2_pfd1_594m", "pll3_pfd0_720m", };
static const char *ipu_sels[]		= { "mmdc_ch0_axi", "pll2_pfd2_396m", "pll3_120m", "pll3_pfd1_540m", };
static const char *ldb_di_sels[]	= { "pll5_video_div", "pll2_pfd0_352m", "pll2_pfd2_396m", "mmdc_ch1_axi", "pll3_usb_otg", };
static const char *ipu_di_pre_sels[]	= { "mmdc_ch0_axi", "pll3_usb_otg", "pll5_video_div", "pll2_pfd0_352m", "pll2_pfd2_396m", "pll3_pfd1_540m", };
static const char *ipu1_di0_sels[]	= { "ipu1_di0_pre", "dummy", "dummy", "ldb_di0", "ldb_di1", };
static const char *ipu1_di1_sels[]	= { "ipu1_di1_pre", "dummy", "dummy", "ldb_di0", "ldb_di1", };
static const char *ipu2_di0_sels[]	= { "ipu2_di0_pre", "dummy", "dummy", "ldb_di0", "ldb_di1", };
static const char *ipu2_di1_sels[]	= { "ipu2_di1_pre", "dummy", "dummy", "ldb_di0", "ldb_di1", };
static const char *ipu1_di0_sels_2[]	= { "ipu1_di0_pre", "dummy", "dummy", "ldb_di0_podf", "ldb_di1_podf", };
static const char *ipu1_di1_sels_2[]	= { "ipu1_di1_pre", "dummy", "dummy", "ldb_di0_podf", "ldb_di1_podf", };
static const char *ipu2_di0_sels_2[]	= { "ipu2_di0_pre", "dummy", "dummy", "ldb_di0_podf", "ldb_di1_podf", };
static const char *ipu2_di1_sels_2[]	= { "ipu2_di1_pre", "dummy", "dummy", "ldb_di0_podf", "ldb_di1_podf", };
static const char *hsi_tx_sels[]	= { "pll3_120m", "pll2_pfd2_396m", };
static const char *pcie_axi_sels[]	= { "axi", "ahb", };
static const char *ssi_sels[]		= { "pll3_pfd2_508m", "pll3_pfd3_454m", "pll4_audio_div", };
static const char *usdhc_sels[]	= { "pll2_pfd2_396m", "pll2_pfd0_352m", };
static const char *enfc_sels[]	= { "pll2_pfd0_352m", "pll2_bus", "pll3_usb_otg", "pll2_pfd2_396m", };
static const char *enfc_sels_2[] = {"pll2_pfd0_352m", "pll2_bus", "pll3_usb_otg", "pll2_pfd2_396m", "pll3_pfd3_454m", "dummy", };
static const char *eim_sels[]		= { "pll2_pfd2_396m", "pll3_usb_otg", "axi", "pll2_pfd0_352m", };
static const char *eim_slow_sels[]      = { "axi", "pll3_usb_otg", "pll2_pfd2_396m", "pll2_pfd0_352m", };
static const char *vdo_axi_sels[]	= { "axi", "ahb", };
static const char *vpu_axi_sels[]	= { "axi", "pll2_pfd2_396m", "pll2_pfd0_352m", };
static const char *uart_sels[] = { "pll3_80m", "osc", };
static const char *ipg_per_sels[] = { "ipg", "osc", };
static const char *ecspi_sels[] = { "pll3_60m", "osc", };
static const char *can_sels[] = { "pll3_60m", "osc", "pll3_80m", };
static const char *cko1_sels[]	= { "pll3_usb_otg", "pll2_bus", "pll1_sys", "pll5_video_div",
				    "video_27m", "axi", "enfc", "ipu1_di0", "ipu1_di1", "ipu2_di0",
				    "ipu2_di1", "ahb", "ipg", "ipg_per", "ckil", "pll4_audio_div", };
static const char *cko2_sels[] = {
	"mmdc_ch0_axi", "mmdc_ch1_axi", "usdhc4", "usdhc1",
	"gpu2d_axi", "dummy", "ecspi_root", "gpu3d_axi",
	"usdhc3", "dummy", "arm", "ipu1",
	"ipu2", "vdo_axi", "osc", "gpu2d_core",
	"gpu3d_core", "usdhc2", "ssi1", "ssi2",
	"ssi3", "gpu3d_shader", "vpu_axi", "can_root",
	"ldb_di0", "ldb_di1", "esai_extal", "eim_slow",
	"uart_serial", "spdif", "asrc", "hsi_tx",
};
static const char *cko_sels[] = { "cko1", "cko2", };
static const char *lvds_sels[] = {
	"dummy", "dummy", "dummy", "dummy", "dummy", "dummy",
	"pll4_audio", "pll5_video", "pll8_mlb", "enet_ref",
	"pcie_ref_125m", "sata_ref_100m",  "usbphy1", "usbphy2",
	"dummy", "dummy", "dummy", "dummy", "osc",
};
static const char *pll_bypass_src_sels[] = { "osc", "lvds1_in", "lvds2_in", "dummy", };
static const char *pll1_bypass_sels[] = { "pll1", "pll1_bypass_src", };
static const char *pll2_bypass_sels[] = { "pll2", "pll2_bypass_src", };
static const char *pll3_bypass_sels[] = { "pll3", "pll3_bypass_src", };
static const char *pll4_bypass_sels[] = { "pll4", "pll4_bypass_src", };
static const char *pll5_bypass_sels[] = { "pll5", "pll5_bypass_src", };
static const char *pll6_bypass_sels[] = { "pll6", "pll6_bypass_src", };
static const char *pll7_bypass_sels[] = { "pll7", "pll7_bypass_src", };

static struct clk_hw **hws;
static struct clk_hw_onecell_data *clk_hw_data;

static struct clk_div_table clk_enet_ref_table[] = {
	{ .val = 0, .div = 20, },
	{ .val = 1, .div = 10, },
	{ .val = 2, .div = 5, },
	{ .val = 3, .div = 4, },
	{ /* sentinel */ }
};

static struct clk_div_table post_div_table[] = {
	{ .val = 2, .div = 1, },
	{ .val = 1, .div = 2, },
	{ .val = 0, .div = 4, },
	{ /* sentinel */ }
};

static struct clk_div_table video_div_table[] = {
	{ .val = 0, .div = 1, },
	{ .val = 1, .div = 2, },
	{ .val = 2, .div = 1, },
	{ .val = 3, .div = 4, },
	{ /* sentinel */ }
};

static unsigned int share_count_esai;
static unsigned int share_count_asrc;
static unsigned int share_count_ssi1;
static unsigned int share_count_ssi2;
static unsigned int share_count_ssi3;
static unsigned int share_count_mipi_core_cfg;
static unsigned int share_count_spdif;
static unsigned int share_count_prg0;
static unsigned int share_count_prg1;

static inline int clk_on_imx6q(void)
{
	return of_machine_is_compatible("fsl,imx6q");
}

static inline int clk_on_imx6qp(void)
{
	return of_machine_is_compatible("fsl,imx6qp");
}

static inline int clk_on_imx6dl(void)
{
	return of_machine_is_compatible("fsl,imx6dl");
}

static const int uart_clk_ids[] __initconst = {
	IMX6QDL_CLK_UART_IPG,
	IMX6QDL_CLK_UART_SERIAL,
};

static struct clk **uart_clks[ARRAY_SIZE(uart_clk_ids) + 1] __initdata;

static int ldb_di_sel_by_clock_id(int clock_id)
{
	switch (clock_id) {
	case IMX6QDL_CLK_PLL5_VIDEO_DIV:
		if (clk_on_imx6q() &&
		    imx_get_soc_revision() == IMX_CHIP_REVISION_1_0)
			return -ENOENT;
		return 0;
	case IMX6QDL_CLK_PLL2_PFD0_352M:
		return 1;
	case IMX6QDL_CLK_PLL2_PFD2_396M:
		return 2;
	case IMX6QDL_CLK_MMDC_CH1_AXI:
		return 3;
	case IMX6QDL_CLK_PLL3_USB_OTG:
		return 4;
	default:
		return -ENOENT;
	}
}

static void of_assigned_ldb_sels(struct device_node *node,
				 unsigned int *ldb_di0_sel,
				 unsigned int *ldb_di1_sel)
{
	struct of_phandle_args clkspec;
	int index, rc, num_parents;
	int parent, child, sel;

	num_parents = of_count_phandle_with_args(node, "assigned-clock-parents",
						 "#clock-cells");
	for (index = 0; index < num_parents; index++) {
		rc = of_parse_phandle_with_args(node, "assigned-clock-parents",
					"#clock-cells", index, &clkspec);
		if (rc < 0) {
			/* skip empty (null) phandles */
			if (rc == -ENOENT)
				continue;
			else
				return;
		}
		if (clkspec.np != node || clkspec.args[0] >= IMX6QDL_CLK_END) {
			pr_err("ccm: parent clock %d not in ccm\n", index);
			return;
		}
		parent = clkspec.args[0];

		rc = of_parse_phandle_with_args(node, "assigned-clocks",
				"#clock-cells", index, &clkspec);
		if (rc < 0)
			return;
		if (clkspec.np != node || clkspec.args[0] >= IMX6QDL_CLK_END) {
			pr_err("ccm: child clock %d not in ccm\n", index);
			return;
		}
		child = clkspec.args[0];

		if (child != IMX6QDL_CLK_LDB_DI0_SEL &&
		    child != IMX6QDL_CLK_LDB_DI1_SEL)
			continue;

		sel = ldb_di_sel_by_clock_id(parent);
		if (sel < 0) {
			pr_err("ccm: invalid ldb_di%d parent clock: %d\n",
			       child == IMX6QDL_CLK_LDB_DI1_SEL, parent);
			continue;
		}

		if (child == IMX6QDL_CLK_LDB_DI0_SEL)
			*ldb_di0_sel = sel;
		if (child == IMX6QDL_CLK_LDB_DI1_SEL)
			*ldb_di1_sel = sel;
	}
}

static bool pll6_bypassed(struct device_node *node)
{
	int index, ret, num_clocks;
	struct of_phandle_args clkspec;

	num_clocks = of_count_phandle_with_args(node, "assigned-clocks",
						"#clock-cells");
	if (num_clocks < 0)
		return false;

	for (index = 0; index < num_clocks; index++) {
		ret = of_parse_phandle_with_args(node, "assigned-clocks",
						 "#clock-cells", index,
						 &clkspec);
		if (ret < 0)
			return false;

		if (clkspec.np == node &&
		    clkspec.args[0] == IMX6QDL_PLL6_BYPASS)
			break;
	}

	/* PLL6 bypass is not part of the assigned clock list */
	if (index == num_clocks)
		return false;

	ret = of_parse_phandle_with_args(node, "assigned-clock-parents",
					 "#clock-cells", index, &clkspec);

	if (clkspec.args[0] != IMX6QDL_CLK_PLL6)
		return true;

	return false;
}

#define CCM_CCSR		0x0c
#define CCM_CS2CDR		0x2c

#define CCSR_PLL3_SW_CLK_SEL		BIT(0)

#define CS2CDR_LDB_DI0_CLK_SEL_SHIFT	9
#define CS2CDR_LDB_DI1_CLK_SEL_SHIFT	12

/*
 * The only way to disable the MMDC_CH1 clock is to move it to pll3_sw_clk
 * via periph2_clk2_sel and then to disable pll3_sw_clk by selecting the
 * bypass clock source, since there is no CG bit for mmdc_ch1.
 */
static void mmdc_ch1_disable(void __iomem *ccm_base)
{
	unsigned int reg;

	clk_set_parent(hws[IMX6QDL_CLK_PERIPH2_CLK2_SEL]->clk,
		       hws[IMX6QDL_CLK_PLL3_USB_OTG]->clk);

	/* Disable pll3_sw_clk by selecting the bypass clock source */
	reg = readl_relaxed(ccm_base + CCM_CCSR);
	reg |= CCSR_PLL3_SW_CLK_SEL;
	writel_relaxed(reg, ccm_base + CCM_CCSR);
}

static void mmdc_ch1_reenable(void __iomem *ccm_base)
{
	unsigned int reg;

	/* Enable pll3_sw_clk by disabling the bypass */
	reg = readl_relaxed(ccm_base + CCM_CCSR);
	reg &= ~CCSR_PLL3_SW_CLK_SEL;
	writel_relaxed(reg, ccm_base + CCM_CCSR);
}

/*
 * We have to follow a strict procedure when changing the LDB clock source,
 * otherwise we risk introducing a glitch that can lock up the LDB divider.
 * Things to keep in mind:
 *
 * 1. The current and new parent clock inputs to the mux must be disabled.
 * 2. The default clock input for ldb_di0/1_clk_sel is mmdc_ch1_axi, which
 *    has no CG bit.
 * 3. pll2_pfd2_396m can not be gated if it is used as memory clock.
 * 4. In the RTL implementation of the LDB_DI_CLK_SEL muxes the top four
 *    options are in one mux and the PLL3 option along with three unused
 *    inputs is in a second mux. There is a third mux with two inputs used
 *    to decide between the first and second 4-port mux:
 *
 *    pll5_video_div 0 --|\
 *    pll2_pfd0_352m 1 --| |_
 *    pll2_pfd2_396m 2 --| | `-|\
 *    mmdc_ch1_axi   3 --|/    | |
 *                             | |--
 *    pll3_usb_otg   4 --|\    | |
 *                   5 --| |_,-|/
 *                   6 --| |
 *                   7 --|/
 *
 * The ldb_di0/1_clk_sel[1:0] bits control both 4-port muxes at the same time.
 * The ldb_di0/1_clk_sel[2] bit controls the 2-port mux. The code below
 * switches the parent to the bottom mux first and then manipulates the top
 * mux to ensure that no glitch will enter the divider.
 */
static void init_ldb_clks(struct device_node *np, void __iomem *ccm_base)
{
	unsigned int reg;
	unsigned int sel[2][4];
	int i;

	reg = readl_relaxed(ccm_base + CCM_CS2CDR);
	sel[0][0] = (reg >> CS2CDR_LDB_DI0_CLK_SEL_SHIFT) & 7;
	sel[1][0] = (reg >> CS2CDR_LDB_DI1_CLK_SEL_SHIFT) & 7;

	sel[0][3] = sel[0][2] = sel[0][1] = sel[0][0];
	sel[1][3] = sel[1][2] = sel[1][1] = sel[1][0];

	of_assigned_ldb_sels(np, &sel[0][3], &sel[1][3]);

	for (i = 0; i < 2; i++) {
		/* Warn if a glitch might have been introduced already */
		if (sel[i][0] != 3) {
			pr_warn("ccm: ldb_di%d_sel already changed from reset value: %d\n",
				i, sel[i][0]);
		}

		if (sel[i][0] == sel[i][3])
			continue;

		/* Only switch to or from pll2_pfd2_396m if it is disabled */
		if ((sel[i][0] == 2 || sel[i][3] == 2) &&
		    (clk_get_parent(hws[IMX6QDL_CLK_PERIPH_PRE]->clk) ==
		     hws[IMX6QDL_CLK_PLL2_PFD2_396M]->clk)) {
			pr_err("ccm: ldb_di%d_sel: couldn't disable pll2_pfd2_396m\n",
			       i);
			sel[i][3] = sel[i][2] = sel[i][1] = sel[i][0];
			continue;
		}

		/* First switch to the bottom mux */
		sel[i][1] = sel[i][0] | 4;

		/* Then configure the top mux before switching back to it */
		sel[i][2] = sel[i][3] | 4;

		pr_debug("ccm: switching ldb_di%d_sel: %d->%d->%d->%d\n", i,
			 sel[i][0], sel[i][1], sel[i][2], sel[i][3]);
	}

	if (sel[0][0] == sel[0][3] && sel[1][0] == sel[1][3])
		return;

	mmdc_ch1_disable(ccm_base);

	for (i = 1; i < 4; i++) {
		reg = readl_relaxed(ccm_base + CCM_CS2CDR);
		reg &= ~((7 << CS2CDR_LDB_DI0_CLK_SEL_SHIFT) |
			 (7 << CS2CDR_LDB_DI1_CLK_SEL_SHIFT));
		reg |= ((sel[0][i] << CS2CDR_LDB_DI0_CLK_SEL_SHIFT) |
			(sel[1][i] << CS2CDR_LDB_DI1_CLK_SEL_SHIFT));
		writel_relaxed(reg, ccm_base + CCM_CS2CDR);
	}

	mmdc_ch1_reenable(ccm_base);
}

#define CCM_ANALOG_PLL_VIDEO	0xa0
#define CCM_ANALOG_PFD_480	0xf0
#define CCM_ANALOG_PFD_528	0x100

#define PLL_ENABLE		BIT(13)

#define PFD0_CLKGATE		BIT(7)
#define PFD1_CLKGATE		BIT(15)
#define PFD2_CLKGATE		BIT(23)
#define PFD3_CLKGATE		BIT(31)

static void disable_anatop_clocks(void __iomem *anatop_base)
{
	unsigned int reg;

	/* Make sure PLL2 PFDs 0-2 are gated */
	reg = readl_relaxed(anatop_base + CCM_ANALOG_PFD_528);
	/* Cannot gate PFD2 if pll2_pfd2_396m is the parent of MMDC clock */
	if (clk_get_parent(hws[IMX6QDL_CLK_PERIPH_PRE]->clk) ==
	    hws[IMX6QDL_CLK_PLL2_PFD2_396M]->clk)
		reg |= PFD0_CLKGATE | PFD1_CLKGATE;
	else
		reg |= PFD0_CLKGATE | PFD1_CLKGATE | PFD2_CLKGATE;
	writel_relaxed(reg, anatop_base + CCM_ANALOG_PFD_528);

	/* Make sure PLL3 PFDs 0-3 are gated */
	reg = readl_relaxed(anatop_base + CCM_ANALOG_PFD_480);
	reg |= PFD0_CLKGATE | PFD1_CLKGATE | PFD2_CLKGATE | PFD3_CLKGATE;
	writel_relaxed(reg, anatop_base + CCM_ANALOG_PFD_480);

	/* Make sure PLL5 is disabled */
	reg = readl_relaxed(anatop_base + CCM_ANALOG_PLL_VIDEO);
	reg &= ~PLL_ENABLE;
	writel_relaxed(reg, anatop_base + CCM_ANALOG_PLL_VIDEO);
}

static struct clk_hw * __init imx6q_obtain_fixed_clk_hw(struct device_node *np,
							const char *name,
							unsigned long rate)
{
	struct clk *clk = of_clk_get_by_name(np, name);
	struct clk_hw *hw;

	if (IS_ERR(clk))
		hw = imx_obtain_fixed_clock_hw(name, rate);
	else
		hw = __clk_get_hw(clk);

	return hw;
}

static void __init imx6q_clocks_init(struct device_node *ccm_node)
{
	struct device_node *np;
	void __iomem *anatop_base, *base;
	int ret;
	int i;
<<<<<<< HEAD

	clk_hw_data = kzalloc(struct_size(clk_hw_data, hws,
					  IMX6QDL_CLK_END), GFP_KERNEL);
	if (WARN_ON(!clk_hw_data))
		return;

	clk_hw_data->num = IMX6QDL_CLK_END;
	hws = clk_hw_data->hws;

=======

	clk_hw_data = kzalloc(struct_size(clk_hw_data, hws,
					  IMX6QDL_CLK_END), GFP_KERNEL);
	if (WARN_ON(!clk_hw_data))
		return;

	clk_hw_data->num = IMX6QDL_CLK_END;
	hws = clk_hw_data->hws;

>>>>>>> 49193327
	hws[IMX6QDL_CLK_DUMMY] = imx_clk_hw_fixed("dummy", 0);

	hws[IMX6QDL_CLK_CKIL] = imx6q_obtain_fixed_clk_hw(ccm_node, "ckil", 0);
	hws[IMX6QDL_CLK_CKIH] = imx6q_obtain_fixed_clk_hw(ccm_node, "ckih1", 0);
	hws[IMX6QDL_CLK_OSC] = imx6q_obtain_fixed_clk_hw(ccm_node, "osc", 0);

	/* Clock source from external clock via CLK1/2 PADs */
	hws[IMX6QDL_CLK_ANACLK1] = imx6q_obtain_fixed_clk_hw(ccm_node, "anaclk1", 0);
	hws[IMX6QDL_CLK_ANACLK2] = imx6q_obtain_fixed_clk_hw(ccm_node, "anaclk2", 0);

	np = of_find_compatible_node(NULL, NULL, "fsl,imx6q-anatop");
	anatop_base = base = of_iomap(np, 0);
	WARN_ON(!base);
	of_node_put(np);

	/* Audio/video PLL post dividers do not work on i.MX6q revision 1.0 */
	if (clk_on_imx6q() && imx_get_soc_revision() == IMX_CHIP_REVISION_1_0) {
		post_div_table[1].div = 1;
		post_div_table[2].div = 1;
		video_div_table[1].div = 1;
		video_div_table[3].div = 1;
	}

	hws[IMX6QDL_PLL1_BYPASS_SRC] = imx_clk_hw_mux("pll1_bypass_src", base + 0x00, 14, 2, pll_bypass_src_sels, ARRAY_SIZE(pll_bypass_src_sels));
	hws[IMX6QDL_PLL2_BYPASS_SRC] = imx_clk_hw_mux("pll2_bypass_src", base + 0x30, 14, 2, pll_bypass_src_sels, ARRAY_SIZE(pll_bypass_src_sels));
	hws[IMX6QDL_PLL3_BYPASS_SRC] = imx_clk_hw_mux("pll3_bypass_src", base + 0x10, 14, 2, pll_bypass_src_sels, ARRAY_SIZE(pll_bypass_src_sels));
	hws[IMX6QDL_PLL4_BYPASS_SRC] = imx_clk_hw_mux("pll4_bypass_src", base + 0x70, 14, 2, pll_bypass_src_sels, ARRAY_SIZE(pll_bypass_src_sels));
	hws[IMX6QDL_PLL5_BYPASS_SRC] = imx_clk_hw_mux("pll5_bypass_src", base + 0xa0, 14, 2, pll_bypass_src_sels, ARRAY_SIZE(pll_bypass_src_sels));
	hws[IMX6QDL_PLL6_BYPASS_SRC] = imx_clk_hw_mux("pll6_bypass_src", base + 0xe0, 14, 2, pll_bypass_src_sels, ARRAY_SIZE(pll_bypass_src_sels));
	hws[IMX6QDL_PLL7_BYPASS_SRC] = imx_clk_hw_mux("pll7_bypass_src", base + 0x20, 14, 2, pll_bypass_src_sels, ARRAY_SIZE(pll_bypass_src_sels));

	/*                                    type               name    parent_name        base         div_mask */
	hws[IMX6QDL_CLK_PLL1] = imx_clk_hw_pllv3(IMX_PLLV3_SYS,     "pll1", "osc", base + 0x00, 0x7f);
	hws[IMX6QDL_CLK_PLL2] = imx_clk_hw_pllv3(IMX_PLLV3_GENERIC, "pll2", "osc", base + 0x30, 0x1);
	hws[IMX6QDL_CLK_PLL3] = imx_clk_hw_pllv3(IMX_PLLV3_USB,     "pll3", "osc", base + 0x10, 0x3);
	hws[IMX6QDL_CLK_PLL4] = imx_clk_hw_pllv3(IMX_PLLV3_AV,      "pll4", "osc", base + 0x70, 0x7f);
	hws[IMX6QDL_CLK_PLL5] = imx_clk_hw_pllv3(IMX_PLLV3_AV,      "pll5", "osc", base + 0xa0, 0x7f);
	hws[IMX6QDL_CLK_PLL6] = imx_clk_hw_pllv3(IMX_PLLV3_ENET,    "pll6", "osc", base + 0xe0, 0x3);
	hws[IMX6QDL_CLK_PLL7] = imx_clk_hw_pllv3(IMX_PLLV3_USB,     "pll7", "osc", base + 0x20, 0x3);

	hws[IMX6QDL_PLL1_BYPASS] = imx_clk_hw_mux_flags("pll1_bypass", base + 0x00, 16, 1, pll1_bypass_sels, ARRAY_SIZE(pll1_bypass_sels), CLK_SET_RATE_PARENT);
	hws[IMX6QDL_PLL2_BYPASS] = imx_clk_hw_mux_flags("pll2_bypass", base + 0x30, 16, 1, pll2_bypass_sels, ARRAY_SIZE(pll2_bypass_sels), CLK_SET_RATE_PARENT);
	hws[IMX6QDL_PLL3_BYPASS] = imx_clk_hw_mux_flags("pll3_bypass", base + 0x10, 16, 1, pll3_bypass_sels, ARRAY_SIZE(pll3_bypass_sels), CLK_SET_RATE_PARENT);
	hws[IMX6QDL_PLL4_BYPASS] = imx_clk_hw_mux_flags("pll4_bypass", base + 0x70, 16, 1, pll4_bypass_sels, ARRAY_SIZE(pll4_bypass_sels), CLK_SET_RATE_PARENT);
	hws[IMX6QDL_PLL5_BYPASS] = imx_clk_hw_mux_flags("pll5_bypass", base + 0xa0, 16, 1, pll5_bypass_sels, ARRAY_SIZE(pll5_bypass_sels), CLK_SET_RATE_PARENT);
	hws[IMX6QDL_PLL6_BYPASS] = imx_clk_hw_mux_flags("pll6_bypass", base + 0xe0, 16, 1, pll6_bypass_sels, ARRAY_SIZE(pll6_bypass_sels), CLK_SET_RATE_PARENT);
	hws[IMX6QDL_PLL7_BYPASS] = imx_clk_hw_mux_flags("pll7_bypass", base + 0x20, 16, 1, pll7_bypass_sels, ARRAY_SIZE(pll7_bypass_sels), CLK_SET_RATE_PARENT);

	/* Do not bypass PLLs initially */
	clk_set_parent(hws[IMX6QDL_PLL1_BYPASS]->clk, hws[IMX6QDL_CLK_PLL1]->clk);
	clk_set_parent(hws[IMX6QDL_PLL2_BYPASS]->clk, hws[IMX6QDL_CLK_PLL2]->clk);
	clk_set_parent(hws[IMX6QDL_PLL3_BYPASS]->clk, hws[IMX6QDL_CLK_PLL3]->clk);
	clk_set_parent(hws[IMX6QDL_PLL4_BYPASS]->clk, hws[IMX6QDL_CLK_PLL4]->clk);
	clk_set_parent(hws[IMX6QDL_PLL5_BYPASS]->clk, hws[IMX6QDL_CLK_PLL5]->clk);
	clk_set_parent(hws[IMX6QDL_PLL6_BYPASS]->clk, hws[IMX6QDL_CLK_PLL6]->clk);
	clk_set_parent(hws[IMX6QDL_PLL7_BYPASS]->clk, hws[IMX6QDL_CLK_PLL7]->clk);

	hws[IMX6QDL_CLK_PLL1_SYS]      = imx_clk_hw_gate("pll1_sys",      "pll1_bypass", base + 0x00, 13);
	hws[IMX6QDL_CLK_PLL2_BUS]      = imx_clk_hw_gate("pll2_bus",      "pll2_bypass", base + 0x30, 13);
	hws[IMX6QDL_CLK_PLL3_USB_OTG]  = imx_clk_hw_gate("pll3_usb_otg",  "pll3_bypass", base + 0x10, 13);
	hws[IMX6QDL_CLK_PLL4_AUDIO]    = imx_clk_hw_gate("pll4_audio",    "pll4_bypass", base + 0x70, 13);
	hws[IMX6QDL_CLK_PLL5_VIDEO]    = imx_clk_hw_gate("pll5_video",    "pll5_bypass", base + 0xa0, 13);
	hws[IMX6QDL_CLK_PLL6_ENET]     = imx_clk_hw_gate("pll6_enet",     "pll6_bypass", base + 0xe0, 13);
	hws[IMX6QDL_CLK_PLL7_USB_HOST] = imx_clk_hw_gate("pll7_usb_host", "pll7_bypass", base + 0x20, 13);

	/*
	 * Bit 20 is the reserved and read-only bit, we do this only for:
	 * - Do nothing for usbphy clk_enable/disable
	 * - Keep refcount when do usbphy clk_enable/disable, in that case,
	 * the clk framework may need to enable/disable usbphy's parent
	 */
	hws[IMX6QDL_CLK_USBPHY1] = imx_clk_hw_gate("usbphy1", "pll3_usb_otg", base + 0x10, 20);
	hws[IMX6QDL_CLK_USBPHY2] = imx_clk_hw_gate("usbphy2", "pll7_usb_host", base + 0x20, 20);

	/*
	 * usbphy*_gate needs to be on after system boots up, and software
	 * never needs to control it anymore.
	 */
	hws[IMX6QDL_CLK_USBPHY1_GATE] = imx_clk_hw_gate("usbphy1_gate", "dummy", base + 0x10, 6);
	hws[IMX6QDL_CLK_USBPHY2_GATE] = imx_clk_hw_gate("usbphy2_gate", "dummy", base + 0x20, 6);

	/*
	 * The ENET PLL is special in that is has multiple outputs with
	 * different post-dividers that are all affected by the single bypass
	 * bit, so a single mux bit affects 3 independent branches of the clock
	 * tree. There is no good way to model this in the clock framework and
	 * dynamically changing the bypass bit, will yield unexpected results.
	 * So we treat any configuration that bypasses the ENET PLL as
	 * essentially static with the divider ratios reflecting the bypass
	 * status.
	 *
	 */
	if (!pll6_bypassed(ccm_node)) {
		hws[IMX6QDL_CLK_SATA_REF] = imx_clk_hw_fixed_factor("sata_ref", "pll6_enet", 1, 5);
		hws[IMX6QDL_CLK_PCIE_REF] = imx_clk_hw_fixed_factor("pcie_ref", "pll6_enet", 1, 4);
		hws[IMX6QDL_CLK_ENET_REF] = clk_hw_register_divider_table(NULL, "enet_ref", "pll6_enet", 0,
						base + 0xe0, 0, 2, 0, clk_enet_ref_table,
						&imx_ccm_lock);
	} else {
		hws[IMX6QDL_CLK_SATA_REF] = imx_clk_hw_fixed_factor("sata_ref", "pll6_enet", 1, 1);
		hws[IMX6QDL_CLK_PCIE_REF] = imx_clk_hw_fixed_factor("pcie_ref", "pll6_enet", 1, 1);
		hws[IMX6QDL_CLK_ENET_REF] = imx_clk_hw_fixed_factor("enet_ref", "pll6_enet", 1, 1);
	}

	hws[IMX6QDL_CLK_SATA_REF_100M] = imx_clk_hw_gate("sata_ref_100m", "sata_ref", base + 0xe0, 20);
	hws[IMX6QDL_CLK_PCIE_REF_125M] = imx_clk_hw_gate("pcie_ref_125m", "pcie_ref", base + 0xe0, 19);

	hws[IMX6QDL_CLK_LVDS1_SEL] = imx_clk_hw_mux("lvds1_sel", base + 0x160, 0, 5, lvds_sels, ARRAY_SIZE(lvds_sels));
	hws[IMX6QDL_CLK_LVDS2_SEL] = imx_clk_hw_mux("lvds2_sel", base + 0x160, 5, 5, lvds_sels, ARRAY_SIZE(lvds_sels));

	/*
	 * lvds1_gate and lvds2_gate are pseudo-gates.  Both can be
	 * independently configured as clock inputs or outputs.  We treat
	 * the "output_enable" bit as a gate, even though it's really just
	 * enabling clock output. Initially the gate bits are cleared, as
	 * otherwise the exclusive configuration gets locked in the setup done
	 * by software running before the clock driver, with no way to change
	 * it.
	 */
	writel(readl(base + 0x160) & ~0x3c00, base + 0x160);
	hws[IMX6QDL_CLK_LVDS1_GATE] = imx_clk_hw_gate_exclusive("lvds1_gate", "lvds1_sel", base + 0x160, 10, BIT(12));
	hws[IMX6QDL_CLK_LVDS2_GATE] = imx_clk_hw_gate_exclusive("lvds2_gate", "lvds2_sel", base + 0x160, 11, BIT(13));

	hws[IMX6QDL_CLK_LVDS1_IN] = imx_clk_hw_gate_exclusive("lvds1_in", "anaclk1", base + 0x160, 12, BIT(10));
	hws[IMX6QDL_CLK_LVDS2_IN] = imx_clk_hw_gate_exclusive("lvds2_in", "anaclk2", base + 0x160, 13, BIT(11));

	/*                                            name              parent_name        reg       idx */
	hws[IMX6QDL_CLK_PLL2_PFD0_352M] = imx_clk_hw_pfd("pll2_pfd0_352m", "pll2_bus",     base + 0x100, 0);
	hws[IMX6QDL_CLK_PLL2_PFD1_594M] = imx_clk_hw_pfd("pll2_pfd1_594m", "pll2_bus",     base + 0x100, 1);
	hws[IMX6QDL_CLK_PLL2_PFD2_396M] = imx_clk_hw_pfd("pll2_pfd2_396m", "pll2_bus",     base + 0x100, 2);
	hws[IMX6QDL_CLK_PLL3_PFD0_720M] = imx_clk_hw_pfd("pll3_pfd0_720m", "pll3_usb_otg", base + 0xf0,  0);
	hws[IMX6QDL_CLK_PLL3_PFD1_540M] = imx_clk_hw_pfd("pll3_pfd1_540m", "pll3_usb_otg", base + 0xf0,  1);
	hws[IMX6QDL_CLK_PLL3_PFD2_508M] = imx_clk_hw_pfd("pll3_pfd2_508m", "pll3_usb_otg", base + 0xf0,  2);
	hws[IMX6QDL_CLK_PLL3_PFD3_454M] = imx_clk_hw_pfd("pll3_pfd3_454m", "pll3_usb_otg", base + 0xf0,  3);

	/*                                                name         parent_name     mult div */
	hws[IMX6QDL_CLK_PLL2_198M] = imx_clk_hw_fixed_factor("pll2_198m", "pll2_pfd2_396m", 1, 2);
	hws[IMX6QDL_CLK_PLL3_120M] = imx_clk_hw_fixed_factor("pll3_120m", "pll3_usb_otg",   1, 4);
	hws[IMX6QDL_CLK_PLL3_80M]  = imx_clk_hw_fixed_factor("pll3_80m",  "pll3_usb_otg",   1, 6);
	hws[IMX6QDL_CLK_PLL3_60M]  = imx_clk_hw_fixed_factor("pll3_60m",  "pll3_usb_otg",   1, 8);
	hws[IMX6QDL_CLK_TWD]       = imx_clk_hw_fixed_factor("twd",       "arm",            1, 2);
	hws[IMX6QDL_CLK_GPT_3M]    = imx_clk_hw_fixed_factor("gpt_3m",    "osc",            1, 8);
	hws[IMX6QDL_CLK_VIDEO_27M] = imx_clk_hw_fixed_factor("video_27m", "pll3_pfd1_540m", 1, 20);
	if (clk_on_imx6dl() || clk_on_imx6qp()) {
		hws[IMX6QDL_CLK_GPU2D_AXI] = imx_clk_hw_fixed_factor("gpu2d_axi", "mmdc_ch0_axi_podf", 1, 1);
		hws[IMX6QDL_CLK_GPU3D_AXI] = imx_clk_hw_fixed_factor("gpu3d_axi", "mmdc_ch0_axi_podf", 1, 1);
	}

	hws[IMX6QDL_CLK_PLL4_POST_DIV] = clk_hw_register_divider_table(NULL, "pll4_post_div", "pll4_audio", CLK_SET_RATE_PARENT, base + 0x70, 19, 2, 0, post_div_table, &imx_ccm_lock);
	hws[IMX6QDL_CLK_PLL4_AUDIO_DIV] = clk_hw_register_divider(NULL, "pll4_audio_div", "pll4_post_div", CLK_SET_RATE_PARENT, base + 0x170, 15, 1, 0, &imx_ccm_lock);
	hws[IMX6QDL_CLK_PLL5_POST_DIV] = clk_hw_register_divider_table(NULL, "pll5_post_div", "pll5_video", CLK_SET_RATE_PARENT, base + 0xa0, 19, 2, 0, post_div_table, &imx_ccm_lock);
	hws[IMX6QDL_CLK_PLL5_VIDEO_DIV] = clk_hw_register_divider_table(NULL, "pll5_video_div", "pll5_post_div", CLK_SET_RATE_PARENT, base + 0x170, 30, 2, 0, video_div_table, &imx_ccm_lock);

	np = ccm_node;
	base = of_iomap(np, 0);
	WARN_ON(!base);

	/*                                              name                reg       shift width parent_names     num_parents */
	hws[IMX6QDL_CLK_STEP]             = imx_clk_hw_mux("step",	            base + 0xc,  8,  1, step_sels,	   ARRAY_SIZE(step_sels));
	hws[IMX6QDL_CLK_PLL1_SW]          = imx_clk_hw_mux("pll1_sw",	    base + 0xc,  2,  1, pll1_sw_sels,      ARRAY_SIZE(pll1_sw_sels));
	hws[IMX6QDL_CLK_PERIPH_PRE]       = imx_clk_hw_mux("periph_pre",       base + 0x18, 18, 2, periph_pre_sels,   ARRAY_SIZE(periph_pre_sels));
	hws[IMX6QDL_CLK_PERIPH2_PRE]      = imx_clk_hw_mux("periph2_pre",      base + 0x18, 21, 2, periph_pre_sels,   ARRAY_SIZE(periph_pre_sels));
	hws[IMX6QDL_CLK_PERIPH_CLK2_SEL]  = imx_clk_hw_mux("periph_clk2_sel",  base + 0x18, 12, 2, periph_clk2_sels,  ARRAY_SIZE(periph_clk2_sels));
	hws[IMX6QDL_CLK_PERIPH2_CLK2_SEL] = imx_clk_hw_mux("periph2_clk2_sel", base + 0x18, 20, 1, periph2_clk2_sels, ARRAY_SIZE(periph2_clk2_sels));
	hws[IMX6QDL_CLK_AXI_SEL]          = imx_clk_hw_mux("axi_sel",          base + 0x14, 6,  2, axi_sels,          ARRAY_SIZE(axi_sels));
	hws[IMX6QDL_CLK_ESAI_SEL]         = imx_clk_hw_mux("esai_sel",         base + 0x20, 19, 2, audio_sels,        ARRAY_SIZE(audio_sels));
	hws[IMX6QDL_CLK_ASRC_SEL]         = imx_clk_hw_mux("asrc_sel",         base + 0x30, 7,  2, audio_sels,        ARRAY_SIZE(audio_sels));
	hws[IMX6QDL_CLK_SPDIF_SEL]        = imx_clk_hw_mux("spdif_sel",        base + 0x30, 20, 2, audio_sels,        ARRAY_SIZE(audio_sels));
	if (clk_on_imx6q()) {
		hws[IMX6QDL_CLK_GPU2D_AXI]        = imx_clk_hw_mux("gpu2d_axi",        base + 0x18, 0,  1, gpu_axi_sels,      ARRAY_SIZE(gpu_axi_sels));
		hws[IMX6QDL_CLK_GPU3D_AXI]        = imx_clk_hw_mux("gpu3d_axi",        base + 0x18, 1,  1, gpu_axi_sels,      ARRAY_SIZE(gpu_axi_sels));
	}
	if (clk_on_imx6qp()) {
		hws[IMX6QDL_CLK_CAN_SEL]   = imx_clk_hw_mux("can_sel",	base + 0x20, 8,  2, can_sels, ARRAY_SIZE(can_sels));
		hws[IMX6QDL_CLK_ECSPI_SEL] = imx_clk_hw_mux("ecspi_sel",	base + 0x38, 18, 1, ecspi_sels,  ARRAY_SIZE(ecspi_sels));
		hws[IMX6QDL_CLK_IPG_PER_SEL] = imx_clk_hw_mux("ipg_per_sel", base + 0x1c, 6, 1, ipg_per_sels, ARRAY_SIZE(ipg_per_sels));
		hws[IMX6QDL_CLK_UART_SEL] = imx_clk_hw_mux("uart_sel", base + 0x24, 6, 1, uart_sels, ARRAY_SIZE(uart_sels));
		hws[IMX6QDL_CLK_GPU2D_CORE_SEL] = imx_clk_hw_mux("gpu2d_core_sel", base + 0x18, 16, 2, gpu2d_core_sels_2, ARRAY_SIZE(gpu2d_core_sels_2));
	} else if (clk_on_imx6dl()) {
		hws[IMX6QDL_CLK_MLB_SEL] = imx_clk_hw_mux("mlb_sel",   base + 0x18, 16, 2, gpu2d_core_sels,   ARRAY_SIZE(gpu2d_core_sels));
	} else {
		hws[IMX6QDL_CLK_GPU2D_CORE_SEL] = imx_clk_hw_mux("gpu2d_core_sel",   base + 0x18, 16, 2, gpu2d_core_sels,   ARRAY_SIZE(gpu2d_core_sels));
	}
	hws[IMX6QDL_CLK_GPU3D_CORE_SEL]   = imx_clk_hw_mux("gpu3d_core_sel",   base + 0x18, 4,  2, gpu3d_core_sels,   ARRAY_SIZE(gpu3d_core_sels));
	if (clk_on_imx6dl())
		hws[IMX6QDL_CLK_GPU2D_CORE_SEL] = imx_clk_hw_mux("gpu2d_core_sel", base + 0x18, 8,  2, gpu3d_shader_sels, ARRAY_SIZE(gpu3d_shader_sels));
	else
		hws[IMX6QDL_CLK_GPU3D_SHADER_SEL] = imx_clk_hw_mux("gpu3d_shader_sel", base + 0x18, 8,  2, gpu3d_shader_sels, ARRAY_SIZE(gpu3d_shader_sels));
	hws[IMX6QDL_CLK_IPU1_SEL]         = imx_clk_hw_mux("ipu1_sel",         base + 0x3c, 9,  2, ipu_sels,          ARRAY_SIZE(ipu_sels));
	hws[IMX6QDL_CLK_IPU2_SEL]         = imx_clk_hw_mux("ipu2_sel",         base + 0x3c, 14, 2, ipu_sels,          ARRAY_SIZE(ipu_sels));

	disable_anatop_clocks(anatop_base);

	imx_mmdc_mask_handshake(base, 1);

	if (clk_on_imx6qp()) {
		hws[IMX6QDL_CLK_LDB_DI0_SEL]      = imx_clk_hw_mux_flags("ldb_di0_sel", base + 0x2c, 9,  3, ldb_di_sels,      ARRAY_SIZE(ldb_di_sels), CLK_SET_RATE_PARENT);
		hws[IMX6QDL_CLK_LDB_DI1_SEL]      = imx_clk_hw_mux_flags("ldb_di1_sel", base + 0x2c, 12, 3, ldb_di_sels,      ARRAY_SIZE(ldb_di_sels), CLK_SET_RATE_PARENT);
	} else {
		/*
		 * The LDB_DI0/1_SEL muxes are registered read-only due to a hardware
		 * bug. Set the muxes to the requested values before registering the
		 * ldb_di_sel clocks.
		 */
		init_ldb_clks(np, base);

		hws[IMX6QDL_CLK_LDB_DI0_SEL]      = imx_clk_hw_mux_ldb("ldb_di0_sel", base + 0x2c, 9,  3, ldb_di_sels,      ARRAY_SIZE(ldb_di_sels));
		hws[IMX6QDL_CLK_LDB_DI1_SEL]      = imx_clk_hw_mux_ldb("ldb_di1_sel", base + 0x2c, 12, 3, ldb_di_sels,      ARRAY_SIZE(ldb_di_sels));
	}

	hws[IMX6QDL_CLK_IPU1_DI0_PRE_SEL] = imx_clk_hw_mux_flags("ipu1_di0_pre_sel", base + 0x34, 6,  3, ipu_di_pre_sels,   ARRAY_SIZE(ipu_di_pre_sels), CLK_SET_RATE_PARENT);
	hws[IMX6QDL_CLK_IPU1_DI1_PRE_SEL] = imx_clk_hw_mux_flags("ipu1_di1_pre_sel", base + 0x34, 15, 3, ipu_di_pre_sels,   ARRAY_SIZE(ipu_di_pre_sels), CLK_SET_RATE_PARENT);
	hws[IMX6QDL_CLK_IPU2_DI0_PRE_SEL] = imx_clk_hw_mux_flags("ipu2_di0_pre_sel", base + 0x38, 6,  3, ipu_di_pre_sels,   ARRAY_SIZE(ipu_di_pre_sels), CLK_SET_RATE_PARENT);
	hws[IMX6QDL_CLK_IPU2_DI1_PRE_SEL] = imx_clk_hw_mux_flags("ipu2_di1_pre_sel", base + 0x38, 15, 3, ipu_di_pre_sels,   ARRAY_SIZE(ipu_di_pre_sels), CLK_SET_RATE_PARENT);
	hws[IMX6QDL_CLK_HSI_TX_SEL]       = imx_clk_hw_mux("hsi_tx_sel",       base + 0x30, 28, 1, hsi_tx_sels,       ARRAY_SIZE(hsi_tx_sels));
	hws[IMX6QDL_CLK_PCIE_AXI_SEL]     = imx_clk_hw_mux("pcie_axi_sel",     base + 0x18, 10, 1, pcie_axi_sels,     ARRAY_SIZE(pcie_axi_sels));

	if (clk_on_imx6qp()) {
		hws[IMX6QDL_CLK_IPU1_DI0_SEL]     = imx_clk_hw_mux_flags("ipu1_di0_sel",     base + 0x34, 0,  3, ipu1_di0_sels_2,     ARRAY_SIZE(ipu1_di0_sels_2), CLK_SET_RATE_PARENT);
		hws[IMX6QDL_CLK_IPU1_DI1_SEL]     = imx_clk_hw_mux_flags("ipu1_di1_sel",     base + 0x34, 9,  3, ipu1_di1_sels_2,     ARRAY_SIZE(ipu1_di1_sels_2), CLK_SET_RATE_PARENT);
		hws[IMX6QDL_CLK_IPU2_DI0_SEL]     = imx_clk_hw_mux_flags("ipu2_di0_sel",     base + 0x38, 0,  3, ipu2_di0_sels_2,     ARRAY_SIZE(ipu2_di0_sels_2), CLK_SET_RATE_PARENT);
		hws[IMX6QDL_CLK_IPU2_DI1_SEL]     = imx_clk_hw_mux_flags("ipu2_di1_sel",     base + 0x38, 9,  3, ipu2_di1_sels_2,     ARRAY_SIZE(ipu2_di1_sels_2), CLK_SET_RATE_PARENT);
		hws[IMX6QDL_CLK_SSI1_SEL]         = imx_clk_hw_mux("ssi1_sel",   base + 0x1c, 10, 2, ssi_sels,          ARRAY_SIZE(ssi_sels));
		hws[IMX6QDL_CLK_SSI2_SEL]         = imx_clk_hw_mux("ssi2_sel",   base + 0x1c, 12, 2, ssi_sels,          ARRAY_SIZE(ssi_sels));
		hws[IMX6QDL_CLK_SSI3_SEL]         = imx_clk_hw_mux("ssi3_sel",   base + 0x1c, 14, 2, ssi_sels,          ARRAY_SIZE(ssi_sels));
		hws[IMX6QDL_CLK_USDHC1_SEL]       = imx_clk_hw_mux("usdhc1_sel", base + 0x1c, 16, 1, usdhc_sels,        ARRAY_SIZE(usdhc_sels));
		hws[IMX6QDL_CLK_USDHC2_SEL]       = imx_clk_hw_mux("usdhc2_sel", base + 0x1c, 17, 1, usdhc_sels,        ARRAY_SIZE(usdhc_sels));
		hws[IMX6QDL_CLK_USDHC3_SEL]       = imx_clk_hw_mux("usdhc3_sel", base + 0x1c, 18, 1, usdhc_sels,        ARRAY_SIZE(usdhc_sels));
		hws[IMX6QDL_CLK_USDHC4_SEL]       = imx_clk_hw_mux("usdhc4_sel", base + 0x1c, 19, 1, usdhc_sels,        ARRAY_SIZE(usdhc_sels));
		hws[IMX6QDL_CLK_ENFC_SEL]         = imx_clk_hw_mux("enfc_sel",         base + 0x2c, 15, 3, enfc_sels_2,         ARRAY_SIZE(enfc_sels_2));
		hws[IMX6QDL_CLK_EIM_SEL]          = imx_clk_hw_mux("eim_sel",      base + 0x1c, 27, 2, eim_sels,        ARRAY_SIZE(eim_sels));
		hws[IMX6QDL_CLK_EIM_SLOW_SEL]     = imx_clk_hw_mux("eim_slow_sel", base + 0x1c, 29, 2, eim_slow_sels,   ARRAY_SIZE(eim_slow_sels));
		hws[IMX6QDL_CLK_PRE_AXI]	  = imx_clk_hw_mux("pre_axi",	base + 0x18, 1,  1, pre_axi_sels,    ARRAY_SIZE(pre_axi_sels));
	} else {
		hws[IMX6QDL_CLK_IPU1_DI0_SEL]     = imx_clk_hw_mux_flags("ipu1_di0_sel",     base + 0x34, 0,  3, ipu1_di0_sels,     ARRAY_SIZE(ipu1_di0_sels), CLK_SET_RATE_PARENT);
		hws[IMX6QDL_CLK_IPU1_DI1_SEL]     = imx_clk_hw_mux_flags("ipu1_di1_sel",     base + 0x34, 9,  3, ipu1_di1_sels,     ARRAY_SIZE(ipu1_di1_sels), CLK_SET_RATE_PARENT);
		hws[IMX6QDL_CLK_IPU2_DI0_SEL]     = imx_clk_hw_mux_flags("ipu2_di0_sel",     base + 0x38, 0,  3, ipu2_di0_sels,     ARRAY_SIZE(ipu2_di0_sels), CLK_SET_RATE_PARENT);
		hws[IMX6QDL_CLK_IPU2_DI1_SEL]     = imx_clk_hw_mux_flags("ipu2_di1_sel",     base + 0x38, 9,  3, ipu2_di1_sels,     ARRAY_SIZE(ipu2_di1_sels), CLK_SET_RATE_PARENT);
		hws[IMX6QDL_CLK_SSI1_SEL]         = imx_clk_hw_fixup_mux("ssi1_sel",   base + 0x1c, 10, 2, ssi_sels,          ARRAY_SIZE(ssi_sels), imx_cscmr1_fixup);
		hws[IMX6QDL_CLK_SSI2_SEL]         = imx_clk_hw_fixup_mux("ssi2_sel",   base + 0x1c, 12, 2, ssi_sels,          ARRAY_SIZE(ssi_sels), imx_cscmr1_fixup);
		hws[IMX6QDL_CLK_SSI3_SEL]         = imx_clk_hw_fixup_mux("ssi3_sel",   base + 0x1c, 14, 2, ssi_sels,          ARRAY_SIZE(ssi_sels), imx_cscmr1_fixup);
		hws[IMX6QDL_CLK_USDHC1_SEL]       = imx_clk_hw_fixup_mux("usdhc1_sel", base + 0x1c, 16, 1, usdhc_sels,        ARRAY_SIZE(usdhc_sels), imx_cscmr1_fixup);
		hws[IMX6QDL_CLK_USDHC2_SEL]       = imx_clk_hw_fixup_mux("usdhc2_sel", base + 0x1c, 17, 1, usdhc_sels,        ARRAY_SIZE(usdhc_sels), imx_cscmr1_fixup);
		hws[IMX6QDL_CLK_USDHC3_SEL]       = imx_clk_hw_fixup_mux("usdhc3_sel", base + 0x1c, 18, 1, usdhc_sels,        ARRAY_SIZE(usdhc_sels), imx_cscmr1_fixup);
		hws[IMX6QDL_CLK_USDHC4_SEL]       = imx_clk_hw_fixup_mux("usdhc4_sel", base + 0x1c, 19, 1, usdhc_sels,        ARRAY_SIZE(usdhc_sels), imx_cscmr1_fixup);
		hws[IMX6QDL_CLK_ENFC_SEL]         = imx_clk_hw_mux("enfc_sel",         base + 0x2c, 16, 2, enfc_sels,         ARRAY_SIZE(enfc_sels));
		hws[IMX6QDL_CLK_EIM_SEL]          = imx_clk_hw_fixup_mux("eim_sel",      base + 0x1c, 27, 2, eim_sels,        ARRAY_SIZE(eim_sels), imx_cscmr1_fixup);
		hws[IMX6QDL_CLK_EIM_SLOW_SEL]     = imx_clk_hw_fixup_mux("eim_slow_sel", base + 0x1c, 29, 2, eim_slow_sels,   ARRAY_SIZE(eim_slow_sels), imx_cscmr1_fixup);
	}

	hws[IMX6QDL_CLK_VDO_AXI_SEL]      = imx_clk_hw_mux("vdo_axi_sel",      base + 0x18, 11, 1, vdo_axi_sels,      ARRAY_SIZE(vdo_axi_sels));
	hws[IMX6QDL_CLK_VPU_AXI_SEL]      = imx_clk_hw_mux("vpu_axi_sel",      base + 0x18, 14, 2, vpu_axi_sels,      ARRAY_SIZE(vpu_axi_sels));
	hws[IMX6QDL_CLK_CKO1_SEL]         = imx_clk_hw_mux("cko1_sel",         base + 0x60, 0,  4, cko1_sels,         ARRAY_SIZE(cko1_sels));
	hws[IMX6QDL_CLK_CKO2_SEL]         = imx_clk_hw_mux("cko2_sel",         base + 0x60, 16, 5, cko2_sels,         ARRAY_SIZE(cko2_sels));
	hws[IMX6QDL_CLK_CKO]              = imx_clk_hw_mux("cko",              base + 0x60, 8, 1,  cko_sels,          ARRAY_SIZE(cko_sels));

	/*                                          name         reg      shift width busy: reg, shift parent_names  num_parents */
	hws[IMX6QDL_CLK_PERIPH]  = imx_clk_hw_busy_mux("periph",  base + 0x14, 25,  1,   base + 0x48, 5,  periph_sels,  ARRAY_SIZE(periph_sels));
	hws[IMX6QDL_CLK_PERIPH2] = imx_clk_hw_busy_mux("periph2", base + 0x14, 26,  1,   base + 0x48, 3,  periph2_sels, ARRAY_SIZE(periph2_sels));

	/*                                                  name                parent_name          reg       shift width */
	hws[IMX6QDL_CLK_PERIPH_CLK2]      = imx_clk_hw_divider("periph_clk2",      "periph_clk2_sel",   base + 0x14, 27, 3);
	hws[IMX6QDL_CLK_PERIPH2_CLK2]     = imx_clk_hw_divider("periph2_clk2",     "periph2_clk2_sel",  base + 0x14, 0,  3);
	hws[IMX6QDL_CLK_IPG]              = imx_clk_hw_divider("ipg",              "ahb",               base + 0x14, 8,  2);
	hws[IMX6QDL_CLK_ESAI_PRED]        = imx_clk_hw_divider("esai_pred",        "esai_sel",          base + 0x28, 9,  3);
	hws[IMX6QDL_CLK_ESAI_PODF]        = imx_clk_hw_divider("esai_podf",        "esai_pred",         base + 0x28, 25, 3);
	hws[IMX6QDL_CLK_ASRC_PRED]        = imx_clk_hw_divider("asrc_pred",        "asrc_sel",          base + 0x30, 12, 3);
	hws[IMX6QDL_CLK_ASRC_PODF]        = imx_clk_hw_divider("asrc_podf",        "asrc_pred",         base + 0x30, 9,  3);
	hws[IMX6QDL_CLK_SPDIF_PRED]       = imx_clk_hw_divider("spdif_pred",       "spdif_sel",         base + 0x30, 25, 3);
	hws[IMX6QDL_CLK_SPDIF_PODF]       = imx_clk_hw_divider("spdif_podf",       "spdif_pred",        base + 0x30, 22, 3);

	if (clk_on_imx6qp()) {
		hws[IMX6QDL_CLK_IPG_PER] = imx_clk_hw_divider("ipg_per", "ipg_per_sel", base + 0x1c, 0, 6);
		hws[IMX6QDL_CLK_ECSPI_ROOT] = imx_clk_hw_divider("ecspi_root", "ecspi_sel", base + 0x38, 19, 6);
		hws[IMX6QDL_CLK_CAN_ROOT] = imx_clk_hw_divider("can_root", "can_sel", base + 0x20, 2, 6);
		hws[IMX6QDL_CLK_UART_SERIAL_PODF] = imx_clk_hw_divider("uart_serial_podf", "uart_sel", base + 0x24, 0, 6);
		hws[IMX6QDL_CLK_LDB_DI0_DIV_3_5] = imx_clk_hw_fixed_factor("ldb_di0_div_3_5", "ldb_di0", 2, 7);
		hws[IMX6QDL_CLK_LDB_DI1_DIV_3_5] = imx_clk_hw_fixed_factor("ldb_di1_div_3_5", "ldb_di1", 2, 7);
	} else {
		hws[IMX6QDL_CLK_ECSPI_ROOT] = imx_clk_hw_divider("ecspi_root", "pll3_60m", base + 0x38, 19, 6);
		hws[IMX6QDL_CLK_CAN_ROOT] = imx_clk_hw_divider("can_root", "pll3_60m", base + 0x20, 2, 6);
		hws[IMX6QDL_CLK_IPG_PER] = imx_clk_hw_fixup_divider("ipg_per", "ipg", base + 0x1c, 0, 6, imx_cscmr1_fixup);
		hws[IMX6QDL_CLK_UART_SERIAL_PODF] = imx_clk_hw_divider("uart_serial_podf", "pll3_80m",          base + 0x24, 0,  6);
		hws[IMX6QDL_CLK_LDB_DI0_DIV_3_5] = imx_clk_hw_fixed_factor("ldb_di0_div_3_5", "ldb_di0_sel", 2, 7);
		hws[IMX6QDL_CLK_LDB_DI1_DIV_3_5] = imx_clk_hw_fixed_factor("ldb_di1_div_3_5", "ldb_di1_sel", 2, 7);
	}

	if (clk_on_imx6dl())
		hws[IMX6QDL_CLK_MLB_PODF]  = imx_clk_hw_divider("mlb_podf",  "mlb_sel",    base + 0x18, 23, 3);
	else
		hws[IMX6QDL_CLK_GPU2D_CORE_PODF]  = imx_clk_hw_divider("gpu2d_core_podf",  "gpu2d_core_sel",    base + 0x18, 23, 3);
	hws[IMX6QDL_CLK_GPU3D_CORE_PODF]  = imx_clk_hw_divider("gpu3d_core_podf",  "gpu3d_core_sel",    base + 0x18, 26, 3);
	if (clk_on_imx6dl())
		hws[IMX6QDL_CLK_GPU2D_CORE_PODF]  = imx_clk_hw_divider("gpu2d_core_podf",     "gpu2d_core_sel",  base + 0x18, 29, 3);
	else
		hws[IMX6QDL_CLK_GPU3D_SHADER]     = imx_clk_hw_divider("gpu3d_shader",     "gpu3d_shader_sel",  base + 0x18, 29, 3);
	hws[IMX6QDL_CLK_IPU1_PODF]        = imx_clk_hw_divider("ipu1_podf",        "ipu1_sel",          base + 0x3c, 11, 3);
	hws[IMX6QDL_CLK_IPU2_PODF]        = imx_clk_hw_divider("ipu2_podf",        "ipu2_sel",          base + 0x3c, 16, 3);
	hws[IMX6QDL_CLK_LDB_DI0_PODF]     = imx_clk_hw_divider_flags("ldb_di0_podf", "ldb_di0_div_3_5", base + 0x20, 10, 1, 0);
	hws[IMX6QDL_CLK_LDB_DI1_PODF]     = imx_clk_hw_divider_flags("ldb_di1_podf", "ldb_di1_div_3_5", base + 0x20, 11, 1, 0);
	hws[IMX6QDL_CLK_IPU1_DI0_PRE]     = imx_clk_hw_divider("ipu1_di0_pre",     "ipu1_di0_pre_sel",  base + 0x34, 3,  3);
	hws[IMX6QDL_CLK_IPU1_DI1_PRE]     = imx_clk_hw_divider("ipu1_di1_pre",     "ipu1_di1_pre_sel",  base + 0x34, 12, 3);
	hws[IMX6QDL_CLK_IPU2_DI0_PRE]     = imx_clk_hw_divider("ipu2_di0_pre",     "ipu2_di0_pre_sel",  base + 0x38, 3,  3);
	hws[IMX6QDL_CLK_IPU2_DI1_PRE]     = imx_clk_hw_divider("ipu2_di1_pre",     "ipu2_di1_pre_sel",  base + 0x38, 12, 3);
	hws[IMX6QDL_CLK_HSI_TX_PODF]      = imx_clk_hw_divider("hsi_tx_podf",      "hsi_tx_sel",        base + 0x30, 29, 3);
	hws[IMX6QDL_CLK_SSI1_PRED]        = imx_clk_hw_divider("ssi1_pred",        "ssi1_sel",          base + 0x28, 6,  3);
	hws[IMX6QDL_CLK_SSI1_PODF]        = imx_clk_hw_divider("ssi1_podf",        "ssi1_pred",         base + 0x28, 0,  6);
	hws[IMX6QDL_CLK_SSI2_PRED]        = imx_clk_hw_divider("ssi2_pred",        "ssi2_sel",          base + 0x2c, 6,  3);
	hws[IMX6QDL_CLK_SSI2_PODF]        = imx_clk_hw_divider("ssi2_podf",        "ssi2_pred",         base + 0x2c, 0,  6);
	hws[IMX6QDL_CLK_SSI3_PRED]        = imx_clk_hw_divider("ssi3_pred",        "ssi3_sel",          base + 0x28, 22, 3);
	hws[IMX6QDL_CLK_SSI3_PODF]        = imx_clk_hw_divider("ssi3_podf",        "ssi3_pred",         base + 0x28, 16, 6);
	hws[IMX6QDL_CLK_USDHC1_PODF]      = imx_clk_hw_divider("usdhc1_podf",      "usdhc1_sel",        base + 0x24, 11, 3);
	hws[IMX6QDL_CLK_USDHC2_PODF]      = imx_clk_hw_divider("usdhc2_podf",      "usdhc2_sel",        base + 0x24, 16, 3);
	hws[IMX6QDL_CLK_USDHC3_PODF]      = imx_clk_hw_divider("usdhc3_podf",      "usdhc3_sel",        base + 0x24, 19, 3);
	hws[IMX6QDL_CLK_USDHC4_PODF]      = imx_clk_hw_divider("usdhc4_podf",      "usdhc4_sel",        base + 0x24, 22, 3);
	hws[IMX6QDL_CLK_ENFC_PRED]        = imx_clk_hw_divider("enfc_pred",        "enfc_sel",          base + 0x2c, 18, 3);
	hws[IMX6QDL_CLK_ENFC_PODF]        = imx_clk_hw_divider("enfc_podf",        "enfc_pred",         base + 0x2c, 21, 6);
	if (clk_on_imx6qp()) {
		hws[IMX6QDL_CLK_EIM_PODF]         = imx_clk_hw_divider("eim_podf",   "eim_sel",           base + 0x1c, 20, 3);
		hws[IMX6QDL_CLK_EIM_SLOW_PODF]    = imx_clk_hw_divider("eim_slow_podf", "eim_slow_sel",   base + 0x1c, 23, 3);
	} else {
		hws[IMX6QDL_CLK_EIM_PODF]         = imx_clk_hw_fixup_divider("eim_podf",   "eim_sel",           base + 0x1c, 20, 3, imx_cscmr1_fixup);
		hws[IMX6QDL_CLK_EIM_SLOW_PODF]    = imx_clk_hw_fixup_divider("eim_slow_podf", "eim_slow_sel",   base + 0x1c, 23, 3, imx_cscmr1_fixup);
	}

	hws[IMX6QDL_CLK_VPU_AXI_PODF]     = imx_clk_hw_divider("vpu_axi_podf",     "vpu_axi_sel",       base + 0x24, 25, 3);
	hws[IMX6QDL_CLK_CKO1_PODF]        = imx_clk_hw_divider("cko1_podf",        "cko1_sel",          base + 0x60, 4,  3);
	hws[IMX6QDL_CLK_CKO2_PODF]        = imx_clk_hw_divider("cko2_podf",        "cko2_sel",          base + 0x60, 21, 3);

	/*                                                        name                 parent_name    reg        shift width busy: reg, shift */
	hws[IMX6QDL_CLK_AXI]               = imx_clk_hw_busy_divider("axi",               "axi_sel",     base + 0x14, 16,  3,   base + 0x48, 0);
	hws[IMX6QDL_CLK_MMDC_CH0_AXI_PODF] = imx_clk_hw_busy_divider("mmdc_ch0_axi_podf", "periph",      base + 0x14, 19,  3,   base + 0x48, 4);
	if (clk_on_imx6qp()) {
		hws[IMX6QDL_CLK_MMDC_CH1_AXI_CG] = imx_clk_hw_gate("mmdc_ch1_axi_cg", "periph2", base + 0x4, 18);
		hws[IMX6QDL_CLK_MMDC_CH1_AXI_PODF] = imx_clk_hw_busy_divider("mmdc_ch1_axi_podf", "mmdc_ch1_axi_cg", base + 0x14, 3, 3, base + 0x48, 2);
	} else {
		hws[IMX6QDL_CLK_MMDC_CH1_AXI_PODF] = imx_clk_hw_busy_divider("mmdc_ch1_axi_podf", "periph2",     base + 0x14, 3,   3,   base + 0x48, 2);
	}
	hws[IMX6QDL_CLK_ARM]               = imx_clk_hw_busy_divider("arm",               "pll1_sw",     base + 0x10, 0,   3,   base + 0x48, 16);
	hws[IMX6QDL_CLK_AHB]               = imx_clk_hw_busy_divider("ahb",               "periph",      base + 0x14, 10,  3,   base + 0x48, 1);

	/*                                            name             parent_name          reg         shift */
	hws[IMX6QDL_CLK_APBH_DMA]     = imx_clk_hw_gate2("apbh_dma",      "usdhc3",            base + 0x68, 4);
	hws[IMX6QDL_CLK_ASRC]         = imx_clk_hw_gate2_shared("asrc",         "asrc_podf",   base + 0x68, 6, &share_count_asrc);
	hws[IMX6QDL_CLK_ASRC_IPG]     = imx_clk_hw_gate2_shared("asrc_ipg",     "ahb",         base + 0x68, 6, &share_count_asrc);
	hws[IMX6QDL_CLK_ASRC_MEM]     = imx_clk_hw_gate2_shared("asrc_mem",     "ahb",         base + 0x68, 6, &share_count_asrc);
	hws[IMX6QDL_CLK_CAAM_MEM]     = imx_clk_hw_gate2("caam_mem",      "ahb",               base + 0x68, 8);
	hws[IMX6QDL_CLK_CAAM_ACLK]    = imx_clk_hw_gate2("caam_aclk",     "ahb",               base + 0x68, 10);
	hws[IMX6QDL_CLK_CAAM_IPG]     = imx_clk_hw_gate2("caam_ipg",      "ipg",               base + 0x68, 12);
	hws[IMX6QDL_CLK_CAN1_IPG]     = imx_clk_hw_gate2("can1_ipg",      "ipg",               base + 0x68, 14);
	hws[IMX6QDL_CLK_CAN1_SERIAL]  = imx_clk_hw_gate2("can1_serial",   "can_root",          base + 0x68, 16);
	hws[IMX6QDL_CLK_CAN2_IPG]     = imx_clk_hw_gate2("can2_ipg",      "ipg",               base + 0x68, 18);
	hws[IMX6QDL_CLK_CAN2_SERIAL]  = imx_clk_hw_gate2("can2_serial",   "can_root",          base + 0x68, 20);
	hws[IMX6QDL_CLK_DCIC1]        = imx_clk_hw_gate2("dcic1",         "ipu1_podf",         base + 0x68, 24);
	hws[IMX6QDL_CLK_DCIC2]        = imx_clk_hw_gate2("dcic2",         "ipu2_podf",         base + 0x68, 26);
	hws[IMX6QDL_CLK_ECSPI1]       = imx_clk_hw_gate2("ecspi1",        "ecspi_root",        base + 0x6c, 0);
	hws[IMX6QDL_CLK_ECSPI2]       = imx_clk_hw_gate2("ecspi2",        "ecspi_root",        base + 0x6c, 2);
	hws[IMX6QDL_CLK_ECSPI3]       = imx_clk_hw_gate2("ecspi3",        "ecspi_root",        base + 0x6c, 4);
	hws[IMX6QDL_CLK_ECSPI4]       = imx_clk_hw_gate2("ecspi4",        "ecspi_root",        base + 0x6c, 6);
	if (clk_on_imx6dl())
		hws[IMX6DL_CLK_I2C4]  = imx_clk_hw_gate2("i2c4",          "ipg_per",           base + 0x6c, 8);
	else
		hws[IMX6Q_CLK_ECSPI5] = imx_clk_hw_gate2("ecspi5",        "ecspi_root",        base + 0x6c, 8);
	hws[IMX6QDL_CLK_ENET]         = imx_clk_hw_gate2("enet",          "ipg",               base + 0x6c, 10);
	hws[IMX6QDL_CLK_EPIT1]        = imx_clk_hw_gate2("epit1",         "ipg",               base + 0x6c, 12);
	hws[IMX6QDL_CLK_EPIT2]        = imx_clk_hw_gate2("epit2",         "ipg",               base + 0x6c, 14);
	hws[IMX6QDL_CLK_ESAI_EXTAL]   = imx_clk_hw_gate2_shared("esai_extal",   "esai_podf",   base + 0x6c, 16, &share_count_esai);
	hws[IMX6QDL_CLK_ESAI_IPG]     = imx_clk_hw_gate2_shared("esai_ipg",   "ahb",           base + 0x6c, 16, &share_count_esai);
	hws[IMX6QDL_CLK_ESAI_MEM]     = imx_clk_hw_gate2_shared("esai_mem", "ahb",             base + 0x6c, 16, &share_count_esai);
	hws[IMX6QDL_CLK_GPT_IPG]      = imx_clk_hw_gate2("gpt_ipg",       "ipg",               base + 0x6c, 20);
	hws[IMX6QDL_CLK_GPT_IPG_PER]  = imx_clk_hw_gate2("gpt_ipg_per",   "ipg_per",           base + 0x6c, 22);
	hws[IMX6QDL_CLK_GPU2D_CORE] = imx_clk_hw_gate2("gpu2d_core", "gpu2d_core_podf", base + 0x6c, 24);
	hws[IMX6QDL_CLK_GPU3D_CORE]   = imx_clk_hw_gate2("gpu3d_core",    "gpu3d_core_podf",   base + 0x6c, 26);
	hws[IMX6QDL_CLK_HDMI_IAHB]    = imx_clk_hw_gate2("hdmi_iahb",     "ahb",               base + 0x70, 0);
	hws[IMX6QDL_CLK_HDMI_ISFR]    = imx_clk_hw_gate2("hdmi_isfr",     "mipi_core_cfg",     base + 0x70, 4);
	hws[IMX6QDL_CLK_I2C1]         = imx_clk_hw_gate2("i2c1",          "ipg_per",           base + 0x70, 6);
	hws[IMX6QDL_CLK_I2C2]         = imx_clk_hw_gate2("i2c2",          "ipg_per",           base + 0x70, 8);
	hws[IMX6QDL_CLK_I2C3]         = imx_clk_hw_gate2("i2c3",          "ipg_per",           base + 0x70, 10);
	hws[IMX6QDL_CLK_IIM]          = imx_clk_hw_gate2("iim",           "ipg",               base + 0x70, 12);
	hws[IMX6QDL_CLK_ENFC]         = imx_clk_hw_gate2("enfc",          "enfc_podf",         base + 0x70, 14);
	hws[IMX6QDL_CLK_VDOA]         = imx_clk_hw_gate2("vdoa",          "vdo_axi",           base + 0x70, 26);
	hws[IMX6QDL_CLK_IPU1]         = imx_clk_hw_gate2("ipu1",          "ipu1_podf",         base + 0x74, 0);
	hws[IMX6QDL_CLK_IPU1_DI0]     = imx_clk_hw_gate2("ipu1_di0",      "ipu1_di0_sel",      base + 0x74, 2);
	hws[IMX6QDL_CLK_IPU1_DI1]     = imx_clk_hw_gate2("ipu1_di1",      "ipu1_di1_sel",      base + 0x74, 4);
	hws[IMX6QDL_CLK_IPU2]         = imx_clk_hw_gate2("ipu2",          "ipu2_podf",         base + 0x74, 6);
	hws[IMX6QDL_CLK_IPU2_DI0]     = imx_clk_hw_gate2("ipu2_di0",      "ipu2_di0_sel",      base + 0x74, 8);
	if (clk_on_imx6qp()) {
		hws[IMX6QDL_CLK_LDB_DI0]      = imx_clk_hw_gate2("ldb_di0",       "ldb_di0_sel",      base + 0x74, 12);
		hws[IMX6QDL_CLK_LDB_DI1]      = imx_clk_hw_gate2("ldb_di1",       "ldb_di1_sel",      base + 0x74, 14);
	} else {
		hws[IMX6QDL_CLK_LDB_DI0]      = imx_clk_hw_gate2("ldb_di0",       "ldb_di0_podf",      base + 0x74, 12);
		hws[IMX6QDL_CLK_LDB_DI1]      = imx_clk_hw_gate2("ldb_di1",       "ldb_di1_podf",      base + 0x74, 14);
	}
	hws[IMX6QDL_CLK_IPU2_DI1]     = imx_clk_hw_gate2("ipu2_di1",      "ipu2_di1_sel",      base + 0x74, 10);
	hws[IMX6QDL_CLK_HSI_TX]       = imx_clk_hw_gate2_shared("hsi_tx", "hsi_tx_podf",       base + 0x74, 16, &share_count_mipi_core_cfg);
	hws[IMX6QDL_CLK_MIPI_CORE_CFG] = imx_clk_hw_gate2_shared("mipi_core_cfg", "video_27m", base + 0x74, 16, &share_count_mipi_core_cfg);
	hws[IMX6QDL_CLK_MIPI_IPG]     = imx_clk_hw_gate2_shared("mipi_ipg", "ipg",             base + 0x74, 16, &share_count_mipi_core_cfg);

	if (clk_on_imx6dl())
		/*
		 * The multiplexer and divider of the imx6q clock gpu2d get
		 * redefined/reused as mlb_sys_sel and mlb_sys_clk_podf on imx6dl.
		 */
		hws[IMX6QDL_CLK_MLB] = imx_clk_hw_gate2("mlb",            "mlb_podf",   base + 0x74, 18);
	else
		hws[IMX6QDL_CLK_MLB] = imx_clk_hw_gate2("mlb",            "axi",               base + 0x74, 18);
	hws[IMX6QDL_CLK_MMDC_CH0_AXI] = imx_clk_hw_gate2_flags("mmdc_ch0_axi",  "mmdc_ch0_axi_podf", base + 0x74, 20, CLK_IS_CRITICAL);
	hws[IMX6QDL_CLK_MMDC_CH1_AXI] = imx_clk_hw_gate2("mmdc_ch1_axi",  "mmdc_ch1_axi_podf", base + 0x74, 22);
	hws[IMX6QDL_CLK_MMDC_P0_IPG]  = imx_clk_hw_gate2_flags("mmdc_p0_ipg",   "ipg",         base + 0x74, 24, CLK_IS_CRITICAL);
	hws[IMX6QDL_CLK_OCRAM]        = imx_clk_hw_gate2("ocram",         "ahb",               base + 0x74, 28);
	hws[IMX6QDL_CLK_OPENVG_AXI]   = imx_clk_hw_gate2("openvg_axi",    "axi",               base + 0x74, 30);
	hws[IMX6QDL_CLK_PCIE_AXI]     = imx_clk_hw_gate2("pcie_axi",      "pcie_axi_sel",      base + 0x78, 0);
	hws[IMX6QDL_CLK_PER1_BCH]     = imx_clk_hw_gate2("per1_bch",      "usdhc3",            base + 0x78, 12);
	hws[IMX6QDL_CLK_PWM1]         = imx_clk_hw_gate2("pwm1",          "ipg_per",           base + 0x78, 16);
	hws[IMX6QDL_CLK_PWM2]         = imx_clk_hw_gate2("pwm2",          "ipg_per",           base + 0x78, 18);
	hws[IMX6QDL_CLK_PWM3]         = imx_clk_hw_gate2("pwm3",          "ipg_per",           base + 0x78, 20);
	hws[IMX6QDL_CLK_PWM4]         = imx_clk_hw_gate2("pwm4",          "ipg_per",           base + 0x78, 22);
	hws[IMX6QDL_CLK_GPMI_BCH_APB] = imx_clk_hw_gate2("gpmi_bch_apb",  "usdhc3",            base + 0x78, 24);
	hws[IMX6QDL_CLK_GPMI_BCH]     = imx_clk_hw_gate2("gpmi_bch",      "usdhc4",            base + 0x78, 26);
	hws[IMX6QDL_CLK_GPMI_IO]      = imx_clk_hw_gate2("gpmi_io",       "enfc",              base + 0x78, 28);
	hws[IMX6QDL_CLK_GPMI_APB]     = imx_clk_hw_gate2("gpmi_apb",      "usdhc3",            base + 0x78, 30);
	hws[IMX6QDL_CLK_ROM]          = imx_clk_hw_gate2_flags("rom",     "ahb",               base + 0x7c, 0, CLK_IS_CRITICAL);
	hws[IMX6QDL_CLK_SATA]         = imx_clk_hw_gate2("sata",          "ahb",               base + 0x7c, 4);
	hws[IMX6QDL_CLK_SDMA]         = imx_clk_hw_gate2("sdma",          "ahb",               base + 0x7c, 6);
	hws[IMX6QDL_CLK_SPBA]         = imx_clk_hw_gate2("spba",          "ipg",               base + 0x7c, 12);
	hws[IMX6QDL_CLK_SPDIF]        = imx_clk_hw_gate2_shared("spdif",     "spdif_podf",     base + 0x7c, 14, &share_count_spdif);
	hws[IMX6QDL_CLK_SPDIF_GCLK]   = imx_clk_hw_gate2_shared("spdif_gclk", "ipg",           base + 0x7c, 14, &share_count_spdif);
	hws[IMX6QDL_CLK_SSI1_IPG]     = imx_clk_hw_gate2_shared("ssi1_ipg",      "ipg",        base + 0x7c, 18, &share_count_ssi1);
	hws[IMX6QDL_CLK_SSI2_IPG]     = imx_clk_hw_gate2_shared("ssi2_ipg",      "ipg",        base + 0x7c, 20, &share_count_ssi2);
	hws[IMX6QDL_CLK_SSI3_IPG]     = imx_clk_hw_gate2_shared("ssi3_ipg",      "ipg",        base + 0x7c, 22, &share_count_ssi3);
	hws[IMX6QDL_CLK_SSI1]         = imx_clk_hw_gate2_shared("ssi1",          "ssi1_podf",  base + 0x7c, 18, &share_count_ssi1);
	hws[IMX6QDL_CLK_SSI2]         = imx_clk_hw_gate2_shared("ssi2",          "ssi2_podf",  base + 0x7c, 20, &share_count_ssi2);
	hws[IMX6QDL_CLK_SSI3]         = imx_clk_hw_gate2_shared("ssi3",          "ssi3_podf",  base + 0x7c, 22, &share_count_ssi3);
	hws[IMX6QDL_CLK_UART_IPG]     = imx_clk_hw_gate2("uart_ipg",      "ipg",               base + 0x7c, 24);
	hws[IMX6QDL_CLK_UART_SERIAL]  = imx_clk_hw_gate2("uart_serial",   "uart_serial_podf",  base + 0x7c, 26);
	hws[IMX6QDL_CLK_USBOH3]       = imx_clk_hw_gate2("usboh3",        "ipg",               base + 0x80, 0);
	hws[IMX6QDL_CLK_USDHC1]       = imx_clk_hw_gate2("usdhc1",        "usdhc1_podf",       base + 0x80, 2);
	hws[IMX6QDL_CLK_USDHC2]       = imx_clk_hw_gate2("usdhc2",        "usdhc2_podf",       base + 0x80, 4);
	hws[IMX6QDL_CLK_USDHC3]       = imx_clk_hw_gate2("usdhc3",        "usdhc3_podf",       base + 0x80, 6);
	hws[IMX6QDL_CLK_USDHC4]       = imx_clk_hw_gate2("usdhc4",        "usdhc4_podf",       base + 0x80, 8);
	hws[IMX6QDL_CLK_EIM_SLOW]     = imx_clk_hw_gate2("eim_slow",      "eim_slow_podf",     base + 0x80, 10);
	hws[IMX6QDL_CLK_VDO_AXI]      = imx_clk_hw_gate2("vdo_axi",       "vdo_axi_sel",       base + 0x80, 12);
	hws[IMX6QDL_CLK_VPU_AXI]      = imx_clk_hw_gate2("vpu_axi",       "vpu_axi_podf",      base + 0x80, 14);
	if (clk_on_imx6qp()) {
		hws[IMX6QDL_CLK_PRE0] = imx_clk_hw_gate2("pre0",	       "pre_axi",	    base + 0x80, 16);
		hws[IMX6QDL_CLK_PRE1] = imx_clk_hw_gate2("pre1",	       "pre_axi",	    base + 0x80, 18);
		hws[IMX6QDL_CLK_PRE2] = imx_clk_hw_gate2("pre2",	       "pre_axi",         base + 0x80, 20);
		hws[IMX6QDL_CLK_PRE3] = imx_clk_hw_gate2("pre3",	       "pre_axi",	    base + 0x80, 22);
		hws[IMX6QDL_CLK_PRG0_AXI] = imx_clk_hw_gate2_shared("prg0_axi",  "ipu1_podf",  base + 0x80, 24, &share_count_prg0);
		hws[IMX6QDL_CLK_PRG1_AXI] = imx_clk_hw_gate2_shared("prg1_axi",  "ipu2_podf",  base + 0x80, 26, &share_count_prg1);
		hws[IMX6QDL_CLK_PRG0_APB] = imx_clk_hw_gate2_shared("prg0_apb",  "ipg",	    base + 0x80, 24, &share_count_prg0);
		hws[IMX6QDL_CLK_PRG1_APB] = imx_clk_hw_gate2_shared("prg1_apb",  "ipg",	    base + 0x80, 26, &share_count_prg1);
	}
	hws[IMX6QDL_CLK_CKO1]         = imx_clk_hw_gate("cko1",           "cko1_podf",         base + 0x60, 7);
	hws[IMX6QDL_CLK_CKO2]         = imx_clk_hw_gate("cko2",           "cko2_podf",         base + 0x60, 24);

	/*
	 * The gpt_3m clock is not available on i.MX6Q TO1.0.  Let's point it
	 * to clock gpt_ipg_per to ease the gpt driver code.
	 */
	if (clk_on_imx6q() && imx_get_soc_revision() == IMX_CHIP_REVISION_1_0)
		hws[IMX6QDL_CLK_GPT_3M] = hws[IMX6QDL_CLK_GPT_IPG_PER];

	imx_check_clk_hws(hws, IMX6QDL_CLK_END);

	of_clk_add_hw_provider(np, of_clk_hw_onecell_get, clk_hw_data);

	clk_hw_register_clkdev(hws[IMX6QDL_CLK_ENET_REF], "enet_ref", NULL);

	clk_set_rate(hws[IMX6QDL_CLK_PLL3_PFD1_540M]->clk, 540000000);
	if (clk_on_imx6dl())
		clk_set_parent(hws[IMX6QDL_CLK_IPU1_SEL]->clk, hws[IMX6QDL_CLK_PLL3_PFD1_540M]->clk);

	clk_set_parent(hws[IMX6QDL_CLK_IPU1_DI0_PRE_SEL]->clk, hws[IMX6QDL_CLK_PLL5_VIDEO_DIV]->clk);
	clk_set_parent(hws[IMX6QDL_CLK_IPU1_DI1_PRE_SEL]->clk, hws[IMX6QDL_CLK_PLL5_VIDEO_DIV]->clk);
	clk_set_parent(hws[IMX6QDL_CLK_IPU2_DI0_PRE_SEL]->clk, hws[IMX6QDL_CLK_PLL5_VIDEO_DIV]->clk);
	clk_set_parent(hws[IMX6QDL_CLK_IPU2_DI1_PRE_SEL]->clk, hws[IMX6QDL_CLK_PLL5_VIDEO_DIV]->clk);
	clk_set_parent(hws[IMX6QDL_CLK_IPU1_DI0_SEL]->clk, hws[IMX6QDL_CLK_IPU1_DI0_PRE]->clk);
	clk_set_parent(hws[IMX6QDL_CLK_IPU1_DI1_SEL]->clk, hws[IMX6QDL_CLK_IPU1_DI1_PRE]->clk);
	clk_set_parent(hws[IMX6QDL_CLK_IPU2_DI0_SEL]->clk, hws[IMX6QDL_CLK_IPU2_DI0_PRE]->clk);
	clk_set_parent(hws[IMX6QDL_CLK_IPU2_DI1_SEL]->clk, hws[IMX6QDL_CLK_IPU2_DI1_PRE]->clk);

	/*
	 * The gpmi needs 100MHz frequency in the EDO/Sync mode,
	 * We can not get the 100MHz from the pll2_pfd0_352m.
	 * So choose pll2_pfd2_396m as enfc_sel's parent.
	 */
	clk_set_parent(hws[IMX6QDL_CLK_ENFC_SEL]->clk, hws[IMX6QDL_CLK_PLL2_PFD2_396M]->clk);

	if (IS_ENABLED(CONFIG_USB_MXS_PHY)) {
		clk_prepare_enable(hws[IMX6QDL_CLK_USBPHY1_GATE]->clk);
		clk_prepare_enable(hws[IMX6QDL_CLK_USBPHY2_GATE]->clk);
	}

	/*
	 * Let's initially set up CLKO with OSC24M, since this configuration
	 * is widely used by imx6q board designs to clock audio codec.
	 */
	ret = clk_set_parent(hws[IMX6QDL_CLK_CKO2_SEL]->clk, hws[IMX6QDL_CLK_OSC]->clk);
	if (!ret)
		ret = clk_set_parent(hws[IMX6QDL_CLK_CKO]->clk, hws[IMX6QDL_CLK_CKO2]->clk);
	if (ret)
		pr_warn("failed to set up CLKO: %d\n", ret);

	/* Audio-related clocks configuration */
	clk_set_parent(hws[IMX6QDL_CLK_SPDIF_SEL]->clk, hws[IMX6QDL_CLK_PLL3_PFD3_454M]->clk);

	/* All existing boards with PCIe use LVDS1 */
	if (IS_ENABLED(CONFIG_PCI_IMX6))
		clk_set_parent(hws[IMX6QDL_CLK_LVDS1_SEL]->clk, hws[IMX6QDL_CLK_SATA_REF_100M]->clk);

	/*
	 * Initialize the GPU clock muxes, so that the maximum specified clock
	 * rates for the respective SoC are not exceeded.
	 */
	if (clk_on_imx6dl()) {
		clk_set_parent(hws[IMX6QDL_CLK_GPU3D_CORE_SEL]->clk,
			       hws[IMX6QDL_CLK_PLL2_PFD1_594M]->clk);
		clk_set_parent(hws[IMX6QDL_CLK_GPU2D_CORE_SEL]->clk,
			       hws[IMX6QDL_CLK_PLL2_PFD1_594M]->clk);
	} else if (clk_on_imx6q()) {
		clk_set_parent(hws[IMX6QDL_CLK_GPU3D_CORE_SEL]->clk,
			       hws[IMX6QDL_CLK_MMDC_CH0_AXI]->clk);
		clk_set_parent(hws[IMX6QDL_CLK_GPU3D_SHADER_SEL]->clk,
			       hws[IMX6QDL_CLK_PLL2_PFD1_594M]->clk);
		clk_set_parent(hws[IMX6QDL_CLK_GPU2D_CORE_SEL]->clk,
			       hws[IMX6QDL_CLK_PLL3_USB_OTG]->clk);
	}

	for (i = 0; i < ARRAY_SIZE(uart_clk_ids); i++) {
		int index = uart_clk_ids[i];

		uart_clks[i] = &hws[index]->clk;
	}

	imx_register_uart_clocks(uart_clks);
}
CLK_OF_DECLARE(imx6q, "fsl,imx6q-ccm", imx6q_clocks_init);<|MERGE_RESOLUTION|>--- conflicted
+++ resolved
@@ -8,6 +8,7 @@
 #include <linux/types.h>
 #include <linux/clk.h>
 #include <linux/clkdev.h>
+#include <linux/clk-provider.h>
 #include <linux/err.h>
 #include <linux/io.h>
 #include <linux/of.h>
@@ -439,7 +440,6 @@
 	void __iomem *anatop_base, *base;
 	int ret;
 	int i;
-<<<<<<< HEAD
 
 	clk_hw_data = kzalloc(struct_size(clk_hw_data, hws,
 					  IMX6QDL_CLK_END), GFP_KERNEL);
@@ -449,17 +449,6 @@
 	clk_hw_data->num = IMX6QDL_CLK_END;
 	hws = clk_hw_data->hws;
 
-=======
-
-	clk_hw_data = kzalloc(struct_size(clk_hw_data, hws,
-					  IMX6QDL_CLK_END), GFP_KERNEL);
-	if (WARN_ON(!clk_hw_data))
-		return;
-
-	clk_hw_data->num = IMX6QDL_CLK_END;
-	hws = clk_hw_data->hws;
-
->>>>>>> 49193327
 	hws[IMX6QDL_CLK_DUMMY] = imx_clk_hw_fixed("dummy", 0);
 
 	hws[IMX6QDL_CLK_CKIL] = imx6q_obtain_fixed_clk_hw(ccm_node, "ckil", 0);
