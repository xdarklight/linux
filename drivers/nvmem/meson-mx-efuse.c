--- conflicted
+++ resolved
@@ -1,8 +1,4 @@
-<<<<<<< HEAD
-// SPDX-License-Identifier: GPL-2.0-only
-=======
 // SPDX-License-Identifier: GPL-2.0
->>>>>>> c8d087d0
 /*
  * Amlogic Meson6, Meson8 and Meson8b eFuse Driver
  *
