--- conflicted
+++ resolved
@@ -50,10 +50,7 @@
 #define TRCSEQRSTEVR			0x118
 #define TRCSEQSTR			0x11C
 #define TRCEXTINSELR			0x120
-<<<<<<< HEAD
-=======
 #define TRCEXTINSELRn(n)		(0x120 + (n * 4)) /* n = 0-3 */
->>>>>>> 11e4b63a
 #define TRCCNTRLDVRn(n)			(0x140 + (n * 4)) /* n = 0-3 */
 #define TRCCNTCTLRn(n)			(0x150 + (n * 4)) /* n = 0-3 */
 #define TRCCNTVRn(n)			(0x160 + (n * 4)) /* n = 0-3 */
@@ -131,11 +128,8 @@
 #define TRCCIDR2			0xFF8
 #define TRCCIDR3			0xFFC
 
-<<<<<<< HEAD
-=======
 #define TRCRSR_TA			BIT(12)
 
->>>>>>> 11e4b63a
 /*
  * System instructions to access ETM registers.
  * See ETMv4.4 spec ARM IHI0064F section 4.3.6 System instructions
@@ -170,12 +164,6 @@
 #define CASE_NOP(__unused, x)					\
 	case (x):	/* fall through */
 
-<<<<<<< HEAD
-/* List of registers accessible via System instructions */
-#define ETM_SYSREG_LIST(op, val)		\
-	CASE_##op((val), TRCPRGCTLR)		\
-	CASE_##op((val), TRCPROCSELR)		\
-=======
 #define ETE_ONLY_SYSREG_LIST(op, val)		\
 	CASE_##op((val), TRCRSR)		\
 	CASE_##op((val), TRCEXTINSELRn(1))	\
@@ -192,7 +180,6 @@
 
 #define ETM_COMMON_SYSREG_LIST(op, val)		\
 	CASE_##op((val), TRCPRGCTLR)		\
->>>>>>> 11e4b63a
 	CASE_##op((val), TRCSTATR)		\
 	CASE_##op((val), TRCCONFIGR)		\
 	CASE_##op((val), TRCAUXCTLR)		\
@@ -209,12 +196,6 @@
 	CASE_##op((val), TRCVIIECTLR)		\
 	CASE_##op((val), TRCVISSCTLR)		\
 	CASE_##op((val), TRCVIPCSSCTLR)		\
-<<<<<<< HEAD
-	CASE_##op((val), TRCVDCTLR)		\
-	CASE_##op((val), TRCVDSACCTLR)		\
-	CASE_##op((val), TRCVDARCCTLR)		\
-=======
->>>>>>> 11e4b63a
 	CASE_##op((val), TRCSEQEVRn(0))		\
 	CASE_##op((val), TRCSEQEVRn(1))		\
 	CASE_##op((val), TRCSEQEVRn(2))		\
@@ -309,10 +290,6 @@
 	CASE_##op((val), TRCSSPCICRn(5))	\
 	CASE_##op((val), TRCSSPCICRn(6))	\
 	CASE_##op((val), TRCSSPCICRn(7))	\
-<<<<<<< HEAD
-	CASE_##op((val), TRCOSLAR)		\
-=======
->>>>>>> 11e4b63a
 	CASE_##op((val), TRCOSLSR)		\
 	CASE_##op((val), TRCACVRn(0))		\
 	CASE_##op((val), TRCACVRn(1))		\
@@ -404,14 +381,6 @@
 	CASE_##op((val), TRCPIDR2)		\
 	CASE_##op((val), TRCPIDR3)
 
-<<<<<<< HEAD
-#define ETM4x_READ_SYSREG_CASES(res)	ETM_SYSREG_LIST(READ, (res))
-#define ETM4x_WRITE_SYSREG_CASES(val)	ETM_SYSREG_LIST(WRITE, (val))
-
-#define ETM4x_SYSREG_LIST_CASES		ETM_SYSREG_LIST(NOP, __unused)
-#define ETM4x_MMAP_LIST_CASES		ETM_MMAP_LIST(NOP, __unused)
-
-=======
 #define ETM4x_READ_SYSREG_CASES(res)		\
 	ETM_COMMON_SYSREG_LIST(READ, (res))	\
 	ETM4x_ONLY_SYSREG_LIST(READ, (res))
@@ -444,7 +413,6 @@
 #define ETE_ONLY_SYSREG_LIST_CASES		\
 	ETE_ONLY_SYSREG_LIST(NOP, __unused)
 
->>>>>>> 11e4b63a
 #define read_etm4x_sysreg_offset(offset, _64bit)				\
 	({									\
 		u64 __val;							\
@@ -576,8 +544,6 @@
 					 ETM_MODE_EXCL_USER)
 
 /*
-<<<<<<< HEAD
-=======
  * TRCOSLSR.OSLM advertises the OS Lock model.
  * OSLM[2:0] = TRCOSLSR[4:3,0]
  *
@@ -592,7 +558,6 @@
 #define ETM_OSLSR_OSLM(oslsr)	((((oslsr) & GENMASK(4, 3)) >> 2) | (oslsr & 0x1))
 
 /*
->>>>>>> 11e4b63a
  * TRCDEVARCH Bit field definitions
  * Bits[31:21]	- ARCHITECT = Always Arm Ltd.
  *                * Bits[31:28] = 0x4
@@ -628,20 +593,14 @@
 	((ETM_DEVARCH_MAKE_ARCHID_ARCH_VER(major)) | ETM_DEVARCH_ARCHID_ARCH_PART(0xA13))
 
 #define ETM_DEVARCH_ARCHID_ETMv4x		ETM_DEVARCH_MAKE_ARCHID(0x4)
-<<<<<<< HEAD
-=======
 #define ETM_DEVARCH_ARCHID_ETE			ETM_DEVARCH_MAKE_ARCHID(0x5)
->>>>>>> 11e4b63a
 
 #define ETM_DEVARCH_ID_MASK						\
 	(ETM_DEVARCH_ARCHITECT_MASK | ETM_DEVARCH_ARCHID_MASK | ETM_DEVARCH_PRESENT)
 #define ETM_DEVARCH_ETMv4x_ARCH						\
 	(ETM_DEVARCH_ARCHITECT_ARM | ETM_DEVARCH_ARCHID_ETMv4x | ETM_DEVARCH_PRESENT)
-<<<<<<< HEAD
-=======
 #define ETM_DEVARCH_ETE_ARCH						\
 	(ETM_DEVARCH_ARCHITECT_ARM | ETM_DEVARCH_ARCHID_ETE | ETM_DEVARCH_PRESENT)
->>>>>>> 11e4b63a
 
 #define TRCSTATR_IDLE_BIT		0
 #define TRCSTATR_PMSTABLE_BIT		1
@@ -653,7 +612,6 @@
 #define TRCPDCR_PU			BIT(3)
 
 #define TRCACATR_EXLEVEL_SHIFT		8
-<<<<<<< HEAD
 
 /*
  * Exception level mask for Secure and Non-Secure ELs.
@@ -676,30 +634,6 @@
 #define ETM_EXLEVEL_S_MASK		(GENMASK(3, 0))
 #define ETM_EXLEVEL_NS_MASK		(GENMASK(6, 4))
 
-=======
-
-/*
- * Exception level mask for Secure and Non-Secure ELs.
- * ETM defines the bits for EL control (e.g, TRVICTLR, TRCACTRn).
- * The Secure and Non-Secure ELs are always to gether.
- * Non-secure EL3 is never implemented.
- * We use the following generic mask as they appear in different
- * registers and this can be shifted for the appropriate
- * fields.
- */
-#define ETM_EXLEVEL_S_APP		BIT(0)	/* Secure EL0		*/
-#define ETM_EXLEVEL_S_OS		BIT(1)	/* Secure EL1		*/
-#define ETM_EXLEVEL_S_HYP		BIT(2)	/* Secure EL2		*/
-#define ETM_EXLEVEL_S_MON		BIT(3)	/* Secure EL3/Monitor	*/
-#define ETM_EXLEVEL_NS_APP		BIT(4)	/* NonSecure EL0	*/
-#define ETM_EXLEVEL_NS_OS		BIT(5)	/* NonSecure EL1	*/
-#define ETM_EXLEVEL_NS_HYP		BIT(6)	/* NonSecure EL2	*/
-
-#define ETM_EXLEVEL_MASK		(GENMASK(6, 0))
-#define ETM_EXLEVEL_S_MASK		(GENMASK(3, 0))
-#define ETM_EXLEVEL_NS_MASK		(GENMASK(6, 4))
-
->>>>>>> 11e4b63a
 /* access level controls in TRCACATRn */
 #define TRCACATR_EXLEVEL_SHIFT		8
 
@@ -724,8 +658,6 @@
 #define ETM_TRCIDR1_ARCH_SHIFT		ETM_TRCIDR1_ARCH_MINOR_SHIFT
 #define ETM_TRCIDR1_ARCH_MASK		\
 	(ETM_TRCIDR1_ARCH_MAJOR_MASK | ETM_TRCIDR1_ARCH_MINOR_MASK)
-<<<<<<< HEAD
-=======
 
 #define ETM_TRCIDR1_ARCH_ETMv4		0x4
 
@@ -759,39 +691,7 @@
 
 #define ETM_ARCH_V4	ETM_ARCH_VERSION(4, 0)
 #define ETM_ARCH_ETE	ETM_ARCH_VERSION(5, 0)
->>>>>>> 11e4b63a
-
-#define ETM_TRCIDR1_ARCH_ETMv4		0x4
-
-/*
- * Driver representation of the ETM architecture.
- * The version of an ETM component can be detected from
- *
- * TRCDEVARCH	- CoreSight architected register
- *                - Bits[15:12] - Major version
- *                - Bits[19:16] - Minor version
- * TRCIDR1	- ETM architected register
- *                - Bits[11:8] - Major version
- *                - Bits[7:4]  - Minor version
- * We must rely on TRCDEVARCH for the version information,
- * however we don't want to break the support for potential
- * old implementations which might not implement it. Thus
- * we fall back to TRCIDR1 if TRCDEVARCH is not implemented
- * for memory mapped components.
- * Now to make certain decisions easier based on the version
- * we use an internal representation of the version in the
- * driver, as follows :
- *
- * ETM_ARCH_VERSION[7:0], where :
- *      Bits[7:4] - Major version
- *      Bits[3:0] - Minro version
- */
-#define ETM_ARCH_VERSION(major, minor)		\
-	((((major) & 0xfU) << 4) | (((minor) & 0xfU)))
-#define ETM_ARCH_MAJOR_VERSION(arch)	(((arch) >> 4) & 0xfU)
-#define ETM_ARCH_MINOR_VERSION(arch)	((arch) & 0xfU)
-
-#define ETM_ARCH_V4	ETM_ARCH_VERSION(4, 0)
+
 /* Interpretation of resource numbers change at ETM v4.3 architecture */
 #define ETM_ARCH_V4_3	ETM_ARCH_VERSION(4, 3)
 
@@ -1100,12 +1000,9 @@
 
 u64 etm4x_sysreg_read(u32 offset, bool _relaxed, bool _64bit);
 void etm4x_sysreg_write(u64 val, u32 offset, bool _relaxed, bool _64bit);
-<<<<<<< HEAD
-=======
 
 static inline bool etm4x_is_ete(struct etmv4_drvdata *drvdata)
 {
 	return drvdata->arch >= ETM_ARCH_ETE;
 }
->>>>>>> 11e4b63a
 #endif