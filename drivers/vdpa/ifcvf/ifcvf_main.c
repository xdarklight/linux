--- conflicted
+++ resolved
@@ -513,11 +513,8 @@
 	for (i = 0; i < IFCVF_MAX_QUEUE_PAIRS * 2; i++)
 		vf->vring[i].irq = -EINVAL;
 
-<<<<<<< HEAD
-=======
 	vf->hw_features = ifcvf_get_hw_features(vf);
 
->>>>>>> 11e4b63a
 	ret = vdpa_register_device(&adapter->vdpa, IFCVF_MAX_QUEUE_PAIRS * 2);
 	if (ret) {
 		IFCVF_ERR(pdev, "Failed to register ifcvf to vdpa bus");
