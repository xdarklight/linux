--- conflicted
+++ resolved
@@ -1,8 +1,4 @@
-<<<<<<< HEAD
-// SPDX-License-Identifier: GPL-2.0-only
-=======
 // SPDX-License-Identifier: GPL-2.0
->>>>>>> 8fdf5189
 /*
  *  hosts.c Copyright (C) 1992 Drew Eckhardt
  *          Copyright (C) 1993, 1994, 1995 Eric Youngdale
