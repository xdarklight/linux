--- conflicted
+++ resolved
@@ -784,13 +784,8 @@
 					action = ACTION_DELAYED_RETRY;
 					break;
 				case 0x0a: /* ALUA state transition */
-<<<<<<< HEAD
-					blk_stat = BLK_STS_TRANSPORT;
-					fallthrough;
-=======
 					action = ACTION_DELAYED_REPREP;
 					break;
->>>>>>> 66283a8f
 				default:
 					action = ACTION_FAIL;
 					break;
