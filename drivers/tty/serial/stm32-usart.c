--- conflicted
+++ resolved
@@ -582,45 +582,6 @@
 	stm32_usart_clr_bits(port, ofs->cr1, USART_CR1_TCIE);
 }
 
-<<<<<<< HEAD
-static void stm32_usart_rs485_rts_enable(struct uart_port *port)
-{
-	struct stm32_port *stm32_port = to_stm32_port(port);
-	struct serial_rs485 *rs485conf = &port->rs485;
-
-	if (stm32_port->hw_flow_control ||
-	    !(rs485conf->flags & SER_RS485_ENABLED))
-		return;
-
-	if (rs485conf->flags & SER_RS485_RTS_ON_SEND) {
-		mctrl_gpio_set(stm32_port->gpios,
-			       stm32_port->port.mctrl | TIOCM_RTS);
-	} else {
-		mctrl_gpio_set(stm32_port->gpios,
-			       stm32_port->port.mctrl & ~TIOCM_RTS);
-	}
-}
-
-static void stm32_usart_rs485_rts_disable(struct uart_port *port)
-{
-	struct stm32_port *stm32_port = to_stm32_port(port);
-	struct serial_rs485 *rs485conf = &port->rs485;
-
-	if (stm32_port->hw_flow_control ||
-	    !(rs485conf->flags & SER_RS485_ENABLED))
-		return;
-
-	if (rs485conf->flags & SER_RS485_RTS_ON_SEND) {
-		mctrl_gpio_set(stm32_port->gpios,
-			       stm32_port->port.mctrl & ~TIOCM_RTS);
-	} else {
-		mctrl_gpio_set(stm32_port->gpios,
-			       stm32_port->port.mctrl | TIOCM_RTS);
-	}
-}
-
-=======
->>>>>>> 66283a8f
 static void stm32_usart_transmit_chars_pio(struct uart_port *port)
 {
 	struct stm32_port *stm32_port = to_stm32_port(port);
