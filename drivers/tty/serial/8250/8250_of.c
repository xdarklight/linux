// SPDX-License-Identifier: GPL-2.0+
/*
 *  Serial Port driver for Open Firmware platform devices
 *
 *    Copyright (C) 2006 Arnd Bergmann <arnd@arndb.de>, IBM Corp.
 */

#include <linux/bits.h>
#include <linux/console.h>
#include <linux/math.h>
#include <linux/module.h>
#include <linux/slab.h>
#include <linux/serial_core.h>
#include <linux/serial_reg.h>
#include <linux/of_address.h>
#include <linux/of_irq.h>
#include <linux/of_platform.h>
#include <linux/pm_runtime.h>
#include <linux/clk.h>
#include <linux/reset.h>
#include <linux/notifier.h>

#include "8250.h"

struct of_serial_info {
	struct clk *clk;
	struct reset_control *rst;
	int type;
	int line;
	struct notifier_block clk_notifier;
};

/* Nuvoton NPCM timeout register */
#define UART_NPCM_TOR          7
#define UART_NPCM_TOIE         BIT(7)  /* Timeout Interrupt Enable */

static int npcm_startup(struct uart_port *port)
{
	/*
	 * Nuvoton calls the scratch register 'UART_TOR' (timeout
	 * register). Enable it, and set TIOC (timeout interrupt
	 * comparator) to be 0x20 for correct operation.
	 */
	serial_port_out(port, UART_NPCM_TOR, UART_NPCM_TOIE | 0x20);

	return serial8250_do_startup(port);
}

/* Nuvoton NPCM UARTs have a custom divisor calculation */
static unsigned int npcm_get_divisor(struct uart_port *port, unsigned int baud,
				     unsigned int *frac)
{
	return DIV_ROUND_CLOSEST(port->uartclk, 16 * baud + 2) - 2;
}

static int npcm_setup(struct uart_port *port)
{
	port->get_divisor = npcm_get_divisor;
	port->startup = npcm_startup;
	return 0;
}

<<<<<<< HEAD
=======
static inline struct of_serial_info *clk_nb_to_info(struct notifier_block *nb)
{
	return container_of(nb, struct of_serial_info, clk_notifier);
}

static int of_platform_serial_clk_notifier_cb(struct notifier_block *nb, unsigned long event,
					      void *data)
{
	struct of_serial_info *info = clk_nb_to_info(nb);
	struct uart_8250_port *port8250 = serial8250_get_port(info->line);
	struct clk_notifier_data *ndata = data;

	if (event == POST_RATE_CHANGE) {
		serial8250_update_uartclk(&port8250->port, ndata->new_rate);
		return NOTIFY_OK;
	}

	return NOTIFY_DONE;
}

>>>>>>> 0c383648
/*
 * Fill a struct uart_port for a given device node
 */
static int of_platform_serial_setup(struct platform_device *ofdev,
			int type, struct uart_8250_port *up,
			struct of_serial_info *info)
{
	struct resource resource;
	struct device *dev = &ofdev->dev;
	struct device_node *np = dev->of_node;
	struct uart_port *port = &up->port;
	u32 spd;
	int ret;

	memset(port, 0, sizeof *port);

	pm_runtime_enable(&ofdev->dev);
	pm_runtime_get_sync(&ofdev->dev);

	ret = of_address_to_resource(np, 0, &resource);
	if (ret) {
		dev_err_probe(dev, ret, "invalid address\n");
		goto err_pmruntime;
	}

	port->dev = &ofdev->dev;
	port->flags = UPF_BOOT_AUTOCONF | UPF_FIXED_PORT | UPF_FIXED_TYPE;
	spin_lock_init(&port->lock);

	if (resource_type(&resource) == IORESOURCE_IO) {
		port->iotype = UPIO_PORT;
		port->iobase = resource.start;
	} else {
		port->mapbase = resource.start;
		port->mapsize = resource_size(&resource);
		port->flags |= UPF_IOREMAP;
	}

	ret = uart_read_and_validate_port_properties(port);
	if (ret)
		goto err_pmruntime;

	/* Get clk rate through clk driver if present */
	if (!port->uartclk) {
		info->clk = devm_clk_get_enabled(dev, NULL);
		if (IS_ERR(info->clk)) {
			ret = dev_err_probe(dev, PTR_ERR(info->clk), "failed to get clock\n");
			goto err_pmruntime;
		}

		port->uartclk = clk_get_rate(info->clk);
	}
	/* If current-speed was set, then try not to change it. */
	if (of_property_read_u32(np, "current-speed", &spd) == 0)
		port->custom_divisor = port->uartclk / (16 * spd);

	/* Compatibility with the deprecated pxa driver and 8250_pxa drivers. */
	if (of_device_is_compatible(np, "mrvl,mmp-uart"))
		port->regshift = 2;

	info->rst = devm_reset_control_get_optional_shared(&ofdev->dev, NULL);
	if (IS_ERR(info->rst)) {
		ret = PTR_ERR(info->rst);
		goto err_pmruntime;
	}

	ret = reset_control_deassert(info->rst);
	if (ret)
		goto err_pmruntime;

	port->type = type;
	port->rs485_config = serial8250_em485_config;
	port->rs485_supported = serial8250_em485_supported;
	up->rs485_start_tx = serial8250_em485_start_tx;
	up->rs485_stop_tx = serial8250_em485_stop_tx;

	switch (type) {
	case PORT_RT2880:
		ret = rt288x_setup(port);
		break;
	case PORT_NPCM:
		ret = npcm_setup(port);
		break;
	default:
		/* Nothing to do */
		ret = 0;
		break;
	}
	if (ret)
		goto err_pmruntime;

	if (IS_REACHABLE(CONFIG_SERIAL_8250_FSL) &&
	    (of_device_is_compatible(np, "fsl,ns16550") ||
	     of_device_is_compatible(np, "fsl,16550-FIFO64"))) {
		port->handle_irq = fsl8250_handle_irq;
		port->has_sysrq = IS_ENABLED(CONFIG_SERIAL_8250_CONSOLE);
	}

	return 0;
err_pmruntime:
	pm_runtime_put_sync(&ofdev->dev);
	pm_runtime_disable(&ofdev->dev);
	return ret;
}

/*
 * Try to register a serial port
 */
static int of_platform_serial_probe(struct platform_device *ofdev)
{
	struct of_serial_info *info;
	struct uart_8250_port port8250;
	unsigned int port_type;
	u32 tx_threshold;
	int ret;

	if (IS_ENABLED(CONFIG_SERIAL_8250_BCM7271) &&
	    of_device_is_compatible(ofdev->dev.of_node, "brcm,bcm7271-uart"))
		return -ENODEV;

	port_type = (unsigned long)of_device_get_match_data(&ofdev->dev);
	if (port_type == PORT_UNKNOWN)
		return -EINVAL;

	if (of_property_read_bool(ofdev->dev.of_node, "used-by-rtas"))
		return -EBUSY;

	info = kzalloc(sizeof(*info), GFP_KERNEL);
	if (info == NULL)
		return -ENOMEM;

	memset(&port8250, 0, sizeof(port8250));
	ret = of_platform_serial_setup(ofdev, port_type, &port8250, info);
	if (ret)
		goto err_free;

	if (port8250.port.fifosize)
		port8250.capabilities = UART_CAP_FIFO;

	/* Check for TX FIFO threshold & set tx_loadsz */
	if ((of_property_read_u32(ofdev->dev.of_node, "tx-threshold",
				  &tx_threshold) == 0) &&
	    (tx_threshold < port8250.port.fifosize))
		port8250.tx_loadsz = port8250.port.fifosize - tx_threshold;

	if (of_property_read_bool(ofdev->dev.of_node, "auto-flow-control"))
		port8250.capabilities |= UART_CAP_AFE;

	if (of_property_read_u32(ofdev->dev.of_node,
			"overrun-throttle-ms",
			&port8250.overrun_backoff_time_ms) != 0)
		port8250.overrun_backoff_time_ms = 0;

	ret = serial8250_register_8250_port(&port8250);
	if (ret < 0)
		goto err_dispose;

	info->type = port_type;
	info->line = ret;
	platform_set_drvdata(ofdev, info);

	if (info->clk) {
		info->clk_notifier.notifier_call = of_platform_serial_clk_notifier_cb;
		ret = clk_notifier_register(info->clk, &info->clk_notifier);
		if (ret) {
			dev_err_probe(port8250.port.dev, ret, "Failed to set the clock notifier\n");
			goto err_unregister;
		}
	}

	return 0;
err_unregister:
	serial8250_unregister_port(info->line);
err_dispose:
	pm_runtime_put_sync(&ofdev->dev);
	pm_runtime_disable(&ofdev->dev);
err_free:
	kfree(info);
	return ret;
}

/*
 * Release a line
 */
static void of_platform_serial_remove(struct platform_device *ofdev)
{
	struct of_serial_info *info = platform_get_drvdata(ofdev);

	if (info->clk)
		clk_notifier_unregister(info->clk, &info->clk_notifier);

	serial8250_unregister_port(info->line);

	reset_control_assert(info->rst);
	pm_runtime_put_sync(&ofdev->dev);
	pm_runtime_disable(&ofdev->dev);
	kfree(info);
}

#ifdef CONFIG_PM_SLEEP
static int of_serial_suspend(struct device *dev)
{
	struct of_serial_info *info = dev_get_drvdata(dev);
	struct uart_8250_port *port8250 = serial8250_get_port(info->line);
	struct uart_port *port = &port8250->port;

	serial8250_suspend_port(info->line);

	if (!uart_console(port) || console_suspend_enabled) {
		pm_runtime_put_sync(dev);
		clk_disable_unprepare(info->clk);
	}
	return 0;
}

static int of_serial_resume(struct device *dev)
{
	struct of_serial_info *info = dev_get_drvdata(dev);
	struct uart_8250_port *port8250 = serial8250_get_port(info->line);
	struct uart_port *port = &port8250->port;

	if (!uart_console(port) || console_suspend_enabled) {
		pm_runtime_get_sync(dev);
		clk_prepare_enable(info->clk);
	}

	serial8250_resume_port(info->line);

	return 0;
}
#endif
static SIMPLE_DEV_PM_OPS(of_serial_pm_ops, of_serial_suspend, of_serial_resume);

/*
 * A few common types, add more as needed.
 */
static const struct of_device_id of_platform_serial_table[] = {
	{ .compatible = "ns8250",   .data = (void *)PORT_8250, },
	{ .compatible = "ns16450",  .data = (void *)PORT_16450, },
	{ .compatible = "ns16550a", .data = (void *)PORT_16550A, },
	{ .compatible = "ns16550",  .data = (void *)PORT_16550, },
	{ .compatible = "ns16750",  .data = (void *)PORT_16750, },
	{ .compatible = "ns16850",  .data = (void *)PORT_16850, },
	{ .compatible = "nxp,lpc3220-uart", .data = (void *)PORT_LPC3220, },
	{ .compatible = "ralink,rt2880-uart", .data = (void *)PORT_RT2880, },
	{ .compatible = "intel,xscale-uart", .data = (void *)PORT_XSCALE, },
	{ .compatible = "altr,16550-FIFO32",
		.data = (void *)PORT_ALTR_16550_F32, },
	{ .compatible = "altr,16550-FIFO64",
		.data = (void *)PORT_ALTR_16550_F64, },
	{ .compatible = "altr,16550-FIFO128",
		.data = (void *)PORT_ALTR_16550_F128, },
	{ .compatible = "fsl,16550-FIFO64",
		.data = (void *)PORT_16550A_FSL64, },
	{ .compatible = "mediatek,mtk-btif",
		.data = (void *)PORT_MTK_BTIF, },
	{ .compatible = "mrvl,mmp-uart",
		.data = (void *)PORT_XSCALE, },
	{ .compatible = "ti,da830-uart", .data = (void *)PORT_DA830, },
	{ .compatible = "nuvoton,wpcm450-uart", .data = (void *)PORT_NPCM, },
	{ .compatible = "nuvoton,npcm750-uart", .data = (void *)PORT_NPCM, },
	{ /* end of list */ },
};
MODULE_DEVICE_TABLE(of, of_platform_serial_table);

static struct platform_driver of_platform_serial_driver = {
	.driver = {
		.name = "of_serial",
		.of_match_table = of_platform_serial_table,
		.pm = &of_serial_pm_ops,
	},
	.probe = of_platform_serial_probe,
	.remove_new = of_platform_serial_remove,
};

module_platform_driver(of_platform_serial_driver);

MODULE_AUTHOR("Arnd Bergmann <arnd@arndb.de>");
MODULE_LICENSE("GPL");
MODULE_DESCRIPTION("Serial Port driver for Open Firmware platform devices");<|MERGE_RESOLUTION|>--- conflicted
+++ resolved
@@ -60,8 +60,6 @@
 	return 0;
 }
 
-<<<<<<< HEAD
-=======
 static inline struct of_serial_info *clk_nb_to_info(struct notifier_block *nb)
 {
 	return container_of(nb, struct of_serial_info, clk_notifier);
@@ -82,7 +80,6 @@
 	return NOTIFY_DONE;
 }
 
->>>>>>> 0c383648
 /*
  * Fill a struct uart_port for a given device node
  */
