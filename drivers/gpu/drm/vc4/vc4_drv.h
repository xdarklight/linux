/* SPDX-License-Identifier: GPL-2.0-only */
/*
 * Copyright (C) 2015 Broadcom
 */

#include <linux/mm_types.h>
#include <drm/drmP.h>
#include <drm/drm_util.h>
#include <drm/drm_encoder.h>
#include <drm/drm_gem_cma_helper.h>
#include <drm/drm_atomic.h>
#include <drm/drm_syncobj.h>

#include "uapi/drm/vc4_drm.h"

/* Don't forget to update vc4_bo.c: bo_type_names[] when adding to
 * this.
 */
enum vc4_kernel_bo_type {
	/* Any kernel allocation (gem_create_object hook) before it
	 * gets another type set.
	 */
	VC4_BO_TYPE_KERNEL,
	VC4_BO_TYPE_V3D,
	VC4_BO_TYPE_V3D_SHADER,
	VC4_BO_TYPE_DUMB,
	VC4_BO_TYPE_BIN,
	VC4_BO_TYPE_RCL,
	VC4_BO_TYPE_BCL,
	VC4_BO_TYPE_KERNEL_CACHE,
	VC4_BO_TYPE_COUNT
};

/* Performance monitor object. The perform lifetime is controlled by userspace
 * using perfmon related ioctls. A perfmon can be attached to a submit_cl
 * request, and when this is the case, HW perf counters will be activated just
 * before the submit_cl is submitted to the GPU and disabled when the job is
 * done. This way, only events related to a specific job will be counted.
 */
struct vc4_perfmon {
	/* Tracks the number of users of the perfmon, when this counter reaches
	 * zero the perfmon is destroyed.
	 */
	refcount_t refcnt;

	/* Number of counters activated in this perfmon instance
	 * (should be less than DRM_VC4_MAX_PERF_COUNTERS).
	 */
	u8 ncounters;

	/* Events counted by the HW perf counters. */
	u8 events[DRM_VC4_MAX_PERF_COUNTERS];

	/* Storage for counter values. Counters are incremented by the HW
	 * perf counter values every time the perfmon is attached to a GPU job.
	 * This way, perfmon users don't have to retrieve the results after
	 * each job if they want to track events covering several submissions.
	 * Note that counter values can't be reset, but you can fake a reset by
	 * destroying the perfmon and creating a new one.
	 */
	u64 counters[0];
};

struct vc4_dev {
	struct drm_device *dev;

	struct vc4_hdmi *hdmi;
	struct vc4_hvs *hvs;
	struct vc4_v3d *v3d;
	struct vc4_dpi *dpi;
	struct vc4_dsi *dsi1;
	struct vc4_vec *vec;
	struct vc4_txp *txp;

	struct vc4_hang_state *hang_state;

	/* The kernel-space BO cache.  Tracks buffers that have been
	 * unreferenced by all other users (refcounts of 0!) but not
	 * yet freed, so we can do cheap allocations.
	 */
	struct vc4_bo_cache {
		/* Array of list heads for entries in the BO cache,
		 * based on number of pages, so we can do O(1) lookups
		 * in the cache when allocating.
		 */
		struct list_head *size_list;
		uint32_t size_list_size;

		/* List of all BOs in the cache, ordered by age, so we
		 * can do O(1) lookups when trying to free old
		 * buffers.
		 */
		struct list_head time_list;
		struct work_struct time_work;
		struct timer_list time_timer;
	} bo_cache;

	u32 num_labels;
	struct vc4_label {
		const char *name;
		u32 num_allocated;
		u32 size_allocated;
	} *bo_labels;

	/* Protects bo_cache and bo_labels. */
	struct mutex bo_lock;

	/* Purgeable BO pool. All BOs in this pool can have their memory
	 * reclaimed if the driver is unable to allocate new BOs. We also
	 * keep stats related to the purge mechanism here.
	 */
	struct {
		struct list_head list;
		unsigned int num;
		size_t size;
		unsigned int purged_num;
		size_t purged_size;
		struct mutex lock;
	} purgeable;

	uint64_t dma_fence_context;

	/* Sequence number for the last job queued in bin_job_list.
	 * Starts at 0 (no jobs emitted).
	 */
	uint64_t emit_seqno;

	/* Sequence number for the last completed job on the GPU.
	 * Starts at 0 (no jobs completed).
	 */
	uint64_t finished_seqno;

	/* List of all struct vc4_exec_info for jobs to be executed in
	 * the binner.  The first job in the list is the one currently
	 * programmed into ct0ca for execution.
	 */
	struct list_head bin_job_list;

	/* List of all struct vc4_exec_info for jobs that have
	 * completed binning and are ready for rendering.  The first
	 * job in the list is the one currently programmed into ct1ca
	 * for execution.
	 */
	struct list_head render_job_list;

	/* List of the finished vc4_exec_infos waiting to be freed by
	 * job_done_work.
	 */
	struct list_head job_done_list;
	/* Spinlock used to synchronize the job_list and seqno
	 * accesses between the IRQ handler and GEM ioctls.
	 */
	spinlock_t job_lock;
	wait_queue_head_t job_wait_queue;
	struct work_struct job_done_work;

	/* Used to track the active perfmon if any. Access to this field is
	 * protected by job_lock.
	 */
	struct vc4_perfmon *active_perfmon;

	/* List of struct vc4_seqno_cb for callbacks to be made from a
	 * workqueue when the given seqno is passed.
	 */
	struct list_head seqno_cb_list;

	/* The memory used for storing binner tile alloc, tile state,
	 * and overflow memory allocations.  This is freed when V3D
	 * powers down.
	 */
	struct vc4_bo *bin_bo;

	/* Size of blocks allocated within bin_bo. */
	uint32_t bin_alloc_size;

	/* Bitmask of the bin_alloc_size chunks in bin_bo that are
	 * used.
	 */
	uint32_t bin_alloc_used;

	/* Bitmask of the current bin_alloc used for overflow memory. */
	uint32_t bin_alloc_overflow;

	/* Incremented when an underrun error happened after an atomic commit.
	 * This is particularly useful to detect when a specific modeset is too
	 * demanding in term of memory or HVS bandwidth which is hard to guess
	 * at atomic check time.
	 */
	atomic_t underrun;

	struct work_struct overflow_mem_work;

	int power_refcount;

	/* Set to true when the load tracker is active. */
	bool load_tracker_enabled;

	/* Mutex controlling the power refcount. */
	struct mutex power_lock;

	struct {
		struct timer_list timer;
		struct work_struct reset_work;
	} hangcheck;

	struct semaphore async_modeset;

	struct drm_modeset_lock ctm_state_lock;
	struct drm_private_obj ctm_manager;
	struct drm_private_obj load_tracker;

	/* List of vc4_debugfs_info_entry for adding to debugfs once
	 * the minor is available (after drm_dev_register()).
	 */
	struct list_head debugfs_list;
<<<<<<< HEAD
=======

	/* Mutex for binner bo allocation. */
	struct mutex bin_bo_lock;
	/* Reference count for our binner bo. */
	struct kref bin_bo_kref;
>>>>>>> 4cf643a3
};

static inline struct vc4_dev *
to_vc4_dev(struct drm_device *dev)
{
	return (struct vc4_dev *)dev->dev_private;
}

struct vc4_bo {
	struct drm_gem_cma_object base;

	/* seqno of the last job to render using this BO. */
	uint64_t seqno;

	/* seqno of the last job to use the RCL to write to this BO.
	 *
	 * Note that this doesn't include binner overflow memory
	 * writes.
	 */
	uint64_t write_seqno;

	bool t_format;

	/* List entry for the BO's position in either
	 * vc4_exec_info->unref_list or vc4_dev->bo_cache.time_list
	 */
	struct list_head unref_head;

	/* Time in jiffies when the BO was put in vc4->bo_cache. */
	unsigned long free_time;

	/* List entry for the BO's position in vc4_dev->bo_cache.size_list */
	struct list_head size_head;

	/* Struct for shader validation state, if created by
	 * DRM_IOCTL_VC4_CREATE_SHADER_BO.
	 */
	struct vc4_validated_shader_info *validated_shader;

	/* One of enum vc4_kernel_bo_type, or VC4_BO_TYPE_COUNT + i
	 * for user-allocated labels.
	 */
	int label;

	/* Count the number of active users. This is needed to determine
	 * whether we can move the BO to the purgeable list or not (when the BO
	 * is used by the GPU or the display engine we can't purge it).
	 */
	refcount_t usecnt;

	/* Store purgeable/purged state here */
	u32 madv;
	struct mutex madv_lock;
};

static inline struct vc4_bo *
to_vc4_bo(struct drm_gem_object *bo)
{
	return (struct vc4_bo *)bo;
}

struct vc4_fence {
	struct dma_fence base;
	struct drm_device *dev;
	/* vc4 seqno for signaled() test */
	uint64_t seqno;
};

static inline struct vc4_fence *
to_vc4_fence(struct dma_fence *fence)
{
	return (struct vc4_fence *)fence;
}

struct vc4_seqno_cb {
	struct work_struct work;
	uint64_t seqno;
	void (*func)(struct vc4_seqno_cb *cb);
};

struct vc4_v3d {
	struct vc4_dev *vc4;
	struct platform_device *pdev;
	void __iomem *regs;
	struct clk *clk;
	struct debugfs_regset32 regset;
};

struct vc4_hvs {
	struct platform_device *pdev;
	void __iomem *regs;
	u32 __iomem *dlist;

	/* Memory manager for CRTCs to allocate space in the display
	 * list.  Units are dwords.
	 */
	struct drm_mm dlist_mm;
	/* Memory manager for the LBM memory used by HVS scaling. */
	struct drm_mm lbm_mm;
	spinlock_t mm_lock;

	struct drm_mm_node mitchell_netravali_filter;
	struct debugfs_regset32 regset;
};

struct vc4_plane {
	struct drm_plane base;
};

static inline struct vc4_plane *
to_vc4_plane(struct drm_plane *plane)
{
	return (struct vc4_plane *)plane;
}

enum vc4_scaling_mode {
	VC4_SCALING_NONE,
	VC4_SCALING_TPZ,
	VC4_SCALING_PPF,
};

struct vc4_plane_state {
	struct drm_plane_state base;
	/* System memory copy of the display list for this element, computed
	 * at atomic_check time.
	 */
	u32 *dlist;
	u32 dlist_size; /* Number of dwords allocated for the display list */
	u32 dlist_count; /* Number of used dwords in the display list. */

	/* Offset in the dlist to various words, for pageflip or
	 * cursor updates.
	 */
	u32 pos0_offset;
	u32 pos2_offset;
	u32 ptr0_offset;
	u32 lbm_offset;

	/* Offset where the plane's dlist was last stored in the
	 * hardware at vc4_crtc_atomic_flush() time.
	 */
	u32 __iomem *hw_dlist;

	/* Clipped coordinates of the plane on the display. */
	int crtc_x, crtc_y, crtc_w, crtc_h;
	/* Clipped area being scanned from in the FB. */
	u32 src_x, src_y;

	u32 src_w[2], src_h[2];

	/* Scaling selection for the RGB/Y plane and the Cb/Cr planes. */
	enum vc4_scaling_mode x_scaling[2], y_scaling[2];
	bool is_unity;
	bool is_yuv;

	/* Offset to start scanning out from the start of the plane's
	 * BO.
	 */
	u32 offsets[3];

	/* Our allocation in LBM for temporary storage during scaling. */
	struct drm_mm_node lbm;

	/* Set when the plane has per-pixel alpha content or does not cover
	 * the entire screen. This is a hint to the CRTC that it might need
	 * to enable background color fill.
	 */
	bool needs_bg_fill;

	/* Mark the dlist as initialized. Useful to avoid initializing it twice
	 * when async update is not possible.
	 */
	bool dlist_initialized;

	/* Load of this plane on the HVS block. The load is expressed in HVS
	 * cycles/sec.
	 */
	u64 hvs_load;

	/* Memory bandwidth needed for this plane. This is expressed in
	 * bytes/sec.
	 */
	u64 membus_load;
};

static inline struct vc4_plane_state *
to_vc4_plane_state(struct drm_plane_state *state)
{
	return (struct vc4_plane_state *)state;
}

enum vc4_encoder_type {
	VC4_ENCODER_TYPE_NONE,
	VC4_ENCODER_TYPE_HDMI,
	VC4_ENCODER_TYPE_VEC,
	VC4_ENCODER_TYPE_DSI0,
	VC4_ENCODER_TYPE_DSI1,
	VC4_ENCODER_TYPE_SMI,
	VC4_ENCODER_TYPE_DPI,
};

struct vc4_encoder {
	struct drm_encoder base;
	enum vc4_encoder_type type;
	u32 clock_select;
};

static inline struct vc4_encoder *
to_vc4_encoder(struct drm_encoder *encoder)
{
	return container_of(encoder, struct vc4_encoder, base);
}

struct vc4_crtc_data {
	/* Which channel of the HVS this pixelvalve sources from. */
	int hvs_channel;

	enum vc4_encoder_type encoder_types[4];
	const char *debugfs_name;
};

struct vc4_crtc {
	struct drm_crtc base;
	struct platform_device *pdev;
	const struct vc4_crtc_data *data;
	void __iomem *regs;

	/* Timestamp at start of vblank irq - unaffected by lock delays. */
	ktime_t t_vblank;

	/* Which HVS channel we're using for our CRTC. */
	int channel;

	u8 lut_r[256];
	u8 lut_g[256];
	u8 lut_b[256];
	/* Size in pixels of the COB memory allocated to this CRTC. */
	u32 cob_size;

	struct drm_pending_vblank_event *event;

	struct debugfs_regset32 regset;
};

static inline struct vc4_crtc *
to_vc4_crtc(struct drm_crtc *crtc)
{
	return (struct vc4_crtc *)crtc;
}

#define V3D_READ(offset) readl(vc4->v3d->regs + offset)
#define V3D_WRITE(offset, val) writel(val, vc4->v3d->regs + offset)
#define HVS_READ(offset) readl(vc4->hvs->regs + offset)
#define HVS_WRITE(offset, val) writel(val, vc4->hvs->regs + offset)

#define VC4_REG32(reg) { .name = #reg, .offset = reg }

struct vc4_exec_info {
	/* Sequence number for this bin/render job. */
	uint64_t seqno;

	/* Latest write_seqno of any BO that binning depends on. */
	uint64_t bin_dep_seqno;

	struct dma_fence *fence;

	/* Last current addresses the hardware was processing when the
	 * hangcheck timer checked on us.
	 */
	uint32_t last_ct0ca, last_ct1ca;

	/* Kernel-space copy of the ioctl arguments */
	struct drm_vc4_submit_cl *args;

	/* This is the array of BOs that were looked up at the start of exec.
	 * Command validation will use indices into this array.
	 */
	struct drm_gem_cma_object **bo;
	uint32_t bo_count;

	/* List of BOs that are being written by the RCL.  Other than
	 * the binner temporary storage, this is all the BOs written
	 * by the job.
	 */
	struct drm_gem_cma_object *rcl_write_bo[4];
	uint32_t rcl_write_bo_count;

	/* Pointers for our position in vc4->job_list */
	struct list_head head;

	/* List of other BOs used in the job that need to be released
	 * once the job is complete.
	 */
	struct list_head unref_list;

	/* Current unvalidated indices into @bo loaded by the non-hardware
	 * VC4_PACKET_GEM_HANDLES.
	 */
	uint32_t bo_index[2];

	/* This is the BO where we store the validated command lists, shader
	 * records, and uniforms.
	 */
	struct drm_gem_cma_object *exec_bo;

	/**
	 * This tracks the per-shader-record state (packet 64) that
	 * determines the length of the shader record and the offset
	 * it's expected to be found at.  It gets read in from the
	 * command lists.
	 */
	struct vc4_shader_state {
		uint32_t addr;
		/* Maximum vertex index referenced by any primitive using this
		 * shader state.
		 */
		uint32_t max_index;
	} *shader_state;

	/** How many shader states the user declared they were using. */
	uint32_t shader_state_size;
	/** How many shader state records the validator has seen. */
	uint32_t shader_state_count;

	bool found_tile_binning_mode_config_packet;
	bool found_start_tile_binning_packet;
	bool found_increment_semaphore_packet;
	bool found_flush;
	uint8_t bin_tiles_x, bin_tiles_y;
	/* Physical address of the start of the tile alloc array
	 * (where each tile's binned CL will start)
	 */
	uint32_t tile_alloc_offset;
	/* Bitmask of which binner slots are freed when this job completes. */
	uint32_t bin_slots;

	/**
	 * Computed addresses pointing into exec_bo where we start the
	 * bin thread (ct0) and render thread (ct1).
	 */
	uint32_t ct0ca, ct0ea;
	uint32_t ct1ca, ct1ea;

	/* Pointer to the unvalidated bin CL (if present). */
	void *bin_u;

	/* Pointers to the shader recs.  These paddr gets incremented as CL
	 * packets are relocated in validate_gl_shader_state, and the vaddrs
	 * (u and v) get incremented and size decremented as the shader recs
	 * themselves are validated.
	 */
	void *shader_rec_u;
	void *shader_rec_v;
	uint32_t shader_rec_p;
	uint32_t shader_rec_size;

	/* Pointers to the uniform data.  These pointers are incremented, and
	 * size decremented, as each batch of uniforms is uploaded.
	 */
	void *uniforms_u;
	void *uniforms_v;
	uint32_t uniforms_p;
	uint32_t uniforms_size;

	/* Pointer to a performance monitor object if the user requested it,
	 * NULL otherwise.
	 */
	struct vc4_perfmon *perfmon;

	/* Whether the exec has taken a reference to the binner BO, which should
	 * happen with a VC4_PACKET_TILE_BINNING_MODE_CONFIG packet.
	 */
	bool bin_bo_used;
};

/* Per-open file private data. Any driver-specific resource that has to be
 * released when the DRM file is closed should be placed here.
 */
struct vc4_file {
	struct {
		struct idr idr;
		struct mutex lock;
	} perfmon;

	bool bin_bo_used;
};

static inline struct vc4_exec_info *
vc4_first_bin_job(struct vc4_dev *vc4)
{
	return list_first_entry_or_null(&vc4->bin_job_list,
					struct vc4_exec_info, head);
}

static inline struct vc4_exec_info *
vc4_first_render_job(struct vc4_dev *vc4)
{
	return list_first_entry_or_null(&vc4->render_job_list,
					struct vc4_exec_info, head);
}

static inline struct vc4_exec_info *
vc4_last_render_job(struct vc4_dev *vc4)
{
	if (list_empty(&vc4->render_job_list))
		return NULL;
	return list_last_entry(&vc4->render_job_list,
			       struct vc4_exec_info, head);
}

/**
 * struct vc4_texture_sample_info - saves the offsets into the UBO for texture
 * setup parameters.
 *
 * This will be used at draw time to relocate the reference to the texture
 * contents in p0, and validate that the offset combined with
 * width/height/stride/etc. from p1 and p2/p3 doesn't sample outside the BO.
 * Note that the hardware treats unprovided config parameters as 0, so not all
 * of them need to be set up for every texure sample, and we'll store ~0 as
 * the offset to mark the unused ones.
 *
 * See the VC4 3D architecture guide page 41 ("Texture and Memory Lookup Unit
 * Setup") for definitions of the texture parameters.
 */
struct vc4_texture_sample_info {
	bool is_direct;
	uint32_t p_offset[4];
};

/**
 * struct vc4_validated_shader_info - information about validated shaders that
 * needs to be used from command list validation.
 *
 * For a given shader, each time a shader state record references it, we need
 * to verify that the shader doesn't read more uniforms than the shader state
 * record's uniform BO pointer can provide, and we need to apply relocations
 * and validate the shader state record's uniforms that define the texture
 * samples.
 */
struct vc4_validated_shader_info {
	uint32_t uniforms_size;
	uint32_t uniforms_src_size;
	uint32_t num_texture_samples;
	struct vc4_texture_sample_info *texture_samples;

	uint32_t num_uniform_addr_offsets;
	uint32_t *uniform_addr_offsets;

	bool is_threaded;
};

/**
 * _wait_for - magic (register) wait macro
 *
 * Does the right thing for modeset paths when run under kdgb or similar atomic
 * contexts. Note that it's important that we check the condition again after
 * having timed out, since the timeout could be due to preemption or similar and
 * we've never had a chance to check the condition before the timeout.
 */
#define _wait_for(COND, MS, W) ({ \
	unsigned long timeout__ = jiffies + msecs_to_jiffies(MS) + 1;	\
	int ret__ = 0;							\
	while (!(COND)) {						\
		if (time_after(jiffies, timeout__)) {			\
			if (!(COND))					\
				ret__ = -ETIMEDOUT;			\
			break;						\
		}							\
		if (W && drm_can_sleep())  {				\
			msleep(W);					\
		} else {						\
			cpu_relax();					\
		}							\
	}								\
	ret__;								\
})

#define wait_for(COND, MS) _wait_for(COND, MS, 1)

/* vc4_bo.c */
struct drm_gem_object *vc4_create_object(struct drm_device *dev, size_t size);
void vc4_free_object(struct drm_gem_object *gem_obj);
struct vc4_bo *vc4_bo_create(struct drm_device *dev, size_t size,
			     bool from_cache, enum vc4_kernel_bo_type type);
int vc4_dumb_create(struct drm_file *file_priv,
		    struct drm_device *dev,
		    struct drm_mode_create_dumb *args);
struct dma_buf *vc4_prime_export(struct drm_device *dev,
				 struct drm_gem_object *obj, int flags);
int vc4_create_bo_ioctl(struct drm_device *dev, void *data,
			struct drm_file *file_priv);
int vc4_create_shader_bo_ioctl(struct drm_device *dev, void *data,
			       struct drm_file *file_priv);
int vc4_mmap_bo_ioctl(struct drm_device *dev, void *data,
		      struct drm_file *file_priv);
int vc4_set_tiling_ioctl(struct drm_device *dev, void *data,
			 struct drm_file *file_priv);
int vc4_get_tiling_ioctl(struct drm_device *dev, void *data,
			 struct drm_file *file_priv);
int vc4_get_hang_state_ioctl(struct drm_device *dev, void *data,
			     struct drm_file *file_priv);
int vc4_label_bo_ioctl(struct drm_device *dev, void *data,
		       struct drm_file *file_priv);
vm_fault_t vc4_fault(struct vm_fault *vmf);
int vc4_mmap(struct file *filp, struct vm_area_struct *vma);
int vc4_prime_mmap(struct drm_gem_object *obj, struct vm_area_struct *vma);
struct drm_gem_object *vc4_prime_import_sg_table(struct drm_device *dev,
						 struct dma_buf_attachment *attach,
						 struct sg_table *sgt);
void *vc4_prime_vmap(struct drm_gem_object *obj);
int vc4_bo_cache_init(struct drm_device *dev);
void vc4_bo_cache_destroy(struct drm_device *dev);
int vc4_bo_inc_usecnt(struct vc4_bo *bo);
void vc4_bo_dec_usecnt(struct vc4_bo *bo);
void vc4_bo_add_to_purgeable_pool(struct vc4_bo *bo);
void vc4_bo_remove_from_purgeable_pool(struct vc4_bo *bo);

/* vc4_crtc.c */
extern struct platform_driver vc4_crtc_driver;
bool vc4_crtc_get_scanoutpos(struct drm_device *dev, unsigned int crtc_id,
			     bool in_vblank_irq, int *vpos, int *hpos,
			     ktime_t *stime, ktime_t *etime,
			     const struct drm_display_mode *mode);
void vc4_crtc_handle_vblank(struct vc4_crtc *crtc);
void vc4_crtc_txp_armed(struct drm_crtc_state *state);
void vc4_crtc_get_margins(struct drm_crtc_state *state,
			  unsigned int *right, unsigned int *left,
			  unsigned int *top, unsigned int *bottom);

/* vc4_debugfs.c */
int vc4_debugfs_init(struct drm_minor *minor);
#ifdef CONFIG_DEBUG_FS
void vc4_debugfs_add_file(struct drm_device *drm,
			  const char *filename,
			  int (*show)(struct seq_file*, void*),
			  void *data);
void vc4_debugfs_add_regset32(struct drm_device *drm,
			      const char *filename,
			      struct debugfs_regset32 *regset);
#else
static inline void vc4_debugfs_add_file(struct drm_device *drm,
					const char *filename,
					int (*show)(struct seq_file*, void*),
					void *data)
{
}

static inline void vc4_debugfs_add_regset32(struct drm_device *drm,
					    const char *filename,
					    struct debugfs_regset32 *regset)
{
}
#endif

/* vc4_drv.c */
void __iomem *vc4_ioremap_regs(struct platform_device *dev, int index);

/* vc4_dpi.c */
extern struct platform_driver vc4_dpi_driver;

/* vc4_dsi.c */
extern struct platform_driver vc4_dsi_driver;

/* vc4_fence.c */
extern const struct dma_fence_ops vc4_fence_ops;

/* vc4_gem.c */
void vc4_gem_init(struct drm_device *dev);
void vc4_gem_destroy(struct drm_device *dev);
int vc4_submit_cl_ioctl(struct drm_device *dev, void *data,
			struct drm_file *file_priv);
int vc4_wait_seqno_ioctl(struct drm_device *dev, void *data,
			 struct drm_file *file_priv);
int vc4_wait_bo_ioctl(struct drm_device *dev, void *data,
		      struct drm_file *file_priv);
void vc4_submit_next_bin_job(struct drm_device *dev);
void vc4_submit_next_render_job(struct drm_device *dev);
void vc4_move_job_to_render(struct drm_device *dev, struct vc4_exec_info *exec);
int vc4_wait_for_seqno(struct drm_device *dev, uint64_t seqno,
		       uint64_t timeout_ns, bool interruptible);
void vc4_job_handle_completed(struct vc4_dev *vc4);
int vc4_queue_seqno_cb(struct drm_device *dev,
		       struct vc4_seqno_cb *cb, uint64_t seqno,
		       void (*func)(struct vc4_seqno_cb *cb));
int vc4_gem_madvise_ioctl(struct drm_device *dev, void *data,
			  struct drm_file *file_priv);

/* vc4_hdmi.c */
extern struct platform_driver vc4_hdmi_driver;

/* vc4_vec.c */
extern struct platform_driver vc4_vec_driver;

/* vc4_txp.c */
extern struct platform_driver vc4_txp_driver;

/* vc4_irq.c */
irqreturn_t vc4_irq(int irq, void *arg);
void vc4_irq_preinstall(struct drm_device *dev);
int vc4_irq_postinstall(struct drm_device *dev);
void vc4_irq_uninstall(struct drm_device *dev);
void vc4_irq_reset(struct drm_device *dev);

/* vc4_hvs.c */
extern struct platform_driver vc4_hvs_driver;
void vc4_hvs_dump_state(struct drm_device *dev);
void vc4_hvs_unmask_underrun(struct drm_device *dev, int channel);
void vc4_hvs_mask_underrun(struct drm_device *dev, int channel);

/* vc4_kms.c */
int vc4_kms_load(struct drm_device *dev);

/* vc4_plane.c */
struct drm_plane *vc4_plane_init(struct drm_device *dev,
				 enum drm_plane_type type);
u32 vc4_plane_write_dlist(struct drm_plane *plane, u32 __iomem *dlist);
u32 vc4_plane_dlist_size(const struct drm_plane_state *state);
void vc4_plane_async_set_fb(struct drm_plane *plane,
			    struct drm_framebuffer *fb);

/* vc4_v3d.c */
extern struct platform_driver vc4_v3d_driver;
extern const struct of_device_id vc4_v3d_dt_match[];
int vc4_v3d_get_bin_slot(struct vc4_dev *vc4);
<<<<<<< HEAD
=======
int vc4_v3d_bin_bo_get(struct vc4_dev *vc4, bool *used);
void vc4_v3d_bin_bo_put(struct vc4_dev *vc4);
>>>>>>> 4cf643a3
int vc4_v3d_pm_get(struct vc4_dev *vc4);
void vc4_v3d_pm_put(struct vc4_dev *vc4);

/* vc4_validate.c */
int
vc4_validate_bin_cl(struct drm_device *dev,
		    void *validated,
		    void *unvalidated,
		    struct vc4_exec_info *exec);

int
vc4_validate_shader_recs(struct drm_device *dev, struct vc4_exec_info *exec);

struct drm_gem_cma_object *vc4_use_bo(struct vc4_exec_info *exec,
				      uint32_t hindex);

int vc4_get_rcl(struct drm_device *dev, struct vc4_exec_info *exec);

bool vc4_check_tex_size(struct vc4_exec_info *exec,
			struct drm_gem_cma_object *fbo,
			uint32_t offset, uint8_t tiling_format,
			uint32_t width, uint32_t height, uint8_t cpp);

/* vc4_validate_shader.c */
struct vc4_validated_shader_info *
vc4_validate_shader(struct drm_gem_cma_object *shader_obj);

/* vc4_perfmon.c */
void vc4_perfmon_get(struct vc4_perfmon *perfmon);
void vc4_perfmon_put(struct vc4_perfmon *perfmon);
void vc4_perfmon_start(struct vc4_dev *vc4, struct vc4_perfmon *perfmon);
void vc4_perfmon_stop(struct vc4_dev *vc4, struct vc4_perfmon *perfmon,
		      bool capture);
struct vc4_perfmon *vc4_perfmon_find(struct vc4_file *vc4file, int id);
void vc4_perfmon_open_file(struct vc4_file *vc4file);
void vc4_perfmon_close_file(struct vc4_file *vc4file);
int vc4_perfmon_create_ioctl(struct drm_device *dev, void *data,
			     struct drm_file *file_priv);
int vc4_perfmon_destroy_ioctl(struct drm_device *dev, void *data,
			      struct drm_file *file_priv);
int vc4_perfmon_get_values_ioctl(struct drm_device *dev, void *data,
				 struct drm_file *file_priv);<|MERGE_RESOLUTION|>--- conflicted
+++ resolved
@@ -213,14 +213,11 @@
 	 * the minor is available (after drm_dev_register()).
 	 */
 	struct list_head debugfs_list;
-<<<<<<< HEAD
-=======
 
 	/* Mutex for binner bo allocation. */
 	struct mutex bin_bo_lock;
 	/* Reference count for our binner bo. */
 	struct kref bin_bo_kref;
->>>>>>> 4cf643a3
 };
 
 static inline struct vc4_dev *
@@ -845,11 +842,8 @@
 extern struct platform_driver vc4_v3d_driver;
 extern const struct of_device_id vc4_v3d_dt_match[];
 int vc4_v3d_get_bin_slot(struct vc4_dev *vc4);
-<<<<<<< HEAD
-=======
 int vc4_v3d_bin_bo_get(struct vc4_dev *vc4, bool *used);
 void vc4_v3d_bin_bo_put(struct vc4_dev *vc4);
->>>>>>> 4cf643a3
 int vc4_v3d_pm_get(struct vc4_dev *vc4);
 void vc4_v3d_pm_put(struct vc4_dev *vc4);
 
