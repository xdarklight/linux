--- conflicted
+++ resolved
@@ -259,15 +259,10 @@
 	if (!vc4->v3d)
 		return 0;
 
-<<<<<<< HEAD
-	/* Enable both the render done and out of memory interrupts. */
-	V3D_WRITE(V3D_INTENA, V3D_DRIVER_IRQS);
-=======
 	/* Enable the render done interrupts. The out-of-memory interrupt is
 	 * enabled as soon as we have a binner BO allocated.
 	 */
 	V3D_WRITE(V3D_INTENA, V3D_INT_FLDONE | V3D_INT_FRDONE);
->>>>>>> 4cf643a3
 
 	return 0;
 }
