--- conflicted
+++ resolved
@@ -26,19 +26,9 @@
 {
 	struct vc4_dev *vc4 = to_vc4_dev(minor->dev);
 	struct vc4_debugfs_info_entry *entry;
-<<<<<<< HEAD
-	struct dentry *dentry;
-
-	dentry = debugfs_create_bool("hvs_load_tracker", S_IRUGO | S_IWUSR,
-				     minor->debugfs_root,
-				     &vc4->load_tracker_enabled);
-	if (!dentry)
-		return -ENOMEM;
-=======
 
 	debugfs_create_bool("hvs_load_tracker", S_IRUGO | S_IWUSR,
 			    minor->debugfs_root, &vc4->load_tracker_enabled);
->>>>>>> 4cf643a3
 
 	list_for_each_entry(entry, &vc4->debugfs_list, link) {
 		int ret = drm_debugfs_create_files(&entry->info, 1,
