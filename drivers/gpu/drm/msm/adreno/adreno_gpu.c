// SPDX-License-Identifier: GPL-2.0-only
/*
 * Copyright (C) 2013 Red Hat
 * Author: Rob Clark <robdclark@gmail.com>
 *
 * Copyright (c) 2014 The Linux Foundation. All rights reserved.
 */

#include <linux/ascii85.h>
#include <linux/interconnect.h>
#include <linux/qcom_scm.h>
#include <linux/kernel.h>
#include <linux/of_address.h>
#include <linux/pm_opp.h>
#include <linux/slab.h>
#include <linux/soc/qcom/mdt_loader.h>
#include "adreno_gpu.h"
#include "msm_gem.h"
#include "msm_mmu.h"

static bool zap_available = true;

static int zap_shader_load_mdt(struct msm_gpu *gpu, const char *fwname,
		u32 pasid)
{
	struct device *dev = &gpu->pdev->dev;
	const struct firmware *fw;
	struct device_node *np, *mem_np;
	struct resource r;
	phys_addr_t mem_phys;
	ssize_t mem_size;
	void *mem_region = NULL;
	int ret;

	if (!IS_ENABLED(CONFIG_ARCH_QCOM)) {
		zap_available = false;
		return -EINVAL;
	}

	np = of_get_child_by_name(dev->of_node, "zap-shader");
	if (!np) {
		zap_available = false;
		return -ENODEV;
	}

	mem_np = of_parse_phandle(np, "memory-region", 0);
	of_node_put(np);
	if (!mem_np) {
		zap_available = false;
		return -EINVAL;
	}

	ret = of_address_to_resource(mem_np, 0, &r);
	of_node_put(mem_np);
	if (ret)
		return ret;

	mem_phys = r.start;
<<<<<<< HEAD
	mem_size = resource_size(&r);
=======
>>>>>>> 4cf643a3

	/* Request the MDT file for the firmware */
	fw = adreno_request_fw(to_adreno_gpu(gpu), fwname);
	if (IS_ERR(fw)) {
		DRM_DEV_ERROR(dev, "Unable to load %s\n", fwname);
		return PTR_ERR(fw);
	}

	/* Figure out how much memory we need */
	mem_size = qcom_mdt_get_size(fw);
	if (mem_size < 0) {
		ret = mem_size;
		goto out;
	}

<<<<<<< HEAD
=======
	if (mem_size > resource_size(&r)) {
		DRM_DEV_ERROR(dev,
			"memory region is too small to load the MDT\n");
		ret = -E2BIG;
		goto out;
	}

>>>>>>> 4cf643a3
	/* Allocate memory for the firmware image */
	mem_region = memremap(mem_phys, mem_size,  MEMREMAP_WC);
	if (!mem_region) {
		ret = -ENOMEM;
		goto out;
	}

	/*
	 * Load the rest of the MDT
	 *
	 * Note that we could be dealing with two different paths, since
	 * with upstream linux-firmware it would be in a qcom/ subdir..
	 * adreno_request_fw() handles this, but qcom_mdt_load() does
	 * not.  But since we've already gotten through adreno_request_fw()
	 * we know which of the two cases it is:
	 */
	if (to_adreno_gpu(gpu)->fwloc == FW_LOCATION_LEGACY) {
		ret = qcom_mdt_load(dev, fw, fwname, pasid,
				mem_region, mem_phys, mem_size, NULL);
	} else {
		char *newname;

		newname = kasprintf(GFP_KERNEL, "qcom/%s", fwname);

		ret = qcom_mdt_load(dev, fw, newname, pasid,
				mem_region, mem_phys, mem_size, NULL);
		kfree(newname);
	}
	if (ret)
		goto out;

	/* Send the image to the secure world */
	ret = qcom_scm_pas_auth_and_reset(pasid);

	/*
	 * If the scm call returns -EOPNOTSUPP we assume that this target
	 * doesn't need/support the zap shader so quietly fail
	 */
	if (ret == -EOPNOTSUPP)
		zap_available = false;
	else if (ret)
		DRM_DEV_ERROR(dev, "Unable to authorize the image\n");

out:
	if (mem_region)
		memunmap(mem_region);

	release_firmware(fw);

	return ret;
}

int adreno_zap_shader_load(struct msm_gpu *gpu, u32 pasid)
{
	struct adreno_gpu *adreno_gpu = to_adreno_gpu(gpu);
	struct platform_device *pdev = gpu->pdev;

	/* Short cut if we determine the zap shader isn't available/needed */
	if (!zap_available)
		return -ENODEV;

	/* We need SCM to be able to load the firmware */
	if (!qcom_scm_is_available()) {
		DRM_DEV_ERROR(&pdev->dev, "SCM is not available\n");
		return -EPROBE_DEFER;
	}

	/* Each GPU has a target specific zap shader firmware name to use */
	if (!adreno_gpu->info->zapfw) {
		zap_available = false;
		DRM_DEV_ERROR(&pdev->dev,
			"Zap shader firmware file not specified for this target\n");
		return -ENODEV;
	}

	return zap_shader_load_mdt(gpu, adreno_gpu->info->zapfw, pasid);
}

int adreno_get_param(struct msm_gpu *gpu, uint32_t param, uint64_t *value)
{
	struct adreno_gpu *adreno_gpu = to_adreno_gpu(gpu);

	switch (param) {
	case MSM_PARAM_GPU_ID:
		*value = adreno_gpu->info->revn;
		return 0;
	case MSM_PARAM_GMEM_SIZE:
		*value = adreno_gpu->gmem;
		return 0;
	case MSM_PARAM_GMEM_BASE:
		*value = 0x100000;
		return 0;
	case MSM_PARAM_CHIP_ID:
		*value = adreno_gpu->rev.patchid |
				(adreno_gpu->rev.minor << 8) |
				(adreno_gpu->rev.major << 16) |
				(adreno_gpu->rev.core << 24);
		return 0;
	case MSM_PARAM_MAX_FREQ:
		*value = adreno_gpu->base.fast_rate;
		return 0;
	case MSM_PARAM_TIMESTAMP:
		if (adreno_gpu->funcs->get_timestamp) {
			int ret;

			pm_runtime_get_sync(&gpu->pdev->dev);
			ret = adreno_gpu->funcs->get_timestamp(gpu, value);
			pm_runtime_put_autosuspend(&gpu->pdev->dev);

			return ret;
		}
		return -EINVAL;
	case MSM_PARAM_NR_RINGS:
		*value = gpu->nr_rings;
		return 0;
	case MSM_PARAM_PP_PGTABLE:
		*value = 0;
		return 0;
	case MSM_PARAM_FAULTS:
		*value = gpu->global_faults;
		return 0;
	default:
		DBG("%s: invalid param: %u", gpu->name, param);
		return -EINVAL;
	}
}

const struct firmware *
adreno_request_fw(struct adreno_gpu *adreno_gpu, const char *fwname)
{
	struct drm_device *drm = adreno_gpu->base.dev;
	const struct firmware *fw = NULL;
	char *newname;
	int ret;

	newname = kasprintf(GFP_KERNEL, "qcom/%s", fwname);
	if (!newname)
		return ERR_PTR(-ENOMEM);

	/*
	 * Try first to load from qcom/$fwfile using a direct load (to avoid
	 * a potential timeout waiting for usermode helper)
	 */
	if ((adreno_gpu->fwloc == FW_LOCATION_UNKNOWN) ||
	    (adreno_gpu->fwloc == FW_LOCATION_NEW)) {

		ret = request_firmware_direct(&fw, newname, drm->dev);
		if (!ret) {
			DRM_DEV_INFO(drm->dev, "loaded %s from new location\n",
				newname);
			adreno_gpu->fwloc = FW_LOCATION_NEW;
			goto out;
		} else if (adreno_gpu->fwloc != FW_LOCATION_UNKNOWN) {
			DRM_DEV_ERROR(drm->dev, "failed to load %s: %d\n",
				newname, ret);
			fw = ERR_PTR(ret);
			goto out;
		}
	}

	/*
	 * Then try the legacy location without qcom/ prefix
	 */
	if ((adreno_gpu->fwloc == FW_LOCATION_UNKNOWN) ||
	    (adreno_gpu->fwloc == FW_LOCATION_LEGACY)) {

		ret = request_firmware_direct(&fw, fwname, drm->dev);
		if (!ret) {
			DRM_DEV_INFO(drm->dev, "loaded %s from legacy location\n",
				newname);
			adreno_gpu->fwloc = FW_LOCATION_LEGACY;
			goto out;
		} else if (adreno_gpu->fwloc != FW_LOCATION_UNKNOWN) {
			DRM_DEV_ERROR(drm->dev, "failed to load %s: %d\n",
				fwname, ret);
			fw = ERR_PTR(ret);
			goto out;
		}
	}

	/*
	 * Finally fall back to request_firmware() for cases where the
	 * usermode helper is needed (I think mainly android)
	 */
	if ((adreno_gpu->fwloc == FW_LOCATION_UNKNOWN) ||
	    (adreno_gpu->fwloc == FW_LOCATION_HELPER)) {

		ret = request_firmware(&fw, newname, drm->dev);
		if (!ret) {
			DRM_DEV_INFO(drm->dev, "loaded %s with helper\n",
				newname);
			adreno_gpu->fwloc = FW_LOCATION_HELPER;
			goto out;
		} else if (adreno_gpu->fwloc != FW_LOCATION_UNKNOWN) {
			DRM_DEV_ERROR(drm->dev, "failed to load %s: %d\n",
				newname, ret);
			fw = ERR_PTR(ret);
			goto out;
		}
	}

	DRM_DEV_ERROR(drm->dev, "failed to load %s\n", fwname);
	fw = ERR_PTR(-ENOENT);
out:
	kfree(newname);
	return fw;
}

int adreno_load_fw(struct adreno_gpu *adreno_gpu)
{
	int i;

	for (i = 0; i < ARRAY_SIZE(adreno_gpu->info->fw); i++) {
		const struct firmware *fw;

		if (!adreno_gpu->info->fw[i])
			continue;

		/* Skip if the firmware has already been loaded */
		if (adreno_gpu->fw[i])
			continue;

		fw = adreno_request_fw(adreno_gpu, adreno_gpu->info->fw[i]);
		if (IS_ERR(fw))
			return PTR_ERR(fw);

		adreno_gpu->fw[i] = fw;
	}

	return 0;
}

struct drm_gem_object *adreno_fw_create_bo(struct msm_gpu *gpu,
		const struct firmware *fw, u64 *iova)
{
	struct drm_gem_object *bo;
	void *ptr;

	ptr = msm_gem_kernel_new_locked(gpu->dev, fw->size - 4,
		MSM_BO_UNCACHED | MSM_BO_GPU_READONLY, gpu->aspace, &bo, iova);

	if (IS_ERR(ptr))
		return ERR_CAST(ptr);

	memcpy(ptr, &fw->data[4], fw->size - 4);

	msm_gem_put_vaddr(bo);

	return bo;
}

int adreno_hw_init(struct msm_gpu *gpu)
{
	struct adreno_gpu *adreno_gpu = to_adreno_gpu(gpu);
	int ret, i;

	DBG("%s", gpu->name);

	ret = adreno_load_fw(adreno_gpu);
	if (ret)
		return ret;

	for (i = 0; i < gpu->nr_rings; i++) {
		struct msm_ringbuffer *ring = gpu->rb[i];

		if (!ring)
			continue;

		ring->cur = ring->start;
		ring->next = ring->start;

		/* reset completed fence seqno: */
		ring->memptrs->fence = ring->seqno;
		ring->memptrs->rptr = 0;
	}

	/*
	 * Setup REG_CP_RB_CNTL.  The same value is used across targets (with
	 * the excpetion of A430 that disables the RPTR shadow) - the cacluation
	 * for the ringbuffer size and block size is moved to msm_gpu.h for the
	 * pre-processor to deal with and the A430 variant is ORed in here
	 */
	adreno_gpu_write(adreno_gpu, REG_ADRENO_CP_RB_CNTL,
		MSM_GPU_RB_CNTL_DEFAULT |
		(adreno_is_a430(adreno_gpu) ? AXXX_CP_RB_CNTL_NO_UPDATE : 0));

	/* Setup ringbuffer address - use ringbuffer[0] for GPU init */
	adreno_gpu_write64(adreno_gpu, REG_ADRENO_CP_RB_BASE,
		REG_ADRENO_CP_RB_BASE_HI, gpu->rb[0]->iova);

	if (!adreno_is_a430(adreno_gpu)) {
		adreno_gpu_write64(adreno_gpu, REG_ADRENO_CP_RB_RPTR_ADDR,
			REG_ADRENO_CP_RB_RPTR_ADDR_HI,
			rbmemptr(gpu->rb[0], rptr));
	}

	return 0;
}

/* Use this helper to read rptr, since a430 doesn't update rptr in memory */
static uint32_t get_rptr(struct adreno_gpu *adreno_gpu,
		struct msm_ringbuffer *ring)
{
	if (adreno_is_a430(adreno_gpu))
		return ring->memptrs->rptr = adreno_gpu_read(
			adreno_gpu, REG_ADRENO_CP_RB_RPTR);
	else
		return ring->memptrs->rptr;
}

struct msm_ringbuffer *adreno_active_ring(struct msm_gpu *gpu)
{
	return gpu->rb[0];
}

void adreno_recover(struct msm_gpu *gpu)
{
	struct drm_device *dev = gpu->dev;
	int ret;

	// XXX pm-runtime??  we *need* the device to be off after this
	// so maybe continuing to call ->pm_suspend/resume() is better?

	gpu->funcs->pm_suspend(gpu);
	gpu->funcs->pm_resume(gpu);

	ret = msm_gpu_hw_init(gpu);
	if (ret) {
		DRM_DEV_ERROR(dev->dev, "gpu hw init failed: %d\n", ret);
		/* hmm, oh well? */
	}
}

void adreno_submit(struct msm_gpu *gpu, struct msm_gem_submit *submit,
		struct msm_file_private *ctx)
{
	struct adreno_gpu *adreno_gpu = to_adreno_gpu(gpu);
	struct msm_drm_private *priv = gpu->dev->dev_private;
	struct msm_ringbuffer *ring = submit->ring;
	unsigned i;

	for (i = 0; i < submit->nr_cmds; i++) {
		switch (submit->cmd[i].type) {
		case MSM_SUBMIT_CMD_IB_TARGET_BUF:
			/* ignore IB-targets */
			break;
		case MSM_SUBMIT_CMD_CTX_RESTORE_BUF:
			/* ignore if there has not been a ctx switch: */
			if (priv->lastctx == ctx)
				break;
		case MSM_SUBMIT_CMD_BUF:
			OUT_PKT3(ring, adreno_is_a430(adreno_gpu) ?
				CP_INDIRECT_BUFFER_PFE : CP_INDIRECT_BUFFER_PFD, 2);
			OUT_RING(ring, lower_32_bits(submit->cmd[i].iova));
			OUT_RING(ring, submit->cmd[i].size);
			OUT_PKT2(ring);
			break;
		}
	}

	OUT_PKT0(ring, REG_AXXX_CP_SCRATCH_REG2, 1);
	OUT_RING(ring, submit->seqno);

	if (adreno_is_a3xx(adreno_gpu) || adreno_is_a4xx(adreno_gpu)) {
		/* Flush HLSQ lazy updates to make sure there is nothing
		 * pending for indirect loads after the timestamp has
		 * passed:
		 */
		OUT_PKT3(ring, CP_EVENT_WRITE, 1);
		OUT_RING(ring, HLSQ_FLUSH);
	}

	/* wait for idle before cache flush/interrupt */
	OUT_PKT3(ring, CP_WAIT_FOR_IDLE, 1);
	OUT_RING(ring, 0x00000000);

	if (!adreno_is_a2xx(adreno_gpu)) {
		/* BIT(31) of CACHE_FLUSH_TS triggers CACHE_FLUSH_TS IRQ from GPU */
		OUT_PKT3(ring, CP_EVENT_WRITE, 3);
		OUT_RING(ring, CACHE_FLUSH_TS | BIT(31));
		OUT_RING(ring, rbmemptr(ring, fence));
		OUT_RING(ring, submit->seqno);
	} else {
		/* BIT(31) means something else on a2xx */
		OUT_PKT3(ring, CP_EVENT_WRITE, 3);
		OUT_RING(ring, CACHE_FLUSH_TS);
		OUT_RING(ring, rbmemptr(ring, fence));
		OUT_RING(ring, submit->seqno);
		OUT_PKT3(ring, CP_INTERRUPT, 1);
		OUT_RING(ring, 0x80000000);
	}

#if 0
	if (adreno_is_a3xx(adreno_gpu)) {
		/* Dummy set-constant to trigger context rollover */
		OUT_PKT3(ring, CP_SET_CONSTANT, 2);
		OUT_RING(ring, CP_REG(REG_A3XX_HLSQ_CL_KERNEL_GROUP_X_REG));
		OUT_RING(ring, 0x00000000);
	}
#endif

	gpu->funcs->flush(gpu, ring);
}

void adreno_flush(struct msm_gpu *gpu, struct msm_ringbuffer *ring)
{
	struct adreno_gpu *adreno_gpu = to_adreno_gpu(gpu);
	uint32_t wptr;

	/* Copy the shadow to the actual register */
	ring->cur = ring->next;

	/*
	 * Mask wptr value that we calculate to fit in the HW range. This is
	 * to account for the possibility that the last command fit exactly into
	 * the ringbuffer and rb->next hasn't wrapped to zero yet
	 */
	wptr = get_wptr(ring);

	/* ensure writes to ringbuffer have hit system memory: */
	mb();

	adreno_gpu_write(adreno_gpu, REG_ADRENO_CP_RB_WPTR, wptr);
}

bool adreno_idle(struct msm_gpu *gpu, struct msm_ringbuffer *ring)
{
	struct adreno_gpu *adreno_gpu = to_adreno_gpu(gpu);
	uint32_t wptr = get_wptr(ring);

	/* wait for CP to drain ringbuffer: */
	if (!spin_until(get_rptr(adreno_gpu, ring) == wptr))
		return true;

	/* TODO maybe we need to reset GPU here to recover from hang? */
	DRM_ERROR("%s: timeout waiting to drain ringbuffer %d rptr/wptr = %X/%X\n",
		gpu->name, ring->id, get_rptr(adreno_gpu, ring), wptr);

	return false;
}

int adreno_gpu_state_get(struct msm_gpu *gpu, struct msm_gpu_state *state)
{
	struct adreno_gpu *adreno_gpu = to_adreno_gpu(gpu);
	int i, count = 0;

	kref_init(&state->ref);

	ktime_get_real_ts64(&state->time);

	for (i = 0; i < gpu->nr_rings; i++) {
		int size = 0, j;

		state->ring[i].fence = gpu->rb[i]->memptrs->fence;
		state->ring[i].iova = gpu->rb[i]->iova;
		state->ring[i].seqno = gpu->rb[i]->seqno;
		state->ring[i].rptr = get_rptr(adreno_gpu, gpu->rb[i]);
		state->ring[i].wptr = get_wptr(gpu->rb[i]);

		/* Copy at least 'wptr' dwords of the data */
		size = state->ring[i].wptr;

		/* After wptr find the last non zero dword to save space */
		for (j = state->ring[i].wptr; j < MSM_GPU_RINGBUFFER_SZ >> 2; j++)
			if (gpu->rb[i]->start[j])
				size = j + 1;

		if (size) {
			state->ring[i].data = kvmalloc(size << 2, GFP_KERNEL);
			if (state->ring[i].data) {
				memcpy(state->ring[i].data, gpu->rb[i]->start, size << 2);
				state->ring[i].data_size = size << 2;
			}
		}
	}

	/* Some targets prefer to collect their own registers */
	if (!adreno_gpu->registers)
		return 0;

	/* Count the number of registers */
	for (i = 0; adreno_gpu->registers[i] != ~0; i += 2)
		count += adreno_gpu->registers[i + 1] -
			adreno_gpu->registers[i] + 1;

	state->registers = kcalloc(count * 2, sizeof(u32), GFP_KERNEL);
	if (state->registers) {
		int pos = 0;

		for (i = 0; adreno_gpu->registers[i] != ~0; i += 2) {
			u32 start = adreno_gpu->registers[i];
			u32 end   = adreno_gpu->registers[i + 1];
			u32 addr;

			for (addr = start; addr <= end; addr++) {
				state->registers[pos++] = addr;
				state->registers[pos++] = gpu_read(gpu, addr);
			}
		}

		state->nr_registers = count;
	}

	return 0;
}

void adreno_gpu_state_destroy(struct msm_gpu_state *state)
{
	int i;

	for (i = 0; i < ARRAY_SIZE(state->ring); i++)
		kvfree(state->ring[i].data);

	for (i = 0; state->bos && i < state->nr_bos; i++)
		kvfree(state->bos[i].data);

	kfree(state->bos);
	kfree(state->comm);
	kfree(state->cmd);
	kfree(state->registers);
}

static void adreno_gpu_state_kref_destroy(struct kref *kref)
{
	struct msm_gpu_state *state = container_of(kref,
		struct msm_gpu_state, ref);

	adreno_gpu_state_destroy(state);
	kfree(state);
}

int adreno_gpu_state_put(struct msm_gpu_state *state)
{
	if (IS_ERR_OR_NULL(state))
		return 1;

	return kref_put(&state->ref, adreno_gpu_state_kref_destroy);
}

#if defined(CONFIG_DEBUG_FS) || defined(CONFIG_DEV_COREDUMP)

static char *adreno_gpu_ascii85_encode(u32 *src, size_t len)
{
	void *buf;
	size_t buf_itr = 0, buffer_size;
	char out[ASCII85_BUFSZ];
	long l;
	int i;

	if (!src || !len)
		return NULL;

	l = ascii85_encode_len(len);

	/*
	 * Ascii85 outputs either a 5 byte string or a 1 byte string. So we
	 * account for the worst case of 5 bytes per dword plus the 1 for '\0'
	 */
	buffer_size = (l * 5) + 1;

	buf = kvmalloc(buffer_size, GFP_KERNEL);
	if (!buf)
		return NULL;

	for (i = 0; i < l; i++)
		buf_itr += snprintf(buf + buf_itr, buffer_size - buf_itr, "%s",
				ascii85_encode(src[i], out));

	return buf;
}

/* len is expected to be in bytes */
static void adreno_show_object(struct drm_printer *p, void **ptr, int len,
		bool *encoded)
{
	if (!*ptr || !len)
		return;

	if (!*encoded) {
		long datalen, i;
		u32 *buf = *ptr;

		/*
		 * Only dump the non-zero part of the buffer - rarely will
		 * any data completely fill the entire allocated size of
		 * the buffer.
		 */
		for (datalen = 0, i = 0; i < len >> 2; i++)
			if (buf[i])
				datalen = ((i + 1) << 2);

		/*
		 * If we reach here, then the originally captured binary buffer
		 * will be replaced with the ascii85 encoded string
		 */
		*ptr = adreno_gpu_ascii85_encode(buf, datalen);

		kvfree(buf);

		*encoded = true;
	}

	if (!*ptr)
		return;

	drm_puts(p, "    data: !!ascii85 |\n");
	drm_puts(p, "     ");

	drm_puts(p, *ptr);

	drm_puts(p, "\n");
}

void adreno_show(struct msm_gpu *gpu, struct msm_gpu_state *state,
		struct drm_printer *p)
{
	struct adreno_gpu *adreno_gpu = to_adreno_gpu(gpu);
	int i;

	if (IS_ERR_OR_NULL(state))
		return;

	drm_printf(p, "revision: %d (%d.%d.%d.%d)\n",
			adreno_gpu->info->revn, adreno_gpu->rev.core,
			adreno_gpu->rev.major, adreno_gpu->rev.minor,
			adreno_gpu->rev.patchid);

	drm_printf(p, "rbbm-status: 0x%08x\n", state->rbbm_status);

	drm_puts(p, "ringbuffer:\n");

	for (i = 0; i < gpu->nr_rings; i++) {
		drm_printf(p, "  - id: %d\n", i);
		drm_printf(p, "    iova: 0x%016llx\n", state->ring[i].iova);
		drm_printf(p, "    last-fence: %d\n", state->ring[i].seqno);
		drm_printf(p, "    retired-fence: %d\n", state->ring[i].fence);
		drm_printf(p, "    rptr: %d\n", state->ring[i].rptr);
		drm_printf(p, "    wptr: %d\n", state->ring[i].wptr);
		drm_printf(p, "    size: %d\n", MSM_GPU_RINGBUFFER_SZ);

		adreno_show_object(p, &state->ring[i].data,
			state->ring[i].data_size, &state->ring[i].encoded);
	}

	if (state->bos) {
		drm_puts(p, "bos:\n");

		for (i = 0; i < state->nr_bos; i++) {
			drm_printf(p, "  - iova: 0x%016llx\n",
				state->bos[i].iova);
			drm_printf(p, "    size: %zd\n", state->bos[i].size);

			adreno_show_object(p, &state->bos[i].data,
				state->bos[i].size, &state->bos[i].encoded);
		}
	}

	if (state->nr_registers) {
		drm_puts(p, "registers:\n");

		for (i = 0; i < state->nr_registers; i++) {
			drm_printf(p, "  - { offset: 0x%04x, value: 0x%08x }\n",
				state->registers[i * 2] << 2,
				state->registers[(i * 2) + 1]);
		}
	}
}
#endif

/* Dump common gpu status and scratch registers on any hang, to make
 * the hangcheck logs more useful.  The scratch registers seem always
 * safe to read when GPU has hung (unlike some other regs, depending
 * on how the GPU hung), and they are useful to match up to cmdstream
 * dumps when debugging hangs:
 */
void adreno_dump_info(struct msm_gpu *gpu)
{
	struct adreno_gpu *adreno_gpu = to_adreno_gpu(gpu);
	int i;

	printk("revision: %d (%d.%d.%d.%d)\n",
			adreno_gpu->info->revn, adreno_gpu->rev.core,
			adreno_gpu->rev.major, adreno_gpu->rev.minor,
			adreno_gpu->rev.patchid);

	for (i = 0; i < gpu->nr_rings; i++) {
		struct msm_ringbuffer *ring = gpu->rb[i];

		printk("rb %d: fence:    %d/%d\n", i,
			ring->memptrs->fence,
			ring->seqno);

		printk("rptr:     %d\n", get_rptr(adreno_gpu, ring));
		printk("rb wptr:  %d\n", get_wptr(ring));
	}
}

/* would be nice to not have to duplicate the _show() stuff with printk(): */
void adreno_dump(struct msm_gpu *gpu)
{
	struct adreno_gpu *adreno_gpu = to_adreno_gpu(gpu);
	int i;

	if (!adreno_gpu->registers)
		return;

	/* dump these out in a form that can be parsed by demsm: */
	printk("IO:region %s 00000000 00020000\n", gpu->name);
	for (i = 0; adreno_gpu->registers[i] != ~0; i += 2) {
		uint32_t start = adreno_gpu->registers[i];
		uint32_t end   = adreno_gpu->registers[i+1];
		uint32_t addr;

		for (addr = start; addr <= end; addr++) {
			uint32_t val = gpu_read(gpu, addr);
			printk("IO:R %08x %08x\n", addr<<2, val);
		}
	}
}

static uint32_t ring_freewords(struct msm_ringbuffer *ring)
{
	struct adreno_gpu *adreno_gpu = to_adreno_gpu(ring->gpu);
	uint32_t size = MSM_GPU_RINGBUFFER_SZ >> 2;
	/* Use ring->next to calculate free size */
	uint32_t wptr = ring->next - ring->start;
	uint32_t rptr = get_rptr(adreno_gpu, ring);
	return (rptr + (size - 1) - wptr) % size;
}

void adreno_wait_ring(struct msm_ringbuffer *ring, uint32_t ndwords)
{
	if (spin_until(ring_freewords(ring) >= ndwords))
		DRM_DEV_ERROR(ring->gpu->dev->dev,
			"timeout waiting for space in ringbuffer %d\n",
			ring->id);
}

/* Get legacy powerlevels from qcom,gpu-pwrlevels and populate the opp table */
static int adreno_get_legacy_pwrlevels(struct device *dev)
{
	struct device_node *child, *node;
	int ret;

	node = of_get_compatible_child(dev->of_node, "qcom,gpu-pwrlevels");
	if (!node) {
		DRM_DEV_ERROR(dev, "Could not find the GPU powerlevels\n");
		return -ENXIO;
	}

	for_each_child_of_node(node, child) {
		unsigned int val;

		ret = of_property_read_u32(child, "qcom,gpu-freq", &val);
		if (ret)
			continue;

		/*
		 * Skip the intentionally bogus clock value found at the bottom
		 * of most legacy frequency tables
		 */
		if (val != 27000000)
			dev_pm_opp_add(dev, val, 0);
	}

	of_node_put(node);

	return 0;
}

static int adreno_get_pwrlevels(struct device *dev,
		struct msm_gpu *gpu)
{
	unsigned long freq = ULONG_MAX;
	struct dev_pm_opp *opp;
	int ret;

	gpu->fast_rate = 0;

	/* You down with OPP? */
	if (!of_find_property(dev->of_node, "operating-points-v2", NULL))
		ret = adreno_get_legacy_pwrlevels(dev);
	else {
		ret = dev_pm_opp_of_add_table(dev);
		if (ret)
			DRM_DEV_ERROR(dev, "Unable to set the OPP table\n");
	}

	if (!ret) {
		/* Find the fastest defined rate */
		opp = dev_pm_opp_find_freq_floor(dev, &freq);
		if (!IS_ERR(opp)) {
			gpu->fast_rate = freq;
			dev_pm_opp_put(opp);
		}
	}

	if (!gpu->fast_rate) {
		dev_warn(dev,
			"Could not find a clock rate. Using a reasonable default\n");
		/* Pick a suitably safe clock speed for any target */
		gpu->fast_rate = 200000000;
	}

	DBG("fast_rate=%u, slow_rate=27000000", gpu->fast_rate);

	/* Check for an interconnect path for the bus */
	gpu->icc_path = of_icc_get(dev, NULL);
	if (IS_ERR(gpu->icc_path))
		gpu->icc_path = NULL;

	return 0;
}

int adreno_gpu_init(struct drm_device *drm, struct platform_device *pdev,
		struct adreno_gpu *adreno_gpu,
		const struct adreno_gpu_funcs *funcs, int nr_rings)
{
	struct adreno_platform_config *config = pdev->dev.platform_data;
	struct msm_gpu_config adreno_gpu_config  = { 0 };
	struct msm_gpu *gpu = &adreno_gpu->base;

	adreno_gpu->funcs = funcs;
	adreno_gpu->info = adreno_info(config->rev);
	adreno_gpu->gmem = adreno_gpu->info->gmem;
	adreno_gpu->revn = adreno_gpu->info->revn;
	adreno_gpu->rev = config->rev;

	adreno_gpu_config.ioname = "kgsl_3d0_reg_memory";

	adreno_gpu_config.va_start = SZ_16M;
	adreno_gpu_config.va_end = 0xffffffff;
	/* maximum range of a2xx mmu */
	if (adreno_is_a2xx(adreno_gpu))
		adreno_gpu_config.va_end = SZ_16M + 0xfff * SZ_64K;

	adreno_gpu_config.nr_rings = nr_rings;

	adreno_get_pwrlevels(&pdev->dev, gpu);

	pm_runtime_set_autosuspend_delay(&pdev->dev,
		adreno_gpu->info->inactive_period);
	pm_runtime_use_autosuspend(&pdev->dev);
	pm_runtime_enable(&pdev->dev);

	return msm_gpu_init(drm, pdev, &adreno_gpu->base, &funcs->base,
			adreno_gpu->info->name, &adreno_gpu_config);
}

void adreno_gpu_cleanup(struct adreno_gpu *adreno_gpu)
{
	struct msm_gpu *gpu = &adreno_gpu->base;
	unsigned int i;

	for (i = 0; i < ARRAY_SIZE(adreno_gpu->info->fw); i++)
		release_firmware(adreno_gpu->fw[i]);

	icc_put(gpu->icc_path);

	msm_gpu_cleanup(&adreno_gpu->base);
}<|MERGE_RESOLUTION|>--- conflicted
+++ resolved
@@ -56,10 +56,6 @@
 		return ret;
 
 	mem_phys = r.start;
-<<<<<<< HEAD
-	mem_size = resource_size(&r);
-=======
->>>>>>> 4cf643a3
 
 	/* Request the MDT file for the firmware */
 	fw = adreno_request_fw(to_adreno_gpu(gpu), fwname);
@@ -75,8 +71,6 @@
 		goto out;
 	}
 
-<<<<<<< HEAD
-=======
 	if (mem_size > resource_size(&r)) {
 		DRM_DEV_ERROR(dev,
 			"memory region is too small to load the MDT\n");
@@ -84,7 +78,6 @@
 		goto out;
 	}
 
->>>>>>> 4cf643a3
 	/* Allocate memory for the firmware image */
 	mem_region = memremap(mem_phys, mem_size,  MEMREMAP_WC);
 	if (!mem_region) {
