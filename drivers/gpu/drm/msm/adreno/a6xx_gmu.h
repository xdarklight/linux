--- conflicted
+++ resolved
@@ -75,10 +75,7 @@
 
 	struct a6xx_hfi_queue queues[2];
 
-<<<<<<< HEAD
-=======
 	bool initialized;
->>>>>>> 4cf643a3
 	bool hung;
 };
 
