// SPDX-License-Identifier: GPL-2.0
/* Copyright (c) 2017-2018 The Linux Foundation. All rights reserved. */

#include <linux/clk.h>
#include <linux/interconnect.h>
#include <linux/pm_domain.h>
#include <linux/pm_opp.h>
#include <soc/qcom/cmd-db.h>

#include "a6xx_gpu.h"
#include "a6xx_gmu.xml.h"

static void a6xx_gmu_fault(struct a6xx_gmu *gmu)
{
	struct a6xx_gpu *a6xx_gpu = container_of(gmu, struct a6xx_gpu, gmu);
	struct adreno_gpu *adreno_gpu = &a6xx_gpu->base;
	struct msm_gpu *gpu = &adreno_gpu->base;
	struct drm_device *dev = gpu->dev;
	struct msm_drm_private *priv = dev->dev_private;

	/* FIXME: add a banner here */
	gmu->hung = true;

	/* Turn off the hangcheck timer while we are resetting */
	del_timer(&gpu->hangcheck_timer);

	/* Queue the GPU handler because we need to treat this as a recovery */
	queue_work(priv->wq, &gpu->recover_work);
}

static irqreturn_t a6xx_gmu_irq(int irq, void *data)
{
	struct a6xx_gmu *gmu = data;
	u32 status;

	status = gmu_read(gmu, REG_A6XX_GMU_AO_HOST_INTERRUPT_STATUS);
	gmu_write(gmu, REG_A6XX_GMU_AO_HOST_INTERRUPT_CLR, status);

	if (status & A6XX_GMU_AO_HOST_INTERRUPT_STATUS_WDOG_BITE) {
		dev_err_ratelimited(gmu->dev, "GMU watchdog expired\n");

		a6xx_gmu_fault(gmu);
	}

	if (status &  A6XX_GMU_AO_HOST_INTERRUPT_STATUS_HOST_AHB_BUS_ERROR)
		dev_err_ratelimited(gmu->dev, "GMU AHB bus error\n");

	if (status & A6XX_GMU_AO_HOST_INTERRUPT_STATUS_FENCE_ERR)
		dev_err_ratelimited(gmu->dev, "GMU fence error: 0x%x\n",
			gmu_read(gmu, REG_A6XX_GMU_AHB_FENCE_STATUS));

	return IRQ_HANDLED;
}

static irqreturn_t a6xx_hfi_irq(int irq, void *data)
{
	struct a6xx_gmu *gmu = data;
	u32 status;

	status = gmu_read(gmu, REG_A6XX_GMU_GMU2HOST_INTR_INFO);
	gmu_write(gmu, REG_A6XX_GMU_GMU2HOST_INTR_CLR, status);

	if (status & A6XX_GMU_GMU2HOST_INTR_INFO_CM3_FAULT) {
		dev_err_ratelimited(gmu->dev, "GMU firmware fault\n");

		a6xx_gmu_fault(gmu);
	}

	return IRQ_HANDLED;
}

bool a6xx_gmu_sptprac_is_on(struct a6xx_gmu *gmu)
{
	u32 val;

	/* This can be called from gpu state code so make sure GMU is valid */
	if (!gmu->initialized)
		return false;

	val = gmu_read(gmu, REG_A6XX_GMU_SPTPRAC_PWR_CLK_STATUS);

	return !(val &
		(A6XX_GMU_SPTPRAC_PWR_CLK_STATUS_SPTPRAC_GDSC_POWER_OFF |
		A6XX_GMU_SPTPRAC_PWR_CLK_STATUS_SP_CLOCK_OFF));
}

/* Check to see if the GX rail is still powered */
bool a6xx_gmu_gx_is_on(struct a6xx_gmu *gmu)
{
	u32 val;

	/* This can be called from gpu state code so make sure GMU is valid */
	if (!gmu->initialized)
		return false;

	val = gmu_read(gmu, REG_A6XX_GMU_SPTPRAC_PWR_CLK_STATUS);

	return !(val &
		(A6XX_GMU_SPTPRAC_PWR_CLK_STATUS_GX_HM_GDSC_POWER_OFF |
		A6XX_GMU_SPTPRAC_PWR_CLK_STATUS_GX_HM_CLK_OFF));
}

static void __a6xx_gmu_set_freq(struct a6xx_gmu *gmu, int index)
{
	struct a6xx_gpu *a6xx_gpu = container_of(gmu, struct a6xx_gpu, gmu);
	struct adreno_gpu *adreno_gpu = &a6xx_gpu->base;
	struct msm_gpu *gpu = &adreno_gpu->base;
	int ret;

	gmu_write(gmu, REG_A6XX_GMU_DCVS_ACK_OPTION, 0);

	gmu_write(gmu, REG_A6XX_GMU_DCVS_PERF_SETTING,
		((3 & 0xf) << 28) | index);

	/*
	 * Send an invalid index as a vote for the bus bandwidth and let the
	 * firmware decide on the right vote
	 */
	gmu_write(gmu, REG_A6XX_GMU_DCVS_BW_SETTING, 0xff);

	/* Set and clear the OOB for DCVS to trigger the GMU */
	a6xx_gmu_set_oob(gmu, GMU_OOB_DCVS_SET);
	a6xx_gmu_clear_oob(gmu, GMU_OOB_DCVS_SET);

	ret = gmu_read(gmu, REG_A6XX_GMU_DCVS_RETURN);
	if (ret)
		dev_err(gmu->dev, "GMU set GPU frequency error: %d\n", ret);

	gmu->freq = gmu->gpu_freqs[index];

	/*
	 * Eventually we will want to scale the path vote with the frequency but
	 * for now leave it at max so that the performance is nominal.
	 */
	icc_set_bw(gpu->icc_path, 0, MBps_to_icc(7216));
}

void a6xx_gmu_set_freq(struct msm_gpu *gpu, unsigned long freq)
{
	struct adreno_gpu *adreno_gpu = to_adreno_gpu(gpu);
	struct a6xx_gpu *a6xx_gpu = to_a6xx_gpu(adreno_gpu);
	struct a6xx_gmu *gmu = &a6xx_gpu->gmu;
	u32 perf_index = 0;

	if (freq == gmu->freq)
		return;

	for (perf_index = 0; perf_index < gmu->nr_gpu_freqs - 1; perf_index++)
		if (freq == gmu->gpu_freqs[perf_index])
			break;

	__a6xx_gmu_set_freq(gmu, perf_index);
}

unsigned long a6xx_gmu_get_freq(struct msm_gpu *gpu)
{
	struct adreno_gpu *adreno_gpu = to_adreno_gpu(gpu);
	struct a6xx_gpu *a6xx_gpu = to_a6xx_gpu(adreno_gpu);
	struct a6xx_gmu *gmu = &a6xx_gpu->gmu;

	return  gmu->freq;
}

static bool a6xx_gmu_check_idle_level(struct a6xx_gmu *gmu)
{
	u32 val;
	int local = gmu->idle_level;

	/* SPTP and IFPC both report as IFPC */
	if (gmu->idle_level == GMU_IDLE_STATE_SPTP)
		local = GMU_IDLE_STATE_IFPC;

	val = gmu_read(gmu, REG_A6XX_GPU_GMU_CX_GMU_RPMH_POWER_STATE);

	if (val == local) {
		if (gmu->idle_level != GMU_IDLE_STATE_IFPC ||
			!a6xx_gmu_gx_is_on(gmu))
			return true;
	}

	return false;
}

/* Wait for the GMU to get to its most idle state */
int a6xx_gmu_wait_for_idle(struct a6xx_gmu *gmu)
{
	return spin_until(a6xx_gmu_check_idle_level(gmu));
}

static int a6xx_gmu_start(struct a6xx_gmu *gmu)
{
	int ret;
	u32 val;

	gmu_write(gmu, REG_A6XX_GMU_CM3_SYSRESET, 1);
	gmu_write(gmu, REG_A6XX_GMU_CM3_SYSRESET, 0);

	ret = gmu_poll_timeout(gmu, REG_A6XX_GMU_CM3_FW_INIT_RESULT, val,
		val == 0xbabeface, 100, 10000);

	if (ret)
		DRM_DEV_ERROR(gmu->dev, "GMU firmware initialization timed out\n");

	return ret;
}

static int a6xx_gmu_hfi_start(struct a6xx_gmu *gmu)
{
	u32 val;
	int ret;

	gmu_write(gmu, REG_A6XX_GMU_HFI_CTRL_INIT, 1);

	ret = gmu_poll_timeout(gmu, REG_A6XX_GMU_HFI_CTRL_STATUS, val,
		val & 1, 100, 10000);
	if (ret)
		DRM_DEV_ERROR(gmu->dev, "Unable to start the HFI queues\n");

	return ret;
}

/* Trigger a OOB (out of band) request to the GMU */
int a6xx_gmu_set_oob(struct a6xx_gmu *gmu, enum a6xx_gmu_oob_state state)
{
	int ret;
	u32 val;
	int request, ack;
	const char *name;

	switch (state) {
	case GMU_OOB_GPU_SET:
		request = GMU_OOB_GPU_SET_REQUEST;
		ack = GMU_OOB_GPU_SET_ACK;
		name = "GPU_SET";
		break;
	case GMU_OOB_BOOT_SLUMBER:
		request = GMU_OOB_BOOT_SLUMBER_REQUEST;
		ack = GMU_OOB_BOOT_SLUMBER_ACK;
		name = "BOOT_SLUMBER";
		break;
	case GMU_OOB_DCVS_SET:
		request = GMU_OOB_DCVS_REQUEST;
		ack = GMU_OOB_DCVS_ACK;
		name = "GPU_DCVS";
		break;
	default:
		return -EINVAL;
	}

	/* Trigger the equested OOB operation */
	gmu_write(gmu, REG_A6XX_GMU_HOST2GMU_INTR_SET, 1 << request);

	/* Wait for the acknowledge interrupt */
	ret = gmu_poll_timeout(gmu, REG_A6XX_GMU_GMU2HOST_INTR_INFO, val,
		val & (1 << ack), 100, 10000);

	if (ret)
		DRM_DEV_ERROR(gmu->dev,
			"Timeout waiting for GMU OOB set %s: 0x%x\n",
				name,
				gmu_read(gmu, REG_A6XX_GMU_GMU2HOST_INTR_INFO));

	/* Clear the acknowledge interrupt */
	gmu_write(gmu, REG_A6XX_GMU_GMU2HOST_INTR_CLR, 1 << ack);

	return ret;
}

/* Clear a pending OOB state in the GMU */
void a6xx_gmu_clear_oob(struct a6xx_gmu *gmu, enum a6xx_gmu_oob_state state)
{
	switch (state) {
	case GMU_OOB_GPU_SET:
		gmu_write(gmu, REG_A6XX_GMU_HOST2GMU_INTR_SET,
			1 << GMU_OOB_GPU_SET_CLEAR);
		break;
	case GMU_OOB_BOOT_SLUMBER:
		gmu_write(gmu, REG_A6XX_GMU_HOST2GMU_INTR_SET,
			1 << GMU_OOB_BOOT_SLUMBER_CLEAR);
		break;
	case GMU_OOB_DCVS_SET:
		gmu_write(gmu, REG_A6XX_GMU_HOST2GMU_INTR_SET,
			1 << GMU_OOB_DCVS_CLEAR);
		break;
	}
}

/* Enable CPU control of SPTP power power collapse */
static int a6xx_sptprac_enable(struct a6xx_gmu *gmu)
{
	int ret;
	u32 val;

	gmu_write(gmu, REG_A6XX_GMU_GX_SPTPRAC_POWER_CONTROL, 0x778000);

	ret = gmu_poll_timeout(gmu, REG_A6XX_GMU_SPTPRAC_PWR_CLK_STATUS, val,
		(val & 0x38) == 0x28, 1, 100);

	if (ret) {
		DRM_DEV_ERROR(gmu->dev, "Unable to power on SPTPRAC: 0x%x\n",
			gmu_read(gmu, REG_A6XX_GMU_SPTPRAC_PWR_CLK_STATUS));
	}

	return 0;
}

/* Disable CPU control of SPTP power power collapse */
static void a6xx_sptprac_disable(struct a6xx_gmu *gmu)
{
	u32 val;
	int ret;

	/* Make sure retention is on */
	gmu_rmw(gmu, REG_A6XX_GPU_CC_GX_GDSCR, 0, (1 << 11));

	gmu_write(gmu, REG_A6XX_GMU_GX_SPTPRAC_POWER_CONTROL, 0x778001);

	ret = gmu_poll_timeout(gmu, REG_A6XX_GMU_SPTPRAC_PWR_CLK_STATUS, val,
		(val & 0x04), 100, 10000);

	if (ret)
		DRM_DEV_ERROR(gmu->dev, "failed to power off SPTPRAC: 0x%x\n",
			gmu_read(gmu, REG_A6XX_GMU_SPTPRAC_PWR_CLK_STATUS));
}

/* Let the GMU know we are starting a boot sequence */
static int a6xx_gmu_gfx_rail_on(struct a6xx_gmu *gmu)
{
	u32 vote;

	/* Let the GMU know we are getting ready for boot */
	gmu_write(gmu, REG_A6XX_GMU_BOOT_SLUMBER_OPTION, 0);

	/* Choose the "default" power level as the highest available */
	vote = gmu->gx_arc_votes[gmu->nr_gpu_freqs - 1];

	gmu_write(gmu, REG_A6XX_GMU_GX_VOTE_IDX, vote & 0xff);
	gmu_write(gmu, REG_A6XX_GMU_MX_VOTE_IDX, (vote >> 8) & 0xff);

	/* Let the GMU know the boot sequence has started */
	return a6xx_gmu_set_oob(gmu, GMU_OOB_BOOT_SLUMBER);
}

/* Let the GMU know that we are about to go into slumber */
static int a6xx_gmu_notify_slumber(struct a6xx_gmu *gmu)
{
	int ret;

	/* Disable the power counter so the GMU isn't busy */
	gmu_write(gmu, REG_A6XX_GMU_CX_GMU_POWER_COUNTER_ENABLE, 0);

	/* Disable SPTP_PC if the CPU is responsible for it */
	if (gmu->idle_level < GMU_IDLE_STATE_SPTP)
		a6xx_sptprac_disable(gmu);

	/* Tell the GMU to get ready to slumber */
	gmu_write(gmu, REG_A6XX_GMU_BOOT_SLUMBER_OPTION, 1);

	ret = a6xx_gmu_set_oob(gmu, GMU_OOB_BOOT_SLUMBER);
	a6xx_gmu_clear_oob(gmu, GMU_OOB_BOOT_SLUMBER);

	if (!ret) {
		/* Check to see if the GMU really did slumber */
		if (gmu_read(gmu, REG_A6XX_GPU_GMU_CX_GMU_RPMH_POWER_STATE)
			!= 0x0f) {
			DRM_DEV_ERROR(gmu->dev, "The GMU did not go into slumber\n");
			ret = -ETIMEDOUT;
		}
	}

	/* Put fence into allow mode */
	gmu_write(gmu, REG_A6XX_GMU_AO_AHB_FENCE_CTRL, 0);
	return ret;
}

static int a6xx_rpmh_start(struct a6xx_gmu *gmu)
{
	int ret;
	u32 val;

	gmu_write(gmu, REG_A6XX_GMU_RSCC_CONTROL_REQ, 1 << 1);
	/* Wait for the register to finish posting */
	wmb();

	ret = gmu_poll_timeout(gmu, REG_A6XX_GMU_RSCC_CONTROL_ACK, val,
		val & (1 << 1), 100, 10000);
	if (ret) {
		DRM_DEV_ERROR(gmu->dev, "Unable to power on the GPU RSC\n");
		return ret;
	}

	ret = gmu_poll_timeout(gmu, REG_A6XX_RSCC_SEQ_BUSY_DRV0, val,
		!val, 100, 10000);

	if (ret) {
		DRM_DEV_ERROR(gmu->dev, "GPU RSC sequence stuck while waking up the GPU\n");
		return ret;
	}

	gmu_write(gmu, REG_A6XX_GMU_RSCC_CONTROL_REQ, 0);

	/* Set up CX GMU counter 0 to count busy ticks */
	gmu_write(gmu, REG_A6XX_GPU_GMU_AO_GPU_CX_BUSY_MASK, 0xff000000);
	gmu_rmw(gmu, REG_A6XX_GMU_CX_GMU_POWER_COUNTER_SELECT_0, 0xff, 0x20);

	/* Enable the power counter */
	gmu_write(gmu, REG_A6XX_GMU_CX_GMU_POWER_COUNTER_ENABLE, 1);
	return 0;
}

static void a6xx_rpmh_stop(struct a6xx_gmu *gmu)
{
	int ret;
	u32 val;

	gmu_write(gmu, REG_A6XX_GMU_RSCC_CONTROL_REQ, 1);

	ret = gmu_poll_timeout(gmu, REG_A6XX_GPU_RSCC_RSC_STATUS0_DRV0,
		val, val & (1 << 16), 100, 10000);
	if (ret)
		DRM_DEV_ERROR(gmu->dev, "Unable to power off the GPU RSC\n");

	gmu_write(gmu, REG_A6XX_GMU_RSCC_CONTROL_REQ, 0);
}

static inline void pdc_write(void __iomem *ptr, u32 offset, u32 value)
{
	return msm_writel(value, ptr + (offset << 2));
}

static void __iomem *a6xx_gmu_get_mmio(struct platform_device *pdev,
		const char *name);

static void a6xx_gmu_rpmh_init(struct a6xx_gmu *gmu)
{
	struct platform_device *pdev = to_platform_device(gmu->dev);
	void __iomem *pdcptr = a6xx_gmu_get_mmio(pdev, "gmu_pdc");
	void __iomem *seqptr = a6xx_gmu_get_mmio(pdev, "gmu_pdc_seq");

	if (!pdcptr || !seqptr)
		goto err;

	/* Disable SDE clock gating */
	gmu_write(gmu, REG_A6XX_GPU_RSCC_RSC_STATUS0_DRV0, BIT(24));

	/* Setup RSC PDC handshake for sleep and wakeup */
	gmu_write(gmu, REG_A6XX_RSCC_PDC_SLAVE_ID_DRV0, 1);
	gmu_write(gmu, REG_A6XX_RSCC_HIDDEN_TCS_CMD0_DATA, 0);
	gmu_write(gmu, REG_A6XX_RSCC_HIDDEN_TCS_CMD0_ADDR, 0);
	gmu_write(gmu, REG_A6XX_RSCC_HIDDEN_TCS_CMD0_DATA + 2, 0);
	gmu_write(gmu, REG_A6XX_RSCC_HIDDEN_TCS_CMD0_ADDR + 2, 0);
	gmu_write(gmu, REG_A6XX_RSCC_HIDDEN_TCS_CMD0_DATA + 4, 0x80000000);
	gmu_write(gmu, REG_A6XX_RSCC_HIDDEN_TCS_CMD0_ADDR + 4, 0);
	gmu_write(gmu, REG_A6XX_RSCC_OVERRIDE_START_ADDR, 0);
	gmu_write(gmu, REG_A6XX_RSCC_PDC_SEQ_START_ADDR, 0x4520);
	gmu_write(gmu, REG_A6XX_RSCC_PDC_MATCH_VALUE_LO, 0x4510);
	gmu_write(gmu, REG_A6XX_RSCC_PDC_MATCH_VALUE_HI, 0x4514);

	/* Load RSC sequencer uCode for sleep and wakeup */
	gmu_write(gmu, REG_A6XX_RSCC_SEQ_MEM_0_DRV0, 0xa7a506a0);
	gmu_write(gmu, REG_A6XX_RSCC_SEQ_MEM_0_DRV0 + 1, 0xa1e6a6e7);
	gmu_write(gmu, REG_A6XX_RSCC_SEQ_MEM_0_DRV0 + 2, 0xa2e081e1);
	gmu_write(gmu, REG_A6XX_RSCC_SEQ_MEM_0_DRV0 + 3, 0xe9a982e2);
	gmu_write(gmu, REG_A6XX_RSCC_SEQ_MEM_0_DRV0 + 4, 0x0020e8a8);

	/* Load PDC sequencer uCode for power up and power down sequence */
	pdc_write(seqptr, REG_A6XX_PDC_GPU_SEQ_MEM_0, 0xfebea1e1);
	pdc_write(seqptr, REG_A6XX_PDC_GPU_SEQ_MEM_0 + 1, 0xa5a4a3a2);
	pdc_write(seqptr, REG_A6XX_PDC_GPU_SEQ_MEM_0 + 2, 0x8382a6e0);
	pdc_write(seqptr, REG_A6XX_PDC_GPU_SEQ_MEM_0 + 3, 0xbce3e284);
	pdc_write(seqptr, REG_A6XX_PDC_GPU_SEQ_MEM_0 + 4, 0x002081fc);

	/* Set TCS commands used by PDC sequence for low power modes */
	pdc_write(pdcptr, REG_A6XX_PDC_GPU_TCS1_CMD_ENABLE_BANK, 7);
	pdc_write(pdcptr, REG_A6XX_PDC_GPU_TCS1_CMD_WAIT_FOR_CMPL_BANK, 0);
	pdc_write(pdcptr, REG_A6XX_PDC_GPU_TCS1_CONTROL, 0);
	pdc_write(pdcptr, REG_A6XX_PDC_GPU_TCS1_CMD0_MSGID, 0x10108);
	pdc_write(pdcptr, REG_A6XX_PDC_GPU_TCS1_CMD0_ADDR, 0x30010);
	pdc_write(pdcptr, REG_A6XX_PDC_GPU_TCS1_CMD0_DATA, 1);
	pdc_write(pdcptr, REG_A6XX_PDC_GPU_TCS1_CMD0_MSGID + 4, 0x10108);
	pdc_write(pdcptr, REG_A6XX_PDC_GPU_TCS1_CMD0_ADDR + 4, 0x30000);
	pdc_write(pdcptr, REG_A6XX_PDC_GPU_TCS1_CMD0_DATA + 4, 0x0);
	pdc_write(pdcptr, REG_A6XX_PDC_GPU_TCS1_CMD0_MSGID + 8, 0x10108);
	pdc_write(pdcptr, REG_A6XX_PDC_GPU_TCS1_CMD0_ADDR + 8, 0x30080);
	pdc_write(pdcptr, REG_A6XX_PDC_GPU_TCS1_CMD0_DATA + 8, 0x0);
	pdc_write(pdcptr, REG_A6XX_PDC_GPU_TCS3_CMD_ENABLE_BANK, 7);
	pdc_write(pdcptr, REG_A6XX_PDC_GPU_TCS3_CMD_WAIT_FOR_CMPL_BANK, 0);
	pdc_write(pdcptr, REG_A6XX_PDC_GPU_TCS3_CONTROL, 0);
	pdc_write(pdcptr, REG_A6XX_PDC_GPU_TCS3_CMD0_MSGID, 0x10108);
	pdc_write(pdcptr, REG_A6XX_PDC_GPU_TCS3_CMD0_ADDR, 0x30010);
	pdc_write(pdcptr, REG_A6XX_PDC_GPU_TCS3_CMD0_DATA, 2);
	pdc_write(pdcptr, REG_A6XX_PDC_GPU_TCS3_CMD0_MSGID + 4, 0x10108);
	pdc_write(pdcptr, REG_A6XX_PDC_GPU_TCS3_CMD0_ADDR + 4, 0x30000);
	pdc_write(pdcptr, REG_A6XX_PDC_GPU_TCS3_CMD0_DATA + 4, 0x3);
	pdc_write(pdcptr, REG_A6XX_PDC_GPU_TCS3_CMD0_MSGID + 8, 0x10108);
	pdc_write(pdcptr, REG_A6XX_PDC_GPU_TCS3_CMD0_ADDR + 8, 0x30080);
	pdc_write(pdcptr, REG_A6XX_PDC_GPU_TCS3_CMD0_DATA + 8, 0x3);

	/* Setup GPU PDC */
	pdc_write(pdcptr, REG_A6XX_PDC_GPU_SEQ_START_ADDR, 0);
	pdc_write(pdcptr, REG_A6XX_PDC_GPU_ENABLE_PDC, 0x80000001);

	/* ensure no writes happen before the uCode is fully written */
	wmb();

err:
	if (!IS_ERR_OR_NULL(pdcptr))
		iounmap(pdcptr);
	if (!IS_ERR_OR_NULL(seqptr))
		iounmap(seqptr);
}

/*
 * The lowest 16 bits of this value are the number of XO clock cycles for main
 * hysteresis which is set at 0x1680 cycles (300 us).  The higher 16 bits are
 * for the shorter hysteresis that happens after main - this is 0xa (.5 us)
 */

#define GMU_PWR_COL_HYST 0x000a1680

/* Set up the idle state for the GMU */
static void a6xx_gmu_power_config(struct a6xx_gmu *gmu)
{
	/* Disable GMU WB/RB buffer */
	gmu_write(gmu, REG_A6XX_GMU_SYS_BUS_CONFIG, 0x1);

	gmu_write(gmu, REG_A6XX_GMU_PWR_COL_INTER_FRAME_CTRL, 0x9c40400);

	switch (gmu->idle_level) {
	case GMU_IDLE_STATE_IFPC:
		gmu_write(gmu, REG_A6XX_GMU_PWR_COL_INTER_FRAME_HYST,
			GMU_PWR_COL_HYST);
		gmu_rmw(gmu, REG_A6XX_GMU_PWR_COL_INTER_FRAME_CTRL, 0,
			A6XX_GMU_PWR_COL_INTER_FRAME_CTRL_IFPC_ENABLE |
			A6XX_GMU_PWR_COL_INTER_FRAME_CTRL_HM_POWER_COLLAPSE_ENABLE);
		/* Fall through */
	case GMU_IDLE_STATE_SPTP:
		gmu_write(gmu, REG_A6XX_GMU_PWR_COL_SPTPRAC_HYST,
			GMU_PWR_COL_HYST);
		gmu_rmw(gmu, REG_A6XX_GMU_PWR_COL_INTER_FRAME_CTRL, 0,
			A6XX_GMU_PWR_COL_INTER_FRAME_CTRL_IFPC_ENABLE |
			A6XX_GMU_PWR_COL_INTER_FRAME_CTRL_SPTPRAC_POWER_CONTROL_ENABLE);
	}

	/* Enable RPMh GPU client */
	gmu_rmw(gmu, REG_A6XX_GMU_RPMH_CTRL, 0,
		A6XX_GMU_RPMH_CTRL_RPMH_INTERFACE_ENABLE |
		A6XX_GMU_RPMH_CTRL_LLC_VOTE_ENABLE |
		A6XX_GMU_RPMH_CTRL_DDR_VOTE_ENABLE |
		A6XX_GMU_RPMH_CTRL_MX_VOTE_ENABLE |
		A6XX_GMU_RPMH_CTRL_CX_VOTE_ENABLE |
		A6XX_GMU_RPMH_CTRL_GFX_VOTE_ENABLE);
}

static int a6xx_gmu_fw_start(struct a6xx_gmu *gmu, unsigned int state)
{
	static bool rpmh_init;
	struct a6xx_gpu *a6xx_gpu = container_of(gmu, struct a6xx_gpu, gmu);
	struct adreno_gpu *adreno_gpu = &a6xx_gpu->base;
	int i, ret;
	u32 chipid;
	u32 *image;

	if (state == GMU_WARM_BOOT) {
		ret = a6xx_rpmh_start(gmu);
		if (ret)
			return ret;
	} else {
		if (WARN(!adreno_gpu->fw[ADRENO_FW_GMU],
			"GMU firmware is not loaded\n"))
			return -ENOENT;

		/* Sanity check the size of the firmware that was loaded */
		if (adreno_gpu->fw[ADRENO_FW_GMU]->size > 0x8000) {
			DRM_DEV_ERROR(gmu->dev,
				"GMU firmware is bigger than the available region\n");
			return -EINVAL;
		}

		/* Turn on register retention */
		gmu_write(gmu, REG_A6XX_GMU_GENERAL_7, 1);

		/* We only need to load the RPMh microcode once */
		if (!rpmh_init) {
			a6xx_gmu_rpmh_init(gmu);
			rpmh_init = true;
		} else {
			ret = a6xx_rpmh_start(gmu);
			if (ret)
				return ret;
		}

		image = (u32 *) adreno_gpu->fw[ADRENO_FW_GMU]->data;

		for (i = 0; i < adreno_gpu->fw[ADRENO_FW_GMU]->size >> 2; i++)
			gmu_write(gmu, REG_A6XX_GMU_CM3_ITCM_START + i,
				image[i]);
	}

	gmu_write(gmu, REG_A6XX_GMU_CM3_FW_INIT_RESULT, 0);
	gmu_write(gmu, REG_A6XX_GMU_CM3_BOOT_CONFIG, 0x02);

	/* Write the iova of the HFI table */
	gmu_write(gmu, REG_A6XX_GMU_HFI_QTBL_ADDR, gmu->hfi->iova);
	gmu_write(gmu, REG_A6XX_GMU_HFI_QTBL_INFO, 1);

	gmu_write(gmu, REG_A6XX_GMU_AHB_FENCE_RANGE_0,
		(1 << 31) | (0xa << 18) | (0xa0));

	chipid = adreno_gpu->rev.core << 24;
	chipid |= adreno_gpu->rev.major << 16;
	chipid |= adreno_gpu->rev.minor << 12;
	chipid |= adreno_gpu->rev.patchid << 8;

	gmu_write(gmu, REG_A6XX_GMU_HFI_SFR_ADDR, chipid);

	/* Set up the lowest idle level on the GMU */
	a6xx_gmu_power_config(gmu);

	ret = a6xx_gmu_start(gmu);
	if (ret)
		return ret;

	ret = a6xx_gmu_gfx_rail_on(gmu);
	if (ret)
		return ret;

	/* Enable SPTP_PC if the CPU is responsible for it */
	if (gmu->idle_level < GMU_IDLE_STATE_SPTP) {
		ret = a6xx_sptprac_enable(gmu);
		if (ret)
			return ret;
	}

	ret = a6xx_gmu_hfi_start(gmu);
	if (ret)
		return ret;

	/* FIXME: Do we need this wmb() here? */
	wmb();

	return 0;
}

#define A6XX_HFI_IRQ_MASK \
	(A6XX_GMU_GMU2HOST_INTR_INFO_CM3_FAULT)

#define A6XX_GMU_IRQ_MASK \
	(A6XX_GMU_AO_HOST_INTERRUPT_STATUS_WDOG_BITE | \
	 A6XX_GMU_AO_HOST_INTERRUPT_STATUS_HOST_AHB_BUS_ERROR | \
	 A6XX_GMU_AO_HOST_INTERRUPT_STATUS_FENCE_ERR)

static void a6xx_gmu_irq_disable(struct a6xx_gmu *gmu)
{
	disable_irq(gmu->gmu_irq);
	disable_irq(gmu->hfi_irq);

	gmu_write(gmu, REG_A6XX_GMU_AO_HOST_INTERRUPT_MASK, ~0);
	gmu_write(gmu, REG_A6XX_GMU_GMU2HOST_INTR_MASK, ~0);
}

static void a6xx_gmu_rpmh_off(struct a6xx_gmu *gmu)
{
	u32 val;

	/* Make sure there are no outstanding RPMh votes */
	gmu_poll_timeout(gmu, REG_A6XX_RSCC_TCS0_DRV0_STATUS, val,
		(val & 1), 100, 10000);
	gmu_poll_timeout(gmu, REG_A6XX_RSCC_TCS1_DRV0_STATUS, val,
		(val & 1), 100, 10000);
	gmu_poll_timeout(gmu, REG_A6XX_RSCC_TCS2_DRV0_STATUS, val,
		(val & 1), 100, 10000);
	gmu_poll_timeout(gmu, REG_A6XX_RSCC_TCS3_DRV0_STATUS, val,
		(val & 1), 100, 1000);
}

/* Force the GMU off in case it isn't responsive */
static void a6xx_gmu_force_off(struct a6xx_gmu *gmu)
{
	/* Flush all the queues */
	a6xx_hfi_stop(gmu);

	/* Stop the interrupts */
	a6xx_gmu_irq_disable(gmu);

	/* Force off SPTP in case the GMU is managing it */
	a6xx_sptprac_disable(gmu);

	/* Make sure there are no outstanding RPMh votes */
	a6xx_gmu_rpmh_off(gmu);
}

int a6xx_gmu_resume(struct a6xx_gpu *a6xx_gpu)
{
	struct adreno_gpu *adreno_gpu = &a6xx_gpu->base;
	struct msm_gpu *gpu = &adreno_gpu->base;
	struct a6xx_gmu *gmu = &a6xx_gpu->gmu;
	int status, ret;

	if (WARN(!gmu->initialized, "The GMU is not set up yet\n"))
		return 0;

	gmu->hung = false;

	/* Turn on the resources */
	pm_runtime_get_sync(gmu->dev);

	/* Use a known rate to bring up the GMU */
	clk_set_rate(gmu->core_clk, 200000000);
	ret = clk_bulk_prepare_enable(gmu->nr_clocks, gmu->clocks);
	if (ret) {
		pm_runtime_put(gmu->dev);
		return ret;
	}

	/* Set the bus quota to a reasonable value for boot */
	icc_set_bw(gpu->icc_path, 0, MBps_to_icc(3072));

	/* Enable the GMU interrupt */
	gmu_write(gmu, REG_A6XX_GMU_AO_HOST_INTERRUPT_CLR, ~0);
	gmu_write(gmu, REG_A6XX_GMU_AO_HOST_INTERRUPT_MASK, ~A6XX_GMU_IRQ_MASK);
	enable_irq(gmu->gmu_irq);

	/* Check to see if we are doing a cold or warm boot */
	status = gmu_read(gmu, REG_A6XX_GMU_GENERAL_7) == 1 ?
		GMU_WARM_BOOT : GMU_COLD_BOOT;

	ret = a6xx_gmu_fw_start(gmu, status);
	if (ret)
		goto out;

	ret = a6xx_hfi_start(gmu, status);
	if (ret)
		goto out;

	/*
	 * Turn on the GMU firmware fault interrupt after we know the boot
	 * sequence is successful
	 */
	gmu_write(gmu, REG_A6XX_GMU_GMU2HOST_INTR_CLR, ~0);
	gmu_write(gmu, REG_A6XX_GMU_GMU2HOST_INTR_MASK, ~A6XX_HFI_IRQ_MASK);
	enable_irq(gmu->hfi_irq);

	/* Set the GPU to the highest power frequency */
	__a6xx_gmu_set_freq(gmu, gmu->nr_gpu_freqs - 1);

	/*
	 * "enable" the GX power domain which won't actually do anything but it
	 * will make sure that the refcounting is correct in case we need to
	 * bring down the GX after a GMU failure
	 */
	if (!IS_ERR_OR_NULL(gmu->gxpd))
		pm_runtime_get(gmu->gxpd);

out:
	/* On failure, shut down the GMU to leave it in a good state */
	if (ret) {
		disable_irq(gmu->gmu_irq);
		a6xx_rpmh_stop(gmu);
		pm_runtime_put(gmu->dev);
	}

	return ret;
}

bool a6xx_gmu_isidle(struct a6xx_gmu *gmu)
{
	u32 reg;

	if (!gmu->initialized)
		return true;

	reg = gmu_read(gmu, REG_A6XX_GPU_GMU_AO_GPU_CX_BUSY_STATUS);

	if (reg &  A6XX_GPU_GMU_AO_GPU_CX_BUSY_STATUS_GPUBUSYIGNAHB)
		return false;

	return true;
}

/* Gracefully try to shut down the GMU and by extension the GPU */
static void a6xx_gmu_shutdown(struct a6xx_gmu *gmu)
{
	struct a6xx_gpu *a6xx_gpu = container_of(gmu, struct a6xx_gpu, gmu);
	struct adreno_gpu *adreno_gpu = &a6xx_gpu->base;
	struct msm_gpu *gpu = &adreno_gpu->base;
	u32 val;

	/*
	 * The GMU may still be in slumber unless the GPU started so check and
	 * skip putting it back into slumber if so
	 */
	val = gmu_read(gmu, REG_A6XX_GPU_GMU_CX_GMU_RPMH_POWER_STATE);

	if (val != 0xf) {
		int ret = a6xx_gmu_wait_for_idle(gmu);
<<<<<<< HEAD

		/* If the GMU isn't responding assume it is hung */
		if (ret) {
			a6xx_gmu_force_off(gmu);
			return;
		}

=======

		/* If the GMU isn't responding assume it is hung */
		if (ret) {
			a6xx_gmu_force_off(gmu);
			return;
		}

>>>>>>> 4cf643a3
		/* Clear the VBIF pipe before shutting down */
		gpu_write(gpu, REG_A6XX_VBIF_XIN_HALT_CTRL0, 0xf);
		spin_until((gpu_read(gpu, REG_A6XX_VBIF_XIN_HALT_CTRL1) & 0xf)
			== 0xf);
		gpu_write(gpu, REG_A6XX_VBIF_XIN_HALT_CTRL0, 0);

		/* tell the GMU we want to slumber */
		a6xx_gmu_notify_slumber(gmu);

		ret = gmu_poll_timeout(gmu,
			REG_A6XX_GPU_GMU_AO_GPU_CX_BUSY_STATUS, val,
			!(val & A6XX_GPU_GMU_AO_GPU_CX_BUSY_STATUS_GPUBUSYIGNAHB),
			100, 10000);

		/*
		 * Let the user know we failed to slumber but don't worry too
		 * much because we are powering down anyway
		 */

		if (ret)
			DRM_DEV_ERROR(gmu->dev,
				"Unable to slumber GMU: status = 0%x/0%x\n",
				gmu_read(gmu,
					REG_A6XX_GPU_GMU_AO_GPU_CX_BUSY_STATUS),
				gmu_read(gmu,
					REG_A6XX_GPU_GMU_AO_GPU_CX_BUSY_STATUS2));
	}

	/* Turn off HFI */
	a6xx_hfi_stop(gmu);

	/* Stop the interrupts and mask the hardware */
	a6xx_gmu_irq_disable(gmu);

	/* Tell RPMh to power off the GPU */
	a6xx_rpmh_stop(gmu);
}


int a6xx_gmu_stop(struct a6xx_gpu *a6xx_gpu)
{
	struct a6xx_gmu *gmu = &a6xx_gpu->gmu;
	struct msm_gpu *gpu = &a6xx_gpu->base.base;

	if (!pm_runtime_active(gmu->dev))
		return 0;

	/*
	 * Force the GMU off if we detected a hang, otherwise try to shut it
	 * down gracefully
	 */
	if (gmu->hung)
		a6xx_gmu_force_off(gmu);
	else
		a6xx_gmu_shutdown(gmu);

	/* Remove the bus vote */
	icc_set_bw(gpu->icc_path, 0, 0);

	/*
	 * Make sure the GX domain is off before turning off the GMU (CX)
	 * domain. Usually the GMU does this but only if the shutdown sequence
	 * was successful
	 */
	if (!IS_ERR_OR_NULL(gmu->gxpd))
		pm_runtime_put_sync(gmu->gxpd);

	clk_bulk_disable_unprepare(gmu->nr_clocks, gmu->clocks);

	pm_runtime_put_sync(gmu->dev);

	return 0;
}

static void a6xx_gmu_memory_free(struct a6xx_gmu *gmu, struct a6xx_gmu_bo *bo)
{
	int count, i;
	u64 iova;

	if (IS_ERR_OR_NULL(bo))
		return;

	count = bo->size >> PAGE_SHIFT;
	iova = bo->iova;

	for (i = 0; i < count; i++, iova += PAGE_SIZE) {
		iommu_unmap(gmu->domain, iova, PAGE_SIZE);
		__free_pages(bo->pages[i], 0);
	}

	kfree(bo->pages);
	kfree(bo);
}

static struct a6xx_gmu_bo *a6xx_gmu_memory_alloc(struct a6xx_gmu *gmu,
		size_t size)
{
	struct a6xx_gmu_bo *bo;
	int ret, count, i;

	bo = kzalloc(sizeof(*bo), GFP_KERNEL);
	if (!bo)
		return ERR_PTR(-ENOMEM);

	bo->size = PAGE_ALIGN(size);

	count = bo->size >> PAGE_SHIFT;

	bo->pages = kcalloc(count, sizeof(struct page *), GFP_KERNEL);
	if (!bo->pages) {
		kfree(bo);
		return ERR_PTR(-ENOMEM);
	}

	for (i = 0; i < count; i++) {
		bo->pages[i] = alloc_page(GFP_KERNEL);
		if (!bo->pages[i])
			goto err;
	}

	bo->iova = gmu->uncached_iova_base;

	for (i = 0; i < count; i++) {
		ret = iommu_map(gmu->domain,
			bo->iova + (PAGE_SIZE * i),
			page_to_phys(bo->pages[i]), PAGE_SIZE,
			IOMMU_READ | IOMMU_WRITE);

		if (ret) {
			DRM_DEV_ERROR(gmu->dev, "Unable to map GMU buffer object\n");

			for (i = i - 1 ; i >= 0; i--)
				iommu_unmap(gmu->domain,
					bo->iova + (PAGE_SIZE * i),
					PAGE_SIZE);

			goto err;
		}
	}

	bo->virt = vmap(bo->pages, count, VM_IOREMAP,
		pgprot_writecombine(PAGE_KERNEL));
	if (!bo->virt)
		goto err;

	/* Align future IOVA addresses on 1MB boundaries */
	gmu->uncached_iova_base += ALIGN(size, SZ_1M);

	return bo;

err:
	for (i = 0; i < count; i++) {
		if (bo->pages[i])
			__free_pages(bo->pages[i], 0);
	}

	kfree(bo->pages);
	kfree(bo);

	return ERR_PTR(-ENOMEM);
}

static int a6xx_gmu_memory_probe(struct a6xx_gmu *gmu)
{
	int ret;

	/*
	 * The GMU address space is hardcoded to treat the range
	 * 0x60000000 - 0x80000000 as un-cached memory. All buffers shared
	 * between the GMU and the CPU will live in this space
	 */
	gmu->uncached_iova_base = 0x60000000;


	gmu->domain = iommu_domain_alloc(&platform_bus_type);
	if (!gmu->domain)
		return -ENODEV;

	ret = iommu_attach_device(gmu->domain, gmu->dev);

	if (ret) {
		iommu_domain_free(gmu->domain);
		gmu->domain = NULL;
	}

	return ret;
}

/* Return the 'arc-level' for the given frequency */
static unsigned int a6xx_gmu_get_arc_level(struct device *dev,
					   unsigned long freq)
{
	struct dev_pm_opp *opp;
	unsigned int val;

	if (!freq)
		return 0;

	opp = dev_pm_opp_find_freq_exact(dev, freq, true);
	if (IS_ERR(opp))
		return 0;

	val = dev_pm_opp_get_level(opp);

	dev_pm_opp_put(opp);

	return val;
}

static int a6xx_gmu_rpmh_arc_votes_init(struct device *dev, u32 *votes,
		unsigned long *freqs, int freqs_count, const char *id)
{
	int i, j;
	const u16 *pri, *sec;
	size_t pri_count, sec_count;

	pri = cmd_db_read_aux_data(id, &pri_count);
	if (IS_ERR(pri))
		return PTR_ERR(pri);
	/*
	 * The data comes back as an array of unsigned shorts so adjust the
	 * count accordingly
	 */
	pri_count >>= 1;
	if (!pri_count)
		return -EINVAL;

	sec = cmd_db_read_aux_data("mx.lvl", &sec_count);
	if (IS_ERR(sec))
		return PTR_ERR(sec);

	sec_count >>= 1;
	if (!sec_count)
		return -EINVAL;

	/* Construct a vote for each frequency */
	for (i = 0; i < freqs_count; i++) {
		u8 pindex = 0, sindex = 0;
		unsigned int level = a6xx_gmu_get_arc_level(dev, freqs[i]);

		/* Get the primary index that matches the arc level */
		for (j = 0; j < pri_count; j++) {
			if (pri[j] >= level) {
				pindex = j;
				break;
			}
		}

		if (j == pri_count) {
			DRM_DEV_ERROR(dev,
				"Level %u not found in in the RPMh list\n",
					level);
			DRM_DEV_ERROR(dev, "Available levels:\n");
			for (j = 0; j < pri_count; j++)
				DRM_DEV_ERROR(dev, "  %u\n", pri[j]);

			return -EINVAL;
		}

		/*
		 * Look for a level in in the secondary list that matches. If
		 * nothing fits, use the maximum non zero vote
		 */

		for (j = 0; j < sec_count; j++) {
			if (sec[j] >= level) {
				sindex = j;
				break;
			} else if (sec[j]) {
				sindex = j;
			}
		}

		/* Construct the vote */
		votes[i] = ((pri[pindex] & 0xffff) << 16) |
			(sindex << 8) | pindex;
	}

	return 0;
}

/*
 * The GMU votes with the RPMh for itself and on behalf of the GPU but we need
 * to construct the list of votes on the CPU and send it over. Query the RPMh
 * voltage levels and build the votes
 */

static int a6xx_gmu_rpmh_votes_init(struct a6xx_gmu *gmu)
{
	struct a6xx_gpu *a6xx_gpu = container_of(gmu, struct a6xx_gpu, gmu);
	struct adreno_gpu *adreno_gpu = &a6xx_gpu->base;
	struct msm_gpu *gpu = &adreno_gpu->base;
	int ret;

	/* Build the GX votes */
	ret = a6xx_gmu_rpmh_arc_votes_init(&gpu->pdev->dev, gmu->gx_arc_votes,
		gmu->gpu_freqs, gmu->nr_gpu_freqs, "gfx.lvl");

	/* Build the CX votes */
	ret |= a6xx_gmu_rpmh_arc_votes_init(gmu->dev, gmu->cx_arc_votes,
		gmu->gmu_freqs, gmu->nr_gmu_freqs, "cx.lvl");

	return ret;
}

static int a6xx_gmu_build_freq_table(struct device *dev, unsigned long *freqs,
		u32 size)
{
	int count = dev_pm_opp_get_opp_count(dev);
	struct dev_pm_opp *opp;
	int i, index = 0;
	unsigned long freq = 1;

	/*
	 * The OPP table doesn't contain the "off" frequency level so we need to
	 * add 1 to the table size to account for it
	 */

	if (WARN(count + 1 > size,
		"The GMU frequency table is being truncated\n"))
		count = size - 1;

	/* Set the "off" frequency */
	freqs[index++] = 0;

	for (i = 0; i < count; i++) {
		opp = dev_pm_opp_find_freq_ceil(dev, &freq);
		if (IS_ERR(opp))
			break;

		dev_pm_opp_put(opp);
		freqs[index++] = freq++;
	}

	return index;
}

static int a6xx_gmu_pwrlevels_probe(struct a6xx_gmu *gmu)
{
	struct a6xx_gpu *a6xx_gpu = container_of(gmu, struct a6xx_gpu, gmu);
	struct adreno_gpu *adreno_gpu = &a6xx_gpu->base;
	struct msm_gpu *gpu = &adreno_gpu->base;

	int ret = 0;

	/*
	 * The GMU handles its own frequency switching so build a list of
	 * available frequencies to send during initialization
	 */
	ret = dev_pm_opp_of_add_table(gmu->dev);
	if (ret) {
		DRM_DEV_ERROR(gmu->dev, "Unable to set the OPP table for the GMU\n");
		return ret;
	}

	gmu->nr_gmu_freqs = a6xx_gmu_build_freq_table(gmu->dev,
		gmu->gmu_freqs, ARRAY_SIZE(gmu->gmu_freqs));

	/*
	 * The GMU also handles GPU frequency switching so build a list
	 * from the GPU OPP table
	 */
	gmu->nr_gpu_freqs = a6xx_gmu_build_freq_table(&gpu->pdev->dev,
		gmu->gpu_freqs, ARRAY_SIZE(gmu->gpu_freqs));

	/* Build the list of RPMh votes that we'll send to the GMU */
	return a6xx_gmu_rpmh_votes_init(gmu);
}

static int a6xx_gmu_clocks_probe(struct a6xx_gmu *gmu)
{
	int ret = msm_clk_bulk_get(gmu->dev, &gmu->clocks);

	if (ret < 1)
		return ret;

	gmu->nr_clocks = ret;

	gmu->core_clk = msm_clk_bulk_get_clock(gmu->clocks,
		gmu->nr_clocks, "gmu");

	return 0;
}

static void __iomem *a6xx_gmu_get_mmio(struct platform_device *pdev,
		const char *name)
{
	void __iomem *ret;
	struct resource *res = platform_get_resource_byname(pdev,
			IORESOURCE_MEM, name);

	if (!res) {
		DRM_DEV_ERROR(&pdev->dev, "Unable to find the %s registers\n", name);
		return ERR_PTR(-EINVAL);
	}

	ret = ioremap(res->start, resource_size(res));
	if (!ret) {
		DRM_DEV_ERROR(&pdev->dev, "Unable to map the %s registers\n", name);
		return ERR_PTR(-EINVAL);
	}

	return ret;
}

static int a6xx_gmu_get_irq(struct a6xx_gmu *gmu, struct platform_device *pdev,
		const char *name, irq_handler_t handler)
{
	int irq, ret;

	irq = platform_get_irq_byname(pdev, name);

	ret = request_irq(irq, handler, IRQF_TRIGGER_HIGH, name, gmu);
	if (ret) {
		DRM_DEV_ERROR(&pdev->dev, "Unable to get interrupt %s %d\n",
			      name, ret);
		return ret;
	}

	disable_irq(irq);

	return irq;
}

void a6xx_gmu_remove(struct a6xx_gpu *a6xx_gpu)
{
	struct a6xx_gmu *gmu = &a6xx_gpu->gmu;

	if (!gmu->initialized)
		return;

<<<<<<< HEAD
	a6xx_gmu_stop(a6xx_gpu);

	pm_runtime_disable(gmu->dev);

	if (!IS_ERR_OR_NULL(gmu->gxpd)) {
		pm_runtime_disable(gmu->gxpd);
		dev_pm_domain_detach(gmu->gxpd, false);
	}

	a6xx_gmu_irq_disable(gmu);
=======
	pm_runtime_force_suspend(gmu->dev);

	if (!IS_ERR_OR_NULL(gmu->gxpd)) {
		pm_runtime_disable(gmu->gxpd);
		dev_pm_domain_detach(gmu->gxpd, false);
	}

	iounmap(gmu->mmio);
	gmu->mmio = NULL;

>>>>>>> 4cf643a3
	a6xx_gmu_memory_free(gmu, gmu->hfi);

	iommu_detach_device(gmu->domain, gmu->dev);

	iommu_domain_free(gmu->domain);

	free_irq(gmu->gmu_irq, gmu);
	free_irq(gmu->hfi_irq, gmu);

	/* Drop reference taken in of_find_device_by_node */
	put_device(gmu->dev);

	gmu->initialized = false;
}

int a6xx_gmu_init(struct a6xx_gpu *a6xx_gpu, struct device_node *node)
{
	struct a6xx_gmu *gmu = &a6xx_gpu->gmu;
	struct platform_device *pdev = of_find_device_by_node(node);
	int ret;

	if (!pdev)
		return -ENODEV;

	gmu->dev = &pdev->dev;

	of_dma_configure(gmu->dev, node, true);

	/* Fow now, don't do anything fancy until we get our feet under us */
	gmu->idle_level = GMU_IDLE_STATE_ACTIVE;

	pm_runtime_enable(gmu->dev);

	/* Get the list of clocks */
	ret = a6xx_gmu_clocks_probe(gmu);
	if (ret)
		goto err_put_device;

	/* Set up the IOMMU context bank */
	ret = a6xx_gmu_memory_probe(gmu);
	if (ret)
		goto err_put_device;

	/* Allocate memory for for the HFI queues */
	gmu->hfi = a6xx_gmu_memory_alloc(gmu, SZ_16K);
	if (IS_ERR(gmu->hfi))
		goto err_memory;

	/* Allocate memory for the GMU debug region */
	gmu->debug = a6xx_gmu_memory_alloc(gmu, SZ_16K);
	if (IS_ERR(gmu->debug))
		goto err_memory;

	/* Map the GMU registers */
	gmu->mmio = a6xx_gmu_get_mmio(pdev, "gmu");
	if (IS_ERR(gmu->mmio))
		goto err_memory;

	/* Get the HFI and GMU interrupts */
	gmu->hfi_irq = a6xx_gmu_get_irq(gmu, pdev, "hfi", a6xx_hfi_irq);
	gmu->gmu_irq = a6xx_gmu_get_irq(gmu, pdev, "gmu", a6xx_gmu_irq);

	if (gmu->hfi_irq < 0 || gmu->gmu_irq < 0)
		goto err_mmio;

	/*
	 * Get a link to the GX power domain to reset the GPU in case of GMU
	 * crash
	 */
	gmu->gxpd = dev_pm_domain_attach_by_name(gmu->dev, "gx");

	/*
	 * Get a link to the GX power domain to reset the GPU in case of GMU
	 * crash
	 */
	gmu->gxpd = dev_pm_domain_attach_by_name(gmu->dev, "gx");

	/* Get the power levels for the GMU and GPU */
	a6xx_gmu_pwrlevels_probe(gmu);

	/* Set up the HFI queues */
	a6xx_hfi_init(gmu);

	gmu->initialized = true;

	return 0;

err_mmio:
	iounmap(gmu->mmio);
	free_irq(gmu->gmu_irq, gmu);
	free_irq(gmu->hfi_irq, gmu);
err_memory:
	a6xx_gmu_memory_free(gmu, gmu->hfi);

	if (gmu->domain) {
		iommu_detach_device(gmu->domain, gmu->dev);

		iommu_domain_free(gmu->domain);
	}
	ret = -ENODEV;

err_put_device:
	/* Drop reference taken in of_find_device_by_node */
	put_device(gmu->dev);

	return ret;
}<|MERGE_RESOLUTION|>--- conflicted
+++ resolved
@@ -794,7 +794,6 @@
 
 	if (val != 0xf) {
 		int ret = a6xx_gmu_wait_for_idle(gmu);
-<<<<<<< HEAD
 
 		/* If the GMU isn't responding assume it is hung */
 		if (ret) {
@@ -802,15 +801,6 @@
 			return;
 		}
 
-=======
-
-		/* If the GMU isn't responding assume it is hung */
-		if (ret) {
-			a6xx_gmu_force_off(gmu);
-			return;
-		}
-
->>>>>>> 4cf643a3
 		/* Clear the VBIF pipe before shutting down */
 		gpu_write(gpu, REG_A6XX_VBIF_XIN_HALT_CTRL0, 0xf);
 		spin_until((gpu_read(gpu, REG_A6XX_VBIF_XIN_HALT_CTRL1) & 0xf)
@@ -1242,29 +1232,16 @@
 	if (!gmu->initialized)
 		return;
 
-<<<<<<< HEAD
-	a6xx_gmu_stop(a6xx_gpu);
-
-	pm_runtime_disable(gmu->dev);
+	pm_runtime_force_suspend(gmu->dev);
 
 	if (!IS_ERR_OR_NULL(gmu->gxpd)) {
 		pm_runtime_disable(gmu->gxpd);
 		dev_pm_domain_detach(gmu->gxpd, false);
 	}
 
-	a6xx_gmu_irq_disable(gmu);
-=======
-	pm_runtime_force_suspend(gmu->dev);
-
-	if (!IS_ERR_OR_NULL(gmu->gxpd)) {
-		pm_runtime_disable(gmu->gxpd);
-		dev_pm_domain_detach(gmu->gxpd, false);
-	}
-
 	iounmap(gmu->mmio);
 	gmu->mmio = NULL;
 
->>>>>>> 4cf643a3
 	a6xx_gmu_memory_free(gmu, gmu->hfi);
 
 	iommu_detach_device(gmu->domain, gmu->dev);
@@ -1329,12 +1306,6 @@
 
 	if (gmu->hfi_irq < 0 || gmu->gmu_irq < 0)
 		goto err_mmio;
-
-	/*
-	 * Get a link to the GX power domain to reset the GPU in case of GMU
-	 * crash
-	 */
-	gmu->gxpd = dev_pm_domain_attach_by_name(gmu->dev, "gx");
 
 	/*
 	 * Get a link to the GX power domain to reset the GPU in case of GMU
