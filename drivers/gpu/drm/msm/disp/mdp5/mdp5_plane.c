// SPDX-License-Identifier: GPL-2.0-only
/*
 * Copyright (C) 2014-2015 The Linux Foundation. All rights reserved.
 * Copyright (C) 2013 Red Hat
 * Author: Rob Clark <robdclark@gmail.com>
 */

#include <drm/drm_atomic.h>
#include <drm/drm_damage_helper.h>
#include <drm/drm_fourcc.h>
#include <drm/drm_gem_atomic_helper.h>
#include <drm/drm_print.h>

#include "mdp5_kms.h"

struct mdp5_plane {
	struct drm_plane base;

	uint32_t nformats;
	uint32_t formats[32];
};
#define to_mdp5_plane(x) container_of(x, struct mdp5_plane, base)

static int mdp5_plane_mode_set(struct drm_plane *plane,
		struct drm_crtc *crtc, struct drm_framebuffer *fb,
		struct drm_rect *src, struct drm_rect *dest);

static struct mdp5_kms *get_kms(struct drm_plane *plane)
{
	struct msm_drm_private *priv = plane->dev->dev_private;
	return to_mdp5_kms(to_mdp_kms(priv->kms));
}

static bool plane_enabled(struct drm_plane_state *state)
{
	return state->visible;
}

static void mdp5_plane_destroy(struct drm_plane *plane)
{
	struct mdp5_plane *mdp5_plane = to_mdp5_plane(plane);

	drm_plane_cleanup(plane);

	kfree(mdp5_plane);
}

/* helper to install properties which are common to planes and crtcs */
static void mdp5_plane_install_properties(struct drm_plane *plane,
		struct drm_mode_object *obj)
{
	unsigned int zpos;

	drm_plane_create_rotation_property(plane,
					   DRM_MODE_ROTATE_0,
					   DRM_MODE_ROTATE_0 |
					   DRM_MODE_ROTATE_180 |
					   DRM_MODE_REFLECT_X |
					   DRM_MODE_REFLECT_Y);
	drm_plane_create_alpha_property(plane);
	drm_plane_create_blend_mode_property(plane,
			BIT(DRM_MODE_BLEND_PIXEL_NONE) |
			BIT(DRM_MODE_BLEND_PREMULTI) |
			BIT(DRM_MODE_BLEND_COVERAGE));

	if (plane->type == DRM_PLANE_TYPE_PRIMARY)
		zpos = STAGE_BASE;
	else
		zpos = STAGE0 + drm_plane_index(plane);
	drm_plane_create_zpos_property(plane, zpos, 1, 255);
}

static void
mdp5_plane_atomic_print_state(struct drm_printer *p,
		const struct drm_plane_state *state)
{
	struct mdp5_plane_state *pstate = to_mdp5_plane_state(state);
	struct mdp5_kms *mdp5_kms = get_kms(state->plane);

	drm_printf(p, "\thwpipe=%s\n", pstate->hwpipe ?
			pstate->hwpipe->name : "(null)");
	if (mdp5_kms->caps & MDP_CAP_SRC_SPLIT)
		drm_printf(p, "\tright-hwpipe=%s\n",
			   pstate->r_hwpipe ? pstate->r_hwpipe->name :
					      "(null)");
	drm_printf(p, "\tblend_mode=%u\n", pstate->base.pixel_blend_mode);
	drm_printf(p, "\tzpos=%u\n", pstate->base.zpos);
	drm_printf(p, "\tnormalized_zpos=%u\n", pstate->base.normalized_zpos);
	drm_printf(p, "\talpha=%u\n", pstate->base.alpha);
	drm_printf(p, "\tstage=%s\n", stage2name(pstate->stage));
}

static void mdp5_plane_reset(struct drm_plane *plane)
{
	struct mdp5_plane_state *mdp5_state;

	if (plane->state)
		__drm_atomic_helper_plane_destroy_state(plane->state);

	kfree(to_mdp5_plane_state(plane->state));
	plane->state = NULL;
	mdp5_state = kzalloc(sizeof(*mdp5_state), GFP_KERNEL);
<<<<<<< HEAD
=======
	if (!mdp5_state)
		return;

	if (plane->type == DRM_PLANE_TYPE_PRIMARY)
		mdp5_state->base.zpos = STAGE_BASE;
	else
		mdp5_state->base.zpos = STAGE0 + drm_plane_index(plane);
	mdp5_state->base.normalized_zpos = mdp5_state->base.zpos;

>>>>>>> 390d6458
	__drm_atomic_helper_plane_reset(plane, &mdp5_state->base);
}

static struct drm_plane_state *
mdp5_plane_duplicate_state(struct drm_plane *plane)
{
	struct mdp5_plane_state *mdp5_state;

	if (WARN_ON(!plane->state))
		return NULL;

	mdp5_state = kmemdup(to_mdp5_plane_state(plane->state),
			sizeof(*mdp5_state), GFP_KERNEL);
	if (!mdp5_state)
		return NULL;

	__drm_atomic_helper_plane_duplicate_state(plane, &mdp5_state->base);

	return &mdp5_state->base;
}

static void mdp5_plane_destroy_state(struct drm_plane *plane,
		struct drm_plane_state *state)
{
	struct mdp5_plane_state *pstate = to_mdp5_plane_state(state);

	if (state->fb)
		drm_framebuffer_put(state->fb);

	kfree(pstate);
}

static const struct drm_plane_funcs mdp5_plane_funcs = {
		.update_plane = drm_atomic_helper_update_plane,
		.disable_plane = drm_atomic_helper_disable_plane,
		.destroy = mdp5_plane_destroy,
		.reset = mdp5_plane_reset,
		.atomic_duplicate_state = mdp5_plane_duplicate_state,
		.atomic_destroy_state = mdp5_plane_destroy_state,
		.atomic_print_state = mdp5_plane_atomic_print_state,
};

static int mdp5_plane_prepare_fb(struct drm_plane *plane,
				 struct drm_plane_state *new_state)
{
	struct msm_drm_private *priv = plane->dev->dev_private;
	struct msm_kms *kms = priv->kms;
	bool needs_dirtyfb = to_mdp5_plane_state(new_state)->needs_dirtyfb;

	if (!new_state->fb)
		return 0;

	drm_gem_plane_helper_prepare_fb(plane, new_state);

	return msm_framebuffer_prepare(new_state->fb, kms->aspace, needs_dirtyfb);
}

static void mdp5_plane_cleanup_fb(struct drm_plane *plane,
				  struct drm_plane_state *old_state)
{
	struct mdp5_kms *mdp5_kms = get_kms(plane);
	struct msm_kms *kms = &mdp5_kms->base.base;
	struct drm_framebuffer *fb = old_state->fb;
	bool needed_dirtyfb = to_mdp5_plane_state(old_state)->needs_dirtyfb;

	if (!fb)
		return;

	DBG("%s: cleanup: FB[%u]", plane->name, fb->base.id);
	msm_framebuffer_cleanup(fb, kms->aspace, needed_dirtyfb);
}

static int mdp5_plane_atomic_check_with_state(struct drm_crtc_state *crtc_state,
					      struct drm_plane_state *state)
{
	struct mdp5_plane_state *mdp5_state = to_mdp5_plane_state(state);
	struct drm_plane *plane = state->plane;
	struct drm_plane_state *old_state = plane->state;
	struct mdp5_cfg *config = mdp5_cfg_get_config(get_kms(plane)->cfg);
	bool new_hwpipe = false;
	bool need_right_hwpipe = false;
	uint32_t max_width, max_height;
	bool out_of_bounds = false;
	uint32_t caps = 0;
	int min_scale, max_scale;
	int ret;

	DBG("%s: check (%d -> %d)", plane->name,
			plane_enabled(old_state), plane_enabled(state));

	max_width = config->hw->lm.max_width << 16;
	max_height = config->hw->lm.max_height << 16;

	/* Make sure source dimensions are within bounds. */
	if (state->src_h > max_height)
		out_of_bounds = true;

	if (state->src_w > max_width) {
		/* If source split is supported, we can go up to 2x
		 * the max LM width, but we'd need to stage another
		 * hwpipe to the right LM. So, the drm_plane would
		 * consist of 2 hwpipes.
		 */
		if (config->hw->mdp.caps & MDP_CAP_SRC_SPLIT &&
		    (state->src_w <= 2 * max_width))
			need_right_hwpipe = true;
		else
			out_of_bounds = true;
	}

	if (out_of_bounds) {
		struct drm_rect src = drm_plane_state_src(state);
		DBG("Invalid source size "DRM_RECT_FP_FMT,
				DRM_RECT_FP_ARG(&src));
		return -ERANGE;
	}

	min_scale = FRAC_16_16(1, 8);
	max_scale = FRAC_16_16(8, 1);

	ret = drm_atomic_helper_check_plane_state(state, crtc_state,
						  min_scale, max_scale,
						  true, true);
	if (ret)
		return ret;

	if (plane_enabled(state)) {
		unsigned int rotation;
		const struct mdp_format *format;
		struct mdp5_kms *mdp5_kms = get_kms(plane);
		uint32_t blkcfg = 0;

		format = to_mdp_format(msm_framebuffer_format(state->fb));
		if (MDP_FORMAT_IS_YUV(format))
			caps |= MDP_PIPE_CAP_SCALE | MDP_PIPE_CAP_CSC;

		if (((state->src_w >> 16) != state->crtc_w) ||
				((state->src_h >> 16) != state->crtc_h))
			caps |= MDP_PIPE_CAP_SCALE;

		rotation = drm_rotation_simplify(state->rotation,
						 DRM_MODE_ROTATE_0 |
						 DRM_MODE_REFLECT_X |
						 DRM_MODE_REFLECT_Y);

		if (rotation & DRM_MODE_REFLECT_X)
			caps |= MDP_PIPE_CAP_HFLIP;

		if (rotation & DRM_MODE_REFLECT_Y)
			caps |= MDP_PIPE_CAP_VFLIP;

		if (plane->type == DRM_PLANE_TYPE_CURSOR)
			caps |= MDP_PIPE_CAP_CURSOR;

		/* (re)allocate hw pipe if we don't have one or caps-mismatch: */
		if (!mdp5_state->hwpipe || (caps & ~mdp5_state->hwpipe->caps))
			new_hwpipe = true;

		/*
		 * (re)allocte hw pipe if we're either requesting for 2 hw pipes
		 * or we're switching from 2 hw pipes to 1 hw pipe because the
		 * new src_w can be supported by 1 hw pipe itself.
		 */
		if ((need_right_hwpipe && !mdp5_state->r_hwpipe) ||
		    (!need_right_hwpipe && mdp5_state->r_hwpipe))
			new_hwpipe = true;

		if (mdp5_kms->smp) {
			const struct mdp_format *format =
				to_mdp_format(msm_framebuffer_format(state->fb));

			blkcfg = mdp5_smp_calculate(mdp5_kms->smp, format,
					state->src_w >> 16, false);

			if (mdp5_state->hwpipe && (mdp5_state->hwpipe->blkcfg != blkcfg))
				new_hwpipe = true;
		}

		/* (re)assign hwpipe if needed, otherwise keep old one: */
		if (new_hwpipe) {
			/* TODO maybe we want to re-assign hwpipe sometimes
			 * in cases when we no-longer need some caps to make
			 * it available for other planes?
			 */
			struct mdp5_hw_pipe *old_hwpipe = mdp5_state->hwpipe;
			struct mdp5_hw_pipe *old_right_hwpipe =
							  mdp5_state->r_hwpipe;
			struct mdp5_hw_pipe *new_hwpipe = NULL;
			struct mdp5_hw_pipe *new_right_hwpipe = NULL;

			ret = mdp5_pipe_assign(state->state, plane, caps,
					       blkcfg, &new_hwpipe,
					       need_right_hwpipe ?
					       &new_right_hwpipe : NULL);
			if (ret) {
				DBG("%s: failed to assign hwpipe(s)!",
				    plane->name);
				return ret;
			}

			mdp5_state->hwpipe = new_hwpipe;
			if (need_right_hwpipe)
				mdp5_state->r_hwpipe = new_right_hwpipe;
			else
				/*
				 * set it to NULL so that the driver knows we
				 * don't have a right hwpipe when committing a
				 * new state
				 */
				mdp5_state->r_hwpipe = NULL;


			mdp5_pipe_release(state->state, old_hwpipe);
			mdp5_pipe_release(state->state, old_right_hwpipe);
		}
	} else {
		mdp5_pipe_release(state->state, mdp5_state->hwpipe);
		mdp5_pipe_release(state->state, mdp5_state->r_hwpipe);
		mdp5_state->hwpipe = mdp5_state->r_hwpipe = NULL;
	}

	return 0;
}

static int mdp5_plane_atomic_check(struct drm_plane *plane,
				   struct drm_atomic_state *state)
{
	struct drm_plane_state *old_plane_state = drm_atomic_get_old_plane_state(state,
										 plane);
	struct drm_plane_state *new_plane_state = drm_atomic_get_new_plane_state(state,
										 plane);
	struct drm_crtc *crtc;
	struct drm_crtc_state *crtc_state;

	crtc = new_plane_state->crtc ? new_plane_state->crtc : old_plane_state->crtc;
	if (!crtc)
		return 0;

	crtc_state = drm_atomic_get_existing_crtc_state(state,
							crtc);
	if (WARN_ON(!crtc_state))
		return -EINVAL;

	return mdp5_plane_atomic_check_with_state(crtc_state, new_plane_state);
}

static void mdp5_plane_atomic_update(struct drm_plane *plane,
				     struct drm_atomic_state *state)
{
	struct drm_plane_state *new_state = drm_atomic_get_new_plane_state(state,
									   plane);

	DBG("%s: update", plane->name);

	if (plane_enabled(new_state)) {
		int ret;

		ret = mdp5_plane_mode_set(plane,
				new_state->crtc, new_state->fb,
				&new_state->src, &new_state->dst);
		/* atomic_check should have ensured that this doesn't fail */
		WARN_ON(ret < 0);
	}
}

static int mdp5_plane_atomic_async_check(struct drm_plane *plane,
					 struct drm_atomic_state *state)
{
	struct drm_plane_state *new_plane_state = drm_atomic_get_new_plane_state(state,
										 plane);
	struct mdp5_plane_state *mdp5_state = to_mdp5_plane_state(new_plane_state);
	struct drm_crtc_state *crtc_state;
	int min_scale, max_scale;
	int ret;

	crtc_state = drm_atomic_get_existing_crtc_state(state,
							new_plane_state->crtc);
	if (WARN_ON(!crtc_state))
		return -EINVAL;

	if (!crtc_state->active)
		return -EINVAL;

	mdp5_state = to_mdp5_plane_state(new_plane_state);

	/* don't use fast path if we don't have a hwpipe allocated yet */
	if (!mdp5_state->hwpipe)
		return -EINVAL;

	/* only allow changing of position(crtc x/y or src x/y) in fast path */
	if (plane->state->crtc != new_plane_state->crtc ||
	    plane->state->src_w != new_plane_state->src_w ||
	    plane->state->src_h != new_plane_state->src_h ||
	    plane->state->crtc_w != new_plane_state->crtc_w ||
	    plane->state->crtc_h != new_plane_state->crtc_h ||
	    !plane->state->fb ||
	    plane->state->fb != new_plane_state->fb)
		return -EINVAL;

	min_scale = FRAC_16_16(1, 8);
	max_scale = FRAC_16_16(8, 1);

	ret = drm_atomic_helper_check_plane_state(new_plane_state, crtc_state,
						  min_scale, max_scale,
						  true, true);
	if (ret)
		return ret;

	/*
	 * if the visibility of the plane changes (i.e, if the cursor is
	 * clipped out completely, we can't take the async path because
	 * we need to stage/unstage the plane from the Layer Mixer(s). We
	 * also assign/unassign the hwpipe(s) tied to the plane. We avoid
	 * taking the fast path for both these reasons.
	 */
	if (new_plane_state->visible != plane->state->visible)
		return -EINVAL;

	return 0;
}

static void mdp5_plane_atomic_async_update(struct drm_plane *plane,
					   struct drm_atomic_state *state)
{
	struct drm_plane_state *new_state = drm_atomic_get_new_plane_state(state,
									   plane);
	struct drm_framebuffer *old_fb = plane->state->fb;

	plane->state->src_x = new_state->src_x;
	plane->state->src_y = new_state->src_y;
	plane->state->crtc_x = new_state->crtc_x;
	plane->state->crtc_y = new_state->crtc_y;

	if (plane_enabled(new_state)) {
		struct mdp5_ctl *ctl;
		struct mdp5_pipeline *pipeline =
					mdp5_crtc_get_pipeline(new_state->crtc);
		int ret;

		ret = mdp5_plane_mode_set(plane, new_state->crtc, new_state->fb,
				&new_state->src, &new_state->dst);
		WARN_ON(ret < 0);

		ctl = mdp5_crtc_get_ctl(new_state->crtc);

		mdp5_ctl_commit(ctl, pipeline, mdp5_plane_get_flush(plane), true);
	}

	*to_mdp5_plane_state(plane->state) =
		*to_mdp5_plane_state(new_state);

	new_state->fb = old_fb;
}

static const struct drm_plane_helper_funcs mdp5_plane_helper_funcs = {
		.prepare_fb = mdp5_plane_prepare_fb,
		.cleanup_fb = mdp5_plane_cleanup_fb,
		.atomic_check = mdp5_plane_atomic_check,
		.atomic_update = mdp5_plane_atomic_update,
		.atomic_async_check = mdp5_plane_atomic_async_check,
		.atomic_async_update = mdp5_plane_atomic_async_update,
};

static void set_scanout_locked(struct mdp5_kms *mdp5_kms,
			       enum mdp5_pipe pipe,
			       struct drm_framebuffer *fb)
{
	struct msm_kms *kms = &mdp5_kms->base.base;

	mdp5_write(mdp5_kms, REG_MDP5_PIPE_SRC_STRIDE_A(pipe),
			MDP5_PIPE_SRC_STRIDE_A_P0(fb->pitches[0]) |
			MDP5_PIPE_SRC_STRIDE_A_P1(fb->pitches[1]));

	mdp5_write(mdp5_kms, REG_MDP5_PIPE_SRC_STRIDE_B(pipe),
			MDP5_PIPE_SRC_STRIDE_B_P2(fb->pitches[2]) |
			MDP5_PIPE_SRC_STRIDE_B_P3(fb->pitches[3]));

	mdp5_write(mdp5_kms, REG_MDP5_PIPE_SRC0_ADDR(pipe),
			msm_framebuffer_iova(fb, kms->aspace, 0));
	mdp5_write(mdp5_kms, REG_MDP5_PIPE_SRC1_ADDR(pipe),
			msm_framebuffer_iova(fb, kms->aspace, 1));
	mdp5_write(mdp5_kms, REG_MDP5_PIPE_SRC2_ADDR(pipe),
			msm_framebuffer_iova(fb, kms->aspace, 2));
	mdp5_write(mdp5_kms, REG_MDP5_PIPE_SRC3_ADDR(pipe),
			msm_framebuffer_iova(fb, kms->aspace, 3));
}

/* Note: mdp5_plane->pipe_lock must be locked */
static void csc_disable(struct mdp5_kms *mdp5_kms, enum mdp5_pipe pipe)
{
	uint32_t value = mdp5_read(mdp5_kms, REG_MDP5_PIPE_OP_MODE(pipe)) &
			 ~MDP5_PIPE_OP_MODE_CSC_1_EN;

	mdp5_write(mdp5_kms, REG_MDP5_PIPE_OP_MODE(pipe), value);
}

/* Note: mdp5_plane->pipe_lock must be locked */
static void csc_enable(struct mdp5_kms *mdp5_kms, enum mdp5_pipe pipe,
		struct csc_cfg *csc)
{
	uint32_t  i, mode = 0; /* RGB, no CSC */
	uint32_t *matrix;

	if (unlikely(!csc))
		return;

	if ((csc->type == CSC_YUV2RGB) || (CSC_YUV2YUV == csc->type))
		mode |= MDP5_PIPE_OP_MODE_CSC_SRC_DATA_FORMAT(DATA_FORMAT_YUV);
	if ((csc->type == CSC_RGB2YUV) || (CSC_YUV2YUV == csc->type))
		mode |= MDP5_PIPE_OP_MODE_CSC_DST_DATA_FORMAT(DATA_FORMAT_YUV);
	mode |= MDP5_PIPE_OP_MODE_CSC_1_EN;
	mdp5_write(mdp5_kms, REG_MDP5_PIPE_OP_MODE(pipe), mode);

	matrix = csc->matrix;
	mdp5_write(mdp5_kms, REG_MDP5_PIPE_CSC_1_MATRIX_COEFF_0(pipe),
			MDP5_PIPE_CSC_1_MATRIX_COEFF_0_COEFF_11(matrix[0]) |
			MDP5_PIPE_CSC_1_MATRIX_COEFF_0_COEFF_12(matrix[1]));
	mdp5_write(mdp5_kms, REG_MDP5_PIPE_CSC_1_MATRIX_COEFF_1(pipe),
			MDP5_PIPE_CSC_1_MATRIX_COEFF_1_COEFF_13(matrix[2]) |
			MDP5_PIPE_CSC_1_MATRIX_COEFF_1_COEFF_21(matrix[3]));
	mdp5_write(mdp5_kms, REG_MDP5_PIPE_CSC_1_MATRIX_COEFF_2(pipe),
			MDP5_PIPE_CSC_1_MATRIX_COEFF_2_COEFF_22(matrix[4]) |
			MDP5_PIPE_CSC_1_MATRIX_COEFF_2_COEFF_23(matrix[5]));
	mdp5_write(mdp5_kms, REG_MDP5_PIPE_CSC_1_MATRIX_COEFF_3(pipe),
			MDP5_PIPE_CSC_1_MATRIX_COEFF_3_COEFF_31(matrix[6]) |
			MDP5_PIPE_CSC_1_MATRIX_COEFF_3_COEFF_32(matrix[7]));
	mdp5_write(mdp5_kms, REG_MDP5_PIPE_CSC_1_MATRIX_COEFF_4(pipe),
			MDP5_PIPE_CSC_1_MATRIX_COEFF_4_COEFF_33(matrix[8]));

	for (i = 0; i < ARRAY_SIZE(csc->pre_bias); i++) {
		uint32_t *pre_clamp = csc->pre_clamp;
		uint32_t *post_clamp = csc->post_clamp;

		mdp5_write(mdp5_kms, REG_MDP5_PIPE_CSC_1_PRE_CLAMP(pipe, i),
			MDP5_PIPE_CSC_1_PRE_CLAMP_REG_HIGH(pre_clamp[2*i+1]) |
			MDP5_PIPE_CSC_1_PRE_CLAMP_REG_LOW(pre_clamp[2*i]));

		mdp5_write(mdp5_kms, REG_MDP5_PIPE_CSC_1_POST_CLAMP(pipe, i),
			MDP5_PIPE_CSC_1_POST_CLAMP_REG_HIGH(post_clamp[2*i+1]) |
			MDP5_PIPE_CSC_1_POST_CLAMP_REG_LOW(post_clamp[2*i]));

		mdp5_write(mdp5_kms, REG_MDP5_PIPE_CSC_1_PRE_BIAS(pipe, i),
			MDP5_PIPE_CSC_1_PRE_BIAS_REG_VALUE(csc->pre_bias[i]));

		mdp5_write(mdp5_kms, REG_MDP5_PIPE_CSC_1_POST_BIAS(pipe, i),
			MDP5_PIPE_CSC_1_POST_BIAS_REG_VALUE(csc->post_bias[i]));
	}
}

#define PHASE_STEP_SHIFT	21
#define DOWN_SCALE_RATIO_MAX	32	/* 2^(26-21) */

static int calc_phase_step(uint32_t src, uint32_t dst, uint32_t *out_phase)
{
	uint32_t unit;

	if (src == 0 || dst == 0)
		return -EINVAL;

	/*
	 * PHASE_STEP_X/Y is coded on 26 bits (25:0),
	 * where 2^21 represents the unity "1" in fixed-point hardware design.
	 * This leaves 5 bits for the integer part (downscale case):
	 *	-> maximum downscale ratio = 0b1_1111 = 31
	 */
	if (src > (dst * DOWN_SCALE_RATIO_MAX))
		return -EOVERFLOW;

	unit = 1 << PHASE_STEP_SHIFT;
	*out_phase = mult_frac(unit, src, dst);

	return 0;
}

static int calc_scalex_steps(struct drm_plane *plane,
		uint32_t pixel_format, uint32_t src, uint32_t dest,
		uint32_t phasex_steps[COMP_MAX])
{
	const struct drm_format_info *info = drm_format_info(pixel_format);
	struct mdp5_kms *mdp5_kms = get_kms(plane);
	struct device *dev = mdp5_kms->dev->dev;
	uint32_t phasex_step;
	int ret;

	ret = calc_phase_step(src, dest, &phasex_step);
	if (ret) {
		DRM_DEV_ERROR(dev, "X scaling (%d->%d) failed: %d\n", src, dest, ret);
		return ret;
	}

	phasex_steps[COMP_0]   = phasex_step;
	phasex_steps[COMP_3]   = phasex_step;
	phasex_steps[COMP_1_2] = phasex_step / info->hsub;

	return 0;
}

static int calc_scaley_steps(struct drm_plane *plane,
		uint32_t pixel_format, uint32_t src, uint32_t dest,
		uint32_t phasey_steps[COMP_MAX])
{
	const struct drm_format_info *info = drm_format_info(pixel_format);
	struct mdp5_kms *mdp5_kms = get_kms(plane);
	struct device *dev = mdp5_kms->dev->dev;
	uint32_t phasey_step;
	int ret;

	ret = calc_phase_step(src, dest, &phasey_step);
	if (ret) {
		DRM_DEV_ERROR(dev, "Y scaling (%d->%d) failed: %d\n", src, dest, ret);
		return ret;
	}

	phasey_steps[COMP_0]   = phasey_step;
	phasey_steps[COMP_3]   = phasey_step;
	phasey_steps[COMP_1_2] = phasey_step / info->vsub;

	return 0;
}

static uint32_t get_scale_config(const struct mdp_format *format,
		uint32_t src, uint32_t dst, bool horz)
{
	const struct drm_format_info *info = drm_format_info(format->base.pixel_format);
	bool scaling = format->is_yuv ? true : (src != dst);
	uint32_t sub;
	uint32_t ya_filter, uv_filter;
	bool yuv = format->is_yuv;

	if (!scaling)
		return 0;

	if (yuv) {
		sub = horz ? info->hsub : info->vsub;
		uv_filter = ((src / sub) <= dst) ?
				   SCALE_FILTER_BIL : SCALE_FILTER_PCMN;
	}
	ya_filter = (src <= dst) ? SCALE_FILTER_BIL : SCALE_FILTER_PCMN;

	if (horz)
		return  MDP5_PIPE_SCALE_CONFIG_SCALEX_EN |
			MDP5_PIPE_SCALE_CONFIG_SCALEX_FILTER_COMP_0(ya_filter) |
			MDP5_PIPE_SCALE_CONFIG_SCALEX_FILTER_COMP_3(ya_filter) |
			COND(yuv, MDP5_PIPE_SCALE_CONFIG_SCALEX_FILTER_COMP_1_2(uv_filter));
	else
		return  MDP5_PIPE_SCALE_CONFIG_SCALEY_EN |
			MDP5_PIPE_SCALE_CONFIG_SCALEY_FILTER_COMP_0(ya_filter) |
			MDP5_PIPE_SCALE_CONFIG_SCALEY_FILTER_COMP_3(ya_filter) |
			COND(yuv, MDP5_PIPE_SCALE_CONFIG_SCALEY_FILTER_COMP_1_2(uv_filter));
}

static void calc_pixel_ext(const struct mdp_format *format,
		uint32_t src, uint32_t dst, uint32_t phase_step[2],
		int pix_ext_edge1[COMP_MAX], int pix_ext_edge2[COMP_MAX],
		bool horz)
{
	bool scaling = format->is_yuv ? true : (src != dst);
	int i;

	/*
	 * Note:
	 * We assume here that:
	 *     1. PCMN filter is used for downscale
	 *     2. bilinear filter is used for upscale
	 *     3. we are in a single pipe configuration
	 */

	for (i = 0; i < COMP_MAX; i++) {
		pix_ext_edge1[i] = 0;
		pix_ext_edge2[i] = scaling ? 1 : 0;
	}
}

static void mdp5_write_pixel_ext(struct mdp5_kms *mdp5_kms, enum mdp5_pipe pipe,
	const struct mdp_format *format,
	uint32_t src_w, int pe_left[COMP_MAX], int pe_right[COMP_MAX],
	uint32_t src_h, int pe_top[COMP_MAX], int pe_bottom[COMP_MAX])
{
	const struct drm_format_info *info = drm_format_info(format->base.pixel_format);
	uint32_t lr, tb, req;
	int i;

	for (i = 0; i < COMP_MAX; i++) {
		uint32_t roi_w = src_w;
		uint32_t roi_h = src_h;

		if (format->is_yuv && i == COMP_1_2) {
			roi_w /= info->hsub;
			roi_h /= info->vsub;
		}

		lr  = (pe_left[i] >= 0) ?
			MDP5_PIPE_SW_PIX_EXT_LR_LEFT_RPT(pe_left[i]) :
			MDP5_PIPE_SW_PIX_EXT_LR_LEFT_OVF(pe_left[i]);

		lr |= (pe_right[i] >= 0) ?
			MDP5_PIPE_SW_PIX_EXT_LR_RIGHT_RPT(pe_right[i]) :
			MDP5_PIPE_SW_PIX_EXT_LR_RIGHT_OVF(pe_right[i]);

		tb  = (pe_top[i] >= 0) ?
			MDP5_PIPE_SW_PIX_EXT_TB_TOP_RPT(pe_top[i]) :
			MDP5_PIPE_SW_PIX_EXT_TB_TOP_OVF(pe_top[i]);

		tb |= (pe_bottom[i] >= 0) ?
			MDP5_PIPE_SW_PIX_EXT_TB_BOTTOM_RPT(pe_bottom[i]) :
			MDP5_PIPE_SW_PIX_EXT_TB_BOTTOM_OVF(pe_bottom[i]);

		req  = MDP5_PIPE_SW_PIX_EXT_REQ_PIXELS_LEFT_RIGHT(roi_w +
				pe_left[i] + pe_right[i]);

		req |= MDP5_PIPE_SW_PIX_EXT_REQ_PIXELS_TOP_BOTTOM(roi_h +
				pe_top[i] + pe_bottom[i]);

		mdp5_write(mdp5_kms, REG_MDP5_PIPE_SW_PIX_EXT_LR(pipe, i), lr);
		mdp5_write(mdp5_kms, REG_MDP5_PIPE_SW_PIX_EXT_TB(pipe, i), tb);
		mdp5_write(mdp5_kms, REG_MDP5_PIPE_SW_PIX_EXT_REQ_PIXELS(pipe, i), req);

		DBG("comp-%d (L/R): rpt=%d/%d, ovf=%d/%d, req=%d", i,
			FIELD(lr,  MDP5_PIPE_SW_PIX_EXT_LR_LEFT_RPT),
			FIELD(lr,  MDP5_PIPE_SW_PIX_EXT_LR_RIGHT_RPT),
			FIELD(lr,  MDP5_PIPE_SW_PIX_EXT_LR_LEFT_OVF),
			FIELD(lr,  MDP5_PIPE_SW_PIX_EXT_LR_RIGHT_OVF),
			FIELD(req, MDP5_PIPE_SW_PIX_EXT_REQ_PIXELS_LEFT_RIGHT));

		DBG("comp-%d (T/B): rpt=%d/%d, ovf=%d/%d, req=%d", i,
			FIELD(tb,  MDP5_PIPE_SW_PIX_EXT_TB_TOP_RPT),
			FIELD(tb,  MDP5_PIPE_SW_PIX_EXT_TB_BOTTOM_RPT),
			FIELD(tb,  MDP5_PIPE_SW_PIX_EXT_TB_TOP_OVF),
			FIELD(tb,  MDP5_PIPE_SW_PIX_EXT_TB_BOTTOM_OVF),
			FIELD(req, MDP5_PIPE_SW_PIX_EXT_REQ_PIXELS_TOP_BOTTOM));
	}
}

struct pixel_ext {
	int left[COMP_MAX];
	int right[COMP_MAX];
	int top[COMP_MAX];
	int bottom[COMP_MAX];
};

struct phase_step {
	u32 x[COMP_MAX];
	u32 y[COMP_MAX];
};

static void mdp5_hwpipe_mode_set(struct mdp5_kms *mdp5_kms,
				 struct mdp5_hw_pipe *hwpipe,
				 struct drm_framebuffer *fb,
				 struct phase_step *step,
				 struct pixel_ext *pe,
				 u32 scale_config, u32 hdecm, u32 vdecm,
				 bool hflip, bool vflip,
				 int crtc_x, int crtc_y,
				 unsigned int crtc_w, unsigned int crtc_h,
				 u32 src_img_w, u32 src_img_h,
				 u32 src_x, u32 src_y,
				 u32 src_w, u32 src_h)
{
	enum mdp5_pipe pipe = hwpipe->pipe;
	bool has_pe = hwpipe->caps & MDP_PIPE_CAP_SW_PIX_EXT;
	const struct mdp_format *format =
			to_mdp_format(msm_framebuffer_format(fb));

	mdp5_write(mdp5_kms, REG_MDP5_PIPE_SRC_IMG_SIZE(pipe),
			MDP5_PIPE_SRC_IMG_SIZE_WIDTH(src_img_w) |
			MDP5_PIPE_SRC_IMG_SIZE_HEIGHT(src_img_h));

	mdp5_write(mdp5_kms, REG_MDP5_PIPE_SRC_SIZE(pipe),
			MDP5_PIPE_SRC_SIZE_WIDTH(src_w) |
			MDP5_PIPE_SRC_SIZE_HEIGHT(src_h));

	mdp5_write(mdp5_kms, REG_MDP5_PIPE_SRC_XY(pipe),
			MDP5_PIPE_SRC_XY_X(src_x) |
			MDP5_PIPE_SRC_XY_Y(src_y));

	mdp5_write(mdp5_kms, REG_MDP5_PIPE_OUT_SIZE(pipe),
			MDP5_PIPE_OUT_SIZE_WIDTH(crtc_w) |
			MDP5_PIPE_OUT_SIZE_HEIGHT(crtc_h));

	mdp5_write(mdp5_kms, REG_MDP5_PIPE_OUT_XY(pipe),
			MDP5_PIPE_OUT_XY_X(crtc_x) |
			MDP5_PIPE_OUT_XY_Y(crtc_y));

	mdp5_write(mdp5_kms, REG_MDP5_PIPE_SRC_FORMAT(pipe),
			MDP5_PIPE_SRC_FORMAT_A_BPC(format->bpc_a) |
			MDP5_PIPE_SRC_FORMAT_R_BPC(format->bpc_r) |
			MDP5_PIPE_SRC_FORMAT_G_BPC(format->bpc_g) |
			MDP5_PIPE_SRC_FORMAT_B_BPC(format->bpc_b) |
			COND(format->alpha_enable, MDP5_PIPE_SRC_FORMAT_ALPHA_ENABLE) |
			MDP5_PIPE_SRC_FORMAT_CPP(format->cpp - 1) |
			MDP5_PIPE_SRC_FORMAT_UNPACK_COUNT(format->unpack_count - 1) |
			COND(format->unpack_tight, MDP5_PIPE_SRC_FORMAT_UNPACK_TIGHT) |
			MDP5_PIPE_SRC_FORMAT_FETCH_TYPE(format->fetch_type) |
			MDP5_PIPE_SRC_FORMAT_CHROMA_SAMP(format->chroma_sample));

	mdp5_write(mdp5_kms, REG_MDP5_PIPE_SRC_UNPACK(pipe),
			MDP5_PIPE_SRC_UNPACK_ELEM0(format->unpack[0]) |
			MDP5_PIPE_SRC_UNPACK_ELEM1(format->unpack[1]) |
			MDP5_PIPE_SRC_UNPACK_ELEM2(format->unpack[2]) |
			MDP5_PIPE_SRC_UNPACK_ELEM3(format->unpack[3]));

	mdp5_write(mdp5_kms, REG_MDP5_PIPE_SRC_OP_MODE(pipe),
			(hflip ? MDP5_PIPE_SRC_OP_MODE_FLIP_LR : 0) |
			(vflip ? MDP5_PIPE_SRC_OP_MODE_FLIP_UD : 0) |
			COND(has_pe, MDP5_PIPE_SRC_OP_MODE_SW_PIX_EXT_OVERRIDE) |
			MDP5_PIPE_SRC_OP_MODE_BWC(BWC_LOSSLESS));

	/* not using secure mode: */
	mdp5_write(mdp5_kms, REG_MDP5_PIPE_SRC_ADDR_SW_STATUS(pipe), 0);

	if (hwpipe->caps & MDP_PIPE_CAP_SW_PIX_EXT)
		mdp5_write_pixel_ext(mdp5_kms, pipe, format,
				src_w, pe->left, pe->right,
				src_h, pe->top, pe->bottom);

	if (hwpipe->caps & MDP_PIPE_CAP_SCALE) {
		mdp5_write(mdp5_kms, REG_MDP5_PIPE_SCALE_PHASE_STEP_X(pipe),
				step->x[COMP_0]);
		mdp5_write(mdp5_kms, REG_MDP5_PIPE_SCALE_PHASE_STEP_Y(pipe),
				step->y[COMP_0]);
		mdp5_write(mdp5_kms, REG_MDP5_PIPE_SCALE_CR_PHASE_STEP_X(pipe),
				step->x[COMP_1_2]);
		mdp5_write(mdp5_kms, REG_MDP5_PIPE_SCALE_CR_PHASE_STEP_Y(pipe),
				step->y[COMP_1_2]);
		mdp5_write(mdp5_kms, REG_MDP5_PIPE_DECIMATION(pipe),
				MDP5_PIPE_DECIMATION_VERT(vdecm) |
				MDP5_PIPE_DECIMATION_HORZ(hdecm));
		mdp5_write(mdp5_kms, REG_MDP5_PIPE_SCALE_CONFIG(pipe),
			   scale_config);
	}

	if (hwpipe->caps & MDP_PIPE_CAP_CSC) {
		if (MDP_FORMAT_IS_YUV(format))
			csc_enable(mdp5_kms, pipe,
					mdp_get_default_csc_cfg(CSC_YUV2RGB));
		else
			csc_disable(mdp5_kms, pipe);
	}

	set_scanout_locked(mdp5_kms, pipe, fb);
}

static int mdp5_plane_mode_set(struct drm_plane *plane,
		struct drm_crtc *crtc, struct drm_framebuffer *fb,
		struct drm_rect *src, struct drm_rect *dest)
{
	struct drm_plane_state *pstate = plane->state;
	struct mdp5_hw_pipe *hwpipe = to_mdp5_plane_state(pstate)->hwpipe;
	struct mdp5_kms *mdp5_kms = get_kms(plane);
	enum mdp5_pipe pipe = hwpipe->pipe;
	struct mdp5_hw_pipe *right_hwpipe;
	const struct mdp_format *format;
	uint32_t nplanes, config = 0;
	struct phase_step step = { { 0 } };
	struct pixel_ext pe = { { 0 } };
	uint32_t hdecm = 0, vdecm = 0;
	uint32_t pix_format;
	unsigned int rotation;
	bool vflip, hflip;
	int crtc_x, crtc_y;
	unsigned int crtc_w, crtc_h;
	uint32_t src_x, src_y;
	uint32_t src_w, src_h;
	uint32_t src_img_w, src_img_h;
	int ret;

	nplanes = fb->format->num_planes;

	/* bad formats should already be rejected: */
	if (WARN_ON(nplanes > pipe2nclients(pipe)))
		return -EINVAL;

	format = to_mdp_format(msm_framebuffer_format(fb));
	pix_format = format->base.pixel_format;

	src_x = src->x1;
	src_y = src->y1;
	src_w = drm_rect_width(src);
	src_h = drm_rect_height(src);

	crtc_x = dest->x1;
	crtc_y = dest->y1;
	crtc_w = drm_rect_width(dest);
	crtc_h = drm_rect_height(dest);

	/* src values are in Q16 fixed point, convert to integer: */
	src_x = src_x >> 16;
	src_y = src_y >> 16;
	src_w = src_w >> 16;
	src_h = src_h >> 16;

	src_img_w = min(fb->width, src_w);
	src_img_h = min(fb->height, src_h);

	DBG("%s: FB[%u] %u,%u,%u,%u -> CRTC[%u] %d,%d,%u,%u", plane->name,
			fb->base.id, src_x, src_y, src_w, src_h,
			crtc->base.id, crtc_x, crtc_y, crtc_w, crtc_h);

	right_hwpipe = to_mdp5_plane_state(pstate)->r_hwpipe;
	if (right_hwpipe) {
		/*
		 * if the plane comprises of 2 hw pipes, assume that the width
		 * is split equally across them. The only parameters that varies
		 * between the 2 pipes are src_x and crtc_x
		 */
		crtc_w /= 2;
		src_w /= 2;
		src_img_w /= 2;
	}

	ret = calc_scalex_steps(plane, pix_format, src_w, crtc_w, step.x);
	if (ret)
		return ret;

	ret = calc_scaley_steps(plane, pix_format, src_h, crtc_h, step.y);
	if (ret)
		return ret;

	if (hwpipe->caps & MDP_PIPE_CAP_SW_PIX_EXT) {
		calc_pixel_ext(format, src_w, crtc_w, step.x,
			       pe.left, pe.right, true);
		calc_pixel_ext(format, src_h, crtc_h, step.y,
			       pe.top, pe.bottom, false);
	}

	/* TODO calc hdecm, vdecm */

	/* SCALE is used to both scale and up-sample chroma components */
	config |= get_scale_config(format, src_w, crtc_w, true);
	config |= get_scale_config(format, src_h, crtc_h, false);
	DBG("scale config = %x", config);

	rotation = drm_rotation_simplify(pstate->rotation,
					 DRM_MODE_ROTATE_0 |
					 DRM_MODE_REFLECT_X |
					 DRM_MODE_REFLECT_Y);
	hflip = !!(rotation & DRM_MODE_REFLECT_X);
	vflip = !!(rotation & DRM_MODE_REFLECT_Y);

	mdp5_hwpipe_mode_set(mdp5_kms, hwpipe, fb, &step, &pe,
			     config, hdecm, vdecm, hflip, vflip,
			     crtc_x, crtc_y, crtc_w, crtc_h,
			     src_img_w, src_img_h,
			     src_x, src_y, src_w, src_h);
	if (right_hwpipe)
		mdp5_hwpipe_mode_set(mdp5_kms, right_hwpipe, fb, &step, &pe,
				     config, hdecm, vdecm, hflip, vflip,
				     crtc_x + crtc_w, crtc_y, crtc_w, crtc_h,
				     src_img_w, src_img_h,
				     src_x + src_w, src_y, src_w, src_h);

	return ret;
}

/*
 * Use this func and the one below only after the atomic state has been
 * successfully swapped
 */
enum mdp5_pipe mdp5_plane_pipe(struct drm_plane *plane)
{
	struct mdp5_plane_state *pstate = to_mdp5_plane_state(plane->state);

	if (WARN_ON(!pstate->hwpipe))
		return SSPP_NONE;

	return pstate->hwpipe->pipe;
}

enum mdp5_pipe mdp5_plane_right_pipe(struct drm_plane *plane)
{
	struct mdp5_plane_state *pstate = to_mdp5_plane_state(plane->state);

	if (!pstate->r_hwpipe)
		return SSPP_NONE;

	return pstate->r_hwpipe->pipe;
}

uint32_t mdp5_plane_get_flush(struct drm_plane *plane)
{
	struct mdp5_plane_state *pstate = to_mdp5_plane_state(plane->state);
	u32 mask;

	if (WARN_ON(!pstate->hwpipe))
		return 0;

	mask = pstate->hwpipe->flush_mask;

	if (pstate->r_hwpipe)
		mask |= pstate->r_hwpipe->flush_mask;

	return mask;
}

/* initialize plane */
struct drm_plane *mdp5_plane_init(struct drm_device *dev,
				  enum drm_plane_type type)
{
	struct drm_plane *plane = NULL;
	struct mdp5_plane *mdp5_plane;
	int ret;

	mdp5_plane = kzalloc(sizeof(*mdp5_plane), GFP_KERNEL);
	if (!mdp5_plane) {
		ret = -ENOMEM;
		goto fail;
	}

	plane = &mdp5_plane->base;

	mdp5_plane->nformats = mdp_get_formats(mdp5_plane->formats,
		ARRAY_SIZE(mdp5_plane->formats), false);

	ret = drm_universal_plane_init(dev, plane, 0xff, &mdp5_plane_funcs,
			mdp5_plane->formats, mdp5_plane->nformats,
			NULL, type, NULL);
	if (ret)
		goto fail;

	drm_plane_helper_add(plane, &mdp5_plane_helper_funcs);

	mdp5_plane_install_properties(plane, &plane->base);

	drm_plane_enable_fb_damage_clips(plane);

	return plane;

fail:
	if (plane)
		mdp5_plane_destroy(plane);

	return ERR_PTR(ret);
}<|MERGE_RESOLUTION|>--- conflicted
+++ resolved
@@ -100,18 +100,8 @@
 	kfree(to_mdp5_plane_state(plane->state));
 	plane->state = NULL;
 	mdp5_state = kzalloc(sizeof(*mdp5_state), GFP_KERNEL);
-<<<<<<< HEAD
-=======
 	if (!mdp5_state)
 		return;
-
-	if (plane->type == DRM_PLANE_TYPE_PRIMARY)
-		mdp5_state->base.zpos = STAGE_BASE;
-	else
-		mdp5_state->base.zpos = STAGE0 + drm_plane_index(plane);
-	mdp5_state->base.normalized_zpos = mdp5_state->base.zpos;
-
->>>>>>> 390d6458
 	__drm_atomic_helper_plane_reset(plane, &mdp5_state->base);
 }
 
