// SPDX-License-Identifier: GPL-2.0
/*
 * Copyright (C) STMicroelectronics SA 2017
 *
 * Authors: Philippe Cornu <philippe.cornu@st.com>
 *          Yannick Fertre <yannick.fertre@st.com>
 */

#include <linux/clk.h>
#include <linux/iopoll.h>
#include <linux/module.h>
#include <linux/regulator/consumer.h>
#include <drm/drmP.h>
#include <drm/drm_mipi_dsi.h>
#include <drm/bridge/dw_mipi_dsi.h>
#include <video/mipi_display.h>

#define HWVER_130			0x31333000	/* IP version 1.30 */
#define HWVER_131			0x31333100	/* IP version 1.31 */

/* DSI digital registers & bit definitions */
#define DSI_VERSION			0x00
#define VERSION				GENMASK(31, 8)

/* DSI wrapper registers & bit definitions */
/* Note: registers are named as in the Reference Manual */
#define DSI_WCFGR	0x0400		/* Wrapper ConFiGuration Reg */
#define WCFGR_DSIM	BIT(0)		/* DSI Mode */
#define WCFGR_COLMUX	GENMASK(3, 1)	/* COLor MUltipleXing */

#define DSI_WCR		0x0404		/* Wrapper Control Reg */
#define WCR_DSIEN	BIT(3)		/* DSI ENable */

#define DSI_WISR	0x040C		/* Wrapper Interrupt and Status Reg */
#define WISR_PLLLS	BIT(8)		/* PLL Lock Status */
#define WISR_RRS	BIT(12)		/* Regulator Ready Status */

#define DSI_WPCR0	0x0418		/* Wrapper Phy Conf Reg 0 */
#define WPCR0_UIX4	GENMASK(5, 0)	/* Unit Interval X 4 */
#define WPCR0_TDDL	BIT(16)		/* Turn Disable Data Lanes */

#define DSI_WRPCR	0x0430		/* Wrapper Regulator & Pll Ctrl Reg */
#define WRPCR_PLLEN	BIT(0)		/* PLL ENable */
#define WRPCR_NDIV	GENMASK(8, 2)	/* pll loop DIVision Factor */
#define WRPCR_IDF	GENMASK(14, 11)	/* pll Input Division Factor */
#define WRPCR_ODF	GENMASK(17, 16)	/* pll Output Division Factor */
#define WRPCR_REGEN	BIT(24)		/* REGulator ENable */
#define WRPCR_BGREN	BIT(28)		/* BandGap Reference ENable */
#define IDF_MIN		1
#define IDF_MAX		7
#define NDIV_MIN	10
#define NDIV_MAX	125
#define ODF_MIN		1
#define ODF_MAX		8

/* dsi color format coding according to the datasheet */
enum dsi_color {
	DSI_RGB565_CONF1,
	DSI_RGB565_CONF2,
	DSI_RGB565_CONF3,
	DSI_RGB666_CONF1,
	DSI_RGB666_CONF2,
	DSI_RGB888,
};

#define LANE_MIN_KBPS	31250
#define LANE_MAX_KBPS	500000

/* Sleep & timeout for regulator on/off, pll lock/unlock & fifo empty */
#define SLEEP_US	1000
#define TIMEOUT_US	200000

struct dw_mipi_dsi_stm {
	void __iomem *base;
	struct clk *pllref_clk;
	struct dw_mipi_dsi *dsi;
	u32 hw_version;
	int lane_min_kbps;
	int lane_max_kbps;
	struct regulator *vdd_supply;
};

static inline void dsi_write(struct dw_mipi_dsi_stm *dsi, u32 reg, u32 val)
{
	writel(val, dsi->base + reg);
}

static inline u32 dsi_read(struct dw_mipi_dsi_stm *dsi, u32 reg)
{
	return readl(dsi->base + reg);
}

static inline void dsi_set(struct dw_mipi_dsi_stm *dsi, u32 reg, u32 mask)
{
	dsi_write(dsi, reg, dsi_read(dsi, reg) | mask);
}

static inline void dsi_clear(struct dw_mipi_dsi_stm *dsi, u32 reg, u32 mask)
{
	dsi_write(dsi, reg, dsi_read(dsi, reg) & ~mask);
}

static inline void dsi_update_bits(struct dw_mipi_dsi_stm *dsi, u32 reg,
				   u32 mask, u32 val)
{
	dsi_write(dsi, reg, (dsi_read(dsi, reg) & ~mask) | val);
}

static enum dsi_color dsi_color_from_mipi(enum mipi_dsi_pixel_format fmt)
{
	switch (fmt) {
	case MIPI_DSI_FMT_RGB888:
		return DSI_RGB888;
	case MIPI_DSI_FMT_RGB666:
		return DSI_RGB666_CONF2;
	case MIPI_DSI_FMT_RGB666_PACKED:
		return DSI_RGB666_CONF1;
	case MIPI_DSI_FMT_RGB565:
		return DSI_RGB565_CONF1;
	default:
		DRM_DEBUG_DRIVER("MIPI color invalid, so we use rgb888\n");
	}
	return DSI_RGB888;
}

static int dsi_pll_get_clkout_khz(int clkin_khz, int idf, int ndiv, int odf)
{
	int divisor = idf * odf;

	/* prevent from division by 0 */
	if (!divisor)
		return 0;

	return DIV_ROUND_CLOSEST(clkin_khz * ndiv, divisor);
}

static int dsi_pll_get_params(struct dw_mipi_dsi_stm *dsi,
			      int clkin_khz, int clkout_khz,
			      int *idf, int *ndiv, int *odf)
{
	int i, o, n, n_min, n_max;
	int fvco_min, fvco_max, delta, best_delta; /* all in khz */

	/* Early checks preventing division by 0 & odd results */
	if (clkin_khz <= 0 || clkout_khz <= 0)
		return -EINVAL;

	fvco_min = dsi->lane_min_kbps * 2 * ODF_MAX;
	fvco_max = dsi->lane_max_kbps * 2 * ODF_MIN;

	best_delta = 1000000; /* big started value (1000000khz) */

	for (i = IDF_MIN; i <= IDF_MAX; i++) {
		/* Compute ndiv range according to Fvco */
		n_min = ((fvco_min * i) / (2 * clkin_khz)) + 1;
		n_max = (fvco_max * i) / (2 * clkin_khz);

		/* No need to continue idf loop if we reach ndiv max */
		if (n_min >= NDIV_MAX)
			break;

		/* Clamp ndiv to valid values */
		if (n_min < NDIV_MIN)
			n_min = NDIV_MIN;
		if (n_max > NDIV_MAX)
			n_max = NDIV_MAX;

		for (o = ODF_MIN; o <= ODF_MAX; o *= 2) {
			n = DIV_ROUND_CLOSEST(i * o * clkout_khz, clkin_khz);
			/* Check ndiv according to vco range */
			if (n < n_min || n > n_max)
				continue;
			/* Check if new delta is better & saves parameters */
			delta = dsi_pll_get_clkout_khz(clkin_khz, i, n, o) -
				clkout_khz;
			if (delta < 0)
				delta = -delta;
			if (delta < best_delta) {
				*idf = i;
				*ndiv = n;
				*odf = o;
				best_delta = delta;
			}
			/* fast return in case of "perfect result" */
			if (!delta)
				return 0;
		}
	}

	return 0;
}

static int dw_mipi_dsi_phy_init(void *priv_data)
{
	struct dw_mipi_dsi_stm *dsi = priv_data;
	u32 val;
	int ret;

	/* Enable the regulator */
	dsi_set(dsi, DSI_WRPCR, WRPCR_REGEN | WRPCR_BGREN);
	ret = readl_poll_timeout(dsi->base + DSI_WISR, val, val & WISR_RRS,
				 SLEEP_US, TIMEOUT_US);
	if (ret)
		DRM_DEBUG_DRIVER("!TIMEOUT! waiting REGU, let's continue\n");

	/* Enable the DSI PLL & wait for its lock */
	dsi_set(dsi, DSI_WRPCR, WRPCR_PLLEN);
	ret = readl_poll_timeout(dsi->base + DSI_WISR, val, val & WISR_PLLLS,
				 SLEEP_US, TIMEOUT_US);
	if (ret)
		DRM_DEBUG_DRIVER("!TIMEOUT! waiting PLL, let's continue\n");

	return 0;
}

static void dw_mipi_dsi_phy_power_on(void *priv_data)
{
	struct dw_mipi_dsi_stm *dsi = priv_data;

	DRM_DEBUG_DRIVER("\n");

	/* Enable the DSI wrapper */
	dsi_set(dsi, DSI_WCR, WCR_DSIEN);
}

static void dw_mipi_dsi_phy_power_off(void *priv_data)
{
	struct dw_mipi_dsi_stm *dsi = priv_data;

	DRM_DEBUG_DRIVER("\n");

	/* Disable the DSI wrapper */
	dsi_clear(dsi, DSI_WCR, WCR_DSIEN);
}

static int
dw_mipi_dsi_get_lane_mbps(void *priv_data, const struct drm_display_mode *mode,
			  unsigned long mode_flags, u32 lanes, u32 format,
			  unsigned int *lane_mbps)
{
	struct dw_mipi_dsi_stm *dsi = priv_data;
	unsigned int idf, ndiv, odf, pll_in_khz, pll_out_khz;
	int ret, bpp;
	u32 val;

	/* Update lane capabilities according to hw version */
	dsi->lane_min_kbps = LANE_MIN_KBPS;
	dsi->lane_max_kbps = LANE_MAX_KBPS;
	if (dsi->hw_version == HWVER_131) {
		dsi->lane_min_kbps *= 2;
		dsi->lane_max_kbps *= 2;
	}

	pll_in_khz = (unsigned int)(clk_get_rate(dsi->pllref_clk) / 1000);

	/* Compute requested pll out */
	bpp = mipi_dsi_pixel_format_to_bpp(format);
	pll_out_khz = mode->clock * bpp / lanes;
	/* Add 20% to pll out to be higher than pixel bw (burst mode only) */
	pll_out_khz = (pll_out_khz * 12) / 10;
	if (pll_out_khz > dsi->lane_max_kbps) {
		pll_out_khz = dsi->lane_max_kbps;
		DRM_WARN("Warning max phy mbps is used\n");
	}
	if (pll_out_khz < dsi->lane_min_kbps) {
		pll_out_khz = dsi->lane_min_kbps;
		DRM_WARN("Warning min phy mbps is used\n");
	}

	/* Compute best pll parameters */
	idf = 0;
	ndiv = 0;
	odf = 0;
	ret = dsi_pll_get_params(dsi, pll_in_khz, pll_out_khz,
				 &idf, &ndiv, &odf);
	if (ret)
		DRM_WARN("Warning dsi_pll_get_params(): bad params\n");

	/* Get the adjusted pll out value */
	pll_out_khz = dsi_pll_get_clkout_khz(pll_in_khz, idf, ndiv, odf);

	/* Set the PLL division factors */
	dsi_update_bits(dsi, DSI_WRPCR,	WRPCR_NDIV | WRPCR_IDF | WRPCR_ODF,
			(ndiv << 2) | (idf << 11) | ((ffs(odf) - 1) << 16));

	/* Compute uix4 & set the bit period in high-speed mode */
	val = 4000000 / pll_out_khz;
	dsi_update_bits(dsi, DSI_WPCR0, WPCR0_UIX4, val);

	/* Select video mode by resetting DSIM bit */
	dsi_clear(dsi, DSI_WCFGR, WCFGR_DSIM);

	/* Select the color coding */
	dsi_update_bits(dsi, DSI_WCFGR, WCFGR_COLMUX,
			dsi_color_from_mipi(format) << 1);

	*lane_mbps = pll_out_khz / 1000;

	DRM_DEBUG_DRIVER("pll_in %ukHz pll_out %ukHz lane_mbps %uMHz\n",
			 pll_in_khz, pll_out_khz, *lane_mbps);

	return 0;
}

static const struct dw_mipi_dsi_phy_ops dw_mipi_dsi_stm_phy_ops = {
	.init = dw_mipi_dsi_phy_init,
	.power_on = dw_mipi_dsi_phy_power_on,
	.power_off = dw_mipi_dsi_phy_power_off,
	.get_lane_mbps = dw_mipi_dsi_get_lane_mbps,
};

static struct dw_mipi_dsi_plat_data dw_mipi_dsi_stm_plat_data = {
	.max_data_lanes = 2,
	.phy_ops = &dw_mipi_dsi_stm_phy_ops,
};

static const struct of_device_id dw_mipi_dsi_stm_dt_ids[] = {
	{ .compatible = "st,stm32-dsi", .data = &dw_mipi_dsi_stm_plat_data, },
	{ },
};
MODULE_DEVICE_TABLE(of, dw_mipi_dsi_stm_dt_ids);

static int dw_mipi_dsi_stm_probe(struct platform_device *pdev)
{
	struct device *dev = &pdev->dev;
	struct dw_mipi_dsi_stm *dsi;
	struct clk *pclk;
	struct resource *res;
	int ret;

	dsi = devm_kzalloc(dev, sizeof(*dsi), GFP_KERNEL);
	if (!dsi)
		return -ENOMEM;

	res = platform_get_resource(pdev, IORESOURCE_MEM, 0);
	dsi->base = devm_ioremap_resource(dev, res);
	if (IS_ERR(dsi->base)) {
		ret = PTR_ERR(dsi->base);
		DRM_ERROR("Unable to get dsi registers %d\n", ret);
		return ret;
	}

	dsi->vdd_supply = devm_regulator_get(dev, "phy-dsi");
	if (IS_ERR(dsi->vdd_supply)) {
		ret = PTR_ERR(dsi->vdd_supply);
		if (ret != -EPROBE_DEFER)
			DRM_ERROR("Failed to request regulator: %d\n", ret);
		return ret;
	}

	ret = regulator_enable(dsi->vdd_supply);
	if (ret) {
		DRM_ERROR("Failed to enable regulator: %d\n", ret);
		return ret;
	}

	dsi->pllref_clk = devm_clk_get(dev, "ref");
	if (IS_ERR(dsi->pllref_clk)) {
		ret = PTR_ERR(dsi->pllref_clk);
		DRM_ERROR("Unable to get pll reference clock: %d\n", ret);
		goto err_clk_get;
	}

	ret = clk_prepare_enable(dsi->pllref_clk);
	if (ret) {
		DRM_ERROR("Failed to enable pllref_clk: %d\n", ret);
		goto err_clk_get;
	}

	pclk = devm_clk_get(dev, "pclk");
	if (IS_ERR(pclk)) {
		ret = PTR_ERR(pclk);
		DRM_ERROR("Unable to get peripheral clock: %d\n", ret);
		goto err_dsi_probe;
	}

	ret = clk_prepare_enable(pclk);
	if (ret) {
		DRM_ERROR("%s: Failed to enable peripheral clk\n", __func__);
		goto err_dsi_probe;
	}

	dsi->hw_version = dsi_read(dsi, DSI_VERSION) & VERSION;
	clk_disable_unprepare(pclk);

	if (dsi->hw_version != HWVER_130 && dsi->hw_version != HWVER_131) {
		ret = -ENODEV;
		DRM_ERROR("bad dsi hardware version\n");
		goto err_dsi_probe;
	}

	dw_mipi_dsi_stm_plat_data.base = dsi->base;
	dw_mipi_dsi_stm_plat_data.priv_data = dsi;

	platform_set_drvdata(pdev, dsi);

	dsi->dsi = dw_mipi_dsi_probe(pdev, &dw_mipi_dsi_stm_plat_data);
	if (IS_ERR(dsi->dsi)) {
		ret = PTR_ERR(dsi->dsi);
		DRM_ERROR("Failed to initialize mipi dsi host: %d\n", ret);
		goto err_dsi_probe;
	}

	return 0;

err_dsi_probe:
	clk_disable_unprepare(dsi->pllref_clk);
err_clk_get:
	regulator_disable(dsi->vdd_supply);

	return ret;
}

static int dw_mipi_dsi_stm_remove(struct platform_device *pdev)
{
	struct dw_mipi_dsi_stm *dsi = platform_get_drvdata(pdev);

	dw_mipi_dsi_remove(dsi->dsi);
	clk_disable_unprepare(dsi->pllref_clk);
	regulator_disable(dsi->vdd_supply);

	return 0;
}

static int __maybe_unused dw_mipi_dsi_stm_suspend(struct device *dev)
{
	struct dw_mipi_dsi_stm *dsi = dw_mipi_dsi_stm_plat_data.priv_data;

	DRM_DEBUG_DRIVER("\n");

	clk_disable_unprepare(dsi->pllref_clk);
	regulator_disable(dsi->vdd_supply);

	return 0;
}

static int __maybe_unused dw_mipi_dsi_stm_resume(struct device *dev)
{
	struct dw_mipi_dsi_stm *dsi = dw_mipi_dsi_stm_plat_data.priv_data;
	int ret;

	DRM_DEBUG_DRIVER("\n");

	ret = regulator_enable(dsi->vdd_supply);
	if (ret) {
		DRM_ERROR("Failed to enable regulator: %d\n", ret);
		return ret;
	}

	ret = clk_prepare_enable(dsi->pllref_clk);
	if (ret) {
		regulator_disable(dsi->vdd_supply);
		DRM_ERROR("Failed to enable pllref_clk: %d\n", ret);
		return ret;
	}

	return 0;
}

<<<<<<< HEAD
static int __maybe_unused dw_mipi_dsi_stm_suspend(struct device *dev)
{
	struct dw_mipi_dsi_stm *dsi = dw_mipi_dsi_stm_plat_data.priv_data;

	DRM_DEBUG_DRIVER("\n");

	clk_disable_unprepare(dsi->pllref_clk);

	return 0;
}

static int __maybe_unused dw_mipi_dsi_stm_resume(struct device *dev)
{
	struct dw_mipi_dsi_stm *dsi = dw_mipi_dsi_stm_plat_data.priv_data;

	DRM_DEBUG_DRIVER("\n");

	clk_prepare_enable(dsi->pllref_clk);

	return 0;
}

=======
>>>>>>> 4cf643a3
static const struct dev_pm_ops dw_mipi_dsi_stm_pm_ops = {
	SET_SYSTEM_SLEEP_PM_OPS(dw_mipi_dsi_stm_suspend,
				dw_mipi_dsi_stm_resume)
};

static struct platform_driver dw_mipi_dsi_stm_driver = {
	.probe		= dw_mipi_dsi_stm_probe,
	.remove		= dw_mipi_dsi_stm_remove,
	.driver		= {
		.of_match_table = dw_mipi_dsi_stm_dt_ids,
		.name	= "stm32-display-dsi",
		.pm = &dw_mipi_dsi_stm_pm_ops,
	},
};

module_platform_driver(dw_mipi_dsi_stm_driver);

MODULE_AUTHOR("Philippe Cornu <philippe.cornu@st.com>");
MODULE_AUTHOR("Yannick Fertre <yannick.fertre@st.com>");
MODULE_DESCRIPTION("STMicroelectronics DW MIPI DSI host controller driver");
MODULE_LICENSE("GPL v2");<|MERGE_RESOLUTION|>--- conflicted
+++ resolved
@@ -457,31 +457,6 @@
 	return 0;
 }
 
-<<<<<<< HEAD
-static int __maybe_unused dw_mipi_dsi_stm_suspend(struct device *dev)
-{
-	struct dw_mipi_dsi_stm *dsi = dw_mipi_dsi_stm_plat_data.priv_data;
-
-	DRM_DEBUG_DRIVER("\n");
-
-	clk_disable_unprepare(dsi->pllref_clk);
-
-	return 0;
-}
-
-static int __maybe_unused dw_mipi_dsi_stm_resume(struct device *dev)
-{
-	struct dw_mipi_dsi_stm *dsi = dw_mipi_dsi_stm_plat_data.priv_data;
-
-	DRM_DEBUG_DRIVER("\n");
-
-	clk_prepare_enable(dsi->pllref_clk);
-
-	return 0;
-}
-
-=======
->>>>>>> 4cf643a3
 static const struct dev_pm_ops dw_mipi_dsi_stm_pm_ops = {
 	SET_SYSTEM_SLEEP_PM_OPS(dw_mipi_dsi_stm_suspend,
 				dw_mipi_dsi_stm_resume)
