--- conflicted
+++ resolved
@@ -119,15 +119,12 @@
 	if (WARN_ON(omap_crtc->enabled == enable))
 		return;
 
-<<<<<<< HEAD
-=======
 	if (omap_state->manually_updated) {
 		omap_irq_enable_framedone(crtc, enable);
 		omap_crtc->enabled = enable;
 		return;
 	}
 
->>>>>>> 4cf643a3
 	if (omap_crtc->pipe->output->type == OMAP_DISPLAY_TYPE_HDMI) {
 		priv->dispc_ops->mgr_enable(priv->dispc, channel, enable);
 		omap_crtc->enabled = enable;
@@ -496,12 +493,6 @@
 	int r;
 
 	drm_display_mode_to_videomode(mode, &vm);
-<<<<<<< HEAD
-	r = priv->dispc_ops->mgr_check_timings(priv->dispc, omap_crtc->channel,
-					       &vm);
-	if (r)
-		return r;
-=======
 
 	/*
 	 * DSI might not call this, since the supplied mode is not a
@@ -516,7 +507,6 @@
 		if (r)
 			return r;
 	}
->>>>>>> 4cf643a3
 
 	/* Check for bandwidth limit */
 	if (priv->max_bandwidth) {
