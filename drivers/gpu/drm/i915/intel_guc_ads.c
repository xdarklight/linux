--- conflicted
+++ resolved
@@ -106,11 +106,6 @@
 	 * we have told GuC where to find it. The context size will be used
 	 * to validate that the LRC base + size fall within allowed GGTT.
 	 */
-<<<<<<< HEAD
-	kernel_ctx_vma = dev_priv->engine[RCS0]->kernel_context->state;
-	blob->ads.golden_context_lrca =
-		intel_guc_ggtt_offset(guc, kernel_ctx_vma) + skipped_offset;
-=======
 	for (engine_class = 0; engine_class <= MAX_ENGINE_CLASS; ++engine_class) {
 		if (engine_class == OTHER_CLASS)
 			continue;
@@ -123,7 +118,6 @@
 			intel_engine_context_size(dev_priv, engine_class) -
 			skipped_size;
 	}
->>>>>>> 4cf643a3
 
 	/* System info */
 	blob->system_info.slice_enabled = hweight8(RUNTIME_INFO(dev_priv)->sseu.slice_mask);
