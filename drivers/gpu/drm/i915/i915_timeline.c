/*
 * SPDX-License-Identifier: MIT
 *
 * Copyright © 2016-2018 Intel Corporation
 */

#include "i915_drv.h"

#include "i915_active.h"
#include "i915_syncmap.h"
#include "i915_timeline.h"

#define ptr_set_bit(ptr, bit) ((typeof(ptr))((unsigned long)(ptr) | BIT(bit)))
#define ptr_test_bit(ptr, bit) ((unsigned long)(ptr) & BIT(bit))

struct i915_timeline_hwsp {
	struct i915_gt_timelines *gt;
	struct list_head free_link;
	struct i915_vma *vma;
	u64 free_bitmap;
};

struct i915_timeline_cacheline {
	struct i915_active active;
	struct i915_timeline_hwsp *hwsp;
	void *vaddr;
#define CACHELINE_BITS 6
#define CACHELINE_FREE CACHELINE_BITS
};

static inline struct drm_i915_private *
hwsp_to_i915(struct i915_timeline_hwsp *hwsp)
{
	return container_of(hwsp->gt, struct drm_i915_private, gt.timelines);
}

static struct i915_vma *__hwsp_alloc(struct drm_i915_private *i915)
{
	struct drm_i915_gem_object *obj;
	struct i915_vma *vma;

	obj = i915_gem_object_create_internal(i915, PAGE_SIZE);
	if (IS_ERR(obj))
		return ERR_CAST(obj);

	i915_gem_object_set_cache_coherency(obj, I915_CACHE_LLC);

	vma = i915_vma_instance(obj, &i915->ggtt.vm, NULL);
	if (IS_ERR(vma))
		i915_gem_object_put(obj);

	return vma;
}

static struct i915_vma *
hwsp_alloc(struct i915_timeline *timeline, unsigned int *cacheline)
{
	struct drm_i915_private *i915 = timeline->i915;
	struct i915_gt_timelines *gt = &i915->gt.timelines;
	struct i915_timeline_hwsp *hwsp;

	BUILD_BUG_ON(BITS_PER_TYPE(u64) * CACHELINE_BYTES > PAGE_SIZE);

	spin_lock_irq(&gt->hwsp_lock);

	/* hwsp_free_list only contains HWSP that have available cachelines */
	hwsp = list_first_entry_or_null(&gt->hwsp_free_list,
					typeof(*hwsp), free_link);
	if (!hwsp) {
		struct i915_vma *vma;

		spin_unlock_irq(&gt->hwsp_lock);

		hwsp = kmalloc(sizeof(*hwsp), GFP_KERNEL);
		if (!hwsp)
			return ERR_PTR(-ENOMEM);

		vma = __hwsp_alloc(i915);
		if (IS_ERR(vma)) {
			kfree(hwsp);
			return vma;
		}

		vma->private = hwsp;
		hwsp->vma = vma;
		hwsp->free_bitmap = ~0ull;
		hwsp->gt = gt;

		spin_lock_irq(&gt->hwsp_lock);
		list_add(&hwsp->free_link, &gt->hwsp_free_list);
	}

	GEM_BUG_ON(!hwsp->free_bitmap);
	*cacheline = __ffs64(hwsp->free_bitmap);
	hwsp->free_bitmap &= ~BIT_ULL(*cacheline);
	if (!hwsp->free_bitmap)
		list_del(&hwsp->free_link);

	spin_unlock_irq(&gt->hwsp_lock);

	GEM_BUG_ON(hwsp->vma->private != hwsp);
	return hwsp->vma;
}

static void __idle_hwsp_free(struct i915_timeline_hwsp *hwsp, int cacheline)
{
	struct i915_gt_timelines *gt = hwsp->gt;
<<<<<<< HEAD

	spin_lock(&gt->hwsp_lock);
=======
	unsigned long flags;

	spin_lock_irqsave(&gt->hwsp_lock, flags);
>>>>>>> 4cf643a3

	/* As a cacheline becomes available, publish the HWSP on the freelist */
	if (!hwsp->free_bitmap)
		list_add_tail(&hwsp->free_link, &gt->hwsp_free_list);

	GEM_BUG_ON(cacheline >= BITS_PER_TYPE(hwsp->free_bitmap));
	hwsp->free_bitmap |= BIT_ULL(cacheline);

	/* And if no one is left using it, give the page back to the system */
	if (hwsp->free_bitmap == ~0ull) {
		i915_vma_put(hwsp->vma);
		list_del(&hwsp->free_link);
		kfree(hwsp);
	}

	spin_unlock_irqrestore(&gt->hwsp_lock, flags);
}

static void __idle_cacheline_free(struct i915_timeline_cacheline *cl)
{
	GEM_BUG_ON(!i915_active_is_idle(&cl->active));

	i915_gem_object_unpin_map(cl->hwsp->vma->obj);
	i915_vma_put(cl->hwsp->vma);
	__idle_hwsp_free(cl->hwsp, ptr_unmask_bits(cl->vaddr, CACHELINE_BITS));

	i915_active_fini(&cl->active);
	kfree(cl);
}

static void __cacheline_retire(struct i915_active *active)
{
	struct i915_timeline_cacheline *cl =
		container_of(active, typeof(*cl), active);

	i915_vma_unpin(cl->hwsp->vma);
	if (ptr_test_bit(cl->vaddr, CACHELINE_FREE))
		__idle_cacheline_free(cl);
}

static struct i915_timeline_cacheline *
cacheline_alloc(struct i915_timeline_hwsp *hwsp, unsigned int cacheline)
{
	struct i915_timeline_cacheline *cl;
	void *vaddr;

	GEM_BUG_ON(cacheline >= BIT(CACHELINE_BITS));

	cl = kmalloc(sizeof(*cl), GFP_KERNEL);
	if (!cl)
		return ERR_PTR(-ENOMEM);

	vaddr = i915_gem_object_pin_map(hwsp->vma->obj, I915_MAP_WB);
	if (IS_ERR(vaddr)) {
		kfree(cl);
		return ERR_CAST(vaddr);
	}

	i915_vma_get(hwsp->vma);
	cl->hwsp = hwsp;
	cl->vaddr = page_pack_bits(vaddr, cacheline);

	i915_active_init(hwsp_to_i915(hwsp), &cl->active, __cacheline_retire);

	return cl;
}

static void cacheline_acquire(struct i915_timeline_cacheline *cl)
{
	if (cl && i915_active_acquire(&cl->active))
		__i915_vma_pin(cl->hwsp->vma);
}

static void cacheline_release(struct i915_timeline_cacheline *cl)
{
	if (cl)
		i915_active_release(&cl->active);
}

static void cacheline_free(struct i915_timeline_cacheline *cl)
{
	GEM_BUG_ON(ptr_test_bit(cl->vaddr, CACHELINE_FREE));
	cl->vaddr = ptr_set_bit(cl->vaddr, CACHELINE_FREE);

	if (i915_active_is_idle(&cl->active))
		__idle_cacheline_free(cl);
}

static void __idle_cacheline_free(struct i915_timeline_cacheline *cl)
{
	GEM_BUG_ON(!i915_active_is_idle(&cl->active));

	i915_gem_object_unpin_map(cl->hwsp->vma->obj);
	i915_vma_put(cl->hwsp->vma);
	__idle_hwsp_free(cl->hwsp, ptr_unmask_bits(cl->vaddr, CACHELINE_BITS));

	i915_active_fini(&cl->active);
	kfree(cl);
}

static void __cacheline_retire(struct i915_active *active)
{
	struct i915_timeline_cacheline *cl =
		container_of(active, typeof(*cl), active);

	i915_vma_unpin(cl->hwsp->vma);
	if (ptr_test_bit(cl->vaddr, CACHELINE_FREE))
		__idle_cacheline_free(cl);
}

static struct i915_timeline_cacheline *
cacheline_alloc(struct i915_timeline_hwsp *hwsp, unsigned int cacheline)
{
	struct i915_timeline_cacheline *cl;
	void *vaddr;

	GEM_BUG_ON(cacheline >= BIT(CACHELINE_BITS));

	cl = kmalloc(sizeof(*cl), GFP_KERNEL);
	if (!cl)
		return ERR_PTR(-ENOMEM);

	vaddr = i915_gem_object_pin_map(hwsp->vma->obj, I915_MAP_WB);
	if (IS_ERR(vaddr)) {
		kfree(cl);
		return ERR_CAST(vaddr);
	}

	i915_vma_get(hwsp->vma);
	cl->hwsp = hwsp;
	cl->vaddr = page_pack_bits(vaddr, cacheline);

	i915_active_init(hwsp_to_i915(hwsp), &cl->active, __cacheline_retire);

	return cl;
}

static void cacheline_acquire(struct i915_timeline_cacheline *cl)
{
	if (cl && i915_active_acquire(&cl->active))
		__i915_vma_pin(cl->hwsp->vma);
}

static void cacheline_release(struct i915_timeline_cacheline *cl)
{
	if (cl)
		i915_active_release(&cl->active);
}

static void cacheline_free(struct i915_timeline_cacheline *cl)
{
	GEM_BUG_ON(ptr_test_bit(cl->vaddr, CACHELINE_FREE));
	cl->vaddr = ptr_set_bit(cl->vaddr, CACHELINE_FREE);

	if (i915_active_is_idle(&cl->active))
		__idle_cacheline_free(cl);
}

int i915_timeline_init(struct drm_i915_private *i915,
		       struct i915_timeline *timeline,
		       struct i915_vma *hwsp)
{
	void *vaddr;

	/*
	 * Ideally we want a set of engines on a single leaf as we expect
	 * to mostly be tracking synchronisation between engines. It is not
	 * a huge issue if this is not the case, but we may want to mitigate
	 * any page crossing penalties if they become an issue.
	 *
	 * Called during early_init before we know how many engines there are.
	 */
	BUILD_BUG_ON(KSYNCMAP < I915_NUM_ENGINES);

	timeline->i915 = i915;
	timeline->pin_count = 0;
	timeline->has_initial_breadcrumb = !hwsp;
	timeline->hwsp_cacheline = NULL;

	if (!hwsp) {
		struct i915_timeline_cacheline *cl;
		unsigned int cacheline;

		hwsp = hwsp_alloc(timeline, &cacheline);
		if (IS_ERR(hwsp))
			return PTR_ERR(hwsp);

		cl = cacheline_alloc(hwsp->private, cacheline);
		if (IS_ERR(cl)) {
			__idle_hwsp_free(hwsp->private, cacheline);
			return PTR_ERR(cl);
		}

		timeline->hwsp_cacheline = cl;
		timeline->hwsp_offset = cacheline * CACHELINE_BYTES;

		vaddr = page_mask_bits(cl->vaddr);
	} else {
		timeline->hwsp_offset = I915_GEM_HWS_SEQNO_ADDR;

		vaddr = i915_gem_object_pin_map(hwsp->obj, I915_MAP_WB);
		if (IS_ERR(vaddr))
			return PTR_ERR(vaddr);
	}

	timeline->hwsp_seqno =
		memset(vaddr + timeline->hwsp_offset, 0, CACHELINE_BYTES);

	timeline->hwsp_ggtt = i915_vma_get(hwsp);
	GEM_BUG_ON(timeline->hwsp_offset >= hwsp->size);

	timeline->fence_context = dma_fence_context_alloc(1);

<<<<<<< HEAD
	spin_lock_init(&timeline->lock);
=======
>>>>>>> 4cf643a3
	mutex_init(&timeline->mutex);

	INIT_ACTIVE_REQUEST(&timeline->last_request);
	INIT_LIST_HEAD(&timeline->requests);

	i915_syncmap_init(&timeline->sync);

	return 0;
}

void i915_timelines_init(struct drm_i915_private *i915)
{
	struct i915_gt_timelines *gt = &i915->gt.timelines;

	mutex_init(&gt->mutex);
	INIT_LIST_HEAD(&gt->active_list);

	spin_lock_init(&gt->hwsp_lock);
	INIT_LIST_HEAD(&gt->hwsp_free_list);

	/* via i915_gem_wait_for_idle() */
	i915_gem_shrinker_taints_mutex(i915, &gt->mutex);
}

static void timeline_add_to_active(struct i915_timeline *tl)
{
	struct i915_gt_timelines *gt = &tl->i915->gt.timelines;

	mutex_lock(&gt->mutex);
	list_add(&tl->link, &gt->active_list);
	mutex_unlock(&gt->mutex);
}

static void timeline_remove_from_active(struct i915_timeline *tl)
{
	struct i915_gt_timelines *gt = &tl->i915->gt.timelines;

	mutex_lock(&gt->mutex);
	list_del(&tl->link);
	mutex_unlock(&gt->mutex);
}

/**
 * i915_timelines_park - called when the driver idles
 * @i915: the drm_i915_private device
 *
 * When the driver is completely idle, we know that all of our sync points
 * have been signaled and our tracking is then entirely redundant. Any request
 * to wait upon an older sync point will be completed instantly as we know
 * the fence is signaled and therefore we will not even look them up in the
 * sync point map.
 */
void i915_timelines_park(struct drm_i915_private *i915)
{
	struct i915_gt_timelines *gt = &i915->gt.timelines;
	struct i915_timeline *timeline;

	mutex_lock(&gt->mutex);
	list_for_each_entry(timeline, &gt->active_list, link) {
		/*
		 * All known fences are completed so we can scrap
		 * the current sync point tracking and start afresh,
		 * any attempt to wait upon a previous sync point
		 * will be skipped as the fence was signaled.
		 */
		i915_syncmap_free(&timeline->sync);
	}
	mutex_unlock(&gt->mutex);
}

void i915_timeline_fini(struct i915_timeline *timeline)
{
	GEM_BUG_ON(timeline->pin_count);
	GEM_BUG_ON(!list_empty(&timeline->requests));

	i915_syncmap_free(&timeline->sync);

	if (timeline->hwsp_cacheline)
		cacheline_free(timeline->hwsp_cacheline);
	else
		i915_gem_object_unpin_map(timeline->hwsp_ggtt->obj);

	i915_vma_put(timeline->hwsp_ggtt);
}

struct i915_timeline *
i915_timeline_create(struct drm_i915_private *i915,
		     struct i915_vma *global_hwsp)
{
	struct i915_timeline *timeline;
	int err;

	timeline = kzalloc(sizeof(*timeline), GFP_KERNEL);
	if (!timeline)
		return ERR_PTR(-ENOMEM);

	err = i915_timeline_init(i915, timeline, global_hwsp);
	if (err) {
		kfree(timeline);
		return ERR_PTR(err);
	}

	kref_init(&timeline->kref);

	return timeline;
}

int i915_timeline_pin(struct i915_timeline *tl)
{
	int err;

	if (tl->pin_count++)
		return 0;
	GEM_BUG_ON(!tl->pin_count);

	err = i915_vma_pin(tl->hwsp_ggtt, 0, 0, PIN_GLOBAL | PIN_HIGH);
	if (err)
		goto unpin;

	tl->hwsp_offset =
		i915_ggtt_offset(tl->hwsp_ggtt) +
		offset_in_page(tl->hwsp_offset);

	cacheline_acquire(tl->hwsp_cacheline);
	timeline_add_to_active(tl);

	return 0;

unpin:
	tl->pin_count = 0;
	return err;
}

static u32 timeline_advance(struct i915_timeline *tl)
{
	GEM_BUG_ON(!tl->pin_count);
	GEM_BUG_ON(tl->seqno & tl->has_initial_breadcrumb);

	return tl->seqno += 1 + tl->has_initial_breadcrumb;
}

static void timeline_rollback(struct i915_timeline *tl)
{
	tl->seqno -= 1 + tl->has_initial_breadcrumb;
}

static noinline int
__i915_timeline_get_seqno(struct i915_timeline *tl,
			  struct i915_request *rq,
			  u32 *seqno)
{
	struct i915_timeline_cacheline *cl;
	unsigned int cacheline;
	struct i915_vma *vma;
	void *vaddr;
	int err;

	/*
	 * If there is an outstanding GPU reference to this cacheline,
	 * such as it being sampled by a HW semaphore on another timeline,
	 * we cannot wraparound our seqno value (the HW semaphore does
	 * a strict greater-than-or-equals compare, not i915_seqno_passed).
	 * So if the cacheline is still busy, we must detach ourselves
	 * from it and leave it inflight alongside its users.
	 *
	 * However, if nobody is watching and we can guarantee that nobody
	 * will, we could simply reuse the same cacheline.
	 *
	 * if (i915_active_request_is_signaled(&tl->last_request) &&
	 *     i915_active_is_signaled(&tl->hwsp_cacheline->active))
	 *	return 0;
	 *
	 * That seems unlikely for a busy timeline that needed to wrap in
	 * the first place, so just replace the cacheline.
	 */

	vma = hwsp_alloc(tl, &cacheline);
	if (IS_ERR(vma)) {
		err = PTR_ERR(vma);
		goto err_rollback;
	}

	err = i915_vma_pin(vma, 0, 0, PIN_GLOBAL | PIN_HIGH);
	if (err) {
		__idle_hwsp_free(vma->private, cacheline);
		goto err_rollback;
	}

	cl = cacheline_alloc(vma->private, cacheline);
	if (IS_ERR(cl)) {
		err = PTR_ERR(cl);
		__idle_hwsp_free(vma->private, cacheline);
		goto err_unpin;
	}
	GEM_BUG_ON(cl->hwsp->vma != vma);

	/*
	 * Attach the old cacheline to the current request, so that we only
	 * free it after the current request is retired, which ensures that
	 * all writes into the cacheline from previous requests are complete.
	 */
	err = i915_active_ref(&tl->hwsp_cacheline->active,
			      tl->fence_context, rq);
	if (err)
		goto err_cacheline;

	cacheline_release(tl->hwsp_cacheline); /* ownership now xfered to rq */
	cacheline_free(tl->hwsp_cacheline);

	i915_vma_unpin(tl->hwsp_ggtt); /* binding kept alive by old cacheline */
	i915_vma_put(tl->hwsp_ggtt);

	tl->hwsp_ggtt = i915_vma_get(vma);

	vaddr = page_mask_bits(cl->vaddr);
	tl->hwsp_offset = cacheline * CACHELINE_BYTES;
	tl->hwsp_seqno =
		memset(vaddr + tl->hwsp_offset, 0, CACHELINE_BYTES);

	tl->hwsp_offset += i915_ggtt_offset(vma);

	cacheline_acquire(cl);
	tl->hwsp_cacheline = cl;

	*seqno = timeline_advance(tl);
	GEM_BUG_ON(i915_seqno_passed(*tl->hwsp_seqno, *seqno));
	return 0;

err_cacheline:
	cacheline_free(cl);
err_unpin:
	i915_vma_unpin(vma);
err_rollback:
	timeline_rollback(tl);
	return err;
}

int i915_timeline_get_seqno(struct i915_timeline *tl,
			    struct i915_request *rq,
			    u32 *seqno)
{
	*seqno = timeline_advance(tl);

	/* Replace the HWSP on wraparound for HW semaphores */
	if (unlikely(!*seqno && tl->hwsp_cacheline))
		return __i915_timeline_get_seqno(tl, rq, seqno);

	return 0;
}

static int cacheline_ref(struct i915_timeline_cacheline *cl,
			 struct i915_request *rq)
{
	return i915_active_ref(&cl->active, rq->fence.context, rq);
}

int i915_timeline_read_hwsp(struct i915_request *from,
			    struct i915_request *to,
			    u32 *hwsp)
{
	struct i915_timeline_cacheline *cl = from->hwsp_cacheline;
	struct i915_timeline *tl = from->timeline;
	int err;

	GEM_BUG_ON(to->timeline == tl);

	mutex_lock_nested(&tl->mutex, SINGLE_DEPTH_NESTING);
	err = i915_request_completed(from);
	if (!err)
		err = cacheline_ref(cl, to);
	if (!err) {
		if (likely(cl == tl->hwsp_cacheline)) {
			*hwsp = tl->hwsp_offset;
		} else { /* across a seqno wrap, recover the original offset */
			*hwsp = i915_ggtt_offset(cl->hwsp->vma) +
				ptr_unmask_bits(cl->vaddr, CACHELINE_BITS) *
				CACHELINE_BYTES;
		}
	}
	mutex_unlock(&tl->mutex);

	return err;
}

void i915_timeline_unpin(struct i915_timeline *tl)
{
	GEM_BUG_ON(!tl->pin_count);
	if (--tl->pin_count)
		return;

	timeline_remove_from_active(tl);
	cacheline_release(tl->hwsp_cacheline);

	/*
	 * Since this timeline is idle, all bariers upon which we were waiting
	 * must also be complete and so we can discard the last used barriers
	 * without loss of information.
	 */
	i915_syncmap_free(&tl->sync);

	__i915_vma_unpin(tl->hwsp_ggtt);
}

void __i915_timeline_free(struct kref *kref)
{
	struct i915_timeline *timeline =
		container_of(kref, typeof(*timeline), kref);

	i915_timeline_fini(timeline);
	kfree(timeline);
}

void i915_timelines_fini(struct drm_i915_private *i915)
{
	struct i915_gt_timelines *gt = &i915->gt.timelines;

	GEM_BUG_ON(!list_empty(&gt->active_list));
	GEM_BUG_ON(!list_empty(&gt->hwsp_free_list));

	mutex_destroy(&gt->mutex);
}

#if IS_ENABLED(CONFIG_DRM_I915_SELFTEST)
#include "selftests/mock_timeline.c"
#include "selftests/i915_timeline.c"
#endif<|MERGE_RESOLUTION|>--- conflicted
+++ resolved
@@ -105,14 +105,9 @@
 static void __idle_hwsp_free(struct i915_timeline_hwsp *hwsp, int cacheline)
 {
 	struct i915_gt_timelines *gt = hwsp->gt;
-<<<<<<< HEAD
-
-	spin_lock(&gt->hwsp_lock);
-=======
 	unsigned long flags;
 
 	spin_lock_irqsave(&gt->hwsp_lock, flags);
->>>>>>> 4cf643a3
 
 	/* As a cacheline becomes available, publish the HWSP on the freelist */
 	if (!hwsp->free_bitmap)
@@ -129,76 +124,6 @@
 	}
 
 	spin_unlock_irqrestore(&gt->hwsp_lock, flags);
-}
-
-static void __idle_cacheline_free(struct i915_timeline_cacheline *cl)
-{
-	GEM_BUG_ON(!i915_active_is_idle(&cl->active));
-
-	i915_gem_object_unpin_map(cl->hwsp->vma->obj);
-	i915_vma_put(cl->hwsp->vma);
-	__idle_hwsp_free(cl->hwsp, ptr_unmask_bits(cl->vaddr, CACHELINE_BITS));
-
-	i915_active_fini(&cl->active);
-	kfree(cl);
-}
-
-static void __cacheline_retire(struct i915_active *active)
-{
-	struct i915_timeline_cacheline *cl =
-		container_of(active, typeof(*cl), active);
-
-	i915_vma_unpin(cl->hwsp->vma);
-	if (ptr_test_bit(cl->vaddr, CACHELINE_FREE))
-		__idle_cacheline_free(cl);
-}
-
-static struct i915_timeline_cacheline *
-cacheline_alloc(struct i915_timeline_hwsp *hwsp, unsigned int cacheline)
-{
-	struct i915_timeline_cacheline *cl;
-	void *vaddr;
-
-	GEM_BUG_ON(cacheline >= BIT(CACHELINE_BITS));
-
-	cl = kmalloc(sizeof(*cl), GFP_KERNEL);
-	if (!cl)
-		return ERR_PTR(-ENOMEM);
-
-	vaddr = i915_gem_object_pin_map(hwsp->vma->obj, I915_MAP_WB);
-	if (IS_ERR(vaddr)) {
-		kfree(cl);
-		return ERR_CAST(vaddr);
-	}
-
-	i915_vma_get(hwsp->vma);
-	cl->hwsp = hwsp;
-	cl->vaddr = page_pack_bits(vaddr, cacheline);
-
-	i915_active_init(hwsp_to_i915(hwsp), &cl->active, __cacheline_retire);
-
-	return cl;
-}
-
-static void cacheline_acquire(struct i915_timeline_cacheline *cl)
-{
-	if (cl && i915_active_acquire(&cl->active))
-		__i915_vma_pin(cl->hwsp->vma);
-}
-
-static void cacheline_release(struct i915_timeline_cacheline *cl)
-{
-	if (cl)
-		i915_active_release(&cl->active);
-}
-
-static void cacheline_free(struct i915_timeline_cacheline *cl)
-{
-	GEM_BUG_ON(ptr_test_bit(cl->vaddr, CACHELINE_FREE));
-	cl->vaddr = ptr_set_bit(cl->vaddr, CACHELINE_FREE);
-
-	if (i915_active_is_idle(&cl->active))
-		__idle_cacheline_free(cl);
 }
 
 static void __idle_cacheline_free(struct i915_timeline_cacheline *cl)
@@ -326,10 +251,6 @@
 
 	timeline->fence_context = dma_fence_context_alloc(1);
 
-<<<<<<< HEAD
-	spin_lock_init(&timeline->lock);
-=======
->>>>>>> 4cf643a3
 	mutex_init(&timeline->mutex);
 
 	INIT_ACTIVE_REQUEST(&timeline->last_request);
