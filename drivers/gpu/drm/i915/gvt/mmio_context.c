/*
 * Copyright(c) 2011-2016 Intel Corporation. All rights reserved.
 *
 * Permission is hereby granted, free of charge, to any person obtaining a
 * copy of this software and associated documentation files (the "Software"),
 * to deal in the Software without restriction, including without limitation
 * the rights to use, copy, modify, merge, publish, distribute, sublicense,
 * and/or sell copies of the Software, and to permit persons to whom the
 * Software is furnished to do so, subject to the following conditions:
 *
 * The above copyright notice and this permission notice (including the next
 * paragraph) shall be included in all copies or substantial portions of the
 * Software.
 *
 * THE SOFTWARE IS PROVIDED "AS IS", WITHOUT WARRANTY OF ANY KIND, EXPRESS OR
 * IMPLIED, INCLUDING BUT NOT LIMITED TO THE WARRANTIES OF MERCHANTABILITY,
 * FITNESS FOR A PARTICULAR PURPOSE AND NONINFRINGEMENT.  IN NO EVENT SHALL
 * THE AUTHORS OR COPYRIGHT HOLDERS BE LIABLE FOR ANY CLAIM, DAMAGES OR OTHER
 * LIABILITY, WHETHER IN AN ACTION OF CONTRACT, TORT OR OTHERWISE, ARISING FROM,
 * OUT OF OR IN CONNECTION WITH THE SOFTWARE OR THE USE OR OTHER DEALINGS IN THE
 * SOFTWARE.
 *
 * Authors:
 *    Eddie Dong <eddie.dong@intel.com>
 *    Kevin Tian <kevin.tian@intel.com>
 *
 * Contributors:
 *    Zhi Wang <zhi.a.wang@intel.com>
 *    Changbin Du <changbin.du@intel.com>
 *    Zhenyu Wang <zhenyuw@linux.intel.com>
 *    Tina Zhang <tina.zhang@intel.com>
 *    Bing Niu <bing.niu@intel.com>
 *
 */

#include "i915_drv.h"
#include "gt/intel_context.h"
#include "gvt.h"
#include "trace.h"

#define GEN9_MOCS_SIZE		64

/* Raw offset is appened to each line for convenience. */
static struct engine_mmio gen8_engine_mmio_list[] __cacheline_aligned = {
	{RCS0, GFX_MODE_GEN7, 0xffff, false}, /* 0x229c */
	{RCS0, GEN9_CTX_PREEMPT_REG, 0x0, false}, /* 0x2248 */
	{RCS0, HWSTAM, 0x0, false}, /* 0x2098 */
	{RCS0, INSTPM, 0xffff, true}, /* 0x20c0 */
	{RCS0, RING_FORCE_TO_NONPRIV(RENDER_RING_BASE, 0), 0, false}, /* 0x24d0 */
	{RCS0, RING_FORCE_TO_NONPRIV(RENDER_RING_BASE, 1), 0, false}, /* 0x24d4 */
	{RCS0, RING_FORCE_TO_NONPRIV(RENDER_RING_BASE, 2), 0, false}, /* 0x24d8 */
	{RCS0, RING_FORCE_TO_NONPRIV(RENDER_RING_BASE, 3), 0, false}, /* 0x24dc */
	{RCS0, RING_FORCE_TO_NONPRIV(RENDER_RING_BASE, 4), 0, false}, /* 0x24e0 */
	{RCS0, RING_FORCE_TO_NONPRIV(RENDER_RING_BASE, 5), 0, false}, /* 0x24e4 */
	{RCS0, RING_FORCE_TO_NONPRIV(RENDER_RING_BASE, 6), 0, false}, /* 0x24e8 */
	{RCS0, RING_FORCE_TO_NONPRIV(RENDER_RING_BASE, 7), 0, false}, /* 0x24ec */
	{RCS0, RING_FORCE_TO_NONPRIV(RENDER_RING_BASE, 8), 0, false}, /* 0x24f0 */
	{RCS0, RING_FORCE_TO_NONPRIV(RENDER_RING_BASE, 9), 0, false}, /* 0x24f4 */
	{RCS0, RING_FORCE_TO_NONPRIV(RENDER_RING_BASE, 10), 0, false}, /* 0x24f8 */
	{RCS0, RING_FORCE_TO_NONPRIV(RENDER_RING_BASE, 11), 0, false}, /* 0x24fc */
	{RCS0, CACHE_MODE_1, 0xffff, true}, /* 0x7004 */
	{RCS0, GEN7_GT_MODE, 0xffff, true}, /* 0x7008 */
	{RCS0, CACHE_MODE_0_GEN7, 0xffff, true}, /* 0x7000 */
	{RCS0, GEN7_COMMON_SLICE_CHICKEN1, 0xffff, true}, /* 0x7010 */
	{RCS0, HDC_CHICKEN0, 0xffff, true}, /* 0x7300 */
	{RCS0, VF_GUARDBAND, 0xffff, true}, /* 0x83a4 */

	{BCS0, RING_GFX_MODE(BLT_RING_BASE), 0xffff, false}, /* 0x2229c */
	{BCS0, RING_MI_MODE(BLT_RING_BASE), 0xffff, false}, /* 0x2209c */
	{BCS0, RING_INSTPM(BLT_RING_BASE), 0xffff, false}, /* 0x220c0 */
	{BCS0, RING_HWSTAM(BLT_RING_BASE), 0x0, false}, /* 0x22098 */
	{BCS0, RING_EXCC(BLT_RING_BASE), 0xffff, false}, /* 0x22028 */
	{RCS0, INVALID_MMIO_REG, 0, false } /* Terminated */
};

static struct engine_mmio gen9_engine_mmio_list[] __cacheline_aligned = {
	{RCS0, GFX_MODE_GEN7, 0xffff, false}, /* 0x229c */
	{RCS0, GEN9_CTX_PREEMPT_REG, 0x0, false}, /* 0x2248 */
	{RCS0, HWSTAM, 0x0, false}, /* 0x2098 */
	{RCS0, INSTPM, 0xffff, true}, /* 0x20c0 */
	{RCS0, RING_FORCE_TO_NONPRIV(RENDER_RING_BASE, 0), 0, false}, /* 0x24d0 */
	{RCS0, RING_FORCE_TO_NONPRIV(RENDER_RING_BASE, 1), 0, false}, /* 0x24d4 */
	{RCS0, RING_FORCE_TO_NONPRIV(RENDER_RING_BASE, 2), 0, false}, /* 0x24d8 */
	{RCS0, RING_FORCE_TO_NONPRIV(RENDER_RING_BASE, 3), 0, false}, /* 0x24dc */
	{RCS0, RING_FORCE_TO_NONPRIV(RENDER_RING_BASE, 4), 0, false}, /* 0x24e0 */
	{RCS0, RING_FORCE_TO_NONPRIV(RENDER_RING_BASE, 5), 0, false}, /* 0x24e4 */
	{RCS0, RING_FORCE_TO_NONPRIV(RENDER_RING_BASE, 6), 0, false}, /* 0x24e8 */
	{RCS0, RING_FORCE_TO_NONPRIV(RENDER_RING_BASE, 7), 0, false}, /* 0x24ec */
	{RCS0, RING_FORCE_TO_NONPRIV(RENDER_RING_BASE, 8), 0, false}, /* 0x24f0 */
	{RCS0, RING_FORCE_TO_NONPRIV(RENDER_RING_BASE, 9), 0, false}, /* 0x24f4 */
	{RCS0, RING_FORCE_TO_NONPRIV(RENDER_RING_BASE, 10), 0, false}, /* 0x24f8 */
	{RCS0, RING_FORCE_TO_NONPRIV(RENDER_RING_BASE, 11), 0, false}, /* 0x24fc */
	{RCS0, CACHE_MODE_1, 0xffff, true}, /* 0x7004 */
	{RCS0, GEN7_GT_MODE, 0xffff, true}, /* 0x7008 */
	{RCS0, CACHE_MODE_0_GEN7, 0xffff, true}, /* 0x7000 */
	{RCS0, GEN7_COMMON_SLICE_CHICKEN1, 0xffff, true}, /* 0x7010 */
	{RCS0, HDC_CHICKEN0, 0xffff, true}, /* 0x7300 */
	{RCS0, VF_GUARDBAND, 0xffff, true}, /* 0x83a4 */

	{RCS0, GEN8_PRIVATE_PAT_LO, 0, false}, /* 0x40e0 */
	{RCS0, GEN8_PRIVATE_PAT_HI, 0, false}, /* 0x40e4 */
	{RCS0, GEN8_CS_CHICKEN1, 0xffff, true}, /* 0x2580 */
	{RCS0, COMMON_SLICE_CHICKEN2, 0xffff, true}, /* 0x7014 */
	{RCS0, GEN9_CS_DEBUG_MODE1, 0xffff, false}, /* 0x20ec */
	{RCS0, GEN8_L3SQCREG4, 0, false}, /* 0xb118 */
	{RCS0, GEN7_HALF_SLICE_CHICKEN1, 0xffff, true}, /* 0xe100 */
	{RCS0, HALF_SLICE_CHICKEN2, 0xffff, true}, /* 0xe180 */
	{RCS0, HALF_SLICE_CHICKEN3, 0xffff, true}, /* 0xe184 */
	{RCS0, GEN9_HALF_SLICE_CHICKEN5, 0xffff, true}, /* 0xe188 */
	{RCS0, GEN9_HALF_SLICE_CHICKEN7, 0xffff, true}, /* 0xe194 */
	{RCS0, GEN8_ROW_CHICKEN, 0xffff, true}, /* 0xe4f0 */
	{RCS0, TRVATTL3PTRDW(0), 0, true}, /* 0x4de0 */
	{RCS0, TRVATTL3PTRDW(1), 0, true}, /* 0x4de4 */
	{RCS0, TRNULLDETCT, 0, true}, /* 0x4de8 */
	{RCS0, TRINVTILEDETCT, 0, true}, /* 0x4dec */
	{RCS0, TRVADR, 0, true}, /* 0x4df0 */
	{RCS0, TRTTE, 0, true}, /* 0x4df4 */
	{RCS0, _MMIO(0x4dfc), 0, true},

	{BCS0, RING_GFX_MODE(BLT_RING_BASE), 0xffff, false}, /* 0x2229c */
	{BCS0, RING_MI_MODE(BLT_RING_BASE), 0xffff, false}, /* 0x2209c */
	{BCS0, RING_INSTPM(BLT_RING_BASE), 0xffff, false}, /* 0x220c0 */
	{BCS0, RING_HWSTAM(BLT_RING_BASE), 0x0, false}, /* 0x22098 */
	{BCS0, RING_EXCC(BLT_RING_BASE), 0xffff, false}, /* 0x22028 */

	{VCS1, RING_EXCC(GEN8_BSD2_RING_BASE), 0xffff, false}, /* 0x1c028 */

	{VECS0, RING_EXCC(VEBOX_RING_BASE), 0xffff, false}, /* 0x1a028 */

	{RCS0, GEN8_HDC_CHICKEN1, 0xffff, true}, /* 0x7304 */
	{RCS0, GEN9_CTX_PREEMPT_REG, 0x0, false}, /* 0x2248 */
	{RCS0, GEN7_UCGCTL4, 0x0, false}, /* 0x940c */
	{RCS0, GAMT_CHKN_BIT_REG, 0x0, false}, /* 0x4ab8 */

	{RCS0, GEN9_GAMT_ECO_REG_RW_IA, 0x0, false}, /* 0x4ab0 */
	{RCS0, GEN9_CSFE_CHICKEN1_RCS, 0xffff, false}, /* 0x20d4 */
	{RCS0, _MMIO(0x20D8), 0xffff, true}, /* 0x20d8 */

	{RCS0, GEN8_GARBCNTL, 0x0, false}, /* 0xb004 */
	{RCS0, GEN7_FF_THREAD_MODE, 0x0, false}, /* 0x20a0 */
	{RCS0, FF_SLICE_CS_CHICKEN2, 0xffff, false}, /* 0x20e4 */
	{RCS0, INVALID_MMIO_REG, 0, false } /* Terminated */
};

static struct {
	bool initialized;
	u32 control_table[I915_NUM_ENGINES][GEN9_MOCS_SIZE];
	u32 l3cc_table[GEN9_MOCS_SIZE / 2];
} gen9_render_mocs;

static void load_render_mocs(struct drm_i915_private *dev_priv)
{
	i915_reg_t offset;
	u32 regs[] = {
		[RCS0]  = 0xc800,
		[VCS0]  = 0xc900,
		[VCS1]  = 0xca00,
		[BCS0]  = 0xcc00,
		[VECS0] = 0xcb00,
	};
	int ring_id, i;

	for (ring_id = 0; ring_id < ARRAY_SIZE(regs); ring_id++) {
		if (!HAS_ENGINE(dev_priv, ring_id))
			continue;
		offset.reg = regs[ring_id];
		for (i = 0; i < GEN9_MOCS_SIZE; i++) {
			gen9_render_mocs.control_table[ring_id][i] =
				I915_READ_FW(offset);
			offset.reg += 4;
		}
	}

	offset.reg = 0xb020;
	for (i = 0; i < GEN9_MOCS_SIZE / 2; i++) {
		gen9_render_mocs.l3cc_table[i] =
			I915_READ_FW(offset);
		offset.reg += 4;
	}
	gen9_render_mocs.initialized = true;
}

static int
restore_context_mmio_for_inhibit(struct intel_vgpu *vgpu,
				 struct i915_request *req)
{
	u32 *cs;
	int ret;
	struct engine_mmio *mmio;
	struct intel_gvt *gvt = vgpu->gvt;
	int ring_id = req->engine->id;
	int count = gvt->engine_mmio_list.ctx_mmio_count[ring_id];

	if (count == 0)
		return 0;

	ret = req->engine->emit_flush(req, EMIT_BARRIER);
	if (ret)
		return ret;

	cs = intel_ring_begin(req, count * 2 + 2);
	if (IS_ERR(cs))
		return PTR_ERR(cs);

	*cs++ = MI_LOAD_REGISTER_IMM(count);
	for (mmio = gvt->engine_mmio_list.mmio;
	     i915_mmio_reg_valid(mmio->reg); mmio++) {
		if (mmio->ring_id != ring_id ||
		    !mmio->in_context)
			continue;

		*cs++ = i915_mmio_reg_offset(mmio->reg);
		*cs++ = vgpu_vreg_t(vgpu, mmio->reg) |
				(mmio->mask << 16);
		gvt_dbg_core("add lri reg pair 0x%x:0x%x in inhibit ctx, vgpu:%d, rind_id:%d\n",
			      *(cs-2), *(cs-1), vgpu->id, ring_id);
	}

	*cs++ = MI_NOOP;
	intel_ring_advance(req, cs);

	ret = req->engine->emit_flush(req, EMIT_BARRIER);
	if (ret)
		return ret;

	return 0;
}

static int
restore_render_mocs_control_for_inhibit(struct intel_vgpu *vgpu,
					struct i915_request *req)
{
	unsigned int index;
	u32 *cs;

	cs = intel_ring_begin(req, 2 * GEN9_MOCS_SIZE + 2);
	if (IS_ERR(cs))
		return PTR_ERR(cs);

	*cs++ = MI_LOAD_REGISTER_IMM(GEN9_MOCS_SIZE);

	for (index = 0; index < GEN9_MOCS_SIZE; index++) {
		*cs++ = i915_mmio_reg_offset(GEN9_GFX_MOCS(index));
		*cs++ = vgpu_vreg_t(vgpu, GEN9_GFX_MOCS(index));
		gvt_dbg_core("add lri reg pair 0x%x:0x%x in inhibit ctx, vgpu:%d, rind_id:%d\n",
			      *(cs-2), *(cs-1), vgpu->id, req->engine->id);

	}

	*cs++ = MI_NOOP;
	intel_ring_advance(req, cs);

	return 0;
}

static int
restore_render_mocs_l3cc_for_inhibit(struct intel_vgpu *vgpu,
				     struct i915_request *req)
{
	unsigned int index;
	u32 *cs;

	cs = intel_ring_begin(req, 2 * GEN9_MOCS_SIZE / 2 + 2);
	if (IS_ERR(cs))
		return PTR_ERR(cs);

	*cs++ = MI_LOAD_REGISTER_IMM(GEN9_MOCS_SIZE / 2);

	for (index = 0; index < GEN9_MOCS_SIZE / 2; index++) {
		*cs++ = i915_mmio_reg_offset(GEN9_LNCFCMOCS(index));
		*cs++ = vgpu_vreg_t(vgpu, GEN9_LNCFCMOCS(index));
		gvt_dbg_core("add lri reg pair 0x%x:0x%x in inhibit ctx, vgpu:%d, rind_id:%d\n",
			      *(cs-2), *(cs-1), vgpu->id, req->engine->id);

	}

	*cs++ = MI_NOOP;
	intel_ring_advance(req, cs);

	return 0;
}

/*
 * Use lri command to initialize the mmio which is in context state image for
 * inhibit context, it contains tracked engine mmio, render_mocs and
 * render_mocs_l3cc.
 */
int intel_vgpu_restore_inhibit_context(struct intel_vgpu *vgpu,
				       struct i915_request *req)
{
	int ret;
	u32 *cs;

	cs = intel_ring_begin(req, 2);
	if (IS_ERR(cs))
		return PTR_ERR(cs);

	*cs++ = MI_ARB_ON_OFF | MI_ARB_DISABLE;
	*cs++ = MI_NOOP;
	intel_ring_advance(req, cs);

	ret = restore_context_mmio_for_inhibit(vgpu, req);
	if (ret)
		goto out;

	/* no MOCS register in context except render engine */
	if (req->engine->id != RCS0)
		goto out;

	ret = restore_render_mocs_control_for_inhibit(vgpu, req);
	if (ret)
		goto out;

	ret = restore_render_mocs_l3cc_for_inhibit(vgpu, req);
	if (ret)
		goto out;

out:
	cs = intel_ring_begin(req, 2);
	if (IS_ERR(cs))
		return PTR_ERR(cs);

	*cs++ = MI_ARB_ON_OFF | MI_ARB_ENABLE;
	*cs++ = MI_NOOP;
	intel_ring_advance(req, cs);

	return ret;
}

static void handle_tlb_pending_event(struct intel_vgpu *vgpu, int ring_id)
{
	struct drm_i915_private *dev_priv = vgpu->gvt->dev_priv;
	struct intel_uncore *uncore = &dev_priv->uncore;
	struct intel_vgpu_submission *s = &vgpu->submission;
	enum forcewake_domains fw;
	i915_reg_t reg;
	u32 regs[] = {
		[RCS0]  = 0x4260,
		[VCS0]  = 0x4264,
		[VCS1]  = 0x4268,
		[BCS0]  = 0x426c,
		[VECS0] = 0x4270,
	};

	if (WARN_ON(ring_id >= ARRAY_SIZE(regs)))
		return;

	if (!test_and_clear_bit(ring_id, (void *)s->tlb_handle_pending))
		return;

	reg = _MMIO(regs[ring_id]);

	/* WaForceWakeRenderDuringMmioTLBInvalidate:skl
	 * we need to put a forcewake when invalidating RCS TLB caches,
	 * otherwise device can go to RC6 state and interrupt invalidation
	 * process
	 */
	fw = intel_uncore_forcewake_for_reg(uncore, reg,
					    FW_REG_READ | FW_REG_WRITE);
	if (ring_id == RCS0 && INTEL_GEN(dev_priv) >= 9)
		fw |= FORCEWAKE_RENDER;

	intel_uncore_forcewake_get(uncore, fw);

	intel_uncore_write_fw(uncore, reg, 0x1);

	if (wait_for_atomic((intel_uncore_read_fw(uncore, reg) == 0), 50))
		gvt_vgpu_err("timeout in invalidate ring (%d) tlb\n", ring_id);
	else
		vgpu_vreg_t(vgpu, reg) = 0;

	intel_uncore_forcewake_put(uncore, fw);

	gvt_dbg_core("invalidate TLB for ring %d\n", ring_id);
}

static void switch_mocs(struct intel_vgpu *pre, struct intel_vgpu *next,
			int ring_id)
{
	struct drm_i915_private *dev_priv;
	i915_reg_t offset, l3_offset;
	u32 old_v, new_v;

	u32 regs[] = {
		[RCS0]  = 0xc800,
		[VCS0]  = 0xc900,
		[VCS1]  = 0xca00,
		[BCS0]  = 0xcc00,
		[VECS0] = 0xcb00,
	};
	int i;

	dev_priv = pre ? pre->gvt->dev_priv : next->gvt->dev_priv;
	if (WARN_ON(ring_id >= ARRAY_SIZE(regs)))
		return;

	if (ring_id == RCS0 && IS_GEN(dev_priv, 9))
		return;

	if (!pre && !gen9_render_mocs.initialized)
		load_render_mocs(dev_priv);

	offset.reg = regs[ring_id];
	for (i = 0; i < GEN9_MOCS_SIZE; i++) {
		if (pre)
			old_v = vgpu_vreg_t(pre, offset);
		else
			old_v = gen9_render_mocs.control_table[ring_id][i];
		if (next)
			new_v = vgpu_vreg_t(next, offset);
		else
			new_v = gen9_render_mocs.control_table[ring_id][i];

		if (old_v != new_v)
			I915_WRITE_FW(offset, new_v);

		offset.reg += 4;
	}

	if (ring_id == RCS0) {
		l3_offset.reg = 0xb020;
		for (i = 0; i < GEN9_MOCS_SIZE / 2; i++) {
			if (pre)
				old_v = vgpu_vreg_t(pre, l3_offset);
			else
				old_v = gen9_render_mocs.l3cc_table[i];
			if (next)
				new_v = vgpu_vreg_t(next, l3_offset);
			else
				new_v = gen9_render_mocs.l3cc_table[i];

			if (old_v != new_v)
				I915_WRITE_FW(l3_offset, new_v);

			l3_offset.reg += 4;
		}
	}
}

#define CTX_CONTEXT_CONTROL_VAL	0x03

bool is_inhibit_context(struct intel_context *ce)
{
	const u32 *reg_state = ce->lrc_reg_state;
	u32 inhibit_mask =
		_MASKED_BIT_ENABLE(CTX_CTRL_ENGINE_CTX_RESTORE_INHIBIT);

	return inhibit_mask ==
		(reg_state[CTX_CONTEXT_CONTROL_VAL] & inhibit_mask);
}

/* Switch ring mmio values (context). */
static void switch_mmio(struct intel_vgpu *pre,
			struct intel_vgpu *next,
			int ring_id)
{
	struct drm_i915_private *dev_priv;
	struct intel_vgpu_submission *s;
	struct engine_mmio *mmio;
	u32 old_v, new_v;

	dev_priv = pre ? pre->gvt->dev_priv : next->gvt->dev_priv;
	if (INTEL_GEN(dev_priv) >= 9)
		switch_mocs(pre, next, ring_id);

	for (mmio = dev_priv->gvt->engine_mmio_list.mmio;
	     i915_mmio_reg_valid(mmio->reg); mmio++) {
		if (mmio->ring_id != ring_id)
			continue;
		/*
		 * No need to do save or restore of the mmio which is in context
		 * state image on gen9, it's initialized by lri command and
		 * save or restore with context together.
		 */
		if (IS_GEN(dev_priv, 9) && mmio->in_context)
			continue;

		// save
		if (pre) {
			vgpu_vreg_t(pre, mmio->reg) = I915_READ_FW(mmio->reg);
			if (mmio->mask)
				vgpu_vreg_t(pre, mmio->reg) &=
						~(mmio->mask << 16);
			old_v = vgpu_vreg_t(pre, mmio->reg);
		} else
			old_v = mmio->value = I915_READ_FW(mmio->reg);

		// restore
		if (next) {
			s = &next->submission;
			/*
			 * No need to restore the mmio which is in context state
			 * image if it's not inhibit context, it will restore
			 * itself.
			 */
			if (mmio->in_context &&
<<<<<<< HEAD
			    !is_inhibit_context(intel_context_lookup(s->shadow_ctx,
								     dev_priv->engine[ring_id])))
=======
			    !is_inhibit_context(s->shadow[ring_id]))
>>>>>>> 4cf643a3
				continue;

			if (mmio->mask)
				new_v = vgpu_vreg_t(next, mmio->reg) |
							(mmio->mask << 16);
			else
				new_v = vgpu_vreg_t(next, mmio->reg);
		} else {
			if (mmio->in_context)
				continue;
			if (mmio->mask)
				new_v = mmio->value | (mmio->mask << 16);
			else
				new_v = mmio->value;
		}

		I915_WRITE_FW(mmio->reg, new_v);

		trace_render_mmio(pre ? pre->id : 0,
				  next ? next->id : 0,
				  "switch",
				  i915_mmio_reg_offset(mmio->reg),
				  old_v, new_v);
	}

	if (next)
		handle_tlb_pending_event(next, ring_id);
}

/**
 * intel_gvt_switch_render_mmio - switch mmio context of specific engine
 * @pre: the last vGPU that own the engine
 * @next: the vGPU to switch to
 * @ring_id: specify the engine
 *
 * If pre is null indicates that host own the engine. If next is null
 * indicates that we are switching to host workload.
 */
void intel_gvt_switch_mmio(struct intel_vgpu *pre,
			   struct intel_vgpu *next, int ring_id)
{
	struct drm_i915_private *dev_priv;

	if (WARN_ON(!pre && !next))
		return;

	gvt_dbg_render("switch ring %d from %s to %s\n", ring_id,
		       pre ? "vGPU" : "host", next ? "vGPU" : "HOST");

	dev_priv = pre ? pre->gvt->dev_priv : next->gvt->dev_priv;

	/**
	 * We are using raw mmio access wrapper to improve the
	 * performace for batch mmio read/write, so we need
	 * handle forcewake mannually.
	 */
	intel_uncore_forcewake_get(&dev_priv->uncore, FORCEWAKE_ALL);
	switch_mmio(pre, next, ring_id);
	intel_uncore_forcewake_put(&dev_priv->uncore, FORCEWAKE_ALL);
}

/**
 * intel_gvt_init_engine_mmio_context - Initiate the engine mmio list
 * @gvt: GVT device
 *
 */
void intel_gvt_init_engine_mmio_context(struct intel_gvt *gvt)
{
	struct engine_mmio *mmio;

	if (INTEL_GEN(gvt->dev_priv) >= 9)
		gvt->engine_mmio_list.mmio = gen9_engine_mmio_list;
	else
		gvt->engine_mmio_list.mmio = gen8_engine_mmio_list;

	for (mmio = gvt->engine_mmio_list.mmio;
	     i915_mmio_reg_valid(mmio->reg); mmio++) {
		if (mmio->in_context) {
			gvt->engine_mmio_list.ctx_mmio_count[mmio->ring_id]++;
			intel_gvt_mmio_set_in_ctx(gvt, mmio->reg.reg);
		}
	}
}<|MERGE_RESOLUTION|>--- conflicted
+++ resolved
@@ -494,12 +494,7 @@
 			 * itself.
 			 */
 			if (mmio->in_context &&
-<<<<<<< HEAD
-			    !is_inhibit_context(intel_context_lookup(s->shadow_ctx,
-								     dev_priv->engine[ring_id])))
-=======
 			    !is_inhibit_context(s->shadow[ring_id]))
->>>>>>> 4cf643a3
 				continue;
 
 			if (mmio->mask)
