/*
 * SPDX-License-Identifier: MIT
 *
 * Copyright © 2018 Intel Corporation
 */

#include "gem/i915_gem_context.h"

#include "i915_drv.h"
#include "i915_selftest.h"

#include "igt_flush_test.h"

int igt_flush_test(struct drm_i915_private *i915, unsigned int flags)
{
	int ret = i915_terminally_wedged(i915) ? -EIO : 0;
	int repeat = !!(flags & I915_WAIT_LOCKED);

	cond_resched();

<<<<<<< HEAD
	if (flags & I915_WAIT_LOCKED &&
	    i915_gem_switch_to_kernel_context(i915, i915->gt.active_engines)) {
		pr_err("Failed to switch back to kernel context; declaring wedged\n");
		i915_gem_set_wedged(i915);
	}
=======
	do {
		if (i915_gem_wait_for_idle(i915, flags, HZ / 5) == -ETIME) {
			pr_err("%pS timed out, cancelling all further testing.\n",
			       __builtin_return_address(0));
>>>>>>> 4cf643a3

			GEM_TRACE("%pS timed out.\n",
				  __builtin_return_address(0));
			GEM_TRACE_DUMP();

			i915_gem_set_wedged(i915);
			repeat = 0;
			ret = -EIO;
		}

		/* Ensure we also flush after wedging. */
		if (flags & I915_WAIT_LOCKED)
			i915_retire_requests(i915);
	} while (repeat--);

<<<<<<< HEAD
	return i915_terminally_wedged(i915);
=======
	return ret;
>>>>>>> 4cf643a3
}<|MERGE_RESOLUTION|>--- conflicted
+++ resolved
@@ -18,18 +18,10 @@
 
 	cond_resched();
 
-<<<<<<< HEAD
-	if (flags & I915_WAIT_LOCKED &&
-	    i915_gem_switch_to_kernel_context(i915, i915->gt.active_engines)) {
-		pr_err("Failed to switch back to kernel context; declaring wedged\n");
-		i915_gem_set_wedged(i915);
-	}
-=======
 	do {
 		if (i915_gem_wait_for_idle(i915, flags, HZ / 5) == -ETIME) {
 			pr_err("%pS timed out, cancelling all further testing.\n",
 			       __builtin_return_address(0));
->>>>>>> 4cf643a3
 
 			GEM_TRACE("%pS timed out.\n",
 				  __builtin_return_address(0));
@@ -45,9 +37,5 @@
 			i915_retire_requests(i915);
 	} while (repeat--);
 
-<<<<<<< HEAD
-	return i915_terminally_wedged(i915);
-=======
 	return ret;
->>>>>>> 4cf643a3
 }