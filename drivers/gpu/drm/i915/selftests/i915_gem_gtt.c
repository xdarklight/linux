/*
 * Copyright © 2016 Intel Corporation
 *
 * Permission is hereby granted, free of charge, to any person obtaining a
 * copy of this software and associated documentation files (the "Software"),
 * to deal in the Software without restriction, including without limitation
 * the rights to use, copy, modify, merge, publish, distribute, sublicense,
 * and/or sell copies of the Software, and to permit persons to whom the
 * Software is furnished to do so, subject to the following conditions:
 *
 * The above copyright notice and this permission notice (including the next
 * paragraph) shall be included in all copies or substantial portions of the
 * Software.
 *
 * THE SOFTWARE IS PROVIDED "AS IS", WITHOUT WARRANTY OF ANY KIND, EXPRESS OR
 * IMPLIED, INCLUDING BUT NOT LIMITED TO THE WARRANTIES OF MERCHANTABILITY,
 * FITNESS FOR A PARTICULAR PURPOSE AND NONINFRINGEMENT.  IN NO EVENT SHALL
 * THE AUTHORS OR COPYRIGHT HOLDERS BE LIABLE FOR ANY CLAIM, DAMAGES OR OTHER
 * LIABILITY, WHETHER IN AN ACTION OF CONTRACT, TORT OR OTHERWISE, ARISING
 * FROM, OUT OF OR IN CONNECTION WITH THE SOFTWARE OR THE USE OR OTHER DEALINGS
 * IN THE SOFTWARE.
 *
 */

#include <linux/list_sort.h>
#include <linux/prime_numbers.h>

#include "gem/selftests/mock_context.h"

#include "i915_random.h"
#include "i915_selftest.h"

#include "mock_drm.h"
#include "mock_gem_device.h"

static void cleanup_freed_objects(struct drm_i915_private *i915)
{
	/*
	 * As we may hold onto the struct_mutex for inordinate lengths of
	 * time, the NMI khungtaskd detector may fire for the free objects
	 * worker.
	 */
	mutex_unlock(&i915->drm.struct_mutex);

	i915_gem_drain_freed_objects(i915);

	mutex_lock(&i915->drm.struct_mutex);
}

static void fake_free_pages(struct drm_i915_gem_object *obj,
			    struct sg_table *pages)
{
	sg_free_table(pages);
	kfree(pages);
}

static int fake_get_pages(struct drm_i915_gem_object *obj)
{
#define GFP (GFP_KERNEL | __GFP_NOWARN | __GFP_NORETRY)
#define PFN_BIAS 0x1000
	struct sg_table *pages;
	struct scatterlist *sg;
	unsigned int sg_page_sizes;
	typeof(obj->base.size) rem;

	pages = kmalloc(sizeof(*pages), GFP);
	if (!pages)
		return -ENOMEM;

	rem = round_up(obj->base.size, BIT(31)) >> 31;
	if (sg_alloc_table(pages, rem, GFP)) {
		kfree(pages);
		return -ENOMEM;
	}

	sg_page_sizes = 0;
	rem = obj->base.size;
	for (sg = pages->sgl; sg; sg = sg_next(sg)) {
		unsigned long len = min_t(typeof(rem), rem, BIT(31));

		GEM_BUG_ON(!len);
		sg_set_page(sg, pfn_to_page(PFN_BIAS), len, 0);
		sg_dma_address(sg) = page_to_phys(sg_page(sg));
		sg_dma_len(sg) = len;
		sg_page_sizes |= len;

		rem -= len;
	}
	GEM_BUG_ON(rem);

	obj->mm.madv = I915_MADV_DONTNEED;

	__i915_gem_object_set_pages(obj, pages, sg_page_sizes);

	return 0;
#undef GFP
}

static void fake_put_pages(struct drm_i915_gem_object *obj,
			   struct sg_table *pages)
{
	fake_free_pages(obj, pages);
	obj->mm.dirty = false;
	obj->mm.madv = I915_MADV_WILLNEED;
}

static const struct drm_i915_gem_object_ops fake_ops = {
	.flags = I915_GEM_OBJECT_IS_SHRINKABLE,
	.get_pages = fake_get_pages,
	.put_pages = fake_put_pages,
};

static struct drm_i915_gem_object *
fake_dma_object(struct drm_i915_private *i915, u64 size)
{
	struct drm_i915_gem_object *obj;

	GEM_BUG_ON(!size);
	GEM_BUG_ON(!IS_ALIGNED(size, I915_GTT_PAGE_SIZE));

	if (overflows_type(size, obj->base.size))
		return ERR_PTR(-E2BIG);

	obj = i915_gem_object_alloc();
	if (!obj)
		goto err;

	drm_gem_private_object_init(&i915->drm, &obj->base, size);
	i915_gem_object_init(obj, &fake_ops);

	obj->write_domain = I915_GEM_DOMAIN_CPU;
	obj->read_domains = I915_GEM_DOMAIN_CPU;
	obj->cache_level = I915_CACHE_NONE;

	/* Preallocate the "backing storage" */
	if (i915_gem_object_pin_pages(obj))
		goto err_obj;

	i915_gem_object_unpin_pages(obj);
	return obj;

err_obj:
	i915_gem_object_put(obj);
err:
	return ERR_PTR(-ENOMEM);
}

static int igt_ppgtt_alloc(void *arg)
{
	struct drm_i915_private *dev_priv = arg;
	struct i915_ppgtt *ppgtt;
	u64 size, last, limit;
	int err = 0;

	/* Allocate a ppggt and try to fill the entire range */

	if (!HAS_PPGTT(dev_priv))
		return 0;

	ppgtt = __ppgtt_create(dev_priv);
	if (IS_ERR(ppgtt))
		return PTR_ERR(ppgtt);

	if (!ppgtt->vm.allocate_va_range)
		goto err_ppgtt_cleanup;

	/*
	 * While we only allocate the page tables here and so we could
	 * address a much larger GTT than we could actually fit into
	 * RAM, a practical limit is the amount of physical pages in the system.
	 * This should ensure that we do not run into the oomkiller during
	 * the test and take down the machine wilfully.
	 */
	limit = totalram_pages() << PAGE_SHIFT;
	limit = min(ppgtt->vm.total, limit);

	/* Check we can allocate the entire range */
	for (size = 4096; size <= limit; size <<= 2) {
		err = ppgtt->vm.allocate_va_range(&ppgtt->vm, 0, size);
		if (err) {
			if (err == -ENOMEM) {
				pr_info("[1] Ran out of memory for va_range [0 + %llx] [bit %d]\n",
					size, ilog2(size));
				err = 0; /* virtual space too large! */
			}
			goto err_ppgtt_cleanup;
		}

		cond_resched();

		ppgtt->vm.clear_range(&ppgtt->vm, 0, size);
	}

	/* Check we can incrementally allocate the entire range */
	for (last = 0, size = 4096; size <= limit; last = size, size <<= 2) {
		err = ppgtt->vm.allocate_va_range(&ppgtt->vm,
						  last, size - last);
		if (err) {
			if (err == -ENOMEM) {
				pr_info("[2] Ran out of memory for va_range [%llx + %llx] [bit %d]\n",
					last, size - last, ilog2(size));
				err = 0; /* virtual space too large! */
			}
			goto err_ppgtt_cleanup;
		}

		cond_resched();
	}

err_ppgtt_cleanup:
	mutex_lock(&dev_priv->drm.struct_mutex);
	i915_vm_put(&ppgtt->vm);
	mutex_unlock(&dev_priv->drm.struct_mutex);
	return err;
}

static int lowlevel_hole(struct drm_i915_private *i915,
			 struct i915_address_space *vm,
			 u64 hole_start, u64 hole_end,
			 unsigned long end_time)
{
	I915_RND_STATE(seed_prng);
	unsigned int size;
	struct i915_vma mock_vma;

	memset(&mock_vma, 0, sizeof(struct i915_vma));

	/* Keep creating larger objects until one cannot fit into the hole */
	for (size = 12; (hole_end - hole_start) >> size; size++) {
		I915_RND_SUBSTATE(prng, seed_prng);
		struct drm_i915_gem_object *obj;
		unsigned int *order, count, n;
		u64 hole_size;

		hole_size = (hole_end - hole_start) >> size;
		if (hole_size > KMALLOC_MAX_SIZE / sizeof(u32))
			hole_size = KMALLOC_MAX_SIZE / sizeof(u32);
		count = hole_size >> 1;
		if (!count) {
			pr_debug("%s: hole is too small [%llx - %llx] >> %d: %lld\n",
				 __func__, hole_start, hole_end, size, hole_size);
			break;
		}

		do {
			order = i915_random_order(count, &prng);
			if (order)
				break;
		} while (count >>= 1);
		if (!count)
			return -ENOMEM;
		GEM_BUG_ON(!order);

		GEM_BUG_ON(count * BIT_ULL(size) > vm->total);
		GEM_BUG_ON(hole_start + count * BIT_ULL(size) > hole_end);

		/* Ignore allocation failures (i.e. don't report them as
		 * a test failure) as we are purposefully allocating very
		 * large objects without checking that we have sufficient
		 * memory. We expect to hit -ENOMEM.
		 */

		obj = fake_dma_object(i915, BIT_ULL(size));
		if (IS_ERR(obj)) {
			kfree(order);
			break;
		}

		GEM_BUG_ON(obj->base.size != BIT_ULL(size));

		if (i915_gem_object_pin_pages(obj)) {
			i915_gem_object_put(obj);
			kfree(order);
			break;
		}

		for (n = 0; n < count; n++) {
			u64 addr = hole_start + order[n] * BIT_ULL(size);
			intel_wakeref_t wakeref;

			GEM_BUG_ON(addr + BIT_ULL(size) > vm->total);

			if (igt_timeout(end_time,
					"%s timed out before %d/%d\n",
					__func__, n, count)) {
				hole_end = hole_start; /* quit */
				break;
			}

			if (vm->allocate_va_range &&
			    vm->allocate_va_range(vm, addr, BIT_ULL(size)))
				break;

			mock_vma.pages = obj->mm.pages;
			mock_vma.node.size = BIT_ULL(size);
			mock_vma.node.start = addr;

			wakeref = intel_runtime_pm_get(&i915->runtime_pm);
			vm->insert_entries(vm, &mock_vma, I915_CACHE_NONE, 0);
			intel_runtime_pm_put(&i915->runtime_pm, wakeref);
		}
		count = n;

		i915_random_reorder(order, count, &prng);
		for (n = 0; n < count; n++) {
			u64 addr = hole_start + order[n] * BIT_ULL(size);

			GEM_BUG_ON(addr + BIT_ULL(size) > vm->total);
			vm->clear_range(vm, addr, BIT_ULL(size));
		}

		i915_gem_object_unpin_pages(obj);
		i915_gem_object_put(obj);

		kfree(order);

		cleanup_freed_objects(i915);
	}

	return 0;
}

static void close_object_list(struct list_head *objects,
			      struct i915_address_space *vm)
{
	struct drm_i915_gem_object *obj, *on;
	int ignored;

	list_for_each_entry_safe(obj, on, objects, st_link) {
		struct i915_vma *vma;

		vma = i915_vma_instance(obj, vm, NULL);
		if (!IS_ERR(vma))
			ignored = i915_vma_unbind(vma);
		/* Only ppgtt vma may be closed before the object is freed */
		if (!IS_ERR(vma) && !i915_vma_is_ggtt(vma))
			i915_vma_close(vma);

		list_del(&obj->st_link);
		i915_gem_object_put(obj);
	}
}

static int fill_hole(struct drm_i915_private *i915,
		     struct i915_address_space *vm,
		     u64 hole_start, u64 hole_end,
		     unsigned long end_time)
{
	const u64 hole_size = hole_end - hole_start;
	struct drm_i915_gem_object *obj;
	const unsigned long max_pages =
		min_t(u64, ULONG_MAX - 1, hole_size/2 >> PAGE_SHIFT);
	const unsigned long max_step = max(int_sqrt(max_pages), 2UL);
	unsigned long npages, prime, flags;
	struct i915_vma *vma;
	LIST_HEAD(objects);
	int err;

	/* Try binding many VMA working inwards from either edge */

	flags = PIN_OFFSET_FIXED | PIN_USER;
	if (i915_is_ggtt(vm))
		flags |= PIN_GLOBAL;

	for_each_prime_number_from(prime, 2, max_step) {
		for (npages = 1; npages <= max_pages; npages *= prime) {
			const u64 full_size = npages << PAGE_SHIFT;
			const struct {
				const char *name;
				u64 offset;
				int step;
			} phases[] = {
				{ "top-down", hole_end, -1, },
				{ "bottom-up", hole_start, 1, },
				{ }
			}, *p;

			obj = fake_dma_object(i915, full_size);
			if (IS_ERR(obj))
				break;

			list_add(&obj->st_link, &objects);

			/* Align differing sized objects against the edges, and
			 * check we don't walk off into the void when binding
			 * them into the GTT.
			 */
			for (p = phases; p->name; p++) {
				u64 offset;

				offset = p->offset;
				list_for_each_entry(obj, &objects, st_link) {
					vma = i915_vma_instance(obj, vm, NULL);
					if (IS_ERR(vma))
						continue;

					if (p->step < 0) {
						if (offset < hole_start + obj->base.size)
							break;
						offset -= obj->base.size;
					}

					err = i915_vma_pin(vma, 0, 0, offset | flags);
					if (err) {
						pr_err("%s(%s) pin (forward) failed with err=%d on size=%lu pages (prime=%lu), offset=%llx\n",
						       __func__, p->name, err, npages, prime, offset);
						goto err;
					}

					if (!drm_mm_node_allocated(&vma->node) ||
					    i915_vma_misplaced(vma, 0, 0, offset | flags)) {
						pr_err("%s(%s) (forward) insert failed: vma.node=%llx + %llx [allocated? %d], expected offset %llx\n",
						       __func__, p->name, vma->node.start, vma->node.size, drm_mm_node_allocated(&vma->node),
						       offset);
						err = -EINVAL;
						goto err;
					}

					i915_vma_unpin(vma);

					if (p->step > 0) {
						if (offset + obj->base.size > hole_end)
							break;
						offset += obj->base.size;
					}
				}

				offset = p->offset;
				list_for_each_entry(obj, &objects, st_link) {
					vma = i915_vma_instance(obj, vm, NULL);
					if (IS_ERR(vma))
						continue;

					if (p->step < 0) {
						if (offset < hole_start + obj->base.size)
							break;
						offset -= obj->base.size;
					}

					if (!drm_mm_node_allocated(&vma->node) ||
					    i915_vma_misplaced(vma, 0, 0, offset | flags)) {
						pr_err("%s(%s) (forward) moved vma.node=%llx + %llx, expected offset %llx\n",
						       __func__, p->name, vma->node.start, vma->node.size,
						       offset);
						err = -EINVAL;
						goto err;
					}

					err = i915_vma_unbind(vma);
					if (err) {
						pr_err("%s(%s) (forward) unbind of vma.node=%llx + %llx failed with err=%d\n",
						       __func__, p->name, vma->node.start, vma->node.size,
						       err);
						goto err;
					}

					if (p->step > 0) {
						if (offset + obj->base.size > hole_end)
							break;
						offset += obj->base.size;
					}
				}

				offset = p->offset;
				list_for_each_entry_reverse(obj, &objects, st_link) {
					vma = i915_vma_instance(obj, vm, NULL);
					if (IS_ERR(vma))
						continue;

					if (p->step < 0) {
						if (offset < hole_start + obj->base.size)
							break;
						offset -= obj->base.size;
					}

					err = i915_vma_pin(vma, 0, 0, offset | flags);
					if (err) {
						pr_err("%s(%s) pin (backward) failed with err=%d on size=%lu pages (prime=%lu), offset=%llx\n",
						       __func__, p->name, err, npages, prime, offset);
						goto err;
					}

					if (!drm_mm_node_allocated(&vma->node) ||
					    i915_vma_misplaced(vma, 0, 0, offset | flags)) {
						pr_err("%s(%s) (backward) insert failed: vma.node=%llx + %llx [allocated? %d], expected offset %llx\n",
						       __func__, p->name, vma->node.start, vma->node.size, drm_mm_node_allocated(&vma->node),
						       offset);
						err = -EINVAL;
						goto err;
					}

					i915_vma_unpin(vma);

					if (p->step > 0) {
						if (offset + obj->base.size > hole_end)
							break;
						offset += obj->base.size;
					}
				}

				offset = p->offset;
				list_for_each_entry_reverse(obj, &objects, st_link) {
					vma = i915_vma_instance(obj, vm, NULL);
					if (IS_ERR(vma))
						continue;

					if (p->step < 0) {
						if (offset < hole_start + obj->base.size)
							break;
						offset -= obj->base.size;
					}

					if (!drm_mm_node_allocated(&vma->node) ||
					    i915_vma_misplaced(vma, 0, 0, offset | flags)) {
						pr_err("%s(%s) (backward) moved vma.node=%llx + %llx [allocated? %d], expected offset %llx\n",
						       __func__, p->name, vma->node.start, vma->node.size, drm_mm_node_allocated(&vma->node),
						       offset);
						err = -EINVAL;
						goto err;
					}

					err = i915_vma_unbind(vma);
					if (err) {
						pr_err("%s(%s) (backward) unbind of vma.node=%llx + %llx failed with err=%d\n",
						       __func__, p->name, vma->node.start, vma->node.size,
						       err);
						goto err;
					}

					if (p->step > 0) {
						if (offset + obj->base.size > hole_end)
							break;
						offset += obj->base.size;
					}
				}
			}

			if (igt_timeout(end_time, "%s timed out (npages=%lu, prime=%lu)\n",
					__func__, npages, prime)) {
				err = -EINTR;
				goto err;
			}
		}

		close_object_list(&objects, vm);
		cleanup_freed_objects(i915);
	}

	return 0;

err:
	close_object_list(&objects, vm);
	return err;
}

static int walk_hole(struct drm_i915_private *i915,
		     struct i915_address_space *vm,
		     u64 hole_start, u64 hole_end,
		     unsigned long end_time)
{
	const u64 hole_size = hole_end - hole_start;
	const unsigned long max_pages =
		min_t(u64, ULONG_MAX - 1, hole_size >> PAGE_SHIFT);
	unsigned long flags;
	u64 size;

	/* Try binding a single VMA in different positions within the hole */

	flags = PIN_OFFSET_FIXED | PIN_USER;
	if (i915_is_ggtt(vm))
		flags |= PIN_GLOBAL;

	for_each_prime_number_from(size, 1, max_pages) {
		struct drm_i915_gem_object *obj;
		struct i915_vma *vma;
		u64 addr;
		int err = 0;

		obj = fake_dma_object(i915, size << PAGE_SHIFT);
		if (IS_ERR(obj))
			break;

		vma = i915_vma_instance(obj, vm, NULL);
		if (IS_ERR(vma)) {
			err = PTR_ERR(vma);
			goto err_put;
		}

		for (addr = hole_start;
		     addr + obj->base.size < hole_end;
		     addr += obj->base.size) {
			err = i915_vma_pin(vma, 0, 0, addr | flags);
			if (err) {
				pr_err("%s bind failed at %llx + %llx [hole %llx- %llx] with err=%d\n",
				       __func__, addr, vma->size,
				       hole_start, hole_end, err);
				goto err_close;
			}
			i915_vma_unpin(vma);

			if (!drm_mm_node_allocated(&vma->node) ||
			    i915_vma_misplaced(vma, 0, 0, addr | flags)) {
				pr_err("%s incorrect at %llx + %llx\n",
				       __func__, addr, vma->size);
				err = -EINVAL;
				goto err_close;
			}

			err = i915_vma_unbind(vma);
			if (err) {
				pr_err("%s unbind failed at %llx + %llx  with err=%d\n",
				       __func__, addr, vma->size, err);
				goto err_close;
			}

			GEM_BUG_ON(drm_mm_node_allocated(&vma->node));

			if (igt_timeout(end_time,
					"%s timed out at %llx\n",
					__func__, addr)) {
				err = -EINTR;
				goto err_close;
			}
		}

err_close:
		if (!i915_vma_is_ggtt(vma))
			i915_vma_close(vma);
err_put:
		i915_gem_object_put(obj);
		if (err)
			return err;

		cleanup_freed_objects(i915);
	}

	return 0;
}

static int pot_hole(struct drm_i915_private *i915,
		    struct i915_address_space *vm,
		    u64 hole_start, u64 hole_end,
		    unsigned long end_time)
{
	struct drm_i915_gem_object *obj;
	struct i915_vma *vma;
	unsigned long flags;
	unsigned int pot;
	int err = 0;

	flags = PIN_OFFSET_FIXED | PIN_USER;
	if (i915_is_ggtt(vm))
		flags |= PIN_GLOBAL;

	obj = i915_gem_object_create_internal(i915, 2 * I915_GTT_PAGE_SIZE);
	if (IS_ERR(obj))
		return PTR_ERR(obj);

	vma = i915_vma_instance(obj, vm, NULL);
	if (IS_ERR(vma)) {
		err = PTR_ERR(vma);
		goto err_obj;
	}

	/* Insert a pair of pages across every pot boundary within the hole */
	for (pot = fls64(hole_end - 1) - 1;
	     pot > ilog2(2 * I915_GTT_PAGE_SIZE);
	     pot--) {
		u64 step = BIT_ULL(pot);
		u64 addr;

		for (addr = round_up(hole_start + I915_GTT_PAGE_SIZE, step) - I915_GTT_PAGE_SIZE;
		     addr <= round_down(hole_end - 2*I915_GTT_PAGE_SIZE, step) - I915_GTT_PAGE_SIZE;
		     addr += step) {
			err = i915_vma_pin(vma, 0, 0, addr | flags);
			if (err) {
				pr_err("%s failed to pin object at %llx in hole [%llx - %llx], with err=%d\n",
				       __func__,
				       addr,
				       hole_start, hole_end,
				       err);
				goto err;
			}

			if (!drm_mm_node_allocated(&vma->node) ||
			    i915_vma_misplaced(vma, 0, 0, addr | flags)) {
				pr_err("%s incorrect at %llx + %llx\n",
				       __func__, addr, vma->size);
				i915_vma_unpin(vma);
				err = i915_vma_unbind(vma);
				err = -EINVAL;
				goto err;
			}

			i915_vma_unpin(vma);
			err = i915_vma_unbind(vma);
			GEM_BUG_ON(err);
		}

		if (igt_timeout(end_time,
				"%s timed out after %d/%d\n",
				__func__, pot, fls64(hole_end - 1) - 1)) {
			err = -EINTR;
			goto err;
		}
	}

err:
	if (!i915_vma_is_ggtt(vma))
		i915_vma_close(vma);
err_obj:
	i915_gem_object_put(obj);
	return err;
}

static int drunk_hole(struct drm_i915_private *i915,
		      struct i915_address_space *vm,
		      u64 hole_start, u64 hole_end,
		      unsigned long end_time)
{
	I915_RND_STATE(prng);
	unsigned int size;
	unsigned long flags;

	flags = PIN_OFFSET_FIXED | PIN_USER;
	if (i915_is_ggtt(vm))
		flags |= PIN_GLOBAL;

	/* Keep creating larger objects until one cannot fit into the hole */
	for (size = 12; (hole_end - hole_start) >> size; size++) {
		struct drm_i915_gem_object *obj;
		unsigned int *order, count, n;
		struct i915_vma *vma;
		u64 hole_size;
		int err = -ENODEV;

		hole_size = (hole_end - hole_start) >> size;
		if (hole_size > KMALLOC_MAX_SIZE / sizeof(u32))
			hole_size = KMALLOC_MAX_SIZE / sizeof(u32);
		count = hole_size >> 1;
		if (!count) {
			pr_debug("%s: hole is too small [%llx - %llx] >> %d: %lld\n",
				 __func__, hole_start, hole_end, size, hole_size);
			break;
		}

		do {
			order = i915_random_order(count, &prng);
			if (order)
				break;
		} while (count >>= 1);
		if (!count)
			return -ENOMEM;
		GEM_BUG_ON(!order);

		/* Ignore allocation failures (i.e. don't report them as
		 * a test failure) as we are purposefully allocating very
		 * large objects without checking that we have sufficient
		 * memory. We expect to hit -ENOMEM.
		 */

		obj = fake_dma_object(i915, BIT_ULL(size));
		if (IS_ERR(obj)) {
			kfree(order);
			break;
		}

		vma = i915_vma_instance(obj, vm, NULL);
		if (IS_ERR(vma)) {
			err = PTR_ERR(vma);
			goto err_obj;
		}

		GEM_BUG_ON(vma->size != BIT_ULL(size));

		for (n = 0; n < count; n++) {
			u64 addr = hole_start + order[n] * BIT_ULL(size);

			err = i915_vma_pin(vma, 0, 0, addr | flags);
			if (err) {
				pr_err("%s failed to pin object at %llx + %llx in hole [%llx - %llx], with err=%d\n",
				       __func__,
				       addr, BIT_ULL(size),
				       hole_start, hole_end,
				       err);
				goto err;
			}

			if (!drm_mm_node_allocated(&vma->node) ||
			    i915_vma_misplaced(vma, 0, 0, addr | flags)) {
				pr_err("%s incorrect at %llx + %llx\n",
				       __func__, addr, BIT_ULL(size));
				i915_vma_unpin(vma);
				err = i915_vma_unbind(vma);
				err = -EINVAL;
				goto err;
			}

			i915_vma_unpin(vma);
			err = i915_vma_unbind(vma);
			GEM_BUG_ON(err);

			if (igt_timeout(end_time,
					"%s timed out after %d/%d\n",
					__func__, n, count)) {
				err = -EINTR;
				goto err;
			}
		}

err:
		if (!i915_vma_is_ggtt(vma))
			i915_vma_close(vma);
err_obj:
		i915_gem_object_put(obj);
		kfree(order);
		if (err)
			return err;

		cleanup_freed_objects(i915);
	}

	return 0;
}

static int __shrink_hole(struct drm_i915_private *i915,
			 struct i915_address_space *vm,
			 u64 hole_start, u64 hole_end,
			 unsigned long end_time)
{
	struct drm_i915_gem_object *obj;
	unsigned long flags = PIN_OFFSET_FIXED | PIN_USER;
	unsigned int order = 12;
	LIST_HEAD(objects);
	int err = 0;
	u64 addr;

	/* Keep creating larger objects until one cannot fit into the hole */
	for (addr = hole_start; addr < hole_end; ) {
		struct i915_vma *vma;
		u64 size = BIT_ULL(order++);

		size = min(size, hole_end - addr);
		obj = fake_dma_object(i915, size);
		if (IS_ERR(obj)) {
			err = PTR_ERR(obj);
			break;
		}

		list_add(&obj->st_link, &objects);

		vma = i915_vma_instance(obj, vm, NULL);
		if (IS_ERR(vma)) {
			err = PTR_ERR(vma);
			break;
		}

		GEM_BUG_ON(vma->size != size);

		err = i915_vma_pin(vma, 0, 0, addr | flags);
		if (err) {
			pr_err("%s failed to pin object at %llx + %llx in hole [%llx - %llx], with err=%d\n",
			       __func__, addr, size, hole_start, hole_end, err);
			break;
		}

		if (!drm_mm_node_allocated(&vma->node) ||
		    i915_vma_misplaced(vma, 0, 0, addr | flags)) {
			pr_err("%s incorrect at %llx + %llx\n",
			       __func__, addr, size);
			i915_vma_unpin(vma);
			err = i915_vma_unbind(vma);
			err = -EINVAL;
			break;
		}

		i915_vma_unpin(vma);
		addr += size;

		if (igt_timeout(end_time,
				"%s timed out at ofset %llx [%llx - %llx]\n",
				__func__, addr, hole_start, hole_end)) {
			err = -EINTR;
			break;
		}
	}

	close_object_list(&objects, vm);
	cleanup_freed_objects(i915);
	return err;
}

static int shrink_hole(struct drm_i915_private *i915,
		       struct i915_address_space *vm,
		       u64 hole_start, u64 hole_end,
		       unsigned long end_time)
{
	unsigned long prime;
	int err;

	vm->fault_attr.probability = 999;
	atomic_set(&vm->fault_attr.times, -1);

	for_each_prime_number_from(prime, 0, ULONG_MAX - 1) {
		vm->fault_attr.interval = prime;
		err = __shrink_hole(i915, vm, hole_start, hole_end, end_time);
		if (err)
			break;
	}

	memset(&vm->fault_attr, 0, sizeof(vm->fault_attr));

	return err;
}

static int shrink_boom(struct drm_i915_private *i915,
		       struct i915_address_space *vm,
		       u64 hole_start, u64 hole_end,
		       unsigned long end_time)
{
	unsigned int sizes[] = { SZ_2M, SZ_1G };
	struct drm_i915_gem_object *purge;
	struct drm_i915_gem_object *explode;
	int err;
	int i;

	/*
	 * Catch the case which shrink_hole seems to miss. The setup here
	 * requires invoking the shrinker as we do the alloc_pt/alloc_pd, while
	 * ensuring that all vma assiocated with the respective pd/pdp are
	 * unpinned at the time.
	 */

	for (i = 0; i < ARRAY_SIZE(sizes); ++i) {
		unsigned int flags = PIN_USER | PIN_OFFSET_FIXED;
		unsigned int size = sizes[i];
		struct i915_vma *vma;

		purge = fake_dma_object(i915, size);
		if (IS_ERR(purge))
			return PTR_ERR(purge);

		vma = i915_vma_instance(purge, vm, NULL);
		if (IS_ERR(vma)) {
			err = PTR_ERR(vma);
			goto err_purge;
		}

		err = i915_vma_pin(vma, 0, 0, flags);
		if (err)
			goto err_purge;

		/* Should now be ripe for purging */
		i915_vma_unpin(vma);

		explode = fake_dma_object(i915, size);
		if (IS_ERR(explode)) {
			err = PTR_ERR(explode);
			goto err_purge;
		}

		vm->fault_attr.probability = 100;
		vm->fault_attr.interval = 1;
		atomic_set(&vm->fault_attr.times, -1);

		vma = i915_vma_instance(explode, vm, NULL);
		if (IS_ERR(vma)) {
			err = PTR_ERR(vma);
			goto err_explode;
		}

		err = i915_vma_pin(vma, 0, 0, flags | size);
		if (err)
			goto err_explode;

		i915_vma_unpin(vma);

		i915_gem_object_put(purge);
		i915_gem_object_put(explode);

		memset(&vm->fault_attr, 0, sizeof(vm->fault_attr));
		cleanup_freed_objects(i915);
	}

	return 0;

err_explode:
	i915_gem_object_put(explode);
err_purge:
	i915_gem_object_put(purge);
	memset(&vm->fault_attr, 0, sizeof(vm->fault_attr));
	return err;
}

static int exercise_ppgtt(struct drm_i915_private *dev_priv,
			  int (*func)(struct drm_i915_private *i915,
				      struct i915_address_space *vm,
				      u64 hole_start, u64 hole_end,
				      unsigned long end_time))
{
	struct drm_file *file;
	struct i915_ppgtt *ppgtt;
	IGT_TIMEOUT(end_time);
	int err;

	if (!HAS_FULL_PPGTT(dev_priv))
		return 0;

	file = mock_file(dev_priv);
	if (IS_ERR(file))
		return PTR_ERR(file);

	mutex_lock(&dev_priv->drm.struct_mutex);
	ppgtt = i915_ppgtt_create(dev_priv);
	if (IS_ERR(ppgtt)) {
		err = PTR_ERR(ppgtt);
		goto out_unlock;
	}
	GEM_BUG_ON(offset_in_page(ppgtt->vm.total));
	GEM_BUG_ON(ppgtt->vm.closed);

	err = func(dev_priv, &ppgtt->vm, 0, ppgtt->vm.total, end_time);

<<<<<<< HEAD
	i915_ppgtt_put(ppgtt);
=======
	i915_vm_put(&ppgtt->vm);
>>>>>>> 4cf643a3
out_unlock:
	mutex_unlock(&dev_priv->drm.struct_mutex);

	mock_file_free(dev_priv, file);
	return err;
}

static int igt_ppgtt_fill(void *arg)
{
	return exercise_ppgtt(arg, fill_hole);
}

static int igt_ppgtt_walk(void *arg)
{
	return exercise_ppgtt(arg, walk_hole);
}

static int igt_ppgtt_pot(void *arg)
{
	return exercise_ppgtt(arg, pot_hole);
}

static int igt_ppgtt_drunk(void *arg)
{
	return exercise_ppgtt(arg, drunk_hole);
}

static int igt_ppgtt_lowlevel(void *arg)
{
	return exercise_ppgtt(arg, lowlevel_hole);
}

static int igt_ppgtt_shrink(void *arg)
{
	return exercise_ppgtt(arg, shrink_hole);
}

static int igt_ppgtt_shrink_boom(void *arg)
{
	return exercise_ppgtt(arg, shrink_boom);
}

static int sort_holes(void *priv, struct list_head *A, struct list_head *B)
{
	struct drm_mm_node *a = list_entry(A, typeof(*a), hole_stack);
	struct drm_mm_node *b = list_entry(B, typeof(*b), hole_stack);

	if (a->start < b->start)
		return -1;
	else
		return 1;
}

static int exercise_ggtt(struct drm_i915_private *i915,
			 int (*func)(struct drm_i915_private *i915,
				     struct i915_address_space *vm,
				     u64 hole_start, u64 hole_end,
				     unsigned long end_time))
{
	struct i915_ggtt *ggtt = &i915->ggtt;
	u64 hole_start, hole_end, last = 0;
	struct drm_mm_node *node;
	IGT_TIMEOUT(end_time);
	int err = 0;

	mutex_lock(&i915->drm.struct_mutex);
restart:
	list_sort(NULL, &ggtt->vm.mm.hole_stack, sort_holes);
	drm_mm_for_each_hole(node, &ggtt->vm.mm, hole_start, hole_end) {
		if (hole_start < last)
			continue;

		if (ggtt->vm.mm.color_adjust)
			ggtt->vm.mm.color_adjust(node, 0,
						 &hole_start, &hole_end);
		if (hole_start >= hole_end)
			continue;

		err = func(i915, &ggtt->vm, hole_start, hole_end, end_time);
		if (err)
			break;

		/* As we have manipulated the drm_mm, the list may be corrupt */
		last = hole_end;
		goto restart;
	}
	mutex_unlock(&i915->drm.struct_mutex);

	return err;
}

static int igt_ggtt_fill(void *arg)
{
	return exercise_ggtt(arg, fill_hole);
}

static int igt_ggtt_walk(void *arg)
{
	return exercise_ggtt(arg, walk_hole);
}

static int igt_ggtt_pot(void *arg)
{
	return exercise_ggtt(arg, pot_hole);
}

static int igt_ggtt_drunk(void *arg)
{
	return exercise_ggtt(arg, drunk_hole);
}

static int igt_ggtt_lowlevel(void *arg)
{
	return exercise_ggtt(arg, lowlevel_hole);
}

static int igt_ggtt_page(void *arg)
{
	const unsigned int count = PAGE_SIZE/sizeof(u32);
	I915_RND_STATE(prng);
	struct drm_i915_private *i915 = arg;
	struct i915_ggtt *ggtt = &i915->ggtt;
	struct drm_i915_gem_object *obj;
	intel_wakeref_t wakeref;
	struct drm_mm_node tmp;
	unsigned int *order, n;
	int err;

	mutex_lock(&i915->drm.struct_mutex);

	obj = i915_gem_object_create_internal(i915, PAGE_SIZE);
	if (IS_ERR(obj)) {
		err = PTR_ERR(obj);
		goto out_unlock;
	}

	err = i915_gem_object_pin_pages(obj);
	if (err)
		goto out_free;

	memset(&tmp, 0, sizeof(tmp));
	err = drm_mm_insert_node_in_range(&ggtt->vm.mm, &tmp,
					  count * PAGE_SIZE, 0,
					  I915_COLOR_UNEVICTABLE,
					  0, ggtt->mappable_end,
					  DRM_MM_INSERT_LOW);
	if (err)
		goto out_unpin;

	wakeref = intel_runtime_pm_get(&i915->runtime_pm);

	for (n = 0; n < count; n++) {
		u64 offset = tmp.start + n * PAGE_SIZE;

		ggtt->vm.insert_page(&ggtt->vm,
				     i915_gem_object_get_dma_address(obj, 0),
				     offset, I915_CACHE_NONE, 0);
	}

	order = i915_random_order(count, &prng);
	if (!order) {
		err = -ENOMEM;
		goto out_remove;
	}

	for (n = 0; n < count; n++) {
		u64 offset = tmp.start + order[n] * PAGE_SIZE;
		u32 __iomem *vaddr;

		vaddr = io_mapping_map_atomic_wc(&ggtt->iomap, offset);
		iowrite32(n, vaddr + n);
		io_mapping_unmap_atomic(vaddr);
	}
	i915_gem_flush_ggtt_writes(i915);

	i915_random_reorder(order, count, &prng);
	for (n = 0; n < count; n++) {
		u64 offset = tmp.start + order[n] * PAGE_SIZE;
		u32 __iomem *vaddr;
		u32 val;

		vaddr = io_mapping_map_atomic_wc(&ggtt->iomap, offset);
		val = ioread32(vaddr + n);
		io_mapping_unmap_atomic(vaddr);

		if (val != n) {
			pr_err("insert page failed: found %d, expected %d\n",
			       val, n);
			err = -EINVAL;
			break;
		}
	}

	kfree(order);
out_remove:
	ggtt->vm.clear_range(&ggtt->vm, tmp.start, tmp.size);
	intel_runtime_pm_put(&i915->runtime_pm, wakeref);
	drm_mm_remove_node(&tmp);
out_unpin:
	i915_gem_object_unpin_pages(obj);
out_free:
	i915_gem_object_put(obj);
out_unlock:
	mutex_unlock(&i915->drm.struct_mutex);
	return err;
}

static void track_vma_bind(struct i915_vma *vma)
{
	struct drm_i915_gem_object *obj = vma->obj;

	atomic_inc(&obj->bind_count); /* track for eviction later */
	__i915_gem_object_pin_pages(obj);

	vma->pages = obj->mm.pages;

	mutex_lock(&vma->vm->mutex);
	list_move_tail(&vma->vm_link, &vma->vm->bound_list);
	mutex_unlock(&vma->vm->mutex);
}

static int exercise_mock(struct drm_i915_private *i915,
			 int (*func)(struct drm_i915_private *i915,
				     struct i915_address_space *vm,
				     u64 hole_start, u64 hole_end,
				     unsigned long end_time))
{
	const u64 limit = totalram_pages() << PAGE_SHIFT;
	struct i915_gem_context *ctx;
	IGT_TIMEOUT(end_time);
	int err;

	ctx = mock_context(i915, "mock");
	if (!ctx)
		return -ENOMEM;

	err = func(i915, ctx->vm, 0, min(ctx->vm->total, limit), end_time);

	mock_context_close(ctx);
	return err;
}

static int igt_mock_fill(void *arg)
{
	struct i915_ggtt *ggtt = arg;

	return exercise_mock(ggtt->vm.i915, fill_hole);
}

static int igt_mock_walk(void *arg)
{
	struct i915_ggtt *ggtt = arg;

	return exercise_mock(ggtt->vm.i915, walk_hole);
}

static int igt_mock_pot(void *arg)
{
	struct i915_ggtt *ggtt = arg;

	return exercise_mock(ggtt->vm.i915, pot_hole);
}

static int igt_mock_drunk(void *arg)
{
	struct i915_ggtt *ggtt = arg;

	return exercise_mock(ggtt->vm.i915, drunk_hole);
}

static int igt_gtt_reserve(void *arg)
{
	struct i915_ggtt *ggtt = arg;
	struct drm_i915_gem_object *obj, *on;
	LIST_HEAD(objects);
	u64 total;
	int err = -ENODEV;

	/* i915_gem_gtt_reserve() tries to reserve the precise range
	 * for the node, and evicts if it has to. So our test checks that
	 * it can give us the requsted space and prevent overlaps.
	 */

	/* Start by filling the GGTT */
	for (total = 0;
	     total + 2 * I915_GTT_PAGE_SIZE <= ggtt->vm.total;
	     total += 2 * I915_GTT_PAGE_SIZE) {
		struct i915_vma *vma;

		obj = i915_gem_object_create_internal(ggtt->vm.i915,
						      2 * PAGE_SIZE);
		if (IS_ERR(obj)) {
			err = PTR_ERR(obj);
			goto out;
		}

		err = i915_gem_object_pin_pages(obj);
		if (err) {
			i915_gem_object_put(obj);
			goto out;
		}

		list_add(&obj->st_link, &objects);

		vma = i915_vma_instance(obj, &ggtt->vm, NULL);
		if (IS_ERR(vma)) {
			err = PTR_ERR(vma);
			goto out;
		}

		err = i915_gem_gtt_reserve(&ggtt->vm, &vma->node,
					   obj->base.size,
					   total,
					   obj->cache_level,
					   0);
		if (err) {
			pr_err("i915_gem_gtt_reserve (pass 1) failed at %llu/%llu with err=%d\n",
			       total, ggtt->vm.total, err);
			goto out;
		}
		track_vma_bind(vma);

		GEM_BUG_ON(!drm_mm_node_allocated(&vma->node));
		if (vma->node.start != total ||
		    vma->node.size != 2*I915_GTT_PAGE_SIZE) {
			pr_err("i915_gem_gtt_reserve (pass 1) placement failed, found (%llx + %llx), expected (%llx + %llx)\n",
			       vma->node.start, vma->node.size,
			       total, 2*I915_GTT_PAGE_SIZE);
			err = -EINVAL;
			goto out;
		}
	}

	/* Now we start forcing evictions */
	for (total = I915_GTT_PAGE_SIZE;
	     total + 2 * I915_GTT_PAGE_SIZE <= ggtt->vm.total;
	     total += 2 * I915_GTT_PAGE_SIZE) {
		struct i915_vma *vma;

		obj = i915_gem_object_create_internal(ggtt->vm.i915,
						      2 * PAGE_SIZE);
		if (IS_ERR(obj)) {
			err = PTR_ERR(obj);
			goto out;
		}

		err = i915_gem_object_pin_pages(obj);
		if (err) {
			i915_gem_object_put(obj);
			goto out;
		}

		list_add(&obj->st_link, &objects);

		vma = i915_vma_instance(obj, &ggtt->vm, NULL);
		if (IS_ERR(vma)) {
			err = PTR_ERR(vma);
			goto out;
		}

		err = i915_gem_gtt_reserve(&ggtt->vm, &vma->node,
					   obj->base.size,
					   total,
					   obj->cache_level,
					   0);
		if (err) {
			pr_err("i915_gem_gtt_reserve (pass 2) failed at %llu/%llu with err=%d\n",
			       total, ggtt->vm.total, err);
			goto out;
		}
		track_vma_bind(vma);

		GEM_BUG_ON(!drm_mm_node_allocated(&vma->node));
		if (vma->node.start != total ||
		    vma->node.size != 2*I915_GTT_PAGE_SIZE) {
			pr_err("i915_gem_gtt_reserve (pass 2) placement failed, found (%llx + %llx), expected (%llx + %llx)\n",
			       vma->node.start, vma->node.size,
			       total, 2*I915_GTT_PAGE_SIZE);
			err = -EINVAL;
			goto out;
		}
	}

	/* And then try at random */
	list_for_each_entry_safe(obj, on, &objects, st_link) {
		struct i915_vma *vma;
		u64 offset;

		vma = i915_vma_instance(obj, &ggtt->vm, NULL);
		if (IS_ERR(vma)) {
			err = PTR_ERR(vma);
			goto out;
		}

		err = i915_vma_unbind(vma);
		if (err) {
			pr_err("i915_vma_unbind failed with err=%d!\n", err);
			goto out;
		}

		offset = random_offset(0, ggtt->vm.total,
				       2*I915_GTT_PAGE_SIZE,
				       I915_GTT_MIN_ALIGNMENT);

		err = i915_gem_gtt_reserve(&ggtt->vm, &vma->node,
					   obj->base.size,
					   offset,
					   obj->cache_level,
					   0);
		if (err) {
			pr_err("i915_gem_gtt_reserve (pass 3) failed at %llu/%llu with err=%d\n",
			       total, ggtt->vm.total, err);
			goto out;
		}
		track_vma_bind(vma);

		GEM_BUG_ON(!drm_mm_node_allocated(&vma->node));
		if (vma->node.start != offset ||
		    vma->node.size != 2*I915_GTT_PAGE_SIZE) {
			pr_err("i915_gem_gtt_reserve (pass 3) placement failed, found (%llx + %llx), expected (%llx + %llx)\n",
			       vma->node.start, vma->node.size,
			       offset, 2*I915_GTT_PAGE_SIZE);
			err = -EINVAL;
			goto out;
		}
	}

out:
	list_for_each_entry_safe(obj, on, &objects, st_link) {
		i915_gem_object_unpin_pages(obj);
		i915_gem_object_put(obj);
	}
	return err;
}

static int igt_gtt_insert(void *arg)
{
	struct i915_ggtt *ggtt = arg;
	struct drm_i915_gem_object *obj, *on;
	struct drm_mm_node tmp = {};
	const struct invalid_insert {
		u64 size;
		u64 alignment;
		u64 start, end;
	} invalid_insert[] = {
		{
			ggtt->vm.total + I915_GTT_PAGE_SIZE, 0,
			0, ggtt->vm.total,
		},
		{
			2*I915_GTT_PAGE_SIZE, 0,
			0, I915_GTT_PAGE_SIZE,
		},
		{
			-(u64)I915_GTT_PAGE_SIZE, 0,
			0, 4*I915_GTT_PAGE_SIZE,
		},
		{
			-(u64)2*I915_GTT_PAGE_SIZE, 2*I915_GTT_PAGE_SIZE,
			0, 4*I915_GTT_PAGE_SIZE,
		},
		{
			I915_GTT_PAGE_SIZE, I915_GTT_MIN_ALIGNMENT << 1,
			I915_GTT_MIN_ALIGNMENT, I915_GTT_MIN_ALIGNMENT << 1,
		},
		{}
	}, *ii;
	LIST_HEAD(objects);
	u64 total;
	int err = -ENODEV;

	/* i915_gem_gtt_insert() tries to allocate some free space in the GTT
	 * to the node, evicting if required.
	 */

	/* Check a couple of obviously invalid requests */
	for (ii = invalid_insert; ii->size; ii++) {
		err = i915_gem_gtt_insert(&ggtt->vm, &tmp,
					  ii->size, ii->alignment,
					  I915_COLOR_UNEVICTABLE,
					  ii->start, ii->end,
					  0);
		if (err != -ENOSPC) {
			pr_err("Invalid i915_gem_gtt_insert(.size=%llx, .alignment=%llx, .start=%llx, .end=%llx) succeeded (err=%d)\n",
			       ii->size, ii->alignment, ii->start, ii->end,
			       err);
			return -EINVAL;
		}
	}

	/* Start by filling the GGTT */
	for (total = 0;
	     total + I915_GTT_PAGE_SIZE <= ggtt->vm.total;
	     total += I915_GTT_PAGE_SIZE) {
		struct i915_vma *vma;

		obj = i915_gem_object_create_internal(ggtt->vm.i915,
						      I915_GTT_PAGE_SIZE);
		if (IS_ERR(obj)) {
			err = PTR_ERR(obj);
			goto out;
		}

		err = i915_gem_object_pin_pages(obj);
		if (err) {
			i915_gem_object_put(obj);
			goto out;
		}

		list_add(&obj->st_link, &objects);

		vma = i915_vma_instance(obj, &ggtt->vm, NULL);
		if (IS_ERR(vma)) {
			err = PTR_ERR(vma);
			goto out;
		}

		err = i915_gem_gtt_insert(&ggtt->vm, &vma->node,
					  obj->base.size, 0, obj->cache_level,
					  0, ggtt->vm.total,
					  0);
		if (err == -ENOSPC) {
			/* maxed out the GGTT space */
			i915_gem_object_put(obj);
			break;
		}
		if (err) {
			pr_err("i915_gem_gtt_insert (pass 1) failed at %llu/%llu with err=%d\n",
			       total, ggtt->vm.total, err);
			goto out;
		}
		track_vma_bind(vma);
		__i915_vma_pin(vma);

		GEM_BUG_ON(!drm_mm_node_allocated(&vma->node));
	}

	list_for_each_entry(obj, &objects, st_link) {
		struct i915_vma *vma;

		vma = i915_vma_instance(obj, &ggtt->vm, NULL);
		if (IS_ERR(vma)) {
			err = PTR_ERR(vma);
			goto out;
		}

		if (!drm_mm_node_allocated(&vma->node)) {
			pr_err("VMA was unexpectedly evicted!\n");
			err = -EINVAL;
			goto out;
		}

		__i915_vma_unpin(vma);
	}

	/* If we then reinsert, we should find the same hole */
	list_for_each_entry_safe(obj, on, &objects, st_link) {
		struct i915_vma *vma;
		u64 offset;

		vma = i915_vma_instance(obj, &ggtt->vm, NULL);
		if (IS_ERR(vma)) {
			err = PTR_ERR(vma);
			goto out;
		}

		GEM_BUG_ON(!drm_mm_node_allocated(&vma->node));
		offset = vma->node.start;

		err = i915_vma_unbind(vma);
		if (err) {
			pr_err("i915_vma_unbind failed with err=%d!\n", err);
			goto out;
		}

		err = i915_gem_gtt_insert(&ggtt->vm, &vma->node,
					  obj->base.size, 0, obj->cache_level,
					  0, ggtt->vm.total,
					  0);
		if (err) {
			pr_err("i915_gem_gtt_insert (pass 2) failed at %llu/%llu with err=%d\n",
			       total, ggtt->vm.total, err);
			goto out;
		}
		track_vma_bind(vma);

		GEM_BUG_ON(!drm_mm_node_allocated(&vma->node));
		if (vma->node.start != offset) {
			pr_err("i915_gem_gtt_insert did not return node to its previous location (the only hole), expected address %llx, found %llx\n",
			       offset, vma->node.start);
			err = -EINVAL;
			goto out;
		}
	}

	/* And then force evictions */
	for (total = 0;
	     total + 2 * I915_GTT_PAGE_SIZE <= ggtt->vm.total;
	     total += 2 * I915_GTT_PAGE_SIZE) {
		struct i915_vma *vma;

		obj = i915_gem_object_create_internal(ggtt->vm.i915,
						      2 * I915_GTT_PAGE_SIZE);
		if (IS_ERR(obj)) {
			err = PTR_ERR(obj);
			goto out;
		}

		err = i915_gem_object_pin_pages(obj);
		if (err) {
			i915_gem_object_put(obj);
			goto out;
		}

		list_add(&obj->st_link, &objects);

		vma = i915_vma_instance(obj, &ggtt->vm, NULL);
		if (IS_ERR(vma)) {
			err = PTR_ERR(vma);
			goto out;
		}

		err = i915_gem_gtt_insert(&ggtt->vm, &vma->node,
					  obj->base.size, 0, obj->cache_level,
					  0, ggtt->vm.total,
					  0);
		if (err) {
			pr_err("i915_gem_gtt_insert (pass 3) failed at %llu/%llu with err=%d\n",
			       total, ggtt->vm.total, err);
			goto out;
		}
		track_vma_bind(vma);

		GEM_BUG_ON(!drm_mm_node_allocated(&vma->node));
	}

out:
	list_for_each_entry_safe(obj, on, &objects, st_link) {
		i915_gem_object_unpin_pages(obj);
		i915_gem_object_put(obj);
	}
	return err;
}

int i915_gem_gtt_mock_selftests(void)
{
	static const struct i915_subtest tests[] = {
		SUBTEST(igt_mock_drunk),
		SUBTEST(igt_mock_walk),
		SUBTEST(igt_mock_pot),
		SUBTEST(igt_mock_fill),
		SUBTEST(igt_gtt_reserve),
		SUBTEST(igt_gtt_insert),
	};
	struct drm_i915_private *i915;
	struct i915_ggtt *ggtt;
	int err;

	i915 = mock_gem_device();
	if (!i915)
		return -ENOMEM;

	ggtt = kmalloc(sizeof(*ggtt), GFP_KERNEL);
	if (!ggtt) {
		err = -ENOMEM;
		goto out_put;
	}
	mock_init_ggtt(i915, ggtt);

	mutex_lock(&i915->drm.struct_mutex);
	err = i915_subtests(tests, ggtt);
	mock_device_flush(i915);
	mutex_unlock(&i915->drm.struct_mutex);

	i915_gem_drain_freed_objects(i915);

	mock_fini_ggtt(ggtt);
	kfree(ggtt);
out_put:
	drm_dev_put(&i915->drm);
	return err;
}

int i915_gem_gtt_live_selftests(struct drm_i915_private *i915)
{
	static const struct i915_subtest tests[] = {
		SUBTEST(igt_ppgtt_alloc),
		SUBTEST(igt_ppgtt_lowlevel),
		SUBTEST(igt_ppgtt_drunk),
		SUBTEST(igt_ppgtt_walk),
		SUBTEST(igt_ppgtt_pot),
		SUBTEST(igt_ppgtt_fill),
		SUBTEST(igt_ppgtt_shrink),
		SUBTEST(igt_ppgtt_shrink_boom),
		SUBTEST(igt_ggtt_lowlevel),
		SUBTEST(igt_ggtt_drunk),
		SUBTEST(igt_ggtt_walk),
		SUBTEST(igt_ggtt_pot),
		SUBTEST(igt_ggtt_fill),
		SUBTEST(igt_ggtt_page),
	};

	GEM_BUG_ON(offset_in_page(i915->ggtt.vm.total));

	return i915_subtests(tests, i915);
}<|MERGE_RESOLUTION|>--- conflicted
+++ resolved
@@ -1021,11 +1021,7 @@
 
 	err = func(dev_priv, &ppgtt->vm, 0, ppgtt->vm.total, end_time);
 
-<<<<<<< HEAD
-	i915_ppgtt_put(ppgtt);
-=======
 	i915_vm_put(&ppgtt->vm);
->>>>>>> 4cf643a3
 out_unlock:
 	mutex_unlock(&dev_priv->drm.struct_mutex);
 
