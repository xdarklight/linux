--- conflicted
+++ resolved
@@ -32,17 +32,6 @@
 #include <drm/drm_debugfs.h>
 #include <drm/drm_fourcc.h>
 
-<<<<<<< HEAD
-#include "i915_reset.h"
-#include "intel_dp.h"
-#include "intel_drv.h"
-#include "intel_fbc.h"
-#include "intel_guc_submission.h"
-#include "intel_hdcp.h"
-#include "intel_hdmi.h"
-#include "intel_pm.h"
-#include "intel_psr.h"
-=======
 #include "display/intel_dp.h"
 #include "display/intel_fbc.h"
 #include "display/intel_hdcp.h"
@@ -59,7 +48,6 @@
 #include "intel_guc_submission.h"
 #include "intel_pm.h"
 #include "intel_sideband.h"
->>>>>>> 4cf643a3
 
 static inline struct drm_i915_private *node_to_i915(struct drm_info_node *node)
 {
@@ -341,17 +329,11 @@
 	struct i915_gem_context *ctx;
 
 	list_for_each_entry(ctx, &i915->contexts.list, link) {
-<<<<<<< HEAD
-		struct intel_context *ce;
-
-		list_for_each_entry(ce, &ctx->active_engines, active_link) {
-=======
 		struct i915_gem_engines_iter it;
 		struct intel_context *ce;
 
 		for_each_gem_engine(ce,
 				    i915_gem_context_lock_engines(ctx), it) {
->>>>>>> 4cf643a3
 			if (ce->state)
 				per_file_stats(0, ce->state->obj, &kstats);
 			if (ce->ring)
@@ -1119,11 +1101,6 @@
 	with_intel_runtime_pm(&dev_priv->runtime_pm, wakeref) {
 		for_each_engine(engine, dev_priv, id)
 			acthd[id] = intel_engine_get_active_head(engine);
-<<<<<<< HEAD
-			seqno[id] = intel_engine_get_hangcheck_seqno(engine);
-		}
-=======
->>>>>>> 4cf643a3
 
 		intel_engine_get_instdone(dev_priv->engine[RCS0], &instdone);
 	}
@@ -1140,16 +1117,8 @@
 	seq_printf(m, "GT active? %s\n", yesno(dev_priv->gt.awake));
 
 	for_each_engine(engine, dev_priv, id) {
-<<<<<<< HEAD
-		seq_printf(m, "%s:\n", engine->name);
-		seq_printf(m, "\tseqno = %x [current %x, last %x], %dms ago\n",
-			   engine->hangcheck.last_seqno,
-			   seqno[id],
-			   engine->hangcheck.next_seqno,
-=======
 		seq_printf(m, "%s: %d ms ago\n",
 			   engine->name,
->>>>>>> 4cf643a3
 			   jiffies_to_msecs(jiffies -
 					    engine->hangcheck.action_timestamp));
 
@@ -1710,10 +1679,7 @@
 		return ret;
 
 	list_for_each_entry(ctx, &dev_priv->contexts.list, link) {
-<<<<<<< HEAD
-=======
 		struct i915_gem_engines_iter it;
->>>>>>> 4cf643a3
 		struct intel_context *ce;
 
 		seq_puts(m, "HW context ");
@@ -1738,12 +1704,8 @@
 		seq_putc(m, ctx->remap_slice ? 'R' : 'r');
 		seq_putc(m, '\n');
 
-<<<<<<< HEAD
-		list_for_each_entry(ce, &ctx->active_engines, active_link) {
-=======
 		for_each_gem_engine(ce,
 				    i915_gem_context_lock_engines(ctx), it) {
->>>>>>> 4cf643a3
 			seq_printf(m, "%s: ", ce->engine->name);
 			if (ce->state)
 				describe_obj(m, ce->state->obj);
@@ -2427,11 +2389,7 @@
 
 	ret = intel_psr_debug_set(dev_priv, val);
 
-<<<<<<< HEAD
-	intel_runtime_pm_put(dev_priv, wakeref);
-=======
 	intel_runtime_pm_put(&dev_priv->runtime_pm, wakeref);
->>>>>>> 4cf643a3
 
 	return ret;
 }
@@ -2921,15 +2879,9 @@
 
 	wakeref = intel_runtime_pm_get(&dev_priv->runtime_pm);
 
-<<<<<<< HEAD
-	seq_printf(m, "GT awake? %s\n", yesno(dev_priv->gt.awake));
-	seq_printf(m, "Global active requests: %d\n",
-		   dev_priv->gt.active_requests);
-=======
 	seq_printf(m, "GT awake? %s [%d]\n",
 		   yesno(dev_priv->gt.awake),
 		   atomic_read(&dev_priv->gt.wakeref.count));
->>>>>>> 4cf643a3
 	seq_printf(m, "CS timestamp frequency: %u kHz\n",
 		   RUNTIME_INFO(dev_priv)->cs_timestamp_frequency_khz);
 
@@ -3740,18 +3692,12 @@
 
 	/* No need to check and wait for gpu resets, only libdrm auto-restarts
 	 * on ioctls on -EAGAIN. */
-<<<<<<< HEAD
-	if (val & (DROP_ACTIVE | DROP_RETIRE | DROP_RESET_SEQNO)) {
-=======
 	if (val & (DROP_ACTIVE | DROP_IDLE | DROP_RETIRE | DROP_RESET_SEQNO)) {
->>>>>>> 4cf643a3
 		int ret;
 
 		ret = mutex_lock_interruptible(&i915->drm.struct_mutex);
 		if (ret)
 			return ret;
-<<<<<<< HEAD
-=======
 
 		/*
 		 * To finish the flush of the idle_worker, we must complete
@@ -3764,7 +3710,6 @@
 						     I915_WAIT_INTERRUPTIBLE |
 						     I915_WAIT_LOCKED,
 						     MAX_SCHEDULE_TIMEOUT);
->>>>>>> 4cf643a3
 
 		if (ret == 0 && val & DROP_IDLE)
 			ret = i915_gem_wait_for_idle(i915,
@@ -4107,12 +4052,8 @@
 	if (INTEL_GEN(i915) < 6)
 		return 0;
 
-<<<<<<< HEAD
-	file->private_data = (void *)(uintptr_t)intel_runtime_pm_get(i915);
-=======
 	file->private_data =
 		(void *)(uintptr_t)intel_runtime_pm_get(&i915->runtime_pm);
->>>>>>> 4cf643a3
 	intel_uncore_forcewake_user_get(&i915->uncore);
 
 	return 0;
@@ -4126,11 +4067,7 @@
 		return 0;
 
 	intel_uncore_forcewake_user_put(&i915->uncore);
-<<<<<<< HEAD
-	intel_runtime_pm_put(i915,
-=======
 	intel_runtime_pm_put(&i915->runtime_pm,
->>>>>>> 4cf643a3
 			     (intel_wakeref_t)(uintptr_t)file->private_data);
 
 	return 0;
