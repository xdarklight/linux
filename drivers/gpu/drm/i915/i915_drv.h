--- conflicted
+++ resolved
@@ -1035,57 +1035,6 @@
 	u32 dbuf_block_size;
 };
 
-<<<<<<< HEAD
-/*
- * This struct helps tracking the state needed for runtime PM, which puts the
- * device in PCI D3 state. Notice that when this happens, nothing on the
- * graphics device works, even register access, so we don't get interrupts nor
- * anything else.
- *
- * Every piece of our code that needs to actually touch the hardware needs to
- * either call intel_runtime_pm_get or call intel_display_power_get with the
- * appropriate power domain.
- *
- * Our driver uses the autosuspend delay feature, which means we'll only really
- * suspend if we stay with zero refcount for a certain amount of time. The
- * default value is currently very conservative (see intel_runtime_pm_enable), but
- * it can be changed with the standard runtime PM files from sysfs.
- *
- * The irqs_disabled variable becomes true exactly after we disable the IRQs and
- * goes back to false exactly before we reenable the IRQs. We use this variable
- * to check if someone is trying to enable/disable IRQs while they're supposed
- * to be disabled. This shouldn't happen and we'll print some error messages in
- * case it happens.
- *
- * For more, read the Documentation/power/runtime_pm.rst.
- */
-struct i915_runtime_pm {
-	atomic_t wakeref_count;
-	bool suspended;
-	bool irqs_enabled;
-
-#if IS_ENABLED(CONFIG_DRM_I915_DEBUG_RUNTIME_PM)
-	/*
-	 * To aide detection of wakeref leaks and general misuse, we
-	 * track all wakeref holders. With manual markup (i.e. returning
-	 * a cookie to each rpm_get caller which they then supply to their
-	 * paired rpm_put) we can remove corresponding pairs of and keep
-	 * the array trimmed to active wakerefs.
-	 */
-	struct intel_runtime_pm_debug {
-		spinlock_t lock;
-
-		depot_stack_handle_t last_acquire;
-		depot_stack_handle_t last_release;
-
-		depot_stack_handle_t *owners;
-		unsigned long count;
-	} debug;
-#endif
-};
-
-=======
->>>>>>> 53e155f2
 enum intel_pipe_crc_source {
 	INTEL_PIPE_CRC_SOURCE_NONE,
 	INTEL_PIPE_CRC_SOURCE_PLANE1,
