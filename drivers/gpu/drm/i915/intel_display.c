--- conflicted
+++ resolved
@@ -13063,15 +13063,7 @@
 			  intel_plane->frontbuffer_bit);
 
 	/* Swap plane state */
-<<<<<<< HEAD
-	new_plane_state->fence = old_plane_state->fence;
-	*to_intel_plane_state(old_plane_state) = *to_intel_plane_state(new_plane_state);
-	new_plane_state->fence = NULL;
-	new_plane_state->fb = old_fb;
-	to_intel_plane_state(new_plane_state)->vma = NULL;
-=======
 	plane->state = new_plane_state;
->>>>>>> ac6c35a4
 
 	if (plane->state->visible) {
 		trace_intel_update_plane(plane, to_intel_crtc(crtc));
@@ -13083,10 +13075,7 @@
 		intel_plane->disable_plane(intel_plane, to_intel_crtc(crtc));
 	}
 
-<<<<<<< HEAD
-=======
 	old_vma = fetch_and_zero(&to_intel_plane_state(old_plane_state)->vma);
->>>>>>> ac6c35a4
 	if (old_vma)
 		intel_unpin_fb_vma(old_vma);
 
