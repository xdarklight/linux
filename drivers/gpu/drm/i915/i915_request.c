/*
 * Copyright © 2008-2015 Intel Corporation
 *
 * Permission is hereby granted, free of charge, to any person obtaining a
 * copy of this software and associated documentation files (the "Software"),
 * to deal in the Software without restriction, including without limitation
 * the rights to use, copy, modify, merge, publish, distribute, sublicense,
 * and/or sell copies of the Software, and to permit persons to whom the
 * Software is furnished to do so, subject to the following conditions:
 *
 * The above copyright notice and this permission notice (including the next
 * paragraph) shall be included in all copies or substantial portions of the
 * Software.
 *
 * THE SOFTWARE IS PROVIDED "AS IS", WITHOUT WARRANTY OF ANY KIND, EXPRESS OR
 * IMPLIED, INCLUDING BUT NOT LIMITED TO THE WARRANTIES OF MERCHANTABILITY,
 * FITNESS FOR A PARTICULAR PURPOSE AND NONINFRINGEMENT.  IN NO EVENT SHALL
 * THE AUTHORS OR COPYRIGHT HOLDERS BE LIABLE FOR ANY CLAIM, DAMAGES OR OTHER
 * LIABILITY, WHETHER IN AN ACTION OF CONTRACT, TORT OR OTHERWISE, ARISING
 * FROM, OUT OF OR IN CONNECTION WITH THE SOFTWARE OR THE USE OR OTHER DEALINGS
 * IN THE SOFTWARE.
 *
 */

#include <linux/dma-fence-array.h>
#include <linux/irq_work.h>
#include <linux/prefetch.h>
#include <linux/sched.h>
#include <linux/sched/clock.h>
#include <linux/sched/signal.h>

<<<<<<< HEAD
#include "i915_active.h"
#include "i915_drv.h"
#include "i915_globals.h"
#include "i915_reset.h"
=======
#include "gem/i915_gem_context.h"
#include "gt/intel_context.h"

#include "i915_active.h"
#include "i915_drv.h"
#include "i915_globals.h"
>>>>>>> 4cf643a3
#include "intel_pm.h"

struct execute_cb {
	struct list_head link;
	struct irq_work work;
	struct i915_sw_fence *fence;
<<<<<<< HEAD
=======
	void (*hook)(struct i915_request *rq, struct dma_fence *signal);
	struct i915_request *signal;
>>>>>>> 4cf643a3
};

static struct i915_global_request {
	struct i915_global base;
	struct kmem_cache *slab_requests;
	struct kmem_cache *slab_dependencies;
	struct kmem_cache *slab_execute_cbs;
} global;

static const char *i915_fence_get_driver_name(struct dma_fence *fence)
{
	return "i915";
}

static const char *i915_fence_get_timeline_name(struct dma_fence *fence)
{
	/*
	 * The timeline struct (as part of the ppgtt underneath a context)
	 * may be freed when the request is no longer in use by the GPU.
	 * We could extend the life of a context to beyond that of all
	 * fences, possibly keeping the hw resource around indefinitely,
	 * or we just give them a false name. Since
	 * dma_fence_ops.get_timeline_name is a debug feature, the occasional
	 * lie seems justifiable.
	 */
	if (test_bit(DMA_FENCE_FLAG_SIGNALED_BIT, &fence->flags))
		return "signaled";

	return to_request(fence)->gem_context->name ?: "[i915]";
}

static bool i915_fence_signaled(struct dma_fence *fence)
{
	return i915_request_completed(to_request(fence));
}

static bool i915_fence_enable_signaling(struct dma_fence *fence)
{
	return i915_request_enable_breadcrumb(to_request(fence));
}

static signed long i915_fence_wait(struct dma_fence *fence,
				   bool interruptible,
				   signed long timeout)
{
	return i915_request_wait(to_request(fence),
				 interruptible | I915_WAIT_PRIORITY,
				 timeout);
}

static void i915_fence_release(struct dma_fence *fence)
{
	struct i915_request *rq = to_request(fence);

	/*
	 * The request is put onto a RCU freelist (i.e. the address
	 * is immediately reused), mark the fences as being freed now.
	 * Otherwise the debugobjects for the fences are only marked as
	 * freed when the slab cache itself is freed, and so we would get
	 * caught trying to reuse dead objects.
	 */
	i915_sw_fence_fini(&rq->submit);
	i915_sw_fence_fini(&rq->semaphore);

	kmem_cache_free(global.slab_requests, rq);
}

const struct dma_fence_ops i915_fence_ops = {
	.get_driver_name = i915_fence_get_driver_name,
	.get_timeline_name = i915_fence_get_timeline_name,
	.enable_signaling = i915_fence_enable_signaling,
	.signaled = i915_fence_signaled,
	.wait = i915_fence_wait,
	.release = i915_fence_release,
};

static inline void
i915_request_remove_from_client(struct i915_request *request)
{
	struct drm_i915_file_private *file_priv;

	file_priv = request->file_priv;
	if (!file_priv)
		return;

	spin_lock(&file_priv->mm.lock);
	if (request->file_priv) {
		list_del(&request->client_link);
		request->file_priv = NULL;
	}
	spin_unlock(&file_priv->mm.lock);
}

static void advance_ring(struct i915_request *request)
{
	struct intel_ring *ring = request->ring;
	unsigned int tail;

	/*
	 * We know the GPU must have read the request to have
	 * sent us the seqno + interrupt, so use the position
	 * of tail of the request to update the last known position
	 * of the GPU head.
	 *
	 * Note this requires that we are always called in request
	 * completion order.
	 */
	GEM_BUG_ON(!list_is_first(&request->ring_link, &ring->request_list));
	if (list_is_last(&request->ring_link, &ring->request_list)) {
		/*
		 * We may race here with execlists resubmitting this request
		 * as we retire it. The resubmission will move the ring->tail
		 * forwards (to request->wa_tail). We either read the
		 * current value that was written to hw, or the value that
		 * is just about to be. Either works, if we miss the last two
		 * noops - they are safe to be replayed on a reset.
		 */
		tail = READ_ONCE(request->tail);
		list_del(&ring->active_link);
	} else {
		tail = request->postfix;
	}
	list_del_init(&request->ring_link);

	ring->head = tail;
}

static void free_capture_list(struct i915_request *request)
{
	struct i915_capture_list *capture;

	capture = request->capture_list;
	while (capture) {
		struct i915_capture_list *next = capture->next;

		kfree(capture);
		capture = next;
	}
}

<<<<<<< HEAD
static void __retire_engine_request(struct intel_engine_cs *engine,
				    struct i915_request *rq)
{
	GEM_TRACE("%s(%s) fence %llx:%lld, current %d\n",
		  __func__, engine->name,
		  rq->fence.context, rq->fence.seqno,
		  hwsp_seqno(rq));

	GEM_BUG_ON(!i915_request_completed(rq));

	local_irq_disable();

	spin_lock(&engine->timeline.lock);
	GEM_BUG_ON(!list_is_first(&rq->link, &engine->timeline.requests));
	list_del_init(&rq->link);
	spin_unlock(&engine->timeline.lock);

	spin_lock(&rq->lock);
	i915_request_mark_complete(rq);
	if (!i915_request_signaled(rq))
		dma_fence_signal_locked(&rq->fence);
	if (test_bit(DMA_FENCE_FLAG_ENABLE_SIGNAL_BIT, &rq->fence.flags))
		i915_request_cancel_breadcrumb(rq);
	if (rq->waitboost) {
		GEM_BUG_ON(!atomic_read(&rq->i915->gt_pm.rps.num_waiters));
		atomic_dec(&rq->i915->gt_pm.rps.num_waiters);
	}
	spin_unlock(&rq->lock);

	local_irq_enable();

	/*
	 * The backing object for the context is done after switching to the
	 * *next* context. Therefore we cannot retire the previous context until
	 * the next context has already started running. However, since we
	 * cannot take the required locks at i915_request_submit() we
	 * defer the unpinning of the active context to now, retirement of
	 * the subsequent request.
	 */
	if (engine->last_retired_context)
		intel_context_unpin(engine->last_retired_context);
	engine->last_retired_context = rq->hw_context;
}

static void __retire_engine_upto(struct intel_engine_cs *engine,
				 struct i915_request *rq)
{
	struct i915_request *tmp;

	if (list_empty(&rq->link))
		return;

	do {
		tmp = list_first_entry(&engine->timeline.requests,
				       typeof(*tmp), link);

		GEM_BUG_ON(tmp->engine != engine);
		__retire_engine_request(engine, tmp);
	} while (tmp != rq);
}

static void i915_request_retire(struct i915_request *request)
{
	struct i915_active_request *active, *next;

	GEM_TRACE("%s fence %llx:%lld, current %d\n",
		  request->engine->name,
		  request->fence.context, request->fence.seqno,
		  hwsp_seqno(request));
=======
static bool i915_request_retire(struct i915_request *rq)
{
	struct i915_active_request *active, *next;

	lockdep_assert_held(&rq->i915->drm.struct_mutex);
	if (!i915_request_completed(rq))
		return false;
>>>>>>> 4cf643a3

	GEM_TRACE("%s fence %llx:%lld, current %d\n",
		  rq->engine->name,
		  rq->fence.context, rq->fence.seqno,
		  hwsp_seqno(rq));

	GEM_BUG_ON(!i915_sw_fence_signaled(&rq->submit));
	trace_i915_request_retire(rq);

	advance_ring(rq);

	/*
	 * Walk through the active list, calling retire on each. This allows
	 * objects to track their GPU activity and mark themselves as idle
	 * when their *last* active request is completed (updating state
	 * tracking lists for eviction, active references for GEM, etc).
	 *
	 * As the ->retire() may free the node, we decouple it first and
	 * pass along the auxiliary information (to avoid dereferencing
	 * the node after the callback).
	 */
	list_for_each_entry_safe(active, next, &rq->active_list, link) {
		/*
		 * In microbenchmarks or focusing upon time inside the kernel,
		 * we may spend an inordinate amount of time simply handling
		 * the retirement of requests and processing their callbacks.
		 * Of which, this loop itself is particularly hot due to the
		 * cache misses when jumping around the list of
		 * i915_active_request.  So we try to keep this loop as
		 * streamlined as possible and also prefetch the next
		 * i915_active_request to try and hide the likely cache miss.
		 */
		prefetchw(next);

		INIT_LIST_HEAD(&active->link);
		RCU_INIT_POINTER(active->request, NULL);

		active->retire(active, rq);
	}

	local_irq_disable();

	spin_lock(&rq->engine->active.lock);
	list_del(&rq->sched.link);
	spin_unlock(&rq->engine->active.lock);

	spin_lock(&rq->lock);
	i915_request_mark_complete(rq);
	if (!i915_request_signaled(rq))
		dma_fence_signal_locked(&rq->fence);
	if (test_bit(DMA_FENCE_FLAG_ENABLE_SIGNAL_BIT, &rq->fence.flags))
		i915_request_cancel_breadcrumb(rq);
	if (rq->waitboost) {
		GEM_BUG_ON(!atomic_read(&rq->i915->gt_pm.rps.num_waiters));
		atomic_dec(&rq->i915->gt_pm.rps.num_waiters);
	}
	spin_unlock(&rq->lock);

	local_irq_enable();

<<<<<<< HEAD
	intel_context_unpin(request->hw_context);
=======
	intel_context_exit(rq->hw_context);
	intel_context_unpin(rq->hw_context);
>>>>>>> 4cf643a3

	i915_request_remove_from_client(rq);
	list_del(&rq->link);

	free_capture_list(rq);
	i915_sched_node_fini(&rq->sched);
	i915_request_put(rq);

<<<<<<< HEAD
	i915_sched_node_fini(&request->sched);
	i915_request_put(request);
=======
	return true;
>>>>>>> 4cf643a3
}

void i915_request_retire_upto(struct i915_request *rq)
{
	struct intel_ring *ring = rq->ring;
	struct i915_request *tmp;

	GEM_TRACE("%s fence %llx:%lld, current %d\n",
		  rq->engine->name,
		  rq->fence.context, rq->fence.seqno,
		  hwsp_seqno(rq));

	lockdep_assert_held(&rq->i915->drm.struct_mutex);
	GEM_BUG_ON(!i915_request_completed(rq));

	if (list_empty(&rq->ring_link))
		return;

	do {
		tmp = list_first_entry(&ring->request_list,
				       typeof(*tmp), ring_link);
	} while (i915_request_retire(tmp) && tmp != rq);
}

static void irq_execute_cb(struct irq_work *wrk)
{
	struct execute_cb *cb = container_of(wrk, typeof(*cb), work);

	i915_sw_fence_complete(cb->fence);
	kmem_cache_free(global.slab_execute_cbs, cb);
}

<<<<<<< HEAD
static void irq_execute_cb(struct irq_work *wrk)
{
	struct execute_cb *cb = container_of(wrk, typeof(*cb), work);

	i915_sw_fence_complete(cb->fence);
	kmem_cache_free(global.slab_execute_cbs, cb);
}

static void __notify_execute_cb(struct i915_request *rq)
{
	struct execute_cb *cb;

	lockdep_assert_held(&rq->lock);

	if (list_empty(&rq->execute_cb))
		return;

	list_for_each_entry(cb, &rq->execute_cb, link)
		irq_work_queue(&cb->work);

	/*
	 * XXX Rollback on __i915_request_unsubmit()
	 *
	 * In the future, perhaps when we have an active time-slicing scheduler,
	 * it will be interesting to unsubmit parallel execution and remove
	 * busywaits from the GPU until their master is restarted. This is
	 * quite hairy, we have to carefully rollback the fence and do a
	 * preempt-to-idle cycle on the target engine, all the while the
	 * master execute_cb may refire.
	 */
	INIT_LIST_HEAD(&rq->execute_cb);
}

static int
i915_request_await_execution(struct i915_request *rq,
			     struct i915_request *signal,
			     gfp_t gfp)
{
	struct execute_cb *cb;

	if (i915_request_is_active(signal))
		return 0;

	cb = kmem_cache_alloc(global.slab_execute_cbs, gfp);
	if (!cb)
		return -ENOMEM;

	cb->fence = &rq->submit;
	i915_sw_fence_await(cb->fence);
	init_irq_work(&cb->work, irq_execute_cb);

	spin_lock_irq(&signal->lock);
	if (i915_request_is_active(signal)) {
		i915_sw_fence_complete(cb->fence);
		kmem_cache_free(global.slab_execute_cbs, cb);
	} else {
		list_add_tail(&cb->link, &signal->execute_cb);
	}
	spin_unlock_irq(&signal->lock);

	return 0;
=======
static void irq_execute_cb_hook(struct irq_work *wrk)
{
	struct execute_cb *cb = container_of(wrk, typeof(*cb), work);

	cb->hook(container_of(cb->fence, struct i915_request, submit),
		 &cb->signal->fence);
	i915_request_put(cb->signal);

	irq_execute_cb(wrk);
>>>>>>> 4cf643a3
}

static void __notify_execute_cb(struct i915_request *rq)
{
	struct execute_cb *cb;

	lockdep_assert_held(&rq->lock);

	if (list_empty(&rq->execute_cb))
		return;

	list_for_each_entry(cb, &rq->execute_cb, link)
		irq_work_queue(&cb->work);

	/*
	 * XXX Rollback on __i915_request_unsubmit()
	 *
	 * In the future, perhaps when we have an active time-slicing scheduler,
	 * it will be interesting to unsubmit parallel execution and remove
	 * busywaits from the GPU until their master is restarted. This is
	 * quite hairy, we have to carefully rollback the fence and do a
	 * preempt-to-idle cycle on the target engine, all the while the
	 * master execute_cb may refire.
	 */
	INIT_LIST_HEAD(&rq->execute_cb);
}

<<<<<<< HEAD
=======
static int
__i915_request_await_execution(struct i915_request *rq,
			       struct i915_request *signal,
			       void (*hook)(struct i915_request *rq,
					    struct dma_fence *signal),
			       gfp_t gfp)
{
	struct execute_cb *cb;

	if (i915_request_is_active(signal)) {
		if (hook)
			hook(rq, &signal->fence);
		return 0;
	}

	cb = kmem_cache_alloc(global.slab_execute_cbs, gfp);
	if (!cb)
		return -ENOMEM;

	cb->fence = &rq->submit;
	i915_sw_fence_await(cb->fence);
	init_irq_work(&cb->work, irq_execute_cb);

	if (hook) {
		cb->hook = hook;
		cb->signal = i915_request_get(signal);
		cb->work.func = irq_execute_cb_hook;
	}

	spin_lock_irq(&signal->lock);
	if (i915_request_is_active(signal)) {
		if (hook) {
			hook(rq, &signal->fence);
			i915_request_put(signal);
		}
		i915_sw_fence_complete(cb->fence);
		kmem_cache_free(global.slab_execute_cbs, cb);
	} else {
		list_add_tail(&cb->link, &signal->execute_cb);
	}
	spin_unlock_irq(&signal->lock);

	return 0;
}

>>>>>>> 4cf643a3
void __i915_request_submit(struct i915_request *request)
{
	struct intel_engine_cs *engine = request->engine;

<<<<<<< HEAD
	GEM_TRACE("%s fence %llx:%lld -> current %d\n",
=======
	GEM_TRACE("%s fence %llx:%lld, current %d\n",
>>>>>>> 4cf643a3
		  engine->name,
		  request->fence.context, request->fence.seqno,
		  hwsp_seqno(request));

	GEM_BUG_ON(!irqs_disabled());
	lockdep_assert_held(&engine->active.lock);

	if (i915_gem_context_is_banned(request->gem_context))
		i915_request_skip(request, -EIO);

	/*
	 * Are we using semaphores when the gpu is already saturated?
	 *
	 * Using semaphores incurs a cost in having the GPU poll a
	 * memory location, busywaiting for it to change. The continual
	 * memory reads can have a noticeable impact on the rest of the
	 * system with the extra bus traffic, stalling the cpu as it too
	 * tries to access memory across the bus (perf stat -e bus-cycles).
	 *
	 * If we installed a semaphore on this request and we only submit
	 * the request after the signaler completed, that indicates the
	 * system is overloaded and using semaphores at this time only
	 * increases the amount of work we are doing. If so, we disable
	 * further use of semaphores until we are idle again, whence we
	 * optimistically try again.
	 */
	if (request->sched.semaphores &&
	    i915_sw_fence_signaled(&request->semaphore))
		engine->saturated |= request->sched.semaphores;

	/* We may be recursing from the signal callback of another i915 fence */
	spin_lock_nested(&request->lock, SINGLE_DEPTH_NESTING);

<<<<<<< HEAD
=======
	list_move_tail(&request->sched.link, &engine->active.requests);

>>>>>>> 4cf643a3
	GEM_BUG_ON(test_bit(I915_FENCE_FLAG_ACTIVE, &request->fence.flags));
	set_bit(I915_FENCE_FLAG_ACTIVE, &request->fence.flags);

	if (test_bit(DMA_FENCE_FLAG_ENABLE_SIGNAL_BIT, &request->fence.flags) &&
	    !test_bit(DMA_FENCE_FLAG_SIGNALED_BIT, &request->fence.flags) &&
	    !i915_request_enable_breadcrumb(request))
		intel_engine_queue_breadcrumbs(engine);

	__notify_execute_cb(request);

	spin_unlock(&request->lock);

	engine->emit_fini_breadcrumb(request,
				     request->ring->vaddr + request->postfix);

	engine->serial++;

	trace_i915_request_execute(request);
}

void i915_request_submit(struct i915_request *request)
{
	struct intel_engine_cs *engine = request->engine;
	unsigned long flags;

	/* Will be called from irq-context when using foreign fences. */
	spin_lock_irqsave(&engine->active.lock, flags);

	__i915_request_submit(request);

	spin_unlock_irqrestore(&engine->active.lock, flags);
}

void __i915_request_unsubmit(struct i915_request *request)
{
	struct intel_engine_cs *engine = request->engine;

	GEM_TRACE("%s fence %llx:%lld, current %d\n",
		  engine->name,
		  request->fence.context, request->fence.seqno,
		  hwsp_seqno(request));

	GEM_BUG_ON(!irqs_disabled());
	lockdep_assert_held(&engine->active.lock);

	/*
	 * Only unwind in reverse order, required so that the per-context list
	 * is kept in seqno/ring order.
	 */

	/* We may be recursing from the signal callback of another i915 fence */
	spin_lock_nested(&request->lock, SINGLE_DEPTH_NESTING);

	if (test_bit(DMA_FENCE_FLAG_ENABLE_SIGNAL_BIT, &request->fence.flags))
		i915_request_cancel_breadcrumb(request);

	GEM_BUG_ON(!test_bit(I915_FENCE_FLAG_ACTIVE, &request->fence.flags));
	clear_bit(I915_FENCE_FLAG_ACTIVE, &request->fence.flags);

	spin_unlock(&request->lock);

	/* We've already spun, don't charge on resubmitting. */
	if (request->sched.semaphores && i915_request_started(request)) {
		request->sched.attr.priority |= I915_PRIORITY_NOSEMAPHORE;
		request->sched.semaphores = 0;
	}

	/*
	 * We don't need to wake_up any waiters on request->execute, they
	 * will get woken by any other event or us re-adding this request
	 * to the engine timeline (__i915_request_submit()). The waiters
	 * should be quite adapt at finding that the request now has a new
	 * global_seqno to the one they went to sleep on.
	 */
}

void i915_request_unsubmit(struct i915_request *request)
{
	struct intel_engine_cs *engine = request->engine;
	unsigned long flags;

	/* Will be called from irq-context when using foreign fences. */
	spin_lock_irqsave(&engine->active.lock, flags);

	__i915_request_unsubmit(request);

	spin_unlock_irqrestore(&engine->active.lock, flags);
}

static int __i915_sw_fence_call
submit_notify(struct i915_sw_fence *fence, enum i915_sw_fence_notify state)
{
	struct i915_request *request =
		container_of(fence, typeof(*request), submit);

	switch (state) {
	case FENCE_COMPLETE:
		trace_i915_request_submit(request);
		/*
		 * We need to serialize use of the submit_request() callback
		 * with its hotplugging performed during an emergency
		 * i915_gem_set_wedged().  We use the RCU mechanism to mark the
		 * critical section in order to force i915_gem_set_wedged() to
		 * wait until the submit_request() is completed before
		 * proceeding.
		 */
		rcu_read_lock();
		request->engine->submit_request(request);
		rcu_read_unlock();
		break;

	case FENCE_FREE:
		i915_request_put(request);
		break;
	}

	return NOTIFY_DONE;
}

static int __i915_sw_fence_call
semaphore_notify(struct i915_sw_fence *fence, enum i915_sw_fence_notify state)
{
	struct i915_request *request =
		container_of(fence, typeof(*request), semaphore);

	switch (state) {
	case FENCE_COMPLETE:
		i915_schedule_bump_priority(request, I915_PRIORITY_NOSEMAPHORE);
		break;

	case FENCE_FREE:
		i915_request_put(request);
		break;
	}

	return NOTIFY_DONE;
}

static void ring_retire_requests(struct intel_ring *ring)
{
	struct i915_request *rq, *rn;

	list_for_each_entry_safe(rq, rn, &ring->request_list, ring_link)
		if (!i915_request_retire(rq))
			break;
}

static noinline struct i915_request *
request_alloc_slow(struct intel_context *ce, gfp_t gfp)
{
	struct intel_ring *ring = ce->ring;
	struct i915_request *rq;

	if (list_empty(&ring->request_list))
		goto out;

	if (!gfpflags_allow_blocking(gfp))
		goto out;

	/* Move our oldest request to the slab-cache (if not in use!) */
	rq = list_first_entry(&ring->request_list, typeof(*rq), ring_link);
	i915_request_retire(rq);

	rq = kmem_cache_alloc(global.slab_requests,
			      gfp | __GFP_RETRY_MAYFAIL | __GFP_NOWARN);
	if (rq)
		return rq;

	/* Ratelimit ourselves to prevent oom from malicious clients */
	rq = list_last_entry(&ring->request_list, typeof(*rq), ring_link);
	cond_synchronize_rcu(rq->rcustate);

	/* Retire our old requests in the hope that we free some */
	ring_retire_requests(ring);

out:
<<<<<<< HEAD
	return kmem_cache_alloc(global.slab_requests, GFP_KERNEL);
}

/**
 * i915_request_alloc - allocate a request structure
 *
 * @engine: engine that we wish to issue the request on.
 * @ctx: context that the request will be associated with.
 *
 * Returns a pointer to the allocated request if successful,
 * or an error code if not.
 */
=======
	return kmem_cache_alloc(global.slab_requests, gfp);
}

>>>>>>> 4cf643a3
struct i915_request *
__i915_request_create(struct intel_context *ce, gfp_t gfp)
{
<<<<<<< HEAD
	struct drm_i915_private *i915 = engine->i915;
	struct intel_context *ce;
	struct i915_timeline *tl;
=======
	struct i915_timeline *tl = ce->ring->timeline;
>>>>>>> 4cf643a3
	struct i915_request *rq;
	u32 seqno;
	int ret;

	might_sleep_if(gfpflags_allow_blocking(gfp));

<<<<<<< HEAD
	/*
	 * ABI: Before userspace accesses the GPU (e.g. execbuffer), report
	 * EIO if the GPU is already wedged.
	 */
	ret = i915_terminally_wedged(i915);
	if (ret)
		return ERR_PTR(ret);

	/*
	 * Pinning the contexts may generate requests in order to acquire
	 * GGTT space, so do this first before we reserve a seqno for
	 * ourselves.
	 */
	ce = intel_context_pin(ctx, engine);
	if (IS_ERR(ce))
		return ERR_CAST(ce);

	reserve_gt(i915);
	mutex_lock(&ce->ring->timeline->mutex);

	/* Move our oldest request to the slab-cache (if not in use!) */
	rq = list_first_entry(&ce->ring->request_list, typeof(*rq), ring_link);
	if (!list_is_last(&rq->ring_link, &ce->ring->request_list) &&
	    i915_request_completed(rq))
		i915_request_retire(rq);
=======
	/* Check that the caller provided an already pinned context */
	__intel_context_pin(ce);
>>>>>>> 4cf643a3

	/*
	 * Beware: Dragons be flying overhead.
	 *
	 * We use RCU to look up requests in flight. The lookups may
	 * race with the request being allocated from the slab freelist.
	 * That is the request we are writing to here, may be in the process
	 * of being read by __i915_active_request_get_rcu(). As such,
	 * we have to be very careful when overwriting the contents. During
	 * the RCU lookup, we change chase the request->engine pointer,
	 * read the request->global_seqno and increment the reference count.
	 *
	 * The reference count is incremented atomically. If it is zero,
	 * the lookup knows the request is unallocated and complete. Otherwise,
	 * it is either still in use, or has been reallocated and reset
	 * with dma_fence_init(). This increment is safe for release as we
	 * check that the request we have a reference to and matches the active
	 * request.
	 *
	 * Before we increment the refcount, we chase the request->engine
	 * pointer. We must not call kmem_cache_zalloc() or else we set
	 * that pointer to NULL and cause a crash during the lookup. If
	 * we see the request is completed (based on the value of the
	 * old engine and seqno), the lookup is complete and reports NULL.
	 * If we decide the request is not completed (new engine or seqno),
	 * then we grab a reference and double check that it is still the
	 * active request - which it won't be and restart the lookup.
	 *
	 * Do not use kmem_cache_zalloc() here!
	 */
	rq = kmem_cache_alloc(global.slab_requests,
<<<<<<< HEAD
			      GFP_KERNEL | __GFP_RETRY_MAYFAIL | __GFP_NOWARN);
=======
			      gfp | __GFP_RETRY_MAYFAIL | __GFP_NOWARN);
>>>>>>> 4cf643a3
	if (unlikely(!rq)) {
		rq = request_alloc_slow(ce, gfp);
		if (!rq) {
			ret = -ENOMEM;
			goto err_unreserve;
		}
	}

<<<<<<< HEAD
	INIT_LIST_HEAD(&rq->active_list);
	INIT_LIST_HEAD(&rq->execute_cb);

	tl = ce->ring->timeline;
=======
>>>>>>> 4cf643a3
	ret = i915_timeline_get_seqno(tl, rq, &seqno);
	if (ret)
		goto err_free;

<<<<<<< HEAD
	rq->i915 = i915;
	rq->engine = engine;
	rq->gem_context = ctx;
=======
	rq->i915 = ce->engine->i915;
>>>>>>> 4cf643a3
	rq->hw_context = ce;
	rq->gem_context = ce->gem_context;
	rq->engine = ce->engine;
	rq->ring = ce->ring;
	rq->timeline = tl;
<<<<<<< HEAD
	GEM_BUG_ON(rq->timeline == &engine->timeline);
=======
>>>>>>> 4cf643a3
	rq->hwsp_seqno = tl->hwsp_seqno;
	rq->hwsp_cacheline = tl->hwsp_cacheline;
	rq->rcustate = get_state_synchronize_rcu(); /* acts as smp_mb() */

	spin_lock_init(&rq->lock);
	dma_fence_init(&rq->fence, &i915_fence_ops, &rq->lock,
		       tl->fence_context, seqno);

	/* We bump the ref for the fence chain */
	i915_sw_fence_init(&i915_request_get(rq)->submit, submit_notify);
	i915_sw_fence_init(&i915_request_get(rq)->semaphore, semaphore_notify);

	i915_sched_node_init(&rq->sched);

	/* No zalloc, must clear what we need by hand */
	rq->file_priv = NULL;
	rq->batch = NULL;
	rq->capture_list = NULL;
	rq->waitboost = false;
	rq->execution_mask = ALL_ENGINES;

	INIT_LIST_HEAD(&rq->active_list);
	INIT_LIST_HEAD(&rq->execute_cb);

	/*
	 * Reserve space in the ring buffer for all the commands required to
	 * eventually emit this request. This is to guarantee that the
	 * i915_request_add() call can't fail. Note that the reserve may need
	 * to be redone if the request is not actually submitted straight
	 * away, e.g. because a GPU scheduler has deferred it.
	 *
	 * Note that due to how we add reserved_space to intel_ring_begin()
	 * we need to double our request to ensure that if we need to wrap
	 * around inside i915_request_add() there is sufficient space at
	 * the beginning of the ring as well.
	 */
	rq->reserved_space =
		2 * rq->engine->emit_fini_breadcrumb_dw * sizeof(u32);

	/*
	 * Record the position of the start of the request so that
	 * should we detect the updated seqno part-way through the
	 * GPU processing the request, we never over-estimate the
	 * position of the head.
	 */
	rq->head = rq->ring->emit;

<<<<<<< HEAD
	ret = engine->request_alloc(rq);
=======
	ret = rq->engine->request_alloc(rq);
>>>>>>> 4cf643a3
	if (ret)
		goto err_unwind;

	rq->infix = rq->ring->emit; /* end of header; start of user payload */

<<<<<<< HEAD
	/* Check that we didn't interrupt ourselves with a new request */
	lockdep_assert_held(&rq->timeline->mutex);
	GEM_BUG_ON(rq->timeline->seqno != rq->fence.seqno);
	rq->cookie = lockdep_pin_lock(&rq->timeline->mutex);

=======
	intel_context_mark_active(ce);
>>>>>>> 4cf643a3
	return rq;

err_unwind:
	ce->ring->emit = rq->head;

	/* Make sure we didn't add ourselves to external state before freeing */
	GEM_BUG_ON(!list_empty(&rq->active_list));
	GEM_BUG_ON(!list_empty(&rq->sched.signalers_list));
	GEM_BUG_ON(!list_empty(&rq->sched.waiters_list));

err_free:
	kmem_cache_free(global.slab_requests, rq);
err_unreserve:
<<<<<<< HEAD
	mutex_unlock(&ce->ring->timeline->mutex);
	unreserve_gt(i915);
=======
>>>>>>> 4cf643a3
	intel_context_unpin(ce);
	return ERR_PTR(ret);
}

struct i915_request *
i915_request_create(struct intel_context *ce)
{
	struct i915_request *rq;
	int err;

	err = intel_context_timeline_lock(ce);
	if (err)
		return ERR_PTR(err);

	/* Move our oldest request to the slab-cache (if not in use!) */
	rq = list_first_entry(&ce->ring->request_list, typeof(*rq), ring_link);
	if (!list_is_last(&rq->ring_link, &ce->ring->request_list))
		i915_request_retire(rq);

	intel_context_enter(ce);
	rq = __i915_request_create(ce, GFP_KERNEL);
	intel_context_exit(ce); /* active reference transferred to request */
	if (IS_ERR(rq))
		goto err_unlock;

	/* Check that we do not interrupt ourselves with a new request */
	rq->cookie = lockdep_pin_lock(&ce->ring->timeline->mutex);

	return rq;

err_unlock:
	intel_context_timeline_unlock(ce);
	return rq;
}

static int
i915_request_await_start(struct i915_request *rq, struct i915_request *signal)
{
	if (list_is_first(&signal->ring_link, &signal->ring->request_list))
		return 0;

	signal = list_prev_entry(signal, ring_link);
	if (i915_timeline_sync_is_later(rq->timeline, &signal->fence))
		return 0;

	return i915_sw_fence_await_dma_fence(&rq->submit,
					     &signal->fence, 0,
					     I915_FENCE_GFP);
}

static intel_engine_mask_t
already_busywaiting(struct i915_request *rq)
{
	/*
	 * Polling a semaphore causes bus traffic, delaying other users of
	 * both the GPU and CPU. We want to limit the impact on others,
	 * while taking advantage of early submission to reduce GPU
	 * latency. Therefore we restrict ourselves to not using more
	 * than one semaphore from each source, and not using a semaphore
	 * if we have detected the engine is saturated (i.e. would not be
	 * submitted early and cause bus traffic reading an already passed
	 * semaphore).
	 *
	 * See the are-we-too-late? check in __i915_request_submit().
	 */
	return rq->sched.semaphores | rq->engine->saturated;
}

static int
emit_semaphore_wait(struct i915_request *to,
		    struct i915_request *from,
		    gfp_t gfp)
{
	u32 hwsp_offset;
	u32 *cs;
	int err;

	GEM_BUG_ON(!from->timeline->has_initial_breadcrumb);
	GEM_BUG_ON(INTEL_GEN(to->i915) < 8);

	/* Just emit the first semaphore we see as request space is limited. */
	if (already_busywaiting(to) & from->engine->mask)
		return i915_sw_fence_await_dma_fence(&to->submit,
						     &from->fence, 0,
						     I915_FENCE_GFP);

	err = i915_request_await_start(to, from);
	if (err < 0)
		return err;

	/* Only submit our spinner after the signaler is running! */
	err = __i915_request_await_execution(to, from, NULL, gfp);
	if (err)
		return err;

	/* We need to pin the signaler's HWSP until we are finished reading. */
	err = i915_timeline_read_hwsp(from, to, &hwsp_offset);
	if (err)
		return err;

	cs = intel_ring_begin(to, 4);
	if (IS_ERR(cs))
		return PTR_ERR(cs);

	/*
	 * Using greater-than-or-equal here means we have to worry
	 * about seqno wraparound. To side step that issue, we swap
	 * the timeline HWSP upon wrapping, so that everyone listening
	 * for the old (pre-wrap) values do not see the much smaller
	 * (post-wrap) values than they were expecting (and so wait
	 * forever).
	 */
	*cs++ = MI_SEMAPHORE_WAIT |
		MI_SEMAPHORE_GLOBAL_GTT |
		MI_SEMAPHORE_POLL |
		MI_SEMAPHORE_SAD_GTE_SDD;
	*cs++ = from->fence.seqno;
	*cs++ = hwsp_offset;
	*cs++ = 0;

	intel_ring_advance(to, cs);
	to->sched.semaphores |= from->engine->mask;
	to->sched.flags |= I915_SCHED_HAS_SEMAPHORE_CHAIN;
	return 0;
}

static int
i915_request_await_start(struct i915_request *rq, struct i915_request *signal)
{
	if (list_is_first(&signal->ring_link, &signal->ring->request_list))
		return 0;

	signal = list_prev_entry(signal, ring_link);
	if (i915_timeline_sync_is_later(rq->timeline, &signal->fence))
		return 0;

	return i915_sw_fence_await_dma_fence(&rq->submit,
					     &signal->fence, 0,
					     I915_FENCE_GFP);
}

static intel_engine_mask_t
already_busywaiting(struct i915_request *rq)
{
	/*
	 * Polling a semaphore causes bus traffic, delaying other users of
	 * both the GPU and CPU. We want to limit the impact on others,
	 * while taking advantage of early submission to reduce GPU
	 * latency. Therefore we restrict ourselves to not using more
	 * than one semaphore from each source, and not using a semaphore
	 * if we have detected the engine is saturated (i.e. would not be
	 * submitted early and cause bus traffic reading an already passed
	 * semaphore).
	 *
	 * See the are-we-too-late? check in __i915_request_submit().
	 */
	return rq->sched.semaphores | rq->engine->saturated;
}

static int
emit_semaphore_wait(struct i915_request *to,
		    struct i915_request *from,
		    gfp_t gfp)
{
	u32 hwsp_offset;
	u32 *cs;
	int err;

	GEM_BUG_ON(!from->timeline->has_initial_breadcrumb);
	GEM_BUG_ON(INTEL_GEN(to->i915) < 8);

	/* Just emit the first semaphore we see as request space is limited. */
	if (already_busywaiting(to) & from->engine->mask)
		return i915_sw_fence_await_dma_fence(&to->submit,
						     &from->fence, 0,
						     I915_FENCE_GFP);

	err = i915_request_await_start(to, from);
	if (err < 0)
		return err;

	/* We need to pin the signaler's HWSP until we are finished reading. */
	err = i915_timeline_read_hwsp(from, to, &hwsp_offset);
	if (err)
		return err;

	/* Only submit our spinner after the signaler is running! */
	err = i915_request_await_execution(to, from, gfp);
	if (err)
		return err;

	cs = intel_ring_begin(to, 4);
	if (IS_ERR(cs))
		return PTR_ERR(cs);

	/*
	 * Using greater-than-or-equal here means we have to worry
	 * about seqno wraparound. To side step that issue, we swap
	 * the timeline HWSP upon wrapping, so that everyone listening
	 * for the old (pre-wrap) values do not see the much smaller
	 * (post-wrap) values than they were expecting (and so wait
	 * forever).
	 */
	*cs++ = MI_SEMAPHORE_WAIT |
		MI_SEMAPHORE_GLOBAL_GTT |
		MI_SEMAPHORE_POLL |
		MI_SEMAPHORE_SAD_GTE_SDD;
	*cs++ = from->fence.seqno;
	*cs++ = hwsp_offset;
	*cs++ = 0;

	intel_ring_advance(to, cs);
	to->sched.semaphores |= from->engine->mask;
	to->sched.flags |= I915_SCHED_HAS_SEMAPHORE_CHAIN;
	return 0;
}

static int
i915_request_await_request(struct i915_request *to, struct i915_request *from)
{
	int ret;

	GEM_BUG_ON(to == from);
	GEM_BUG_ON(to->timeline == from->timeline);

	if (i915_request_completed(from))
		return 0;

	if (to->engine->schedule) {
		ret = i915_sched_node_add_dependency(&to->sched, &from->sched);
		if (ret < 0)
			return ret;
	}

	if (to->engine == from->engine) {
		ret = i915_sw_fence_await_sw_fence_gfp(&to->submit,
						       &from->submit,
						       I915_FENCE_GFP);
	} else if (intel_engine_has_semaphores(to->engine) &&
		   to->gem_context->sched.priority >= I915_PRIORITY_NORMAL) {
		ret = emit_semaphore_wait(to, from, I915_FENCE_GFP);
	} else {
		ret = i915_sw_fence_await_dma_fence(&to->submit,
						    &from->fence, 0,
						    I915_FENCE_GFP);
	}
	if (ret < 0)
		return ret;

	if (to->sched.flags & I915_SCHED_HAS_SEMAPHORE_CHAIN) {
		ret = i915_sw_fence_await_dma_fence(&to->semaphore,
						    &from->fence, 0,
						    I915_FENCE_GFP);
		if (ret < 0)
			return ret;
	}

	return 0;
}

int
i915_request_await_dma_fence(struct i915_request *rq, struct dma_fence *fence)
{
	struct dma_fence **child = &fence;
	unsigned int nchild = 1;
	int ret;

	/*
	 * Note that if the fence-array was created in signal-on-any mode,
	 * we should *not* decompose it into its individual fences. However,
	 * we don't currently store which mode the fence-array is operating
	 * in. Fortunately, the only user of signal-on-any is private to
	 * amdgpu and we should not see any incoming fence-array from
	 * sync-file being in signal-on-any mode.
	 */
	if (dma_fence_is_array(fence)) {
		struct dma_fence_array *array = to_dma_fence_array(fence);

		child = array->fences;
		nchild = array->num_fences;
		GEM_BUG_ON(!nchild);
	}

	do {
		fence = *child++;
		if (test_bit(DMA_FENCE_FLAG_SIGNALED_BIT, &fence->flags))
			continue;

		/*
		 * Requests on the same timeline are explicitly ordered, along
		 * with their dependencies, by i915_request_add() which ensures
		 * that requests are submitted in-order through each ring.
		 */
		if (fence->context == rq->fence.context)
			continue;

		/* Squash repeated waits to the same timelines */
		if (fence->context != rq->i915->mm.unordered_timeline &&
		    i915_timeline_sync_is_later(rq->timeline, fence))
			continue;

		if (dma_fence_is_i915(fence))
			ret = i915_request_await_request(rq, to_request(fence));
		else
			ret = i915_sw_fence_await_dma_fence(&rq->submit, fence,
							    I915_FENCE_TIMEOUT,
							    I915_FENCE_GFP);
		if (ret < 0)
			return ret;

		/* Record the latest fence used against each timeline */
		if (fence->context != rq->i915->mm.unordered_timeline)
			i915_timeline_sync_set(rq->timeline, fence);
	} while (--nchild);

	return 0;
}

int
i915_request_await_execution(struct i915_request *rq,
			     struct dma_fence *fence,
			     void (*hook)(struct i915_request *rq,
					  struct dma_fence *signal))
{
	struct dma_fence **child = &fence;
	unsigned int nchild = 1;
	int ret;

	if (dma_fence_is_array(fence)) {
		struct dma_fence_array *array = to_dma_fence_array(fence);

		/* XXX Error for signal-on-any fence arrays */

		child = array->fences;
		nchild = array->num_fences;
		GEM_BUG_ON(!nchild);
	}

	do {
		fence = *child++;
		if (test_bit(DMA_FENCE_FLAG_SIGNALED_BIT, &fence->flags))
			continue;

		/*
		 * We don't squash repeated fence dependencies here as we
		 * want to run our callback in all cases.
		 */

		if (dma_fence_is_i915(fence))
			ret = __i915_request_await_execution(rq,
							     to_request(fence),
							     hook,
							     I915_FENCE_GFP);
		else
			ret = i915_sw_fence_await_dma_fence(&rq->submit, fence,
							    I915_FENCE_TIMEOUT,
							    GFP_KERNEL);
		if (ret < 0)
			return ret;
	} while (--nchild);

	return 0;
}

/**
 * i915_request_await_object - set this request to (async) wait upon a bo
 * @to: request we are wishing to use
 * @obj: object which may be in use on another ring.
 * @write: whether the wait is on behalf of a writer
 *
 * This code is meant to abstract object synchronization with the GPU.
 * Conceptually we serialise writes between engines inside the GPU.
 * We only allow one engine to write into a buffer at any time, but
 * multiple readers. To ensure each has a coherent view of memory, we must:
 *
 * - If there is an outstanding write request to the object, the new
 *   request must wait for it to complete (either CPU or in hw, requests
 *   on the same ring will be naturally ordered).
 *
 * - If we are a write request (pending_write_domain is set), the new
 *   request must wait for outstanding read requests to complete.
 *
 * Returns 0 if successful, else propagates up the lower layer error.
 */
int
i915_request_await_object(struct i915_request *to,
			  struct drm_i915_gem_object *obj,
			  bool write)
{
	struct dma_fence *excl;
	int ret = 0;

	if (write) {
		struct dma_fence **shared;
		unsigned int count, i;

		ret = reservation_object_get_fences_rcu(obj->base.resv,
							&excl, &count, &shared);
		if (ret)
			return ret;

		for (i = 0; i < count; i++) {
			ret = i915_request_await_dma_fence(to, shared[i]);
			if (ret)
				break;

			dma_fence_put(shared[i]);
		}

		for (; i < count; i++)
			dma_fence_put(shared[i]);
		kfree(shared);
	} else {
		excl = reservation_object_get_excl_rcu(obj->base.resv);
	}

	if (excl) {
		if (ret == 0)
			ret = i915_request_await_dma_fence(to, excl);

		dma_fence_put(excl);
	}

	return ret;
}

void i915_request_skip(struct i915_request *rq, int error)
{
	void *vaddr = rq->ring->vaddr;
	u32 head;

	GEM_BUG_ON(!IS_ERR_VALUE((long)error));
	dma_fence_set_error(&rq->fence, error);

	/*
	 * As this request likely depends on state from the lost
	 * context, clear out all the user operations leaving the
	 * breadcrumb at the end (so we get the fence notifications).
	 */
	head = rq->infix;
	if (rq->postfix < head) {
		memset(vaddr + head, 0, rq->ring->size - head);
		head = 0;
	}
	memset(vaddr + head, 0, rq->postfix - head);
}

static struct i915_request *
__i915_request_add_to_timeline(struct i915_request *rq)
<<<<<<< HEAD
{
	struct i915_timeline *timeline = rq->timeline;
	struct i915_request *prev;

	/*
	 * Dependency tracking and request ordering along the timeline
	 * is special cased so that we can eliminate redundant ordering
	 * operations while building the request (we know that the timeline
	 * itself is ordered, and here we guarantee it).
	 *
	 * As we know we will need to emit tracking along the timeline,
	 * we embed the hooks into our request struct -- at the cost of
	 * having to have specialised no-allocation interfaces (which will
	 * be beneficial elsewhere).
	 *
	 * A second benefit to open-coding i915_request_await_request is
	 * that we can apply a slight variant of the rules specialised
	 * for timelines that jump between engines (such as virtual engines).
	 * If we consider the case of virtual engine, we must emit a dma-fence
	 * to prevent scheduling of the second request until the first is
	 * complete (to maximise our greedy late load balancing) and this
	 * precludes optimising to use semaphores serialisation of a single
	 * timeline across engines.
	 */
	prev = i915_active_request_raw(&timeline->last_request,
				       &rq->i915->drm.struct_mutex);
	if (prev && !i915_request_completed(prev)) {
		if (is_power_of_2(prev->engine->mask | rq->engine->mask))
			i915_sw_fence_await_sw_fence(&rq->submit,
						     &prev->submit,
						     &rq->submitq);
		else
			__i915_sw_fence_await_dma_fence(&rq->submit,
							&prev->fence,
							&rq->dmaq);
		if (rq->engine->schedule)
			__i915_sched_node_add_dependency(&rq->sched,
							 &prev->sched,
							 &rq->dep,
							 0);
	}

	spin_lock_irq(&timeline->lock);
	list_add_tail(&rq->link, &timeline->requests);
	spin_unlock_irq(&timeline->lock);

	GEM_BUG_ON(timeline->seqno != rq->fence.seqno);
	__i915_active_request_set(&timeline->last_request, rq);

	return prev;
}

/*
 * NB: This function is not allowed to fail. Doing so would mean the the
 * request is not being tracked for completion but the work itself is
 * going to happen on the hardware. This would be a Bad Thing(tm).
 */
void i915_request_add(struct i915_request *request)
=======
>>>>>>> 4cf643a3
{
	struct i915_timeline *timeline = rq->timeline;
	struct i915_request *prev;

	/*
	 * Dependency tracking and request ordering along the timeline
	 * is special cased so that we can eliminate redundant ordering
	 * operations while building the request (we know that the timeline
	 * itself is ordered, and here we guarantee it).
	 *
	 * As we know we will need to emit tracking along the timeline,
	 * we embed the hooks into our request struct -- at the cost of
	 * having to have specialised no-allocation interfaces (which will
	 * be beneficial elsewhere).
	 *
	 * A second benefit to open-coding i915_request_await_request is
	 * that we can apply a slight variant of the rules specialised
	 * for timelines that jump between engines (such as virtual engines).
	 * If we consider the case of virtual engine, we must emit a dma-fence
	 * to prevent scheduling of the second request until the first is
	 * complete (to maximise our greedy late load balancing) and this
	 * precludes optimising to use semaphores serialisation of a single
	 * timeline across engines.
	 */
	prev = rcu_dereference_protected(timeline->last_request.request, 1);
	if (prev && !i915_request_completed(prev)) {
		if (is_power_of_2(prev->engine->mask | rq->engine->mask))
			i915_sw_fence_await_sw_fence(&rq->submit,
						     &prev->submit,
						     &rq->submitq);
		else
			__i915_sw_fence_await_dma_fence(&rq->submit,
							&prev->fence,
							&rq->dmaq);
		if (rq->engine->schedule)
			__i915_sched_node_add_dependency(&rq->sched,
							 &prev->sched,
							 &rq->dep,
							 0);
	}

<<<<<<< HEAD
	lockdep_assert_held(&request->timeline->mutex);
	lockdep_unpin_lock(&request->timeline->mutex, request->cookie);

	trace_i915_request_add(request);
=======
	list_add_tail(&rq->link, &timeline->requests);
>>>>>>> 4cf643a3

	/*
	 * Make sure that no request gazumped us - if it was allocated after
	 * our i915_request_alloc() and called __i915_request_add() before
	 * us, the timeline will hold its seqno which is later than ours.
	 */
	GEM_BUG_ON(timeline->seqno != rq->fence.seqno);
	__i915_active_request_set(&timeline->last_request, rq);

	return prev;
}

/*
 * NB: This function is not allowed to fail. Doing so would mean the the
 * request is not being tracked for completion but the work itself is
 * going to happen on the hardware. This would be a Bad Thing(tm).
 */
struct i915_request *__i915_request_commit(struct i915_request *rq)
{
	struct intel_engine_cs *engine = rq->engine;
	struct intel_ring *ring = rq->ring;
	struct i915_request *prev;
	u32 *cs;

	GEM_TRACE("%s fence %llx:%lld\n",
		  engine->name, rq->fence.context, rq->fence.seqno);

	/*
	 * To ensure that this call will not fail, space for its emissions
	 * should already have been reserved in the ring buffer. Let the ring
	 * know that it is time to use that space up.
	 */
	GEM_BUG_ON(rq->reserved_space > ring->space);
	rq->reserved_space = 0;

	/*
	 * Record the position of the start of the breadcrumb so that
	 * should we detect the updated seqno part-way through the
	 * GPU processing the request, we never over-estimate the
	 * position of the ring's HEAD.
	 */
	cs = intel_ring_begin(rq, engine->emit_fini_breadcrumb_dw);
	GEM_BUG_ON(IS_ERR(cs));
	rq->postfix = intel_ring_offset(rq, cs);

<<<<<<< HEAD
	prev = __i915_request_add_to_timeline(request);

	list_add_tail(&request->ring_link, &ring->request_list);
	if (list_is_first(&request->ring_link, &ring->request_list))
		list_add(&ring->active_link, &request->i915->gt.active_rings);
	request->i915->gt.active_engines |= request->engine->mask;
	request->emitted_jiffies = jiffies;
=======
	prev = __i915_request_add_to_timeline(rq);

	list_add_tail(&rq->ring_link, &ring->request_list);
	if (list_is_first(&rq->ring_link, &ring->request_list))
		list_add(&ring->active_link, &rq->i915->gt.active_rings);
	rq->emitted_jiffies = jiffies;
>>>>>>> 4cf643a3

	/*
	 * Let the backend know a new request has arrived that may need
	 * to adjust the existing execution schedule due to a high priority
	 * request - i.e. we may want to preempt the current request in order
	 * to run a high priority dependency chain *before* we can execute this
	 * request.
	 *
	 * This is called before the request is ready to run so that we can
	 * decide whether to preempt the entire chain so that it is ready to
	 * run at the earliest possible convenience.
	 */
	local_bh_disable();
<<<<<<< HEAD
	i915_sw_fence_commit(&request->semaphore);
=======
	i915_sw_fence_commit(&rq->semaphore);
>>>>>>> 4cf643a3
	rcu_read_lock(); /* RCU serialisation for set-wedged protection */
	if (engine->schedule) {
		struct i915_sched_attr attr = rq->gem_context->sched;

		/*
		 * Boost actual workloads past semaphores!
		 *
		 * With semaphores we spin on one engine waiting for another,
		 * simply to reduce the latency of starting our work when
		 * the signaler completes. However, if there is any other
		 * work that we could be doing on this engine instead, that
		 * is better utilisation and will reduce the overall duration
		 * of the current work. To avoid PI boosting a semaphore
		 * far in the distance past over useful work, we keep a history
		 * of any semaphore use along our dependency chain.
		 */
		if (!(rq->sched.flags & I915_SCHED_HAS_SEMAPHORE_CHAIN))
			attr.priority |= I915_PRIORITY_NOSEMAPHORE;

		/*
		 * Boost actual workloads past semaphores!
		 *
		 * With semaphores we spin on one engine waiting for another,
		 * simply to reduce the latency of starting our work when
		 * the signaler completes. However, if there is any other
		 * work that we could be doing on this engine instead, that
		 * is better utilisation and will reduce the overall duration
		 * of the current work. To avoid PI boosting a semaphore
		 * far in the distance past over useful work, we keep a history
		 * of any semaphore use along our dependency chain.
		 */
		if (!(request->sched.flags & I915_SCHED_HAS_SEMAPHORE_CHAIN))
			attr.priority |= I915_PRIORITY_NOSEMAPHORE;

		/*
		 * Boost priorities to new clients (new request flows).
		 *
		 * Allow interactive/synchronous clients to jump ahead of
		 * the bulk clients. (FQ_CODEL)
		 */
<<<<<<< HEAD
		if (list_empty(&request->sched.signalers_list))
=======
		if (list_empty(&rq->sched.signalers_list))
>>>>>>> 4cf643a3
			attr.priority |= I915_PRIORITY_WAIT;

		engine->schedule(rq, &attr);
	}
	rcu_read_unlock();
	i915_sw_fence_commit(&rq->submit);
	local_bh_enable(); /* Kick the execlists tasklet if just scheduled */

	return prev;
}

void i915_request_add(struct i915_request *rq)
{
	struct i915_request *prev;

	lockdep_assert_held(&rq->timeline->mutex);
	lockdep_unpin_lock(&rq->timeline->mutex, rq->cookie);

	trace_i915_request_add(rq);

	prev = __i915_request_commit(rq);

	/*
	 * In typical scenarios, we do not expect the previous request on
	 * the timeline to be still tracked by timeline->last_request if it
	 * has been completed. If the completed request is still here, that
	 * implies that request retirement is a long way behind submission,
	 * suggesting that we haven't been retiring frequently enough from
	 * the combination of retire-before-alloc, waiters and the background
	 * retirement worker. So if the last request on this timeline was
	 * already completed, do a catch up pass, flushing the retirement queue
	 * up to this client. Since we have now moved the heaviest operations
	 * during retirement onto secondary workers, such as freeing objects
	 * or contexts, retiring a bunch of requests is mostly list management
	 * (and cache misses), and so we should not be overly penalizing this
	 * client by performing excess work, though we may still performing
	 * work on behalf of others -- but instead we should benefit from
	 * improved resource management. (Well, that's the theory at least.)
	 */
	if (prev && i915_request_completed(prev))
		i915_request_retire_upto(prev);

<<<<<<< HEAD
	mutex_unlock(&request->timeline->mutex);
=======
	mutex_unlock(&rq->timeline->mutex);
>>>>>>> 4cf643a3
}

static unsigned long local_clock_us(unsigned int *cpu)
{
	unsigned long t;

	/*
	 * Cheaply and approximately convert from nanoseconds to microseconds.
	 * The result and subsequent calculations are also defined in the same
	 * approximate microseconds units. The principal source of timing
	 * error here is from the simple truncation.
	 *
	 * Note that local_clock() is only defined wrt to the current CPU;
	 * the comparisons are no longer valid if we switch CPUs. Instead of
	 * blocking preemption for the entire busywait, we can detect the CPU
	 * switch and use that as indicator of system load and a reason to
	 * stop busywaiting, see busywait_stop().
	 */
	*cpu = get_cpu();
	t = local_clock() >> 10;
	put_cpu();

	return t;
}

static bool busywait_stop(unsigned long timeout, unsigned int cpu)
{
	unsigned int this_cpu;

	if (time_after(local_clock_us(&this_cpu), timeout))
		return true;

	return this_cpu != cpu;
}

static bool __i915_spin_request(const struct i915_request * const rq,
				int state, unsigned long timeout_us)
{
	unsigned int cpu;

	/*
	 * Only wait for the request if we know it is likely to complete.
	 *
	 * We don't track the timestamps around requests, nor the average
	 * request length, so we do not have a good indicator that this
	 * request will complete within the timeout. What we do know is the
	 * order in which requests are executed by the context and so we can
	 * tell if the request has been started. If the request is not even
	 * running yet, it is a fair assumption that it will not complete
	 * within our relatively short timeout.
	 */
	if (!i915_request_is_running(rq))
		return false;

	/*
	 * When waiting for high frequency requests, e.g. during synchronous
	 * rendering split between the CPU and GPU, the finite amount of time
	 * required to set up the irq and wait upon it limits the response
	 * rate. By busywaiting on the request completion for a short while we
	 * can service the high frequency waits as quick as possible. However,
	 * if it is a slow request, we want to sleep as quickly as possible.
	 * The tradeoff between waiting and sleeping is roughly the time it
	 * takes to sleep on a request, on the order of a microsecond.
	 */

	timeout_us += local_clock_us(&cpu);
	do {
		if (i915_request_completed(rq))
			return true;

		if (signal_pending_state(state, current))
			break;

		if (busywait_stop(timeout_us, cpu))
			break;

		cpu_relax();
	} while (!need_resched());

	return false;
}

struct request_wait {
	struct dma_fence_cb cb;
	struct task_struct *tsk;
};

static void request_wait_wake(struct dma_fence *fence, struct dma_fence_cb *cb)
{
	struct request_wait *wait = container_of(cb, typeof(*wait), cb);

	wake_up_process(wait->tsk);
}

/**
 * i915_request_wait - wait until execution of request has finished
 * @rq: the request to wait upon
 * @flags: how to wait
 * @timeout: how long to wait in jiffies
 *
 * i915_request_wait() waits for the request to be completed, for a
 * maximum of @timeout jiffies (with MAX_SCHEDULE_TIMEOUT implying an
 * unbounded wait).
 *
 * Returns the remaining time (in jiffies) if the request completed, which may
 * be zero or -ETIME if the request is unfinished after the timeout expires.
 * May return -EINTR is called with I915_WAIT_INTERRUPTIBLE and a signal is
 * pending before the request completes.
 */
long i915_request_wait(struct i915_request *rq,
		       unsigned int flags,
		       long timeout)
{
	const int state = flags & I915_WAIT_INTERRUPTIBLE ?
		TASK_INTERRUPTIBLE : TASK_UNINTERRUPTIBLE;
	struct request_wait wait;

	might_sleep();
	GEM_BUG_ON(timeout < 0);

	if (dma_fence_is_signaled(&rq->fence))
		return timeout;

	if (!timeout)
		return -ETIME;

	trace_i915_request_wait_begin(rq, flags);

	/*
	 * We must never wait on the GPU while holding a lock as we
	 * may need to perform a GPU reset. So while we don't need to
	 * serialise wait/reset with an explicit lock, we do want
	 * lockdep to detect potential dependency cycles.
	 */
	mutex_acquire(&rq->i915->gpu_error.wedge_mutex.dep_map,
		      0, 0, _THIS_IP_);

	/*
	 * Optimistic spin before touching IRQs.
	 *
	 * We may use a rather large value here to offset the penalty of
	 * switching away from the active task. Frequently, the client will
	 * wait upon an old swapbuffer to throttle itself to remain within a
	 * frame of the gpu. If the client is running in lockstep with the gpu,
	 * then it should not be waiting long at all, and a sleep now will incur
	 * extra scheduler latency in producing the next frame. To try to
	 * avoid adding the cost of enabling/disabling the interrupt to the
	 * short wait, we first spin to see if the request would have completed
	 * in the time taken to setup the interrupt.
	 *
	 * We need upto 5us to enable the irq, and upto 20us to hide the
	 * scheduler latency of a context switch, ignoring the secondary
	 * impacts from a context switch such as cache eviction.
	 *
	 * The scheme used for low-latency IO is called "hybrid interrupt
	 * polling". The suggestion there is to sleep until just before you
	 * expect to be woken by the device interrupt and then poll for its
	 * completion. That requires having a good predictor for the request
	 * duration, which we currently lack.
	 */
	if (CONFIG_DRM_I915_SPIN_REQUEST &&
	    __i915_spin_request(rq, state, CONFIG_DRM_I915_SPIN_REQUEST)) {
		dma_fence_signal(&rq->fence);
		goto out;
	}

	/*
	 * This client is about to stall waiting for the GPU. In many cases
	 * this is undesirable and limits the throughput of the system, as
	 * many clients cannot continue processing user input/output whilst
	 * blocked. RPS autotuning may take tens of milliseconds to respond
	 * to the GPU load and thus incurs additional latency for the client.
	 * We can circumvent that by promoting the GPU frequency to maximum
	 * before we sleep. This makes the GPU throttle up much more quickly
	 * (good for benchmarks and user experience, e.g. window animations),
	 * but at a cost of spending more power processing the workload
	 * (bad for battery).
	 */
	if (flags & I915_WAIT_PRIORITY) {
		if (!i915_request_started(rq) && INTEL_GEN(rq->i915) >= 6)
			gen6_rps_boost(rq);
<<<<<<< HEAD
		local_bh_disable(); /* suspend tasklets for reprioritisation */
		i915_schedule_bump_priority(rq, I915_PRIORITY_WAIT);
		local_bh_enable(); /* kick tasklets en masse */
=======
		i915_schedule_bump_priority(rq, I915_PRIORITY_WAIT);
>>>>>>> 4cf643a3
	}

	wait.tsk = current;
	if (dma_fence_add_callback(&rq->fence, &wait.cb, request_wait_wake))
		goto out;

	for (;;) {
		set_current_state(state);

		if (i915_request_completed(rq))
			break;

		if (signal_pending_state(state, current)) {
			timeout = -ERESTARTSYS;
			break;
		}

		if (!timeout) {
			timeout = -ETIME;
			break;
		}

		timeout = io_schedule_timeout(timeout);
	}
	__set_current_state(TASK_RUNNING);

	dma_fence_remove_callback(&rq->fence, &wait.cb);

out:
	mutex_release(&rq->i915->gpu_error.wedge_mutex.dep_map, 0, _THIS_IP_);
	trace_i915_request_wait_end(rq);
	return timeout;
}

bool i915_retire_requests(struct drm_i915_private *i915)
{
	struct intel_ring *ring, *tmp;

	lockdep_assert_held(&i915->drm.struct_mutex);

<<<<<<< HEAD
	if (!i915->gt.active_requests)
		return;

=======
>>>>>>> 4cf643a3
	list_for_each_entry_safe(ring, tmp,
				 &i915->gt.active_rings, active_link) {
		intel_ring_get(ring); /* last rq holds reference! */
		ring_retire_requests(ring);
		intel_ring_put(ring);
	}
<<<<<<< HEAD
=======

	return !list_empty(&i915->gt.active_rings);
>>>>>>> 4cf643a3
}

#if IS_ENABLED(CONFIG_DRM_I915_SELFTEST)
#include "selftests/mock_request.c"
#include "selftests/i915_request.c"
#endif

static void i915_global_request_shrink(void)
{
	kmem_cache_shrink(global.slab_dependencies);
	kmem_cache_shrink(global.slab_execute_cbs);
	kmem_cache_shrink(global.slab_requests);
}

static void i915_global_request_exit(void)
{
	kmem_cache_destroy(global.slab_dependencies);
	kmem_cache_destroy(global.slab_execute_cbs);
	kmem_cache_destroy(global.slab_requests);
}

static struct i915_global_request global = { {
	.shrink = i915_global_request_shrink,
	.exit = i915_global_request_exit,
} };

int __init i915_global_request_init(void)
{
	global.slab_requests = KMEM_CACHE(i915_request,
					  SLAB_HWCACHE_ALIGN |
					  SLAB_RECLAIM_ACCOUNT |
					  SLAB_TYPESAFE_BY_RCU);
	if (!global.slab_requests)
		return -ENOMEM;

	global.slab_execute_cbs = KMEM_CACHE(execute_cb,
					     SLAB_HWCACHE_ALIGN |
					     SLAB_RECLAIM_ACCOUNT |
					     SLAB_TYPESAFE_BY_RCU);
	if (!global.slab_execute_cbs)
		goto err_requests;

	global.slab_dependencies = KMEM_CACHE(i915_dependency,
					      SLAB_HWCACHE_ALIGN |
					      SLAB_RECLAIM_ACCOUNT);
	if (!global.slab_dependencies)
		goto err_execute_cbs;

	i915_global_register(&global.base);
	return 0;

err_execute_cbs:
	kmem_cache_destroy(global.slab_execute_cbs);
err_requests:
	kmem_cache_destroy(global.slab_requests);
	return -ENOMEM;
}<|MERGE_RESOLUTION|>--- conflicted
+++ resolved
@@ -29,30 +29,20 @@
 #include <linux/sched/clock.h>
 #include <linux/sched/signal.h>
 
-<<<<<<< HEAD
+#include "gem/i915_gem_context.h"
+#include "gt/intel_context.h"
+
 #include "i915_active.h"
 #include "i915_drv.h"
 #include "i915_globals.h"
-#include "i915_reset.h"
-=======
-#include "gem/i915_gem_context.h"
-#include "gt/intel_context.h"
-
-#include "i915_active.h"
-#include "i915_drv.h"
-#include "i915_globals.h"
->>>>>>> 4cf643a3
 #include "intel_pm.h"
 
 struct execute_cb {
 	struct list_head link;
 	struct irq_work work;
 	struct i915_sw_fence *fence;
-<<<<<<< HEAD
-=======
 	void (*hook)(struct i915_request *rq, struct dma_fence *signal);
 	struct i915_request *signal;
->>>>>>> 4cf643a3
 };
 
 static struct i915_global_request {
@@ -193,77 +183,6 @@
 	}
 }
 
-<<<<<<< HEAD
-static void __retire_engine_request(struct intel_engine_cs *engine,
-				    struct i915_request *rq)
-{
-	GEM_TRACE("%s(%s) fence %llx:%lld, current %d\n",
-		  __func__, engine->name,
-		  rq->fence.context, rq->fence.seqno,
-		  hwsp_seqno(rq));
-
-	GEM_BUG_ON(!i915_request_completed(rq));
-
-	local_irq_disable();
-
-	spin_lock(&engine->timeline.lock);
-	GEM_BUG_ON(!list_is_first(&rq->link, &engine->timeline.requests));
-	list_del_init(&rq->link);
-	spin_unlock(&engine->timeline.lock);
-
-	spin_lock(&rq->lock);
-	i915_request_mark_complete(rq);
-	if (!i915_request_signaled(rq))
-		dma_fence_signal_locked(&rq->fence);
-	if (test_bit(DMA_FENCE_FLAG_ENABLE_SIGNAL_BIT, &rq->fence.flags))
-		i915_request_cancel_breadcrumb(rq);
-	if (rq->waitboost) {
-		GEM_BUG_ON(!atomic_read(&rq->i915->gt_pm.rps.num_waiters));
-		atomic_dec(&rq->i915->gt_pm.rps.num_waiters);
-	}
-	spin_unlock(&rq->lock);
-
-	local_irq_enable();
-
-	/*
-	 * The backing object for the context is done after switching to the
-	 * *next* context. Therefore we cannot retire the previous context until
-	 * the next context has already started running. However, since we
-	 * cannot take the required locks at i915_request_submit() we
-	 * defer the unpinning of the active context to now, retirement of
-	 * the subsequent request.
-	 */
-	if (engine->last_retired_context)
-		intel_context_unpin(engine->last_retired_context);
-	engine->last_retired_context = rq->hw_context;
-}
-
-static void __retire_engine_upto(struct intel_engine_cs *engine,
-				 struct i915_request *rq)
-{
-	struct i915_request *tmp;
-
-	if (list_empty(&rq->link))
-		return;
-
-	do {
-		tmp = list_first_entry(&engine->timeline.requests,
-				       typeof(*tmp), link);
-
-		GEM_BUG_ON(tmp->engine != engine);
-		__retire_engine_request(engine, tmp);
-	} while (tmp != rq);
-}
-
-static void i915_request_retire(struct i915_request *request)
-{
-	struct i915_active_request *active, *next;
-
-	GEM_TRACE("%s fence %llx:%lld, current %d\n",
-		  request->engine->name,
-		  request->fence.context, request->fence.seqno,
-		  hwsp_seqno(request));
-=======
 static bool i915_request_retire(struct i915_request *rq)
 {
 	struct i915_active_request *active, *next;
@@ -271,7 +190,6 @@
 	lockdep_assert_held(&rq->i915->drm.struct_mutex);
 	if (!i915_request_completed(rq))
 		return false;
->>>>>>> 4cf643a3
 
 	GEM_TRACE("%s fence %llx:%lld, current %d\n",
 		  rq->engine->name,
@@ -332,12 +250,8 @@
 
 	local_irq_enable();
 
-<<<<<<< HEAD
-	intel_context_unpin(request->hw_context);
-=======
 	intel_context_exit(rq->hw_context);
 	intel_context_unpin(rq->hw_context);
->>>>>>> 4cf643a3
 
 	i915_request_remove_from_client(rq);
 	list_del(&rq->link);
@@ -346,12 +260,7 @@
 	i915_sched_node_fini(&rq->sched);
 	i915_request_put(rq);
 
-<<<<<<< HEAD
-	i915_sched_node_fini(&request->sched);
-	i915_request_put(request);
-=======
 	return true;
->>>>>>> 4cf643a3
 }
 
 void i915_request_retire_upto(struct i915_request *rq)
@@ -384,13 +293,15 @@
 	kmem_cache_free(global.slab_execute_cbs, cb);
 }
 
-<<<<<<< HEAD
-static void irq_execute_cb(struct irq_work *wrk)
+static void irq_execute_cb_hook(struct irq_work *wrk)
 {
 	struct execute_cb *cb = container_of(wrk, typeof(*cb), work);
 
-	i915_sw_fence_complete(cb->fence);
-	kmem_cache_free(global.slab_execute_cbs, cb);
+	cb->hook(container_of(cb->fence, struct i915_request, submit),
+		 &cb->signal->fence);
+	i915_request_put(cb->signal);
+
+	irq_execute_cb(wrk);
 }
 
 static void __notify_execute_cb(struct i915_request *rq)
@@ -418,74 +329,6 @@
 	INIT_LIST_HEAD(&rq->execute_cb);
 }
 
-static int
-i915_request_await_execution(struct i915_request *rq,
-			     struct i915_request *signal,
-			     gfp_t gfp)
-{
-	struct execute_cb *cb;
-
-	if (i915_request_is_active(signal))
-		return 0;
-
-	cb = kmem_cache_alloc(global.slab_execute_cbs, gfp);
-	if (!cb)
-		return -ENOMEM;
-
-	cb->fence = &rq->submit;
-	i915_sw_fence_await(cb->fence);
-	init_irq_work(&cb->work, irq_execute_cb);
-
-	spin_lock_irq(&signal->lock);
-	if (i915_request_is_active(signal)) {
-		i915_sw_fence_complete(cb->fence);
-		kmem_cache_free(global.slab_execute_cbs, cb);
-	} else {
-		list_add_tail(&cb->link, &signal->execute_cb);
-	}
-	spin_unlock_irq(&signal->lock);
-
-	return 0;
-=======
-static void irq_execute_cb_hook(struct irq_work *wrk)
-{
-	struct execute_cb *cb = container_of(wrk, typeof(*cb), work);
-
-	cb->hook(container_of(cb->fence, struct i915_request, submit),
-		 &cb->signal->fence);
-	i915_request_put(cb->signal);
-
-	irq_execute_cb(wrk);
->>>>>>> 4cf643a3
-}
-
-static void __notify_execute_cb(struct i915_request *rq)
-{
-	struct execute_cb *cb;
-
-	lockdep_assert_held(&rq->lock);
-
-	if (list_empty(&rq->execute_cb))
-		return;
-
-	list_for_each_entry(cb, &rq->execute_cb, link)
-		irq_work_queue(&cb->work);
-
-	/*
-	 * XXX Rollback on __i915_request_unsubmit()
-	 *
-	 * In the future, perhaps when we have an active time-slicing scheduler,
-	 * it will be interesting to unsubmit parallel execution and remove
-	 * busywaits from the GPU until their master is restarted. This is
-	 * quite hairy, we have to carefully rollback the fence and do a
-	 * preempt-to-idle cycle on the target engine, all the while the
-	 * master execute_cb may refire.
-	 */
-	INIT_LIST_HEAD(&rq->execute_cb);
-}
-
-<<<<<<< HEAD
-=======
 static int
 __i915_request_await_execution(struct i915_request *rq,
 			       struct i915_request *signal,
@@ -531,16 +374,11 @@
 	return 0;
 }
 
->>>>>>> 4cf643a3
 void __i915_request_submit(struct i915_request *request)
 {
 	struct intel_engine_cs *engine = request->engine;
 
-<<<<<<< HEAD
-	GEM_TRACE("%s fence %llx:%lld -> current %d\n",
-=======
 	GEM_TRACE("%s fence %llx:%lld, current %d\n",
->>>>>>> 4cf643a3
 		  engine->name,
 		  request->fence.context, request->fence.seqno,
 		  hwsp_seqno(request));
@@ -574,11 +412,8 @@
 	/* We may be recursing from the signal callback of another i915 fence */
 	spin_lock_nested(&request->lock, SINGLE_DEPTH_NESTING);
 
-<<<<<<< HEAD
-=======
 	list_move_tail(&request->sched.link, &engine->active.requests);
 
->>>>>>> 4cf643a3
 	GEM_BUG_ON(test_bit(I915_FENCE_FLAG_ACTIVE, &request->fence.flags));
 	set_bit(I915_FENCE_FLAG_ACTIVE, &request->fence.flags);
 
@@ -755,70 +590,21 @@
 	ring_retire_requests(ring);
 
 out:
-<<<<<<< HEAD
-	return kmem_cache_alloc(global.slab_requests, GFP_KERNEL);
-}
-
-/**
- * i915_request_alloc - allocate a request structure
- *
- * @engine: engine that we wish to issue the request on.
- * @ctx: context that the request will be associated with.
- *
- * Returns a pointer to the allocated request if successful,
- * or an error code if not.
- */
-=======
 	return kmem_cache_alloc(global.slab_requests, gfp);
 }
 
->>>>>>> 4cf643a3
 struct i915_request *
 __i915_request_create(struct intel_context *ce, gfp_t gfp)
 {
-<<<<<<< HEAD
-	struct drm_i915_private *i915 = engine->i915;
-	struct intel_context *ce;
-	struct i915_timeline *tl;
-=======
 	struct i915_timeline *tl = ce->ring->timeline;
->>>>>>> 4cf643a3
 	struct i915_request *rq;
 	u32 seqno;
 	int ret;
 
 	might_sleep_if(gfpflags_allow_blocking(gfp));
 
-<<<<<<< HEAD
-	/*
-	 * ABI: Before userspace accesses the GPU (e.g. execbuffer), report
-	 * EIO if the GPU is already wedged.
-	 */
-	ret = i915_terminally_wedged(i915);
-	if (ret)
-		return ERR_PTR(ret);
-
-	/*
-	 * Pinning the contexts may generate requests in order to acquire
-	 * GGTT space, so do this first before we reserve a seqno for
-	 * ourselves.
-	 */
-	ce = intel_context_pin(ctx, engine);
-	if (IS_ERR(ce))
-		return ERR_CAST(ce);
-
-	reserve_gt(i915);
-	mutex_lock(&ce->ring->timeline->mutex);
-
-	/* Move our oldest request to the slab-cache (if not in use!) */
-	rq = list_first_entry(&ce->ring->request_list, typeof(*rq), ring_link);
-	if (!list_is_last(&rq->ring_link, &ce->ring->request_list) &&
-	    i915_request_completed(rq))
-		i915_request_retire(rq);
-=======
 	/* Check that the caller provided an already pinned context */
 	__intel_context_pin(ce);
->>>>>>> 4cf643a3
 
 	/*
 	 * Beware: Dragons be flying overhead.
@@ -850,11 +636,7 @@
 	 * Do not use kmem_cache_zalloc() here!
 	 */
 	rq = kmem_cache_alloc(global.slab_requests,
-<<<<<<< HEAD
-			      GFP_KERNEL | __GFP_RETRY_MAYFAIL | __GFP_NOWARN);
-=======
 			      gfp | __GFP_RETRY_MAYFAIL | __GFP_NOWARN);
->>>>>>> 4cf643a3
 	if (unlikely(!rq)) {
 		rq = request_alloc_slow(ce, gfp);
 		if (!rq) {
@@ -863,33 +645,16 @@
 		}
 	}
 
-<<<<<<< HEAD
-	INIT_LIST_HEAD(&rq->active_list);
-	INIT_LIST_HEAD(&rq->execute_cb);
-
-	tl = ce->ring->timeline;
-=======
->>>>>>> 4cf643a3
 	ret = i915_timeline_get_seqno(tl, rq, &seqno);
 	if (ret)
 		goto err_free;
 
-<<<<<<< HEAD
-	rq->i915 = i915;
-	rq->engine = engine;
-	rq->gem_context = ctx;
-=======
 	rq->i915 = ce->engine->i915;
->>>>>>> 4cf643a3
 	rq->hw_context = ce;
 	rq->gem_context = ce->gem_context;
 	rq->engine = ce->engine;
 	rq->ring = ce->ring;
 	rq->timeline = tl;
-<<<<<<< HEAD
-	GEM_BUG_ON(rq->timeline == &engine->timeline);
-=======
->>>>>>> 4cf643a3
 	rq->hwsp_seqno = tl->hwsp_seqno;
 	rq->hwsp_cacheline = tl->hwsp_cacheline;
 	rq->rcustate = get_state_synchronize_rcu(); /* acts as smp_mb() */
@@ -937,25 +702,13 @@
 	 */
 	rq->head = rq->ring->emit;
 
-<<<<<<< HEAD
-	ret = engine->request_alloc(rq);
-=======
 	ret = rq->engine->request_alloc(rq);
->>>>>>> 4cf643a3
 	if (ret)
 		goto err_unwind;
 
 	rq->infix = rq->ring->emit; /* end of header; start of user payload */
 
-<<<<<<< HEAD
-	/* Check that we didn't interrupt ourselves with a new request */
-	lockdep_assert_held(&rq->timeline->mutex);
-	GEM_BUG_ON(rq->timeline->seqno != rq->fence.seqno);
-	rq->cookie = lockdep_pin_lock(&rq->timeline->mutex);
-
-=======
 	intel_context_mark_active(ce);
->>>>>>> 4cf643a3
 	return rq;
 
 err_unwind:
@@ -969,11 +722,6 @@
 err_free:
 	kmem_cache_free(global.slab_requests, rq);
 err_unreserve:
-<<<<<<< HEAD
-	mutex_unlock(&ce->ring->timeline->mutex);
-	unreserve_gt(i915);
-=======
->>>>>>> 4cf643a3
 	intel_context_unpin(ce);
 	return ERR_PTR(ret);
 }
@@ -1071,97 +819,6 @@
 
 	/* We need to pin the signaler's HWSP until we are finished reading. */
 	err = i915_timeline_read_hwsp(from, to, &hwsp_offset);
-	if (err)
-		return err;
-
-	cs = intel_ring_begin(to, 4);
-	if (IS_ERR(cs))
-		return PTR_ERR(cs);
-
-	/*
-	 * Using greater-than-or-equal here means we have to worry
-	 * about seqno wraparound. To side step that issue, we swap
-	 * the timeline HWSP upon wrapping, so that everyone listening
-	 * for the old (pre-wrap) values do not see the much smaller
-	 * (post-wrap) values than they were expecting (and so wait
-	 * forever).
-	 */
-	*cs++ = MI_SEMAPHORE_WAIT |
-		MI_SEMAPHORE_GLOBAL_GTT |
-		MI_SEMAPHORE_POLL |
-		MI_SEMAPHORE_SAD_GTE_SDD;
-	*cs++ = from->fence.seqno;
-	*cs++ = hwsp_offset;
-	*cs++ = 0;
-
-	intel_ring_advance(to, cs);
-	to->sched.semaphores |= from->engine->mask;
-	to->sched.flags |= I915_SCHED_HAS_SEMAPHORE_CHAIN;
-	return 0;
-}
-
-static int
-i915_request_await_start(struct i915_request *rq, struct i915_request *signal)
-{
-	if (list_is_first(&signal->ring_link, &signal->ring->request_list))
-		return 0;
-
-	signal = list_prev_entry(signal, ring_link);
-	if (i915_timeline_sync_is_later(rq->timeline, &signal->fence))
-		return 0;
-
-	return i915_sw_fence_await_dma_fence(&rq->submit,
-					     &signal->fence, 0,
-					     I915_FENCE_GFP);
-}
-
-static intel_engine_mask_t
-already_busywaiting(struct i915_request *rq)
-{
-	/*
-	 * Polling a semaphore causes bus traffic, delaying other users of
-	 * both the GPU and CPU. We want to limit the impact on others,
-	 * while taking advantage of early submission to reduce GPU
-	 * latency. Therefore we restrict ourselves to not using more
-	 * than one semaphore from each source, and not using a semaphore
-	 * if we have detected the engine is saturated (i.e. would not be
-	 * submitted early and cause bus traffic reading an already passed
-	 * semaphore).
-	 *
-	 * See the are-we-too-late? check in __i915_request_submit().
-	 */
-	return rq->sched.semaphores | rq->engine->saturated;
-}
-
-static int
-emit_semaphore_wait(struct i915_request *to,
-		    struct i915_request *from,
-		    gfp_t gfp)
-{
-	u32 hwsp_offset;
-	u32 *cs;
-	int err;
-
-	GEM_BUG_ON(!from->timeline->has_initial_breadcrumb);
-	GEM_BUG_ON(INTEL_GEN(to->i915) < 8);
-
-	/* Just emit the first semaphore we see as request space is limited. */
-	if (already_busywaiting(to) & from->engine->mask)
-		return i915_sw_fence_await_dma_fence(&to->submit,
-						     &from->fence, 0,
-						     I915_FENCE_GFP);
-
-	err = i915_request_await_start(to, from);
-	if (err < 0)
-		return err;
-
-	/* We need to pin the signaler's HWSP until we are finished reading. */
-	err = i915_timeline_read_hwsp(from, to, &hwsp_offset);
-	if (err)
-		return err;
-
-	/* Only submit our spinner after the signaler is running! */
-	err = i915_request_await_execution(to, from, gfp);
 	if (err)
 		return err;
 
@@ -1423,67 +1080,6 @@
 
 static struct i915_request *
 __i915_request_add_to_timeline(struct i915_request *rq)
-<<<<<<< HEAD
-{
-	struct i915_timeline *timeline = rq->timeline;
-	struct i915_request *prev;
-
-	/*
-	 * Dependency tracking and request ordering along the timeline
-	 * is special cased so that we can eliminate redundant ordering
-	 * operations while building the request (we know that the timeline
-	 * itself is ordered, and here we guarantee it).
-	 *
-	 * As we know we will need to emit tracking along the timeline,
-	 * we embed the hooks into our request struct -- at the cost of
-	 * having to have specialised no-allocation interfaces (which will
-	 * be beneficial elsewhere).
-	 *
-	 * A second benefit to open-coding i915_request_await_request is
-	 * that we can apply a slight variant of the rules specialised
-	 * for timelines that jump between engines (such as virtual engines).
-	 * If we consider the case of virtual engine, we must emit a dma-fence
-	 * to prevent scheduling of the second request until the first is
-	 * complete (to maximise our greedy late load balancing) and this
-	 * precludes optimising to use semaphores serialisation of a single
-	 * timeline across engines.
-	 */
-	prev = i915_active_request_raw(&timeline->last_request,
-				       &rq->i915->drm.struct_mutex);
-	if (prev && !i915_request_completed(prev)) {
-		if (is_power_of_2(prev->engine->mask | rq->engine->mask))
-			i915_sw_fence_await_sw_fence(&rq->submit,
-						     &prev->submit,
-						     &rq->submitq);
-		else
-			__i915_sw_fence_await_dma_fence(&rq->submit,
-							&prev->fence,
-							&rq->dmaq);
-		if (rq->engine->schedule)
-			__i915_sched_node_add_dependency(&rq->sched,
-							 &prev->sched,
-							 &rq->dep,
-							 0);
-	}
-
-	spin_lock_irq(&timeline->lock);
-	list_add_tail(&rq->link, &timeline->requests);
-	spin_unlock_irq(&timeline->lock);
-
-	GEM_BUG_ON(timeline->seqno != rq->fence.seqno);
-	__i915_active_request_set(&timeline->last_request, rq);
-
-	return prev;
-}
-
-/*
- * NB: This function is not allowed to fail. Doing so would mean the the
- * request is not being tracked for completion but the work itself is
- * going to happen on the hardware. This would be a Bad Thing(tm).
- */
-void i915_request_add(struct i915_request *request)
-=======
->>>>>>> 4cf643a3
 {
 	struct i915_timeline *timeline = rq->timeline;
 	struct i915_request *prev;
@@ -1525,14 +1121,7 @@
 							 0);
 	}
 
-<<<<<<< HEAD
-	lockdep_assert_held(&request->timeline->mutex);
-	lockdep_unpin_lock(&request->timeline->mutex, request->cookie);
-
-	trace_i915_request_add(request);
-=======
 	list_add_tail(&rq->link, &timeline->requests);
->>>>>>> 4cf643a3
 
 	/*
 	 * Make sure that no request gazumped us - if it was allocated after
@@ -1578,22 +1167,12 @@
 	GEM_BUG_ON(IS_ERR(cs));
 	rq->postfix = intel_ring_offset(rq, cs);
 
-<<<<<<< HEAD
-	prev = __i915_request_add_to_timeline(request);
-
-	list_add_tail(&request->ring_link, &ring->request_list);
-	if (list_is_first(&request->ring_link, &ring->request_list))
-		list_add(&ring->active_link, &request->i915->gt.active_rings);
-	request->i915->gt.active_engines |= request->engine->mask;
-	request->emitted_jiffies = jiffies;
-=======
 	prev = __i915_request_add_to_timeline(rq);
 
 	list_add_tail(&rq->ring_link, &ring->request_list);
 	if (list_is_first(&rq->ring_link, &ring->request_list))
 		list_add(&ring->active_link, &rq->i915->gt.active_rings);
 	rq->emitted_jiffies = jiffies;
->>>>>>> 4cf643a3
 
 	/*
 	 * Let the backend know a new request has arrived that may need
@@ -1607,11 +1186,7 @@
 	 * run at the earliest possible convenience.
 	 */
 	local_bh_disable();
-<<<<<<< HEAD
-	i915_sw_fence_commit(&request->semaphore);
-=======
 	i915_sw_fence_commit(&rq->semaphore);
->>>>>>> 4cf643a3
 	rcu_read_lock(); /* RCU serialisation for set-wedged protection */
 	if (engine->schedule) {
 		struct i915_sched_attr attr = rq->gem_context->sched;
@@ -1632,31 +1207,12 @@
 			attr.priority |= I915_PRIORITY_NOSEMAPHORE;
 
 		/*
-		 * Boost actual workloads past semaphores!
-		 *
-		 * With semaphores we spin on one engine waiting for another,
-		 * simply to reduce the latency of starting our work when
-		 * the signaler completes. However, if there is any other
-		 * work that we could be doing on this engine instead, that
-		 * is better utilisation and will reduce the overall duration
-		 * of the current work. To avoid PI boosting a semaphore
-		 * far in the distance past over useful work, we keep a history
-		 * of any semaphore use along our dependency chain.
-		 */
-		if (!(request->sched.flags & I915_SCHED_HAS_SEMAPHORE_CHAIN))
-			attr.priority |= I915_PRIORITY_NOSEMAPHORE;
-
-		/*
 		 * Boost priorities to new clients (new request flows).
 		 *
 		 * Allow interactive/synchronous clients to jump ahead of
 		 * the bulk clients. (FQ_CODEL)
 		 */
-<<<<<<< HEAD
-		if (list_empty(&request->sched.signalers_list))
-=======
 		if (list_empty(&rq->sched.signalers_list))
->>>>>>> 4cf643a3
 			attr.priority |= I915_PRIORITY_WAIT;
 
 		engine->schedule(rq, &attr);
@@ -1699,11 +1255,7 @@
 	if (prev && i915_request_completed(prev))
 		i915_request_retire_upto(prev);
 
-<<<<<<< HEAD
-	mutex_unlock(&request->timeline->mutex);
-=======
 	mutex_unlock(&rq->timeline->mutex);
->>>>>>> 4cf643a3
 }
 
 static unsigned long local_clock_us(unsigned int *cpu)
@@ -1885,13 +1437,7 @@
 	if (flags & I915_WAIT_PRIORITY) {
 		if (!i915_request_started(rq) && INTEL_GEN(rq->i915) >= 6)
 			gen6_rps_boost(rq);
-<<<<<<< HEAD
-		local_bh_disable(); /* suspend tasklets for reprioritisation */
 		i915_schedule_bump_priority(rq, I915_PRIORITY_WAIT);
-		local_bh_enable(); /* kick tasklets en masse */
-=======
-		i915_schedule_bump_priority(rq, I915_PRIORITY_WAIT);
->>>>>>> 4cf643a3
 	}
 
 	wait.tsk = current;
@@ -1932,23 +1478,14 @@
 
 	lockdep_assert_held(&i915->drm.struct_mutex);
 
-<<<<<<< HEAD
-	if (!i915->gt.active_requests)
-		return;
-
-=======
->>>>>>> 4cf643a3
 	list_for_each_entry_safe(ring, tmp,
 				 &i915->gt.active_rings, active_link) {
 		intel_ring_get(ring); /* last rq holds reference! */
 		ring_retire_requests(ring);
 		intel_ring_put(ring);
 	}
-<<<<<<< HEAD
-=======
 
 	return !list_empty(&i915->gt.active_rings);
->>>>>>> 4cf643a3
 }
 
 #if IS_ENABLED(CONFIG_DRM_I915_SELFTEST)
