/*
 * SPDX-License-Identifier: MIT
 *
 * Copyright © 2018 Intel Corporation
 */

#ifndef _I915_SCHEDULER_H_
#define _I915_SCHEDULER_H_

#include <linux/bitops.h>
#include <linux/list.h>
#include <linux/kernel.h>

#include "i915_scheduler_types.h"

#define priolist_for_each_request(it, plist, idx) \
	for (idx = 0; idx < ARRAY_SIZE((plist)->requests); idx++) \
		list_for_each_entry(it, &(plist)->requests[idx], sched.link)

#define priolist_for_each_request_consume(it, n, plist, idx) \
	for (; \
	     (plist)->used ? (idx = __ffs((plist)->used)), 1 : 0; \
	     (plist)->used &= ~BIT(idx)) \
		list_for_each_entry_safe(it, n, \
					 &(plist)->requests[idx], \
					 sched.link)

void i915_sched_node_init(struct i915_sched_node *node);

bool __i915_sched_node_add_dependency(struct i915_sched_node *node,
				      struct i915_sched_node *signal,
				      struct i915_dependency *dep,
				      unsigned long flags);

int i915_sched_node_add_dependency(struct i915_sched_node *node,
				   struct i915_sched_node *signal);

void i915_sched_node_fini(struct i915_sched_node *node);

void i915_schedule(struct i915_request *request,
		   const struct i915_sched_attr *attr);

void i915_schedule_bump_priority(struct i915_request *rq, unsigned int bump);

struct list_head *
i915_sched_lookup_priolist(struct intel_engine_cs *engine, int prio);

void __i915_priolist_free(struct i915_priolist *p);
static inline void i915_priolist_free(struct i915_priolist *p)
{
	if (p->priority != I915_PRIORITY_NORMAL)
		__i915_priolist_free(p);
}

<<<<<<< HEAD
=======
static inline bool i915_scheduler_need_preempt(int prio, int active)
{
	/*
	 * Allow preemption of low -> normal -> high, but we do
	 * not allow low priority tasks to preempt other low priority
	 * tasks under the impression that latency for low priority
	 * tasks does not matter (as much as background throughput),
	 * so kiss.
	 *
	 * More naturally we would write
	 *	prio >= max(0, last);
	 * except that we wish to prevent triggering preemption at the same
	 * priority level: the task that is running should remain running
	 * to preserve FIFO ordering of dependencies.
	 */
	return prio > max(I915_PRIORITY_NORMAL - 1, active);
}

>>>>>>> 4cf643a3
#endif /* _I915_SCHEDULER_H_ */<|MERGE_RESOLUTION|>--- conflicted
+++ resolved
@@ -52,8 +52,6 @@
 		__i915_priolist_free(p);
 }
 
-<<<<<<< HEAD
-=======
 static inline bool i915_scheduler_need_preempt(int prio, int active)
 {
 	/*
@@ -72,5 +70,4 @@
 	return prio > max(I915_PRIORITY_NORMAL - 1, active);
 }
 
->>>>>>> 4cf643a3
 #endif /* _I915_SCHEDULER_H_ */