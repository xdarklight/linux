--- conflicted
+++ resolved
@@ -111,11 +111,7 @@
 static inline void
 fw_domain_wait_ack_clear(const struct intel_uncore_forcewake_domain *d)
 {
-<<<<<<< HEAD
-	if (wait_ack_clear(d, FORCEWAKE_KERNEL))
-=======
 	if (wait_ack_clear(d, FORCEWAKE_KERNEL)) {
->>>>>>> 4cf643a3
 		DRM_ERROR("%s: timed out waiting for forcewake ack to clear.\n",
 			  intel_uncore_forcewake_domain_to_str(d->id));
 		add_taint_for_CI(TAINT_WARN); /* CI now unreliable */
@@ -192,11 +188,7 @@
 static inline void
 fw_domain_wait_ack_set(const struct intel_uncore_forcewake_domain *d)
 {
-<<<<<<< HEAD
-	if (wait_ack_set(d, FORCEWAKE_KERNEL))
-=======
 	if (wait_ack_set(d, FORCEWAKE_KERNEL)) {
->>>>>>> 4cf643a3
 		DRM_ERROR("%s: timed out waiting for forcewake ack request.\n",
 			  intel_uncore_forcewake_domain_to_str(d->id));
 		add_taint_for_CI(TAINT_WARN); /* CI now unreliable */
@@ -591,11 +583,7 @@
 	if (!uncore->funcs.force_wake_get)
 		return;
 
-<<<<<<< HEAD
-	__assert_rpm_wakelock_held(uncore->rpm);
-=======
 	assert_rpm_wakelock_held(uncore->rpm);
->>>>>>> 4cf643a3
 
 	spin_lock_irqsave(&uncore->lock, irqflags);
 	__intel_uncore_forcewake_get(uncore, fw_domains);
@@ -749,11 +737,7 @@
 	if (!uncore->funcs.force_wake_get)
 		return;
 
-<<<<<<< HEAD
-	__assert_rpm_wakelock_held(uncore->rpm);
-=======
 	assert_rpm_wakelock_held(uncore->rpm);
->>>>>>> 4cf643a3
 
 	fw_domains &= uncore->fw_domains;
 	WARN(fw_domains & ~uncore->fw_domains_active,
@@ -1070,11 +1054,7 @@
 
 #define GEN2_READ_HEADER(x) \
 	u##x val = 0; \
-<<<<<<< HEAD
-	__assert_rpm_wakelock_held(uncore->rpm);
-=======
 	assert_rpm_wakelock_held(uncore->rpm);
->>>>>>> 4cf643a3
 
 #define GEN2_READ_FOOTER \
 	trace_i915_reg_rw(false, reg, val, sizeof(val), trace); \
@@ -1116,11 +1096,7 @@
 	u32 offset = i915_mmio_reg_offset(reg); \
 	unsigned long irqflags; \
 	u##x val = 0; \
-<<<<<<< HEAD
-	__assert_rpm_wakelock_held(uncore->rpm); \
-=======
 	assert_rpm_wakelock_held(uncore->rpm); \
->>>>>>> 4cf643a3
 	spin_lock_irqsave(&uncore->lock, irqflags); \
 	unclaimed_reg_debug(uncore, reg, true, true)
 
@@ -1194,11 +1170,7 @@
 
 #define GEN2_WRITE_HEADER \
 	trace_i915_reg_rw(true, reg, val, sizeof(val), trace); \
-<<<<<<< HEAD
-	__assert_rpm_wakelock_held(uncore->rpm); \
-=======
 	assert_rpm_wakelock_held(uncore->rpm); \
->>>>>>> 4cf643a3
 
 #define GEN2_WRITE_FOOTER
 
@@ -1236,11 +1208,7 @@
 	u32 offset = i915_mmio_reg_offset(reg); \
 	unsigned long irqflags; \
 	trace_i915_reg_rw(true, reg, val, sizeof(val), trace); \
-<<<<<<< HEAD
-	__assert_rpm_wakelock_held(uncore->rpm); \
-=======
 	assert_rpm_wakelock_held(uncore->rpm); \
->>>>>>> 4cf643a3
 	spin_lock_irqsave(&uncore->lock, irqflags); \
 	unclaimed_reg_debug(uncore, reg, false, true)
 
@@ -1511,21 +1479,12 @@
 		 * wake reference -> disable wakeref asserts for the time of
 		 * the access.
 		 */
-<<<<<<< HEAD
-		disable_rpm_wakeref_asserts(dev_priv);
-		intel_uncore_forcewake_get(&dev_priv->uncore, FORCEWAKE_ALL);
-		enable_rpm_wakeref_asserts(dev_priv);
-		break;
-	case MBI_PMIC_BUS_ACCESS_END:
-		intel_uncore_forcewake_put(&dev_priv->uncore, FORCEWAKE_ALL);
-=======
 		disable_rpm_wakeref_asserts(uncore->rpm);
 		intel_uncore_forcewake_get(uncore, FORCEWAKE_ALL);
 		enable_rpm_wakeref_asserts(uncore->rpm);
 		break;
 	case MBI_PMIC_BUS_ACCESS_END:
 		intel_uncore_forcewake_put(uncore, FORCEWAKE_ALL);
->>>>>>> 4cf643a3
 		break;
 	}
 
@@ -1555,7 +1514,6 @@
 	uncore->regs = pci_iomap(pdev, mmio_bar, mmio_size);
 	if (uncore->regs == NULL) {
 		DRM_ERROR("failed to map registers\n");
-<<<<<<< HEAD
 
 		return -EIO;
 	}
@@ -1590,42 +1548,6 @@
 	if (INTEL_GEN(i915) > 5 && !intel_vgpu_active(i915))
 		uncore->flags |= UNCORE_HAS_FORCEWAKE;
 
-=======
-
-		return -EIO;
-	}
-
-	return 0;
-}
-
-static void uncore_mmio_cleanup(struct intel_uncore *uncore)
-{
-	struct drm_i915_private *i915 = uncore_to_i915(uncore);
-	struct pci_dev *pdev = i915->drm.pdev;
-
-	pci_iounmap(pdev, uncore->regs);
-}
-
-void intel_uncore_init_early(struct intel_uncore *uncore)
-{
-	spin_lock_init(&uncore->lock);
-}
-
-int intel_uncore_init_mmio(struct intel_uncore *uncore)
-{
-	struct drm_i915_private *i915 = uncore_to_i915(uncore);
-	int ret;
-
-	ret = uncore_mmio_setup(uncore);
-	if (ret)
-		return ret;
-
-	i915_check_vgpu(i915);
-
-	if (INTEL_GEN(i915) > 5 && !intel_vgpu_active(i915))
-		uncore->flags |= UNCORE_HAS_FORCEWAKE;
-
->>>>>>> 4cf643a3
 	intel_uncore_fw_domains_init(uncore);
 	__intel_uncore_early_sanitize(uncore, 0);
 
