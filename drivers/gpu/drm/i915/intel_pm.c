--- conflicted
+++ resolved
@@ -40,14 +40,8 @@
 #include "i915_drv.h"
 #include "i915_irq.h"
 #include "intel_drv.h"
-<<<<<<< HEAD
-#include "intel_fbc.h"
-#include "intel_pm.h"
-#include "intel_sprite.h"
-=======
 #include "intel_pm.h"
 #include "intel_sideband.h"
->>>>>>> 4cf643a3
 #include "../../../platform/x86/intel_ips.h"
 
 /**
@@ -3958,21 +3952,12 @@
 				    DRM_MODE_ROTATE_0,
 				    crtc_state->pixel_rate, &wp, 0);
 	WARN_ON(ret);
-<<<<<<< HEAD
 
 	for (level = 0; level <= max_level; level++) {
 		skl_compute_plane_wm(crtc_state, level, &wp, &wm, &wm);
 		if (wm.min_ddb_alloc == U16_MAX)
 			break;
 
-=======
-
-	for (level = 0; level <= max_level; level++) {
-		skl_compute_plane_wm(crtc_state, level, &wp, &wm, &wm);
-		if (wm.min_ddb_alloc == U16_MAX)
-			break;
-
->>>>>>> 4cf643a3
 		min_ddb_alloc = wm.min_ddb_alloc;
 	}
 
@@ -5389,7 +5374,6 @@
 				continue;
 
 			DRM_DEBUG_KMS("[PLANE:%d:%s] ddb (%4d - %4d) -> (%4d - %4d), size %4d -> %4d\n",
-<<<<<<< HEAD
 				      plane->base.base.id, plane->base.name,
 				      old->start, old->end, new->start, new->end,
 				      skl_ddb_entry_size(old), skl_ddb_entry_size(new));
@@ -5422,40 +5406,6 @@
 			DRM_DEBUG_KMS("[PLANE:%d:%s]   lines %c%3d,%c%3d,%c%3d,%c%3d,%c%3d,%c%3d,%c%3d,%c%3d,%c%3d"
 				      " -> %c%3d,%c%3d,%c%3d,%c%3d,%c%3d,%c%3d,%c%3d,%c%3d,%c%3d\n",
 				      plane->base.base.id, plane->base.name,
-=======
-				      plane->base.base.id, plane->base.name,
-				      old->start, old->end, new->start, new->end,
-				      skl_ddb_entry_size(old), skl_ddb_entry_size(new));
-		}
-
-		for_each_intel_plane_on_crtc(&dev_priv->drm, crtc, plane) {
-			enum plane_id plane_id = plane->id;
-			const struct skl_plane_wm *old_wm, *new_wm;
-
-			old_wm = &old_pipe_wm->planes[plane_id];
-			new_wm = &new_pipe_wm->planes[plane_id];
-
-			if (skl_plane_wm_equals(dev_priv, old_wm, new_wm))
-				continue;
-
-			DRM_DEBUG_KMS("[PLANE:%d:%s]   level %cwm0,%cwm1,%cwm2,%cwm3,%cwm4,%cwm5,%cwm6,%cwm7,%ctwm"
-				      " -> %cwm0,%cwm1,%cwm2,%cwm3,%cwm4,%cwm5,%cwm6,%cwm7,%ctwm\n",
-				      plane->base.base.id, plane->base.name,
-				      enast(old_wm->wm[0].plane_en), enast(old_wm->wm[1].plane_en),
-				      enast(old_wm->wm[2].plane_en), enast(old_wm->wm[3].plane_en),
-				      enast(old_wm->wm[4].plane_en), enast(old_wm->wm[5].plane_en),
-				      enast(old_wm->wm[6].plane_en), enast(old_wm->wm[7].plane_en),
-				      enast(old_wm->trans_wm.plane_en),
-				      enast(new_wm->wm[0].plane_en), enast(new_wm->wm[1].plane_en),
-				      enast(new_wm->wm[2].plane_en), enast(new_wm->wm[3].plane_en),
-				      enast(new_wm->wm[4].plane_en), enast(new_wm->wm[5].plane_en),
-				      enast(new_wm->wm[6].plane_en), enast(new_wm->wm[7].plane_en),
-				      enast(new_wm->trans_wm.plane_en));
-
-			DRM_DEBUG_KMS("[PLANE:%d:%s]   lines %c%3d,%c%3d,%c%3d,%c%3d,%c%3d,%c%3d,%c%3d,%c%3d,%c%3d"
-				      " -> %c%3d,%c%3d,%c%3d,%c%3d,%c%3d,%c%3d,%c%3d,%c%3d,%c%3d\n",
-				      plane->base.base.id, plane->base.name,
->>>>>>> 4cf643a3
 				      enast(old_wm->wm[0].ignore_lines), old_wm->wm[0].plane_res_l,
 				      enast(old_wm->wm[1].ignore_lines), old_wm->wm[1].plane_res_l,
 				      enast(old_wm->wm[2].ignore_lines), old_wm->wm[2].plane_res_l,
@@ -9796,224 +9746,6 @@
 	}
 }
 
-<<<<<<< HEAD
-static inline int gen6_check_mailbox_status(struct drm_i915_private *dev_priv)
-{
-	u32 flags =
-		I915_READ_FW(GEN6_PCODE_MAILBOX) & GEN6_PCODE_ERROR_MASK;
-
-	switch (flags) {
-	case GEN6_PCODE_SUCCESS:
-		return 0;
-	case GEN6_PCODE_UNIMPLEMENTED_CMD:
-		return -ENODEV;
-	case GEN6_PCODE_ILLEGAL_CMD:
-		return -ENXIO;
-	case GEN6_PCODE_MIN_FREQ_TABLE_GT_RATIO_OUT_OF_RANGE:
-	case GEN7_PCODE_MIN_FREQ_TABLE_GT_RATIO_OUT_OF_RANGE:
-		return -EOVERFLOW;
-	case GEN6_PCODE_TIMEOUT:
-		return -ETIMEDOUT;
-	default:
-		MISSING_CASE(flags);
-		return 0;
-	}
-}
-
-static inline int gen7_check_mailbox_status(struct drm_i915_private *dev_priv)
-{
-	u32 flags =
-		I915_READ_FW(GEN6_PCODE_MAILBOX) & GEN6_PCODE_ERROR_MASK;
-
-	switch (flags) {
-	case GEN6_PCODE_SUCCESS:
-		return 0;
-	case GEN6_PCODE_ILLEGAL_CMD:
-		return -ENXIO;
-	case GEN7_PCODE_TIMEOUT:
-		return -ETIMEDOUT;
-	case GEN7_PCODE_ILLEGAL_DATA:
-		return -EINVAL;
-	case GEN7_PCODE_MIN_FREQ_TABLE_GT_RATIO_OUT_OF_RANGE:
-		return -EOVERFLOW;
-	default:
-		MISSING_CASE(flags);
-		return 0;
-	}
-}
-
-int sandybridge_pcode_read(struct drm_i915_private *dev_priv, u32 mbox, u32 *val)
-{
-	int status;
-
-	WARN_ON(!mutex_is_locked(&dev_priv->pcu_lock));
-
-	/* GEN6_PCODE_* are outside of the forcewake domain, we can
-	 * use te fw I915_READ variants to reduce the amount of work
-	 * required when reading/writing.
-	 */
-
-	if (I915_READ_FW(GEN6_PCODE_MAILBOX) & GEN6_PCODE_READY) {
-		DRM_DEBUG_DRIVER("warning: pcode (read from mbox %x) mailbox access failed for %ps\n",
-				 mbox, __builtin_return_address(0));
-		return -EAGAIN;
-	}
-
-	I915_WRITE_FW(GEN6_PCODE_DATA, *val);
-	I915_WRITE_FW(GEN6_PCODE_DATA1, 0);
-	I915_WRITE_FW(GEN6_PCODE_MAILBOX, GEN6_PCODE_READY | mbox);
-
-	if (__intel_wait_for_register_fw(&dev_priv->uncore,
-					 GEN6_PCODE_MAILBOX, GEN6_PCODE_READY, 0,
-					 500, 0, NULL)) {
-		DRM_ERROR("timeout waiting for pcode read (from mbox %x) to finish for %ps\n",
-			  mbox, __builtin_return_address(0));
-		return -ETIMEDOUT;
-	}
-
-	*val = I915_READ_FW(GEN6_PCODE_DATA);
-	I915_WRITE_FW(GEN6_PCODE_DATA, 0);
-
-	if (INTEL_GEN(dev_priv) > 6)
-		status = gen7_check_mailbox_status(dev_priv);
-	else
-		status = gen6_check_mailbox_status(dev_priv);
-
-	if (status) {
-		DRM_DEBUG_DRIVER("warning: pcode (read from mbox %x) mailbox access failed for %ps: %d\n",
-				 mbox, __builtin_return_address(0), status);
-		return status;
-	}
-
-	return 0;
-}
-
-int sandybridge_pcode_write_timeout(struct drm_i915_private *dev_priv,
-				    u32 mbox, u32 val,
-				    int fast_timeout_us, int slow_timeout_ms)
-{
-	int status;
-
-	WARN_ON(!mutex_is_locked(&dev_priv->pcu_lock));
-
-	/* GEN6_PCODE_* are outside of the forcewake domain, we can
-	 * use te fw I915_READ variants to reduce the amount of work
-	 * required when reading/writing.
-	 */
-
-	if (I915_READ_FW(GEN6_PCODE_MAILBOX) & GEN6_PCODE_READY) {
-		DRM_DEBUG_DRIVER("warning: pcode (write of 0x%08x to mbox %x) mailbox access failed for %ps\n",
-				 val, mbox, __builtin_return_address(0));
-		return -EAGAIN;
-	}
-
-	I915_WRITE_FW(GEN6_PCODE_DATA, val);
-	I915_WRITE_FW(GEN6_PCODE_DATA1, 0);
-	I915_WRITE_FW(GEN6_PCODE_MAILBOX, GEN6_PCODE_READY | mbox);
-
-	if (__intel_wait_for_register_fw(&dev_priv->uncore,
-					 GEN6_PCODE_MAILBOX, GEN6_PCODE_READY, 0,
-					 fast_timeout_us, slow_timeout_ms,
-					 NULL)) {
-		DRM_ERROR("timeout waiting for pcode write of 0x%08x to mbox %x to finish for %ps\n",
-			  val, mbox, __builtin_return_address(0));
-		return -ETIMEDOUT;
-	}
-
-	I915_WRITE_FW(GEN6_PCODE_DATA, 0);
-
-	if (INTEL_GEN(dev_priv) > 6)
-		status = gen7_check_mailbox_status(dev_priv);
-	else
-		status = gen6_check_mailbox_status(dev_priv);
-
-	if (status) {
-		DRM_DEBUG_DRIVER("warning: pcode (write of 0x%08x to mbox %x) mailbox access failed for %ps: %d\n",
-				 val, mbox, __builtin_return_address(0), status);
-		return status;
-	}
-
-	return 0;
-}
-
-static bool skl_pcode_try_request(struct drm_i915_private *dev_priv, u32 mbox,
-				  u32 request, u32 reply_mask, u32 reply,
-				  u32 *status)
-{
-	u32 val = request;
-
-	*status = sandybridge_pcode_read(dev_priv, mbox, &val);
-
-	return *status || ((val & reply_mask) == reply);
-}
-
-/**
- * skl_pcode_request - send PCODE request until acknowledgment
- * @dev_priv: device private
- * @mbox: PCODE mailbox ID the request is targeted for
- * @request: request ID
- * @reply_mask: mask used to check for request acknowledgment
- * @reply: value used to check for request acknowledgment
- * @timeout_base_ms: timeout for polling with preemption enabled
- *
- * Keep resending the @request to @mbox until PCODE acknowledges it, PCODE
- * reports an error or an overall timeout of @timeout_base_ms+50 ms expires.
- * The request is acknowledged once the PCODE reply dword equals @reply after
- * applying @reply_mask. Polling is first attempted with preemption enabled
- * for @timeout_base_ms and if this times out for another 50 ms with
- * preemption disabled.
- *
- * Returns 0 on success, %-ETIMEDOUT in case of a timeout, <0 in case of some
- * other error as reported by PCODE.
- */
-int skl_pcode_request(struct drm_i915_private *dev_priv, u32 mbox, u32 request,
-		      u32 reply_mask, u32 reply, int timeout_base_ms)
-{
-	u32 status;
-	int ret;
-
-	WARN_ON(!mutex_is_locked(&dev_priv->pcu_lock));
-
-#define COND skl_pcode_try_request(dev_priv, mbox, request, reply_mask, reply, \
-				   &status)
-
-	/*
-	 * Prime the PCODE by doing a request first. Normally it guarantees
-	 * that a subsequent request, at most @timeout_base_ms later, succeeds.
-	 * _wait_for() doesn't guarantee when its passed condition is evaluated
-	 * first, so send the first request explicitly.
-	 */
-	if (COND) {
-		ret = 0;
-		goto out;
-	}
-	ret = _wait_for(COND, timeout_base_ms * 1000, 10, 10);
-	if (!ret)
-		goto out;
-
-	/*
-	 * The above can time out if the number of requests was low (2 in the
-	 * worst case) _and_ PCODE was busy for some reason even after a
-	 * (queued) request and @timeout_base_ms delay. As a workaround retry
-	 * the poll with preemption disabled to maximize the number of
-	 * requests. Increase the timeout from @timeout_base_ms to 50ms to
-	 * account for interrupts that could reduce the number of these
-	 * requests, and for any quirks of the PCODE firmware that delays
-	 * the request completion.
-	 */
-	DRM_DEBUG_KMS("PCODE timeout, retrying with preemption disabled\n");
-	WARN_ON_ONCE(timeout_base_ms > 3);
-	preempt_disable();
-	ret = wait_for_atomic(COND, 50);
-	preempt_enable();
-
-out:
-	return ret ? ret : status;
-#undef COND
-}
-
-=======
->>>>>>> 4cf643a3
 static int byt_gpu_freq(struct drm_i915_private *dev_priv, int val)
 {
 	struct intel_rps *rps = &dev_priv->gt_pm.rps;
