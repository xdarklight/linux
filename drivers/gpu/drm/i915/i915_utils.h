--- conflicted
+++ resolved
@@ -154,11 +154,7 @@
  */
 #define container_of_user(ptr, type, member) ({				\
 	void __user *__mptr = (void __user *)(ptr);			\
-<<<<<<< HEAD
-	BUILD_BUG_ON_MSG(!__same_type(*(ptr), ((type *)0)->member) &&	\
-=======
 	BUILD_BUG_ON_MSG(!__same_type(*(ptr), struct_member(type, member)) && \
->>>>>>> 4cf643a3
 			 !__same_type(*(ptr), void),			\
 			 "pointer type mismatch in container_of()");	\
 	((type __user *)(__mptr - offsetof(type, member))); })
