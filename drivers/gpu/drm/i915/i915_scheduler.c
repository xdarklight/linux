/*
 * SPDX-License-Identifier: MIT
 *
 * Copyright © 2018 Intel Corporation
 */

#include <linux/mutex.h>

#include "i915_drv.h"
#include "i915_globals.h"
#include "i915_request.h"
#include "i915_scheduler.h"

static struct i915_global_scheduler {
	struct i915_global base;
	struct kmem_cache *slab_dependencies;
	struct kmem_cache *slab_priorities;
} global;

static DEFINE_SPINLOCK(schedule_lock);

static const struct i915_request *
node_to_request(const struct i915_sched_node *node)
{
	return container_of(node, const struct i915_request, sched);
}

static inline bool node_started(const struct i915_sched_node *node)
{
	return i915_request_started(node_to_request(node));
}

static inline bool node_signaled(const struct i915_sched_node *node)
{
	return i915_request_completed(node_to_request(node));
}

static inline struct i915_priolist *to_priolist(struct rb_node *rb)
{
	return rb_entry(rb, struct i915_priolist, node);
}

static void assert_priolists(struct intel_engine_execlists * const execlists)
{
	struct rb_node *rb;
	long last_prio, i;

	if (!IS_ENABLED(CONFIG_DRM_I915_DEBUG_GEM))
		return;

	GEM_BUG_ON(rb_first_cached(&execlists->queue) !=
		   rb_first(&execlists->queue.rb_root));

	last_prio = (INT_MAX >> I915_USER_PRIORITY_SHIFT) + 1;
	for (rb = rb_first_cached(&execlists->queue); rb; rb = rb_next(rb)) {
		const struct i915_priolist *p = to_priolist(rb);

		GEM_BUG_ON(p->priority >= last_prio);
		last_prio = p->priority;

		GEM_BUG_ON(!p->used);
		for (i = 0; i < ARRAY_SIZE(p->requests); i++) {
			if (list_empty(&p->requests[i]))
				continue;

			GEM_BUG_ON(!(p->used & BIT(i)));
		}
	}
}

struct list_head *
i915_sched_lookup_priolist(struct intel_engine_cs *engine, int prio)
{
	struct intel_engine_execlists * const execlists = &engine->execlists;
	struct i915_priolist *p;
	struct rb_node **parent, *rb;
	bool first = true;
	int idx, i;

	lockdep_assert_held(&engine->active.lock);
	assert_priolists(execlists);

	/* buckets sorted from highest [in slot 0] to lowest priority */
	idx = I915_PRIORITY_COUNT - (prio & I915_PRIORITY_MASK) - 1;
	prio >>= I915_USER_PRIORITY_SHIFT;
	if (unlikely(execlists->no_priolist))
		prio = I915_PRIORITY_NORMAL;

find_priolist:
	/* most positive priority is scheduled first, equal priorities fifo */
	rb = NULL;
	parent = &execlists->queue.rb_root.rb_node;
	while (*parent) {
		rb = *parent;
		p = to_priolist(rb);
		if (prio > p->priority) {
			parent = &rb->rb_left;
		} else if (prio < p->priority) {
			parent = &rb->rb_right;
			first = false;
		} else {
			goto out;
		}
	}

	if (prio == I915_PRIORITY_NORMAL) {
		p = &execlists->default_priolist;
	} else {
		p = kmem_cache_alloc(global.slab_priorities, GFP_ATOMIC);
		/* Convert an allocation failure to a priority bump */
		if (unlikely(!p)) {
			prio = I915_PRIORITY_NORMAL; /* recurses just once */

			/* To maintain ordering with all rendering, after an
			 * allocation failure we have to disable all scheduling.
			 * Requests will then be executed in fifo, and schedule
			 * will ensure that dependencies are emitted in fifo.
			 * There will be still some reordering with existing
			 * requests, so if userspace lied about their
			 * dependencies that reordering may be visible.
			 */
			execlists->no_priolist = true;
			goto find_priolist;
		}
	}

	p->priority = prio;
	for (i = 0; i < ARRAY_SIZE(p->requests); i++)
		INIT_LIST_HEAD(&p->requests[i]);
	rb_link_node(&p->node, rb, parent);
	rb_insert_color_cached(&p->node, &execlists->queue, first);
	p->used = 0;

out:
	p->used |= BIT(idx);
	return &p->requests[idx];
}

void __i915_priolist_free(struct i915_priolist *p)
{
	kmem_cache_free(global.slab_priorities, p);
}

struct sched_cache {
	struct list_head *priolist;
};

static struct intel_engine_cs *
sched_lock_engine(const struct i915_sched_node *node,
		  struct intel_engine_cs *locked,
		  struct sched_cache *cache)
{
	const struct i915_request *rq = node_to_request(node);
	struct intel_engine_cs *engine;

	GEM_BUG_ON(!locked);

	/*
	 * Virtual engines complicate acquiring the engine timeline lock,
	 * as their rq->engine pointer is not stable until under that
	 * engine lock. The simple ploy we use is to take the lock then
	 * check that the rq still belongs to the newly locked engine.
	 */
	while (locked != (engine = READ_ONCE(rq->engine))) {
		spin_unlock(&locked->active.lock);
		memset(cache, 0, sizeof(*cache));
		spin_lock(&engine->active.lock);
		locked = engine;
	}

	GEM_BUG_ON(locked != engine);
	return locked;
}

static inline int rq_prio(const struct i915_request *rq)
{
	return rq->sched.attr.priority | __NO_PREEMPTION;
}

static void kick_submission(struct intel_engine_cs *engine, int prio)
{
	const struct i915_request *inflight =
		port_request(engine->execlists.port);

	/*
	 * If we are already the currently executing context, don't
	 * bother evaluating if we should preempt ourselves, or if
	 * we expect nothing to change as a result of running the
	 * tasklet, i.e. we have not change the priority queue
	 * sufficiently to oust the running context.
	 */
	if (!inflight || !i915_scheduler_need_preempt(prio, rq_prio(inflight)))
		return;

	tasklet_hi_schedule(&engine->execlists.tasklet);
}

static void __i915_schedule(struct i915_sched_node *node,
			    const struct i915_sched_attr *attr)
{
	struct intel_engine_cs *engine;
	struct i915_dependency *dep, *p;
	struct i915_dependency stack;
	const int prio = attr->priority;
	struct sched_cache cache;
	LIST_HEAD(dfs);

	/* Needed in order to use the temporary link inside i915_dependency */
	lockdep_assert_held(&schedule_lock);
	GEM_BUG_ON(prio == I915_PRIORITY_INVALID);

<<<<<<< HEAD
	if (node_signaled(node))
		return;

	if (prio <= READ_ONCE(node->attr.priority))
=======
	if (prio <= READ_ONCE(node->attr.priority))
		return;

	if (node_signaled(node))
>>>>>>> 4cf643a3
		return;

	stack.signaler = node;
	list_add(&stack.dfs_link, &dfs);

	/*
	 * Recursively bump all dependent priorities to match the new request.
	 *
	 * A naive approach would be to use recursion:
	 * static void update_priorities(struct i915_sched_node *node, prio) {
	 *	list_for_each_entry(dep, &node->signalers_list, signal_link)
	 *		update_priorities(dep->signal, prio)
	 *	queue_request(node);
	 * }
	 * but that may have unlimited recursion depth and so runs a very
	 * real risk of overunning the kernel stack. Instead, we build
	 * a flat list of all dependencies starting with the current request.
	 * As we walk the list of dependencies, we add all of its dependencies
	 * to the end of the list (this may include an already visited
	 * request) and continue to walk onwards onto the new dependencies. The
	 * end result is a topological list of requests in reverse order, the
	 * last element in the list is the request we must execute first.
	 */
	list_for_each_entry(dep, &dfs, dfs_link) {
		struct i915_sched_node *node = dep->signaler;

		/* If we are already flying, we know we have no signalers */
		if (node_started(node))
			continue;

		/*
		 * Within an engine, there can be no cycle, but we may
		 * refer to the same dependency chain multiple times
		 * (redundant dependencies are not eliminated) and across
		 * engines.
		 */
		list_for_each_entry(p, &node->signalers_list, signal_link) {
			GEM_BUG_ON(p == dep); /* no cycles! */

			if (node_signaled(p->signaler))
				continue;

			if (prio > READ_ONCE(p->signaler->attr.priority))
				list_move_tail(&p->dfs_link, &dfs);
		}
	}

	/*
	 * If we didn't need to bump any existing priorities, and we haven't
	 * yet submitted this request (i.e. there is no potential race with
	 * execlists_submit_request()), we can set our own priority and skip
	 * acquiring the engine locks.
	 */
	if (node->attr.priority == I915_PRIORITY_INVALID) {
		GEM_BUG_ON(!list_empty(&node->link));
		node->attr = *attr;

		if (stack.dfs_link.next == stack.dfs_link.prev)
			return;

		__list_del_entry(&stack.dfs_link);
	}

	memset(&cache, 0, sizeof(cache));
	engine = node_to_request(node)->engine;
<<<<<<< HEAD
	spin_lock(&engine->timeline.lock);
=======
	spin_lock(&engine->active.lock);
>>>>>>> 4cf643a3

	/* Fifo and depth-first replacement ensure our deps execute before us */
	engine = sched_lock_engine(node, engine, &cache);
	list_for_each_entry_safe_reverse(dep, p, &dfs, dfs_link) {
		INIT_LIST_HEAD(&dep->dfs_link);

		node = dep->signaler;
		engine = sched_lock_engine(node, engine, &cache);
		lockdep_assert_held(&engine->active.lock);

		/* Recheck after acquiring the engine->timeline.lock */
		if (prio <= node->attr.priority || node_signaled(node))
			continue;

		GEM_BUG_ON(node_to_request(node)->engine != engine);

		node->attr.priority = prio;

		if (list_empty(&node->link)) {
			/*
			 * If the request is not in the priolist queue because
			 * it is not yet runnable, then it doesn't contribute
			 * to our preemption decisions. On the other hand,
			 * if the request is on the HW, it too is not in the
			 * queue; but in that case we may still need to reorder
			 * the inflight requests.
			 */
			continue;
		}

		if (!intel_engine_is_virtual(engine) &&
		    !i915_request_is_active(node_to_request(node))) {
			if (!cache.priolist)
				cache.priolist =
					i915_sched_lookup_priolist(engine,
								   prio);
			list_move_tail(&node->link, cache.priolist);
		}

		if (prio <= engine->execlists.queue_priority_hint)
			continue;

		engine->execlists.queue_priority_hint = prio;

		/* Defer (tasklet) submission until after all of our updates. */
		kick_submission(engine, prio);
	}

<<<<<<< HEAD
	spin_unlock(&engine->timeline.lock);
=======
	spin_unlock(&engine->active.lock);
>>>>>>> 4cf643a3
}

void i915_schedule(struct i915_request *rq, const struct i915_sched_attr *attr)
{
	spin_lock_irq(&schedule_lock);
	__i915_schedule(&rq->sched, attr);
	spin_unlock_irq(&schedule_lock);
}

static void __bump_priority(struct i915_sched_node *node, unsigned int bump)
{
	struct i915_sched_attr attr = node->attr;

	attr.priority |= bump;
	__i915_schedule(node, &attr);
}

void i915_schedule_bump_priority(struct i915_request *rq, unsigned int bump)
{
	unsigned long flags;

	GEM_BUG_ON(bump & ~I915_PRIORITY_MASK);

	if (READ_ONCE(rq->sched.attr.priority) == I915_PRIORITY_INVALID)
		return;

	spin_lock_irqsave(&schedule_lock, flags);
	__bump_priority(&rq->sched, bump);
	spin_unlock_irqrestore(&schedule_lock, flags);
}
<<<<<<< HEAD

void i915_sched_node_init(struct i915_sched_node *node)
{
	INIT_LIST_HEAD(&node->signalers_list);
	INIT_LIST_HEAD(&node->waiters_list);
	INIT_LIST_HEAD(&node->link);
	node->attr.priority = I915_PRIORITY_INVALID;
	node->semaphores = 0;
	node->flags = 0;
}

static struct i915_dependency *
i915_dependency_alloc(void)
{
	return kmem_cache_alloc(global.slab_dependencies, GFP_KERNEL);
}

=======

void i915_sched_node_init(struct i915_sched_node *node)
{
	INIT_LIST_HEAD(&node->signalers_list);
	INIT_LIST_HEAD(&node->waiters_list);
	INIT_LIST_HEAD(&node->link);
	node->attr.priority = I915_PRIORITY_INVALID;
	node->semaphores = 0;
	node->flags = 0;
}

static struct i915_dependency *
i915_dependency_alloc(void)
{
	return kmem_cache_alloc(global.slab_dependencies, GFP_KERNEL);
}

>>>>>>> 4cf643a3
static void
i915_dependency_free(struct i915_dependency *dep)
{
	kmem_cache_free(global.slab_dependencies, dep);
}

bool __i915_sched_node_add_dependency(struct i915_sched_node *node,
				      struct i915_sched_node *signal,
				      struct i915_dependency *dep,
				      unsigned long flags)
{
	bool ret = false;

	spin_lock_irq(&schedule_lock);

	if (!node_signaled(signal)) {
		INIT_LIST_HEAD(&dep->dfs_link);
		list_add(&dep->wait_link, &signal->waiters_list);
		list_add(&dep->signal_link, &node->signalers_list);
		dep->signaler = signal;
		dep->flags = flags;

		/* Keep track of whether anyone on this chain has a semaphore */
		if (signal->flags & I915_SCHED_HAS_SEMAPHORE_CHAIN &&
		    !node_started(signal))
			node->flags |= I915_SCHED_HAS_SEMAPHORE_CHAIN;

		/*
		 * As we do not allow WAIT to preempt inflight requests,
		 * once we have executed a request, along with triggering
		 * any execution callbacks, we must preserve its ordering
		 * within the non-preemptible FIFO.
		 */
		BUILD_BUG_ON(__NO_PREEMPTION & ~I915_PRIORITY_MASK);
		if (flags & I915_DEPENDENCY_EXTERNAL)
			__bump_priority(signal, __NO_PREEMPTION);

		ret = true;
	}

	spin_unlock_irq(&schedule_lock);

	return ret;
}

int i915_sched_node_add_dependency(struct i915_sched_node *node,
				   struct i915_sched_node *signal)
{
	struct i915_dependency *dep;

	dep = i915_dependency_alloc();
	if (!dep)
		return -ENOMEM;

	if (!__i915_sched_node_add_dependency(node, signal, dep,
					      I915_DEPENDENCY_EXTERNAL |
					      I915_DEPENDENCY_ALLOC))
		i915_dependency_free(dep);

	return 0;
}

void i915_sched_node_fini(struct i915_sched_node *node)
{
	struct i915_dependency *dep, *tmp;

<<<<<<< HEAD
	GEM_BUG_ON(!list_empty(&node->link));

=======
>>>>>>> 4cf643a3
	spin_lock_irq(&schedule_lock);

	/*
	 * Everyone we depended upon (the fences we wait to be signaled)
	 * should retire before us and remove themselves from our list.
	 * However, retirement is run independently on each timeline and
	 * so we may be called out-of-order.
	 */
	list_for_each_entry_safe(dep, tmp, &node->signalers_list, signal_link) {
		GEM_BUG_ON(!node_signaled(dep->signaler));
		GEM_BUG_ON(!list_empty(&dep->dfs_link));

		list_del(&dep->wait_link);
		if (dep->flags & I915_DEPENDENCY_ALLOC)
			i915_dependency_free(dep);
	}

	/* Remove ourselves from everyone who depends upon us */
	list_for_each_entry_safe(dep, tmp, &node->waiters_list, wait_link) {
		GEM_BUG_ON(dep->signaler != node);
		GEM_BUG_ON(!list_empty(&dep->dfs_link));

		list_del(&dep->signal_link);
		if (dep->flags & I915_DEPENDENCY_ALLOC)
			i915_dependency_free(dep);
	}

	spin_unlock_irq(&schedule_lock);
}

static void i915_global_scheduler_shrink(void)
{
	kmem_cache_shrink(global.slab_dependencies);
	kmem_cache_shrink(global.slab_priorities);
}

static void i915_global_scheduler_exit(void)
{
	kmem_cache_destroy(global.slab_dependencies);
	kmem_cache_destroy(global.slab_priorities);
}

static struct i915_global_scheduler global = { {
	.shrink = i915_global_scheduler_shrink,
	.exit = i915_global_scheduler_exit,
} };

int __init i915_global_scheduler_init(void)
{
	global.slab_dependencies = KMEM_CACHE(i915_dependency,
					      SLAB_HWCACHE_ALIGN);
	if (!global.slab_dependencies)
		return -ENOMEM;

	global.slab_priorities = KMEM_CACHE(i915_priolist,
					    SLAB_HWCACHE_ALIGN);
	if (!global.slab_priorities)
		goto err_priorities;

	i915_global_register(&global.base);
	return 0;

err_priorities:
	kmem_cache_destroy(global.slab_priorities);
	return -ENOMEM;
}<|MERGE_RESOLUTION|>--- conflicted
+++ resolved
@@ -209,17 +209,10 @@
 	lockdep_assert_held(&schedule_lock);
 	GEM_BUG_ON(prio == I915_PRIORITY_INVALID);
 
-<<<<<<< HEAD
-	if (node_signaled(node))
-		return;
-
-	if (prio <= READ_ONCE(node->attr.priority))
-=======
 	if (prio <= READ_ONCE(node->attr.priority))
 		return;
 
 	if (node_signaled(node))
->>>>>>> 4cf643a3
 		return;
 
 	stack.signaler = node;
@@ -285,11 +278,7 @@
 
 	memset(&cache, 0, sizeof(cache));
 	engine = node_to_request(node)->engine;
-<<<<<<< HEAD
-	spin_lock(&engine->timeline.lock);
-=======
 	spin_lock(&engine->active.lock);
->>>>>>> 4cf643a3
 
 	/* Fifo and depth-first replacement ensure our deps execute before us */
 	engine = sched_lock_engine(node, engine, &cache);
@@ -338,11 +327,7 @@
 		kick_submission(engine, prio);
 	}
 
-<<<<<<< HEAD
-	spin_unlock(&engine->timeline.lock);
-=======
 	spin_unlock(&engine->active.lock);
->>>>>>> 4cf643a3
 }
 
 void i915_schedule(struct i915_request *rq, const struct i915_sched_attr *attr)
@@ -373,7 +358,6 @@
 	__bump_priority(&rq->sched, bump);
 	spin_unlock_irqrestore(&schedule_lock, flags);
 }
-<<<<<<< HEAD
 
 void i915_sched_node_init(struct i915_sched_node *node)
 {
@@ -391,25 +375,6 @@
 	return kmem_cache_alloc(global.slab_dependencies, GFP_KERNEL);
 }
 
-=======
-
-void i915_sched_node_init(struct i915_sched_node *node)
-{
-	INIT_LIST_HEAD(&node->signalers_list);
-	INIT_LIST_HEAD(&node->waiters_list);
-	INIT_LIST_HEAD(&node->link);
-	node->attr.priority = I915_PRIORITY_INVALID;
-	node->semaphores = 0;
-	node->flags = 0;
-}
-
-static struct i915_dependency *
-i915_dependency_alloc(void)
-{
-	return kmem_cache_alloc(global.slab_dependencies, GFP_KERNEL);
-}
-
->>>>>>> 4cf643a3
 static void
 i915_dependency_free(struct i915_dependency *dep)
 {
@@ -476,11 +441,6 @@
 {
 	struct i915_dependency *dep, *tmp;
 
-<<<<<<< HEAD
-	GEM_BUG_ON(!list_empty(&node->link));
-
-=======
->>>>>>> 4cf643a3
 	spin_lock_irq(&schedule_lock);
 
 	/*
