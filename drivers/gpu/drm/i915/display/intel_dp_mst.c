/*
 * Copyright © 2008 Intel Corporation
 *             2014 Red Hat Inc.
 *
 * Permission is hereby granted, free of charge, to any person obtaining a
 * copy of this software and associated documentation files (the "Software"),
 * to deal in the Software without restriction, including without limitation
 * the rights to use, copy, modify, merge, publish, distribute, sublicense,
 * and/or sell copies of the Software, and to permit persons to whom the
 * Software is furnished to do so, subject to the following conditions:
 *
 * The above copyright notice and this permission notice (including the next
 * paragraph) shall be included in all copies or substantial portions of the
 * Software.
 *
 * THE SOFTWARE IS PROVIDED "AS IS", WITHOUT WARRANTY OF ANY KIND, EXPRESS OR
 * IMPLIED, INCLUDING BUT NOT LIMITED TO THE WARRANTIES OF MERCHANTABILITY,
 * FITNESS FOR A PARTICULAR PURPOSE AND NONINFRINGEMENT.  IN NO EVENT SHALL
 * THE AUTHORS OR COPYRIGHT HOLDERS BE LIABLE FOR ANY CLAIM, DAMAGES OR OTHER
 * LIABILITY, WHETHER IN AN ACTION OF CONTRACT, TORT OR OTHERWISE, ARISING
 * FROM, OUT OF OR IN CONNECTION WITH THE SOFTWARE OR THE USE OR OTHER DEALINGS
 * IN THE SOFTWARE.
 *
 */

#include <drm/drm_atomic.h>
#include <drm/drm_atomic_helper.h>
#include <drm/drm_edid.h>
#include <drm/drm_probe_helper.h>

#include "i915_drv.h"
#include "intel_atomic.h"
#include "intel_audio.h"
#include "intel_connector.h"
#include "intel_crtc.h"
#include "intel_ddi.h"
#include "intel_de.h"
#include "intel_display_types.h"
#include "intel_dp.h"
#include "intel_dp_hdcp.h"
#include "intel_dp_mst.h"
#include "intel_dpio_phy.h"
#include "intel_hdcp.h"
#include "intel_hotplug.h"
#include "skl_scaler.h"

static int intel_dp_mst_compute_link_config(struct intel_encoder *encoder,
					    struct intel_crtc_state *crtc_state,
					    struct drm_connector_state *conn_state,
					    struct link_config_limits *limits)
{
	struct drm_atomic_state *state = crtc_state->uapi.state;
	struct intel_dp_mst_encoder *intel_mst = enc_to_mst(encoder);
	struct intel_dp *intel_dp = &intel_mst->primary->dp;
	struct drm_dp_mst_topology_state *mst_state;
	struct intel_connector *connector =
		to_intel_connector(conn_state->connector);
	struct drm_i915_private *i915 = to_i915(connector->base.dev);
	const struct drm_display_mode *adjusted_mode =
		&crtc_state->hw.adjusted_mode;
	int bpp, slots = -EINVAL;

	mst_state = drm_atomic_get_mst_topology_state(state, &intel_dp->mst_mgr);
	if (IS_ERR(mst_state))
		return PTR_ERR(mst_state);

	crtc_state->lane_count = limits->max_lane_count;
	crtc_state->port_clock = limits->max_rate;

	// TODO: Handle pbn_div changes by adding a new MST helper
	if (!mst_state->pbn_div) {
		mst_state->pbn_div = drm_dp_get_vc_payload_bw(&intel_dp->mst_mgr,
							      limits->max_rate,
							      limits->max_lane_count);
	}

	for (bpp = limits->max_bpp; bpp >= limits->min_bpp; bpp -= 2 * 3) {
		crtc_state->pipe_bpp = bpp;

		crtc_state->pbn = drm_dp_calc_pbn_mode(adjusted_mode->crtc_clock,
						       crtc_state->pipe_bpp,
						       false);
		slots = drm_dp_atomic_find_time_slots(state, &intel_dp->mst_mgr,
						      connector->port, crtc_state->pbn);
		if (slots == -EDEADLK)
			return slots;
		if (slots >= 0)
			break;
	}

	if (slots < 0) {
		drm_dbg_kms(&i915->drm, "failed finding vcpi slots:%d\n",
			    slots);
		return slots;
	}

	intel_link_compute_m_n(crtc_state->pipe_bpp,
			       crtc_state->lane_count,
			       adjusted_mode->crtc_clock,
			       crtc_state->port_clock,
			       &crtc_state->dp_m_n,
			       crtc_state->fec_enable);
	crtc_state->dp_m_n.tu = slots;

	return 0;
}

static int intel_dp_mst_update_slots(struct intel_encoder *encoder,
				     struct intel_crtc_state *crtc_state,
				     struct drm_connector_state *conn_state)
{
	struct drm_i915_private *i915 = to_i915(encoder->base.dev);
	struct intel_dp_mst_encoder *intel_mst = enc_to_mst(encoder);
	struct intel_dp *intel_dp = &intel_mst->primary->dp;
	struct drm_dp_mst_topology_mgr *mgr = &intel_dp->mst_mgr;
	struct drm_dp_mst_topology_state *topology_state;
	u8 link_coding_cap = intel_dp_is_uhbr(crtc_state) ?
		DP_CAP_ANSI_128B132B : DP_CAP_ANSI_8B10B;

	topology_state = drm_atomic_get_mst_topology_state(conn_state->state, mgr);
	if (IS_ERR(topology_state)) {
		drm_dbg_kms(&i915->drm, "slot update failed\n");
		return PTR_ERR(topology_state);
	}

	drm_dp_mst_update_slots(topology_state, link_coding_cap);

	return 0;
}

static int intel_dp_mst_compute_config(struct intel_encoder *encoder,
				       struct intel_crtc_state *pipe_config,
				       struct drm_connector_state *conn_state)
{
	struct drm_i915_private *dev_priv = to_i915(encoder->base.dev);
	struct intel_dp_mst_encoder *intel_mst = enc_to_mst(encoder);
	struct intel_dp *intel_dp = &intel_mst->primary->dp;
	struct intel_connector *connector =
		to_intel_connector(conn_state->connector);
	struct intel_digital_connector_state *intel_conn_state =
		to_intel_digital_connector_state(conn_state);
	const struct drm_display_mode *adjusted_mode =
		&pipe_config->hw.adjusted_mode;
	struct link_config_limits limits;
	int ret;

	if (adjusted_mode->flags & DRM_MODE_FLAG_DBLSCAN)
		return -EINVAL;

	pipe_config->output_format = INTEL_OUTPUT_FORMAT_RGB;
	pipe_config->has_pch_encoder = false;

	if (intel_conn_state->force_audio == HDMI_AUDIO_AUTO)
		pipe_config->has_audio = connector->port->has_audio;
	else
		pipe_config->has_audio =
			intel_conn_state->force_audio == HDMI_AUDIO_ON;

	/*
	 * for MST we always configure max link bw - the spec doesn't
	 * seem to suggest we should do otherwise.
	 */
	limits.min_rate =
	limits.max_rate = intel_dp_max_link_rate(intel_dp);

	limits.min_lane_count =
	limits.max_lane_count = intel_dp_max_lane_count(intel_dp);

	limits.min_bpp = intel_dp_min_bpp(pipe_config->output_format);
	/*
	 * FIXME: If all the streams can't fit into the link with
	 * their current pipe_bpp we should reduce pipe_bpp across
	 * the board until things start to fit. Until then we
	 * limit to <= 8bpc since that's what was hardcoded for all
	 * MST streams previously. This hack should be removed once
	 * we have the proper retry logic in place.
	 */
	limits.max_bpp = min(pipe_config->pipe_bpp, 24);

	intel_dp_adjust_compliance_config(intel_dp, pipe_config, &limits);

	ret = intel_dp_mst_compute_link_config(encoder, pipe_config,
					       conn_state, &limits);
	if (ret)
		return ret;

	ret = intel_dp_mst_update_slots(encoder, pipe_config, conn_state);
	if (ret)
		return ret;

	pipe_config->limited_color_range =
		intel_dp_limited_color_range(pipe_config, conn_state);

	if (IS_GEMINILAKE(dev_priv) || IS_BROXTON(dev_priv))
		pipe_config->lane_lat_optim_mask =
			bxt_ddi_phy_calc_lane_lat_optim_mask(pipe_config->lane_count);

	intel_ddi_compute_min_voltage_level(dev_priv, pipe_config);

	return 0;
}

/*
 * Iterate over all connectors and return a mask of
 * all CPU transcoders streaming over the same DP link.
 */
static unsigned int
intel_dp_mst_transcoder_mask(struct intel_atomic_state *state,
			     struct intel_dp *mst_port)
{
	struct drm_i915_private *dev_priv = to_i915(state->base.dev);
	const struct intel_digital_connector_state *conn_state;
	struct intel_connector *connector;
	u8 transcoders = 0;
	int i;

	if (DISPLAY_VER(dev_priv) < 12)
		return 0;

	for_each_new_intel_connector_in_state(state, connector, conn_state, i) {
		const struct intel_crtc_state *crtc_state;
		struct intel_crtc *crtc;

		if (connector->mst_port != mst_port || !conn_state->base.crtc)
			continue;

		crtc = to_intel_crtc(conn_state->base.crtc);
		crtc_state = intel_atomic_get_new_crtc_state(state, crtc);

		if (!crtc_state->hw.active)
			continue;

		transcoders |= BIT(crtc_state->cpu_transcoder);
	}

	return transcoders;
}

static int intel_dp_mst_compute_config_late(struct intel_encoder *encoder,
					    struct intel_crtc_state *crtc_state,
					    struct drm_connector_state *conn_state)
{
	struct intel_atomic_state *state = to_intel_atomic_state(conn_state->state);
	struct intel_dp_mst_encoder *intel_mst = enc_to_mst(encoder);
	struct intel_dp *intel_dp = &intel_mst->primary->dp;

	/* lowest numbered transcoder will be designated master */
	crtc_state->mst_master_transcoder =
		ffs(intel_dp_mst_transcoder_mask(state, intel_dp)) - 1;

	return 0;
}

/*
 * If one of the connectors in a MST stream needs a modeset, mark all CRTCs
 * that shares the same MST stream as mode changed,
 * intel_modeset_pipe_config()+intel_crtc_check_fastset() will take care to do
 * a fastset when possible.
 */
static int
intel_dp_mst_atomic_master_trans_check(struct intel_connector *connector,
				       struct intel_atomic_state *state)
{
	struct drm_i915_private *dev_priv = to_i915(state->base.dev);
	struct drm_connector_list_iter connector_list_iter;
	struct intel_connector *connector_iter;
	int ret = 0;

	if (DISPLAY_VER(dev_priv) < 12)
		return  0;

	if (!intel_connector_needs_modeset(state, &connector->base))
		return 0;

	drm_connector_list_iter_begin(&dev_priv->drm, &connector_list_iter);
	for_each_intel_connector_iter(connector_iter, &connector_list_iter) {
		struct intel_digital_connector_state *conn_iter_state;
		struct intel_crtc_state *crtc_state;
		struct intel_crtc *crtc;

		if (connector_iter->mst_port != connector->mst_port ||
		    connector_iter == connector)
			continue;

		conn_iter_state = intel_atomic_get_digital_connector_state(state,
									   connector_iter);
		if (IS_ERR(conn_iter_state)) {
			ret = PTR_ERR(conn_iter_state);
			break;
		}

		if (!conn_iter_state->base.crtc)
			continue;

		crtc = to_intel_crtc(conn_iter_state->base.crtc);
		crtc_state = intel_atomic_get_crtc_state(&state->base, crtc);
		if (IS_ERR(crtc_state)) {
			ret = PTR_ERR(crtc_state);
			break;
		}

		ret = drm_atomic_add_affected_planes(&state->base, &crtc->base);
		if (ret)
			break;
		crtc_state->uapi.mode_changed = true;
	}
	drm_connector_list_iter_end(&connector_list_iter);

	return ret;
}

static int
intel_dp_mst_atomic_check(struct drm_connector *connector,
			  struct drm_atomic_state *_state)
{
	struct intel_atomic_state *state = to_intel_atomic_state(_state);
	struct intel_connector *intel_connector =
		to_intel_connector(connector);
	int ret;

	ret = intel_digital_connector_atomic_check(connector, &state->base);
	if (ret)
		return ret;

	ret = intel_dp_mst_atomic_master_trans_check(intel_connector, state);
	if (ret)
		return ret;

	return drm_dp_atomic_release_time_slots(&state->base,
						&intel_connector->mst_port->mst_mgr,
						intel_connector->port);
}

static void clear_act_sent(struct intel_encoder *encoder,
			   const struct intel_crtc_state *crtc_state)
{
	struct drm_i915_private *i915 = to_i915(encoder->base.dev);

	intel_de_write(i915, dp_tp_status_reg(encoder, crtc_state),
		       DP_TP_STATUS_ACT_SENT);
}

static void wait_for_act_sent(struct intel_encoder *encoder,
			      const struct intel_crtc_state *crtc_state)
{
	struct drm_i915_private *i915 = to_i915(encoder->base.dev);
	struct intel_dp_mst_encoder *intel_mst = enc_to_mst(encoder);
	struct intel_dp *intel_dp = &intel_mst->primary->dp;

	if (intel_de_wait_for_set(i915, dp_tp_status_reg(encoder, crtc_state),
				  DP_TP_STATUS_ACT_SENT, 1))
		drm_err(&i915->drm, "Timed out waiting for ACT sent\n");

	drm_dp_check_act_status(&intel_dp->mst_mgr);
}

static void intel_mst_disable_dp(struct intel_atomic_state *state,
				 struct intel_encoder *encoder,
				 const struct intel_crtc_state *old_crtc_state,
				 const struct drm_connector_state *old_conn_state)
{
	struct intel_dp_mst_encoder *intel_mst = enc_to_mst(encoder);
	struct intel_digital_port *dig_port = intel_mst->primary;
	struct intel_dp *intel_dp = &dig_port->dp;
	struct intel_connector *connector =
		to_intel_connector(old_conn_state->connector);
	struct drm_dp_mst_topology_state *mst_state =
		drm_atomic_get_mst_topology_state(&state->base, &intel_dp->mst_mgr);
	struct drm_i915_private *i915 = to_i915(connector->base.dev);

	drm_dbg_kms(&i915->drm, "active links %d\n",
		    intel_dp->active_mst_links);

	intel_hdcp_disable(intel_mst->connector);

	drm_dp_remove_payload(&intel_dp->mst_mgr, mst_state,
			      drm_atomic_get_mst_payload_state(mst_state, connector->port));

<<<<<<< HEAD
	ret = drm_dp_update_payload_part1(&intel_dp->mst_mgr, start_slot);
	if (ret) {
		drm_dbg_kms(&i915->drm, "failed to update payload %d\n", ret);
	}

=======
>>>>>>> 7365df19
	intel_audio_codec_disable(encoder, old_crtc_state, old_conn_state);
}

static void intel_mst_post_disable_dp(struct intel_atomic_state *state,
				      struct intel_encoder *encoder,
				      const struct intel_crtc_state *old_crtc_state,
				      const struct drm_connector_state *old_conn_state)
{
	struct intel_dp_mst_encoder *intel_mst = enc_to_mst(encoder);
	struct intel_digital_port *dig_port = intel_mst->primary;
	struct intel_dp *intel_dp = &dig_port->dp;
	struct intel_connector *connector =
		to_intel_connector(old_conn_state->connector);
	struct drm_i915_private *dev_priv = to_i915(connector->base.dev);
	bool last_mst_stream;

	intel_dp->active_mst_links--;
	last_mst_stream = intel_dp->active_mst_links == 0;
	drm_WARN_ON(&dev_priv->drm,
		    DISPLAY_VER(dev_priv) >= 12 && last_mst_stream &&
		    !intel_dp_mst_is_master_trans(old_crtc_state));

	intel_crtc_vblank_off(old_crtc_state);

	intel_disable_transcoder(old_crtc_state);

	clear_act_sent(encoder, old_crtc_state);

	intel_de_rmw(dev_priv, TRANS_DDI_FUNC_CTL(old_crtc_state->cpu_transcoder),
		     TRANS_DDI_DP_VC_PAYLOAD_ALLOC, 0);

	wait_for_act_sent(encoder, old_crtc_state);

	intel_ddi_disable_transcoder_func(old_crtc_state);

	if (DISPLAY_VER(dev_priv) >= 9)
		skl_scaler_disable(old_crtc_state);
	else
		ilk_pfit_disable(old_crtc_state);

	/*
	 * Power down mst path before disabling the port, otherwise we end
	 * up getting interrupts from the sink upon detecting link loss.
	 */
	drm_dp_send_power_updown_phy(&intel_dp->mst_mgr, connector->port,
				     false);

	/*
	 * BSpec 4287: disable DIP after the transcoder is disabled and before
	 * the transcoder clock select is set to none.
	 */
	if (last_mst_stream)
		intel_dp_set_infoframes(&dig_port->base, false,
					old_crtc_state, NULL);
	/*
	 * From TGL spec: "If multi-stream slave transcoder: Configure
	 * Transcoder Clock Select to direct no clock to the transcoder"
	 *
	 * From older GENs spec: "Configure Transcoder Clock Select to direct
	 * no clock to the transcoder"
	 */
	if (DISPLAY_VER(dev_priv) < 12 || !last_mst_stream)
		intel_ddi_disable_pipe_clock(old_crtc_state);


	intel_mst->connector = NULL;
	if (last_mst_stream)
		dig_port->base.post_disable(state, &dig_port->base,
						  old_crtc_state, NULL);

	drm_dbg_kms(&dev_priv->drm, "active links %d\n",
		    intel_dp->active_mst_links);
}

static void intel_mst_pre_pll_enable_dp(struct intel_atomic_state *state,
					struct intel_encoder *encoder,
					const struct intel_crtc_state *pipe_config,
					const struct drm_connector_state *conn_state)
{
	struct intel_dp_mst_encoder *intel_mst = enc_to_mst(encoder);
	struct intel_digital_port *dig_port = intel_mst->primary;
	struct intel_dp *intel_dp = &dig_port->dp;

	if (intel_dp->active_mst_links == 0)
		dig_port->base.pre_pll_enable(state, &dig_port->base,
						    pipe_config, NULL);
}

static void intel_mst_pre_enable_dp(struct intel_atomic_state *state,
				    struct intel_encoder *encoder,
				    const struct intel_crtc_state *pipe_config,
				    const struct drm_connector_state *conn_state)
{
	struct intel_dp_mst_encoder *intel_mst = enc_to_mst(encoder);
	struct intel_digital_port *dig_port = intel_mst->primary;
	struct intel_dp *intel_dp = &dig_port->dp;
	struct drm_i915_private *dev_priv = to_i915(encoder->base.dev);
	struct intel_connector *connector =
		to_intel_connector(conn_state->connector);
	struct drm_dp_mst_topology_state *mst_state =
		drm_atomic_get_new_mst_topology_state(&state->base, &intel_dp->mst_mgr);
	int ret;
	bool first_mst_stream;

	/* MST encoders are bound to a crtc, not to a connector,
	 * force the mapping here for get_hw_state.
	 */
	connector->encoder = encoder;
	intel_mst->connector = connector;
	first_mst_stream = intel_dp->active_mst_links == 0;
	drm_WARN_ON(&dev_priv->drm,
		    DISPLAY_VER(dev_priv) >= 12 && first_mst_stream &&
		    !intel_dp_mst_is_master_trans(pipe_config));

	drm_dbg_kms(&dev_priv->drm, "active links %d\n",
		    intel_dp->active_mst_links);

	if (first_mst_stream)
		intel_dp_set_power(intel_dp, DP_SET_POWER_D0);

	drm_dp_send_power_updown_phy(&intel_dp->mst_mgr, connector->port, true);

	if (first_mst_stream)
		dig_port->base.pre_enable(state, &dig_port->base,
						pipe_config, NULL);

	intel_dp->active_mst_links++;

	ret = drm_dp_add_payload_part1(&intel_dp->mst_mgr, mst_state,
				       drm_atomic_get_mst_payload_state(mst_state, connector->port));
	if (ret < 0)
		drm_err(&dev_priv->drm, "Failed to create MST payload for %s: %d\n",
			connector->base.name, ret);

	/*
	 * Before Gen 12 this is not done as part of
	 * dig_port->base.pre_enable() and should be done here. For
	 * Gen 12+ the step in which this should be done is different for the
	 * first MST stream, so it's done on the DDI for the first stream and
	 * here for the following ones.
	 */
	if (DISPLAY_VER(dev_priv) < 12 || !first_mst_stream)
		intel_ddi_enable_pipe_clock(encoder, pipe_config);

	intel_ddi_set_dp_msa(pipe_config, conn_state);
}

static void intel_mst_enable_dp(struct intel_atomic_state *state,
				struct intel_encoder *encoder,
				const struct intel_crtc_state *pipe_config,
				const struct drm_connector_state *conn_state)
{
	struct intel_dp_mst_encoder *intel_mst = enc_to_mst(encoder);
	struct intel_digital_port *dig_port = intel_mst->primary;
	struct intel_dp *intel_dp = &dig_port->dp;
	struct intel_connector *connector = to_intel_connector(conn_state->connector);
	struct drm_i915_private *dev_priv = to_i915(encoder->base.dev);
	struct drm_dp_mst_topology_state *mst_state =
		drm_atomic_get_new_mst_topology_state(&state->base, &intel_dp->mst_mgr);
	enum transcoder trans = pipe_config->cpu_transcoder;

	drm_WARN_ON(&dev_priv->drm, pipe_config->has_pch_encoder);

	clear_act_sent(encoder, pipe_config);

	if (intel_dp_is_uhbr(pipe_config)) {
		const struct drm_display_mode *adjusted_mode =
			&pipe_config->hw.adjusted_mode;
		u64 crtc_clock_hz = KHz(adjusted_mode->crtc_clock);

		intel_de_write(dev_priv, TRANS_DP2_VFREQHIGH(pipe_config->cpu_transcoder),
			       TRANS_DP2_VFREQ_PIXEL_CLOCK(crtc_clock_hz >> 24));
		intel_de_write(dev_priv, TRANS_DP2_VFREQLOW(pipe_config->cpu_transcoder),
			       TRANS_DP2_VFREQ_PIXEL_CLOCK(crtc_clock_hz & 0xffffff));
	}

	intel_ddi_enable_transcoder_func(encoder, pipe_config);

	intel_de_rmw(dev_priv, TRANS_DDI_FUNC_CTL(trans), 0,
		     TRANS_DDI_DP_VC_PAYLOAD_ALLOC);

	drm_dbg_kms(&dev_priv->drm, "active links %d\n",
		    intel_dp->active_mst_links);

	wait_for_act_sent(encoder, pipe_config);

	drm_dp_add_payload_part2(&intel_dp->mst_mgr, &state->base,
				 drm_atomic_get_mst_payload_state(mst_state, connector->port));

	if (DISPLAY_VER(dev_priv) >= 14 && pipe_config->fec_enable)
		intel_de_rmw(dev_priv, MTL_CHICKEN_TRANS(trans), 0,
			     FECSTALL_DIS_DPTSTREAM_DPTTG);
	else if (DISPLAY_VER(dev_priv) >= 12 && pipe_config->fec_enable)
		intel_de_rmw(dev_priv, CHICKEN_TRANS(trans), 0,
			     FECSTALL_DIS_DPTSTREAM_DPTTG);

	intel_enable_transcoder(pipe_config);

	intel_crtc_vblank_on(pipe_config);

	intel_audio_codec_enable(encoder, pipe_config, conn_state);

	/* Enable hdcp if it's desired */
	if (conn_state->content_protection ==
	    DRM_MODE_CONTENT_PROTECTION_DESIRED)
		intel_hdcp_enable(to_intel_connector(conn_state->connector),
				  pipe_config,
				  (u8)conn_state->hdcp_content_type);
}

static bool intel_dp_mst_enc_get_hw_state(struct intel_encoder *encoder,
				      enum pipe *pipe)
{
	struct intel_dp_mst_encoder *intel_mst = enc_to_mst(encoder);
	*pipe = intel_mst->pipe;
	if (intel_mst->connector)
		return true;
	return false;
}

static void intel_dp_mst_enc_get_config(struct intel_encoder *encoder,
					struct intel_crtc_state *pipe_config)
{
	struct intel_dp_mst_encoder *intel_mst = enc_to_mst(encoder);
	struct intel_digital_port *dig_port = intel_mst->primary;

	dig_port->base.get_config(&dig_port->base, pipe_config);
}

static bool intel_dp_mst_initial_fastset_check(struct intel_encoder *encoder,
					       struct intel_crtc_state *crtc_state)
{
	struct intel_dp_mst_encoder *intel_mst = enc_to_mst(encoder);
	struct intel_digital_port *dig_port = intel_mst->primary;

	return intel_dp_initial_fastset_check(&dig_port->base, crtc_state);
}

static int intel_dp_mst_get_ddc_modes(struct drm_connector *connector)
{
	struct intel_connector *intel_connector = to_intel_connector(connector);
	struct intel_dp *intel_dp = intel_connector->mst_port;
	struct edid *edid;
	int ret;

	if (drm_connector_is_unregistered(connector))
		return intel_connector_update_modes(connector, NULL);

	edid = drm_dp_mst_get_edid(connector, &intel_dp->mst_mgr, intel_connector->port);
	ret = intel_connector_update_modes(connector, edid);
	kfree(edid);

	return ret;
}

static int
intel_dp_mst_connector_late_register(struct drm_connector *connector)
{
	struct intel_connector *intel_connector = to_intel_connector(connector);
	int ret;

	ret = drm_dp_mst_connector_late_register(connector,
						 intel_connector->port);
	if (ret < 0)
		return ret;

	ret = intel_connector_register(connector);
	if (ret < 0)
		drm_dp_mst_connector_early_unregister(connector,
						      intel_connector->port);

	return ret;
}

static void
intel_dp_mst_connector_early_unregister(struct drm_connector *connector)
{
	struct intel_connector *intel_connector = to_intel_connector(connector);

	intel_connector_unregister(connector);
	drm_dp_mst_connector_early_unregister(connector,
					      intel_connector->port);
}

static const struct drm_connector_funcs intel_dp_mst_connector_funcs = {
	.fill_modes = drm_helper_probe_single_connector_modes,
	.atomic_get_property = intel_digital_connector_atomic_get_property,
	.atomic_set_property = intel_digital_connector_atomic_set_property,
	.late_register = intel_dp_mst_connector_late_register,
	.early_unregister = intel_dp_mst_connector_early_unregister,
	.destroy = intel_connector_destroy,
	.atomic_destroy_state = drm_atomic_helper_connector_destroy_state,
	.atomic_duplicate_state = intel_digital_connector_duplicate_state,
};

static int intel_dp_mst_get_modes(struct drm_connector *connector)
{
	return intel_dp_mst_get_ddc_modes(connector);
}

static int
intel_dp_mst_mode_valid_ctx(struct drm_connector *connector,
			    struct drm_display_mode *mode,
			    struct drm_modeset_acquire_ctx *ctx,
			    enum drm_mode_status *status)
{
	struct drm_i915_private *dev_priv = to_i915(connector->dev);
	struct intel_connector *intel_connector = to_intel_connector(connector);
	struct intel_dp *intel_dp = intel_connector->mst_port;
	struct drm_dp_mst_topology_mgr *mgr = &intel_dp->mst_mgr;
	struct drm_dp_mst_port *port = intel_connector->port;
	const int min_bpp = 18;
	int max_dotclk = to_i915(connector->dev)->max_dotclk_freq;
	int max_rate, mode_rate, max_lanes, max_link_clock;
	int ret;

	if (drm_connector_is_unregistered(connector)) {
		*status = MODE_ERROR;
		return 0;
	}

	if (mode->flags & DRM_MODE_FLAG_DBLSCAN) {
		*status = MODE_NO_DBLESCAN;
		return 0;
	}

	max_link_clock = intel_dp_max_link_rate(intel_dp);
	max_lanes = intel_dp_max_lane_count(intel_dp);

	max_rate = intel_dp_max_data_rate(max_link_clock, max_lanes);
	mode_rate = intel_dp_link_required(mode->clock, min_bpp);

	ret = drm_modeset_lock(&mgr->base.lock, ctx);
	if (ret)
		return ret;

	if (mode_rate > max_rate || mode->clock > max_dotclk ||
	    drm_dp_calc_pbn_mode(mode->clock, min_bpp, false) > port->full_pbn) {
		*status = MODE_CLOCK_HIGH;
		return 0;
	}

	if (mode->clock < 10000) {
		*status = MODE_CLOCK_LOW;
		return 0;
	}

	if (mode->flags & DRM_MODE_FLAG_DBLCLK) {
		*status = MODE_H_ILLEGAL;
		return 0;
	}

	*status = intel_mode_valid_max_plane_size(dev_priv, mode, false);
	return 0;
}

static struct drm_encoder *intel_mst_atomic_best_encoder(struct drm_connector *connector,
							 struct drm_atomic_state *state)
{
	struct drm_connector_state *connector_state = drm_atomic_get_new_connector_state(state,
											 connector);
	struct intel_connector *intel_connector = to_intel_connector(connector);
	struct intel_dp *intel_dp = intel_connector->mst_port;
	struct intel_crtc *crtc = to_intel_crtc(connector_state->crtc);

	return &intel_dp->mst_encoders[crtc->pipe]->base.base;
}

static int
intel_dp_mst_detect(struct drm_connector *connector,
		    struct drm_modeset_acquire_ctx *ctx, bool force)
{
	struct drm_i915_private *i915 = to_i915(connector->dev);
	struct intel_connector *intel_connector = to_intel_connector(connector);
	struct intel_dp *intel_dp = intel_connector->mst_port;

	if (!INTEL_DISPLAY_ENABLED(i915))
		return connector_status_disconnected;

	if (drm_connector_is_unregistered(connector))
		return connector_status_disconnected;

	return drm_dp_mst_detect_port(connector, ctx, &intel_dp->mst_mgr,
				      intel_connector->port);
}

static const struct drm_connector_helper_funcs intel_dp_mst_connector_helper_funcs = {
	.get_modes = intel_dp_mst_get_modes,
	.mode_valid_ctx = intel_dp_mst_mode_valid_ctx,
	.atomic_best_encoder = intel_mst_atomic_best_encoder,
	.atomic_check = intel_dp_mst_atomic_check,
	.detect_ctx = intel_dp_mst_detect,
};

static void intel_dp_mst_encoder_destroy(struct drm_encoder *encoder)
{
	struct intel_dp_mst_encoder *intel_mst = enc_to_mst(to_intel_encoder(encoder));

	drm_encoder_cleanup(encoder);
	kfree(intel_mst);
}

static const struct drm_encoder_funcs intel_dp_mst_enc_funcs = {
	.destroy = intel_dp_mst_encoder_destroy,
};

static bool intel_dp_mst_get_hw_state(struct intel_connector *connector)
{
	if (intel_attached_encoder(connector) && connector->base.state->crtc) {
		enum pipe pipe;
		if (!intel_attached_encoder(connector)->get_hw_state(intel_attached_encoder(connector), &pipe))
			return false;
		return true;
	}
	return false;
}

static struct drm_connector *intel_dp_add_mst_connector(struct drm_dp_mst_topology_mgr *mgr, struct drm_dp_mst_port *port, const char *pathprop)
{
	struct intel_dp *intel_dp = container_of(mgr, struct intel_dp, mst_mgr);
	struct intel_digital_port *dig_port = dp_to_dig_port(intel_dp);
	struct drm_device *dev = dig_port->base.base.dev;
	struct drm_i915_private *dev_priv = to_i915(dev);
	struct intel_connector *intel_connector;
	struct drm_connector *connector;
	enum pipe pipe;
	int ret;

	intel_connector = intel_connector_alloc();
	if (!intel_connector)
		return NULL;

	intel_connector->get_hw_state = intel_dp_mst_get_hw_state;
	intel_connector->mst_port = intel_dp;
	intel_connector->port = port;
	drm_dp_mst_get_port_malloc(port);

	connector = &intel_connector->base;
	ret = drm_connector_init(dev, connector, &intel_dp_mst_connector_funcs,
				 DRM_MODE_CONNECTOR_DisplayPort);
	if (ret) {
		drm_dp_mst_put_port_malloc(port);
		intel_connector_free(intel_connector);
		return NULL;
	}

	drm_connector_helper_add(connector, &intel_dp_mst_connector_helper_funcs);

	for_each_pipe(dev_priv, pipe) {
		struct drm_encoder *enc =
			&intel_dp->mst_encoders[pipe]->base.base;

		ret = drm_connector_attach_encoder(&intel_connector->base, enc);
		if (ret)
			goto err;
	}

	drm_object_attach_property(&connector->base, dev->mode_config.path_property, 0);
	drm_object_attach_property(&connector->base, dev->mode_config.tile_property, 0);

	ret = drm_connector_set_path_property(connector, pathprop);
	if (ret)
		goto err;

	intel_attach_force_audio_property(connector);
	intel_attach_broadcast_rgb_property(connector);

	ret = intel_dp_hdcp_init(dig_port, intel_connector);
	if (ret)
		drm_dbg_kms(&dev_priv->drm, "[%s:%d] HDCP MST init failed, skipping.\n",
			    connector->name, connector->base.id);
	/*
	 * Reuse the prop from the SST connector because we're
	 * not allowed to create new props after device registration.
	 */
	connector->max_bpc_property =
		intel_dp->attached_connector->base.max_bpc_property;
	if (connector->max_bpc_property)
		drm_connector_attach_max_bpc_property(connector, 6, 12);

	return connector;

err:
	drm_connector_cleanup(connector);
	return NULL;
}

static void
intel_dp_mst_poll_hpd_irq(struct drm_dp_mst_topology_mgr *mgr)
{
	struct intel_dp *intel_dp = container_of(mgr, struct intel_dp, mst_mgr);

	intel_hpd_trigger_irq(dp_to_dig_port(intel_dp));
}

static const struct drm_dp_mst_topology_cbs mst_cbs = {
	.add_connector = intel_dp_add_mst_connector,
	.poll_hpd_irq = intel_dp_mst_poll_hpd_irq,
};

static struct intel_dp_mst_encoder *
intel_dp_create_fake_mst_encoder(struct intel_digital_port *dig_port, enum pipe pipe)
{
	struct intel_dp_mst_encoder *intel_mst;
	struct intel_encoder *intel_encoder;
	struct drm_device *dev = dig_port->base.base.dev;

	intel_mst = kzalloc(sizeof(*intel_mst), GFP_KERNEL);

	if (!intel_mst)
		return NULL;

	intel_mst->pipe = pipe;
	intel_encoder = &intel_mst->base;
	intel_mst->primary = dig_port;

	drm_encoder_init(dev, &intel_encoder->base, &intel_dp_mst_enc_funcs,
			 DRM_MODE_ENCODER_DPMST, "DP-MST %c", pipe_name(pipe));

	intel_encoder->type = INTEL_OUTPUT_DP_MST;
	intel_encoder->power_domain = dig_port->base.power_domain;
	intel_encoder->port = dig_port->base.port;
	intel_encoder->cloneable = 0;
	/*
	 * This is wrong, but broken userspace uses the intersection
	 * of possible_crtcs of all the encoders of a given connector
	 * to figure out which crtcs can drive said connector. What
	 * should be used instead is the union of possible_crtcs.
	 * To keep such userspace functioning we must misconfigure
	 * this to make sure the intersection is not empty :(
	 */
	intel_encoder->pipe_mask = ~0;

	intel_encoder->compute_config = intel_dp_mst_compute_config;
	intel_encoder->compute_config_late = intel_dp_mst_compute_config_late;
	intel_encoder->disable = intel_mst_disable_dp;
	intel_encoder->post_disable = intel_mst_post_disable_dp;
	intel_encoder->update_pipe = intel_ddi_update_pipe;
	intel_encoder->pre_pll_enable = intel_mst_pre_pll_enable_dp;
	intel_encoder->pre_enable = intel_mst_pre_enable_dp;
	intel_encoder->enable = intel_mst_enable_dp;
	intel_encoder->get_hw_state = intel_dp_mst_enc_get_hw_state;
	intel_encoder->get_config = intel_dp_mst_enc_get_config;
	intel_encoder->initial_fastset_check = intel_dp_mst_initial_fastset_check;

	return intel_mst;

}

static bool
intel_dp_create_fake_mst_encoders(struct intel_digital_port *dig_port)
{
	struct intel_dp *intel_dp = &dig_port->dp;
	struct drm_i915_private *dev_priv = to_i915(dig_port->base.base.dev);
	enum pipe pipe;

	for_each_pipe(dev_priv, pipe)
		intel_dp->mst_encoders[pipe] = intel_dp_create_fake_mst_encoder(dig_port, pipe);
	return true;
}

int
intel_dp_mst_encoder_active_links(struct intel_digital_port *dig_port)
{
	return dig_port->dp.active_mst_links;
}

int
intel_dp_mst_encoder_init(struct intel_digital_port *dig_port, int conn_base_id)
{
	struct drm_i915_private *i915 = to_i915(dig_port->base.base.dev);
	struct intel_dp *intel_dp = &dig_port->dp;
	enum port port = dig_port->base.port;
	int ret;

	if (!HAS_DP_MST(i915) || intel_dp_is_edp(intel_dp))
		return 0;

	if (DISPLAY_VER(i915) < 12 && port == PORT_A)
		return 0;

	if (DISPLAY_VER(i915) < 11 && port == PORT_E)
		return 0;

	intel_dp->mst_mgr.cbs = &mst_cbs;

	/* create encoders */
	intel_dp_create_fake_mst_encoders(dig_port);
	ret = drm_dp_mst_topology_mgr_init(&intel_dp->mst_mgr, &i915->drm,
					   &intel_dp->aux, 16, 3, conn_base_id);
	if (ret) {
		intel_dp->mst_mgr.cbs = NULL;
		return ret;
	}

	return 0;
}

bool intel_dp_mst_source_support(struct intel_dp *intel_dp)
{
	return intel_dp->mst_mgr.cbs;
}

void
intel_dp_mst_encoder_cleanup(struct intel_digital_port *dig_port)
{
	struct intel_dp *intel_dp = &dig_port->dp;

	if (!intel_dp_mst_source_support(intel_dp))
		return;

	drm_dp_mst_topology_mgr_destroy(&intel_dp->mst_mgr);
	/* encoders will get killed by normal cleanup */

	intel_dp->mst_mgr.cbs = NULL;
}

bool intel_dp_mst_is_master_trans(const struct intel_crtc_state *crtc_state)
{
	return crtc_state->mst_master_transcoder == crtc_state->cpu_transcoder;
}

bool intel_dp_mst_is_slave_trans(const struct intel_crtc_state *crtc_state)
{
	return crtc_state->mst_master_transcoder != INVALID_TRANSCODER &&
	       crtc_state->mst_master_transcoder != crtc_state->cpu_transcoder;
}<|MERGE_RESOLUTION|>--- conflicted
+++ resolved
@@ -376,14 +376,6 @@
 	drm_dp_remove_payload(&intel_dp->mst_mgr, mst_state,
 			      drm_atomic_get_mst_payload_state(mst_state, connector->port));
 
-<<<<<<< HEAD
-	ret = drm_dp_update_payload_part1(&intel_dp->mst_mgr, start_slot);
-	if (ret) {
-		drm_dbg_kms(&i915->drm, "failed to update payload %d\n", ret);
-	}
-
-=======
->>>>>>> 7365df19
 	intel_audio_codec_disable(encoder, old_crtc_state, old_conn_state);
 }
 
