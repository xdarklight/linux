--- conflicted
+++ resolved
@@ -6064,13 +6064,9 @@
 		need_work = true;
 	}
 	spin_unlock_irq(&i915->irq_lock);
-<<<<<<< HEAD
-	intel_hpd_schedule_detection(i915);
-=======
 
 	if (need_work)
-		queue_delayed_work(i915->unordered_wq, &i915->display.hotplug.hotplug_work, 0);
->>>>>>> 205e18c1
+		intel_hpd_schedule_detection(i915);
 }
 
 static const struct drm_connector_funcs intel_dp_connector_funcs = {
