/*
 * Copyright © 2008-2015 Intel Corporation
 *
 * Permission is hereby granted, free of charge, to any person obtaining a
 * copy of this software and associated documentation files (the "Software"),
 * to deal in the Software without restriction, including without limitation
 * the rights to use, copy, modify, merge, publish, distribute, sublicense,
 * and/or sell copies of the Software, and to permit persons to whom the
 * Software is furnished to do so, subject to the following conditions:
 *
 * The above copyright notice and this permission notice (including the next
 * paragraph) shall be included in all copies or substantial portions of the
 * Software.
 *
 * THE SOFTWARE IS PROVIDED "AS IS", WITHOUT WARRANTY OF ANY KIND, EXPRESS OR
 * IMPLIED, INCLUDING BUT NOT LIMITED TO THE WARRANTIES OF MERCHANTABILITY,
 * FITNESS FOR A PARTICULAR PURPOSE AND NONINFRINGEMENT.  IN NO EVENT SHALL
 * THE AUTHORS OR COPYRIGHT HOLDERS BE LIABLE FOR ANY CLAIM, DAMAGES OR OTHER
 * LIABILITY, WHETHER IN AN ACTION OF CONTRACT, TORT OR OTHERWISE, ARISING
 * FROM, OUT OF OR IN CONNECTION WITH THE SOFTWARE OR THE USE OR OTHER DEALINGS
 * IN THE SOFTWARE.
 */

#include <drm/i915_drm.h>

#include "i915_drv.h"
#include "i915_scatterlist.h"
#include "i915_vgpu.h"

/**
 * DOC: fence register handling
 *
 * Important to avoid confusions: "fences" in the i915 driver are not execution
 * fences used to track command completion but hardware detiler objects which
 * wrap a given range of the global GTT. Each platform has only a fairly limited
 * set of these objects.
 *
 * Fences are used to detile GTT memory mappings. They're also connected to the
 * hardware frontbuffer render tracking and hence interact with frontbuffer
 * compression. Furthermore on older platforms fences are required for tiled
 * objects used by the display engine. They can also be used by the render
 * engine - they're required for blitter commands and are optional for render
 * commands. But on gen4+ both display (with the exception of fbc) and rendering
 * have their own tiling state bits and don't need fences.
 *
 * Also note that fences only support X and Y tiling and hence can't be used for
 * the fancier new tiling formats like W, Ys and Yf.
 *
 * Finally note that because fences are such a restricted resource they're
 * dynamically associated with objects. Furthermore fence state is committed to
 * the hardware lazily to avoid unnecessary stalls on gen2/3. Therefore code must
 * explicitly call i915_gem_object_get_fence() to synchronize fencing status
 * for cpu access. Also note that some code wants an unfenced view, for those
 * cases the fence can be removed forcefully with i915_gem_object_put_fence().
 *
 * Internally these functions will synchronize with userspace access by removing
 * CPU ptes into GTT mmaps (not the GTT ptes themselves) as needed.
 */

#define pipelined 0

static void i965_write_fence_reg(struct i915_fence_reg *fence,
				 struct i915_vma *vma)
{
	i915_reg_t fence_reg_lo, fence_reg_hi;
	int fence_pitch_shift;
	u64 val;

	if (INTEL_GEN(fence->i915) >= 6) {
		fence_reg_lo = FENCE_REG_GEN6_LO(fence->id);
		fence_reg_hi = FENCE_REG_GEN6_HI(fence->id);
		fence_pitch_shift = GEN6_FENCE_PITCH_SHIFT;

	} else {
		fence_reg_lo = FENCE_REG_965_LO(fence->id);
		fence_reg_hi = FENCE_REG_965_HI(fence->id);
		fence_pitch_shift = I965_FENCE_PITCH_SHIFT;
	}

	val = 0;
	if (vma) {
		unsigned int stride = i915_gem_object_get_stride(vma->obj);

		GEM_BUG_ON(!i915_vma_is_map_and_fenceable(vma));
		GEM_BUG_ON(!IS_ALIGNED(vma->node.start, I965_FENCE_PAGE));
		GEM_BUG_ON(!IS_ALIGNED(vma->fence_size, I965_FENCE_PAGE));
		GEM_BUG_ON(!IS_ALIGNED(stride, 128));

		val = (vma->node.start + vma->fence_size - I965_FENCE_PAGE) << 32;
		val |= vma->node.start;
		val |= (u64)((stride / 128) - 1) << fence_pitch_shift;
		if (i915_gem_object_get_tiling(vma->obj) == I915_TILING_Y)
			val |= BIT(I965_FENCE_TILING_Y_SHIFT);
		val |= I965_FENCE_REG_VALID;
	}

	if (!pipelined) {
		struct intel_uncore *uncore = &fence->i915->uncore;

		/*
		 * To w/a incoherency with non-atomic 64-bit register updates,
		 * we split the 64-bit update into two 32-bit writes. In order
		 * for a partial fence not to be evaluated between writes, we
		 * precede the update with write to turn off the fence register,
		 * and only enable the fence as the last step.
		 *
		 * For extra levels of paranoia, we make sure each step lands
		 * before applying the next step.
		 */
		intel_uncore_write_fw(uncore, fence_reg_lo, 0);
		intel_uncore_posting_read_fw(uncore, fence_reg_lo);

		intel_uncore_write_fw(uncore, fence_reg_hi, upper_32_bits(val));
		intel_uncore_write_fw(uncore, fence_reg_lo, lower_32_bits(val));
		intel_uncore_posting_read_fw(uncore, fence_reg_lo);
	}
}

static void i915_write_fence_reg(struct i915_fence_reg *fence,
				 struct i915_vma *vma)
{
	u32 val;

	val = 0;
	if (vma) {
		unsigned int tiling = i915_gem_object_get_tiling(vma->obj);
		bool is_y_tiled = tiling == I915_TILING_Y;
		unsigned int stride = i915_gem_object_get_stride(vma->obj);

		GEM_BUG_ON(!i915_vma_is_map_and_fenceable(vma));
		GEM_BUG_ON(vma->node.start & ~I915_FENCE_START_MASK);
		GEM_BUG_ON(!is_power_of_2(vma->fence_size));
		GEM_BUG_ON(!IS_ALIGNED(vma->node.start, vma->fence_size));

		if (is_y_tiled && HAS_128_BYTE_Y_TILING(fence->i915))
			stride /= 128;
		else
			stride /= 512;
		GEM_BUG_ON(!is_power_of_2(stride));

		val = vma->node.start;
		if (is_y_tiled)
			val |= BIT(I830_FENCE_TILING_Y_SHIFT);
		val |= I915_FENCE_SIZE_BITS(vma->fence_size);
		val |= ilog2(stride) << I830_FENCE_PITCH_SHIFT;

		val |= I830_FENCE_REG_VALID;
	}

	if (!pipelined) {
		struct intel_uncore *uncore = &fence->i915->uncore;
		i915_reg_t reg = FENCE_REG(fence->id);

		intel_uncore_write_fw(uncore, reg, val);
		intel_uncore_posting_read_fw(uncore, reg);
	}
}

static void i830_write_fence_reg(struct i915_fence_reg *fence,
				 struct i915_vma *vma)
{
	u32 val;

	val = 0;
	if (vma) {
		unsigned int stride = i915_gem_object_get_stride(vma->obj);

		GEM_BUG_ON(!i915_vma_is_map_and_fenceable(vma));
		GEM_BUG_ON(vma->node.start & ~I830_FENCE_START_MASK);
		GEM_BUG_ON(!is_power_of_2(vma->fence_size));
		GEM_BUG_ON(!is_power_of_2(stride / 128));
		GEM_BUG_ON(!IS_ALIGNED(vma->node.start, vma->fence_size));

		val = vma->node.start;
		if (i915_gem_object_get_tiling(vma->obj) == I915_TILING_Y)
			val |= BIT(I830_FENCE_TILING_Y_SHIFT);
		val |= I830_FENCE_SIZE_BITS(vma->fence_size);
		val |= ilog2(stride / 128) << I830_FENCE_PITCH_SHIFT;
		val |= I830_FENCE_REG_VALID;
	}

	if (!pipelined) {
		struct intel_uncore *uncore = &fence->i915->uncore;
		i915_reg_t reg = FENCE_REG(fence->id);

		intel_uncore_write_fw(uncore, reg, val);
		intel_uncore_posting_read_fw(uncore, reg);
	}
}

static void fence_write(struct i915_fence_reg *fence,
			struct i915_vma *vma)
{
	/*
	 * Previous access through the fence register is marshalled by
	 * the mb() inside the fault handlers (i915_gem_release_mmaps)
	 * and explicitly managed for internal users.
	 */

	if (IS_GEN(fence->i915, 2))
		i830_write_fence_reg(fence, vma);
	else if (IS_GEN(fence->i915, 3))
		i915_write_fence_reg(fence, vma);
	else
		i965_write_fence_reg(fence, vma);

	/*
	 * Access through the fenced region afterwards is
	 * ordered by the posting reads whilst writing the registers.
	 */

	fence->dirty = false;
}

static int fence_update(struct i915_fence_reg *fence,
			struct i915_vma *vma)
{
	intel_wakeref_t wakeref;
	struct i915_vma *old;
	int ret;

	if (vma) {
		if (!i915_vma_is_map_and_fenceable(vma))
			return -EINVAL;

		if (WARN(!i915_gem_object_get_stride(vma->obj) ||
			 !i915_gem_object_get_tiling(vma->obj),
			 "bogus fence setup with stride: 0x%x, tiling mode: %i\n",
			 i915_gem_object_get_stride(vma->obj),
			 i915_gem_object_get_tiling(vma->obj)))
			return -EINVAL;

		ret = i915_active_request_retire(&vma->last_fence,
					     &vma->obj->base.dev->struct_mutex);
		if (ret)
			return ret;
	}

	old = xchg(&fence->vma, NULL);
	if (old) {
		ret = i915_active_request_retire(&old->last_fence,
					     &old->obj->base.dev->struct_mutex);
		if (ret) {
			fence->vma = old;
			return ret;
		}

		i915_vma_flush_writes(old);

		/*
		 * Ensure that all userspace CPU access is completed before
		 * stealing the fence.
		 */
		if (old != vma) {
			GEM_BUG_ON(old->fence != fence);
			i915_vma_revoke_mmap(old);
			old->fence = NULL;
		}

		list_move(&fence->link, &fence->i915->ggtt.fence_list);
	}

	/*
	 * We only need to update the register itself if the device is awake.
	 * If the device is currently powered down, we will defer the write
	 * to the runtime resume, see i915_gem_restore_fences().
	 *
	 * This only works for removing the fence register, on acquisition
	 * the caller must hold the rpm wakeref. The fence register must
	 * be cleared before we can use any other fences to ensure that
	 * the new fences do not overlap the elided clears, confusing HW.
	 */
<<<<<<< HEAD
	wakeref = intel_runtime_pm_get_if_in_use(fence->i915);
=======
	wakeref = intel_runtime_pm_get_if_in_use(&fence->i915->runtime_pm);
>>>>>>> 4cf643a3
	if (!wakeref) {
		GEM_BUG_ON(vma);
		return 0;
	}

	WRITE_ONCE(fence->vma, vma);
	fence_write(fence, vma);

	if (vma) {
		vma->fence = fence;
<<<<<<< HEAD
		list_move_tail(&fence->link, &fence->i915->mm.fence_list);
	}

	intel_runtime_pm_put(fence->i915, wakeref);
=======
		list_move_tail(&fence->link, &fence->i915->ggtt.fence_list);
	}

	intel_runtime_pm_put(&fence->i915->runtime_pm, wakeref);
>>>>>>> 4cf643a3
	return 0;
}

/**
 * i915_vma_put_fence - force-remove fence for a VMA
 * @vma: vma to map linearly (not through a fence reg)
 *
 * This function force-removes any fence from the given object, which is useful
 * if the kernel wants to do untiled GTT access.
 *
 * Returns:
 *
 * 0 on success, negative error code on failure.
 */
int i915_vma_put_fence(struct i915_vma *vma)
{
	struct i915_fence_reg *fence = vma->fence;

	if (!fence)
		return 0;

	if (fence->pin_count)
		return -EBUSY;

	return fence_update(fence, NULL);
}

static struct i915_fence_reg *fence_find(struct drm_i915_private *i915)
{
	struct i915_fence_reg *fence;

	list_for_each_entry(fence, &i915->ggtt.fence_list, link) {
		GEM_BUG_ON(fence->vma && fence->vma->fence != fence);

		if (fence->pin_count)
			continue;

		return fence;
	}

	/* Wait for completion of pending flips which consume fences */
	if (intel_has_pending_fb_unpin(i915))
		return ERR_PTR(-EAGAIN);

	return ERR_PTR(-EDEADLK);
}

/**
 * i915_vma_pin_fence - set up fencing for a vma
 * @vma: vma to map through a fence reg
 *
 * When mapping objects through the GTT, userspace wants to be able to write
 * to them without having to worry about swizzling if the object is tiled.
 * This function walks the fence regs looking for a free one for @obj,
 * stealing one if it can't find any.
 *
 * It then sets up the reg based on the object's properties: address, pitch
 * and tiling format.
 *
 * For an untiled surface, this removes any existing fence.
 *
 * Returns:
 *
 * 0 on success, negative error code on failure.
 */
int i915_vma_pin_fence(struct i915_vma *vma)
{
	struct i915_fence_reg *fence;
	struct i915_vma *set = i915_gem_object_is_tiled(vma->obj) ? vma : NULL;
	int err;

	/*
	 * Note that we revoke fences on runtime suspend. Therefore the user
	 * must keep the device awake whilst using the fence.
	 */
	assert_rpm_wakelock_held(&vma->vm->i915->runtime_pm);

	/* Just update our place in the LRU if our fence is getting reused. */
	if (vma->fence) {
		fence = vma->fence;
		GEM_BUG_ON(fence->vma != vma);
		fence->pin_count++;
		if (!fence->dirty) {
			list_move_tail(&fence->link,
				       &fence->i915->ggtt.fence_list);
			return 0;
		}
	} else if (set) {
		fence = fence_find(vma->vm->i915);
		if (IS_ERR(fence))
			return PTR_ERR(fence);

		GEM_BUG_ON(fence->pin_count);
		fence->pin_count++;
	} else
		return 0;

	err = fence_update(fence, set);
	if (err)
		goto out_unpin;

	GEM_BUG_ON(fence->vma != set);
	GEM_BUG_ON(vma->fence != (set ? fence : NULL));

	if (set)
		return 0;

out_unpin:
	fence->pin_count--;
	return err;
}

/**
 * i915_reserve_fence - Reserve a fence for vGPU
 * @i915: i915 device private
 *
 * This function walks the fence regs looking for a free one and remove
 * it from the fence_list. It is used to reserve fence for vGPU to use.
 */
struct i915_fence_reg *i915_reserve_fence(struct drm_i915_private *i915)
{
	struct i915_fence_reg *fence;
	int count;
	int ret;

	lockdep_assert_held(&i915->drm.struct_mutex);

	/* Keep at least one fence available for the display engine. */
	count = 0;
	list_for_each_entry(fence, &i915->ggtt.fence_list, link)
		count += !fence->pin_count;
	if (count <= 1)
		return ERR_PTR(-ENOSPC);

	fence = fence_find(i915);
	if (IS_ERR(fence))
		return fence;

	if (fence->vma) {
		/* Force-remove fence from VMA */
		ret = fence_update(fence, NULL);
		if (ret)
			return ERR_PTR(ret);
	}

	list_del(&fence->link);
	return fence;
}

/**
 * i915_unreserve_fence - Reclaim a reserved fence
 * @fence: the fence reg
 *
 * This function add a reserved fence register from vGPU to the fence_list.
 */
void i915_unreserve_fence(struct i915_fence_reg *fence)
{
	lockdep_assert_held(&fence->i915->drm.struct_mutex);

<<<<<<< HEAD
	list_add(&fence->link, &fence->i915->mm.fence_list);
=======
	list_add(&fence->link, &fence->i915->ggtt.fence_list);
>>>>>>> 4cf643a3
}

/**
 * i915_gem_restore_fences - restore fence state
 * @i915: i915 device private
 *
 * Restore the hw fence state to match the software tracking again, to be called
 * after a gpu reset and on resume. Note that on runtime suspend we only cancel
 * the fences, to be reacquired by the user later.
 */
void i915_gem_restore_fences(struct drm_i915_private *i915)
{
	int i;

	rcu_read_lock(); /* keep obj alive as we dereference */
<<<<<<< HEAD
	for (i = 0; i < dev_priv->num_fence_regs; i++) {
		struct drm_i915_fence_reg *reg = &dev_priv->fence_regs[i];
=======
	for (i = 0; i < i915->ggtt.num_fences; i++) {
		struct i915_fence_reg *reg = &i915->ggtt.fence_regs[i];
>>>>>>> 4cf643a3
		struct i915_vma *vma = READ_ONCE(reg->vma);

		GEM_BUG_ON(vma && vma->fence != reg);

		/*
		 * Commit delayed tiling changes if we have an object still
		 * attached to the fence, otherwise just clear the fence.
		 */
		if (vma && !i915_gem_object_is_tiled(vma->obj))
			vma = NULL;

		fence_write(reg, vma);
	}
	rcu_read_unlock();
}

/**
 * DOC: tiling swizzling details
 *
 * The idea behind tiling is to increase cache hit rates by rearranging
 * pixel data so that a group of pixel accesses are in the same cacheline.
 * Performance improvement from doing this on the back/depth buffer are on
 * the order of 30%.
 *
 * Intel architectures make this somewhat more complicated, though, by
 * adjustments made to addressing of data when the memory is in interleaved
 * mode (matched pairs of DIMMS) to improve memory bandwidth.
 * For interleaved memory, the CPU sends every sequential 64 bytes
 * to an alternate memory channel so it can get the bandwidth from both.
 *
 * The GPU also rearranges its accesses for increased bandwidth to interleaved
 * memory, and it matches what the CPU does for non-tiled.  However, when tiled
 * it does it a little differently, since one walks addresses not just in the
 * X direction but also Y.  So, along with alternating channels when bit
 * 6 of the address flips, it also alternates when other bits flip --  Bits 9
 * (every 512 bytes, an X tile scanline) and 10 (every two X tile scanlines)
 * are common to both the 915 and 965-class hardware.
 *
 * The CPU also sometimes XORs in higher bits as well, to improve
 * bandwidth doing strided access like we do so frequently in graphics.  This
 * is called "Channel XOR Randomization" in the MCH documentation.  The result
 * is that the CPU is XORing in either bit 11 or bit 17 to bit 6 of its address
 * decode.
 *
 * All of this bit 6 XORing has an effect on our memory management,
 * as we need to make sure that the 3d driver can correctly address object
 * contents.
 *
 * If we don't have interleaved memory, all tiling is safe and no swizzling is
 * required.
 *
 * When bit 17 is XORed in, we simply refuse to tile at all.  Bit
 * 17 is not just a page offset, so as we page an object out and back in,
 * individual pages in it will have different bit 17 addresses, resulting in
 * each 64 bytes being swapped with its neighbor!
 *
 * Otherwise, if interleaved, we have to tell the 3d driver what the address
 * swizzling it needs to do is, since it's writing with the CPU to the pages
 * (bit 6 and potentially bit 11 XORed in), and the GPU is reading from the
 * pages (bit 6, 9, and 10 XORed in), resulting in a cumulative bit swizzling
 * required by the CPU of XORing in bit 6, 9, 10, and potentially 11, in order
 * to match what the GPU expects.
 */

/**
 * i915_gem_detect_bit_6_swizzle - detect bit 6 swizzling pattern
 * @i915: i915 device private
 *
 * Detects bit 6 swizzling of address lookup between IGD access and CPU
 * access through main memory.
 */
static void detect_bit_6_swizzle(struct drm_i915_private *i915)
{
	struct intel_uncore *uncore = &i915->uncore;
	u32 swizzle_x = I915_BIT_6_SWIZZLE_UNKNOWN;
	u32 swizzle_y = I915_BIT_6_SWIZZLE_UNKNOWN;

	if (INTEL_GEN(i915) >= 8 || IS_VALLEYVIEW(i915)) {
		/*
		 * On BDW+, swizzling is not used. We leave the CPU memory
		 * controller in charge of optimizing memory accesses without
		 * the extra address manipulation GPU side.
		 *
		 * VLV and CHV don't have GPU swizzling.
		 */
		swizzle_x = I915_BIT_6_SWIZZLE_NONE;
		swizzle_y = I915_BIT_6_SWIZZLE_NONE;
	} else if (INTEL_GEN(i915) >= 6) {
		if (i915->preserve_bios_swizzle) {
			if (intel_uncore_read(uncore, DISP_ARB_CTL) &
			    DISP_TILE_SURFACE_SWIZZLING) {
				swizzle_x = I915_BIT_6_SWIZZLE_9_10;
				swizzle_y = I915_BIT_6_SWIZZLE_9;
			} else {
				swizzle_x = I915_BIT_6_SWIZZLE_NONE;
				swizzle_y = I915_BIT_6_SWIZZLE_NONE;
			}
		} else {
			u32 dimm_c0, dimm_c1;
			dimm_c0 = intel_uncore_read(uncore, MAD_DIMM_C0);
			dimm_c1 = intel_uncore_read(uncore, MAD_DIMM_C1);
			dimm_c0 &= MAD_DIMM_A_SIZE_MASK | MAD_DIMM_B_SIZE_MASK;
			dimm_c1 &= MAD_DIMM_A_SIZE_MASK | MAD_DIMM_B_SIZE_MASK;
			/*
			 * Enable swizzling when the channels are populated
			 * with identically sized dimms. We don't need to check
			 * the 3rd channel because no cpu with gpu attached
			 * ships in that configuration. Also, swizzling only
			 * makes sense for 2 channels anyway.
			 */
			if (dimm_c0 == dimm_c1) {
				swizzle_x = I915_BIT_6_SWIZZLE_9_10;
				swizzle_y = I915_BIT_6_SWIZZLE_9;
			} else {
				swizzle_x = I915_BIT_6_SWIZZLE_NONE;
				swizzle_y = I915_BIT_6_SWIZZLE_NONE;
			}
		}
	} else if (IS_GEN(i915, 5)) {
		/*
		 * On Ironlake whatever DRAM config, GPU always do
		 * same swizzling setup.
		 */
		swizzle_x = I915_BIT_6_SWIZZLE_9_10;
		swizzle_y = I915_BIT_6_SWIZZLE_9;
	} else if (IS_GEN(i915, 2)) {
		/*
		 * As far as we know, the 865 doesn't have these bit 6
		 * swizzling issues.
		 */
		swizzle_x = I915_BIT_6_SWIZZLE_NONE;
		swizzle_y = I915_BIT_6_SWIZZLE_NONE;
<<<<<<< HEAD
	} else if (IS_G45(dev_priv) || IS_I965G(dev_priv) || IS_G33(dev_priv)) {
		/* The 965, G33, and newer, have a very flexible memory
=======
	} else if (IS_G45(i915) || IS_I965G(i915) || IS_G33(i915)) {
		/*
		 * The 965, G33, and newer, have a very flexible memory
>>>>>>> 4cf643a3
		 * configuration.  It will enable dual-channel mode
		 * (interleaving) on as much memory as it can, and the GPU
		 * will additionally sometimes enable different bit 6
		 * swizzling for tiled objects from the CPU.
		 *
		 * Here's what I found on the G965:
		 *    slot fill         memory size  swizzling
		 * 0A   0B   1A   1B    1-ch   2-ch
		 * 512  0    0    0     512    0     O
		 * 512  0    512  0     16     1008  X
		 * 512  0    0    512   16     1008  X
		 * 0    512  0    512   16     1008  X
		 * 1024 1024 1024 0     2048   1024  O
		 *
		 * We could probably detect this based on either the DRB
		 * matching, which was the case for the swizzling required in
		 * the table above, or from the 1-ch value being less than
		 * the minimum size of a rank.
		 *
		 * Reports indicate that the swizzling actually
		 * varies depending upon page placement inside the
		 * channels, i.e. we see swizzled pages where the
		 * banks of memory are paired and unswizzled on the
		 * uneven portion, so leave that as unknown.
		 */
<<<<<<< HEAD
		if (I915_READ16(C0DRB3) == I915_READ16(C1DRB3)) {
=======
		if (intel_uncore_read(uncore, C0DRB3) ==
		    intel_uncore_read(uncore, C1DRB3)) {
>>>>>>> 4cf643a3
			swizzle_x = I915_BIT_6_SWIZZLE_9_10;
			swizzle_y = I915_BIT_6_SWIZZLE_9;
		}
	} else {
<<<<<<< HEAD
		u32 dcc;
=======
		u32 dcc = intel_uncore_read(uncore, DCC);
>>>>>>> 4cf643a3

		/*
		 * On 9xx chipsets, channel interleave by the CPU is
		 * determined by DCC.  For single-channel, neither the CPU
		 * nor the GPU do swizzling.  For dual channel interleaved,
		 * the GPU's interleave is bit 9 and 10 for X tiled, and bit
		 * 9 for Y tiled.  The CPU's interleave is independent, and
		 * can be based on either bit 11 (haven't seen this yet) or
		 * bit 17 (common).
		 */
		switch (dcc & DCC_ADDRESSING_MODE_MASK) {
		case DCC_ADDRESSING_MODE_SINGLE_CHANNEL:
		case DCC_ADDRESSING_MODE_DUAL_CHANNEL_ASYMMETRIC:
			swizzle_x = I915_BIT_6_SWIZZLE_NONE;
			swizzle_y = I915_BIT_6_SWIZZLE_NONE;
			break;
		case DCC_ADDRESSING_MODE_DUAL_CHANNEL_INTERLEAVED:
			if (dcc & DCC_CHANNEL_XOR_DISABLE) {
				/*
				 * This is the base swizzling by the GPU for
				 * tiled buffers.
				 */
				swizzle_x = I915_BIT_6_SWIZZLE_9_10;
				swizzle_y = I915_BIT_6_SWIZZLE_9;
			} else if ((dcc & DCC_CHANNEL_XOR_BIT_17) == 0) {
				/* Bit 11 swizzling by the CPU in addition. */
				swizzle_x = I915_BIT_6_SWIZZLE_9_10_11;
				swizzle_y = I915_BIT_6_SWIZZLE_9_11;
			} else {
				/* Bit 17 swizzling by the CPU in addition. */
				swizzle_x = I915_BIT_6_SWIZZLE_9_10_17;
				swizzle_y = I915_BIT_6_SWIZZLE_9_17;
			}
			break;
		}

		/* check for L-shaped memory aka modified enhanced addressing */
		if (IS_GEN(i915, 4) &&
		    !(intel_uncore_read(uncore, DCC2) & DCC2_MODIFIED_ENHANCED_DISABLE)) {
			swizzle_x = I915_BIT_6_SWIZZLE_UNKNOWN;
			swizzle_y = I915_BIT_6_SWIZZLE_UNKNOWN;
		}

		if (dcc == 0xffffffff) {
			DRM_ERROR("Couldn't read from MCHBAR.  "
				  "Disabling tiling.\n");
			swizzle_x = I915_BIT_6_SWIZZLE_UNKNOWN;
			swizzle_y = I915_BIT_6_SWIZZLE_UNKNOWN;
		}
	}

	if (swizzle_x == I915_BIT_6_SWIZZLE_UNKNOWN ||
	    swizzle_y == I915_BIT_6_SWIZZLE_UNKNOWN) {
		/*
		 * Userspace likes to explode if it sees unknown swizzling,
		 * so lie. We will finish the lie when reporting through
		 * the get-tiling-ioctl by reporting the physical swizzle
		 * mode as unknown instead.
		 *
		 * As we don't strictly know what the swizzling is, it may be
		 * bit17 dependent, and so we need to also prevent the pages
		 * from being moved.
		 */
		i915->quirks |= QUIRK_PIN_SWIZZLED_PAGES;
		swizzle_x = I915_BIT_6_SWIZZLE_NONE;
		swizzle_y = I915_BIT_6_SWIZZLE_NONE;
	}

	i915->mm.bit_6_swizzle_x = swizzle_x;
	i915->mm.bit_6_swizzle_y = swizzle_y;
}

/*
 * Swap every 64 bytes of this page around, to account for it having a new
 * bit 17 of its physical address and therefore being interpreted differently
 * by the GPU.
 */
static void i915_gem_swizzle_page(struct page *page)
{
	char temp[64];
	char *vaddr;
	int i;

	vaddr = kmap(page);

	for (i = 0; i < PAGE_SIZE; i += 128) {
		memcpy(temp, &vaddr[i], 64);
		memcpy(&vaddr[i], &vaddr[i + 64], 64);
		memcpy(&vaddr[i + 64], temp, 64);
	}

	kunmap(page);
}

/**
 * i915_gem_object_do_bit_17_swizzle - fixup bit 17 swizzling
 * @obj: i915 GEM buffer object
 * @pages: the scattergather list of physical pages
 *
 * This function fixes up the swizzling in case any page frame number for this
 * object has changed in bit 17 since that state has been saved with
 * i915_gem_object_save_bit_17_swizzle().
 *
 * This is called when pinning backing storage again, since the kernel is free
 * to move unpinned backing storage around (either by directly moving pages or
 * by swapping them out and back in again).
 */
void
i915_gem_object_do_bit_17_swizzle(struct drm_i915_gem_object *obj,
				  struct sg_table *pages)
{
	struct sgt_iter sgt_iter;
	struct page *page;
	int i;

	if (obj->bit_17 == NULL)
		return;

	i = 0;
	for_each_sgt_page(page, sgt_iter, pages) {
		char new_bit_17 = page_to_phys(page) >> 17;
		if ((new_bit_17 & 0x1) != (test_bit(i, obj->bit_17) != 0)) {
			i915_gem_swizzle_page(page);
			set_page_dirty(page);
		}
		i++;
	}
}

/**
 * i915_gem_object_save_bit_17_swizzle - save bit 17 swizzling
 * @obj: i915 GEM buffer object
 * @pages: the scattergather list of physical pages
 *
 * This function saves the bit 17 of each page frame number so that swizzling
 * can be fixed up later on with i915_gem_object_do_bit_17_swizzle(). This must
 * be called before the backing storage can be unpinned.
 */
void
i915_gem_object_save_bit_17_swizzle(struct drm_i915_gem_object *obj,
				    struct sg_table *pages)
{
	const unsigned int page_count = obj->base.size >> PAGE_SHIFT;
	struct sgt_iter sgt_iter;
	struct page *page;
	int i;

	if (obj->bit_17 == NULL) {
		obj->bit_17 = bitmap_zalloc(page_count, GFP_KERNEL);
		if (obj->bit_17 == NULL) {
			DRM_ERROR("Failed to allocate memory for bit 17 "
				  "record\n");
			return;
		}
	}

	i = 0;

	for_each_sgt_page(page, sgt_iter, pages) {
		if (page_to_phys(page) & (1 << 17))
			__set_bit(i, obj->bit_17);
		else
			__clear_bit(i, obj->bit_17);
		i++;
	}
}

void i915_ggtt_init_fences(struct i915_ggtt *ggtt)
{
	struct drm_i915_private *i915 = ggtt->vm.i915;
	int num_fences;
	int i;

	INIT_LIST_HEAD(&ggtt->fence_list);
	INIT_LIST_HEAD(&ggtt->userfault_list);
	intel_wakeref_auto_init(&ggtt->userfault_wakeref, &i915->runtime_pm);

	detect_bit_6_swizzle(i915);

	if (INTEL_GEN(i915) >= 7 &&
	    !(IS_VALLEYVIEW(i915) || IS_CHERRYVIEW(i915)))
		num_fences = 32;
	else if (INTEL_GEN(i915) >= 4 ||
		 IS_I945G(i915) || IS_I945GM(i915) ||
		 IS_G33(i915) || IS_PINEVIEW(i915))
		num_fences = 16;
	else
		num_fences = 8;

	if (intel_vgpu_active(i915))
		num_fences = intel_uncore_read(&i915->uncore,
					       vgtif_reg(avail_rs.fence_num));

	/* Initialize fence registers to zero */
	for (i = 0; i < num_fences; i++) {
		struct i915_fence_reg *fence = &ggtt->fence_regs[i];

		fence->i915 = i915;
		fence->id = i;
		list_add_tail(&fence->link, &ggtt->fence_list);
	}
	ggtt->num_fences = num_fences;

	i915_gem_restore_fences(i915);
}<|MERGE_RESOLUTION|>--- conflicted
+++ resolved
@@ -270,11 +270,7 @@
 	 * be cleared before we can use any other fences to ensure that
 	 * the new fences do not overlap the elided clears, confusing HW.
 	 */
-<<<<<<< HEAD
-	wakeref = intel_runtime_pm_get_if_in_use(fence->i915);
-=======
 	wakeref = intel_runtime_pm_get_if_in_use(&fence->i915->runtime_pm);
->>>>>>> 4cf643a3
 	if (!wakeref) {
 		GEM_BUG_ON(vma);
 		return 0;
@@ -285,17 +281,10 @@
 
 	if (vma) {
 		vma->fence = fence;
-<<<<<<< HEAD
-		list_move_tail(&fence->link, &fence->i915->mm.fence_list);
-	}
-
-	intel_runtime_pm_put(fence->i915, wakeref);
-=======
 		list_move_tail(&fence->link, &fence->i915->ggtt.fence_list);
 	}
 
 	intel_runtime_pm_put(&fence->i915->runtime_pm, wakeref);
->>>>>>> 4cf643a3
 	return 0;
 }
 
@@ -455,11 +444,7 @@
 {
 	lockdep_assert_held(&fence->i915->drm.struct_mutex);
 
-<<<<<<< HEAD
-	list_add(&fence->link, &fence->i915->mm.fence_list);
-=======
 	list_add(&fence->link, &fence->i915->ggtt.fence_list);
->>>>>>> 4cf643a3
 }
 
 /**
@@ -475,13 +460,8 @@
 	int i;
 
 	rcu_read_lock(); /* keep obj alive as we dereference */
-<<<<<<< HEAD
-	for (i = 0; i < dev_priv->num_fence_regs; i++) {
-		struct drm_i915_fence_reg *reg = &dev_priv->fence_regs[i];
-=======
 	for (i = 0; i < i915->ggtt.num_fences; i++) {
 		struct i915_fence_reg *reg = &i915->ggtt.fence_regs[i];
->>>>>>> 4cf643a3
 		struct i915_vma *vma = READ_ONCE(reg->vma);
 
 		GEM_BUG_ON(vma && vma->fence != reg);
@@ -614,14 +594,9 @@
 		 */
 		swizzle_x = I915_BIT_6_SWIZZLE_NONE;
 		swizzle_y = I915_BIT_6_SWIZZLE_NONE;
-<<<<<<< HEAD
-	} else if (IS_G45(dev_priv) || IS_I965G(dev_priv) || IS_G33(dev_priv)) {
-		/* The 965, G33, and newer, have a very flexible memory
-=======
 	} else if (IS_G45(i915) || IS_I965G(i915) || IS_G33(i915)) {
 		/*
 		 * The 965, G33, and newer, have a very flexible memory
->>>>>>> 4cf643a3
 		 * configuration.  It will enable dual-channel mode
 		 * (interleaving) on as much memory as it can, and the GPU
 		 * will additionally sometimes enable different bit 6
@@ -647,21 +622,13 @@
 		 * banks of memory are paired and unswizzled on the
 		 * uneven portion, so leave that as unknown.
 		 */
-<<<<<<< HEAD
-		if (I915_READ16(C0DRB3) == I915_READ16(C1DRB3)) {
-=======
 		if (intel_uncore_read(uncore, C0DRB3) ==
 		    intel_uncore_read(uncore, C1DRB3)) {
->>>>>>> 4cf643a3
 			swizzle_x = I915_BIT_6_SWIZZLE_9_10;
 			swizzle_y = I915_BIT_6_SWIZZLE_9;
 		}
 	} else {
-<<<<<<< HEAD
-		u32 dcc;
-=======
 		u32 dcc = intel_uncore_read(uncore, DCC);
->>>>>>> 4cf643a3
 
 		/*
 		 * On 9xx chipsets, channel interleave by the CPU is
