/* Copyright 2003 Tungsten Graphics, Inc., Cedar Park, Texas.
 * All Rights Reserved.
 *
 * Permission is hereby granted, free of charge, to any person obtaining a
 * copy of this software and associated documentation files (the
 * "Software"), to deal in the Software without restriction, including
 * without limitation the rights to use, copy, modify, merge, publish,
 * distribute, sub license, and/or sell copies of the Software, and to
 * permit persons to whom the Software is furnished to do so, subject to
 * the following conditions:
 *
 * The above copyright notice and this permission notice (including the
 * next paragraph) shall be included in all copies or substantial portions
 * of the Software.
 *
 * THE SOFTWARE IS PROVIDED "AS IS", WITHOUT WARRANTY OF ANY KIND, EXPRESS
 * OR IMPLIED, INCLUDING BUT NOT LIMITED TO THE WARRANTIES OF
 * MERCHANTABILITY, FITNESS FOR A PARTICULAR PURPOSE AND NON-INFRINGEMENT.
 * IN NO EVENT SHALL TUNGSTEN GRAPHICS AND/OR ITS SUPPLIERS BE LIABLE FOR
 * ANY CLAIM, DAMAGES OR OTHER LIABILITY, WHETHER IN AN ACTION OF CONTRACT,
 * TORT OR OTHERWISE, ARISING FROM, OUT OF OR IN CONNECTION WITH THE
 * SOFTWARE OR THE USE OR OTHER DEALINGS IN THE SOFTWARE.
 */

#ifndef _I915_REG_H_
#define _I915_REG_H_

#include <linux/bitfield.h>
#include <linux/bits.h>

/**
 * DOC: The i915 register macro definition style guide
 *
 * Follow the style described here for new macros, and while changing existing
 * macros. Do **not** mass change existing definitions just to update the style.
 *
 * Layout
 * ~~~~~~
 *
 * Keep helper macros near the top. For example, _PIPE() and friends.
 *
 * Prefix macros that generally should not be used outside of this file with
 * underscore '_'. For example, _PIPE() and friends, single instances of
 * registers that are defined solely for the use by function-like macros.
 *
 * Avoid using the underscore prefixed macros outside of this file. There are
 * exceptions, but keep them to a minimum.
 *
 * There are two basic types of register definitions: Single registers and
 * register groups. Register groups are registers which have two or more
 * instances, for example one per pipe, port, transcoder, etc. Register groups
 * should be defined using function-like macros.
 *
 * For single registers, define the register offset first, followed by register
 * contents.
 *
 * For register groups, define the register instance offsets first, prefixed
 * with underscore, followed by a function-like macro choosing the right
 * instance based on the parameter, followed by register contents.
 *
 * Define the register contents (i.e. bit and bit field macros) from most
 * significant to least significant bit. Indent the register content macros
 * using two extra spaces between ``#define`` and the macro name.
 *
 * Define bit fields using ``REG_GENMASK(h, l)``. Define bit field contents
 * using ``REG_FIELD_PREP(mask, value)``. This will define the values already
 * shifted in place, so they can be directly OR'd together. For convenience,
 * function-like macros may be used to define bit fields, but do note that the
 * macros may be needed to read as well as write the register contents.
 *
 * Define bits using ``REG_BIT(N)``. Do **not** add ``_BIT`` suffix to the name.
 *
 * Group the register and its contents together without blank lines, separate
 * from other registers and their contents with one blank line.
 *
 * Indent macro values from macro names using TABs. Align values vertically. Use
 * braces in macro values as needed to avoid unintended precedence after macro
 * substitution. Use spaces in macro values according to kernel coding
 * style. Use lower case in hexadecimal values.
 *
 * Naming
 * ~~~~~~
 *
 * Try to name registers according to the specs. If the register name changes in
 * the specs from platform to another, stick to the original name.
 *
 * Try to re-use existing register macro definitions. Only add new macros for
 * new register offsets, or when the register contents have changed enough to
 * warrant a full redefinition.
 *
 * When a register macro changes for a new platform, prefix the new macro using
 * the platform acronym or generation. For example, ``SKL_`` or ``GEN8_``. The
 * prefix signifies the start platform/generation using the register.
 *
 * When a bit (field) macro changes or gets added for a new platform, while
 * retaining the existing register macro, add a platform acronym or generation
 * suffix to the name. For example, ``_SKL`` or ``_GEN8``.
 *
 * Examples
 * ~~~~~~~~
 *
 * (Note that the values in the example are indented using spaces instead of
 * TABs to avoid misalignment in generated documentation. Use TABs in the
 * definitions.)::
 *
 *  #define _FOO_A                      0xf000
 *  #define _FOO_B                      0xf001
 *  #define FOO(pipe)                   _MMIO_PIPE(pipe, _FOO_A, _FOO_B)
 *  #define   FOO_ENABLE                REG_BIT(31)
 *  #define   FOO_MODE_MASK             REG_GENMASK(19, 16)
 *  #define   FOO_MODE_BAR              REG_FIELD_PREP(FOO_MODE_MASK, 0)
 *  #define   FOO_MODE_BAZ              REG_FIELD_PREP(FOO_MODE_MASK, 1)
 *  #define   FOO_MODE_QUX_SNB          REG_FIELD_PREP(FOO_MODE_MASK, 2)
 *
 *  #define BAR                         _MMIO(0xb000)
 *  #define GEN8_BAR                    _MMIO(0xb888)
 */

/**
 * REG_BIT() - Prepare a u32 bit value
 * @__n: 0-based bit number
 *
 * Local wrapper for BIT() to force u32, with compile time checks.
 *
 * @return: Value with bit @__n set.
 */
#define REG_BIT(__n)							\
	((u32)(BIT(__n) +						\
<<<<<<< HEAD
	       BUILD_BUG_ON_ZERO(__builtin_constant_p(__n) &&		\
=======
	       BUILD_BUG_ON_ZERO(__is_constexpr(__n) &&		\
>>>>>>> 4cf643a3
				 ((__n) < 0 || (__n) > 31))))

/**
 * REG_GENMASK() - Prepare a continuous u32 bitmask
 * @__high: 0-based high bit
 * @__low: 0-based low bit
 *
 * Local wrapper for GENMASK() to force u32, with compile time checks.
 *
 * @return: Continuous bitmask from @__high to @__low, inclusive.
 */
#define REG_GENMASK(__high, __low)					\
	((u32)(GENMASK(__high, __low) +					\
<<<<<<< HEAD
	       BUILD_BUG_ON_ZERO(__builtin_constant_p(__high) &&	\
				 __builtin_constant_p(__low) &&		\
=======
	       BUILD_BUG_ON_ZERO(__is_constexpr(__high) &&	\
				 __is_constexpr(__low) &&		\
>>>>>>> 4cf643a3
				 ((__low) < 0 || (__high) > 31 || (__low) > (__high)))))

/*
 * Local integer constant expression version of is_power_of_2().
 */
#define IS_POWER_OF_2(__x)		((__x) && (((__x) & ((__x) - 1)) == 0))

/**
 * REG_FIELD_PREP() - Prepare a u32 bitfield value
 * @__mask: shifted mask defining the field's length and position
 * @__val: value to put in the field
<<<<<<< HEAD

=======
 *
>>>>>>> 4cf643a3
 * Local copy of FIELD_PREP() to generate an integer constant expression, force
 * u32 and for consistency with REG_FIELD_GET(), REG_BIT() and REG_GENMASK().
 *
 * @return: @__val masked and shifted into the field defined by @__mask.
 */
#define REG_FIELD_PREP(__mask, __val)						\
	((u32)((((typeof(__mask))(__val) << __bf_shf(__mask)) & (__mask)) +	\
	       BUILD_BUG_ON_ZERO(!__is_constexpr(__mask)) +		\
	       BUILD_BUG_ON_ZERO((__mask) == 0 || (__mask) > U32_MAX) +		\
	       BUILD_BUG_ON_ZERO(!IS_POWER_OF_2((__mask) + (1ULL << __bf_shf(__mask)))) + \
	       BUILD_BUG_ON_ZERO(__builtin_choose_expr(__is_constexpr(__val), (~((__mask) >> __bf_shf(__mask)) & (__val)), 0))))

/**
 * REG_FIELD_GET() - Extract a u32 bitfield value
 * @__mask: shifted mask defining the field's length and position
 * @__val: value to extract the bitfield value from
 *
 * Local wrapper for FIELD_GET() to force u32 and for consistency with
 * REG_FIELD_PREP(), REG_BIT() and REG_GENMASK().
 *
 * @return: Masked and shifted value of the field defined by @__mask in @__val.
 */
#define REG_FIELD_GET(__mask, __val)	((u32)FIELD_GET(__mask, __val))

typedef struct {
	u32 reg;
} i915_reg_t;

#define _MMIO(r) ((const i915_reg_t){ .reg = (r) })

#define INVALID_MMIO_REG _MMIO(0)

static inline u32 i915_mmio_reg_offset(i915_reg_t reg)
{
	return reg.reg;
}

static inline bool i915_mmio_reg_equal(i915_reg_t a, i915_reg_t b)
{
	return i915_mmio_reg_offset(a) == i915_mmio_reg_offset(b);
}

static inline bool i915_mmio_reg_valid(i915_reg_t reg)
{
	return !i915_mmio_reg_equal(reg, INVALID_MMIO_REG);
}

#define VLV_DISPLAY_BASE		0x180000
#define VLV_MIPI_BASE			VLV_DISPLAY_BASE
#define BXT_MIPI_BASE			0x60000

#define DISPLAY_MMIO_BASE(dev_priv)	(INTEL_INFO(dev_priv)->display_mmio_offset)

/*
 * Given the first two numbers __a and __b of arbitrarily many evenly spaced
 * numbers, pick the 0-based __index'th value.
 *
 * Always prefer this over _PICK() if the numbers are evenly spaced.
 */
#define _PICK_EVEN(__index, __a, __b) ((__a) + (__index) * ((__b) - (__a)))

/*
 * Given the arbitrary numbers in varargs, pick the 0-based __index'th number.
 *
 * Always prefer _PICK_EVEN() over this if the numbers are evenly spaced.
 */
#define _PICK(__index, ...) (((const u32 []){ __VA_ARGS__ })[__index])

/*
 * Named helper wrappers around _PICK_EVEN() and _PICK().
 */
#define _PIPE(pipe, a, b)		_PICK_EVEN(pipe, a, b)
#define _PLANE(plane, a, b)		_PICK_EVEN(plane, a, b)
#define _TRANS(tran, a, b)		_PICK_EVEN(tran, a, b)
#define _PORT(port, a, b)		_PICK_EVEN(port, a, b)
#define _PLL(pll, a, b)			_PICK_EVEN(pll, a, b)

#define _MMIO_PIPE(pipe, a, b)		_MMIO(_PIPE(pipe, a, b))
#define _MMIO_PLANE(plane, a, b)	_MMIO(_PLANE(plane, a, b))
#define _MMIO_TRANS(tran, a, b)		_MMIO(_TRANS(tran, a, b))
#define _MMIO_PORT(port, a, b)		_MMIO(_PORT(port, a, b))
#define _MMIO_PLL(pll, a, b)		_MMIO(_PLL(pll, a, b))

#define _PHY3(phy, ...)			_PICK(phy, __VA_ARGS__)

#define _MMIO_PIPE3(pipe, a, b, c)	_MMIO(_PICK(pipe, a, b, c))
#define _MMIO_PORT3(pipe, a, b, c)	_MMIO(_PICK(pipe, a, b, c))
#define _MMIO_PHY3(phy, a, b, c)	_MMIO(_PHY3(phy, a, b, c))

/*
 * Device info offset array based helpers for groups of registers with unevenly
 * spaced base offsets.
 */
#define _MMIO_PIPE2(pipe, reg)		_MMIO(INTEL_INFO(dev_priv)->pipe_offsets[pipe] - \
					      INTEL_INFO(dev_priv)->pipe_offsets[PIPE_A] + (reg) + \
					      DISPLAY_MMIO_BASE(dev_priv))
#define _MMIO_TRANS2(pipe, reg)		_MMIO(INTEL_INFO(dev_priv)->trans_offsets[(pipe)] - \
					      INTEL_INFO(dev_priv)->trans_offsets[TRANSCODER_A] + (reg) + \
					      DISPLAY_MMIO_BASE(dev_priv))
#define _CURSOR2(pipe, reg)		_MMIO(INTEL_INFO(dev_priv)->cursor_offsets[(pipe)] - \
					      INTEL_INFO(dev_priv)->cursor_offsets[PIPE_A] + (reg) + \
					      DISPLAY_MMIO_BASE(dev_priv))

#define __MASKED_FIELD(mask, value) ((mask) << 16 | (value))
#define _MASKED_FIELD(mask, value) ({					   \
	if (__builtin_constant_p(mask))					   \
		BUILD_BUG_ON_MSG(((mask) & 0xffff0000), "Incorrect mask"); \
	if (__builtin_constant_p(value))				   \
		BUILD_BUG_ON_MSG((value) & 0xffff0000, "Incorrect value"); \
	if (__builtin_constant_p(mask) && __builtin_constant_p(value))	   \
		BUILD_BUG_ON_MSG((value) & ~(mask),			   \
				 "Incorrect value for mask");		   \
	__MASKED_FIELD(mask, value); })
#define _MASKED_BIT_ENABLE(a)	({ typeof(a) _a = (a); _MASKED_FIELD(_a, _a); })
#define _MASKED_BIT_DISABLE(a)	(_MASKED_FIELD((a), 0))

/* Engine ID */

#define RCS0_HW		0
#define VCS0_HW		1
#define BCS0_HW		2
#define VECS0_HW	3
#define VCS1_HW		4
#define VCS2_HW		6
#define VCS3_HW		7
#define VECS1_HW	12

/* Engine class */

#define RENDER_CLASS		0
#define VIDEO_DECODE_CLASS	1
#define VIDEO_ENHANCEMENT_CLASS	2
#define COPY_ENGINE_CLASS	3
#define OTHER_CLASS		4
#define MAX_ENGINE_CLASS	4

#define OTHER_GUC_INSTANCE	0
#define OTHER_GTPM_INSTANCE	1
#define MAX_ENGINE_INSTANCE    3

/* PCI config space */

#define MCHBAR_I915 0x44
#define MCHBAR_I965 0x48
#define MCHBAR_SIZE (4 * 4096)

#define DEVEN 0x54
#define   DEVEN_MCHBAR_EN (1 << 28)

/* BSM in include/drm/i915_drm.h */

#define HPLLCC	0xc0 /* 85x only */
#define   GC_CLOCK_CONTROL_MASK		(0x7 << 0)
#define   GC_CLOCK_133_200		(0 << 0)
#define   GC_CLOCK_100_200		(1 << 0)
#define   GC_CLOCK_100_133		(2 << 0)
#define   GC_CLOCK_133_266		(3 << 0)
#define   GC_CLOCK_133_200_2		(4 << 0)
#define   GC_CLOCK_133_266_2		(5 << 0)
#define   GC_CLOCK_166_266		(6 << 0)
#define   GC_CLOCK_166_250		(7 << 0)

#define I915_GDRST 0xc0 /* PCI config register */
#define   GRDOM_FULL		(0 << 2)
#define   GRDOM_RENDER		(1 << 2)
#define   GRDOM_MEDIA		(3 << 2)
#define   GRDOM_MASK		(3 << 2)
#define   GRDOM_RESET_STATUS	(1 << 1)
#define   GRDOM_RESET_ENABLE	(1 << 0)

/* BSpec only has register offset, PCI device and bit found empirically */
#define I830_CLOCK_GATE	0xc8 /* device 0 */
#define   I830_L2_CACHE_CLOCK_GATE_DISABLE	(1 << 2)

#define GCDGMBUS 0xcc

#define GCFGC2	0xda
#define GCFGC	0xf0 /* 915+ only */
#define   GC_LOW_FREQUENCY_ENABLE	(1 << 7)
#define   GC_DISPLAY_CLOCK_190_200_MHZ	(0 << 4)
#define   GC_DISPLAY_CLOCK_333_320_MHZ	(4 << 4)
#define   GC_DISPLAY_CLOCK_267_MHZ_PNV	(0 << 4)
#define   GC_DISPLAY_CLOCK_333_MHZ_PNV	(1 << 4)
#define   GC_DISPLAY_CLOCK_444_MHZ_PNV	(2 << 4)
#define   GC_DISPLAY_CLOCK_200_MHZ_PNV	(5 << 4)
#define   GC_DISPLAY_CLOCK_133_MHZ_PNV	(6 << 4)
#define   GC_DISPLAY_CLOCK_167_MHZ_PNV	(7 << 4)
#define   GC_DISPLAY_CLOCK_MASK		(7 << 4)
#define   GM45_GC_RENDER_CLOCK_MASK	(0xf << 0)
#define   GM45_GC_RENDER_CLOCK_266_MHZ	(8 << 0)
#define   GM45_GC_RENDER_CLOCK_320_MHZ	(9 << 0)
#define   GM45_GC_RENDER_CLOCK_400_MHZ	(0xb << 0)
#define   GM45_GC_RENDER_CLOCK_533_MHZ	(0xc << 0)
#define   I965_GC_RENDER_CLOCK_MASK	(0xf << 0)
#define   I965_GC_RENDER_CLOCK_267_MHZ	(2 << 0)
#define   I965_GC_RENDER_CLOCK_333_MHZ	(3 << 0)
#define   I965_GC_RENDER_CLOCK_444_MHZ	(4 << 0)
#define   I965_GC_RENDER_CLOCK_533_MHZ	(5 << 0)
#define   I945_GC_RENDER_CLOCK_MASK	(7 << 0)
#define   I945_GC_RENDER_CLOCK_166_MHZ	(0 << 0)
#define   I945_GC_RENDER_CLOCK_200_MHZ	(1 << 0)
#define   I945_GC_RENDER_CLOCK_250_MHZ	(3 << 0)
#define   I945_GC_RENDER_CLOCK_400_MHZ	(5 << 0)
#define   I915_GC_RENDER_CLOCK_MASK	(7 << 0)
#define   I915_GC_RENDER_CLOCK_166_MHZ	(0 << 0)
#define   I915_GC_RENDER_CLOCK_200_MHZ	(1 << 0)
#define   I915_GC_RENDER_CLOCK_333_MHZ	(4 << 0)

#define ASLE	0xe4
#define ASLS	0xfc

#define SWSCI	0xe8
#define   SWSCI_SCISEL	(1 << 15)
#define   SWSCI_GSSCIE	(1 << 0)

#define LBPC 0xf4 /* legacy/combination backlight modes, also called LBB */


#define ILK_GDSR _MMIO(MCHBAR_MIRROR_BASE + 0x2ca4)
#define  ILK_GRDOM_FULL		(0 << 1)
#define  ILK_GRDOM_RENDER	(1 << 1)
#define  ILK_GRDOM_MEDIA	(3 << 1)
#define  ILK_GRDOM_MASK		(3 << 1)
#define  ILK_GRDOM_RESET_ENABLE (1 << 0)

#define GEN6_MBCUNIT_SNPCR	_MMIO(0x900c) /* for LLC config */
#define   GEN6_MBC_SNPCR_SHIFT	21
#define   GEN6_MBC_SNPCR_MASK	(3 << 21)
#define   GEN6_MBC_SNPCR_MAX	(0 << 21)
#define   GEN6_MBC_SNPCR_MED	(1 << 21)
#define   GEN6_MBC_SNPCR_LOW	(2 << 21)
#define   GEN6_MBC_SNPCR_MIN	(3 << 21) /* only 1/16th of the cache is shared */

#define VLV_G3DCTL		_MMIO(0x9024)
#define VLV_GSCKGCTL		_MMIO(0x9028)

#define GEN6_MBCTL		_MMIO(0x0907c)
#define   GEN6_MBCTL_ENABLE_BOOT_FETCH	(1 << 4)
#define   GEN6_MBCTL_CTX_FETCH_NEEDED	(1 << 3)
#define   GEN6_MBCTL_BME_UPDATE_ENABLE	(1 << 2)
#define   GEN6_MBCTL_MAE_UPDATE_ENABLE	(1 << 1)
#define   GEN6_MBCTL_BOOT_FETCH_MECH	(1 << 0)

#define GEN6_GDRST	_MMIO(0x941c)
#define  GEN6_GRDOM_FULL		(1 << 0)
#define  GEN6_GRDOM_RENDER		(1 << 1)
#define  GEN6_GRDOM_MEDIA		(1 << 2)
#define  GEN6_GRDOM_BLT			(1 << 3)
#define  GEN6_GRDOM_VECS		(1 << 4)
#define  GEN9_GRDOM_GUC			(1 << 5)
#define  GEN8_GRDOM_MEDIA2		(1 << 7)
/* GEN11 changed all bit defs except for FULL & RENDER */
#define  GEN11_GRDOM_FULL		GEN6_GRDOM_FULL
#define  GEN11_GRDOM_RENDER		GEN6_GRDOM_RENDER
#define  GEN11_GRDOM_BLT		(1 << 2)
#define  GEN11_GRDOM_GUC		(1 << 3)
#define  GEN11_GRDOM_MEDIA		(1 << 5)
#define  GEN11_GRDOM_MEDIA2		(1 << 6)
#define  GEN11_GRDOM_MEDIA3		(1 << 7)
#define  GEN11_GRDOM_MEDIA4		(1 << 8)
#define  GEN11_GRDOM_VECS		(1 << 13)
#define  GEN11_GRDOM_VECS2		(1 << 14)
#define  GEN11_GRDOM_SFC0		(1 << 17)
#define  GEN11_GRDOM_SFC1		(1 << 18)

#define  GEN11_VCS_SFC_RESET_BIT(instance)	(GEN11_GRDOM_SFC0 << ((instance) >> 1))
#define  GEN11_VECS_SFC_RESET_BIT(instance)	(GEN11_GRDOM_SFC0 << (instance))

#define GEN11_VCS_SFC_FORCED_LOCK(engine)	_MMIO((engine)->mmio_base + 0x88C)
#define   GEN11_VCS_SFC_FORCED_LOCK_BIT		(1 << 0)
#define GEN11_VCS_SFC_LOCK_STATUS(engine)	_MMIO((engine)->mmio_base + 0x890)
#define   GEN11_VCS_SFC_USAGE_BIT		(1 << 0)
#define   GEN11_VCS_SFC_LOCK_ACK_BIT		(1 << 1)

#define GEN11_VECS_SFC_FORCED_LOCK(engine)	_MMIO((engine)->mmio_base + 0x201C)
#define   GEN11_VECS_SFC_FORCED_LOCK_BIT	(1 << 0)
#define GEN11_VECS_SFC_LOCK_ACK(engine)		_MMIO((engine)->mmio_base + 0x2018)
#define   GEN11_VECS_SFC_LOCK_ACK_BIT		(1 << 0)
#define GEN11_VECS_SFC_USAGE(engine)		_MMIO((engine)->mmio_base + 0x2014)
#define   GEN11_VECS_SFC_USAGE_BIT		(1 << 0)

#define RING_PP_DIR_BASE(base)		_MMIO((base) + 0x228)
#define RING_PP_DIR_BASE_READ(base)	_MMIO((base) + 0x518)
#define RING_PP_DIR_DCLV(base)		_MMIO((base) + 0x220)
#define   PP_DIR_DCLV_2G		0xffffffff

#define GEN8_RING_PDP_UDW(base, n)	_MMIO((base) + 0x270 + (n) * 8 + 4)
#define GEN8_RING_PDP_LDW(base, n)	_MMIO((base) + 0x270 + (n) * 8)

#define GEN8_R_PWR_CLK_STATE		_MMIO(0x20C8)
#define   GEN8_RPCS_ENABLE		(1 << 31)
#define   GEN8_RPCS_S_CNT_ENABLE	(1 << 18)
#define   GEN8_RPCS_S_CNT_SHIFT		15
#define   GEN8_RPCS_S_CNT_MASK		(0x7 << GEN8_RPCS_S_CNT_SHIFT)
#define   GEN11_RPCS_S_CNT_SHIFT	12
#define   GEN11_RPCS_S_CNT_MASK		(0x3f << GEN11_RPCS_S_CNT_SHIFT)
#define   GEN8_RPCS_SS_CNT_ENABLE	(1 << 11)
#define   GEN8_RPCS_SS_CNT_SHIFT	8
#define   GEN8_RPCS_SS_CNT_MASK		(0x7 << GEN8_RPCS_SS_CNT_SHIFT)
#define   GEN8_RPCS_EU_MAX_SHIFT	4
#define   GEN8_RPCS_EU_MAX_MASK		(0xf << GEN8_RPCS_EU_MAX_SHIFT)
#define   GEN8_RPCS_EU_MIN_SHIFT	0
#define   GEN8_RPCS_EU_MIN_MASK		(0xf << GEN8_RPCS_EU_MIN_SHIFT)

#define WAIT_FOR_RC6_EXIT		_MMIO(0x20CC)
/* HSW only */
#define   HSW_SELECTIVE_READ_ADDRESSING_SHIFT		2
#define   HSW_SELECTIVE_READ_ADDRESSING_MASK		(0x3 << HSW_SLECTIVE_READ_ADDRESSING_SHIFT)
#define   HSW_SELECTIVE_WRITE_ADDRESS_SHIFT		4
#define   HSW_SELECTIVE_WRITE_ADDRESS_MASK		(0x7 << HSW_SELECTIVE_WRITE_ADDRESS_SHIFT)
/* HSW+ */
#define   HSW_WAIT_FOR_RC6_EXIT_ENABLE			(1 << 0)
#define   HSW_RCS_CONTEXT_ENABLE			(1 << 7)
#define   HSW_RCS_INHIBIT				(1 << 8)
/* Gen8 */
#define   GEN8_SELECTIVE_WRITE_ADDRESS_SHIFT		4
#define   GEN8_SELECTIVE_WRITE_ADDRESS_MASK		(0x3 << GEN8_SELECTIVE_WRITE_ADDRESS_SHIFT)
#define   GEN8_SELECTIVE_WRITE_ADDRESS_SHIFT		4
#define   GEN8_SELECTIVE_WRITE_ADDRESS_MASK		(0x3 << GEN8_SELECTIVE_WRITE_ADDRESS_SHIFT)
#define   GEN8_SELECTIVE_WRITE_ADDRESSING_ENABLE	(1 << 6)
#define   GEN8_SELECTIVE_READ_SUBSLICE_SELECT_SHIFT	9
#define   GEN8_SELECTIVE_READ_SUBSLICE_SELECT_MASK	(0x3 << GEN8_SELECTIVE_READ_SUBSLICE_SELECT_SHIFT)
#define   GEN8_SELECTIVE_READ_SLICE_SELECT_SHIFT	11
#define   GEN8_SELECTIVE_READ_SLICE_SELECT_MASK		(0x3 << GEN8_SELECTIVE_READ_SLICE_SELECT_SHIFT)
#define   GEN8_SELECTIVE_READ_ADDRESSING_ENABLE         (1 << 13)

#define GAM_ECOCHK			_MMIO(0x4090)
#define   BDW_DISABLE_HDC_INVALIDATION	(1 << 25)
#define   ECOCHK_SNB_BIT		(1 << 10)
#define   ECOCHK_DIS_TLB		(1 << 8)
#define   HSW_ECOCHK_ARB_PRIO_SOL	(1 << 6)
#define   ECOCHK_PPGTT_CACHE64B		(0x3 << 3)
#define   ECOCHK_PPGTT_CACHE4B		(0x0 << 3)
#define   ECOCHK_PPGTT_GFDT_IVB		(0x1 << 4)
#define   ECOCHK_PPGTT_LLC_IVB		(0x1 << 3)
#define   ECOCHK_PPGTT_UC_HSW		(0x1 << 3)
#define   ECOCHK_PPGTT_WT_HSW		(0x2 << 3)
#define   ECOCHK_PPGTT_WB_HSW		(0x3 << 3)

#define GAC_ECO_BITS			_MMIO(0x14090)
#define   ECOBITS_SNB_BIT		(1 << 13)
#define   ECOBITS_PPGTT_CACHE64B	(3 << 8)
#define   ECOBITS_PPGTT_CACHE4B		(0 << 8)

#define GAB_CTL				_MMIO(0x24000)
#define   GAB_CTL_CONT_AFTER_PAGEFAULT	(1 << 8)

#define GEN6_STOLEN_RESERVED		_MMIO(0x1082C0)
#define GEN6_STOLEN_RESERVED_ADDR_MASK	(0xFFF << 20)
#define GEN7_STOLEN_RESERVED_ADDR_MASK	(0x3FFF << 18)
#define GEN6_STOLEN_RESERVED_SIZE_MASK	(3 << 4)
#define GEN6_STOLEN_RESERVED_1M		(0 << 4)
#define GEN6_STOLEN_RESERVED_512K	(1 << 4)
#define GEN6_STOLEN_RESERVED_256K	(2 << 4)
#define GEN6_STOLEN_RESERVED_128K	(3 << 4)
#define GEN7_STOLEN_RESERVED_SIZE_MASK	(1 << 5)
#define GEN7_STOLEN_RESERVED_1M		(0 << 5)
#define GEN7_STOLEN_RESERVED_256K	(1 << 5)
#define GEN8_STOLEN_RESERVED_SIZE_MASK	(3 << 7)
#define GEN8_STOLEN_RESERVED_1M		(0 << 7)
#define GEN8_STOLEN_RESERVED_2M		(1 << 7)
#define GEN8_STOLEN_RESERVED_4M		(2 << 7)
#define GEN8_STOLEN_RESERVED_8M		(3 << 7)
#define GEN6_STOLEN_RESERVED_ENABLE	(1 << 0)
#define GEN11_STOLEN_RESERVED_ADDR_MASK	(0xFFFFFFFFFFFULL << 20)

/* VGA stuff */

#define VGA_ST01_MDA 0x3ba
#define VGA_ST01_CGA 0x3da

#define _VGA_MSR_WRITE _MMIO(0x3c2)
#define VGA_MSR_WRITE 0x3c2
#define VGA_MSR_READ 0x3cc
#define   VGA_MSR_MEM_EN (1 << 1)
#define   VGA_MSR_CGA_MODE (1 << 0)

#define VGA_SR_INDEX 0x3c4
#define SR01			1
#define VGA_SR_DATA 0x3c5

#define VGA_AR_INDEX 0x3c0
#define   VGA_AR_VID_EN (1 << 5)
#define VGA_AR_DATA_WRITE 0x3c0
#define VGA_AR_DATA_READ 0x3c1

#define VGA_GR_INDEX 0x3ce
#define VGA_GR_DATA 0x3cf
/* GR05 */
#define   VGA_GR_MEM_READ_MODE_SHIFT 3
#define     VGA_GR_MEM_READ_MODE_PLANE 1
/* GR06 */
#define   VGA_GR_MEM_MODE_MASK 0xc
#define   VGA_GR_MEM_MODE_SHIFT 2
#define   VGA_GR_MEM_A0000_AFFFF 0
#define   VGA_GR_MEM_A0000_BFFFF 1
#define   VGA_GR_MEM_B0000_B7FFF 2
#define   VGA_GR_MEM_B0000_BFFFF 3

#define VGA_DACMASK 0x3c6
#define VGA_DACRX 0x3c7
#define VGA_DACWX 0x3c8
#define VGA_DACDATA 0x3c9

#define VGA_CR_INDEX_MDA 0x3b4
#define VGA_CR_DATA_MDA 0x3b5
#define VGA_CR_INDEX_CGA 0x3d4
#define VGA_CR_DATA_CGA 0x3d5

#define MI_PREDICATE_SRC0	_MMIO(0x2400)
#define MI_PREDICATE_SRC0_UDW	_MMIO(0x2400 + 4)
#define MI_PREDICATE_SRC1	_MMIO(0x2408)
#define MI_PREDICATE_SRC1_UDW	_MMIO(0x2408 + 4)

#define MI_PREDICATE_RESULT_2	_MMIO(0x2214)
#define  LOWER_SLICE_ENABLED	(1 << 0)
#define  LOWER_SLICE_DISABLED	(0 << 0)

/*
 * Registers used only by the command parser
 */
#define BCS_SWCTRL _MMIO(0x22200)

#define GPGPU_THREADS_DISPATCHED        _MMIO(0x2290)
#define GPGPU_THREADS_DISPATCHED_UDW	_MMIO(0x2290 + 4)
#define HS_INVOCATION_COUNT             _MMIO(0x2300)
#define HS_INVOCATION_COUNT_UDW		_MMIO(0x2300 + 4)
#define DS_INVOCATION_COUNT             _MMIO(0x2308)
#define DS_INVOCATION_COUNT_UDW		_MMIO(0x2308 + 4)
#define IA_VERTICES_COUNT               _MMIO(0x2310)
#define IA_VERTICES_COUNT_UDW		_MMIO(0x2310 + 4)
#define IA_PRIMITIVES_COUNT             _MMIO(0x2318)
#define IA_PRIMITIVES_COUNT_UDW		_MMIO(0x2318 + 4)
#define VS_INVOCATION_COUNT             _MMIO(0x2320)
#define VS_INVOCATION_COUNT_UDW		_MMIO(0x2320 + 4)
#define GS_INVOCATION_COUNT             _MMIO(0x2328)
#define GS_INVOCATION_COUNT_UDW		_MMIO(0x2328 + 4)
#define GS_PRIMITIVES_COUNT             _MMIO(0x2330)
#define GS_PRIMITIVES_COUNT_UDW		_MMIO(0x2330 + 4)
#define CL_INVOCATION_COUNT             _MMIO(0x2338)
#define CL_INVOCATION_COUNT_UDW		_MMIO(0x2338 + 4)
#define CL_PRIMITIVES_COUNT             _MMIO(0x2340)
#define CL_PRIMITIVES_COUNT_UDW		_MMIO(0x2340 + 4)
#define PS_INVOCATION_COUNT             _MMIO(0x2348)
#define PS_INVOCATION_COUNT_UDW		_MMIO(0x2348 + 4)
#define PS_DEPTH_COUNT                  _MMIO(0x2350)
#define PS_DEPTH_COUNT_UDW		_MMIO(0x2350 + 4)

/* There are the 4 64-bit counter registers, one for each stream output */
#define GEN7_SO_NUM_PRIMS_WRITTEN(n)		_MMIO(0x5200 + (n) * 8)
#define GEN7_SO_NUM_PRIMS_WRITTEN_UDW(n)	_MMIO(0x5200 + (n) * 8 + 4)

#define GEN7_SO_PRIM_STORAGE_NEEDED(n)		_MMIO(0x5240 + (n) * 8)
#define GEN7_SO_PRIM_STORAGE_NEEDED_UDW(n)	_MMIO(0x5240 + (n) * 8 + 4)

#define GEN7_3DPRIM_END_OFFSET          _MMIO(0x2420)
#define GEN7_3DPRIM_START_VERTEX        _MMIO(0x2430)
#define GEN7_3DPRIM_VERTEX_COUNT        _MMIO(0x2434)
#define GEN7_3DPRIM_INSTANCE_COUNT      _MMIO(0x2438)
#define GEN7_3DPRIM_START_INSTANCE      _MMIO(0x243C)
#define GEN7_3DPRIM_BASE_VERTEX         _MMIO(0x2440)

#define GEN7_GPGPU_DISPATCHDIMX         _MMIO(0x2500)
#define GEN7_GPGPU_DISPATCHDIMY         _MMIO(0x2504)
#define GEN7_GPGPU_DISPATCHDIMZ         _MMIO(0x2508)

/* There are the 16 64-bit CS General Purpose Registers */
#define HSW_CS_GPR(n)                   _MMIO(0x2600 + (n) * 8)
#define HSW_CS_GPR_UDW(n)               _MMIO(0x2600 + (n) * 8 + 4)

#define GEN7_OACONTROL _MMIO(0x2360)
#define  GEN7_OACONTROL_CTX_MASK	    0xFFFFF000
#define  GEN7_OACONTROL_TIMER_PERIOD_MASK   0x3F
#define  GEN7_OACONTROL_TIMER_PERIOD_SHIFT  6
#define  GEN7_OACONTROL_TIMER_ENABLE	    (1 << 5)
#define  GEN7_OACONTROL_FORMAT_A13	    (0 << 2)
#define  GEN7_OACONTROL_FORMAT_A29	    (1 << 2)
#define  GEN7_OACONTROL_FORMAT_A13_B8_C8    (2 << 2)
#define  GEN7_OACONTROL_FORMAT_A29_B8_C8    (3 << 2)
#define  GEN7_OACONTROL_FORMAT_B4_C8	    (4 << 2)
#define  GEN7_OACONTROL_FORMAT_A45_B8_C8    (5 << 2)
#define  GEN7_OACONTROL_FORMAT_B4_C8_A16    (6 << 2)
#define  GEN7_OACONTROL_FORMAT_C4_B8	    (7 << 2)
#define  GEN7_OACONTROL_FORMAT_SHIFT	    2
#define  GEN7_OACONTROL_PER_CTX_ENABLE	    (1 << 1)
#define  GEN7_OACONTROL_ENABLE		    (1 << 0)

#define GEN8_OACTXID _MMIO(0x2364)

#define GEN8_OA_DEBUG _MMIO(0x2B04)
#define  GEN9_OA_DEBUG_DISABLE_CLK_RATIO_REPORTS    (1 << 5)
#define  GEN9_OA_DEBUG_INCLUDE_CLK_RATIO	    (1 << 6)
#define  GEN9_OA_DEBUG_DISABLE_GO_1_0_REPORTS	    (1 << 2)
#define  GEN9_OA_DEBUG_DISABLE_CTX_SWITCH_REPORTS   (1 << 1)

#define GEN8_OACONTROL _MMIO(0x2B00)
#define  GEN8_OA_REPORT_FORMAT_A12	    (0 << 2)
#define  GEN8_OA_REPORT_FORMAT_A12_B8_C8    (2 << 2)
#define  GEN8_OA_REPORT_FORMAT_A36_B8_C8    (5 << 2)
#define  GEN8_OA_REPORT_FORMAT_C4_B8	    (7 << 2)
#define  GEN8_OA_REPORT_FORMAT_SHIFT	    2
#define  GEN8_OA_SPECIFIC_CONTEXT_ENABLE    (1 << 1)
#define  GEN8_OA_COUNTER_ENABLE             (1 << 0)

#define GEN8_OACTXCONTROL _MMIO(0x2360)
#define  GEN8_OA_TIMER_PERIOD_MASK	    0x3F
#define  GEN8_OA_TIMER_PERIOD_SHIFT	    2
#define  GEN8_OA_TIMER_ENABLE		    (1 << 1)
#define  GEN8_OA_COUNTER_RESUME		    (1 << 0)

#define GEN7_OABUFFER _MMIO(0x23B0) /* R/W */
#define  GEN7_OABUFFER_OVERRUN_DISABLE	    (1 << 3)
#define  GEN7_OABUFFER_EDGE_TRIGGER	    (1 << 2)
#define  GEN7_OABUFFER_STOP_RESUME_ENABLE   (1 << 1)
#define  GEN7_OABUFFER_RESUME		    (1 << 0)

#define GEN8_OABUFFER_UDW _MMIO(0x23b4)
#define GEN8_OABUFFER _MMIO(0x2b14)
#define  GEN8_OABUFFER_MEM_SELECT_GGTT      (1 << 0)  /* 0: PPGTT, 1: GGTT */

#define GEN7_OASTATUS1 _MMIO(0x2364)
#define  GEN7_OASTATUS1_TAIL_MASK	    0xffffffc0
#define  GEN7_OASTATUS1_COUNTER_OVERFLOW    (1 << 2)
#define  GEN7_OASTATUS1_OABUFFER_OVERFLOW   (1 << 1)
#define  GEN7_OASTATUS1_REPORT_LOST	    (1 << 0)

#define GEN7_OASTATUS2 _MMIO(0x2368)
#define  GEN7_OASTATUS2_HEAD_MASK           0xffffffc0
#define  GEN7_OASTATUS2_MEM_SELECT_GGTT     (1 << 0) /* 0: PPGTT, 1: GGTT */

#define GEN8_OASTATUS _MMIO(0x2b08)
#define  GEN8_OASTATUS_OVERRUN_STATUS	    (1 << 3)
#define  GEN8_OASTATUS_COUNTER_OVERFLOW     (1 << 2)
#define  GEN8_OASTATUS_OABUFFER_OVERFLOW    (1 << 1)
#define  GEN8_OASTATUS_REPORT_LOST	    (1 << 0)

#define GEN8_OAHEADPTR _MMIO(0x2B0C)
#define GEN8_OAHEADPTR_MASK    0xffffffc0
#define GEN8_OATAILPTR _MMIO(0x2B10)
#define GEN8_OATAILPTR_MASK    0xffffffc0

#define OABUFFER_SIZE_128K  (0 << 3)
#define OABUFFER_SIZE_256K  (1 << 3)
#define OABUFFER_SIZE_512K  (2 << 3)
#define OABUFFER_SIZE_1M    (3 << 3)
#define OABUFFER_SIZE_2M    (4 << 3)
#define OABUFFER_SIZE_4M    (5 << 3)
#define OABUFFER_SIZE_8M    (6 << 3)
#define OABUFFER_SIZE_16M   (7 << 3)

/*
 * Flexible, Aggregate EU Counter Registers.
 * Note: these aren't contiguous
 */
#define EU_PERF_CNTL0	    _MMIO(0xe458)
#define EU_PERF_CNTL1	    _MMIO(0xe558)
#define EU_PERF_CNTL2	    _MMIO(0xe658)
#define EU_PERF_CNTL3	    _MMIO(0xe758)
#define EU_PERF_CNTL4	    _MMIO(0xe45c)
#define EU_PERF_CNTL5	    _MMIO(0xe55c)
#define EU_PERF_CNTL6	    _MMIO(0xe65c)

/*
 * OA Boolean state
 */

#define OASTARTTRIG1 _MMIO(0x2710)
#define OASTARTTRIG1_THRESHOLD_COUNT_MASK_MBZ 0xffff0000
#define OASTARTTRIG1_THRESHOLD_MASK	      0xffff

#define OASTARTTRIG2 _MMIO(0x2714)
#define OASTARTTRIG2_INVERT_A_0 (1 << 0)
#define OASTARTTRIG2_INVERT_A_1 (1 << 1)
#define OASTARTTRIG2_INVERT_A_2 (1 << 2)
#define OASTARTTRIG2_INVERT_A_3 (1 << 3)
#define OASTARTTRIG2_INVERT_A_4 (1 << 4)
#define OASTARTTRIG2_INVERT_A_5 (1 << 5)
#define OASTARTTRIG2_INVERT_A_6 (1 << 6)
#define OASTARTTRIG2_INVERT_A_7 (1 << 7)
#define OASTARTTRIG2_INVERT_A_8 (1 << 8)
#define OASTARTTRIG2_INVERT_A_9 (1 << 9)
#define OASTARTTRIG2_INVERT_A_10 (1 << 10)
#define OASTARTTRIG2_INVERT_A_11 (1 << 11)
#define OASTARTTRIG2_INVERT_A_12 (1 << 12)
#define OASTARTTRIG2_INVERT_A_13 (1 << 13)
#define OASTARTTRIG2_INVERT_A_14 (1 << 14)
#define OASTARTTRIG2_INVERT_A_15 (1 << 15)
#define OASTARTTRIG2_INVERT_B_0 (1 << 16)
#define OASTARTTRIG2_INVERT_B_1 (1 << 17)
#define OASTARTTRIG2_INVERT_B_2 (1 << 18)
#define OASTARTTRIG2_INVERT_B_3 (1 << 19)
#define OASTARTTRIG2_INVERT_C_0 (1 << 20)
#define OASTARTTRIG2_INVERT_C_1 (1 << 21)
#define OASTARTTRIG2_INVERT_D_0 (1 << 22)
#define OASTARTTRIG2_THRESHOLD_ENABLE	    (1 << 23)
#define OASTARTTRIG2_START_TRIG_FLAG_MBZ    (1 << 24)
#define OASTARTTRIG2_EVENT_SELECT_0  (1 << 28)
#define OASTARTTRIG2_EVENT_SELECT_1  (1 << 29)
#define OASTARTTRIG2_EVENT_SELECT_2  (1 << 30)
#define OASTARTTRIG2_EVENT_SELECT_3  (1 << 31)

#define OASTARTTRIG3 _MMIO(0x2718)
#define OASTARTTRIG3_NOA_SELECT_MASK	   0xf
#define OASTARTTRIG3_NOA_SELECT_8_SHIFT    0
#define OASTARTTRIG3_NOA_SELECT_9_SHIFT    4
#define OASTARTTRIG3_NOA_SELECT_10_SHIFT   8
#define OASTARTTRIG3_NOA_SELECT_11_SHIFT   12
#define OASTARTTRIG3_NOA_SELECT_12_SHIFT   16
#define OASTARTTRIG3_NOA_SELECT_13_SHIFT   20
#define OASTARTTRIG3_NOA_SELECT_14_SHIFT   24
#define OASTARTTRIG3_NOA_SELECT_15_SHIFT   28

#define OASTARTTRIG4 _MMIO(0x271c)
#define OASTARTTRIG4_NOA_SELECT_MASK	    0xf
#define OASTARTTRIG4_NOA_SELECT_0_SHIFT    0
#define OASTARTTRIG4_NOA_SELECT_1_SHIFT    4
#define OASTARTTRIG4_NOA_SELECT_2_SHIFT    8
#define OASTARTTRIG4_NOA_SELECT_3_SHIFT    12
#define OASTARTTRIG4_NOA_SELECT_4_SHIFT    16
#define OASTARTTRIG4_NOA_SELECT_5_SHIFT    20
#define OASTARTTRIG4_NOA_SELECT_6_SHIFT    24
#define OASTARTTRIG4_NOA_SELECT_7_SHIFT    28

#define OASTARTTRIG5 _MMIO(0x2720)
#define OASTARTTRIG5_THRESHOLD_COUNT_MASK_MBZ 0xffff0000
#define OASTARTTRIG5_THRESHOLD_MASK	      0xffff

#define OASTARTTRIG6 _MMIO(0x2724)
#define OASTARTTRIG6_INVERT_A_0 (1 << 0)
#define OASTARTTRIG6_INVERT_A_1 (1 << 1)
#define OASTARTTRIG6_INVERT_A_2 (1 << 2)
#define OASTARTTRIG6_INVERT_A_3 (1 << 3)
#define OASTARTTRIG6_INVERT_A_4 (1 << 4)
#define OASTARTTRIG6_INVERT_A_5 (1 << 5)
#define OASTARTTRIG6_INVERT_A_6 (1 << 6)
#define OASTARTTRIG6_INVERT_A_7 (1 << 7)
#define OASTARTTRIG6_INVERT_A_8 (1 << 8)
#define OASTARTTRIG6_INVERT_A_9 (1 << 9)
#define OASTARTTRIG6_INVERT_A_10 (1 << 10)
#define OASTARTTRIG6_INVERT_A_11 (1 << 11)
#define OASTARTTRIG6_INVERT_A_12 (1 << 12)
#define OASTARTTRIG6_INVERT_A_13 (1 << 13)
#define OASTARTTRIG6_INVERT_A_14 (1 << 14)
#define OASTARTTRIG6_INVERT_A_15 (1 << 15)
#define OASTARTTRIG6_INVERT_B_0 (1 << 16)
#define OASTARTTRIG6_INVERT_B_1 (1 << 17)
#define OASTARTTRIG6_INVERT_B_2 (1 << 18)
#define OASTARTTRIG6_INVERT_B_3 (1 << 19)
#define OASTARTTRIG6_INVERT_C_0 (1 << 20)
#define OASTARTTRIG6_INVERT_C_1 (1 << 21)
#define OASTARTTRIG6_INVERT_D_0 (1 << 22)
#define OASTARTTRIG6_THRESHOLD_ENABLE	    (1 << 23)
#define OASTARTTRIG6_START_TRIG_FLAG_MBZ    (1 << 24)
#define OASTARTTRIG6_EVENT_SELECT_4  (1 << 28)
#define OASTARTTRIG6_EVENT_SELECT_5  (1 << 29)
#define OASTARTTRIG6_EVENT_SELECT_6  (1 << 30)
#define OASTARTTRIG6_EVENT_SELECT_7  (1 << 31)

#define OASTARTTRIG7 _MMIO(0x2728)
#define OASTARTTRIG7_NOA_SELECT_MASK	   0xf
#define OASTARTTRIG7_NOA_SELECT_8_SHIFT    0
#define OASTARTTRIG7_NOA_SELECT_9_SHIFT    4
#define OASTARTTRIG7_NOA_SELECT_10_SHIFT   8
#define OASTARTTRIG7_NOA_SELECT_11_SHIFT   12
#define OASTARTTRIG7_NOA_SELECT_12_SHIFT   16
#define OASTARTTRIG7_NOA_SELECT_13_SHIFT   20
#define OASTARTTRIG7_NOA_SELECT_14_SHIFT   24
#define OASTARTTRIG7_NOA_SELECT_15_SHIFT   28

#define OASTARTTRIG8 _MMIO(0x272c)
#define OASTARTTRIG8_NOA_SELECT_MASK	   0xf
#define OASTARTTRIG8_NOA_SELECT_0_SHIFT    0
#define OASTARTTRIG8_NOA_SELECT_1_SHIFT    4
#define OASTARTTRIG8_NOA_SELECT_2_SHIFT    8
#define OASTARTTRIG8_NOA_SELECT_3_SHIFT    12
#define OASTARTTRIG8_NOA_SELECT_4_SHIFT    16
#define OASTARTTRIG8_NOA_SELECT_5_SHIFT    20
#define OASTARTTRIG8_NOA_SELECT_6_SHIFT    24
#define OASTARTTRIG8_NOA_SELECT_7_SHIFT    28

#define OAREPORTTRIG1 _MMIO(0x2740)
#define OAREPORTTRIG1_THRESHOLD_MASK 0xffff
#define OAREPORTTRIG1_EDGE_LEVEL_TRIGER_SELECT_MASK 0xffff0000 /* 0=level */

#define OAREPORTTRIG2 _MMIO(0x2744)
#define OAREPORTTRIG2_INVERT_A_0  (1 << 0)
#define OAREPORTTRIG2_INVERT_A_1  (1 << 1)
#define OAREPORTTRIG2_INVERT_A_2  (1 << 2)
#define OAREPORTTRIG2_INVERT_A_3  (1 << 3)
#define OAREPORTTRIG2_INVERT_A_4  (1 << 4)
#define OAREPORTTRIG2_INVERT_A_5  (1 << 5)
#define OAREPORTTRIG2_INVERT_A_6  (1 << 6)
#define OAREPORTTRIG2_INVERT_A_7  (1 << 7)
#define OAREPORTTRIG2_INVERT_A_8  (1 << 8)
#define OAREPORTTRIG2_INVERT_A_9  (1 << 9)
#define OAREPORTTRIG2_INVERT_A_10 (1 << 10)
#define OAREPORTTRIG2_INVERT_A_11 (1 << 11)
#define OAREPORTTRIG2_INVERT_A_12 (1 << 12)
#define OAREPORTTRIG2_INVERT_A_13 (1 << 13)
#define OAREPORTTRIG2_INVERT_A_14 (1 << 14)
#define OAREPORTTRIG2_INVERT_A_15 (1 << 15)
#define OAREPORTTRIG2_INVERT_B_0  (1 << 16)
#define OAREPORTTRIG2_INVERT_B_1  (1 << 17)
#define OAREPORTTRIG2_INVERT_B_2  (1 << 18)
#define OAREPORTTRIG2_INVERT_B_3  (1 << 19)
#define OAREPORTTRIG2_INVERT_C_0  (1 << 20)
#define OAREPORTTRIG2_INVERT_C_1  (1 << 21)
#define OAREPORTTRIG2_INVERT_D_0  (1 << 22)
#define OAREPORTTRIG2_THRESHOLD_ENABLE	    (1 << 23)
#define OAREPORTTRIG2_REPORT_TRIGGER_ENABLE (1 << 31)

#define OAREPORTTRIG3 _MMIO(0x2748)
#define OAREPORTTRIG3_NOA_SELECT_MASK	    0xf
#define OAREPORTTRIG3_NOA_SELECT_8_SHIFT    0
#define OAREPORTTRIG3_NOA_SELECT_9_SHIFT    4
#define OAREPORTTRIG3_NOA_SELECT_10_SHIFT   8
#define OAREPORTTRIG3_NOA_SELECT_11_SHIFT   12
#define OAREPORTTRIG3_NOA_SELECT_12_SHIFT   16
#define OAREPORTTRIG3_NOA_SELECT_13_SHIFT   20
#define OAREPORTTRIG3_NOA_SELECT_14_SHIFT   24
#define OAREPORTTRIG3_NOA_SELECT_15_SHIFT   28

#define OAREPORTTRIG4 _MMIO(0x274c)
#define OAREPORTTRIG4_NOA_SELECT_MASK	    0xf
#define OAREPORTTRIG4_NOA_SELECT_0_SHIFT    0
#define OAREPORTTRIG4_NOA_SELECT_1_SHIFT    4
#define OAREPORTTRIG4_NOA_SELECT_2_SHIFT    8
#define OAREPORTTRIG4_NOA_SELECT_3_SHIFT    12
#define OAREPORTTRIG4_NOA_SELECT_4_SHIFT    16
#define OAREPORTTRIG4_NOA_SELECT_5_SHIFT    20
#define OAREPORTTRIG4_NOA_SELECT_6_SHIFT    24
#define OAREPORTTRIG4_NOA_SELECT_7_SHIFT    28

#define OAREPORTTRIG5 _MMIO(0x2750)
#define OAREPORTTRIG5_THRESHOLD_MASK 0xffff
#define OAREPORTTRIG5_EDGE_LEVEL_TRIGER_SELECT_MASK 0xffff0000 /* 0=level */

#define OAREPORTTRIG6 _MMIO(0x2754)
#define OAREPORTTRIG6_INVERT_A_0  (1 << 0)
#define OAREPORTTRIG6_INVERT_A_1  (1 << 1)
#define OAREPORTTRIG6_INVERT_A_2  (1 << 2)
#define OAREPORTTRIG6_INVERT_A_3  (1 << 3)
#define OAREPORTTRIG6_INVERT_A_4  (1 << 4)
#define OAREPORTTRIG6_INVERT_A_5  (1 << 5)
#define OAREPORTTRIG6_INVERT_A_6  (1 << 6)
#define OAREPORTTRIG6_INVERT_A_7  (1 << 7)
#define OAREPORTTRIG6_INVERT_A_8  (1 << 8)
#define OAREPORTTRIG6_INVERT_A_9  (1 << 9)
#define OAREPORTTRIG6_INVERT_A_10 (1 << 10)
#define OAREPORTTRIG6_INVERT_A_11 (1 << 11)
#define OAREPORTTRIG6_INVERT_A_12 (1 << 12)
#define OAREPORTTRIG6_INVERT_A_13 (1 << 13)
#define OAREPORTTRIG6_INVERT_A_14 (1 << 14)
#define OAREPORTTRIG6_INVERT_A_15 (1 << 15)
#define OAREPORTTRIG6_INVERT_B_0  (1 << 16)
#define OAREPORTTRIG6_INVERT_B_1  (1 << 17)
#define OAREPORTTRIG6_INVERT_B_2  (1 << 18)
#define OAREPORTTRIG6_INVERT_B_3  (1 << 19)
#define OAREPORTTRIG6_INVERT_C_0  (1 << 20)
#define OAREPORTTRIG6_INVERT_C_1  (1 << 21)
#define OAREPORTTRIG6_INVERT_D_0  (1 << 22)
#define OAREPORTTRIG6_THRESHOLD_ENABLE	    (1 << 23)
#define OAREPORTTRIG6_REPORT_TRIGGER_ENABLE (1 << 31)

#define OAREPORTTRIG7 _MMIO(0x2758)
#define OAREPORTTRIG7_NOA_SELECT_MASK	    0xf
#define OAREPORTTRIG7_NOA_SELECT_8_SHIFT    0
#define OAREPORTTRIG7_NOA_SELECT_9_SHIFT    4
#define OAREPORTTRIG7_NOA_SELECT_10_SHIFT   8
#define OAREPORTTRIG7_NOA_SELECT_11_SHIFT   12
#define OAREPORTTRIG7_NOA_SELECT_12_SHIFT   16
#define OAREPORTTRIG7_NOA_SELECT_13_SHIFT   20
#define OAREPORTTRIG7_NOA_SELECT_14_SHIFT   24
#define OAREPORTTRIG7_NOA_SELECT_15_SHIFT   28

#define OAREPORTTRIG8 _MMIO(0x275c)
#define OAREPORTTRIG8_NOA_SELECT_MASK	    0xf
#define OAREPORTTRIG8_NOA_SELECT_0_SHIFT    0
#define OAREPORTTRIG8_NOA_SELECT_1_SHIFT    4
#define OAREPORTTRIG8_NOA_SELECT_2_SHIFT    8
#define OAREPORTTRIG8_NOA_SELECT_3_SHIFT    12
#define OAREPORTTRIG8_NOA_SELECT_4_SHIFT    16
#define OAREPORTTRIG8_NOA_SELECT_5_SHIFT    20
#define OAREPORTTRIG8_NOA_SELECT_6_SHIFT    24
#define OAREPORTTRIG8_NOA_SELECT_7_SHIFT    28

/* CECX_0 */
#define OACEC_COMPARE_LESS_OR_EQUAL	6
#define OACEC_COMPARE_NOT_EQUAL		5
#define OACEC_COMPARE_LESS_THAN		4
#define OACEC_COMPARE_GREATER_OR_EQUAL	3
#define OACEC_COMPARE_EQUAL		2
#define OACEC_COMPARE_GREATER_THAN	1
#define OACEC_COMPARE_ANY_EQUAL		0

#define OACEC_COMPARE_VALUE_MASK    0xffff
#define OACEC_COMPARE_VALUE_SHIFT   3

#define OACEC_SELECT_NOA	(0 << 19)
#define OACEC_SELECT_PREV	(1 << 19)
#define OACEC_SELECT_BOOLEAN	(2 << 19)

/* CECX_1 */
#define OACEC_MASK_MASK		    0xffff
#define OACEC_CONSIDERATIONS_MASK   0xffff
#define OACEC_CONSIDERATIONS_SHIFT  16

#define OACEC0_0 _MMIO(0x2770)
#define OACEC0_1 _MMIO(0x2774)
#define OACEC1_0 _MMIO(0x2778)
#define OACEC1_1 _MMIO(0x277c)
#define OACEC2_0 _MMIO(0x2780)
#define OACEC2_1 _MMIO(0x2784)
#define OACEC3_0 _MMIO(0x2788)
#define OACEC3_1 _MMIO(0x278c)
#define OACEC4_0 _MMIO(0x2790)
#define OACEC4_1 _MMIO(0x2794)
#define OACEC5_0 _MMIO(0x2798)
#define OACEC5_1 _MMIO(0x279c)
#define OACEC6_0 _MMIO(0x27a0)
#define OACEC6_1 _MMIO(0x27a4)
#define OACEC7_0 _MMIO(0x27a8)
#define OACEC7_1 _MMIO(0x27ac)

/* OA perf counters */
#define OA_PERFCNT1_LO      _MMIO(0x91B8)
#define OA_PERFCNT1_HI      _MMIO(0x91BC)
#define OA_PERFCNT2_LO      _MMIO(0x91C0)
#define OA_PERFCNT2_HI      _MMIO(0x91C4)
#define OA_PERFCNT3_LO      _MMIO(0x91C8)
#define OA_PERFCNT3_HI      _MMIO(0x91CC)
#define OA_PERFCNT4_LO      _MMIO(0x91D8)
#define OA_PERFCNT4_HI      _MMIO(0x91DC)

#define OA_PERFMATRIX_LO    _MMIO(0x91C8)
#define OA_PERFMATRIX_HI    _MMIO(0x91CC)

/* RPM unit config (Gen8+) */
#define RPM_CONFIG0	    _MMIO(0x0D00)
#define  GEN9_RPM_CONFIG0_CRYSTAL_CLOCK_FREQ_SHIFT	3
#define  GEN9_RPM_CONFIG0_CRYSTAL_CLOCK_FREQ_MASK	(1 << GEN9_RPM_CONFIG0_CRYSTAL_CLOCK_FREQ_SHIFT)
#define  GEN9_RPM_CONFIG0_CRYSTAL_CLOCK_FREQ_19_2_MHZ	0
#define  GEN9_RPM_CONFIG0_CRYSTAL_CLOCK_FREQ_24_MHZ	1
#define  GEN11_RPM_CONFIG0_CRYSTAL_CLOCK_FREQ_SHIFT	3
#define  GEN11_RPM_CONFIG0_CRYSTAL_CLOCK_FREQ_MASK	(0x7 << GEN11_RPM_CONFIG0_CRYSTAL_CLOCK_FREQ_SHIFT)
#define  GEN11_RPM_CONFIG0_CRYSTAL_CLOCK_FREQ_24_MHZ	0
#define  GEN11_RPM_CONFIG0_CRYSTAL_CLOCK_FREQ_19_2_MHZ	1
#define  GEN11_RPM_CONFIG0_CRYSTAL_CLOCK_FREQ_38_4_MHZ	2
#define  GEN11_RPM_CONFIG0_CRYSTAL_CLOCK_FREQ_25_MHZ	3
#define  GEN10_RPM_CONFIG0_CTC_SHIFT_PARAMETER_SHIFT	1
#define  GEN10_RPM_CONFIG0_CTC_SHIFT_PARAMETER_MASK	(0x3 << GEN10_RPM_CONFIG0_CTC_SHIFT_PARAMETER_SHIFT)

#define RPM_CONFIG1	    _MMIO(0x0D04)
#define  GEN10_GT_NOA_ENABLE  (1 << 9)

/* GPM unit config (Gen9+) */
#define CTC_MODE			_MMIO(0xA26C)
#define  CTC_SOURCE_PARAMETER_MASK 1
#define  CTC_SOURCE_CRYSTAL_CLOCK	0
#define  CTC_SOURCE_DIVIDE_LOGIC	1
#define  CTC_SHIFT_PARAMETER_SHIFT	1
#define  CTC_SHIFT_PARAMETER_MASK	(0x3 << CTC_SHIFT_PARAMETER_SHIFT)

/* RCP unit config (Gen8+) */
#define RCP_CONFIG	    _MMIO(0x0D08)

/* NOA (HSW) */
#define HSW_MBVID2_NOA0		_MMIO(0x9E80)
#define HSW_MBVID2_NOA1		_MMIO(0x9E84)
#define HSW_MBVID2_NOA2		_MMIO(0x9E88)
#define HSW_MBVID2_NOA3		_MMIO(0x9E8C)
#define HSW_MBVID2_NOA4		_MMIO(0x9E90)
#define HSW_MBVID2_NOA5		_MMIO(0x9E94)
#define HSW_MBVID2_NOA6		_MMIO(0x9E98)
#define HSW_MBVID2_NOA7		_MMIO(0x9E9C)
#define HSW_MBVID2_NOA8		_MMIO(0x9EA0)
#define HSW_MBVID2_NOA9		_MMIO(0x9EA4)

#define HSW_MBVID2_MISR0	_MMIO(0x9EC0)

/* NOA (Gen8+) */
#define NOA_CONFIG(i)	    _MMIO(0x0D0C + (i) * 4)

#define MICRO_BP0_0	    _MMIO(0x9800)
#define MICRO_BP0_2	    _MMIO(0x9804)
#define MICRO_BP0_1	    _MMIO(0x9808)

#define MICRO_BP1_0	    _MMIO(0x980C)
#define MICRO_BP1_2	    _MMIO(0x9810)
#define MICRO_BP1_1	    _MMIO(0x9814)

#define MICRO_BP2_0	    _MMIO(0x9818)
#define MICRO_BP2_2	    _MMIO(0x981C)
#define MICRO_BP2_1	    _MMIO(0x9820)

#define MICRO_BP3_0	    _MMIO(0x9824)
#define MICRO_BP3_2	    _MMIO(0x9828)
#define MICRO_BP3_1	    _MMIO(0x982C)

#define MICRO_BP_TRIGGER		_MMIO(0x9830)
#define MICRO_BP3_COUNT_STATUS01	_MMIO(0x9834)
#define MICRO_BP3_COUNT_STATUS23	_MMIO(0x9838)
#define MICRO_BP_FIRED_ARMED		_MMIO(0x983C)

#define GDT_CHICKEN_BITS    _MMIO(0x9840)
#define   GT_NOA_ENABLE	    0x00000080

#define NOA_DATA	    _MMIO(0x986C)
#define NOA_WRITE	    _MMIO(0x9888)
#define GEN10_NOA_WRITE_HIGH _MMIO(0x9884)

#define _GEN7_PIPEA_DE_LOAD_SL	0x70068
#define _GEN7_PIPEB_DE_LOAD_SL	0x71068
#define GEN7_PIPE_DE_LOAD_SL(pipe) _MMIO_PIPE(pipe, _GEN7_PIPEA_DE_LOAD_SL, _GEN7_PIPEB_DE_LOAD_SL)

/*
 * Reset registers
 */
#define DEBUG_RESET_I830		_MMIO(0x6070)
#define  DEBUG_RESET_FULL		(1 << 7)
#define  DEBUG_RESET_RENDER		(1 << 8)
#define  DEBUG_RESET_DISPLAY		(1 << 9)

/*
 * IOSF sideband
 */
#define VLV_IOSF_DOORBELL_REQ			_MMIO(VLV_DISPLAY_BASE + 0x2100)
#define   IOSF_DEVFN_SHIFT			24
#define   IOSF_OPCODE_SHIFT			16
#define   IOSF_PORT_SHIFT			8
#define   IOSF_BYTE_ENABLES_SHIFT		4
#define   IOSF_BAR_SHIFT			1
#define   IOSF_SB_BUSY				(1 << 0)
#define   IOSF_PORT_BUNIT			0x03
#define   IOSF_PORT_PUNIT			0x04
#define   IOSF_PORT_NC				0x11
#define   IOSF_PORT_DPIO			0x12
#define   IOSF_PORT_GPIO_NC			0x13
#define   IOSF_PORT_CCK				0x14
#define   IOSF_PORT_DPIO_2			0x1a
#define   IOSF_PORT_FLISDSI			0x1b
#define   IOSF_PORT_GPIO_SC			0x48
#define   IOSF_PORT_GPIO_SUS			0xa8
#define   IOSF_PORT_CCU				0xa9
#define   CHV_IOSF_PORT_GPIO_N			0x13
#define   CHV_IOSF_PORT_GPIO_SE			0x48
#define   CHV_IOSF_PORT_GPIO_E			0xa8
#define   CHV_IOSF_PORT_GPIO_SW			0xb2
#define VLV_IOSF_DATA				_MMIO(VLV_DISPLAY_BASE + 0x2104)
#define VLV_IOSF_ADDR				_MMIO(VLV_DISPLAY_BASE + 0x2108)

/* See configdb bunit SB addr map */
#define BUNIT_REG_BISOC				0x11

/* PUNIT_REG_*SSPM0 */
#define   _SSPM0_SSC(val)			((val) << 0)
#define   SSPM0_SSC_MASK			_SSPM0_SSC(0x3)
#define   SSPM0_SSC_PWR_ON			_SSPM0_SSC(0x0)
#define   SSPM0_SSC_CLK_GATE			_SSPM0_SSC(0x1)
#define   SSPM0_SSC_RESET			_SSPM0_SSC(0x2)
#define   SSPM0_SSC_PWR_GATE			_SSPM0_SSC(0x3)
#define   _SSPM0_SSS(val)			((val) << 24)
#define   SSPM0_SSS_MASK			_SSPM0_SSS(0x3)
#define   SSPM0_SSS_PWR_ON			_SSPM0_SSS(0x0)
#define   SSPM0_SSS_CLK_GATE			_SSPM0_SSS(0x1)
#define   SSPM0_SSS_RESET			_SSPM0_SSS(0x2)
#define   SSPM0_SSS_PWR_GATE			_SSPM0_SSS(0x3)

/* PUNIT_REG_*SSPM1 */
#define   SSPM1_FREQSTAT_SHIFT			24
#define   SSPM1_FREQSTAT_MASK			(0x1f << SSPM1_FREQSTAT_SHIFT)
#define   SSPM1_FREQGUAR_SHIFT			8
#define   SSPM1_FREQGUAR_MASK			(0x1f << SSPM1_FREQGUAR_SHIFT)
#define   SSPM1_FREQ_SHIFT			0
#define   SSPM1_FREQ_MASK			(0x1f << SSPM1_FREQ_SHIFT)

#define PUNIT_REG_VEDSSPM0			0x32
#define PUNIT_REG_VEDSSPM1			0x33

#define PUNIT_REG_DSPSSPM			0x36
#define   DSPFREQSTAT_SHIFT_CHV			24
#define   DSPFREQSTAT_MASK_CHV			(0x1f << DSPFREQSTAT_SHIFT_CHV)
#define   DSPFREQGUAR_SHIFT_CHV			8
#define   DSPFREQGUAR_MASK_CHV			(0x1f << DSPFREQGUAR_SHIFT_CHV)
#define   DSPFREQSTAT_SHIFT			30
#define   DSPFREQSTAT_MASK			(0x3 << DSPFREQSTAT_SHIFT)
#define   DSPFREQGUAR_SHIFT			14
#define   DSPFREQGUAR_MASK			(0x3 << DSPFREQGUAR_SHIFT)
#define   DSP_MAXFIFO_PM5_STATUS		(1 << 22) /* chv */
#define   DSP_AUTO_CDCLK_GATE_DISABLE		(1 << 7) /* chv */
#define   DSP_MAXFIFO_PM5_ENABLE		(1 << 6) /* chv */
#define   _DP_SSC(val, pipe)			((val) << (2 * (pipe)))
#define   DP_SSC_MASK(pipe)			_DP_SSC(0x3, (pipe))
#define   DP_SSC_PWR_ON(pipe)			_DP_SSC(0x0, (pipe))
#define   DP_SSC_CLK_GATE(pipe)			_DP_SSC(0x1, (pipe))
#define   DP_SSC_RESET(pipe)			_DP_SSC(0x2, (pipe))
#define   DP_SSC_PWR_GATE(pipe)			_DP_SSC(0x3, (pipe))
#define   _DP_SSS(val, pipe)			((val) << (2 * (pipe) + 16))
#define   DP_SSS_MASK(pipe)			_DP_SSS(0x3, (pipe))
#define   DP_SSS_PWR_ON(pipe)			_DP_SSS(0x0, (pipe))
#define   DP_SSS_CLK_GATE(pipe)			_DP_SSS(0x1, (pipe))
#define   DP_SSS_RESET(pipe)			_DP_SSS(0x2, (pipe))
#define   DP_SSS_PWR_GATE(pipe)			_DP_SSS(0x3, (pipe))

#define PUNIT_REG_ISPSSPM0			0x39
#define PUNIT_REG_ISPSSPM1			0x3a

/*
 * i915_power_well_id:
 *
 * IDs used to look up power wells. Power wells accessed directly bypassing
 * the power domains framework must be assigned a unique ID. The rest of power
 * wells must be assigned DISP_PW_ID_NONE.
 */
enum i915_power_well_id {
	DISP_PW_ID_NONE,

	VLV_DISP_PW_DISP2D,
	BXT_DISP_PW_DPIO_CMN_A,
	VLV_DISP_PW_DPIO_CMN_BC,
	GLK_DISP_PW_DPIO_CMN_C,
	CHV_DISP_PW_DPIO_CMN_D,
	HSW_DISP_PW_GLOBAL,
	SKL_DISP_PW_MISC_IO,
	SKL_DISP_PW_1,
	SKL_DISP_PW_2,
};

#define PUNIT_REG_PWRGT_CTRL			0x60
#define PUNIT_REG_PWRGT_STATUS			0x61
#define   PUNIT_PWRGT_MASK(pw_idx)		(3 << ((pw_idx) * 2))
#define   PUNIT_PWRGT_PWR_ON(pw_idx)		(0 << ((pw_idx) * 2))
#define   PUNIT_PWRGT_CLK_GATE(pw_idx)		(1 << ((pw_idx) * 2))
#define   PUNIT_PWRGT_RESET(pw_idx)		(2 << ((pw_idx) * 2))
#define   PUNIT_PWRGT_PWR_GATE(pw_idx)		(3 << ((pw_idx) * 2))

#define PUNIT_PWGT_IDX_RENDER			0
#define PUNIT_PWGT_IDX_MEDIA			1
#define PUNIT_PWGT_IDX_DISP2D			3
#define PUNIT_PWGT_IDX_DPIO_CMN_BC		5
#define PUNIT_PWGT_IDX_DPIO_TX_B_LANES_01	6
#define PUNIT_PWGT_IDX_DPIO_TX_B_LANES_23	7
#define PUNIT_PWGT_IDX_DPIO_TX_C_LANES_01	8
#define PUNIT_PWGT_IDX_DPIO_TX_C_LANES_23	9
#define PUNIT_PWGT_IDX_DPIO_RX0			10
#define PUNIT_PWGT_IDX_DPIO_RX1			11
#define PUNIT_PWGT_IDX_DPIO_CMN_D		12

#define PUNIT_REG_GPU_LFM			0xd3
#define PUNIT_REG_GPU_FREQ_REQ			0xd4
#define PUNIT_REG_GPU_FREQ_STS			0xd8
#define   GPLLENABLE				(1 << 4)
#define   GENFREQSTATUS				(1 << 0)
#define PUNIT_REG_MEDIA_TURBO_FREQ_REQ		0xdc
#define PUNIT_REG_CZ_TIMESTAMP			0xce

#define PUNIT_FUSE_BUS2				0xf6 /* bits 47:40 */
#define PUNIT_FUSE_BUS1				0xf5 /* bits 55:48 */

#define FB_GFX_FMAX_AT_VMAX_FUSE		0x136
#define FB_GFX_FREQ_FUSE_MASK			0xff
#define FB_GFX_FMAX_AT_VMAX_2SS4EU_FUSE_SHIFT	24
#define FB_GFX_FMAX_AT_VMAX_2SS6EU_FUSE_SHIFT	16
#define FB_GFX_FMAX_AT_VMAX_2SS8EU_FUSE_SHIFT	8

#define FB_GFX_FMIN_AT_VMIN_FUSE		0x137
#define FB_GFX_FMIN_AT_VMIN_FUSE_SHIFT		8

#define PUNIT_REG_DDR_SETUP2			0x139
#define   FORCE_DDR_FREQ_REQ_ACK		(1 << 8)
#define   FORCE_DDR_LOW_FREQ			(1 << 1)
#define   FORCE_DDR_HIGH_FREQ			(1 << 0)

#define PUNIT_GPU_STATUS_REG			0xdb
#define PUNIT_GPU_STATUS_MAX_FREQ_SHIFT	16
#define PUNIT_GPU_STATUS_MAX_FREQ_MASK		0xff
#define PUNIT_GPU_STATIS_GFX_MIN_FREQ_SHIFT	8
#define PUNIT_GPU_STATUS_GFX_MIN_FREQ_MASK	0xff

#define PUNIT_GPU_DUTYCYCLE_REG		0xdf
#define PUNIT_GPU_DUTYCYCLE_RPE_FREQ_SHIFT	8
#define PUNIT_GPU_DUTYCYCLE_RPE_FREQ_MASK	0xff

#define IOSF_NC_FB_GFX_FREQ_FUSE		0x1c
#define   FB_GFX_MAX_FREQ_FUSE_SHIFT		3
#define   FB_GFX_MAX_FREQ_FUSE_MASK		0x000007f8
#define   FB_GFX_FGUARANTEED_FREQ_FUSE_SHIFT	11
#define   FB_GFX_FGUARANTEED_FREQ_FUSE_MASK	0x0007f800
#define IOSF_NC_FB_GFX_FMAX_FUSE_HI		0x34
#define   FB_FMAX_VMIN_FREQ_HI_MASK		0x00000007
#define IOSF_NC_FB_GFX_FMAX_FUSE_LO		0x30
#define   FB_FMAX_VMIN_FREQ_LO_SHIFT		27
#define   FB_FMAX_VMIN_FREQ_LO_MASK		0xf8000000

#define VLV_TURBO_SOC_OVERRIDE		0x04
#define   VLV_OVERRIDE_EN		1
#define   VLV_SOC_TDP_EN		(1 << 1)
#define   VLV_BIAS_CPU_125_SOC_875	(6 << 2)
#define   CHV_BIAS_CPU_50_SOC_50	(3 << 2)

/* vlv2 north clock has */
#define CCK_FUSE_REG				0x8
#define  CCK_FUSE_HPLL_FREQ_MASK		0x3
#define CCK_REG_DSI_PLL_FUSE			0x44
#define CCK_REG_DSI_PLL_CONTROL			0x48
#define  DSI_PLL_VCO_EN				(1 << 31)
#define  DSI_PLL_LDO_GATE			(1 << 30)
#define  DSI_PLL_P1_POST_DIV_SHIFT		17
#define  DSI_PLL_P1_POST_DIV_MASK		(0x1ff << 17)
#define  DSI_PLL_P2_MUX_DSI0_DIV2		(1 << 13)
#define  DSI_PLL_P3_MUX_DSI1_DIV2		(1 << 12)
#define  DSI_PLL_MUX_MASK			(3 << 9)
#define  DSI_PLL_MUX_DSI0_DSIPLL		(0 << 10)
#define  DSI_PLL_MUX_DSI0_CCK			(1 << 10)
#define  DSI_PLL_MUX_DSI1_DSIPLL		(0 << 9)
#define  DSI_PLL_MUX_DSI1_CCK			(1 << 9)
#define  DSI_PLL_CLK_GATE_MASK			(0xf << 5)
#define  DSI_PLL_CLK_GATE_DSI0_DSIPLL		(1 << 8)
#define  DSI_PLL_CLK_GATE_DSI1_DSIPLL		(1 << 7)
#define  DSI_PLL_CLK_GATE_DSI0_CCK		(1 << 6)
#define  DSI_PLL_CLK_GATE_DSI1_CCK		(1 << 5)
#define  DSI_PLL_LOCK				(1 << 0)
#define CCK_REG_DSI_PLL_DIVIDER			0x4c
#define  DSI_PLL_LFSR				(1 << 31)
#define  DSI_PLL_FRACTION_EN			(1 << 30)
#define  DSI_PLL_FRAC_COUNTER_SHIFT		27
#define  DSI_PLL_FRAC_COUNTER_MASK		(7 << 27)
#define  DSI_PLL_USYNC_CNT_SHIFT		18
#define  DSI_PLL_USYNC_CNT_MASK			(0x1ff << 18)
#define  DSI_PLL_N1_DIV_SHIFT			16
#define  DSI_PLL_N1_DIV_MASK			(3 << 16)
#define  DSI_PLL_M1_DIV_SHIFT			0
#define  DSI_PLL_M1_DIV_MASK			(0x1ff << 0)
#define CCK_CZ_CLOCK_CONTROL			0x62
#define CCK_GPLL_CLOCK_CONTROL			0x67
#define CCK_DISPLAY_CLOCK_CONTROL		0x6b
#define CCK_DISPLAY_REF_CLOCK_CONTROL		0x6c
#define  CCK_TRUNK_FORCE_ON			(1 << 17)
#define  CCK_TRUNK_FORCE_OFF			(1 << 16)
#define  CCK_FREQUENCY_STATUS			(0x1f << 8)
#define  CCK_FREQUENCY_STATUS_SHIFT		8
#define  CCK_FREQUENCY_VALUES			(0x1f << 0)

/* DPIO registers */
#define DPIO_DEVFN			0

#define DPIO_CTL			_MMIO(VLV_DISPLAY_BASE + 0x2110)
#define  DPIO_MODSEL1			(1 << 3) /* if ref clk b == 27 */
#define  DPIO_MODSEL0			(1 << 2) /* if ref clk a == 27 */
#define  DPIO_SFR_BYPASS		(1 << 1)
#define  DPIO_CMNRST			(1 << 0)

#define DPIO_PHY(pipe)			((pipe) >> 1)
#define DPIO_PHY_IOSF_PORT(phy)		(dev_priv->dpio_phy_iosf_port[phy])

/*
 * Per pipe/PLL DPIO regs
 */
#define _VLV_PLL_DW3_CH0		0x800c
#define   DPIO_POST_DIV_SHIFT		(28) /* 3 bits */
#define   DPIO_POST_DIV_DAC		0
#define   DPIO_POST_DIV_HDMIDP		1 /* DAC 225-400M rate */
#define   DPIO_POST_DIV_LVDS1		2
#define   DPIO_POST_DIV_LVDS2		3
#define   DPIO_K_SHIFT			(24) /* 4 bits */
#define   DPIO_P1_SHIFT			(21) /* 3 bits */
#define   DPIO_P2_SHIFT			(16) /* 5 bits */
#define   DPIO_N_SHIFT			(12) /* 4 bits */
#define   DPIO_ENABLE_CALIBRATION	(1 << 11)
#define   DPIO_M1DIV_SHIFT		(8) /* 3 bits */
#define   DPIO_M2DIV_MASK		0xff
#define _VLV_PLL_DW3_CH1		0x802c
#define VLV_PLL_DW3(ch) _PIPE(ch, _VLV_PLL_DW3_CH0, _VLV_PLL_DW3_CH1)

#define _VLV_PLL_DW5_CH0		0x8014
#define   DPIO_REFSEL_OVERRIDE		27
#define   DPIO_PLL_MODESEL_SHIFT	24 /* 3 bits */
#define   DPIO_BIAS_CURRENT_CTL_SHIFT	21 /* 3 bits, always 0x7 */
#define   DPIO_PLL_REFCLK_SEL_SHIFT	16 /* 2 bits */
#define   DPIO_PLL_REFCLK_SEL_MASK	3
#define   DPIO_DRIVER_CTL_SHIFT		12 /* always set to 0x8 */
#define   DPIO_CLK_BIAS_CTL_SHIFT	8 /* always set to 0x5 */
#define _VLV_PLL_DW5_CH1		0x8034
#define VLV_PLL_DW5(ch) _PIPE(ch, _VLV_PLL_DW5_CH0, _VLV_PLL_DW5_CH1)

#define _VLV_PLL_DW7_CH0		0x801c
#define _VLV_PLL_DW7_CH1		0x803c
#define VLV_PLL_DW7(ch) _PIPE(ch, _VLV_PLL_DW7_CH0, _VLV_PLL_DW7_CH1)

#define _VLV_PLL_DW8_CH0		0x8040
#define _VLV_PLL_DW8_CH1		0x8060
#define VLV_PLL_DW8(ch) _PIPE(ch, _VLV_PLL_DW8_CH0, _VLV_PLL_DW8_CH1)

#define VLV_PLL_DW9_BCAST		0xc044
#define _VLV_PLL_DW9_CH0		0x8044
#define _VLV_PLL_DW9_CH1		0x8064
#define VLV_PLL_DW9(ch) _PIPE(ch, _VLV_PLL_DW9_CH0, _VLV_PLL_DW9_CH1)

#define _VLV_PLL_DW10_CH0		0x8048
#define _VLV_PLL_DW10_CH1		0x8068
#define VLV_PLL_DW10(ch) _PIPE(ch, _VLV_PLL_DW10_CH0, _VLV_PLL_DW10_CH1)

#define _VLV_PLL_DW11_CH0		0x804c
#define _VLV_PLL_DW11_CH1		0x806c
#define VLV_PLL_DW11(ch) _PIPE(ch, _VLV_PLL_DW11_CH0, _VLV_PLL_DW11_CH1)

/* Spec for ref block start counts at DW10 */
#define VLV_REF_DW13			0x80ac

#define VLV_CMN_DW0			0x8100

/*
 * Per DDI channel DPIO regs
 */

#define _VLV_PCS_DW0_CH0		0x8200
#define _VLV_PCS_DW0_CH1		0x8400
#define   DPIO_PCS_TX_LANE2_RESET	(1 << 16)
#define   DPIO_PCS_TX_LANE1_RESET	(1 << 7)
#define   DPIO_LEFT_TXFIFO_RST_MASTER2	(1 << 4)
#define   DPIO_RIGHT_TXFIFO_RST_MASTER2	(1 << 3)
#define VLV_PCS_DW0(ch) _PORT(ch, _VLV_PCS_DW0_CH0, _VLV_PCS_DW0_CH1)

#define _VLV_PCS01_DW0_CH0		0x200
#define _VLV_PCS23_DW0_CH0		0x400
#define _VLV_PCS01_DW0_CH1		0x2600
#define _VLV_PCS23_DW0_CH1		0x2800
#define VLV_PCS01_DW0(ch) _PORT(ch, _VLV_PCS01_DW0_CH0, _VLV_PCS01_DW0_CH1)
#define VLV_PCS23_DW0(ch) _PORT(ch, _VLV_PCS23_DW0_CH0, _VLV_PCS23_DW0_CH1)

#define _VLV_PCS_DW1_CH0		0x8204
#define _VLV_PCS_DW1_CH1		0x8404
#define   CHV_PCS_REQ_SOFTRESET_EN	(1 << 23)
#define   DPIO_PCS_CLK_CRI_RXEB_EIOS_EN	(1 << 22)
#define   DPIO_PCS_CLK_CRI_RXDIGFILTSG_EN (1 << 21)
#define   DPIO_PCS_CLK_DATAWIDTH_SHIFT	(6)
#define   DPIO_PCS_CLK_SOFT_RESET	(1 << 5)
#define VLV_PCS_DW1(ch) _PORT(ch, _VLV_PCS_DW1_CH0, _VLV_PCS_DW1_CH1)

#define _VLV_PCS01_DW1_CH0		0x204
#define _VLV_PCS23_DW1_CH0		0x404
#define _VLV_PCS01_DW1_CH1		0x2604
#define _VLV_PCS23_DW1_CH1		0x2804
#define VLV_PCS01_DW1(ch) _PORT(ch, _VLV_PCS01_DW1_CH0, _VLV_PCS01_DW1_CH1)
#define VLV_PCS23_DW1(ch) _PORT(ch, _VLV_PCS23_DW1_CH0, _VLV_PCS23_DW1_CH1)

#define _VLV_PCS_DW8_CH0		0x8220
#define _VLV_PCS_DW8_CH1		0x8420
#define   CHV_PCS_USEDCLKCHANNEL_OVRRIDE	(1 << 20)
#define   CHV_PCS_USEDCLKCHANNEL		(1 << 21)
#define VLV_PCS_DW8(ch) _PORT(ch, _VLV_PCS_DW8_CH0, _VLV_PCS_DW8_CH1)

#define _VLV_PCS01_DW8_CH0		0x0220
#define _VLV_PCS23_DW8_CH0		0x0420
#define _VLV_PCS01_DW8_CH1		0x2620
#define _VLV_PCS23_DW8_CH1		0x2820
#define VLV_PCS01_DW8(port) _PORT(port, _VLV_PCS01_DW8_CH0, _VLV_PCS01_DW8_CH1)
#define VLV_PCS23_DW8(port) _PORT(port, _VLV_PCS23_DW8_CH0, _VLV_PCS23_DW8_CH1)

#define _VLV_PCS_DW9_CH0		0x8224
#define _VLV_PCS_DW9_CH1		0x8424
#define   DPIO_PCS_TX2MARGIN_MASK	(0x7 << 13)
#define   DPIO_PCS_TX2MARGIN_000	(0 << 13)
#define   DPIO_PCS_TX2MARGIN_101	(1 << 13)
#define   DPIO_PCS_TX1MARGIN_MASK	(0x7 << 10)
#define   DPIO_PCS_TX1MARGIN_000	(0 << 10)
#define   DPIO_PCS_TX1MARGIN_101	(1 << 10)
#define	VLV_PCS_DW9(ch) _PORT(ch, _VLV_PCS_DW9_CH0, _VLV_PCS_DW9_CH1)

#define _VLV_PCS01_DW9_CH0		0x224
#define _VLV_PCS23_DW9_CH0		0x424
#define _VLV_PCS01_DW9_CH1		0x2624
#define _VLV_PCS23_DW9_CH1		0x2824
#define VLV_PCS01_DW9(ch) _PORT(ch, _VLV_PCS01_DW9_CH0, _VLV_PCS01_DW9_CH1)
#define VLV_PCS23_DW9(ch) _PORT(ch, _VLV_PCS23_DW9_CH0, _VLV_PCS23_DW9_CH1)

#define _CHV_PCS_DW10_CH0		0x8228
#define _CHV_PCS_DW10_CH1		0x8428
#define   DPIO_PCS_SWING_CALC_TX0_TX2	(1 << 30)
#define   DPIO_PCS_SWING_CALC_TX1_TX3	(1 << 31)
#define   DPIO_PCS_TX2DEEMP_MASK	(0xf << 24)
#define   DPIO_PCS_TX2DEEMP_9P5		(0 << 24)
#define   DPIO_PCS_TX2DEEMP_6P0		(2 << 24)
#define   DPIO_PCS_TX1DEEMP_MASK	(0xf << 16)
#define   DPIO_PCS_TX1DEEMP_9P5		(0 << 16)
#define   DPIO_PCS_TX1DEEMP_6P0		(2 << 16)
#define CHV_PCS_DW10(ch) _PORT(ch, _CHV_PCS_DW10_CH0, _CHV_PCS_DW10_CH1)

#define _VLV_PCS01_DW10_CH0		0x0228
#define _VLV_PCS23_DW10_CH0		0x0428
#define _VLV_PCS01_DW10_CH1		0x2628
#define _VLV_PCS23_DW10_CH1		0x2828
#define VLV_PCS01_DW10(port) _PORT(port, _VLV_PCS01_DW10_CH0, _VLV_PCS01_DW10_CH1)
#define VLV_PCS23_DW10(port) _PORT(port, _VLV_PCS23_DW10_CH0, _VLV_PCS23_DW10_CH1)

#define _VLV_PCS_DW11_CH0		0x822c
#define _VLV_PCS_DW11_CH1		0x842c
#define   DPIO_TX2_STAGGER_MASK(x)	((x) << 24)
#define   DPIO_LANEDESKEW_STRAP_OVRD	(1 << 3)
#define   DPIO_LEFT_TXFIFO_RST_MASTER	(1 << 1)
#define   DPIO_RIGHT_TXFIFO_RST_MASTER	(1 << 0)
#define VLV_PCS_DW11(ch) _PORT(ch, _VLV_PCS_DW11_CH0, _VLV_PCS_DW11_CH1)

#define _VLV_PCS01_DW11_CH0		0x022c
#define _VLV_PCS23_DW11_CH0		0x042c
#define _VLV_PCS01_DW11_CH1		0x262c
#define _VLV_PCS23_DW11_CH1		0x282c
#define VLV_PCS01_DW11(ch) _PORT(ch, _VLV_PCS01_DW11_CH0, _VLV_PCS01_DW11_CH1)
#define VLV_PCS23_DW11(ch) _PORT(ch, _VLV_PCS23_DW11_CH0, _VLV_PCS23_DW11_CH1)

#define _VLV_PCS01_DW12_CH0		0x0230
#define _VLV_PCS23_DW12_CH0		0x0430
#define _VLV_PCS01_DW12_CH1		0x2630
#define _VLV_PCS23_DW12_CH1		0x2830
#define VLV_PCS01_DW12(ch) _PORT(ch, _VLV_PCS01_DW12_CH0, _VLV_PCS01_DW12_CH1)
#define VLV_PCS23_DW12(ch) _PORT(ch, _VLV_PCS23_DW12_CH0, _VLV_PCS23_DW12_CH1)

#define _VLV_PCS_DW12_CH0		0x8230
#define _VLV_PCS_DW12_CH1		0x8430
#define   DPIO_TX2_STAGGER_MULT(x)	((x) << 20)
#define   DPIO_TX1_STAGGER_MULT(x)	((x) << 16)
#define   DPIO_TX1_STAGGER_MASK(x)	((x) << 8)
#define   DPIO_LANESTAGGER_STRAP_OVRD	(1 << 6)
#define   DPIO_LANESTAGGER_STRAP(x)	((x) << 0)
#define VLV_PCS_DW12(ch) _PORT(ch, _VLV_PCS_DW12_CH0, _VLV_PCS_DW12_CH1)

#define _VLV_PCS_DW14_CH0		0x8238
#define _VLV_PCS_DW14_CH1		0x8438
#define	VLV_PCS_DW14(ch) _PORT(ch, _VLV_PCS_DW14_CH0, _VLV_PCS_DW14_CH1)

#define _VLV_PCS_DW23_CH0		0x825c
#define _VLV_PCS_DW23_CH1		0x845c
#define VLV_PCS_DW23(ch) _PORT(ch, _VLV_PCS_DW23_CH0, _VLV_PCS_DW23_CH1)

#define _VLV_TX_DW2_CH0			0x8288
#define _VLV_TX_DW2_CH1			0x8488
#define   DPIO_SWING_MARGIN000_SHIFT	16
#define   DPIO_SWING_MARGIN000_MASK	(0xff << DPIO_SWING_MARGIN000_SHIFT)
#define   DPIO_UNIQ_TRANS_SCALE_SHIFT	8
#define VLV_TX_DW2(ch) _PORT(ch, _VLV_TX_DW2_CH0, _VLV_TX_DW2_CH1)

#define _VLV_TX_DW3_CH0			0x828c
#define _VLV_TX_DW3_CH1			0x848c
/* The following bit for CHV phy */
#define   DPIO_TX_UNIQ_TRANS_SCALE_EN	(1 << 27)
#define   DPIO_SWING_MARGIN101_SHIFT	16
#define   DPIO_SWING_MARGIN101_MASK	(0xff << DPIO_SWING_MARGIN101_SHIFT)
#define VLV_TX_DW3(ch) _PORT(ch, _VLV_TX_DW3_CH0, _VLV_TX_DW3_CH1)

#define _VLV_TX_DW4_CH0			0x8290
#define _VLV_TX_DW4_CH1			0x8490
#define   DPIO_SWING_DEEMPH9P5_SHIFT	24
#define   DPIO_SWING_DEEMPH9P5_MASK	(0xff << DPIO_SWING_DEEMPH9P5_SHIFT)
#define   DPIO_SWING_DEEMPH6P0_SHIFT	16
#define   DPIO_SWING_DEEMPH6P0_MASK	(0xff << DPIO_SWING_DEEMPH6P0_SHIFT)
#define VLV_TX_DW4(ch) _PORT(ch, _VLV_TX_DW4_CH0, _VLV_TX_DW4_CH1)

#define _VLV_TX3_DW4_CH0		0x690
#define _VLV_TX3_DW4_CH1		0x2a90
#define VLV_TX3_DW4(ch) _PORT(ch, _VLV_TX3_DW4_CH0, _VLV_TX3_DW4_CH1)

#define _VLV_TX_DW5_CH0			0x8294
#define _VLV_TX_DW5_CH1			0x8494
#define   DPIO_TX_OCALINIT_EN		(1 << 31)
#define VLV_TX_DW5(ch) _PORT(ch, _VLV_TX_DW5_CH0, _VLV_TX_DW5_CH1)

#define _VLV_TX_DW11_CH0		0x82ac
#define _VLV_TX_DW11_CH1		0x84ac
#define VLV_TX_DW11(ch) _PORT(ch, _VLV_TX_DW11_CH0, _VLV_TX_DW11_CH1)

#define _VLV_TX_DW14_CH0		0x82b8
#define _VLV_TX_DW14_CH1		0x84b8
#define VLV_TX_DW14(ch) _PORT(ch, _VLV_TX_DW14_CH0, _VLV_TX_DW14_CH1)

/* CHV dpPhy registers */
#define _CHV_PLL_DW0_CH0		0x8000
#define _CHV_PLL_DW0_CH1		0x8180
#define CHV_PLL_DW0(ch) _PIPE(ch, _CHV_PLL_DW0_CH0, _CHV_PLL_DW0_CH1)

#define _CHV_PLL_DW1_CH0		0x8004
#define _CHV_PLL_DW1_CH1		0x8184
#define   DPIO_CHV_N_DIV_SHIFT		8
#define   DPIO_CHV_M1_DIV_BY_2		(0 << 0)
#define CHV_PLL_DW1(ch) _PIPE(ch, _CHV_PLL_DW1_CH0, _CHV_PLL_DW1_CH1)

#define _CHV_PLL_DW2_CH0		0x8008
#define _CHV_PLL_DW2_CH1		0x8188
#define CHV_PLL_DW2(ch) _PIPE(ch, _CHV_PLL_DW2_CH0, _CHV_PLL_DW2_CH1)

#define _CHV_PLL_DW3_CH0		0x800c
#define _CHV_PLL_DW3_CH1		0x818c
#define  DPIO_CHV_FRAC_DIV_EN		(1 << 16)
#define  DPIO_CHV_FIRST_MOD		(0 << 8)
#define  DPIO_CHV_SECOND_MOD		(1 << 8)
#define  DPIO_CHV_FEEDFWD_GAIN_SHIFT	0
#define  DPIO_CHV_FEEDFWD_GAIN_MASK		(0xF << 0)
#define CHV_PLL_DW3(ch) _PIPE(ch, _CHV_PLL_DW3_CH0, _CHV_PLL_DW3_CH1)

#define _CHV_PLL_DW6_CH0		0x8018
#define _CHV_PLL_DW6_CH1		0x8198
#define   DPIO_CHV_GAIN_CTRL_SHIFT	16
#define	  DPIO_CHV_INT_COEFF_SHIFT	8
#define   DPIO_CHV_PROP_COEFF_SHIFT	0
#define CHV_PLL_DW6(ch) _PIPE(ch, _CHV_PLL_DW6_CH0, _CHV_PLL_DW6_CH1)

#define _CHV_PLL_DW8_CH0		0x8020
#define _CHV_PLL_DW8_CH1		0x81A0
#define   DPIO_CHV_TDC_TARGET_CNT_SHIFT 0
#define   DPIO_CHV_TDC_TARGET_CNT_MASK  (0x3FF << 0)
#define CHV_PLL_DW8(ch) _PIPE(ch, _CHV_PLL_DW8_CH0, _CHV_PLL_DW8_CH1)

#define _CHV_PLL_DW9_CH0		0x8024
#define _CHV_PLL_DW9_CH1		0x81A4
#define  DPIO_CHV_INT_LOCK_THRESHOLD_SHIFT		1 /* 3 bits */
#define  DPIO_CHV_INT_LOCK_THRESHOLD_MASK		(7 << 1)
#define  DPIO_CHV_INT_LOCK_THRESHOLD_SEL_COARSE	1 /* 1: coarse & 0 : fine  */
#define CHV_PLL_DW9(ch) _PIPE(ch, _CHV_PLL_DW9_CH0, _CHV_PLL_DW9_CH1)

#define _CHV_CMN_DW0_CH0               0x8100
#define   DPIO_ALLDL_POWERDOWN_SHIFT_CH0	19
#define   DPIO_ANYDL_POWERDOWN_SHIFT_CH0	18
#define   DPIO_ALLDL_POWERDOWN			(1 << 1)
#define   DPIO_ANYDL_POWERDOWN			(1 << 0)

#define _CHV_CMN_DW5_CH0               0x8114
#define   CHV_BUFRIGHTENA1_DISABLE	(0 << 20)
#define   CHV_BUFRIGHTENA1_NORMAL	(1 << 20)
#define   CHV_BUFRIGHTENA1_FORCE	(3 << 20)
#define   CHV_BUFRIGHTENA1_MASK		(3 << 20)
#define   CHV_BUFLEFTENA1_DISABLE	(0 << 22)
#define   CHV_BUFLEFTENA1_NORMAL	(1 << 22)
#define   CHV_BUFLEFTENA1_FORCE		(3 << 22)
#define   CHV_BUFLEFTENA1_MASK		(3 << 22)

#define _CHV_CMN_DW13_CH0		0x8134
#define _CHV_CMN_DW0_CH1		0x8080
#define   DPIO_CHV_S1_DIV_SHIFT		21
#define   DPIO_CHV_P1_DIV_SHIFT		13 /* 3 bits */
#define   DPIO_CHV_P2_DIV_SHIFT		8  /* 5 bits */
#define   DPIO_CHV_K_DIV_SHIFT		4
#define   DPIO_PLL_FREQLOCK		(1 << 1)
#define   DPIO_PLL_LOCK			(1 << 0)
#define CHV_CMN_DW13(ch) _PIPE(ch, _CHV_CMN_DW13_CH0, _CHV_CMN_DW0_CH1)

#define _CHV_CMN_DW14_CH0		0x8138
#define _CHV_CMN_DW1_CH1		0x8084
#define   DPIO_AFC_RECAL		(1 << 14)
#define   DPIO_DCLKP_EN			(1 << 13)
#define   CHV_BUFLEFTENA2_DISABLE	(0 << 17) /* CL2 DW1 only */
#define   CHV_BUFLEFTENA2_NORMAL	(1 << 17) /* CL2 DW1 only */
#define   CHV_BUFLEFTENA2_FORCE		(3 << 17) /* CL2 DW1 only */
#define   CHV_BUFLEFTENA2_MASK		(3 << 17) /* CL2 DW1 only */
#define   CHV_BUFRIGHTENA2_DISABLE	(0 << 19) /* CL2 DW1 only */
#define   CHV_BUFRIGHTENA2_NORMAL	(1 << 19) /* CL2 DW1 only */
#define   CHV_BUFRIGHTENA2_FORCE	(3 << 19) /* CL2 DW1 only */
#define   CHV_BUFRIGHTENA2_MASK		(3 << 19) /* CL2 DW1 only */
#define CHV_CMN_DW14(ch) _PIPE(ch, _CHV_CMN_DW14_CH0, _CHV_CMN_DW1_CH1)

#define _CHV_CMN_DW19_CH0		0x814c
#define _CHV_CMN_DW6_CH1		0x8098
#define   DPIO_ALLDL_POWERDOWN_SHIFT_CH1	30 /* CL2 DW6 only */
#define   DPIO_ANYDL_POWERDOWN_SHIFT_CH1	29 /* CL2 DW6 only */
#define   DPIO_DYNPWRDOWNEN_CH1		(1 << 28) /* CL2 DW6 only */
#define   CHV_CMN_USEDCLKCHANNEL	(1 << 13)

#define CHV_CMN_DW19(ch) _PIPE(ch, _CHV_CMN_DW19_CH0, _CHV_CMN_DW6_CH1)

#define CHV_CMN_DW28			0x8170
#define   DPIO_CL1POWERDOWNEN		(1 << 23)
#define   DPIO_DYNPWRDOWNEN_CH0		(1 << 22)
#define   DPIO_SUS_CLK_CONFIG_ON		(0 << 0)
#define   DPIO_SUS_CLK_CONFIG_CLKREQ		(1 << 0)
#define   DPIO_SUS_CLK_CONFIG_GATE		(2 << 0)
#define   DPIO_SUS_CLK_CONFIG_GATE_CLKREQ	(3 << 0)

#define CHV_CMN_DW30			0x8178
#define   DPIO_CL2_LDOFUSE_PWRENB	(1 << 6)
#define   DPIO_LRC_BYPASS		(1 << 3)

#define _TXLANE(ch, lane, offset) ((ch ? 0x2400 : 0) + \
					(lane) * 0x200 + (offset))

#define CHV_TX_DW0(ch, lane) _TXLANE(ch, lane, 0x80)
#define CHV_TX_DW1(ch, lane) _TXLANE(ch, lane, 0x84)
#define CHV_TX_DW2(ch, lane) _TXLANE(ch, lane, 0x88)
#define CHV_TX_DW3(ch, lane) _TXLANE(ch, lane, 0x8c)
#define CHV_TX_DW4(ch, lane) _TXLANE(ch, lane, 0x90)
#define CHV_TX_DW5(ch, lane) _TXLANE(ch, lane, 0x94)
#define CHV_TX_DW6(ch, lane) _TXLANE(ch, lane, 0x98)
#define CHV_TX_DW7(ch, lane) _TXLANE(ch, lane, 0x9c)
#define CHV_TX_DW8(ch, lane) _TXLANE(ch, lane, 0xa0)
#define CHV_TX_DW9(ch, lane) _TXLANE(ch, lane, 0xa4)
#define CHV_TX_DW10(ch, lane) _TXLANE(ch, lane, 0xa8)
#define CHV_TX_DW11(ch, lane) _TXLANE(ch, lane, 0xac)
#define   DPIO_FRC_LATENCY_SHFIT	8
#define CHV_TX_DW14(ch, lane) _TXLANE(ch, lane, 0xb8)
#define   DPIO_UPAR_SHIFT		30

/* BXT PHY registers */
#define _BXT_PHY0_BASE			0x6C000
#define _BXT_PHY1_BASE			0x162000
#define _BXT_PHY2_BASE			0x163000
#define BXT_PHY_BASE(phy)		_PHY3((phy), _BXT_PHY0_BASE, \
						     _BXT_PHY1_BASE, \
						     _BXT_PHY2_BASE)

#define _BXT_PHY(phy, reg)						\
	_MMIO(BXT_PHY_BASE(phy) - _BXT_PHY0_BASE + (reg))

#define _BXT_PHY_CH(phy, ch, reg_ch0, reg_ch1)		\
	(BXT_PHY_BASE(phy) + _PIPE((ch), (reg_ch0) - _BXT_PHY0_BASE,	\
					 (reg_ch1) - _BXT_PHY0_BASE))
#define _MMIO_BXT_PHY_CH(phy, ch, reg_ch0, reg_ch1)		\
	_MMIO(_BXT_PHY_CH(phy, ch, reg_ch0, reg_ch1))

#define BXT_P_CR_GT_DISP_PWRON		_MMIO(0x138090)
#define  MIPIO_RST_CTRL				(1 << 2)

#define _BXT_PHY_CTL_DDI_A		0x64C00
#define _BXT_PHY_CTL_DDI_B		0x64C10
#define _BXT_PHY_CTL_DDI_C		0x64C20
#define   BXT_PHY_CMNLANE_POWERDOWN_ACK	(1 << 10)
#define   BXT_PHY_LANE_POWERDOWN_ACK	(1 << 9)
#define   BXT_PHY_LANE_ENABLED		(1 << 8)
#define BXT_PHY_CTL(port)		_MMIO_PORT(port, _BXT_PHY_CTL_DDI_A, \
							 _BXT_PHY_CTL_DDI_B)

#define _PHY_CTL_FAMILY_EDP		0x64C80
#define _PHY_CTL_FAMILY_DDI		0x64C90
#define _PHY_CTL_FAMILY_DDI_C		0x64CA0
#define   COMMON_RESET_DIS		(1 << 31)
#define BXT_PHY_CTL_FAMILY(phy)		_MMIO_PHY3((phy), _PHY_CTL_FAMILY_DDI, \
							  _PHY_CTL_FAMILY_EDP, \
							  _PHY_CTL_FAMILY_DDI_C)

/* BXT PHY PLL registers */
#define _PORT_PLL_A			0x46074
#define _PORT_PLL_B			0x46078
#define _PORT_PLL_C			0x4607c
#define   PORT_PLL_ENABLE		(1 << 31)
#define   PORT_PLL_LOCK			(1 << 30)
#define   PORT_PLL_REF_SEL		(1 << 27)
#define   PORT_PLL_POWER_ENABLE		(1 << 26)
#define   PORT_PLL_POWER_STATE		(1 << 25)
#define BXT_PORT_PLL_ENABLE(port)	_MMIO_PORT(port, _PORT_PLL_A, _PORT_PLL_B)

#define _PORT_PLL_EBB_0_A		0x162034
#define _PORT_PLL_EBB_0_B		0x6C034
#define _PORT_PLL_EBB_0_C		0x6C340
#define   PORT_PLL_P1_SHIFT		13
#define   PORT_PLL_P1_MASK		(0x07 << PORT_PLL_P1_SHIFT)
#define   PORT_PLL_P1(x)		((x)  << PORT_PLL_P1_SHIFT)
#define   PORT_PLL_P2_SHIFT		8
#define   PORT_PLL_P2_MASK		(0x1f << PORT_PLL_P2_SHIFT)
#define   PORT_PLL_P2(x)		((x)  << PORT_PLL_P2_SHIFT)
#define BXT_PORT_PLL_EBB_0(phy, ch)	_MMIO_BXT_PHY_CH(phy, ch, \
							 _PORT_PLL_EBB_0_B, \
							 _PORT_PLL_EBB_0_C)

#define _PORT_PLL_EBB_4_A		0x162038
#define _PORT_PLL_EBB_4_B		0x6C038
#define _PORT_PLL_EBB_4_C		0x6C344
#define   PORT_PLL_10BIT_CLK_ENABLE	(1 << 13)
#define   PORT_PLL_RECALIBRATE		(1 << 14)
#define BXT_PORT_PLL_EBB_4(phy, ch)	_MMIO_BXT_PHY_CH(phy, ch, \
							 _PORT_PLL_EBB_4_B, \
							 _PORT_PLL_EBB_4_C)

#define _PORT_PLL_0_A			0x162100
#define _PORT_PLL_0_B			0x6C100
#define _PORT_PLL_0_C			0x6C380
/* PORT_PLL_0_A */
#define   PORT_PLL_M2_MASK		0xFF
/* PORT_PLL_1_A */
#define   PORT_PLL_N_SHIFT		8
#define   PORT_PLL_N_MASK		(0x0F << PORT_PLL_N_SHIFT)
#define   PORT_PLL_N(x)			((x) << PORT_PLL_N_SHIFT)
/* PORT_PLL_2_A */
#define   PORT_PLL_M2_FRAC_MASK		0x3FFFFF
/* PORT_PLL_3_A */
#define   PORT_PLL_M2_FRAC_ENABLE	(1 << 16)
/* PORT_PLL_6_A */
#define   PORT_PLL_PROP_COEFF_MASK	0xF
#define   PORT_PLL_INT_COEFF_MASK	(0x1F << 8)
#define   PORT_PLL_INT_COEFF(x)		((x)  << 8)
#define   PORT_PLL_GAIN_CTL_MASK	(0x07 << 16)
#define   PORT_PLL_GAIN_CTL(x)		((x)  << 16)
/* PORT_PLL_8_A */
#define   PORT_PLL_TARGET_CNT_MASK	0x3FF
/* PORT_PLL_9_A */
#define  PORT_PLL_LOCK_THRESHOLD_SHIFT	1
#define  PORT_PLL_LOCK_THRESHOLD_MASK	(0x7 << PORT_PLL_LOCK_THRESHOLD_SHIFT)
/* PORT_PLL_10_A */
#define  PORT_PLL_DCO_AMP_OVR_EN_H	(1 << 27)
#define  PORT_PLL_DCO_AMP_DEFAULT	15
#define  PORT_PLL_DCO_AMP_MASK		0x3c00
#define  PORT_PLL_DCO_AMP(x)		((x) << 10)
#define _PORT_PLL_BASE(phy, ch)		_BXT_PHY_CH(phy, ch, \
						    _PORT_PLL_0_B, \
						    _PORT_PLL_0_C)
#define BXT_PORT_PLL(phy, ch, idx)	_MMIO(_PORT_PLL_BASE(phy, ch) + \
					      (idx) * 4)

/* BXT PHY common lane registers */
#define _PORT_CL1CM_DW0_A		0x162000
#define _PORT_CL1CM_DW0_BC		0x6C000
#define   PHY_POWER_GOOD		(1 << 16)
#define   PHY_RESERVED			(1 << 7)
#define BXT_PORT_CL1CM_DW0(phy)		_BXT_PHY((phy), _PORT_CL1CM_DW0_BC)

#define _PORT_CL1CM_DW9_A		0x162024
#define _PORT_CL1CM_DW9_BC		0x6C024
#define   IREF0RC_OFFSET_SHIFT		8
#define   IREF0RC_OFFSET_MASK		(0xFF << IREF0RC_OFFSET_SHIFT)
#define BXT_PORT_CL1CM_DW9(phy)		_BXT_PHY((phy), _PORT_CL1CM_DW9_BC)

#define _PORT_CL1CM_DW10_A		0x162028
#define _PORT_CL1CM_DW10_BC		0x6C028
#define   IREF1RC_OFFSET_SHIFT		8
#define   IREF1RC_OFFSET_MASK		(0xFF << IREF1RC_OFFSET_SHIFT)
#define BXT_PORT_CL1CM_DW10(phy)	_BXT_PHY((phy), _PORT_CL1CM_DW10_BC)

#define _PORT_CL1CM_DW28_A		0x162070
#define _PORT_CL1CM_DW28_BC		0x6C070
#define   OCL1_POWER_DOWN_EN		(1 << 23)
#define   DW28_OLDO_DYN_PWR_DOWN_EN	(1 << 22)
#define   SUS_CLK_CONFIG		0x3
#define BXT_PORT_CL1CM_DW28(phy)	_BXT_PHY((phy), _PORT_CL1CM_DW28_BC)

#define _PORT_CL1CM_DW30_A		0x162078
#define _PORT_CL1CM_DW30_BC		0x6C078
#define   OCL2_LDOFUSE_PWR_DIS		(1 << 6)
#define BXT_PORT_CL1CM_DW30(phy)	_BXT_PHY((phy), _PORT_CL1CM_DW30_BC)

/*
 * CNL/ICL Port/COMBO-PHY Registers
 */
#define _ICL_COMBOPHY_A			0x162000
#define _ICL_COMBOPHY_B			0x6C000
#define _ICL_COMBOPHY(port)		_PICK(port, _ICL_COMBOPHY_A, \
					      _ICL_COMBOPHY_B)

/* CNL/ICL Port CL_DW registers */
#define _ICL_PORT_CL_DW(dw, port)	(_ICL_COMBOPHY(port) + \
					 4 * (dw))

#define CNL_PORT_CL1CM_DW5		_MMIO(0x162014)
#define ICL_PORT_CL_DW5(port)		_MMIO(_ICL_PORT_CL_DW(5, port))
#define   CL_POWER_DOWN_ENABLE		(1 << 4)
#define   SUS_CLOCK_CONFIG		(3 << 0)

#define ICL_PORT_CL_DW10(port)		_MMIO(_ICL_PORT_CL_DW(10, port))
#define  PG_SEQ_DELAY_OVERRIDE_MASK	(3 << 25)
#define  PG_SEQ_DELAY_OVERRIDE_SHIFT	25
#define  PG_SEQ_DELAY_OVERRIDE_ENABLE	(1 << 24)
#define  PWR_UP_ALL_LANES		(0x0 << 4)
#define  PWR_DOWN_LN_3_2_1		(0xe << 4)
#define  PWR_DOWN_LN_3_2		(0xc << 4)
#define  PWR_DOWN_LN_3			(0x8 << 4)
#define  PWR_DOWN_LN_2_1_0		(0x7 << 4)
#define  PWR_DOWN_LN_1_0		(0x3 << 4)
#define  PWR_DOWN_LN_3_1		(0xa << 4)
#define  PWR_DOWN_LN_3_1_0		(0xb << 4)
#define  PWR_DOWN_LN_MASK		(0xf << 4)
#define  PWR_DOWN_LN_SHIFT		4

#define ICL_PORT_CL_DW12(port)		_MMIO(_ICL_PORT_CL_DW(12, port))
#define   ICL_LANE_ENABLE_AUX		(1 << 0)

/* CNL/ICL Port COMP_DW registers */
#define _ICL_PORT_COMP			0x100
#define _ICL_PORT_COMP_DW(dw, port)	(_ICL_COMBOPHY(port) + \
					 _ICL_PORT_COMP + 4 * (dw))

#define CNL_PORT_COMP_DW0		_MMIO(0x162100)
#define ICL_PORT_COMP_DW0(port)		_MMIO(_ICL_PORT_COMP_DW(0, port))
#define   COMP_INIT			(1 << 31)

#define CNL_PORT_COMP_DW1		_MMIO(0x162104)
#define ICL_PORT_COMP_DW1(port)		_MMIO(_ICL_PORT_COMP_DW(1, port))

#define CNL_PORT_COMP_DW3		_MMIO(0x16210c)
#define ICL_PORT_COMP_DW3(port)		_MMIO(_ICL_PORT_COMP_DW(3, port))
#define   PROCESS_INFO_DOT_0		(0 << 26)
#define   PROCESS_INFO_DOT_1		(1 << 26)
#define   PROCESS_INFO_DOT_4		(2 << 26)
#define   PROCESS_INFO_MASK		(7 << 26)
#define   PROCESS_INFO_SHIFT		26
#define   VOLTAGE_INFO_0_85V		(0 << 24)
#define   VOLTAGE_INFO_0_95V		(1 << 24)
#define   VOLTAGE_INFO_1_05V		(2 << 24)
#define   VOLTAGE_INFO_MASK		(3 << 24)
#define   VOLTAGE_INFO_SHIFT		24

#define ICL_PORT_COMP_DW8(port)		_MMIO(_ICL_PORT_COMP_DW(8, port))
#define   IREFGEN			(1 << 24)

#define CNL_PORT_COMP_DW9		_MMIO(0x162124)
#define ICL_PORT_COMP_DW9(port)		_MMIO(_ICL_PORT_COMP_DW(9, port))

#define CNL_PORT_COMP_DW10		_MMIO(0x162128)
#define ICL_PORT_COMP_DW10(port)	_MMIO(_ICL_PORT_COMP_DW(10, port))

/* CNL/ICL Port PCS registers */
#define _CNL_PORT_PCS_DW1_GRP_AE	0x162304
#define _CNL_PORT_PCS_DW1_GRP_B		0x162384
#define _CNL_PORT_PCS_DW1_GRP_C		0x162B04
#define _CNL_PORT_PCS_DW1_GRP_D		0x162B84
#define _CNL_PORT_PCS_DW1_GRP_F		0x162A04
#define _CNL_PORT_PCS_DW1_LN0_AE	0x162404
#define _CNL_PORT_PCS_DW1_LN0_B		0x162604
#define _CNL_PORT_PCS_DW1_LN0_C		0x162C04
#define _CNL_PORT_PCS_DW1_LN0_D		0x162E04
#define _CNL_PORT_PCS_DW1_LN0_F		0x162804
#define CNL_PORT_PCS_DW1_GRP(port)	_MMIO(_PICK(port, \
						    _CNL_PORT_PCS_DW1_GRP_AE, \
						    _CNL_PORT_PCS_DW1_GRP_B, \
						    _CNL_PORT_PCS_DW1_GRP_C, \
						    _CNL_PORT_PCS_DW1_GRP_D, \
						    _CNL_PORT_PCS_DW1_GRP_AE, \
						    _CNL_PORT_PCS_DW1_GRP_F))
#define CNL_PORT_PCS_DW1_LN0(port)	_MMIO(_PICK(port, \
						    _CNL_PORT_PCS_DW1_LN0_AE, \
						    _CNL_PORT_PCS_DW1_LN0_B, \
						    _CNL_PORT_PCS_DW1_LN0_C, \
						    _CNL_PORT_PCS_DW1_LN0_D, \
						    _CNL_PORT_PCS_DW1_LN0_AE, \
						    _CNL_PORT_PCS_DW1_LN0_F))

#define _ICL_PORT_PCS_AUX		0x300
#define _ICL_PORT_PCS_GRP		0x600
#define _ICL_PORT_PCS_LN(ln)		(0x800 + (ln) * 0x100)
#define _ICL_PORT_PCS_DW_AUX(dw, port)	(_ICL_COMBOPHY(port) + \
					 _ICL_PORT_PCS_AUX + 4 * (dw))
#define _ICL_PORT_PCS_DW_GRP(dw, port)	(_ICL_COMBOPHY(port) + \
					 _ICL_PORT_PCS_GRP + 4 * (dw))
#define _ICL_PORT_PCS_DW_LN(dw, ln, port) (_ICL_COMBOPHY(port) + \
					  _ICL_PORT_PCS_LN(ln) + 4 * (dw))
#define ICL_PORT_PCS_DW1_AUX(port)	_MMIO(_ICL_PORT_PCS_DW_AUX(1, port))
#define ICL_PORT_PCS_DW1_GRP(port)	_MMIO(_ICL_PORT_PCS_DW_GRP(1, port))
#define ICL_PORT_PCS_DW1_LN0(port)	_MMIO(_ICL_PORT_PCS_DW_LN(1, 0, port))
#define   COMMON_KEEPER_EN		(1 << 26)

/* CNL/ICL Port TX registers */
#define _CNL_PORT_TX_AE_GRP_OFFSET		0x162340
#define _CNL_PORT_TX_B_GRP_OFFSET		0x1623C0
#define _CNL_PORT_TX_C_GRP_OFFSET		0x162B40
#define _CNL_PORT_TX_D_GRP_OFFSET		0x162BC0
#define _CNL_PORT_TX_F_GRP_OFFSET		0x162A40
#define _CNL_PORT_TX_AE_LN0_OFFSET		0x162440
#define _CNL_PORT_TX_B_LN0_OFFSET		0x162640
#define _CNL_PORT_TX_C_LN0_OFFSET		0x162C40
#define _CNL_PORT_TX_D_LN0_OFFSET		0x162E40
#define _CNL_PORT_TX_F_LN0_OFFSET		0x162840
#define _CNL_PORT_TX_DW_GRP(dw, port)	(_PICK((port), \
					       _CNL_PORT_TX_AE_GRP_OFFSET, \
					       _CNL_PORT_TX_B_GRP_OFFSET, \
					       _CNL_PORT_TX_B_GRP_OFFSET, \
					       _CNL_PORT_TX_D_GRP_OFFSET, \
					       _CNL_PORT_TX_AE_GRP_OFFSET, \
					       _CNL_PORT_TX_F_GRP_OFFSET) + \
					       4 * (dw))
#define _CNL_PORT_TX_DW_LN0(dw, port)	(_PICK((port), \
					       _CNL_PORT_TX_AE_LN0_OFFSET, \
					       _CNL_PORT_TX_B_LN0_OFFSET, \
					       _CNL_PORT_TX_B_LN0_OFFSET, \
					       _CNL_PORT_TX_D_LN0_OFFSET, \
					       _CNL_PORT_TX_AE_LN0_OFFSET, \
					       _CNL_PORT_TX_F_LN0_OFFSET) + \
					       4 * (dw))

#define _ICL_PORT_TX_AUX		0x380
#define _ICL_PORT_TX_GRP		0x680
#define _ICL_PORT_TX_LN(ln)		(0x880 + (ln) * 0x100)

#define _ICL_PORT_TX_DW_AUX(dw, port)	(_ICL_COMBOPHY(port) + \
					 _ICL_PORT_TX_AUX + 4 * (dw))
#define _ICL_PORT_TX_DW_GRP(dw, port)	(_ICL_COMBOPHY(port) + \
					 _ICL_PORT_TX_GRP + 4 * (dw))
#define _ICL_PORT_TX_DW_LN(dw, ln, port) (_ICL_COMBOPHY(port) + \
					  _ICL_PORT_TX_LN(ln) + 4 * (dw))

#define CNL_PORT_TX_DW2_GRP(port)	_MMIO(_CNL_PORT_TX_DW_GRP(2, port))
#define CNL_PORT_TX_DW2_LN0(port)	_MMIO(_CNL_PORT_TX_DW_LN0(2, port))
#define ICL_PORT_TX_DW2_AUX(port)	_MMIO(_ICL_PORT_TX_DW_AUX(2, port))
#define ICL_PORT_TX_DW2_GRP(port)	_MMIO(_ICL_PORT_TX_DW_GRP(2, port))
#define ICL_PORT_TX_DW2_LN0(port)	_MMIO(_ICL_PORT_TX_DW_LN(2, 0, port))
#define   SWING_SEL_UPPER(x)		(((x) >> 3) << 15)
#define   SWING_SEL_UPPER_MASK		(1 << 15)
#define   SWING_SEL_LOWER(x)		(((x) & 0x7) << 11)
#define   SWING_SEL_LOWER_MASK		(0x7 << 11)
#define   FRC_LATENCY_OPTIM_MASK	(0x7 << 8)
#define   FRC_LATENCY_OPTIM_VAL(x)	((x) << 8)
#define   RCOMP_SCALAR(x)		((x) << 0)
#define   RCOMP_SCALAR_MASK		(0xFF << 0)

#define _CNL_PORT_TX_DW4_LN0_AE		0x162450
#define _CNL_PORT_TX_DW4_LN1_AE		0x1624D0
#define CNL_PORT_TX_DW4_GRP(port)	_MMIO(_CNL_PORT_TX_DW_GRP(4, (port)))
#define CNL_PORT_TX_DW4_LN0(port)	_MMIO(_CNL_PORT_TX_DW_LN0(4, (port)))
#define CNL_PORT_TX_DW4_LN(ln, port)   _MMIO(_CNL_PORT_TX_DW_LN0(4, (port)) + \
					   ((ln) * (_CNL_PORT_TX_DW4_LN1_AE - \
						    _CNL_PORT_TX_DW4_LN0_AE)))
#define ICL_PORT_TX_DW4_AUX(port)	_MMIO(_ICL_PORT_TX_DW_AUX(4, port))
#define ICL_PORT_TX_DW4_GRP(port)	_MMIO(_ICL_PORT_TX_DW_GRP(4, port))
#define ICL_PORT_TX_DW4_LN0(port)	_MMIO(_ICL_PORT_TX_DW_LN(4, 0, port))
#define ICL_PORT_TX_DW4_LN(ln, port)	_MMIO(_ICL_PORT_TX_DW_LN(4, ln, port))
#define   LOADGEN_SELECT		(1 << 31)
#define   POST_CURSOR_1(x)		((x) << 12)
#define   POST_CURSOR_1_MASK		(0x3F << 12)
#define   POST_CURSOR_2(x)		((x) << 6)
#define   POST_CURSOR_2_MASK		(0x3F << 6)
#define   CURSOR_COEFF(x)		((x) << 0)
#define   CURSOR_COEFF_MASK		(0x3F << 0)

#define CNL_PORT_TX_DW5_GRP(port)	_MMIO(_CNL_PORT_TX_DW_GRP(5, port))
#define CNL_PORT_TX_DW5_LN0(port)	_MMIO(_CNL_PORT_TX_DW_LN0(5, port))
#define ICL_PORT_TX_DW5_AUX(port)	_MMIO(_ICL_PORT_TX_DW_AUX(5, port))
#define ICL_PORT_TX_DW5_GRP(port)	_MMIO(_ICL_PORT_TX_DW_GRP(5, port))
#define ICL_PORT_TX_DW5_LN0(port)	_MMIO(_ICL_PORT_TX_DW_LN(5, 0, port))
#define   TX_TRAINING_EN		(1 << 31)
#define   TAP2_DISABLE			(1 << 30)
#define   TAP3_DISABLE			(1 << 29)
#define   SCALING_MODE_SEL(x)		((x) << 18)
#define   SCALING_MODE_SEL_MASK		(0x7 << 18)
#define   RTERM_SELECT(x)		((x) << 3)
#define   RTERM_SELECT_MASK		(0x7 << 3)

#define CNL_PORT_TX_DW7_GRP(port)	_MMIO(_CNL_PORT_TX_DW_GRP(7, (port)))
#define CNL_PORT_TX_DW7_LN0(port)	_MMIO(_CNL_PORT_TX_DW_LN0(7, (port)))
#define ICL_PORT_TX_DW7_AUX(port)	_MMIO(_ICL_PORT_TX_DW_AUX(7, port))
#define ICL_PORT_TX_DW7_GRP(port)	_MMIO(_ICL_PORT_TX_DW_GRP(7, port))
#define ICL_PORT_TX_DW7_LN0(port)	_MMIO(_ICL_PORT_TX_DW_LN(7, 0, port))
#define ICL_PORT_TX_DW7_LN(ln, port)	_MMIO(_ICL_PORT_TX_DW_LN(7, ln, port))
#define   N_SCALAR(x)			((x) << 24)
#define   N_SCALAR_MASK			(0x7F << 24)

#define MG_PHY_PORT_LN(ln, port, ln0p1, ln0p2, ln1p1) \
	_MMIO(_PORT((port) - PORT_C, ln0p1, ln0p2) + (ln) * ((ln1p1) - (ln0p1)))

#define MG_TX_LINK_PARAMS_TX1LN0_PORT1		0x16812C
#define MG_TX_LINK_PARAMS_TX1LN1_PORT1		0x16852C
#define MG_TX_LINK_PARAMS_TX1LN0_PORT2		0x16912C
#define MG_TX_LINK_PARAMS_TX1LN1_PORT2		0x16952C
#define MG_TX_LINK_PARAMS_TX1LN0_PORT3		0x16A12C
#define MG_TX_LINK_PARAMS_TX1LN1_PORT3		0x16A52C
#define MG_TX_LINK_PARAMS_TX1LN0_PORT4		0x16B12C
#define MG_TX_LINK_PARAMS_TX1LN1_PORT4		0x16B52C
#define MG_TX1_LINK_PARAMS(ln, port) \
	MG_PHY_PORT_LN(ln, port, MG_TX_LINK_PARAMS_TX1LN0_PORT1, \
				 MG_TX_LINK_PARAMS_TX1LN0_PORT2, \
				 MG_TX_LINK_PARAMS_TX1LN1_PORT1)

#define MG_TX_LINK_PARAMS_TX2LN0_PORT1		0x1680AC
#define MG_TX_LINK_PARAMS_TX2LN1_PORT1		0x1684AC
#define MG_TX_LINK_PARAMS_TX2LN0_PORT2		0x1690AC
#define MG_TX_LINK_PARAMS_TX2LN1_PORT2		0x1694AC
#define MG_TX_LINK_PARAMS_TX2LN0_PORT3		0x16A0AC
#define MG_TX_LINK_PARAMS_TX2LN1_PORT3		0x16A4AC
#define MG_TX_LINK_PARAMS_TX2LN0_PORT4		0x16B0AC
#define MG_TX_LINK_PARAMS_TX2LN1_PORT4		0x16B4AC
#define MG_TX2_LINK_PARAMS(ln, port) \
	MG_PHY_PORT_LN(ln, port, MG_TX_LINK_PARAMS_TX2LN0_PORT1, \
				 MG_TX_LINK_PARAMS_TX2LN0_PORT2, \
				 MG_TX_LINK_PARAMS_TX2LN1_PORT1)
#define   CRI_USE_FS32			(1 << 5)

#define MG_TX_PISO_READLOAD_TX1LN0_PORT1		0x16814C
#define MG_TX_PISO_READLOAD_TX1LN1_PORT1		0x16854C
#define MG_TX_PISO_READLOAD_TX1LN0_PORT2		0x16914C
#define MG_TX_PISO_READLOAD_TX1LN1_PORT2		0x16954C
#define MG_TX_PISO_READLOAD_TX1LN0_PORT3		0x16A14C
#define MG_TX_PISO_READLOAD_TX1LN1_PORT3		0x16A54C
#define MG_TX_PISO_READLOAD_TX1LN0_PORT4		0x16B14C
#define MG_TX_PISO_READLOAD_TX1LN1_PORT4		0x16B54C
#define MG_TX1_PISO_READLOAD(ln, port) \
	MG_PHY_PORT_LN(ln, port, MG_TX_PISO_READLOAD_TX1LN0_PORT1, \
				 MG_TX_PISO_READLOAD_TX1LN0_PORT2, \
				 MG_TX_PISO_READLOAD_TX1LN1_PORT1)

#define MG_TX_PISO_READLOAD_TX2LN0_PORT1		0x1680CC
#define MG_TX_PISO_READLOAD_TX2LN1_PORT1		0x1684CC
#define MG_TX_PISO_READLOAD_TX2LN0_PORT2		0x1690CC
#define MG_TX_PISO_READLOAD_TX2LN1_PORT2		0x1694CC
#define MG_TX_PISO_READLOAD_TX2LN0_PORT3		0x16A0CC
#define MG_TX_PISO_READLOAD_TX2LN1_PORT3		0x16A4CC
#define MG_TX_PISO_READLOAD_TX2LN0_PORT4		0x16B0CC
#define MG_TX_PISO_READLOAD_TX2LN1_PORT4		0x16B4CC
#define MG_TX2_PISO_READLOAD(ln, port) \
	MG_PHY_PORT_LN(ln, port, MG_TX_PISO_READLOAD_TX2LN0_PORT1, \
				 MG_TX_PISO_READLOAD_TX2LN0_PORT2, \
				 MG_TX_PISO_READLOAD_TX2LN1_PORT1)
#define   CRI_CALCINIT					(1 << 1)

#define MG_TX_SWINGCTRL_TX1LN0_PORT1		0x168148
#define MG_TX_SWINGCTRL_TX1LN1_PORT1		0x168548
#define MG_TX_SWINGCTRL_TX1LN0_PORT2		0x169148
#define MG_TX_SWINGCTRL_TX1LN1_PORT2		0x169548
#define MG_TX_SWINGCTRL_TX1LN0_PORT3		0x16A148
#define MG_TX_SWINGCTRL_TX1LN1_PORT3		0x16A548
#define MG_TX_SWINGCTRL_TX1LN0_PORT4		0x16B148
#define MG_TX_SWINGCTRL_TX1LN1_PORT4		0x16B548
#define MG_TX1_SWINGCTRL(ln, port) \
	MG_PHY_PORT_LN(ln, port, MG_TX_SWINGCTRL_TX1LN0_PORT1, \
				 MG_TX_SWINGCTRL_TX1LN0_PORT2, \
				 MG_TX_SWINGCTRL_TX1LN1_PORT1)

#define MG_TX_SWINGCTRL_TX2LN0_PORT1		0x1680C8
#define MG_TX_SWINGCTRL_TX2LN1_PORT1		0x1684C8
#define MG_TX_SWINGCTRL_TX2LN0_PORT2		0x1690C8
#define MG_TX_SWINGCTRL_TX2LN1_PORT2		0x1694C8
#define MG_TX_SWINGCTRL_TX2LN0_PORT3		0x16A0C8
#define MG_TX_SWINGCTRL_TX2LN1_PORT3		0x16A4C8
#define MG_TX_SWINGCTRL_TX2LN0_PORT4		0x16B0C8
#define MG_TX_SWINGCTRL_TX2LN1_PORT4		0x16B4C8
#define MG_TX2_SWINGCTRL(ln, port) \
	MG_PHY_PORT_LN(ln, port, MG_TX_SWINGCTRL_TX2LN0_PORT1, \
				 MG_TX_SWINGCTRL_TX2LN0_PORT2, \
				 MG_TX_SWINGCTRL_TX2LN1_PORT1)
#define   CRI_TXDEEMPH_OVERRIDE_17_12(x)		((x) << 0)
#define   CRI_TXDEEMPH_OVERRIDE_17_12_MASK		(0x3F << 0)

#define MG_TX_DRVCTRL_TX1LN0_TXPORT1			0x168144
#define MG_TX_DRVCTRL_TX1LN1_TXPORT1			0x168544
#define MG_TX_DRVCTRL_TX1LN0_TXPORT2			0x169144
#define MG_TX_DRVCTRL_TX1LN1_TXPORT2			0x169544
#define MG_TX_DRVCTRL_TX1LN0_TXPORT3			0x16A144
#define MG_TX_DRVCTRL_TX1LN1_TXPORT3			0x16A544
#define MG_TX_DRVCTRL_TX1LN0_TXPORT4			0x16B144
#define MG_TX_DRVCTRL_TX1LN1_TXPORT4			0x16B544
#define MG_TX1_DRVCTRL(ln, port) \
	MG_PHY_PORT_LN(ln, port, MG_TX_DRVCTRL_TX1LN0_TXPORT1, \
				 MG_TX_DRVCTRL_TX1LN0_TXPORT2, \
				 MG_TX_DRVCTRL_TX1LN1_TXPORT1)

#define MG_TX_DRVCTRL_TX2LN0_PORT1			0x1680C4
#define MG_TX_DRVCTRL_TX2LN1_PORT1			0x1684C4
#define MG_TX_DRVCTRL_TX2LN0_PORT2			0x1690C4
#define MG_TX_DRVCTRL_TX2LN1_PORT2			0x1694C4
#define MG_TX_DRVCTRL_TX2LN0_PORT3			0x16A0C4
#define MG_TX_DRVCTRL_TX2LN1_PORT3			0x16A4C4
#define MG_TX_DRVCTRL_TX2LN0_PORT4			0x16B0C4
#define MG_TX_DRVCTRL_TX2LN1_PORT4			0x16B4C4
#define MG_TX2_DRVCTRL(ln, port) \
	MG_PHY_PORT_LN(ln, port, MG_TX_DRVCTRL_TX2LN0_PORT1, \
				 MG_TX_DRVCTRL_TX2LN0_PORT2, \
				 MG_TX_DRVCTRL_TX2LN1_PORT1)
#define   CRI_TXDEEMPH_OVERRIDE_11_6(x)			((x) << 24)
#define   CRI_TXDEEMPH_OVERRIDE_11_6_MASK		(0x3F << 24)
#define   CRI_TXDEEMPH_OVERRIDE_EN			(1 << 22)
#define   CRI_TXDEEMPH_OVERRIDE_5_0(x)			((x) << 16)
#define   CRI_TXDEEMPH_OVERRIDE_5_0_MASK		(0x3F << 16)
#define   CRI_LOADGEN_SEL(x)				((x) << 12)
#define   CRI_LOADGEN_SEL_MASK				(0x3 << 12)

#define MG_CLKHUB_LN0_PORT1			0x16839C
#define MG_CLKHUB_LN1_PORT1			0x16879C
#define MG_CLKHUB_LN0_PORT2			0x16939C
#define MG_CLKHUB_LN1_PORT2			0x16979C
#define MG_CLKHUB_LN0_PORT3			0x16A39C
#define MG_CLKHUB_LN1_PORT3			0x16A79C
#define MG_CLKHUB_LN0_PORT4			0x16B39C
#define MG_CLKHUB_LN1_PORT4			0x16B79C
#define MG_CLKHUB(ln, port) \
	MG_PHY_PORT_LN(ln, port, MG_CLKHUB_LN0_PORT1, \
				 MG_CLKHUB_LN0_PORT2, \
				 MG_CLKHUB_LN1_PORT1)
#define   CFG_LOW_RATE_LKREN_EN				(1 << 11)

#define MG_TX_DCC_TX1LN0_PORT1			0x168110
#define MG_TX_DCC_TX1LN1_PORT1			0x168510
#define MG_TX_DCC_TX1LN0_PORT2			0x169110
#define MG_TX_DCC_TX1LN1_PORT2			0x169510
#define MG_TX_DCC_TX1LN0_PORT3			0x16A110
#define MG_TX_DCC_TX1LN1_PORT3			0x16A510
#define MG_TX_DCC_TX1LN0_PORT4			0x16B110
#define MG_TX_DCC_TX1LN1_PORT4			0x16B510
#define MG_TX1_DCC(ln, port) \
	MG_PHY_PORT_LN(ln, port, MG_TX_DCC_TX1LN0_PORT1, \
				 MG_TX_DCC_TX1LN0_PORT2, \
				 MG_TX_DCC_TX1LN1_PORT1)
#define MG_TX_DCC_TX2LN0_PORT1			0x168090
#define MG_TX_DCC_TX2LN1_PORT1			0x168490
#define MG_TX_DCC_TX2LN0_PORT2			0x169090
#define MG_TX_DCC_TX2LN1_PORT2			0x169490
#define MG_TX_DCC_TX2LN0_PORT3			0x16A090
#define MG_TX_DCC_TX2LN1_PORT3			0x16A490
#define MG_TX_DCC_TX2LN0_PORT4			0x16B090
#define MG_TX_DCC_TX2LN1_PORT4			0x16B490
#define MG_TX2_DCC(ln, port) \
	MG_PHY_PORT_LN(ln, port, MG_TX_DCC_TX2LN0_PORT1, \
				 MG_TX_DCC_TX2LN0_PORT2, \
				 MG_TX_DCC_TX2LN1_PORT1)
#define   CFG_AMI_CK_DIV_OVERRIDE_VAL(x)	((x) << 25)
#define   CFG_AMI_CK_DIV_OVERRIDE_VAL_MASK	(0x3 << 25)
#define   CFG_AMI_CK_DIV_OVERRIDE_EN		(1 << 24)

#define MG_DP_MODE_LN0_ACU_PORT1			0x1683A0
#define MG_DP_MODE_LN1_ACU_PORT1			0x1687A0
#define MG_DP_MODE_LN0_ACU_PORT2			0x1693A0
#define MG_DP_MODE_LN1_ACU_PORT2			0x1697A0
#define MG_DP_MODE_LN0_ACU_PORT3			0x16A3A0
#define MG_DP_MODE_LN1_ACU_PORT3			0x16A7A0
#define MG_DP_MODE_LN0_ACU_PORT4			0x16B3A0
#define MG_DP_MODE_LN1_ACU_PORT4			0x16B7A0
#define MG_DP_MODE(ln, port)	\
	MG_PHY_PORT_LN(ln, port, MG_DP_MODE_LN0_ACU_PORT1, \
				 MG_DP_MODE_LN0_ACU_PORT2, \
				 MG_DP_MODE_LN1_ACU_PORT1)
#define   MG_DP_MODE_CFG_DP_X2_MODE			(1 << 7)
#define   MG_DP_MODE_CFG_DP_X1_MODE			(1 << 6)
#define   MG_DP_MODE_CFG_TR2PWR_GATING			(1 << 5)
#define   MG_DP_MODE_CFG_TRPWR_GATING			(1 << 4)
#define   MG_DP_MODE_CFG_CLNPWR_GATING			(1 << 3)
#define   MG_DP_MODE_CFG_DIGPWR_GATING			(1 << 2)
#define   MG_DP_MODE_CFG_GAONPWR_GATING			(1 << 1)

#define MG_MISC_SUS0_PORT1				0x168814
#define MG_MISC_SUS0_PORT2				0x169814
#define MG_MISC_SUS0_PORT3				0x16A814
#define MG_MISC_SUS0_PORT4				0x16B814
#define MG_MISC_SUS0(tc_port) \
	_MMIO(_PORT(tc_port, MG_MISC_SUS0_PORT1, MG_MISC_SUS0_PORT2))
#define   MG_MISC_SUS0_SUSCLK_DYNCLKGATE_MODE_MASK	(3 << 14)
#define   MG_MISC_SUS0_SUSCLK_DYNCLKGATE_MODE(x)	((x) << 14)
#define   MG_MISC_SUS0_CFG_TR2PWR_GATING		(1 << 12)
#define   MG_MISC_SUS0_CFG_CL2PWR_GATING		(1 << 11)
#define   MG_MISC_SUS0_CFG_GAONPWR_GATING		(1 << 10)
#define   MG_MISC_SUS0_CFG_TRPWR_GATING			(1 << 7)
#define   MG_MISC_SUS0_CFG_CL1PWR_GATING		(1 << 6)
#define   MG_MISC_SUS0_CFG_DGPWR_GATING			(1 << 5)

/* The spec defines this only for BXT PHY0, but lets assume that this
 * would exist for PHY1 too if it had a second channel.
 */
#define _PORT_CL2CM_DW6_A		0x162358
#define _PORT_CL2CM_DW6_BC		0x6C358
#define BXT_PORT_CL2CM_DW6(phy)		_BXT_PHY((phy), _PORT_CL2CM_DW6_BC)
#define   DW6_OLDO_DYN_PWR_DOWN_EN	(1 << 28)

#define FIA1_BASE			0x163000

/* ICL PHY DFLEX registers */
#define PORT_TX_DFLEXDPMLE1		_MMIO(FIA1_BASE + 0x008C0)
#define   DFLEXDPMLE1_DPMLETC_MASK(tc_port)	(0xf << (4 * (tc_port)))
#define   DFLEXDPMLE1_DPMLETC_ML0(tc_port)	(1 << (4 * (tc_port)))
#define   DFLEXDPMLE1_DPMLETC_ML1_0(tc_port)	(3 << (4 * (tc_port)))
#define   DFLEXDPMLE1_DPMLETC_ML3(tc_port)	(8 << (4 * (tc_port)))
#define   DFLEXDPMLE1_DPMLETC_ML3_2(tc_port)	(12 << (4 * (tc_port)))
#define   DFLEXDPMLE1_DPMLETC_ML3_0(tc_port)	(15 << (4 * (tc_port)))

/* BXT PHY Ref registers */
#define _PORT_REF_DW3_A			0x16218C
#define _PORT_REF_DW3_BC		0x6C18C
#define   GRC_DONE			(1 << 22)
#define BXT_PORT_REF_DW3(phy)		_BXT_PHY((phy), _PORT_REF_DW3_BC)

#define _PORT_REF_DW6_A			0x162198
#define _PORT_REF_DW6_BC		0x6C198
#define   GRC_CODE_SHIFT		24
#define   GRC_CODE_MASK			(0xFF << GRC_CODE_SHIFT)
#define   GRC_CODE_FAST_SHIFT		16
#define   GRC_CODE_FAST_MASK		(0xFF << GRC_CODE_FAST_SHIFT)
#define   GRC_CODE_SLOW_SHIFT		8
#define   GRC_CODE_SLOW_MASK		(0xFF << GRC_CODE_SLOW_SHIFT)
#define   GRC_CODE_NOM_MASK		0xFF
#define BXT_PORT_REF_DW6(phy)		_BXT_PHY((phy), _PORT_REF_DW6_BC)

#define _PORT_REF_DW8_A			0x1621A0
#define _PORT_REF_DW8_BC		0x6C1A0
#define   GRC_DIS			(1 << 15)
#define   GRC_RDY_OVRD			(1 << 1)
#define BXT_PORT_REF_DW8(phy)		_BXT_PHY((phy), _PORT_REF_DW8_BC)

/* BXT PHY PCS registers */
#define _PORT_PCS_DW10_LN01_A		0x162428
#define _PORT_PCS_DW10_LN01_B		0x6C428
#define _PORT_PCS_DW10_LN01_C		0x6C828
#define _PORT_PCS_DW10_GRP_A		0x162C28
#define _PORT_PCS_DW10_GRP_B		0x6CC28
#define _PORT_PCS_DW10_GRP_C		0x6CE28
#define BXT_PORT_PCS_DW10_LN01(phy, ch)	_MMIO_BXT_PHY_CH(phy, ch, \
							 _PORT_PCS_DW10_LN01_B, \
							 _PORT_PCS_DW10_LN01_C)
#define BXT_PORT_PCS_DW10_GRP(phy, ch)	_MMIO_BXT_PHY_CH(phy, ch, \
							 _PORT_PCS_DW10_GRP_B, \
							 _PORT_PCS_DW10_GRP_C)

#define   TX2_SWING_CALC_INIT		(1 << 31)
#define   TX1_SWING_CALC_INIT		(1 << 30)

#define _PORT_PCS_DW12_LN01_A		0x162430
#define _PORT_PCS_DW12_LN01_B		0x6C430
#define _PORT_PCS_DW12_LN01_C		0x6C830
#define _PORT_PCS_DW12_LN23_A		0x162630
#define _PORT_PCS_DW12_LN23_B		0x6C630
#define _PORT_PCS_DW12_LN23_C		0x6CA30
#define _PORT_PCS_DW12_GRP_A		0x162c30
#define _PORT_PCS_DW12_GRP_B		0x6CC30
#define _PORT_PCS_DW12_GRP_C		0x6CE30
#define   LANESTAGGER_STRAP_OVRD	(1 << 6)
#define   LANE_STAGGER_MASK		0x1F
#define BXT_PORT_PCS_DW12_LN01(phy, ch)	_MMIO_BXT_PHY_CH(phy, ch, \
							 _PORT_PCS_DW12_LN01_B, \
							 _PORT_PCS_DW12_LN01_C)
#define BXT_PORT_PCS_DW12_LN23(phy, ch)	_MMIO_BXT_PHY_CH(phy, ch, \
							 _PORT_PCS_DW12_LN23_B, \
							 _PORT_PCS_DW12_LN23_C)
#define BXT_PORT_PCS_DW12_GRP(phy, ch)	_MMIO_BXT_PHY_CH(phy, ch, \
							 _PORT_PCS_DW12_GRP_B, \
							 _PORT_PCS_DW12_GRP_C)

/* BXT PHY TX registers */
#define _BXT_LANE_OFFSET(lane)           (((lane) >> 1) * 0x200 +	\
					  ((lane) & 1) * 0x80)

#define _PORT_TX_DW2_LN0_A		0x162508
#define _PORT_TX_DW2_LN0_B		0x6C508
#define _PORT_TX_DW2_LN0_C		0x6C908
#define _PORT_TX_DW2_GRP_A		0x162D08
#define _PORT_TX_DW2_GRP_B		0x6CD08
#define _PORT_TX_DW2_GRP_C		0x6CF08
#define BXT_PORT_TX_DW2_LN0(phy, ch)	_MMIO_BXT_PHY_CH(phy, ch, \
							 _PORT_TX_DW2_LN0_B, \
							 _PORT_TX_DW2_LN0_C)
#define BXT_PORT_TX_DW2_GRP(phy, ch)	_MMIO_BXT_PHY_CH(phy, ch, \
							 _PORT_TX_DW2_GRP_B, \
							 _PORT_TX_DW2_GRP_C)
#define   MARGIN_000_SHIFT		16
#define   MARGIN_000			(0xFF << MARGIN_000_SHIFT)
#define   UNIQ_TRANS_SCALE_SHIFT	8
#define   UNIQ_TRANS_SCALE		(0xFF << UNIQ_TRANS_SCALE_SHIFT)

#define _PORT_TX_DW3_LN0_A		0x16250C
#define _PORT_TX_DW3_LN0_B		0x6C50C
#define _PORT_TX_DW3_LN0_C		0x6C90C
#define _PORT_TX_DW3_GRP_A		0x162D0C
#define _PORT_TX_DW3_GRP_B		0x6CD0C
#define _PORT_TX_DW3_GRP_C		0x6CF0C
#define BXT_PORT_TX_DW3_LN0(phy, ch)	_MMIO_BXT_PHY_CH(phy, ch, \
							 _PORT_TX_DW3_LN0_B, \
							 _PORT_TX_DW3_LN0_C)
#define BXT_PORT_TX_DW3_GRP(phy, ch)	_MMIO_BXT_PHY_CH(phy, ch, \
							 _PORT_TX_DW3_GRP_B, \
							 _PORT_TX_DW3_GRP_C)
#define   SCALE_DCOMP_METHOD		(1 << 26)
#define   UNIQUE_TRANGE_EN_METHOD	(1 << 27)

#define _PORT_TX_DW4_LN0_A		0x162510
#define _PORT_TX_DW4_LN0_B		0x6C510
#define _PORT_TX_DW4_LN0_C		0x6C910
#define _PORT_TX_DW4_GRP_A		0x162D10
#define _PORT_TX_DW4_GRP_B		0x6CD10
#define _PORT_TX_DW4_GRP_C		0x6CF10
#define BXT_PORT_TX_DW4_LN0(phy, ch)	_MMIO_BXT_PHY_CH(phy, ch, \
							 _PORT_TX_DW4_LN0_B, \
							 _PORT_TX_DW4_LN0_C)
#define BXT_PORT_TX_DW4_GRP(phy, ch)	_MMIO_BXT_PHY_CH(phy, ch, \
							 _PORT_TX_DW4_GRP_B, \
							 _PORT_TX_DW4_GRP_C)
#define   DEEMPH_SHIFT			24
#define   DE_EMPHASIS			(0xFF << DEEMPH_SHIFT)

#define _PORT_TX_DW5_LN0_A		0x162514
#define _PORT_TX_DW5_LN0_B		0x6C514
#define _PORT_TX_DW5_LN0_C		0x6C914
#define _PORT_TX_DW5_GRP_A		0x162D14
#define _PORT_TX_DW5_GRP_B		0x6CD14
#define _PORT_TX_DW5_GRP_C		0x6CF14
#define BXT_PORT_TX_DW5_LN0(phy, ch)	_MMIO_BXT_PHY_CH(phy, ch, \
							 _PORT_TX_DW5_LN0_B, \
							 _PORT_TX_DW5_LN0_C)
#define BXT_PORT_TX_DW5_GRP(phy, ch)	_MMIO_BXT_PHY_CH(phy, ch, \
							 _PORT_TX_DW5_GRP_B, \
							 _PORT_TX_DW5_GRP_C)
#define   DCC_DELAY_RANGE_1		(1 << 9)
#define   DCC_DELAY_RANGE_2		(1 << 8)

#define _PORT_TX_DW14_LN0_A		0x162538
#define _PORT_TX_DW14_LN0_B		0x6C538
#define _PORT_TX_DW14_LN0_C		0x6C938
#define   LATENCY_OPTIM_SHIFT		30
#define   LATENCY_OPTIM			(1 << LATENCY_OPTIM_SHIFT)
#define BXT_PORT_TX_DW14_LN(phy, ch, lane)				\
	_MMIO(_BXT_PHY_CH(phy, ch, _PORT_TX_DW14_LN0_B,			\
				   _PORT_TX_DW14_LN0_C) +		\
	      _BXT_LANE_OFFSET(lane))

/* UAIMI scratch pad register 1 */
#define UAIMI_SPR1			_MMIO(0x4F074)
/* SKL VccIO mask */
#define SKL_VCCIO_MASK			0x1
/* SKL balance leg register */
#define DISPIO_CR_TX_BMU_CR0		_MMIO(0x6C00C)
/* I_boost values */
#define BALANCE_LEG_SHIFT(port)		(8 + 3 * (port))
#define BALANCE_LEG_MASK(port)		(7 << (8 + 3 * (port)))
/* Balance leg disable bits */
#define BALANCE_LEG_DISABLE_SHIFT	23
#define BALANCE_LEG_DISABLE(port)	(1 << (23 + (port)))

/*
 * Fence registers
 * [0-7]  @ 0x2000 gen2,gen3
 * [8-15] @ 0x3000 945,g33,pnv
 *
 * [0-15] @ 0x3000 gen4,gen5
 *
 * [0-15] @ 0x100000 gen6,vlv,chv
 * [0-31] @ 0x100000 gen7+
 */
#define FENCE_REG(i)			_MMIO(0x2000 + (((i) & 8) << 9) + ((i) & 7) * 4)
#define   I830_FENCE_START_MASK		0x07f80000
#define   I830_FENCE_TILING_Y_SHIFT	12
#define   I830_FENCE_SIZE_BITS(size)	((ffs((size) >> 19) - 1) << 8)
#define   I830_FENCE_PITCH_SHIFT	4
#define   I830_FENCE_REG_VALID		(1 << 0)
#define   I915_FENCE_MAX_PITCH_VAL	4
#define   I830_FENCE_MAX_PITCH_VAL	6
#define   I830_FENCE_MAX_SIZE_VAL	(1 << 8)

#define   I915_FENCE_START_MASK		0x0ff00000
#define   I915_FENCE_SIZE_BITS(size)	((ffs((size) >> 20) - 1) << 8)

#define FENCE_REG_965_LO(i)		_MMIO(0x03000 + (i) * 8)
#define FENCE_REG_965_HI(i)		_MMIO(0x03000 + (i) * 8 + 4)
#define   I965_FENCE_PITCH_SHIFT	2
#define   I965_FENCE_TILING_Y_SHIFT	1
#define   I965_FENCE_REG_VALID		(1 << 0)
#define   I965_FENCE_MAX_PITCH_VAL	0x0400

#define FENCE_REG_GEN6_LO(i)		_MMIO(0x100000 + (i) * 8)
#define FENCE_REG_GEN6_HI(i)		_MMIO(0x100000 + (i) * 8 + 4)
#define   GEN6_FENCE_PITCH_SHIFT	32
#define   GEN7_FENCE_MAX_PITCH_VAL	0x0800


/* control register for cpu gtt access */
#define TILECTL				_MMIO(0x101000)
#define   TILECTL_SWZCTL			(1 << 0)
#define   TILECTL_TLBPF			(1 << 1)
#define   TILECTL_TLB_PREFETCH_DIS	(1 << 2)
#define   TILECTL_BACKSNOOP_DIS		(1 << 3)

/*
 * Instruction and interrupt control regs
 */
#define PGTBL_CTL	_MMIO(0x02020)
#define   PGTBL_ADDRESS_LO_MASK	0xfffff000 /* bits [31:12] */
#define   PGTBL_ADDRESS_HI_MASK	0x000000f0 /* bits [35:32] (gen4) */
#define PGTBL_ER	_MMIO(0x02024)
#define PRB0_BASE	(0x2030 - 0x30)
#define PRB1_BASE	(0x2040 - 0x30) /* 830,gen3 */
#define PRB2_BASE	(0x2050 - 0x30) /* gen3 */
#define SRB0_BASE	(0x2100 - 0x30) /* gen2 */
#define SRB1_BASE	(0x2110 - 0x30) /* gen2 */
#define SRB2_BASE	(0x2120 - 0x30) /* 830 */
#define SRB3_BASE	(0x2130 - 0x30) /* 830 */
#define RENDER_RING_BASE	0x02000
#define BSD_RING_BASE		0x04000
#define GEN6_BSD_RING_BASE	0x12000
#define GEN8_BSD2_RING_BASE	0x1c000
#define GEN11_BSD_RING_BASE	0x1c0000
#define GEN11_BSD2_RING_BASE	0x1c4000
#define GEN11_BSD3_RING_BASE	0x1d0000
#define GEN11_BSD4_RING_BASE	0x1d4000
#define VEBOX_RING_BASE		0x1a000
#define GEN11_VEBOX_RING_BASE		0x1c8000
#define GEN11_VEBOX2_RING_BASE		0x1d8000
#define BLT_RING_BASE		0x22000
#define RING_TAIL(base)		_MMIO((base) + 0x30)
#define RING_HEAD(base)		_MMIO((base) + 0x34)
#define RING_START(base)	_MMIO((base) + 0x38)
#define RING_CTL(base)		_MMIO((base) + 0x3c)
#define   RING_CTL_SIZE(size)	((size) - PAGE_SIZE) /* in bytes -> pages */
#define RING_SYNC_0(base)	_MMIO((base) + 0x40)
#define RING_SYNC_1(base)	_MMIO((base) + 0x44)
#define RING_SYNC_2(base)	_MMIO((base) + 0x48)
#define GEN6_RVSYNC	(RING_SYNC_0(RENDER_RING_BASE))
#define GEN6_RBSYNC	(RING_SYNC_1(RENDER_RING_BASE))
#define GEN6_RVESYNC	(RING_SYNC_2(RENDER_RING_BASE))
#define GEN6_VBSYNC	(RING_SYNC_0(GEN6_BSD_RING_BASE))
#define GEN6_VRSYNC	(RING_SYNC_1(GEN6_BSD_RING_BASE))
#define GEN6_VVESYNC	(RING_SYNC_2(GEN6_BSD_RING_BASE))
#define GEN6_BRSYNC	(RING_SYNC_0(BLT_RING_BASE))
#define GEN6_BVSYNC	(RING_SYNC_1(BLT_RING_BASE))
#define GEN6_BVESYNC	(RING_SYNC_2(BLT_RING_BASE))
#define GEN6_VEBSYNC	(RING_SYNC_0(VEBOX_RING_BASE))
#define GEN6_VERSYNC	(RING_SYNC_1(VEBOX_RING_BASE))
#define GEN6_VEVSYNC	(RING_SYNC_2(VEBOX_RING_BASE))
#define GEN6_NOSYNC	INVALID_MMIO_REG
#define RING_PSMI_CTL(base)	_MMIO((base) + 0x50)
#define RING_MAX_IDLE(base)	_MMIO((base) + 0x54)
#define RING_HWS_PGA(base)	_MMIO((base) + 0x80)
#define RING_HWS_PGA_GEN6(base)	_MMIO((base) + 0x2080)
#define RING_RESET_CTL(base)	_MMIO((base) + 0xd0)
#define   RESET_CTL_CAT_ERROR	   REG_BIT(2)
#define   RESET_CTL_READY_TO_RESET REG_BIT(1)
#define   RESET_CTL_REQUEST_RESET  REG_BIT(0)

#define RING_SEMA_WAIT_POLL(base) _MMIO((base) + 0x24c)

#define HSW_GTT_CACHE_EN	_MMIO(0x4024)
#define   GTT_CACHE_EN_ALL	0xF0007FFF
#define GEN7_WR_WATERMARK	_MMIO(0x4028)
#define GEN7_GFX_PRIO_CTRL	_MMIO(0x402C)
#define ARB_MODE		_MMIO(0x4030)
#define   ARB_MODE_SWIZZLE_SNB	(1 << 4)
#define   ARB_MODE_SWIZZLE_IVB	(1 << 5)
#define GEN7_GFX_PEND_TLB0	_MMIO(0x4034)
#define GEN7_GFX_PEND_TLB1	_MMIO(0x4038)
/* L3, CVS, ZTLB, RCC, CASC LRA min, max values */
#define GEN7_LRA_LIMITS(i)	_MMIO(0x403C + (i) * 4)
#define GEN7_LRA_LIMITS_REG_NUM	13
#define GEN7_MEDIA_MAX_REQ_COUNT	_MMIO(0x4070)
#define GEN7_GFX_MAX_REQ_COUNT		_MMIO(0x4074)

#define GAMTARBMODE		_MMIO(0x04a08)
#define   ARB_MODE_BWGTLB_DISABLE (1 << 9)
#define   ARB_MODE_SWIZZLE_BDW	(1 << 1)
#define RENDER_HWS_PGA_GEN7	_MMIO(0x04080)
#define RING_FAULT_REG(engine)	_MMIO(0x4094 + 0x100 * (engine)->hw_id)
#define GEN8_RING_FAULT_REG	_MMIO(0x4094)
#define   GEN8_RING_FAULT_ENGINE_ID(x)	(((x) >> 12) & 0x7)
#define   RING_FAULT_GTTSEL_MASK (1 << 11)
#define   RING_FAULT_SRCID(x)	(((x) >> 3) & 0xff)
#define   RING_FAULT_FAULT_TYPE(x) (((x) >> 1) & 0x3)
#define   RING_FAULT_VALID	(1 << 0)
#define DONE_REG		_MMIO(0x40b0)
#define GEN8_PRIVATE_PAT_LO	_MMIO(0x40e0)
#define GEN8_PRIVATE_PAT_HI	_MMIO(0x40e0 + 4)
#define GEN10_PAT_INDEX(index)	_MMIO(0x40e0 + (index) * 4)
#define BSD_HWS_PGA_GEN7	_MMIO(0x04180)
#define BLT_HWS_PGA_GEN7	_MMIO(0x04280)
#define VEBOX_HWS_PGA_GEN7	_MMIO(0x04380)
#define RING_ACTHD(base)	_MMIO((base) + 0x74)
#define RING_ACTHD_UDW(base)	_MMIO((base) + 0x5c)
#define RING_NOPID(base)	_MMIO((base) + 0x94)
#define RING_IMR(base)		_MMIO((base) + 0xa8)
#define RING_HWSTAM(base)	_MMIO((base) + 0x98)
#define RING_TIMESTAMP(base)		_MMIO((base) + 0x358)
#define RING_TIMESTAMP_UDW(base)	_MMIO((base) + 0x358 + 4)
#define   TAIL_ADDR		0x001FFFF8
#define   HEAD_WRAP_COUNT	0xFFE00000
#define   HEAD_WRAP_ONE		0x00200000
#define   HEAD_ADDR		0x001FFFFC
#define   RING_NR_PAGES		0x001FF000
#define   RING_REPORT_MASK	0x00000006
#define   RING_REPORT_64K	0x00000002
#define   RING_REPORT_128K	0x00000004
#define   RING_NO_REPORT	0x00000000
#define   RING_VALID_MASK	0x00000001
#define   RING_VALID		0x00000001
#define   RING_INVALID		0x00000000
#define   RING_WAIT_I8XX	(1 << 0) /* gen2, PRBx_HEAD */
#define   RING_WAIT		(1 << 11) /* gen3+, PRBx_CTL */
#define   RING_WAIT_SEMAPHORE	(1 << 10) /* gen6+ */

#define RING_FORCE_TO_NONPRIV(base, i) _MMIO(((base) + 0x4D0) + (i) * 4)
#define   RING_FORCE_TO_NONPRIV_RW		(0 << 28)    /* CFL+ & Gen11+ */
#define   RING_FORCE_TO_NONPRIV_RD		(1 << 28)
#define   RING_FORCE_TO_NONPRIV_WR		(2 << 28)
#define   RING_FORCE_TO_NONPRIV_RANGE_1		(0 << 0)     /* CFL+ & Gen11+ */
#define   RING_FORCE_TO_NONPRIV_RANGE_4		(1 << 0)
#define   RING_FORCE_TO_NONPRIV_RANGE_16	(2 << 0)
#define   RING_FORCE_TO_NONPRIV_RANGE_64	(3 << 0)
#define   RING_MAX_NONPRIV_SLOTS  12

#define GEN7_TLB_RD_ADDR	_MMIO(0x4700)

#define GEN9_GAMT_ECO_REG_RW_IA _MMIO(0x4ab0)
#define   GAMT_ECO_ENABLE_IN_PLACE_DECOMPRESS	(1 << 18)

#define GEN8_GAMW_ECO_DEV_RW_IA _MMIO(0x4080)
#define   GAMW_ECO_ENABLE_64K_IPS_FIELD 0xF
#define   GAMW_ECO_DEV_CTX_RELOAD_DISABLE	(1 << 7)

#define GAMT_CHKN_BIT_REG	_MMIO(0x4ab8)
#define   GAMT_CHKN_DISABLE_L3_COH_PIPE			(1 << 31)
#define   GAMT_CHKN_DISABLE_DYNAMIC_CREDIT_SHARING	(1 << 28)
#define   GAMT_CHKN_DISABLE_I2M_CYCLE_ON_WR_PORT	(1 << 24)

#if 0
#define PRB0_TAIL	_MMIO(0x2030)
#define PRB0_HEAD	_MMIO(0x2034)
#define PRB0_START	_MMIO(0x2038)
#define PRB0_CTL	_MMIO(0x203c)
#define PRB1_TAIL	_MMIO(0x2040) /* 915+ only */
#define PRB1_HEAD	_MMIO(0x2044) /* 915+ only */
#define PRB1_START	_MMIO(0x2048) /* 915+ only */
#define PRB1_CTL	_MMIO(0x204c) /* 915+ only */
#endif
#define IPEIR_I965	_MMIO(0x2064)
#define IPEHR_I965	_MMIO(0x2068)
#define GEN7_SC_INSTDONE	_MMIO(0x7100)
#define GEN7_SAMPLER_INSTDONE	_MMIO(0xe160)
#define GEN7_ROW_INSTDONE	_MMIO(0xe164)
#define GEN8_MCR_SELECTOR		_MMIO(0xfdc)
#define   GEN8_MCR_SLICE(slice)		(((slice) & 3) << 26)
#define   GEN8_MCR_SLICE_MASK		GEN8_MCR_SLICE(3)
#define   GEN8_MCR_SUBSLICE(subslice)	(((subslice) & 3) << 24)
#define   GEN8_MCR_SUBSLICE_MASK	GEN8_MCR_SUBSLICE(3)
#define   GEN11_MCR_SLICE(slice)	(((slice) & 0xf) << 27)
#define   GEN11_MCR_SLICE_MASK		GEN11_MCR_SLICE(0xf)
#define   GEN11_MCR_SUBSLICE(subslice)	(((subslice) & 0x7) << 24)
#define   GEN11_MCR_SUBSLICE_MASK	GEN11_MCR_SUBSLICE(0x7)
#define RING_IPEIR(base)	_MMIO((base) + 0x64)
#define RING_IPEHR(base)	_MMIO((base) + 0x68)
/*
 * On GEN4, only the render ring INSTDONE exists and has a different
 * layout than the GEN7+ version.
 * The GEN2 counterpart of this register is GEN2_INSTDONE.
 */
#define RING_INSTDONE(base)	_MMIO((base) + 0x6c)
#define RING_INSTPS(base)	_MMIO((base) + 0x70)
#define RING_DMA_FADD(base)	_MMIO((base) + 0x78)
#define RING_DMA_FADD_UDW(base)	_MMIO((base) + 0x60) /* gen8+ */
#define RING_INSTPM(base)	_MMIO((base) + 0xc0)
#define RING_MI_MODE(base)	_MMIO((base) + 0x9c)
#define INSTPS		_MMIO(0x2070) /* 965+ only */
#define GEN4_INSTDONE1	_MMIO(0x207c) /* 965+ only, aka INSTDONE_2 on SNB */
#define ACTHD_I965	_MMIO(0x2074)
#define HWS_PGA		_MMIO(0x2080)
#define HWS_ADDRESS_MASK	0xfffff000
#define HWS_START_ADDRESS_SHIFT	4
#define PWRCTXA		_MMIO(0x2088) /* 965GM+ only */
#define   PWRCTX_EN	(1 << 0)
#define IPEIR(base)	_MMIO((base) + 0x88)
#define IPEHR(base)	_MMIO((base) + 0x8c)
#define GEN2_INSTDONE	_MMIO(0x2090)
#define NOPID		_MMIO(0x2094)
#define HWSTAM		_MMIO(0x2098)
#define DMA_FADD_I8XX(base)	_MMIO((base) + 0xd0)
#define RING_BBSTATE(base)	_MMIO((base) + 0x110)
#define   RING_BB_PPGTT		(1 << 5)
#define RING_SBBADDR(base)	_MMIO((base) + 0x114) /* hsw+ */
#define RING_SBBSTATE(base)	_MMIO((base) + 0x118) /* hsw+ */
#define RING_SBBADDR_UDW(base)	_MMIO((base) + 0x11c) /* gen8+ */
#define RING_BBADDR(base)	_MMIO((base) + 0x140)
#define RING_BBADDR_UDW(base)	_MMIO((base) + 0x168) /* gen8+ */
#define RING_BB_PER_CTX_PTR(base)	_MMIO((base) + 0x1c0) /* gen8+ */
#define RING_INDIRECT_CTX(base)		_MMIO((base) + 0x1c4) /* gen8+ */
#define RING_INDIRECT_CTX_OFFSET(base)	_MMIO((base) + 0x1c8) /* gen8+ */
#define RING_CTX_TIMESTAMP(base)	_MMIO((base) + 0x3a8) /* gen8+ */

#define ERROR_GEN6	_MMIO(0x40a0)
#define GEN7_ERR_INT	_MMIO(0x44040)
#define   ERR_INT_POISON		(1 << 31)
#define   ERR_INT_MMIO_UNCLAIMED	(1 << 13)
#define   ERR_INT_PIPE_CRC_DONE_C	(1 << 8)
#define   ERR_INT_FIFO_UNDERRUN_C	(1 << 6)
#define   ERR_INT_PIPE_CRC_DONE_B	(1 << 5)
#define   ERR_INT_FIFO_UNDERRUN_B	(1 << 3)
#define   ERR_INT_PIPE_CRC_DONE_A	(1 << 2)
#define   ERR_INT_PIPE_CRC_DONE(pipe)	(1 << (2 + (pipe) * 3))
#define   ERR_INT_FIFO_UNDERRUN_A	(1 << 0)
#define   ERR_INT_FIFO_UNDERRUN(pipe)	(1 << ((pipe) * 3))

#define GEN8_FAULT_TLB_DATA0		_MMIO(0x4b10)
#define GEN8_FAULT_TLB_DATA1		_MMIO(0x4b14)
#define   FAULT_VA_HIGH_BITS		(0xf << 0)
#define   FAULT_GTT_SEL			(1 << 4)

#define FPGA_DBG		_MMIO(0x42300)
#define   FPGA_DBG_RM_NOCLAIM	(1 << 31)

#define CLAIM_ER		_MMIO(VLV_DISPLAY_BASE + 0x2028)
#define   CLAIM_ER_CLR		(1 << 31)
#define   CLAIM_ER_OVERFLOW	(1 << 16)
#define   CLAIM_ER_CTR_MASK	0xffff

#define DERRMR		_MMIO(0x44050)
/* Note that HBLANK events are reserved on bdw+ */
#define   DERRMR_PIPEA_SCANLINE		(1 << 0)
#define   DERRMR_PIPEA_PRI_FLIP_DONE	(1 << 1)
#define   DERRMR_PIPEA_SPR_FLIP_DONE	(1 << 2)
#define   DERRMR_PIPEA_VBLANK		(1 << 3)
#define   DERRMR_PIPEA_HBLANK		(1 << 5)
#define   DERRMR_PIPEB_SCANLINE		(1 << 8)
#define   DERRMR_PIPEB_PRI_FLIP_DONE	(1 << 9)
#define   DERRMR_PIPEB_SPR_FLIP_DONE	(1 << 10)
#define   DERRMR_PIPEB_VBLANK		(1 << 11)
#define   DERRMR_PIPEB_HBLANK		(1 << 13)
/* Note that PIPEC is not a simple translation of PIPEA/PIPEB */
#define   DERRMR_PIPEC_SCANLINE		(1 << 14)
#define   DERRMR_PIPEC_PRI_FLIP_DONE	(1 << 15)
#define   DERRMR_PIPEC_SPR_FLIP_DONE	(1 << 20)
#define   DERRMR_PIPEC_VBLANK		(1 << 21)
#define   DERRMR_PIPEC_HBLANK		(1 << 22)


/* GM45+ chicken bits -- debug workaround bits that may be required
 * for various sorts of correct behavior.  The top 16 bits of each are
 * the enables for writing to the corresponding low bit.
 */
#define _3D_CHICKEN	_MMIO(0x2084)
#define  _3D_CHICKEN_HIZ_PLANE_DISABLE_MSAA_4X_SNB	(1 << 10)
#define _3D_CHICKEN2	_MMIO(0x208c)

#define FF_SLICE_CHICKEN	_MMIO(0x2088)
#define  FF_SLICE_CHICKEN_CL_PROVOKING_VERTEX_FIX	(1 << 1)

/* Disables pipelining of read flushes past the SF-WIZ interface.
 * Required on all Ironlake steppings according to the B-Spec, but the
 * particular danger of not doing so is not specified.
 */
# define _3D_CHICKEN2_WM_READ_PIPELINED			(1 << 14)
#define _3D_CHICKEN3	_MMIO(0x2090)
#define  _3D_CHICKEN_SF_PROVOKING_VERTEX_FIX		(1 << 12)
#define  _3D_CHICKEN_SF_DISABLE_OBJEND_CULL		(1 << 10)
#define  _3D_CHICKEN3_AA_LINE_QUALITY_FIX_ENABLE	(1 << 5)
#define  _3D_CHICKEN3_SF_DISABLE_FASTCLIP_CULL		(1 << 5)
#define  _3D_CHICKEN_SDE_LIMIT_FIFO_POLY_DEPTH(x)	((x) << 1) /* gen8+ */
#define  _3D_CHICKEN3_SF_DISABLE_PIPELINED_ATTR_FETCH	(1 << 1) /* gen6 */

#define MI_MODE		_MMIO(0x209c)
# define VS_TIMER_DISPATCH				(1 << 6)
# define MI_FLUSH_ENABLE				(1 << 12)
# define ASYNC_FLIP_PERF_DISABLE			(1 << 14)
# define MODE_IDLE					(1 << 9)
# define STOP_RING					(1 << 8)

#define GEN6_GT_MODE	_MMIO(0x20d0)
#define GEN7_GT_MODE	_MMIO(0x7008)
#define   GEN6_WIZ_HASHING(hi, lo)			(((hi) << 9) | ((lo) << 7))
#define   GEN6_WIZ_HASHING_8x8				GEN6_WIZ_HASHING(0, 0)
#define   GEN6_WIZ_HASHING_8x4				GEN6_WIZ_HASHING(0, 1)
#define   GEN6_WIZ_HASHING_16x4				GEN6_WIZ_HASHING(1, 0)
#define   GEN6_WIZ_HASHING_MASK				GEN6_WIZ_HASHING(1, 1)
#define   GEN6_TD_FOUR_ROW_DISPATCH_DISABLE		(1 << 5)
#define   GEN9_IZ_HASHING_MASK(slice)			(0x3 << ((slice) * 2))
#define   GEN9_IZ_HASHING(slice, val)			((val) << ((slice) * 2))

/* chicken reg for WaConextSwitchWithConcurrentTLBInvalidate */
#define GEN9_CSFE_CHICKEN1_RCS _MMIO(0x20D4)
#define   GEN9_PREEMPT_GPGPU_SYNC_SWITCH_DISABLE (1 << 2)
#define   GEN11_ENABLE_32_PLANE_MODE (1 << 7)

/* WaClearTdlStateAckDirtyBits */
#define GEN8_STATE_ACK		_MMIO(0x20F0)
#define GEN9_STATE_ACK_SLICE1	_MMIO(0x20F8)
#define GEN9_STATE_ACK_SLICE2	_MMIO(0x2100)
#define   GEN9_STATE_ACK_TDL0 (1 << 12)
#define   GEN9_STATE_ACK_TDL1 (1 << 13)
#define   GEN9_STATE_ACK_TDL2 (1 << 14)
#define   GEN9_STATE_ACK_TDL3 (1 << 15)
#define   GEN9_SUBSLICE_TDL_ACK_BITS \
	(GEN9_STATE_ACK_TDL3 | GEN9_STATE_ACK_TDL2 | \
	 GEN9_STATE_ACK_TDL1 | GEN9_STATE_ACK_TDL0)

#define GFX_MODE	_MMIO(0x2520)
#define GFX_MODE_GEN7	_MMIO(0x229c)
#define RING_MODE_GEN7(base)	_MMIO((base) + 0x29c)
#define   GFX_RUN_LIST_ENABLE		(1 << 15)
#define   GFX_INTERRUPT_STEERING	(1 << 14)
#define   GFX_TLB_INVALIDATE_EXPLICIT	(1 << 13)
#define   GFX_SURFACE_FAULT_ENABLE	(1 << 12)
#define   GFX_REPLAY_MODE		(1 << 11)
#define   GFX_PSMI_GRANULARITY		(1 << 10)
#define   GFX_PPGTT_ENABLE		(1 << 9)
#define   GEN8_GFX_PPGTT_48B		(1 << 7)

#define   GFX_FORWARD_VBLANK_MASK	(3 << 5)
#define   GFX_FORWARD_VBLANK_NEVER	(0 << 5)
#define   GFX_FORWARD_VBLANK_ALWAYS	(1 << 5)
#define   GFX_FORWARD_VBLANK_COND	(2 << 5)

#define   GEN11_GFX_DISABLE_LEGACY_MODE	(1 << 3)

#define VLV_GU_CTL0	_MMIO(VLV_DISPLAY_BASE + 0x2030)
#define VLV_GU_CTL1	_MMIO(VLV_DISPLAY_BASE + 0x2034)
#define SCPD0		_MMIO(0x209c) /* 915+ only */
#define GEN2_IER	_MMIO(0x20a0)
#define GEN2_IIR	_MMIO(0x20a4)
#define GEN2_IMR	_MMIO(0x20a8)
#define GEN2_ISR	_MMIO(0x20ac)
#define VLV_GUNIT_CLOCK_GATE	_MMIO(VLV_DISPLAY_BASE + 0x2060)
#define   GINT_DIS		(1 << 22)
#define   GCFG_DIS		(1 << 8)
#define VLV_GUNIT_CLOCK_GATE2	_MMIO(VLV_DISPLAY_BASE + 0x2064)
#define VLV_IIR_RW	_MMIO(VLV_DISPLAY_BASE + 0x2084)
#define VLV_IER		_MMIO(VLV_DISPLAY_BASE + 0x20a0)
#define VLV_IIR		_MMIO(VLV_DISPLAY_BASE + 0x20a4)
#define VLV_IMR		_MMIO(VLV_DISPLAY_BASE + 0x20a8)
#define VLV_ISR		_MMIO(VLV_DISPLAY_BASE + 0x20ac)
#define VLV_PCBR	_MMIO(VLV_DISPLAY_BASE + 0x2120)
#define VLV_PCBR_ADDR_SHIFT	12

#define   DISPLAY_PLANE_FLIP_PENDING(plane) (1 << (11 - (plane))) /* A and B only */
#define EIR		_MMIO(0x20b0)
#define EMR		_MMIO(0x20b4)
#define ESR		_MMIO(0x20b8)
#define   GM45_ERROR_PAGE_TABLE				(1 << 5)
#define   GM45_ERROR_MEM_PRIV				(1 << 4)
#define   I915_ERROR_PAGE_TABLE				(1 << 4)
#define   GM45_ERROR_CP_PRIV				(1 << 3)
#define   I915_ERROR_MEMORY_REFRESH			(1 << 1)
#define   I915_ERROR_INSTRUCTION			(1 << 0)
#define INSTPM	        _MMIO(0x20c0)
#define   INSTPM_SELF_EN (1 << 12) /* 915GM only */
#define   INSTPM_AGPBUSY_INT_EN (1 << 11) /* gen3: when disabled, pending interrupts
					will not assert AGPBUSY# and will only
					be delivered when out of C3. */
#define   INSTPM_FORCE_ORDERING				(1 << 7) /* GEN6+ */
#define   INSTPM_TLB_INVALIDATE	(1 << 9)
#define   INSTPM_SYNC_FLUSH	(1 << 5)
#define ACTHD(base)	_MMIO((base) + 0xc8)
#define MEM_MODE	_MMIO(0x20cc)
#define   MEM_DISPLAY_B_TRICKLE_FEED_DISABLE (1 << 3) /* 830 only */
#define   MEM_DISPLAY_A_TRICKLE_FEED_DISABLE (1 << 2) /* 830/845 only */
#define   MEM_DISPLAY_TRICKLE_FEED_DISABLE (1 << 2) /* 85x only */
#define FW_BLC		_MMIO(0x20d8)
#define FW_BLC2		_MMIO(0x20dc)
#define FW_BLC_SELF	_MMIO(0x20e0) /* 915+ only */
#define   FW_BLC_SELF_EN_MASK      (1 << 31)
#define   FW_BLC_SELF_FIFO_MASK    (1 << 16) /* 945 only */
#define   FW_BLC_SELF_EN           (1 << 15) /* 945 only */
#define MM_BURST_LENGTH     0x00700000
#define MM_FIFO_WATERMARK   0x0001F000
#define LM_BURST_LENGTH     0x00000700
#define LM_FIFO_WATERMARK   0x0000001F
#define MI_ARB_STATE	_MMIO(0x20e4) /* 915+ only */

#define MBUS_ABOX_CTL			_MMIO(0x45038)
#define MBUS_ABOX_BW_CREDIT_MASK	(3 << 20)
#define MBUS_ABOX_BW_CREDIT(x)		((x) << 20)
#define MBUS_ABOX_B_CREDIT_MASK		(0xF << 16)
#define MBUS_ABOX_B_CREDIT(x)		((x) << 16)
#define MBUS_ABOX_BT_CREDIT_POOL2_MASK	(0x1F << 8)
#define MBUS_ABOX_BT_CREDIT_POOL2(x)	((x) << 8)
#define MBUS_ABOX_BT_CREDIT_POOL1_MASK	(0x1F << 0)
#define MBUS_ABOX_BT_CREDIT_POOL1(x)	((x) << 0)

#define _PIPEA_MBUS_DBOX_CTL		0x7003C
#define _PIPEB_MBUS_DBOX_CTL		0x7103C
#define PIPE_MBUS_DBOX_CTL(pipe)	_MMIO_PIPE(pipe, _PIPEA_MBUS_DBOX_CTL, \
						   _PIPEB_MBUS_DBOX_CTL)
#define MBUS_DBOX_BW_CREDIT_MASK	(3 << 14)
#define MBUS_DBOX_BW_CREDIT(x)		((x) << 14)
#define MBUS_DBOX_B_CREDIT_MASK		(0x1F << 8)
#define MBUS_DBOX_B_CREDIT(x)		((x) << 8)
#define MBUS_DBOX_A_CREDIT_MASK		(0xF << 0)
#define MBUS_DBOX_A_CREDIT(x)		((x) << 0)

#define MBUS_UBOX_CTL			_MMIO(0x4503C)
#define MBUS_BBOX_CTL_S1		_MMIO(0x45040)
#define MBUS_BBOX_CTL_S2		_MMIO(0x45044)

/* Make render/texture TLB fetches lower priorty than associated data
 *   fetches. This is not turned on by default
 */
#define   MI_ARB_RENDER_TLB_LOW_PRIORITY	(1 << 15)

/* Isoch request wait on GTT enable (Display A/B/C streams).
 * Make isoch requests stall on the TLB update. May cause
 * display underruns (test mode only)
 */
#define   MI_ARB_ISOCH_WAIT_GTT			(1 << 14)

/* Block grant count for isoch requests when block count is
 * set to a finite value.
 */
#define   MI_ARB_BLOCK_GRANT_MASK		(3 << 12)
#define   MI_ARB_BLOCK_GRANT_8			(0 << 12)	/* for 3 display planes */
#define   MI_ARB_BLOCK_GRANT_4			(1 << 12)	/* for 2 display planes */
#define   MI_ARB_BLOCK_GRANT_2			(2 << 12)	/* for 1 display plane */
#define   MI_ARB_BLOCK_GRANT_0			(3 << 12)	/* don't use */

/* Enable render writes to complete in C2/C3/C4 power states.
 * If this isn't enabled, render writes are prevented in low
 * power states. That seems bad to me.
 */
#define   MI_ARB_C3_LP_WRITE_ENABLE		(1 << 11)

/* This acknowledges an async flip immediately instead
 * of waiting for 2TLB fetches.
 */
#define   MI_ARB_ASYNC_FLIP_ACK_IMMEDIATE	(1 << 10)

/* Enables non-sequential data reads through arbiter
 */
#define   MI_ARB_DUAL_DATA_PHASE_DISABLE	(1 << 9)

/* Disable FSB snooping of cacheable write cycles from binner/render
 * command stream
 */
#define   MI_ARB_CACHE_SNOOP_DISABLE		(1 << 8)

/* Arbiter time slice for non-isoch streams */
#define   MI_ARB_TIME_SLICE_MASK		(7 << 5)
#define   MI_ARB_TIME_SLICE_1			(0 << 5)
#define   MI_ARB_TIME_SLICE_2			(1 << 5)
#define   MI_ARB_TIME_SLICE_4			(2 << 5)
#define   MI_ARB_TIME_SLICE_6			(3 << 5)
#define   MI_ARB_TIME_SLICE_8			(4 << 5)
#define   MI_ARB_TIME_SLICE_10			(5 << 5)
#define   MI_ARB_TIME_SLICE_14			(6 << 5)
#define   MI_ARB_TIME_SLICE_16			(7 << 5)

/* Low priority grace period page size */
#define   MI_ARB_LOW_PRIORITY_GRACE_4KB		(0 << 4)	/* default */
#define   MI_ARB_LOW_PRIORITY_GRACE_8KB		(1 << 4)

/* Disable display A/B trickle feed */
#define   MI_ARB_DISPLAY_TRICKLE_FEED_DISABLE	(1 << 2)

/* Set display plane priority */
#define   MI_ARB_DISPLAY_PRIORITY_A_B		(0 << 0)	/* display A > display B */
#define   MI_ARB_DISPLAY_PRIORITY_B_A		(1 << 0)	/* display B > display A */

#define MI_STATE	_MMIO(0x20e4) /* gen2 only */
#define   MI_AGPBUSY_INT_EN			(1 << 1) /* 85x only */
#define   MI_AGPBUSY_830_MODE			(1 << 0) /* 85x only */

#define CACHE_MODE_0	_MMIO(0x2120) /* 915+ only */
#define   CM0_PIPELINED_RENDER_FLUSH_DISABLE (1 << 8)
#define   CM0_IZ_OPT_DISABLE      (1 << 6)
#define   CM0_ZR_OPT_DISABLE      (1 << 5)
#define	  CM0_STC_EVICT_DISABLE_LRA_SNB	(1 << 5)
#define   CM0_DEPTH_EVICT_DISABLE (1 << 4)
#define   CM0_COLOR_EVICT_DISABLE (1 << 3)
#define   CM0_DEPTH_WRITE_DISABLE (1 << 1)
#define   CM0_RC_OP_FLUSH_DISABLE (1 << 0)
#define GFX_FLSH_CNTL	_MMIO(0x2170) /* 915+ only */
#define GFX_FLSH_CNTL_GEN6	_MMIO(0x101008)
#define   GFX_FLSH_CNTL_EN	(1 << 0)
#define ECOSKPD		_MMIO(0x21d0)
#define   ECO_CONSTANT_BUFFER_SR_DISABLE REG_BIT(4)
#define   ECO_GATING_CX_ONLY	(1 << 3)
#define   ECO_FLIP_DONE		(1 << 0)

#define CACHE_MODE_0_GEN7	_MMIO(0x7000) /* IVB+ */
#define RC_OP_FLUSH_ENABLE (1 << 0)
#define   HIZ_RAW_STALL_OPT_DISABLE (1 << 2)
#define CACHE_MODE_1		_MMIO(0x7004) /* IVB+ */
#define   PIXEL_SUBSPAN_COLLECT_OPT_DISABLE	(1 << 6)
#define   GEN8_4x4_STC_OPTIMIZATION_DISABLE	(1 << 6)
#define   GEN9_PARTIAL_RESOLVE_IN_VC_DISABLE	(1 << 1)

#define GEN6_BLITTER_ECOSKPD	_MMIO(0x221d0)
#define   GEN6_BLITTER_LOCK_SHIFT			16
#define   GEN6_BLITTER_FBC_NOTIFY			(1 << 3)

#define GEN6_RC_SLEEP_PSMI_CONTROL	_MMIO(0x2050)
#define   GEN6_PSMI_SLEEP_MSG_DISABLE	(1 << 0)
#define   GEN8_RC_SEMA_IDLE_MSG_DISABLE	(1 << 12)
#define   GEN8_FF_DOP_CLOCK_GATE_DISABLE	(1 << 10)

#define GEN6_RCS_PWR_FSM _MMIO(0x22ac)
#define GEN9_RCS_FE_FSM2 _MMIO(0x22a4)

#define GEN10_CACHE_MODE_SS			_MMIO(0xe420)
#define   FLOAT_BLEND_OPTIMIZATION_ENABLE	(1 << 4)

/* Fuse readout registers for GT */
#define HSW_PAVP_FUSE1			_MMIO(0x911C)
#define   HSW_F1_EU_DIS_SHIFT		16
#define   HSW_F1_EU_DIS_MASK		(0x3 << HSW_F1_EU_DIS_SHIFT)
#define   HSW_F1_EU_DIS_10EUS		0
#define   HSW_F1_EU_DIS_8EUS		1
#define   HSW_F1_EU_DIS_6EUS		2

#define CHV_FUSE_GT			_MMIO(VLV_DISPLAY_BASE + 0x2168)
#define   CHV_FGT_DISABLE_SS0		(1 << 10)
#define   CHV_FGT_DISABLE_SS1		(1 << 11)
#define   CHV_FGT_EU_DIS_SS0_R0_SHIFT	16
#define   CHV_FGT_EU_DIS_SS0_R0_MASK	(0xf << CHV_FGT_EU_DIS_SS0_R0_SHIFT)
#define   CHV_FGT_EU_DIS_SS0_R1_SHIFT	20
#define   CHV_FGT_EU_DIS_SS0_R1_MASK	(0xf << CHV_FGT_EU_DIS_SS0_R1_SHIFT)
#define   CHV_FGT_EU_DIS_SS1_R0_SHIFT	24
#define   CHV_FGT_EU_DIS_SS1_R0_MASK	(0xf << CHV_FGT_EU_DIS_SS1_R0_SHIFT)
#define   CHV_FGT_EU_DIS_SS1_R1_SHIFT	28
#define   CHV_FGT_EU_DIS_SS1_R1_MASK	(0xf << CHV_FGT_EU_DIS_SS1_R1_SHIFT)

#define GEN8_FUSE2			_MMIO(0x9120)
#define   GEN8_F2_SS_DIS_SHIFT		21
#define   GEN8_F2_SS_DIS_MASK		(0x7 << GEN8_F2_SS_DIS_SHIFT)
#define   GEN8_F2_S_ENA_SHIFT		25
#define   GEN8_F2_S_ENA_MASK		(0x7 << GEN8_F2_S_ENA_SHIFT)

#define   GEN9_F2_SS_DIS_SHIFT		20
#define   GEN9_F2_SS_DIS_MASK		(0xf << GEN9_F2_SS_DIS_SHIFT)

#define   GEN10_F2_S_ENA_SHIFT		22
#define   GEN10_F2_S_ENA_MASK		(0x3f << GEN10_F2_S_ENA_SHIFT)
#define   GEN10_F2_SS_DIS_SHIFT		18
#define   GEN10_F2_SS_DIS_MASK		(0xf << GEN10_F2_SS_DIS_SHIFT)

#define	GEN10_MIRROR_FUSE3		_MMIO(0x9118)
#define GEN10_L3BANK_PAIR_COUNT     4
#define GEN10_L3BANK_MASK   0x0F

#define GEN8_EU_DISABLE0		_MMIO(0x9134)
#define   GEN8_EU_DIS0_S0_MASK		0xffffff
#define   GEN8_EU_DIS0_S1_SHIFT		24
#define   GEN8_EU_DIS0_S1_MASK		(0xff << GEN8_EU_DIS0_S1_SHIFT)

#define GEN8_EU_DISABLE1		_MMIO(0x9138)
#define   GEN8_EU_DIS1_S1_MASK		0xffff
#define   GEN8_EU_DIS1_S2_SHIFT		16
#define   GEN8_EU_DIS1_S2_MASK		(0xffff << GEN8_EU_DIS1_S2_SHIFT)

#define GEN8_EU_DISABLE2		_MMIO(0x913c)
#define   GEN8_EU_DIS2_S2_MASK		0xff

#define GEN9_EU_DISABLE(slice)		_MMIO(0x9134 + (slice) * 0x4)

#define GEN10_EU_DISABLE3		_MMIO(0x9140)
#define   GEN10_EU_DIS_SS_MASK		0xff

#define GEN11_GT_VEBOX_VDBOX_DISABLE	_MMIO(0x9140)
#define   GEN11_GT_VDBOX_DISABLE_MASK	0xff
#define   GEN11_GT_VEBOX_DISABLE_SHIFT	16
#define   GEN11_GT_VEBOX_DISABLE_MASK	(0x0f << GEN11_GT_VEBOX_DISABLE_SHIFT)

#define GEN11_EU_DISABLE _MMIO(0x9134)
#define GEN11_EU_DIS_MASK 0xFF

#define GEN11_GT_SLICE_ENABLE _MMIO(0x9138)
#define GEN11_GT_S_ENA_MASK 0xFF

#define GEN11_GT_SUBSLICE_DISABLE _MMIO(0x913C)

#define GEN6_BSD_SLEEP_PSMI_CONTROL	_MMIO(0x12050)
#define   GEN6_BSD_SLEEP_MSG_DISABLE	(1 << 0)
#define   GEN6_BSD_SLEEP_FLUSH_DISABLE	(1 << 2)
#define   GEN6_BSD_SLEEP_INDICATOR	(1 << 3)
#define   GEN6_BSD_GO_INDICATOR		(1 << 4)

/* On modern GEN architectures interrupt control consists of two sets
 * of registers. The first set pertains to the ring generating the
 * interrupt. The second control is for the functional block generating the
 * interrupt. These are PM, GT, DE, etc.
 *
 * Luckily *knocks on wood* all the ring interrupt bits match up with the
 * GT interrupt bits, so we don't need to duplicate the defines.
 *
 * These defines should cover us well from SNB->HSW with minor exceptions
 * it can also work on ILK.
 */
#define GT_BLT_FLUSHDW_NOTIFY_INTERRUPT		(1 << 26)
#define GT_BLT_CS_ERROR_INTERRUPT		(1 << 25)
#define GT_BLT_USER_INTERRUPT			(1 << 22)
#define GT_BSD_CS_ERROR_INTERRUPT		(1 << 15)
#define GT_BSD_USER_INTERRUPT			(1 << 12)
#define GT_RENDER_L3_PARITY_ERROR_INTERRUPT_S1	(1 << 11) /* hsw+; rsvd on snb, ivb, vlv */
#define GT_CONTEXT_SWITCH_INTERRUPT		(1 <<  8)
#define GT_RENDER_L3_PARITY_ERROR_INTERRUPT	(1 <<  5) /* !snb */
#define GT_RENDER_PIPECTL_NOTIFY_INTERRUPT	(1 <<  4)
#define GT_RENDER_CS_MASTER_ERROR_INTERRUPT	(1 <<  3)
#define GT_RENDER_SYNC_STATUS_INTERRUPT		(1 <<  2)
#define GT_RENDER_DEBUG_INTERRUPT		(1 <<  1)
#define GT_RENDER_USER_INTERRUPT		(1 <<  0)

#define PM_VEBOX_CS_ERROR_INTERRUPT		(1 << 12) /* hsw+ */
#define PM_VEBOX_USER_INTERRUPT			(1 << 10) /* hsw+ */

#define GT_PARITY_ERROR(dev_priv) \
	(GT_RENDER_L3_PARITY_ERROR_INTERRUPT | \
	 (IS_HASWELL(dev_priv) ? GT_RENDER_L3_PARITY_ERROR_INTERRUPT_S1 : 0))

/* These are all the "old" interrupts */
#define ILK_BSD_USER_INTERRUPT				(1 << 5)

#define I915_PM_INTERRUPT				(1 << 31)
#define I915_ISP_INTERRUPT				(1 << 22)
#define I915_LPE_PIPE_B_INTERRUPT			(1 << 21)
#define I915_LPE_PIPE_A_INTERRUPT			(1 << 20)
#define I915_MIPIC_INTERRUPT				(1 << 19)
#define I915_MIPIA_INTERRUPT				(1 << 18)
#define I915_PIPE_CONTROL_NOTIFY_INTERRUPT		(1 << 18)
#define I915_DISPLAY_PORT_INTERRUPT			(1 << 17)
#define I915_DISPLAY_PIPE_C_HBLANK_INTERRUPT		(1 << 16)
#define I915_MASTER_ERROR_INTERRUPT			(1 << 15)
#define I915_DISPLAY_PIPE_B_HBLANK_INTERRUPT		(1 << 14)
#define I915_GMCH_THERMAL_SENSOR_EVENT_INTERRUPT	(1 << 14) /* p-state */
#define I915_DISPLAY_PIPE_A_HBLANK_INTERRUPT		(1 << 13)
#define I915_HWB_OOM_INTERRUPT				(1 << 13)
#define I915_LPE_PIPE_C_INTERRUPT			(1 << 12)
#define I915_SYNC_STATUS_INTERRUPT			(1 << 12)
#define I915_MISC_INTERRUPT				(1 << 11)
#define I915_DISPLAY_PLANE_A_FLIP_PENDING_INTERRUPT	(1 << 11)
#define I915_DISPLAY_PIPE_C_VBLANK_INTERRUPT		(1 << 10)
#define I915_DISPLAY_PLANE_B_FLIP_PENDING_INTERRUPT	(1 << 10)
#define I915_DISPLAY_PIPE_C_EVENT_INTERRUPT		(1 << 9)
#define I915_OVERLAY_PLANE_FLIP_PENDING_INTERRUPT	(1 << 9)
#define I915_DISPLAY_PIPE_C_DPBM_INTERRUPT		(1 << 8)
#define I915_DISPLAY_PLANE_C_FLIP_PENDING_INTERRUPT	(1 << 8)
#define I915_DISPLAY_PIPE_A_VBLANK_INTERRUPT		(1 << 7)
#define I915_DISPLAY_PIPE_A_EVENT_INTERRUPT		(1 << 6)
#define I915_DISPLAY_PIPE_B_VBLANK_INTERRUPT		(1 << 5)
#define I915_DISPLAY_PIPE_B_EVENT_INTERRUPT		(1 << 4)
#define I915_DISPLAY_PIPE_A_DPBM_INTERRUPT		(1 << 3)
#define I915_DISPLAY_PIPE_B_DPBM_INTERRUPT		(1 << 2)
#define I915_DEBUG_INTERRUPT				(1 << 2)
#define I915_WINVALID_INTERRUPT				(1 << 1)
#define I915_USER_INTERRUPT				(1 << 1)
#define I915_ASLE_INTERRUPT				(1 << 0)
#define I915_BSD_USER_INTERRUPT				(1 << 25)

#define I915_HDMI_LPE_AUDIO_BASE	(VLV_DISPLAY_BASE + 0x65000)
#define I915_HDMI_LPE_AUDIO_SIZE	0x1000

/* DisplayPort Audio w/ LPE */
#define VLV_AUD_CHICKEN_BIT_REG		_MMIO(VLV_DISPLAY_BASE + 0x62F38)
#define VLV_CHICKEN_BIT_DBG_ENABLE	(1 << 0)

#define _VLV_AUD_PORT_EN_B_DBG		(VLV_DISPLAY_BASE + 0x62F20)
#define _VLV_AUD_PORT_EN_C_DBG		(VLV_DISPLAY_BASE + 0x62F30)
#define _VLV_AUD_PORT_EN_D_DBG		(VLV_DISPLAY_BASE + 0x62F34)
#define VLV_AUD_PORT_EN_DBG(port)	_MMIO_PORT3((port) - PORT_B,	   \
						    _VLV_AUD_PORT_EN_B_DBG, \
						    _VLV_AUD_PORT_EN_C_DBG, \
						    _VLV_AUD_PORT_EN_D_DBG)
#define VLV_AMP_MUTE		        (1 << 1)

#define GEN6_BSD_RNCID			_MMIO(0x12198)

#define GEN7_FF_THREAD_MODE		_MMIO(0x20a0)
#define   GEN7_FF_SCHED_MASK		0x0077070
#define   GEN8_FF_DS_REF_CNT_FFME	(1 << 19)
#define   GEN7_FF_TS_SCHED_HS1		(0x5 << 16)
#define   GEN7_FF_TS_SCHED_HS0		(0x3 << 16)
#define   GEN7_FF_TS_SCHED_LOAD_BALANCE	(0x1 << 16)
#define   GEN7_FF_TS_SCHED_HW		(0x0 << 16) /* Default */
#define   GEN7_FF_VS_REF_CNT_FFME	(1 << 15)
#define   GEN7_FF_VS_SCHED_HS1		(0x5 << 12)
#define   GEN7_FF_VS_SCHED_HS0		(0x3 << 12)
#define   GEN7_FF_VS_SCHED_LOAD_BALANCE	(0x1 << 12) /* Default */
#define   GEN7_FF_VS_SCHED_HW		(0x0 << 12)
#define   GEN7_FF_DS_SCHED_HS1		(0x5 << 4)
#define   GEN7_FF_DS_SCHED_HS0		(0x3 << 4)
#define   GEN7_FF_DS_SCHED_LOAD_BALANCE	(0x1 << 4)  /* Default */
#define   GEN7_FF_DS_SCHED_HW		(0x0 << 4)

/*
 * Framebuffer compression (915+ only)
 */

#define FBC_CFB_BASE		_MMIO(0x3200) /* 4k page aligned */
#define FBC_LL_BASE		_MMIO(0x3204) /* 4k page aligned */
#define FBC_CONTROL		_MMIO(0x3208)
#define   FBC_CTL_EN		(1 << 31)
#define   FBC_CTL_PERIODIC	(1 << 30)
#define   FBC_CTL_INTERVAL_SHIFT (16)
#define   FBC_CTL_UNCOMPRESSIBLE (1 << 14)
#define   FBC_CTL_C3_IDLE	(1 << 13)
#define   FBC_CTL_STRIDE_SHIFT	(5)
#define   FBC_CTL_FENCENO_SHIFT	(0)
#define FBC_COMMAND		_MMIO(0x320c)
#define   FBC_CMD_COMPRESS	(1 << 0)
#define FBC_STATUS		_MMIO(0x3210)
#define   FBC_STAT_COMPRESSING	(1 << 31)
#define   FBC_STAT_COMPRESSED	(1 << 30)
#define   FBC_STAT_MODIFIED	(1 << 29)
#define   FBC_STAT_CURRENT_LINE_SHIFT	(0)
#define FBC_CONTROL2		_MMIO(0x3214)
#define   FBC_CTL_FENCE_DBL	(0 << 4)
#define   FBC_CTL_IDLE_IMM	(0 << 2)
#define   FBC_CTL_IDLE_FULL	(1 << 2)
#define   FBC_CTL_IDLE_LINE	(2 << 2)
#define   FBC_CTL_IDLE_DEBUG	(3 << 2)
#define   FBC_CTL_CPU_FENCE	(1 << 1)
#define   FBC_CTL_PLANE(plane)	((plane) << 0)
#define FBC_FENCE_OFF		_MMIO(0x3218) /* BSpec typo has 321Bh */
#define FBC_TAG(i)		_MMIO(0x3300 + (i) * 4)

#define FBC_LL_SIZE		(1536)

#define FBC_LLC_READ_CTRL	_MMIO(0x9044)
#define   FBC_LLC_FULLY_OPEN	(1 << 30)

/* Framebuffer compression for GM45+ */
#define DPFC_CB_BASE		_MMIO(0x3200)
#define DPFC_CONTROL		_MMIO(0x3208)
#define   DPFC_CTL_EN		(1 << 31)
#define   DPFC_CTL_PLANE(plane)	((plane) << 30)
#define   IVB_DPFC_CTL_PLANE(plane)	((plane) << 29)
#define   DPFC_CTL_FENCE_EN	(1 << 29)
#define   IVB_DPFC_CTL_FENCE_EN	(1 << 28)
#define   DPFC_CTL_PERSISTENT_MODE	(1 << 25)
#define   DPFC_SR_EN		(1 << 10)
#define   DPFC_CTL_LIMIT_1X	(0 << 6)
#define   DPFC_CTL_LIMIT_2X	(1 << 6)
#define   DPFC_CTL_LIMIT_4X	(2 << 6)
#define DPFC_RECOMP_CTL		_MMIO(0x320c)
#define   DPFC_RECOMP_STALL_EN	(1 << 27)
#define   DPFC_RECOMP_STALL_WM_SHIFT (16)
#define   DPFC_RECOMP_STALL_WM_MASK (0x07ff0000)
#define   DPFC_RECOMP_TIMER_COUNT_SHIFT (0)
#define   DPFC_RECOMP_TIMER_COUNT_MASK (0x0000003f)
#define DPFC_STATUS		_MMIO(0x3210)
#define   DPFC_INVAL_SEG_SHIFT  (16)
#define   DPFC_INVAL_SEG_MASK	(0x07ff0000)
#define   DPFC_COMP_SEG_SHIFT	(0)
#define   DPFC_COMP_SEG_MASK	(0x000007ff)
#define DPFC_STATUS2		_MMIO(0x3214)
#define DPFC_FENCE_YOFF		_MMIO(0x3218)
#define DPFC_CHICKEN		_MMIO(0x3224)
#define   DPFC_HT_MODIFY	(1 << 31)

/* Framebuffer compression for Ironlake */
#define ILK_DPFC_CB_BASE	_MMIO(0x43200)
#define ILK_DPFC_CONTROL	_MMIO(0x43208)
#define   FBC_CTL_FALSE_COLOR	(1 << 10)
/* The bit 28-8 is reserved */
#define   DPFC_RESERVED		(0x1FFFFF00)
#define ILK_DPFC_RECOMP_CTL	_MMIO(0x4320c)
#define ILK_DPFC_STATUS		_MMIO(0x43210)
#define  ILK_DPFC_COMP_SEG_MASK	0x7ff
#define IVB_FBC_STATUS2		_MMIO(0x43214)
#define  IVB_FBC_COMP_SEG_MASK	0x7ff
#define  BDW_FBC_COMP_SEG_MASK	0xfff
#define ILK_DPFC_FENCE_YOFF	_MMIO(0x43218)
#define ILK_DPFC_CHICKEN	_MMIO(0x43224)
#define   ILK_DPFC_DISABLE_DUMMY0 (1 << 8)
#define   ILK_DPFC_CHICKEN_COMP_DUMMY_PIXEL	(1 << 14)
#define   ILK_DPFC_NUKE_ON_ANY_MODIFICATION	(1 << 23)
#define ILK_FBC_RT_BASE		_MMIO(0x2128)
#define   ILK_FBC_RT_VALID	(1 << 0)
#define   SNB_FBC_FRONT_BUFFER	(1 << 1)

#define ILK_DISPLAY_CHICKEN1	_MMIO(0x42000)
#define   ILK_FBCQ_DIS		(1 << 22)
#define	  ILK_PABSTRETCH_DIS	(1 << 21)


/*
 * Framebuffer compression for Sandybridge
 *
 * The following two registers are of type GTTMMADR
 */
#define SNB_DPFC_CTL_SA		_MMIO(0x100100)
#define   SNB_CPU_FENCE_ENABLE	(1 << 29)
#define DPFC_CPU_FENCE_OFFSET	_MMIO(0x100104)

/* Framebuffer compression for Ivybridge */
#define IVB_FBC_RT_BASE			_MMIO(0x7020)

#define IPS_CTL		_MMIO(0x43408)
#define   IPS_ENABLE	(1 << 31)

#define MSG_FBC_REND_STATE	_MMIO(0x50380)
#define   FBC_REND_NUKE		(1 << 2)
#define   FBC_REND_CACHE_CLEAN	(1 << 1)

/*
 * GPIO regs
 */
#define GPIO(gpio)		_MMIO(dev_priv->gpio_mmio_base + 0x5010 + \
				      4 * (gpio))

# define GPIO_CLOCK_DIR_MASK		(1 << 0)
# define GPIO_CLOCK_DIR_IN		(0 << 1)
# define GPIO_CLOCK_DIR_OUT		(1 << 1)
# define GPIO_CLOCK_VAL_MASK		(1 << 2)
# define GPIO_CLOCK_VAL_OUT		(1 << 3)
# define GPIO_CLOCK_VAL_IN		(1 << 4)
# define GPIO_CLOCK_PULLUP_DISABLE	(1 << 5)
# define GPIO_DATA_DIR_MASK		(1 << 8)
# define GPIO_DATA_DIR_IN		(0 << 9)
# define GPIO_DATA_DIR_OUT		(1 << 9)
# define GPIO_DATA_VAL_MASK		(1 << 10)
# define GPIO_DATA_VAL_OUT		(1 << 11)
# define GPIO_DATA_VAL_IN		(1 << 12)
# define GPIO_DATA_PULLUP_DISABLE	(1 << 13)

#define GMBUS0			_MMIO(dev_priv->gpio_mmio_base + 0x5100) /* clock/port select */
#define   GMBUS_AKSV_SELECT	(1 << 11)
#define   GMBUS_RATE_100KHZ	(0 << 8)
#define   GMBUS_RATE_50KHZ	(1 << 8)
#define   GMBUS_RATE_400KHZ	(2 << 8) /* reserved on Pineview */
#define   GMBUS_RATE_1MHZ	(3 << 8) /* reserved on Pineview */
#define   GMBUS_HOLD_EXT	(1 << 7) /* 300ns hold time, rsvd on Pineview */
#define   GMBUS_BYTE_CNT_OVERRIDE (1 << 6)
#define   GMBUS_PIN_DISABLED	0
#define   GMBUS_PIN_SSC		1
#define   GMBUS_PIN_VGADDC	2
#define   GMBUS_PIN_PANEL	3
#define   GMBUS_PIN_DPD_CHV	3 /* HDMID_CHV */
#define   GMBUS_PIN_DPC		4 /* HDMIC */
#define   GMBUS_PIN_DPB		5 /* SDVO, HDMIB */
#define   GMBUS_PIN_DPD		6 /* HDMID */
#define   GMBUS_PIN_RESERVED	7 /* 7 reserved */
#define   GMBUS_PIN_1_BXT	1 /* BXT+ (atom) and CNP+ (big core) */
#define   GMBUS_PIN_2_BXT	2
#define   GMBUS_PIN_3_BXT	3
#define   GMBUS_PIN_4_CNP	4
#define   GMBUS_PIN_9_TC1_ICP	9
#define   GMBUS_PIN_10_TC2_ICP	10
#define   GMBUS_PIN_11_TC3_ICP	11
#define   GMBUS_PIN_12_TC4_ICP	12

#define   GMBUS_NUM_PINS	13 /* including 0 */
#define GMBUS1			_MMIO(dev_priv->gpio_mmio_base + 0x5104) /* command/status */
#define   GMBUS_SW_CLR_INT	(1 << 31)
#define   GMBUS_SW_RDY		(1 << 30)
#define   GMBUS_ENT		(1 << 29) /* enable timeout */
#define   GMBUS_CYCLE_NONE	(0 << 25)
#define   GMBUS_CYCLE_WAIT	(1 << 25)
#define   GMBUS_CYCLE_INDEX	(2 << 25)
#define   GMBUS_CYCLE_STOP	(4 << 25)
#define   GMBUS_BYTE_COUNT_SHIFT 16
#define   GMBUS_BYTE_COUNT_MAX   256U
#define   GEN9_GMBUS_BYTE_COUNT_MAX 511U
#define   GMBUS_SLAVE_INDEX_SHIFT 8
#define   GMBUS_SLAVE_ADDR_SHIFT 1
#define   GMBUS_SLAVE_READ	(1 << 0)
#define   GMBUS_SLAVE_WRITE	(0 << 0)
#define GMBUS2			_MMIO(dev_priv->gpio_mmio_base + 0x5108) /* status */
#define   GMBUS_INUSE		(1 << 15)
#define   GMBUS_HW_WAIT_PHASE	(1 << 14)
#define   GMBUS_STALL_TIMEOUT	(1 << 13)
#define   GMBUS_INT		(1 << 12)
#define   GMBUS_HW_RDY		(1 << 11)
#define   GMBUS_SATOER		(1 << 10)
#define   GMBUS_ACTIVE		(1 << 9)
#define GMBUS3			_MMIO(dev_priv->gpio_mmio_base + 0x510c) /* data buffer bytes 3-0 */
#define GMBUS4			_MMIO(dev_priv->gpio_mmio_base + 0x5110) /* interrupt mask (Pineview+) */
#define   GMBUS_SLAVE_TIMEOUT_EN (1 << 4)
#define   GMBUS_NAK_EN		(1 << 3)
#define   GMBUS_IDLE_EN		(1 << 2)
#define   GMBUS_HW_WAIT_EN	(1 << 1)
#define   GMBUS_HW_RDY_EN	(1 << 0)
#define GMBUS5			_MMIO(dev_priv->gpio_mmio_base + 0x5120) /* byte index */
#define   GMBUS_2BYTE_INDEX_EN	(1 << 31)

/*
 * Clock control & power management
 */
#define _DPLL_A (DISPLAY_MMIO_BASE(dev_priv) + 0x6014)
#define _DPLL_B (DISPLAY_MMIO_BASE(dev_priv) + 0x6018)
#define _CHV_DPLL_C (DISPLAY_MMIO_BASE(dev_priv) + 0x6030)
#define DPLL(pipe) _MMIO_PIPE3((pipe), _DPLL_A, _DPLL_B, _CHV_DPLL_C)

#define VGA0	_MMIO(0x6000)
#define VGA1	_MMIO(0x6004)
#define VGA_PD	_MMIO(0x6010)
#define   VGA0_PD_P2_DIV_4	(1 << 7)
#define   VGA0_PD_P1_DIV_2	(1 << 5)
#define   VGA0_PD_P1_SHIFT	0
#define   VGA0_PD_P1_MASK	(0x1f << 0)
#define   VGA1_PD_P2_DIV_4	(1 << 15)
#define   VGA1_PD_P1_DIV_2	(1 << 13)
#define   VGA1_PD_P1_SHIFT	8
#define   VGA1_PD_P1_MASK	(0x1f << 8)
#define   DPLL_VCO_ENABLE		(1 << 31)
#define   DPLL_SDVO_HIGH_SPEED		(1 << 30)
#define   DPLL_DVO_2X_MODE		(1 << 30)
#define   DPLL_EXT_BUFFER_ENABLE_VLV	(1 << 30)
#define   DPLL_SYNCLOCK_ENABLE		(1 << 29)
#define   DPLL_REF_CLK_ENABLE_VLV	(1 << 29)
#define   DPLL_VGA_MODE_DIS		(1 << 28)
#define   DPLLB_MODE_DAC_SERIAL		(1 << 26) /* i915 */
#define   DPLLB_MODE_LVDS		(2 << 26) /* i915 */
#define   DPLL_MODE_MASK		(3 << 26)
#define   DPLL_DAC_SERIAL_P2_CLOCK_DIV_10 (0 << 24) /* i915 */
#define   DPLL_DAC_SERIAL_P2_CLOCK_DIV_5 (1 << 24) /* i915 */
#define   DPLLB_LVDS_P2_CLOCK_DIV_14	(0 << 24) /* i915 */
#define   DPLLB_LVDS_P2_CLOCK_DIV_7	(1 << 24) /* i915 */
#define   DPLL_P2_CLOCK_DIV_MASK	0x03000000 /* i915 */
#define   DPLL_FPA01_P1_POST_DIV_MASK	0x00ff0000 /* i915 */
#define   DPLL_FPA01_P1_POST_DIV_MASK_PINEVIEW	0x00ff8000 /* Pineview */
#define   DPLL_LOCK_VLV			(1 << 15)
#define   DPLL_INTEGRATED_CRI_CLK_VLV	(1 << 14)
#define   DPLL_INTEGRATED_REF_CLK_VLV	(1 << 13)
#define   DPLL_SSC_REF_CLK_CHV		(1 << 13)
#define   DPLL_PORTC_READY_MASK		(0xf << 4)
#define   DPLL_PORTB_READY_MASK		(0xf)

#define   DPLL_FPA01_P1_POST_DIV_MASK_I830	0x001f0000

/* Additional CHV pll/phy registers */
#define DPIO_PHY_STATUS			_MMIO(VLV_DISPLAY_BASE + 0x6240)
#define   DPLL_PORTD_READY_MASK		(0xf)
#define DISPLAY_PHY_CONTROL _MMIO(VLV_DISPLAY_BASE + 0x60100)
#define   PHY_CH_POWER_DOWN_OVRD_EN(phy, ch)	(1 << (2 * (phy) + (ch) + 27))
#define   PHY_LDO_DELAY_0NS			0x0
#define   PHY_LDO_DELAY_200NS			0x1
#define   PHY_LDO_DELAY_600NS			0x2
#define   PHY_LDO_SEQ_DELAY(delay, phy)		((delay) << (2 * (phy) + 23))
#define   PHY_CH_POWER_DOWN_OVRD(mask, phy, ch)	((mask) << (8 * (phy) + 4 * (ch) + 11))
#define   PHY_CH_SU_PSR				0x1
#define   PHY_CH_DEEP_PSR			0x7
#define   PHY_CH_POWER_MODE(mode, phy, ch)	((mode) << (6 * (phy) + 3 * (ch) + 2))
#define   PHY_COM_LANE_RESET_DEASSERT(phy)	(1 << (phy))
#define DISPLAY_PHY_STATUS _MMIO(VLV_DISPLAY_BASE + 0x60104)
#define   PHY_POWERGOOD(phy)	(((phy) == DPIO_PHY0) ? (1 << 31) : (1 << 30))
#define   PHY_STATUS_CMN_LDO(phy, ch)                   (1 << (6 - (6 * (phy) + 3 * (ch))))
#define   PHY_STATUS_SPLINE_LDO(phy, ch, spline)        (1 << (8 - (6 * (phy) + 3 * (ch) + (spline))))

/*
 * The i830 generation, in LVDS mode, defines P1 as the bit number set within
 * this field (only one bit may be set).
 */
#define   DPLL_FPA01_P1_POST_DIV_MASK_I830_LVDS	0x003f0000
#define   DPLL_FPA01_P1_POST_DIV_SHIFT	16
#define   DPLL_FPA01_P1_POST_DIV_SHIFT_PINEVIEW 15
/* i830, required in DVO non-gang */
#define   PLL_P2_DIVIDE_BY_4		(1 << 23)
#define   PLL_P1_DIVIDE_BY_TWO		(1 << 21) /* i830 */
#define   PLL_REF_INPUT_DREFCLK		(0 << 13)
#define   PLL_REF_INPUT_TVCLKINA	(1 << 13) /* i830 */
#define   PLL_REF_INPUT_TVCLKINBC	(2 << 13) /* SDVO TVCLKIN */
#define   PLLB_REF_INPUT_SPREADSPECTRUMIN (3 << 13)
#define   PLL_REF_INPUT_MASK		(3 << 13)
#define   PLL_LOAD_PULSE_PHASE_SHIFT		9
/* Ironlake */
# define PLL_REF_SDVO_HDMI_MULTIPLIER_SHIFT     9
# define PLL_REF_SDVO_HDMI_MULTIPLIER_MASK      (7 << 9)
# define PLL_REF_SDVO_HDMI_MULTIPLIER(x)	(((x) - 1) << 9)
# define DPLL_FPA1_P1_POST_DIV_SHIFT            0
# define DPLL_FPA1_P1_POST_DIV_MASK             0xff

/*
 * Parallel to Serial Load Pulse phase selection.
 * Selects the phase for the 10X DPLL clock for the PCIe
 * digital display port. The range is 4 to 13; 10 or more
 * is just a flip delay. The default is 6
 */
#define   PLL_LOAD_PULSE_PHASE_MASK		(0xf << PLL_LOAD_PULSE_PHASE_SHIFT)
#define   DISPLAY_RATE_SELECT_FPA1		(1 << 8)
/*
 * SDVO multiplier for 945G/GM. Not used on 965.
 */
#define   SDVO_MULTIPLIER_MASK			0x000000ff
#define   SDVO_MULTIPLIER_SHIFT_HIRES		4
#define   SDVO_MULTIPLIER_SHIFT_VGA		0

#define _DPLL_A_MD (DISPLAY_MMIO_BASE(dev_priv) + 0x601c)
#define _DPLL_B_MD (DISPLAY_MMIO_BASE(dev_priv) + 0x6020)
#define _CHV_DPLL_C_MD (DISPLAY_MMIO_BASE(dev_priv) + 0x603c)
#define DPLL_MD(pipe) _MMIO_PIPE3((pipe), _DPLL_A_MD, _DPLL_B_MD, _CHV_DPLL_C_MD)

/*
 * UDI pixel divider, controlling how many pixels are stuffed into a packet.
 *
 * Value is pixels minus 1.  Must be set to 1 pixel for SDVO.
 */
#define   DPLL_MD_UDI_DIVIDER_MASK		0x3f000000
#define   DPLL_MD_UDI_DIVIDER_SHIFT		24
/* UDI pixel divider for VGA, same as DPLL_MD_UDI_DIVIDER_MASK. */
#define   DPLL_MD_VGA_UDI_DIVIDER_MASK		0x003f0000
#define   DPLL_MD_VGA_UDI_DIVIDER_SHIFT		16
/*
 * SDVO/UDI pixel multiplier.
 *
 * SDVO requires that the bus clock rate be between 1 and 2 Ghz, and the bus
 * clock rate is 10 times the DPLL clock.  At low resolution/refresh rate
 * modes, the bus rate would be below the limits, so SDVO allows for stuffing
 * dummy bytes in the datastream at an increased clock rate, with both sides of
 * the link knowing how many bytes are fill.
 *
 * So, for a mode with a dotclock of 65Mhz, we would want to double the clock
 * rate to 130Mhz to get a bus rate of 1.30Ghz.  The DPLL clock rate would be
 * set to 130Mhz, and the SDVO multiplier set to 2x in this register and
 * through an SDVO command.
 *
 * This register field has values of multiplication factor minus 1, with
 * a maximum multiplier of 5 for SDVO.
 */
#define   DPLL_MD_UDI_MULTIPLIER_MASK		0x00003f00
#define   DPLL_MD_UDI_MULTIPLIER_SHIFT		8
/*
 * SDVO/UDI pixel multiplier for VGA, same as DPLL_MD_UDI_MULTIPLIER_MASK.
 * This best be set to the default value (3) or the CRT won't work. No,
 * I don't entirely understand what this does...
 */
#define   DPLL_MD_VGA_UDI_MULTIPLIER_MASK	0x0000003f
#define   DPLL_MD_VGA_UDI_MULTIPLIER_SHIFT	0

#define RAWCLK_FREQ_VLV		_MMIO(VLV_DISPLAY_BASE + 0x6024)

#define _FPA0	0x6040
#define _FPA1	0x6044
#define _FPB0	0x6048
#define _FPB1	0x604c
#define FP0(pipe) _MMIO_PIPE(pipe, _FPA0, _FPB0)
#define FP1(pipe) _MMIO_PIPE(pipe, _FPA1, _FPB1)
#define   FP_N_DIV_MASK		0x003f0000
#define   FP_N_PINEVIEW_DIV_MASK	0x00ff0000
#define   FP_N_DIV_SHIFT		16
#define   FP_M1_DIV_MASK	0x00003f00
#define   FP_M1_DIV_SHIFT		 8
#define   FP_M2_DIV_MASK	0x0000003f
#define   FP_M2_PINEVIEW_DIV_MASK	0x000000ff
#define   FP_M2_DIV_SHIFT		 0
#define DPLL_TEST	_MMIO(0x606c)
#define   DPLLB_TEST_SDVO_DIV_1		(0 << 22)
#define   DPLLB_TEST_SDVO_DIV_2		(1 << 22)
#define   DPLLB_TEST_SDVO_DIV_4		(2 << 22)
#define   DPLLB_TEST_SDVO_DIV_MASK	(3 << 22)
#define   DPLLB_TEST_N_BYPASS		(1 << 19)
#define   DPLLB_TEST_M_BYPASS		(1 << 18)
#define   DPLLB_INPUT_BUFFER_ENABLE	(1 << 16)
#define   DPLLA_TEST_N_BYPASS		(1 << 3)
#define   DPLLA_TEST_M_BYPASS		(1 << 2)
#define   DPLLA_INPUT_BUFFER_ENABLE	(1 << 0)
#define D_STATE		_MMIO(0x6104)
#define  DSTATE_GFX_RESET_I830			(1 << 6)
#define  DSTATE_PLL_D3_OFF			(1 << 3)
#define  DSTATE_GFX_CLOCK_GATING		(1 << 1)
#define  DSTATE_DOT_CLOCK_GATING		(1 << 0)
#define DSPCLK_GATE_D	_MMIO(DISPLAY_MMIO_BASE(dev_priv) + 0x6200)
# define DPUNIT_B_CLOCK_GATE_DISABLE		(1 << 30) /* 965 */
# define VSUNIT_CLOCK_GATE_DISABLE		(1 << 29) /* 965 */
# define VRHUNIT_CLOCK_GATE_DISABLE		(1 << 28) /* 965 */
# define VRDUNIT_CLOCK_GATE_DISABLE		(1 << 27) /* 965 */
# define AUDUNIT_CLOCK_GATE_DISABLE		(1 << 26) /* 965 */
# define DPUNIT_A_CLOCK_GATE_DISABLE		(1 << 25) /* 965 */
# define DPCUNIT_CLOCK_GATE_DISABLE		(1 << 24) /* 965 */
# define PNV_GMBUSUNIT_CLOCK_GATE_DISABLE	(1 << 24) /* pnv */
# define TVRUNIT_CLOCK_GATE_DISABLE		(1 << 23) /* 915-945 */
# define TVCUNIT_CLOCK_GATE_DISABLE		(1 << 22) /* 915-945 */
# define TVFUNIT_CLOCK_GATE_DISABLE		(1 << 21) /* 915-945 */
# define TVEUNIT_CLOCK_GATE_DISABLE		(1 << 20) /* 915-945 */
# define DVSUNIT_CLOCK_GATE_DISABLE		(1 << 19) /* 915-945 */
# define DSSUNIT_CLOCK_GATE_DISABLE		(1 << 18) /* 915-945 */
# define DDBUNIT_CLOCK_GATE_DISABLE		(1 << 17) /* 915-945 */
# define DPRUNIT_CLOCK_GATE_DISABLE		(1 << 16) /* 915-945 */
# define DPFUNIT_CLOCK_GATE_DISABLE		(1 << 15) /* 915-945 */
# define DPBMUNIT_CLOCK_GATE_DISABLE		(1 << 14) /* 915-945 */
# define DPLSUNIT_CLOCK_GATE_DISABLE		(1 << 13) /* 915-945 */
# define DPLUNIT_CLOCK_GATE_DISABLE		(1 << 12) /* 915-945 */
# define DPOUNIT_CLOCK_GATE_DISABLE		(1 << 11)
# define DPBUNIT_CLOCK_GATE_DISABLE		(1 << 10)
# define DCUNIT_CLOCK_GATE_DISABLE		(1 << 9)
# define DPUNIT_CLOCK_GATE_DISABLE		(1 << 8)
# define VRUNIT_CLOCK_GATE_DISABLE		(1 << 7) /* 915+: reserved */
# define OVHUNIT_CLOCK_GATE_DISABLE		(1 << 6) /* 830-865 */
# define DPIOUNIT_CLOCK_GATE_DISABLE		(1 << 6) /* 915-945 */
# define OVFUNIT_CLOCK_GATE_DISABLE		(1 << 5)
# define OVBUNIT_CLOCK_GATE_DISABLE		(1 << 4)
/*
 * This bit must be set on the 830 to prevent hangs when turning off the
 * overlay scaler.
 */
# define OVRUNIT_CLOCK_GATE_DISABLE		(1 << 3)
# define OVCUNIT_CLOCK_GATE_DISABLE		(1 << 2)
# define OVUUNIT_CLOCK_GATE_DISABLE		(1 << 1)
# define ZVUNIT_CLOCK_GATE_DISABLE		(1 << 0) /* 830 */
# define OVLUNIT_CLOCK_GATE_DISABLE		(1 << 0) /* 845,865 */

#define RENCLK_GATE_D1		_MMIO(0x6204)
# define BLITTER_CLOCK_GATE_DISABLE		(1 << 13) /* 945GM only */
# define MPEG_CLOCK_GATE_DISABLE		(1 << 12) /* 945GM only */
# define PC_FE_CLOCK_GATE_DISABLE		(1 << 11)
# define PC_BE_CLOCK_GATE_DISABLE		(1 << 10)
# define WINDOWER_CLOCK_GATE_DISABLE		(1 << 9)
# define INTERPOLATOR_CLOCK_GATE_DISABLE	(1 << 8)
# define COLOR_CALCULATOR_CLOCK_GATE_DISABLE	(1 << 7)
# define MOTION_COMP_CLOCK_GATE_DISABLE		(1 << 6)
# define MAG_CLOCK_GATE_DISABLE			(1 << 5)
/* This bit must be unset on 855,865 */
# define MECI_CLOCK_GATE_DISABLE		(1 << 4)
# define DCMP_CLOCK_GATE_DISABLE		(1 << 3)
# define MEC_CLOCK_GATE_DISABLE			(1 << 2)
# define MECO_CLOCK_GATE_DISABLE		(1 << 1)
/* This bit must be set on 855,865. */
# define SV_CLOCK_GATE_DISABLE			(1 << 0)
# define I915_MPEG_CLOCK_GATE_DISABLE		(1 << 16)
# define I915_VLD_IP_PR_CLOCK_GATE_DISABLE	(1 << 15)
# define I915_MOTION_COMP_CLOCK_GATE_DISABLE	(1 << 14)
# define I915_BD_BF_CLOCK_GATE_DISABLE		(1 << 13)
# define I915_SF_SE_CLOCK_GATE_DISABLE		(1 << 12)
# define I915_WM_CLOCK_GATE_DISABLE		(1 << 11)
# define I915_IZ_CLOCK_GATE_DISABLE		(1 << 10)
# define I915_PI_CLOCK_GATE_DISABLE		(1 << 9)
# define I915_DI_CLOCK_GATE_DISABLE		(1 << 8)
# define I915_SH_SV_CLOCK_GATE_DISABLE		(1 << 7)
# define I915_PL_DG_QC_FT_CLOCK_GATE_DISABLE	(1 << 6)
# define I915_SC_CLOCK_GATE_DISABLE		(1 << 5)
# define I915_FL_CLOCK_GATE_DISABLE		(1 << 4)
# define I915_DM_CLOCK_GATE_DISABLE		(1 << 3)
# define I915_PS_CLOCK_GATE_DISABLE		(1 << 2)
# define I915_CC_CLOCK_GATE_DISABLE		(1 << 1)
# define I915_BY_CLOCK_GATE_DISABLE		(1 << 0)

# define I965_RCZ_CLOCK_GATE_DISABLE		(1 << 30)
/* This bit must always be set on 965G/965GM */
# define I965_RCC_CLOCK_GATE_DISABLE		(1 << 29)
# define I965_RCPB_CLOCK_GATE_DISABLE		(1 << 28)
# define I965_DAP_CLOCK_GATE_DISABLE		(1 << 27)
# define I965_ROC_CLOCK_GATE_DISABLE		(1 << 26)
# define I965_GW_CLOCK_GATE_DISABLE		(1 << 25)
# define I965_TD_CLOCK_GATE_DISABLE		(1 << 24)
/* This bit must always be set on 965G */
# define I965_ISC_CLOCK_GATE_DISABLE		(1 << 23)
# define I965_IC_CLOCK_GATE_DISABLE		(1 << 22)
# define I965_EU_CLOCK_GATE_DISABLE		(1 << 21)
# define I965_IF_CLOCK_GATE_DISABLE		(1 << 20)
# define I965_TC_CLOCK_GATE_DISABLE		(1 << 19)
# define I965_SO_CLOCK_GATE_DISABLE		(1 << 17)
# define I965_FBC_CLOCK_GATE_DISABLE		(1 << 16)
# define I965_MARI_CLOCK_GATE_DISABLE		(1 << 15)
# define I965_MASF_CLOCK_GATE_DISABLE		(1 << 14)
# define I965_MAWB_CLOCK_GATE_DISABLE		(1 << 13)
# define I965_EM_CLOCK_GATE_DISABLE		(1 << 12)
# define I965_UC_CLOCK_GATE_DISABLE		(1 << 11)
# define I965_SI_CLOCK_GATE_DISABLE		(1 << 6)
# define I965_MT_CLOCK_GATE_DISABLE		(1 << 5)
# define I965_PL_CLOCK_GATE_DISABLE		(1 << 4)
# define I965_DG_CLOCK_GATE_DISABLE		(1 << 3)
# define I965_QC_CLOCK_GATE_DISABLE		(1 << 2)
# define I965_FT_CLOCK_GATE_DISABLE		(1 << 1)
# define I965_DM_CLOCK_GATE_DISABLE		(1 << 0)

#define RENCLK_GATE_D2		_MMIO(0x6208)
#define VF_UNIT_CLOCK_GATE_DISABLE		(1 << 9)
#define GS_UNIT_CLOCK_GATE_DISABLE		(1 << 7)
#define CL_UNIT_CLOCK_GATE_DISABLE		(1 << 6)

#define VDECCLK_GATE_D		_MMIO(0x620C)		/* g4x only */
#define  VCP_UNIT_CLOCK_GATE_DISABLE		(1 << 4)

#define RAMCLK_GATE_D		_MMIO(0x6210)		/* CRL only */
#define DEUC			_MMIO(0x6214)          /* CRL only */

#define FW_BLC_SELF_VLV		_MMIO(VLV_DISPLAY_BASE + 0x6500)
#define  FW_CSPWRDWNEN		(1 << 15)

#define MI_ARB_VLV		_MMIO(VLV_DISPLAY_BASE + 0x6504)

#define CZCLK_CDCLK_FREQ_RATIO	_MMIO(VLV_DISPLAY_BASE + 0x6508)
#define   CDCLK_FREQ_SHIFT	4
#define   CDCLK_FREQ_MASK	(0x1f << CDCLK_FREQ_SHIFT)
#define   CZCLK_FREQ_MASK	0xf

#define GCI_CONTROL		_MMIO(VLV_DISPLAY_BASE + 0x650C)
#define   PFI_CREDIT_63		(9 << 28)		/* chv only */
#define   PFI_CREDIT_31		(8 << 28)		/* chv only */
#define   PFI_CREDIT(x)		(((x) - 8) << 28)	/* 8-15 */
#define   PFI_CREDIT_RESEND	(1 << 27)
#define   VGA_FAST_MODE_DISABLE	(1 << 14)

#define GMBUSFREQ_VLV		_MMIO(VLV_DISPLAY_BASE + 0x6510)

/*
 * Palette regs
 */
#define _PALETTE_A		0xa000
#define _PALETTE_B		0xa800
#define _CHV_PALETTE_C		0xc000
#define PALETTE(pipe, i)	_MMIO(DISPLAY_MMIO_BASE(dev_priv) + \
				      _PICK((pipe), _PALETTE_A,		\
					    _PALETTE_B, _CHV_PALETTE_C) + \
				      (i) * 4)

/* MCH MMIO space */

/*
 * MCHBAR mirror.
 *
 * This mirrors the MCHBAR MMIO space whose location is determined by
 * device 0 function 0's pci config register 0x44 or 0x48 and matches it in
 * every way.  It is not accessible from the CP register read instructions.
 *
 * Starting from Haswell, you can't write registers using the MCHBAR mirror,
 * just read.
 */
#define MCHBAR_MIRROR_BASE	0x10000

#define MCHBAR_MIRROR_BASE_SNB	0x140000

#define CTG_STOLEN_RESERVED		_MMIO(MCHBAR_MIRROR_BASE + 0x34)
#define ELK_STOLEN_RESERVED		_MMIO(MCHBAR_MIRROR_BASE + 0x48)
#define G4X_STOLEN_RESERVED_ADDR1_MASK	(0xFFFF << 16)
#define G4X_STOLEN_RESERVED_ADDR2_MASK	(0xFFF << 4)
#define G4X_STOLEN_RESERVED_ENABLE	(1 << 0)

/* Memory controller frequency in MCHBAR for Haswell (possible SNB+) */
#define DCLK _MMIO(MCHBAR_MIRROR_BASE_SNB + 0x5e04)

/* 915-945 and GM965 MCH register controlling DRAM channel access */
#define DCC			_MMIO(MCHBAR_MIRROR_BASE + 0x200)
#define DCC_ADDRESSING_MODE_SINGLE_CHANNEL		(0 << 0)
#define DCC_ADDRESSING_MODE_DUAL_CHANNEL_ASYMMETRIC	(1 << 0)
#define DCC_ADDRESSING_MODE_DUAL_CHANNEL_INTERLEAVED	(2 << 0)
#define DCC_ADDRESSING_MODE_MASK			(3 << 0)
#define DCC_CHANNEL_XOR_DISABLE				(1 << 10)
#define DCC_CHANNEL_XOR_BIT_17				(1 << 9)
#define DCC2			_MMIO(MCHBAR_MIRROR_BASE + 0x204)
#define DCC2_MODIFIED_ENHANCED_DISABLE			(1 << 20)

/* Pineview MCH register contains DDR3 setting */
#define CSHRDDR3CTL            _MMIO(MCHBAR_MIRROR_BASE + 0x1a8)
#define CSHRDDR3CTL_DDR3       (1 << 2)

/* 965 MCH register controlling DRAM channel configuration */
#define C0DRB3			_MMIO(MCHBAR_MIRROR_BASE + 0x206)
#define C1DRB3			_MMIO(MCHBAR_MIRROR_BASE + 0x606)

/* snb MCH registers for reading the DRAM channel configuration */
#define MAD_DIMM_C0			_MMIO(MCHBAR_MIRROR_BASE_SNB + 0x5004)
#define MAD_DIMM_C1			_MMIO(MCHBAR_MIRROR_BASE_SNB + 0x5008)
#define MAD_DIMM_C2			_MMIO(MCHBAR_MIRROR_BASE_SNB + 0x500C)
#define   MAD_DIMM_ECC_MASK		(0x3 << 24)
#define   MAD_DIMM_ECC_OFF		(0x0 << 24)
#define   MAD_DIMM_ECC_IO_ON_LOGIC_OFF	(0x1 << 24)
#define   MAD_DIMM_ECC_IO_OFF_LOGIC_ON	(0x2 << 24)
#define   MAD_DIMM_ECC_ON		(0x3 << 24)
#define   MAD_DIMM_ENH_INTERLEAVE	(0x1 << 22)
#define   MAD_DIMM_RANK_INTERLEAVE	(0x1 << 21)
#define   MAD_DIMM_B_WIDTH_X16		(0x1 << 20) /* X8 chips if unset */
#define   MAD_DIMM_A_WIDTH_X16		(0x1 << 19) /* X8 chips if unset */
#define   MAD_DIMM_B_DUAL_RANK		(0x1 << 18)
#define   MAD_DIMM_A_DUAL_RANK		(0x1 << 17)
#define   MAD_DIMM_A_SELECT		(0x1 << 16)
/* DIMM sizes are in multiples of 256mb. */
#define   MAD_DIMM_B_SIZE_SHIFT		8
#define   MAD_DIMM_B_SIZE_MASK		(0xff << MAD_DIMM_B_SIZE_SHIFT)
#define   MAD_DIMM_A_SIZE_SHIFT		0
#define   MAD_DIMM_A_SIZE_MASK		(0xff << MAD_DIMM_A_SIZE_SHIFT)

/* snb MCH registers for priority tuning */
#define MCH_SSKPD			_MMIO(MCHBAR_MIRROR_BASE_SNB + 0x5d10)
#define   MCH_SSKPD_WM0_MASK		0x3f
#define   MCH_SSKPD_WM0_VAL		0xc

#define MCH_SECP_NRG_STTS		_MMIO(MCHBAR_MIRROR_BASE_SNB + 0x592c)

/* Clocking configuration register */
#define CLKCFG			_MMIO(MCHBAR_MIRROR_BASE + 0xc00)
#define CLKCFG_FSB_400					(5 << 0)	/* hrawclk 100 */
#define CLKCFG_FSB_533					(1 << 0)	/* hrawclk 133 */
#define CLKCFG_FSB_667					(3 << 0)	/* hrawclk 166 */
#define CLKCFG_FSB_800					(2 << 0)	/* hrawclk 200 */
#define CLKCFG_FSB_1067					(6 << 0)	/* hrawclk 266 */
#define CLKCFG_FSB_1067_ALT				(0 << 0)	/* hrawclk 266 */
#define CLKCFG_FSB_1333					(7 << 0)	/* hrawclk 333 */
/*
 * Note that on at least on ELK the below value is reported for both
 * 333 and 400 MHz BIOS FSB setting, but given that the gmch datasheet
 * lists only 200/266/333 MHz FSB as supported let's decode it as 333 MHz.
 */
#define CLKCFG_FSB_1333_ALT				(4 << 0)	/* hrawclk 333 */
#define CLKCFG_FSB_MASK					(7 << 0)
#define CLKCFG_MEM_533					(1 << 4)
#define CLKCFG_MEM_667					(2 << 4)
#define CLKCFG_MEM_800					(3 << 4)
#define CLKCFG_MEM_MASK					(7 << 4)

#define HPLLVCO                 _MMIO(MCHBAR_MIRROR_BASE + 0xc38)
#define HPLLVCO_MOBILE          _MMIO(MCHBAR_MIRROR_BASE + 0xc0f)

#define TSC1			_MMIO(0x11001)
#define   TSE			(1 << 0)
#define TR1			_MMIO(0x11006)
#define TSFS			_MMIO(0x11020)
#define   TSFS_SLOPE_MASK	0x0000ff00
#define   TSFS_SLOPE_SHIFT	8
#define   TSFS_INTR_MASK	0x000000ff

#define CRSTANDVID		_MMIO(0x11100)
#define PXVFREQ(fstart)		_MMIO(0x11110 + (fstart) * 4)  /* P[0-15]VIDFREQ (0x1114c) (Ironlake) */
#define   PXVFREQ_PX_MASK	0x7f000000
#define   PXVFREQ_PX_SHIFT	24
#define VIDFREQ_BASE		_MMIO(0x11110)
#define VIDFREQ1		_MMIO(0x11110) /* VIDFREQ1-4 (0x1111c) (Cantiga) */
#define VIDFREQ2		_MMIO(0x11114)
#define VIDFREQ3		_MMIO(0x11118)
#define VIDFREQ4		_MMIO(0x1111c)
#define   VIDFREQ_P0_MASK	0x1f000000
#define   VIDFREQ_P0_SHIFT	24
#define   VIDFREQ_P0_CSCLK_MASK	0x00f00000
#define   VIDFREQ_P0_CSCLK_SHIFT 20
#define   VIDFREQ_P0_CRCLK_MASK	0x000f0000
#define   VIDFREQ_P0_CRCLK_SHIFT 16
#define   VIDFREQ_P1_MASK	0x00001f00
#define   VIDFREQ_P1_SHIFT	8
#define   VIDFREQ_P1_CSCLK_MASK	0x000000f0
#define   VIDFREQ_P1_CSCLK_SHIFT 4
#define   VIDFREQ_P1_CRCLK_MASK	0x0000000f
#define INTTOEXT_BASE_ILK	_MMIO(0x11300)
#define INTTOEXT_BASE		_MMIO(0x11120) /* INTTOEXT1-8 (0x1113c) */
#define   INTTOEXT_MAP3_SHIFT	24
#define   INTTOEXT_MAP3_MASK	(0x1f << INTTOEXT_MAP3_SHIFT)
#define   INTTOEXT_MAP2_SHIFT	16
#define   INTTOEXT_MAP2_MASK	(0x1f << INTTOEXT_MAP2_SHIFT)
#define   INTTOEXT_MAP1_SHIFT	8
#define   INTTOEXT_MAP1_MASK	(0x1f << INTTOEXT_MAP1_SHIFT)
#define   INTTOEXT_MAP0_SHIFT	0
#define   INTTOEXT_MAP0_MASK	(0x1f << INTTOEXT_MAP0_SHIFT)
#define MEMSWCTL		_MMIO(0x11170) /* Ironlake only */
#define   MEMCTL_CMD_MASK	0xe000
#define   MEMCTL_CMD_SHIFT	13
#define   MEMCTL_CMD_RCLK_OFF	0
#define   MEMCTL_CMD_RCLK_ON	1
#define   MEMCTL_CMD_CHFREQ	2
#define   MEMCTL_CMD_CHVID	3
#define   MEMCTL_CMD_VMMOFF	4
#define   MEMCTL_CMD_VMMON	5
#define   MEMCTL_CMD_STS	(1 << 12) /* write 1 triggers command, clears
					   when command complete */
#define   MEMCTL_FREQ_MASK	0x0f00 /* jitter, from 0-15 */
#define   MEMCTL_FREQ_SHIFT	8
#define   MEMCTL_SFCAVM		(1 << 7)
#define   MEMCTL_TGT_VID_MASK	0x007f
#define MEMIHYST		_MMIO(0x1117c)
#define MEMINTREN		_MMIO(0x11180) /* 16 bits */
#define   MEMINT_RSEXIT_EN	(1 << 8)
#define   MEMINT_CX_SUPR_EN	(1 << 7)
#define   MEMINT_CONT_BUSY_EN	(1 << 6)
#define   MEMINT_AVG_BUSY_EN	(1 << 5)
#define   MEMINT_EVAL_CHG_EN	(1 << 4)
#define   MEMINT_MON_IDLE_EN	(1 << 3)
#define   MEMINT_UP_EVAL_EN	(1 << 2)
#define   MEMINT_DOWN_EVAL_EN	(1 << 1)
#define   MEMINT_SW_CMD_EN	(1 << 0)
#define MEMINTRSTR		_MMIO(0x11182) /* 16 bits */
#define   MEM_RSEXIT_MASK	0xc000
#define   MEM_RSEXIT_SHIFT	14
#define   MEM_CONT_BUSY_MASK	0x3000
#define   MEM_CONT_BUSY_SHIFT	12
#define   MEM_AVG_BUSY_MASK	0x0c00
#define   MEM_AVG_BUSY_SHIFT	10
#define   MEM_EVAL_CHG_MASK	0x0300
#define   MEM_EVAL_BUSY_SHIFT	8
#define   MEM_MON_IDLE_MASK	0x00c0
#define   MEM_MON_IDLE_SHIFT	6
#define   MEM_UP_EVAL_MASK	0x0030
#define   MEM_UP_EVAL_SHIFT	4
#define   MEM_DOWN_EVAL_MASK	0x000c
#define   MEM_DOWN_EVAL_SHIFT	2
#define   MEM_SW_CMD_MASK	0x0003
#define   MEM_INT_STEER_GFX	0
#define   MEM_INT_STEER_CMR	1
#define   MEM_INT_STEER_SMI	2
#define   MEM_INT_STEER_SCI	3
#define MEMINTRSTS		_MMIO(0x11184)
#define   MEMINT_RSEXIT		(1 << 7)
#define   MEMINT_CONT_BUSY	(1 << 6)
#define   MEMINT_AVG_BUSY	(1 << 5)
#define   MEMINT_EVAL_CHG	(1 << 4)
#define   MEMINT_MON_IDLE	(1 << 3)
#define   MEMINT_UP_EVAL	(1 << 2)
#define   MEMINT_DOWN_EVAL	(1 << 1)
#define   MEMINT_SW_CMD		(1 << 0)
#define MEMMODECTL		_MMIO(0x11190)
#define   MEMMODE_BOOST_EN	(1 << 31)
#define   MEMMODE_BOOST_FREQ_MASK 0x0f000000 /* jitter for boost, 0-15 */
#define   MEMMODE_BOOST_FREQ_SHIFT 24
#define   MEMMODE_IDLE_MODE_MASK 0x00030000
#define   MEMMODE_IDLE_MODE_SHIFT 16
#define   MEMMODE_IDLE_MODE_EVAL 0
#define   MEMMODE_IDLE_MODE_CONT 1
#define   MEMMODE_HWIDLE_EN	(1 << 15)
#define   MEMMODE_SWMODE_EN	(1 << 14)
#define   MEMMODE_RCLK_GATE	(1 << 13)
#define   MEMMODE_HW_UPDATE	(1 << 12)
#define   MEMMODE_FSTART_MASK	0x00000f00 /* starting jitter, 0-15 */
#define   MEMMODE_FSTART_SHIFT	8
#define   MEMMODE_FMAX_MASK	0x000000f0 /* max jitter, 0-15 */
#define   MEMMODE_FMAX_SHIFT	4
#define   MEMMODE_FMIN_MASK	0x0000000f /* min jitter, 0-15 */
#define RCBMAXAVG		_MMIO(0x1119c)
#define MEMSWCTL2		_MMIO(0x1119e) /* Cantiga only */
#define   SWMEMCMD_RENDER_OFF	(0 << 13)
#define   SWMEMCMD_RENDER_ON	(1 << 13)
#define   SWMEMCMD_SWFREQ	(2 << 13)
#define   SWMEMCMD_TARVID	(3 << 13)
#define   SWMEMCMD_VRM_OFF	(4 << 13)
#define   SWMEMCMD_VRM_ON	(5 << 13)
#define   CMDSTS		(1 << 12)
#define   SFCAVM		(1 << 11)
#define   SWFREQ_MASK		0x0380 /* P0-7 */
#define   SWFREQ_SHIFT		7
#define   TARVID_MASK		0x001f
#define MEMSTAT_CTG		_MMIO(0x111a0)
#define RCBMINAVG		_MMIO(0x111a0)
#define RCUPEI			_MMIO(0x111b0)
#define RCDNEI			_MMIO(0x111b4)
#define RSTDBYCTL		_MMIO(0x111b8)
#define   RS1EN			(1 << 31)
#define   RS2EN			(1 << 30)
#define   RS3EN			(1 << 29)
#define   D3RS3EN		(1 << 28) /* Display D3 imlies RS3 */
#define   SWPROMORSX		(1 << 27) /* RSx promotion timers ignored */
#define   RCWAKERW		(1 << 26) /* Resetwarn from PCH causes wakeup */
#define   DPRSLPVREN		(1 << 25) /* Fast voltage ramp enable */
#define   GFXTGHYST		(1 << 24) /* Hysteresis to allow trunk gating */
#define   RCX_SW_EXIT		(1 << 23) /* Leave RSx and prevent re-entry */
#define   RSX_STATUS_MASK	(7 << 20)
#define   RSX_STATUS_ON		(0 << 20)
#define   RSX_STATUS_RC1	(1 << 20)
#define   RSX_STATUS_RC1E	(2 << 20)
#define   RSX_STATUS_RS1	(3 << 20)
#define   RSX_STATUS_RS2	(4 << 20) /* aka rc6 */
#define   RSX_STATUS_RSVD	(5 << 20) /* deep rc6 unsupported on ilk */
#define   RSX_STATUS_RS3	(6 << 20) /* rs3 unsupported on ilk */
#define   RSX_STATUS_RSVD2	(7 << 20)
#define   UWRCRSXE		(1 << 19) /* wake counter limit prevents rsx */
#define   RSCRP			(1 << 18) /* rs requests control on rs1/2 reqs */
#define   JRSC			(1 << 17) /* rsx coupled to cpu c-state */
#define   RS2INC0		(1 << 16) /* allow rs2 in cpu c0 */
#define   RS1CONTSAV_MASK	(3 << 14)
#define   RS1CONTSAV_NO_RS1	(0 << 14) /* rs1 doesn't save/restore context */
#define   RS1CONTSAV_RSVD	(1 << 14)
#define   RS1CONTSAV_SAVE_RS1	(2 << 14) /* rs1 saves context */
#define   RS1CONTSAV_FULL_RS1	(3 << 14) /* rs1 saves and restores context */
#define   NORMSLEXLAT_MASK	(3 << 12)
#define   SLOW_RS123		(0 << 12)
#define   SLOW_RS23		(1 << 12)
#define   SLOW_RS3		(2 << 12)
#define   NORMAL_RS123		(3 << 12)
#define   RCMODE_TIMEOUT	(1 << 11) /* 0 is eval interval method */
#define   IMPROMOEN		(1 << 10) /* promo is immediate or delayed until next idle interval (only for timeout method above) */
#define   RCENTSYNC		(1 << 9) /* rs coupled to cpu c-state (3/6/7) */
#define   STATELOCK		(1 << 7) /* locked to rs_cstate if 0 */
#define   RS_CSTATE_MASK	(3 << 4)
#define   RS_CSTATE_C367_RS1	(0 << 4)
#define   RS_CSTATE_C36_RS1_C7_RS2 (1 << 4)
#define   RS_CSTATE_RSVD	(2 << 4)
#define   RS_CSTATE_C367_RS2	(3 << 4)
#define   REDSAVES		(1 << 3) /* no context save if was idle during rs0 */
#define   REDRESTORES		(1 << 2) /* no restore if was idle during rs0 */
#define VIDCTL			_MMIO(0x111c0)
#define VIDSTS			_MMIO(0x111c8)
#define VIDSTART		_MMIO(0x111cc) /* 8 bits */
#define MEMSTAT_ILK		_MMIO(0x111f8)
#define   MEMSTAT_VID_MASK	0x7f00
#define   MEMSTAT_VID_SHIFT	8
#define   MEMSTAT_PSTATE_MASK	0x00f8
#define   MEMSTAT_PSTATE_SHIFT  3
#define   MEMSTAT_MON_ACTV	(1 << 2)
#define   MEMSTAT_SRC_CTL_MASK	0x0003
#define   MEMSTAT_SRC_CTL_CORE	0
#define   MEMSTAT_SRC_CTL_TRB	1
#define   MEMSTAT_SRC_CTL_THM	2
#define   MEMSTAT_SRC_CTL_STDBY 3
#define RCPREVBSYTUPAVG		_MMIO(0x113b8)
#define RCPREVBSYTDNAVG		_MMIO(0x113bc)
#define PMMISC			_MMIO(0x11214)
#define   MCPPCE_EN		(1 << 0) /* enable PM_MSG from PCH->MPC */
#define SDEW			_MMIO(0x1124c)
#define CSIEW0			_MMIO(0x11250)
#define CSIEW1			_MMIO(0x11254)
#define CSIEW2			_MMIO(0x11258)
#define PEW(i)			_MMIO(0x1125c + (i) * 4) /* 5 registers */
#define DEW(i)			_MMIO(0x11270 + (i) * 4) /* 3 registers */
#define MCHAFE			_MMIO(0x112c0)
#define CSIEC			_MMIO(0x112e0)
#define DMIEC			_MMIO(0x112e4)
#define DDREC			_MMIO(0x112e8)
#define PEG0EC			_MMIO(0x112ec)
#define PEG1EC			_MMIO(0x112f0)
#define GFXEC			_MMIO(0x112f4)
#define RPPREVBSYTUPAVG		_MMIO(0x113b8)
#define RPPREVBSYTDNAVG		_MMIO(0x113bc)
#define ECR			_MMIO(0x11600)
#define   ECR_GPFE		(1 << 31)
#define   ECR_IMONE		(1 << 30)
#define   ECR_CAP_MASK		0x0000001f /* Event range, 0-31 */
#define OGW0			_MMIO(0x11608)
#define OGW1			_MMIO(0x1160c)
#define EG0			_MMIO(0x11610)
#define EG1			_MMIO(0x11614)
#define EG2			_MMIO(0x11618)
#define EG3			_MMIO(0x1161c)
#define EG4			_MMIO(0x11620)
#define EG5			_MMIO(0x11624)
#define EG6			_MMIO(0x11628)
#define EG7			_MMIO(0x1162c)
#define PXW(i)			_MMIO(0x11664 + (i) * 4) /* 4 registers */
#define PXWL(i)			_MMIO(0x11680 + (i) * 8) /* 8 registers */
#define LCFUSE02		_MMIO(0x116c0)
#define   LCFUSE_HIV_MASK	0x000000ff
#define CSIPLL0			_MMIO(0x12c10)
#define DDRMPLL1		_MMIO(0X12c20)
#define PEG_BAND_GAP_DATA	_MMIO(0x14d68)

#define GEN6_GT_THREAD_STATUS_REG _MMIO(0x13805c)
#define GEN6_GT_THREAD_STATUS_CORE_MASK 0x7

#define GEN6_GT_PERF_STATUS	_MMIO(MCHBAR_MIRROR_BASE_SNB + 0x5948)
#define BXT_GT_PERF_STATUS      _MMIO(MCHBAR_MIRROR_BASE_SNB + 0x7070)
#define GEN6_RP_STATE_LIMITS	_MMIO(MCHBAR_MIRROR_BASE_SNB + 0x5994)
#define GEN6_RP_STATE_CAP	_MMIO(MCHBAR_MIRROR_BASE_SNB + 0x5998)
#define BXT_RP_STATE_CAP        _MMIO(0x138170)

/*
 * Make these a multiple of magic 25 to avoid SNB (eg. Dell XPS
 * 8300) freezing up around GPU hangs. Looks as if even
 * scheduling/timer interrupts start misbehaving if the RPS
 * EI/thresholds are "bad", leading to a very sluggish or even
 * frozen machine.
 */
#define INTERVAL_1_28_US(us)	roundup(((us) * 100) >> 7, 25)
#define INTERVAL_1_33_US(us)	(((us) * 3)   >> 2)
#define INTERVAL_0_833_US(us)	(((us) * 6) / 5)
#define GT_INTERVAL_FROM_US(dev_priv, us) (INTEL_GEN(dev_priv) >= 9 ? \
				(IS_GEN9_LP(dev_priv) ? \
				INTERVAL_0_833_US(us) : \
				INTERVAL_1_33_US(us)) : \
				INTERVAL_1_28_US(us))

#define INTERVAL_1_28_TO_US(interval)  (((interval) << 7) / 100)
#define INTERVAL_1_33_TO_US(interval)  (((interval) << 2) / 3)
#define INTERVAL_0_833_TO_US(interval) (((interval) * 5)  / 6)
#define GT_PM_INTERVAL_TO_US(dev_priv, interval) (INTEL_GEN(dev_priv) >= 9 ? \
                           (IS_GEN9_LP(dev_priv) ? \
                           INTERVAL_0_833_TO_US(interval) : \
                           INTERVAL_1_33_TO_US(interval)) : \
                           INTERVAL_1_28_TO_US(interval))

/*
 * Logical Context regs
 */
#define CCID(base)			_MMIO((base) + 0x180)
#define   CCID_EN			BIT(0)
#define   CCID_EXTENDED_STATE_RESTORE	BIT(2)
#define   CCID_EXTENDED_STATE_SAVE	BIT(3)
/*
 * Notes on SNB/IVB/VLV context size:
 * - Power context is saved elsewhere (LLC or stolen)
 * - Ring/execlist context is saved on SNB, not on IVB
 * - Extended context size already includes render context size
 * - We always need to follow the extended context size.
 *   SNB BSpec has comments indicating that we should use the
 *   render context size instead if execlists are disabled, but
 *   based on empirical testing that's just nonsense.
 * - Pipelined/VF state is saved on SNB/IVB respectively
 * - GT1 size just indicates how much of render context
 *   doesn't need saving on GT1
 */
#define CXT_SIZE		_MMIO(0x21a0)
#define GEN6_CXT_POWER_SIZE(cxt_reg)	(((cxt_reg) >> 24) & 0x3f)
#define GEN6_CXT_RING_SIZE(cxt_reg)	(((cxt_reg) >> 18) & 0x3f)
#define GEN6_CXT_RENDER_SIZE(cxt_reg)	(((cxt_reg) >> 12) & 0x3f)
#define GEN6_CXT_EXTENDED_SIZE(cxt_reg)	(((cxt_reg) >> 6) & 0x3f)
#define GEN6_CXT_PIPELINE_SIZE(cxt_reg)	(((cxt_reg) >> 0) & 0x3f)
#define GEN6_CXT_TOTAL_SIZE(cxt_reg)	(GEN6_CXT_RING_SIZE(cxt_reg) + \
					GEN6_CXT_EXTENDED_SIZE(cxt_reg) + \
					GEN6_CXT_PIPELINE_SIZE(cxt_reg))
#define GEN7_CXT_SIZE		_MMIO(0x21a8)
#define GEN7_CXT_POWER_SIZE(ctx_reg)	(((ctx_reg) >> 25) & 0x7f)
#define GEN7_CXT_RING_SIZE(ctx_reg)	(((ctx_reg) >> 22) & 0x7)
#define GEN7_CXT_RENDER_SIZE(ctx_reg)	(((ctx_reg) >> 16) & 0x3f)
#define GEN7_CXT_EXTENDED_SIZE(ctx_reg)	(((ctx_reg) >> 9) & 0x7f)
#define GEN7_CXT_GT1_SIZE(ctx_reg)	(((ctx_reg) >> 6) & 0x7)
#define GEN7_CXT_VFSTATE_SIZE(ctx_reg)	(((ctx_reg) >> 0) & 0x3f)
#define GEN7_CXT_TOTAL_SIZE(ctx_reg)	(GEN7_CXT_EXTENDED_SIZE(ctx_reg) + \
					 GEN7_CXT_VFSTATE_SIZE(ctx_reg))

enum {
	INTEL_ADVANCED_CONTEXT = 0,
	INTEL_LEGACY_32B_CONTEXT,
	INTEL_ADVANCED_AD_CONTEXT,
	INTEL_LEGACY_64B_CONTEXT
};

enum {
	FAULT_AND_HANG = 0,
	FAULT_AND_HALT, /* Debug only */
	FAULT_AND_STREAM,
	FAULT_AND_CONTINUE /* Unsupported */
};

#define GEN8_CTX_VALID (1 << 0)
#define GEN8_CTX_FORCE_PD_RESTORE (1 << 1)
#define GEN8_CTX_FORCE_RESTORE (1 << 2)
#define GEN8_CTX_L3LLC_COHERENT (1 << 5)
#define GEN8_CTX_PRIVILEGE (1 << 8)
#define GEN8_CTX_ADDRESSING_MODE_SHIFT 3

#define GEN8_CTX_ID_SHIFT 32
#define GEN8_CTX_ID_WIDTH 21
#define GEN11_SW_CTX_ID_SHIFT 37
#define GEN11_SW_CTX_ID_WIDTH 11
#define GEN11_ENGINE_CLASS_SHIFT 61
#define GEN11_ENGINE_CLASS_WIDTH 3
#define GEN11_ENGINE_INSTANCE_SHIFT 48
#define GEN11_ENGINE_INSTANCE_WIDTH 6

#define CHV_CLK_CTL1			_MMIO(0x101100)
#define VLV_CLK_CTL2			_MMIO(0x101104)
#define   CLK_CTL2_CZCOUNT_30NS_SHIFT	28

/*
 * Overlay regs
 */

#define OVADD			_MMIO(0x30000)
#define DOVSTA			_MMIO(0x30008)
#define OC_BUF			(0x3 << 20)
#define OGAMC5			_MMIO(0x30010)
#define OGAMC4			_MMIO(0x30014)
#define OGAMC3			_MMIO(0x30018)
#define OGAMC2			_MMIO(0x3001c)
#define OGAMC1			_MMIO(0x30020)
#define OGAMC0			_MMIO(0x30024)

/*
 * GEN9 clock gating regs
 */
#define GEN9_CLKGATE_DIS_0		_MMIO(0x46530)
#define   DARBF_GATING_DIS		(1 << 27)
#define   PWM2_GATING_DIS		(1 << 14)
#define   PWM1_GATING_DIS		(1 << 13)

#define GEN9_CLKGATE_DIS_4		_MMIO(0x4653C)
#define   BXT_GMBUS_GATING_DIS		(1 << 14)

#define _CLKGATE_DIS_PSL_A		0x46520
#define _CLKGATE_DIS_PSL_B		0x46524
#define _CLKGATE_DIS_PSL_C		0x46528
#define   DUPS1_GATING_DIS		(1 << 15)
#define   DUPS2_GATING_DIS		(1 << 19)
#define   DUPS3_GATING_DIS		(1 << 23)
#define   DPF_GATING_DIS		(1 << 10)
#define   DPF_RAM_GATING_DIS		(1 << 9)
#define   DPFR_GATING_DIS		(1 << 8)

#define CLKGATE_DIS_PSL(pipe) \
	_MMIO_PIPE(pipe, _CLKGATE_DIS_PSL_A, _CLKGATE_DIS_PSL_B)

/*
 * GEN10 clock gating regs
 */
#define SLICE_UNIT_LEVEL_CLKGATE	_MMIO(0x94d4)
#define  SARBUNIT_CLKGATE_DIS		(1 << 5)
#define  RCCUNIT_CLKGATE_DIS		(1 << 7)
#define  MSCUNIT_CLKGATE_DIS		(1 << 10)

#define SUBSLICE_UNIT_LEVEL_CLKGATE	_MMIO(0x9524)
#define  GWUNIT_CLKGATE_DIS		(1 << 16)

#define UNSLICE_UNIT_LEVEL_CLKGATE	_MMIO(0x9434)
#define  VFUNIT_CLKGATE_DIS		(1 << 20)

#define INF_UNIT_LEVEL_CLKGATE		_MMIO(0x9560)
#define   CGPSF_CLKGATE_DIS		(1 << 3)

/*
 * Display engine regs
 */

/* Pipe A CRC regs */
#define _PIPE_CRC_CTL_A			0x60050
#define   PIPE_CRC_ENABLE		(1 << 31)
/* skl+ source selection */
#define   PIPE_CRC_SOURCE_PLANE_1_SKL	(0 << 28)
#define   PIPE_CRC_SOURCE_PLANE_2_SKL	(2 << 28)
#define   PIPE_CRC_SOURCE_DMUX_SKL	(4 << 28)
#define   PIPE_CRC_SOURCE_PLANE_3_SKL	(6 << 28)
#define   PIPE_CRC_SOURCE_PLANE_4_SKL	(7 << 28)
#define   PIPE_CRC_SOURCE_PLANE_5_SKL	(5 << 28)
#define   PIPE_CRC_SOURCE_PLANE_6_SKL	(3 << 28)
#define   PIPE_CRC_SOURCE_PLANE_7_SKL	(1 << 28)
/* ivb+ source selection */
#define   PIPE_CRC_SOURCE_PRIMARY_IVB	(0 << 29)
#define   PIPE_CRC_SOURCE_SPRITE_IVB	(1 << 29)
#define   PIPE_CRC_SOURCE_PF_IVB	(2 << 29)
/* ilk+ source selection */
#define   PIPE_CRC_SOURCE_PRIMARY_ILK	(0 << 28)
#define   PIPE_CRC_SOURCE_SPRITE_ILK	(1 << 28)
#define   PIPE_CRC_SOURCE_PIPE_ILK	(2 << 28)
/* embedded DP port on the north display block, reserved on ivb */
#define   PIPE_CRC_SOURCE_PORT_A_ILK	(4 << 28)
#define   PIPE_CRC_SOURCE_FDI_ILK	(5 << 28) /* reserved on ivb */
/* vlv source selection */
#define   PIPE_CRC_SOURCE_PIPE_VLV	(0 << 27)
#define   PIPE_CRC_SOURCE_HDMIB_VLV	(1 << 27)
#define   PIPE_CRC_SOURCE_HDMIC_VLV	(2 << 27)
/* with DP port the pipe source is invalid */
#define   PIPE_CRC_SOURCE_DP_D_VLV	(3 << 27)
#define   PIPE_CRC_SOURCE_DP_B_VLV	(6 << 27)
#define   PIPE_CRC_SOURCE_DP_C_VLV	(7 << 27)
/* gen3+ source selection */
#define   PIPE_CRC_SOURCE_PIPE_I9XX	(0 << 28)
#define   PIPE_CRC_SOURCE_SDVOB_I9XX	(1 << 28)
#define   PIPE_CRC_SOURCE_SDVOC_I9XX	(2 << 28)
/* with DP/TV port the pipe source is invalid */
#define   PIPE_CRC_SOURCE_DP_D_G4X	(3 << 28)
#define   PIPE_CRC_SOURCE_TV_PRE	(4 << 28)
#define   PIPE_CRC_SOURCE_TV_POST	(5 << 28)
#define   PIPE_CRC_SOURCE_DP_B_G4X	(6 << 28)
#define   PIPE_CRC_SOURCE_DP_C_G4X	(7 << 28)
/* gen2 doesn't have source selection bits */
#define   PIPE_CRC_INCLUDE_BORDER_I8XX	(1 << 30)

#define _PIPE_CRC_RES_1_A_IVB		0x60064
#define _PIPE_CRC_RES_2_A_IVB		0x60068
#define _PIPE_CRC_RES_3_A_IVB		0x6006c
#define _PIPE_CRC_RES_4_A_IVB		0x60070
#define _PIPE_CRC_RES_5_A_IVB		0x60074

#define _PIPE_CRC_RES_RED_A		0x60060
#define _PIPE_CRC_RES_GREEN_A		0x60064
#define _PIPE_CRC_RES_BLUE_A		0x60068
#define _PIPE_CRC_RES_RES1_A_I915	0x6006c
#define _PIPE_CRC_RES_RES2_A_G4X	0x60080

/* Pipe B CRC regs */
#define _PIPE_CRC_RES_1_B_IVB		0x61064
#define _PIPE_CRC_RES_2_B_IVB		0x61068
#define _PIPE_CRC_RES_3_B_IVB		0x6106c
#define _PIPE_CRC_RES_4_B_IVB		0x61070
#define _PIPE_CRC_RES_5_B_IVB		0x61074

#define PIPE_CRC_CTL(pipe)		_MMIO_TRANS2(pipe, _PIPE_CRC_CTL_A)
#define PIPE_CRC_RES_1_IVB(pipe)	_MMIO_TRANS2(pipe, _PIPE_CRC_RES_1_A_IVB)
#define PIPE_CRC_RES_2_IVB(pipe)	_MMIO_TRANS2(pipe, _PIPE_CRC_RES_2_A_IVB)
#define PIPE_CRC_RES_3_IVB(pipe)	_MMIO_TRANS2(pipe, _PIPE_CRC_RES_3_A_IVB)
#define PIPE_CRC_RES_4_IVB(pipe)	_MMIO_TRANS2(pipe, _PIPE_CRC_RES_4_A_IVB)
#define PIPE_CRC_RES_5_IVB(pipe)	_MMIO_TRANS2(pipe, _PIPE_CRC_RES_5_A_IVB)

#define PIPE_CRC_RES_RED(pipe)		_MMIO_TRANS2(pipe, _PIPE_CRC_RES_RED_A)
#define PIPE_CRC_RES_GREEN(pipe)	_MMIO_TRANS2(pipe, _PIPE_CRC_RES_GREEN_A)
#define PIPE_CRC_RES_BLUE(pipe)		_MMIO_TRANS2(pipe, _PIPE_CRC_RES_BLUE_A)
#define PIPE_CRC_RES_RES1_I915(pipe)	_MMIO_TRANS2(pipe, _PIPE_CRC_RES_RES1_A_I915)
#define PIPE_CRC_RES_RES2_G4X(pipe)	_MMIO_TRANS2(pipe, _PIPE_CRC_RES_RES2_A_G4X)

/* Pipe A timing regs */
#define _HTOTAL_A	0x60000
#define _HBLANK_A	0x60004
#define _HSYNC_A	0x60008
#define _VTOTAL_A	0x6000c
#define _VBLANK_A	0x60010
#define _VSYNC_A	0x60014
#define _PIPEASRC	0x6001c
#define _BCLRPAT_A	0x60020
#define _VSYNCSHIFT_A	0x60028
#define _PIPE_MULT_A	0x6002c

/* Pipe B timing regs */
#define _HTOTAL_B	0x61000
#define _HBLANK_B	0x61004
#define _HSYNC_B	0x61008
#define _VTOTAL_B	0x6100c
#define _VBLANK_B	0x61010
#define _VSYNC_B	0x61014
#define _PIPEBSRC	0x6101c
#define _BCLRPAT_B	0x61020
#define _VSYNCSHIFT_B	0x61028
#define _PIPE_MULT_B	0x6102c

/* DSI 0 timing regs */
#define _HTOTAL_DSI0		0x6b000
#define _HSYNC_DSI0		0x6b008
#define _VTOTAL_DSI0		0x6b00c
#define _VSYNC_DSI0		0x6b014
#define _VSYNCSHIFT_DSI0	0x6b028

/* DSI 1 timing regs */
#define _HTOTAL_DSI1		0x6b800
#define _HSYNC_DSI1		0x6b808
#define _VTOTAL_DSI1		0x6b80c
#define _VSYNC_DSI1		0x6b814
#define _VSYNCSHIFT_DSI1	0x6b828

#define TRANSCODER_A_OFFSET 0x60000
#define TRANSCODER_B_OFFSET 0x61000
#define TRANSCODER_C_OFFSET 0x62000
#define CHV_TRANSCODER_C_OFFSET 0x63000
#define TRANSCODER_EDP_OFFSET 0x6f000
#define TRANSCODER_DSI0_OFFSET	0x6b000
#define TRANSCODER_DSI1_OFFSET	0x6b800

#define HTOTAL(trans)		_MMIO_TRANS2(trans, _HTOTAL_A)
#define HBLANK(trans)		_MMIO_TRANS2(trans, _HBLANK_A)
#define HSYNC(trans)		_MMIO_TRANS2(trans, _HSYNC_A)
#define VTOTAL(trans)		_MMIO_TRANS2(trans, _VTOTAL_A)
#define VBLANK(trans)		_MMIO_TRANS2(trans, _VBLANK_A)
#define VSYNC(trans)		_MMIO_TRANS2(trans, _VSYNC_A)
#define BCLRPAT(trans)		_MMIO_TRANS2(trans, _BCLRPAT_A)
#define VSYNCSHIFT(trans)	_MMIO_TRANS2(trans, _VSYNCSHIFT_A)
#define PIPESRC(trans)		_MMIO_TRANS2(trans, _PIPEASRC)
#define PIPE_MULT(trans)	_MMIO_TRANS2(trans, _PIPE_MULT_A)

/* HSW+ eDP PSR registers */
#define HSW_EDP_PSR_BASE	0x64800
#define BDW_EDP_PSR_BASE	0x6f800
#define EDP_PSR_CTL				_MMIO(dev_priv->psr_mmio_base + 0)
#define   EDP_PSR_ENABLE			(1 << 31)
#define   BDW_PSR_SINGLE_FRAME			(1 << 30)
#define   EDP_PSR_RESTORE_PSR_ACTIVE_CTX_MASK	(1 << 29) /* SW can't modify */
#define   EDP_PSR_LINK_STANDBY			(1 << 27)
#define   EDP_PSR_MIN_LINK_ENTRY_TIME_MASK	(3 << 25)
#define   EDP_PSR_MIN_LINK_ENTRY_TIME_8_LINES	(0 << 25)
#define   EDP_PSR_MIN_LINK_ENTRY_TIME_4_LINES	(1 << 25)
#define   EDP_PSR_MIN_LINK_ENTRY_TIME_2_LINES	(2 << 25)
#define   EDP_PSR_MIN_LINK_ENTRY_TIME_0_LINES	(3 << 25)
#define   EDP_PSR_MAX_SLEEP_TIME_SHIFT		20
#define   EDP_PSR_SKIP_AUX_EXIT			(1 << 12)
#define   EDP_PSR_TP1_TP2_SEL			(0 << 11)
#define   EDP_PSR_TP1_TP3_SEL			(1 << 11)
#define   EDP_PSR_CRC_ENABLE			(1 << 10) /* BDW+ */
#define   EDP_PSR_TP2_TP3_TIME_500us		(0 << 8)
#define   EDP_PSR_TP2_TP3_TIME_100us		(1 << 8)
#define   EDP_PSR_TP2_TP3_TIME_2500us		(2 << 8)
#define   EDP_PSR_TP2_TP3_TIME_0us		(3 << 8)
#define   EDP_PSR_TP4_TIME_0US			(3 << 6) /* ICL+ */
#define   EDP_PSR_TP1_TIME_500us		(0 << 4)
#define   EDP_PSR_TP1_TIME_100us		(1 << 4)
#define   EDP_PSR_TP1_TIME_2500us		(2 << 4)
#define   EDP_PSR_TP1_TIME_0us			(3 << 4)
#define   EDP_PSR_IDLE_FRAME_SHIFT		0

/* Bspec claims those aren't shifted but stay at 0x64800 */
#define EDP_PSR_IMR				_MMIO(0x64834)
#define EDP_PSR_IIR				_MMIO(0x64838)
#define   EDP_PSR_ERROR(shift)			(1 << ((shift) + 2))
#define   EDP_PSR_POST_EXIT(shift)		(1 << ((shift) + 1))
#define   EDP_PSR_PRE_ENTRY(shift)		(1 << (shift))
#define   EDP_PSR_TRANSCODER_C_SHIFT		24
#define   EDP_PSR_TRANSCODER_B_SHIFT		16
#define   EDP_PSR_TRANSCODER_A_SHIFT		8
#define   EDP_PSR_TRANSCODER_EDP_SHIFT		0

#define EDP_PSR_AUX_CTL				_MMIO(dev_priv->psr_mmio_base + 0x10)
#define   EDP_PSR_AUX_CTL_TIME_OUT_MASK		(3 << 26)
#define   EDP_PSR_AUX_CTL_MESSAGE_SIZE_MASK	(0x1f << 20)
#define   EDP_PSR_AUX_CTL_PRECHARGE_2US_MASK	(0xf << 16)
#define   EDP_PSR_AUX_CTL_ERROR_INTERRUPT	(1 << 11)
#define   EDP_PSR_AUX_CTL_BIT_CLOCK_2X_MASK	(0x7ff)

#define EDP_PSR_AUX_DATA(i)			_MMIO(dev_priv->psr_mmio_base + 0x14 + (i) * 4) /* 5 registers */

#define EDP_PSR_STATUS				_MMIO(dev_priv->psr_mmio_base + 0x40)
#define   EDP_PSR_STATUS_STATE_MASK		(7 << 29)
#define   EDP_PSR_STATUS_STATE_SHIFT		29
#define   EDP_PSR_STATUS_STATE_IDLE		(0 << 29)
#define   EDP_PSR_STATUS_STATE_SRDONACK		(1 << 29)
#define   EDP_PSR_STATUS_STATE_SRDENT		(2 << 29)
#define   EDP_PSR_STATUS_STATE_BUFOFF		(3 << 29)
#define   EDP_PSR_STATUS_STATE_BUFON		(4 << 29)
#define   EDP_PSR_STATUS_STATE_AUXACK		(5 << 29)
#define   EDP_PSR_STATUS_STATE_SRDOFFACK	(6 << 29)
#define   EDP_PSR_STATUS_LINK_MASK		(3 << 26)
#define   EDP_PSR_STATUS_LINK_FULL_OFF		(0 << 26)
#define   EDP_PSR_STATUS_LINK_FULL_ON		(1 << 26)
#define   EDP_PSR_STATUS_LINK_STANDBY		(2 << 26)
#define   EDP_PSR_STATUS_MAX_SLEEP_TIMER_SHIFT	20
#define   EDP_PSR_STATUS_MAX_SLEEP_TIMER_MASK	0x1f
#define   EDP_PSR_STATUS_COUNT_SHIFT		16
#define   EDP_PSR_STATUS_COUNT_MASK		0xf
#define   EDP_PSR_STATUS_AUX_ERROR		(1 << 15)
#define   EDP_PSR_STATUS_AUX_SENDING		(1 << 12)
#define   EDP_PSR_STATUS_SENDING_IDLE		(1 << 9)
#define   EDP_PSR_STATUS_SENDING_TP2_TP3	(1 << 8)
#define   EDP_PSR_STATUS_SENDING_TP1		(1 << 4)
#define   EDP_PSR_STATUS_IDLE_MASK		0xf

#define EDP_PSR_PERF_CNT		_MMIO(dev_priv->psr_mmio_base + 0x44)
#define   EDP_PSR_PERF_CNT_MASK		0xffffff

#define EDP_PSR_DEBUG				_MMIO(dev_priv->psr_mmio_base + 0x60) /* PSR_MASK on SKL+ */
#define   EDP_PSR_DEBUG_MASK_MAX_SLEEP         (1 << 28)
#define   EDP_PSR_DEBUG_MASK_LPSP              (1 << 27)
#define   EDP_PSR_DEBUG_MASK_MEMUP             (1 << 26)
#define   EDP_PSR_DEBUG_MASK_HPD               (1 << 25)
#define   EDP_PSR_DEBUG_MASK_DISP_REG_WRITE    (1 << 16) /* Reserved in ICL+ */
#define   EDP_PSR_DEBUG_EXIT_ON_PIXEL_UNDERRUN (1 << 15) /* SKL+ */

#define EDP_PSR2_CTL			_MMIO(0x6f900)
#define   EDP_PSR2_ENABLE		(1 << 31)
#define   EDP_SU_TRACK_ENABLE		(1 << 30)
#define   EDP_Y_COORDINATE_VALID	(1 << 26) /* GLK and CNL+ */
#define   EDP_Y_COORDINATE_ENABLE	(1 << 25) /* GLK and CNL+ */
#define   EDP_MAX_SU_DISABLE_TIME(t)	((t) << 20)
#define   EDP_MAX_SU_DISABLE_TIME_MASK	(0x1f << 20)
#define   EDP_PSR2_TP2_TIME_500us	(0 << 8)
#define   EDP_PSR2_TP2_TIME_100us	(1 << 8)
#define   EDP_PSR2_TP2_TIME_2500us	(2 << 8)
#define   EDP_PSR2_TP2_TIME_50us	(3 << 8)
#define   EDP_PSR2_TP2_TIME_MASK	(3 << 8)
#define   EDP_PSR2_FRAME_BEFORE_SU_SHIFT 4
#define   EDP_PSR2_FRAME_BEFORE_SU_MASK	(0xf << 4)
#define   EDP_PSR2_FRAME_BEFORE_SU(a)	((a) << 4)
#define   EDP_PSR2_IDLE_FRAME_MASK	0xf
#define   EDP_PSR2_IDLE_FRAME_SHIFT	0

#define _PSR_EVENT_TRANS_A			0x60848
#define _PSR_EVENT_TRANS_B			0x61848
#define _PSR_EVENT_TRANS_C			0x62848
#define _PSR_EVENT_TRANS_D			0x63848
#define _PSR_EVENT_TRANS_EDP			0x6F848
#define PSR_EVENT(trans)			_MMIO_TRANS2(trans, _PSR_EVENT_TRANS_A)
#define  PSR_EVENT_PSR2_WD_TIMER_EXPIRE		(1 << 17)
#define  PSR_EVENT_PSR2_DISABLED		(1 << 16)
#define  PSR_EVENT_SU_DIRTY_FIFO_UNDERRUN	(1 << 15)
#define  PSR_EVENT_SU_CRC_FIFO_UNDERRUN		(1 << 14)
#define  PSR_EVENT_GRAPHICS_RESET		(1 << 12)
#define  PSR_EVENT_PCH_INTERRUPT		(1 << 11)
#define  PSR_EVENT_MEMORY_UP			(1 << 10)
#define  PSR_EVENT_FRONT_BUFFER_MODIFY		(1 << 9)
#define  PSR_EVENT_WD_TIMER_EXPIRE		(1 << 8)
#define  PSR_EVENT_PIPE_REGISTERS_UPDATE	(1 << 6)
#define  PSR_EVENT_REGISTER_UPDATE		(1 << 5) /* Reserved in ICL+ */
#define  PSR_EVENT_HDCP_ENABLE			(1 << 4)
#define  PSR_EVENT_KVMR_SESSION_ENABLE		(1 << 3)
#define  PSR_EVENT_VBI_ENABLE			(1 << 2)
#define  PSR_EVENT_LPSP_MODE_EXIT		(1 << 1)
#define  PSR_EVENT_PSR_DISABLE			(1 << 0)

#define EDP_PSR2_STATUS			_MMIO(0x6f940)
#define EDP_PSR2_STATUS_STATE_MASK     (0xf << 28)
#define EDP_PSR2_STATUS_STATE_SHIFT    28

#define _PSR2_SU_STATUS_0		0x6F914
#define _PSR2_SU_STATUS_1		0x6F918
#define _PSR2_SU_STATUS_2		0x6F91C
#define _PSR2_SU_STATUS(index)		_MMIO(_PICK_EVEN((index), _PSR2_SU_STATUS_0, _PSR2_SU_STATUS_1))
#define PSR2_SU_STATUS(frame)		(_PSR2_SU_STATUS((frame) / 3))
#define PSR2_SU_STATUS_SHIFT(frame)	(((frame) % 3) * 10)
#define PSR2_SU_STATUS_MASK(frame)	(0x3ff << PSR2_SU_STATUS_SHIFT(frame))
#define PSR2_SU_STATUS_FRAMES		8

/* VGA port control */
#define ADPA			_MMIO(0x61100)
#define PCH_ADPA                _MMIO(0xe1100)
#define VLV_ADPA		_MMIO(VLV_DISPLAY_BASE + 0x61100)

#define   ADPA_DAC_ENABLE	(1 << 31)
#define   ADPA_DAC_DISABLE	0
#define   ADPA_PIPE_SEL_SHIFT		30
#define   ADPA_PIPE_SEL_MASK		(1 << 30)
#define   ADPA_PIPE_SEL(pipe)		((pipe) << 30)
#define   ADPA_PIPE_SEL_SHIFT_CPT	29
#define   ADPA_PIPE_SEL_MASK_CPT	(3 << 29)
#define   ADPA_PIPE_SEL_CPT(pipe)	((pipe) << 29)
#define   ADPA_CRT_HOTPLUG_MASK  0x03ff0000 /* bit 25-16 */
#define   ADPA_CRT_HOTPLUG_MONITOR_NONE  (0 << 24)
#define   ADPA_CRT_HOTPLUG_MONITOR_MASK  (3 << 24)
#define   ADPA_CRT_HOTPLUG_MONITOR_COLOR (3 << 24)
#define   ADPA_CRT_HOTPLUG_MONITOR_MONO  (2 << 24)
#define   ADPA_CRT_HOTPLUG_ENABLE        (1 << 23)
#define   ADPA_CRT_HOTPLUG_PERIOD_64     (0 << 22)
#define   ADPA_CRT_HOTPLUG_PERIOD_128    (1 << 22)
#define   ADPA_CRT_HOTPLUG_WARMUP_5MS    (0 << 21)
#define   ADPA_CRT_HOTPLUG_WARMUP_10MS   (1 << 21)
#define   ADPA_CRT_HOTPLUG_SAMPLE_2S     (0 << 20)
#define   ADPA_CRT_HOTPLUG_SAMPLE_4S     (1 << 20)
#define   ADPA_CRT_HOTPLUG_VOLTAGE_40    (0 << 18)
#define   ADPA_CRT_HOTPLUG_VOLTAGE_50    (1 << 18)
#define   ADPA_CRT_HOTPLUG_VOLTAGE_60    (2 << 18)
#define   ADPA_CRT_HOTPLUG_VOLTAGE_70    (3 << 18)
#define   ADPA_CRT_HOTPLUG_VOLREF_325MV  (0 << 17)
#define   ADPA_CRT_HOTPLUG_VOLREF_475MV  (1 << 17)
#define   ADPA_CRT_HOTPLUG_FORCE_TRIGGER (1 << 16)
#define   ADPA_USE_VGA_HVPOLARITY (1 << 15)
#define   ADPA_SETS_HVPOLARITY	0
#define   ADPA_VSYNC_CNTL_DISABLE (1 << 10)
#define   ADPA_VSYNC_CNTL_ENABLE 0
#define   ADPA_HSYNC_CNTL_DISABLE (1 << 11)
#define   ADPA_HSYNC_CNTL_ENABLE 0
#define   ADPA_VSYNC_ACTIVE_HIGH (1 << 4)
#define   ADPA_VSYNC_ACTIVE_LOW	0
#define   ADPA_HSYNC_ACTIVE_HIGH (1 << 3)
#define   ADPA_HSYNC_ACTIVE_LOW	0
#define   ADPA_DPMS_MASK	(~(3 << 10))
#define   ADPA_DPMS_ON		(0 << 10)
#define   ADPA_DPMS_SUSPEND	(1 << 10)
#define   ADPA_DPMS_STANDBY	(2 << 10)
#define   ADPA_DPMS_OFF		(3 << 10)


/* Hotplug control (945+ only) */
#define PORT_HOTPLUG_EN		_MMIO(DISPLAY_MMIO_BASE(dev_priv) + 0x61110)
#define   PORTB_HOTPLUG_INT_EN			(1 << 29)
#define   PORTC_HOTPLUG_INT_EN			(1 << 28)
#define   PORTD_HOTPLUG_INT_EN			(1 << 27)
#define   SDVOB_HOTPLUG_INT_EN			(1 << 26)
#define   SDVOC_HOTPLUG_INT_EN			(1 << 25)
#define   TV_HOTPLUG_INT_EN			(1 << 18)
#define   CRT_HOTPLUG_INT_EN			(1 << 9)
#define HOTPLUG_INT_EN_MASK			(PORTB_HOTPLUG_INT_EN | \
						 PORTC_HOTPLUG_INT_EN | \
						 PORTD_HOTPLUG_INT_EN | \
						 SDVOC_HOTPLUG_INT_EN | \
						 SDVOB_HOTPLUG_INT_EN | \
						 CRT_HOTPLUG_INT_EN)
#define   CRT_HOTPLUG_FORCE_DETECT		(1 << 3)
#define CRT_HOTPLUG_ACTIVATION_PERIOD_32	(0 << 8)
/* must use period 64 on GM45 according to docs */
#define CRT_HOTPLUG_ACTIVATION_PERIOD_64	(1 << 8)
#define CRT_HOTPLUG_DAC_ON_TIME_2M		(0 << 7)
#define CRT_HOTPLUG_DAC_ON_TIME_4M		(1 << 7)
#define CRT_HOTPLUG_VOLTAGE_COMPARE_40		(0 << 5)
#define CRT_HOTPLUG_VOLTAGE_COMPARE_50		(1 << 5)
#define CRT_HOTPLUG_VOLTAGE_COMPARE_60		(2 << 5)
#define CRT_HOTPLUG_VOLTAGE_COMPARE_70		(3 << 5)
#define CRT_HOTPLUG_VOLTAGE_COMPARE_MASK	(3 << 5)
#define CRT_HOTPLUG_DETECT_DELAY_1G		(0 << 4)
#define CRT_HOTPLUG_DETECT_DELAY_2G		(1 << 4)
#define CRT_HOTPLUG_DETECT_VOLTAGE_325MV	(0 << 2)
#define CRT_HOTPLUG_DETECT_VOLTAGE_475MV	(1 << 2)

#define PORT_HOTPLUG_STAT	_MMIO(DISPLAY_MMIO_BASE(dev_priv) + 0x61114)
/*
 * HDMI/DP bits are g4x+
 *
 * WARNING: Bspec for hpd status bits on gen4 seems to be completely confused.
 * Please check the detailed lore in the commit message for for experimental
 * evidence.
 */
/* Bspec says GM45 should match G4X/VLV/CHV, but reality disagrees */
#define   PORTD_HOTPLUG_LIVE_STATUS_GM45	(1 << 29)
#define   PORTC_HOTPLUG_LIVE_STATUS_GM45	(1 << 28)
#define   PORTB_HOTPLUG_LIVE_STATUS_GM45	(1 << 27)
/* G4X/VLV/CHV DP/HDMI bits again match Bspec */
#define   PORTD_HOTPLUG_LIVE_STATUS_G4X		(1 << 27)
#define   PORTC_HOTPLUG_LIVE_STATUS_G4X		(1 << 28)
#define   PORTB_HOTPLUG_LIVE_STATUS_G4X		(1 << 29)
#define   PORTD_HOTPLUG_INT_STATUS		(3 << 21)
#define   PORTD_HOTPLUG_INT_LONG_PULSE		(2 << 21)
#define   PORTD_HOTPLUG_INT_SHORT_PULSE		(1 << 21)
#define   PORTC_HOTPLUG_INT_STATUS		(3 << 19)
#define   PORTC_HOTPLUG_INT_LONG_PULSE		(2 << 19)
#define   PORTC_HOTPLUG_INT_SHORT_PULSE		(1 << 19)
#define   PORTB_HOTPLUG_INT_STATUS		(3 << 17)
#define   PORTB_HOTPLUG_INT_LONG_PULSE		(2 << 17)
#define   PORTB_HOTPLUG_INT_SHORT_PLUSE		(1 << 17)
/* CRT/TV common between gen3+ */
#define   CRT_HOTPLUG_INT_STATUS		(1 << 11)
#define   TV_HOTPLUG_INT_STATUS			(1 << 10)
#define   CRT_HOTPLUG_MONITOR_MASK		(3 << 8)
#define   CRT_HOTPLUG_MONITOR_COLOR		(3 << 8)
#define   CRT_HOTPLUG_MONITOR_MONO		(2 << 8)
#define   CRT_HOTPLUG_MONITOR_NONE		(0 << 8)
#define   DP_AUX_CHANNEL_D_INT_STATUS_G4X	(1 << 6)
#define   DP_AUX_CHANNEL_C_INT_STATUS_G4X	(1 << 5)
#define   DP_AUX_CHANNEL_B_INT_STATUS_G4X	(1 << 4)
#define   DP_AUX_CHANNEL_MASK_INT_STATUS_G4X	(7 << 4)

/* SDVO is different across gen3/4 */
#define   SDVOC_HOTPLUG_INT_STATUS_G4X		(1 << 3)
#define   SDVOB_HOTPLUG_INT_STATUS_G4X		(1 << 2)
/*
 * Bspec seems to be seriously misleaded about the SDVO hpd bits on i965g/gm,
 * since reality corrobates that they're the same as on gen3. But keep these
 * bits here (and the comment!) to help any other lost wanderers back onto the
 * right tracks.
 */
#define   SDVOC_HOTPLUG_INT_STATUS_I965		(3 << 4)
#define   SDVOB_HOTPLUG_INT_STATUS_I965		(3 << 2)
#define   SDVOC_HOTPLUG_INT_STATUS_I915		(1 << 7)
#define   SDVOB_HOTPLUG_INT_STATUS_I915		(1 << 6)
#define   HOTPLUG_INT_STATUS_G4X		(CRT_HOTPLUG_INT_STATUS | \
						 SDVOB_HOTPLUG_INT_STATUS_G4X | \
						 SDVOC_HOTPLUG_INT_STATUS_G4X | \
						 PORTB_HOTPLUG_INT_STATUS | \
						 PORTC_HOTPLUG_INT_STATUS | \
						 PORTD_HOTPLUG_INT_STATUS)

#define HOTPLUG_INT_STATUS_I915			(CRT_HOTPLUG_INT_STATUS | \
						 SDVOB_HOTPLUG_INT_STATUS_I915 | \
						 SDVOC_HOTPLUG_INT_STATUS_I915 | \
						 PORTB_HOTPLUG_INT_STATUS | \
						 PORTC_HOTPLUG_INT_STATUS | \
						 PORTD_HOTPLUG_INT_STATUS)

/* SDVO and HDMI port control.
 * The same register may be used for SDVO or HDMI */
#define _GEN3_SDVOB	0x61140
#define _GEN3_SDVOC	0x61160
#define GEN3_SDVOB	_MMIO(_GEN3_SDVOB)
#define GEN3_SDVOC	_MMIO(_GEN3_SDVOC)
#define GEN4_HDMIB	GEN3_SDVOB
#define GEN4_HDMIC	GEN3_SDVOC
#define VLV_HDMIB	_MMIO(VLV_DISPLAY_BASE + 0x61140)
#define VLV_HDMIC	_MMIO(VLV_DISPLAY_BASE + 0x61160)
#define CHV_HDMID	_MMIO(VLV_DISPLAY_BASE + 0x6116C)
#define PCH_SDVOB	_MMIO(0xe1140)
#define PCH_HDMIB	PCH_SDVOB
#define PCH_HDMIC	_MMIO(0xe1150)
#define PCH_HDMID	_MMIO(0xe1160)

#define PORT_DFT_I9XX				_MMIO(0x61150)
#define   DC_BALANCE_RESET			(1 << 25)
#define PORT_DFT2_G4X		_MMIO(DISPLAY_MMIO_BASE(dev_priv) + 0x61154)
#define   DC_BALANCE_RESET_VLV			(1 << 31)
#define   PIPE_SCRAMBLE_RESET_MASK		((1 << 14) | (0x3 << 0))
#define   PIPE_C_SCRAMBLE_RESET			(1 << 14) /* chv */
#define   PIPE_B_SCRAMBLE_RESET			(1 << 1)
#define   PIPE_A_SCRAMBLE_RESET			(1 << 0)

/* Gen 3 SDVO bits: */
#define   SDVO_ENABLE				(1 << 31)
#define   SDVO_PIPE_SEL_SHIFT			30
#define   SDVO_PIPE_SEL_MASK			(1 << 30)
#define   SDVO_PIPE_SEL(pipe)			((pipe) << 30)
#define   SDVO_STALL_SELECT			(1 << 29)
#define   SDVO_INTERRUPT_ENABLE			(1 << 26)
/*
 * 915G/GM SDVO pixel multiplier.
 * Programmed value is multiplier - 1, up to 5x.
 * \sa DPLL_MD_UDI_MULTIPLIER_MASK
 */
#define   SDVO_PORT_MULTIPLY_MASK		(7 << 23)
#define   SDVO_PORT_MULTIPLY_SHIFT		23
#define   SDVO_PHASE_SELECT_MASK		(15 << 19)
#define   SDVO_PHASE_SELECT_DEFAULT		(6 << 19)
#define   SDVO_CLOCK_OUTPUT_INVERT		(1 << 18)
#define   SDVOC_GANG_MODE			(1 << 16) /* Port C only */
#define   SDVO_BORDER_ENABLE			(1 << 7) /* SDVO only */
#define   SDVOB_PCIE_CONCURRENCY		(1 << 3) /* Port B only */
#define   SDVO_DETECTED				(1 << 2)
/* Bits to be preserved when writing */
#define   SDVOB_PRESERVE_MASK ((1 << 17) | (1 << 16) | (1 << 14) | \
			       SDVO_INTERRUPT_ENABLE)
#define   SDVOC_PRESERVE_MASK ((1 << 17) | SDVO_INTERRUPT_ENABLE)

/* Gen 4 SDVO/HDMI bits: */
#define   SDVO_COLOR_FORMAT_8bpc		(0 << 26)
#define   SDVO_COLOR_FORMAT_MASK		(7 << 26)
#define   SDVO_ENCODING_SDVO			(0 << 10)
#define   SDVO_ENCODING_HDMI			(2 << 10)
#define   HDMI_MODE_SELECT_HDMI			(1 << 9) /* HDMI only */
#define   HDMI_MODE_SELECT_DVI			(0 << 9) /* HDMI only */
#define   HDMI_COLOR_RANGE_16_235		(1 << 8) /* HDMI only */
#define   HDMI_AUDIO_ENABLE			(1 << 6) /* HDMI only */
/* VSYNC/HSYNC bits new with 965, default is to be set */
#define   SDVO_VSYNC_ACTIVE_HIGH		(1 << 4)
#define   SDVO_HSYNC_ACTIVE_HIGH		(1 << 3)

/* Gen 5 (IBX) SDVO/HDMI bits: */
#define   HDMI_COLOR_FORMAT_12bpc		(3 << 26) /* HDMI only */
#define   SDVOB_HOTPLUG_ENABLE			(1 << 23) /* SDVO only */

/* Gen 6 (CPT) SDVO/HDMI bits: */
#define   SDVO_PIPE_SEL_SHIFT_CPT		29
#define   SDVO_PIPE_SEL_MASK_CPT		(3 << 29)
#define   SDVO_PIPE_SEL_CPT(pipe)		((pipe) << 29)

/* CHV SDVO/HDMI bits: */
#define   SDVO_PIPE_SEL_SHIFT_CHV		24
#define   SDVO_PIPE_SEL_MASK_CHV		(3 << 24)
#define   SDVO_PIPE_SEL_CHV(pipe)		((pipe) << 24)


/* DVO port control */
#define _DVOA			0x61120
#define DVOA			_MMIO(_DVOA)
#define _DVOB			0x61140
#define DVOB			_MMIO(_DVOB)
#define _DVOC			0x61160
#define DVOC			_MMIO(_DVOC)
#define   DVO_ENABLE			(1 << 31)
#define   DVO_PIPE_SEL_SHIFT		30
#define   DVO_PIPE_SEL_MASK		(1 << 30)
#define   DVO_PIPE_SEL(pipe)		((pipe) << 30)
#define   DVO_PIPE_STALL_UNUSED		(0 << 28)
#define   DVO_PIPE_STALL		(1 << 28)
#define   DVO_PIPE_STALL_TV		(2 << 28)
#define   DVO_PIPE_STALL_MASK		(3 << 28)
#define   DVO_USE_VGA_SYNC		(1 << 15)
#define   DVO_DATA_ORDER_I740		(0 << 14)
#define   DVO_DATA_ORDER_FP		(1 << 14)
#define   DVO_VSYNC_DISABLE		(1 << 11)
#define   DVO_HSYNC_DISABLE		(1 << 10)
#define   DVO_VSYNC_TRISTATE		(1 << 9)
#define   DVO_HSYNC_TRISTATE		(1 << 8)
#define   DVO_BORDER_ENABLE		(1 << 7)
#define   DVO_DATA_ORDER_GBRG		(1 << 6)
#define   DVO_DATA_ORDER_RGGB		(0 << 6)
#define   DVO_DATA_ORDER_GBRG_ERRATA	(0 << 6)
#define   DVO_DATA_ORDER_RGGB_ERRATA	(1 << 6)
#define   DVO_VSYNC_ACTIVE_HIGH		(1 << 4)
#define   DVO_HSYNC_ACTIVE_HIGH		(1 << 3)
#define   DVO_BLANK_ACTIVE_HIGH		(1 << 2)
#define   DVO_OUTPUT_CSTATE_PIXELS	(1 << 1)	/* SDG only */
#define   DVO_OUTPUT_SOURCE_SIZE_PIXELS	(1 << 0)	/* SDG only */
#define   DVO_PRESERVE_MASK		(0x7 << 24)
#define DVOA_SRCDIM		_MMIO(0x61124)
#define DVOB_SRCDIM		_MMIO(0x61144)
#define DVOC_SRCDIM		_MMIO(0x61164)
#define   DVO_SRCDIM_HORIZONTAL_SHIFT	12
#define   DVO_SRCDIM_VERTICAL_SHIFT	0

/* LVDS port control */
#define LVDS			_MMIO(0x61180)
/*
 * Enables the LVDS port.  This bit must be set before DPLLs are enabled, as
 * the DPLL semantics change when the LVDS is assigned to that pipe.
 */
#define   LVDS_PORT_EN			(1 << 31)
/* Selects pipe B for LVDS data.  Must be set on pre-965. */
#define   LVDS_PIPE_SEL_SHIFT		30
#define   LVDS_PIPE_SEL_MASK		(1 << 30)
#define   LVDS_PIPE_SEL(pipe)		((pipe) << 30)
#define   LVDS_PIPE_SEL_SHIFT_CPT	29
#define   LVDS_PIPE_SEL_MASK_CPT	(3 << 29)
#define   LVDS_PIPE_SEL_CPT(pipe)	((pipe) << 29)
/* LVDS dithering flag on 965/g4x platform */
#define   LVDS_ENABLE_DITHER		(1 << 25)
/* LVDS sync polarity flags. Set to invert (i.e. negative) */
#define   LVDS_VSYNC_POLARITY		(1 << 21)
#define   LVDS_HSYNC_POLARITY		(1 << 20)

/* Enable border for unscaled (or aspect-scaled) display */
#define   LVDS_BORDER_ENABLE		(1 << 15)
/*
 * Enables the A0-A2 data pairs and CLKA, containing 18 bits of color data per
 * pixel.
 */
#define   LVDS_A0A2_CLKA_POWER_MASK	(3 << 8)
#define   LVDS_A0A2_CLKA_POWER_DOWN	(0 << 8)
#define   LVDS_A0A2_CLKA_POWER_UP	(3 << 8)
/*
 * Controls the A3 data pair, which contains the additional LSBs for 24 bit
 * mode.  Only enabled if LVDS_A0A2_CLKA_POWER_UP also indicates it should be
 * on.
 */
#define   LVDS_A3_POWER_MASK		(3 << 6)
#define   LVDS_A3_POWER_DOWN		(0 << 6)
#define   LVDS_A3_POWER_UP		(3 << 6)
/*
 * Controls the CLKB pair.  This should only be set when LVDS_B0B3_POWER_UP
 * is set.
 */
#define   LVDS_CLKB_POWER_MASK		(3 << 4)
#define   LVDS_CLKB_POWER_DOWN		(0 << 4)
#define   LVDS_CLKB_POWER_UP		(3 << 4)
/*
 * Controls the B0-B3 data pairs.  This must be set to match the DPLL p2
 * setting for whether we are in dual-channel mode.  The B3 pair will
 * additionally only be powered up when LVDS_A3_POWER_UP is set.
 */
#define   LVDS_B0B3_POWER_MASK		(3 << 2)
#define   LVDS_B0B3_POWER_DOWN		(0 << 2)
#define   LVDS_B0B3_POWER_UP		(3 << 2)

/* Video Data Island Packet control */
#define VIDEO_DIP_DATA		_MMIO(0x61178)
/* Read the description of VIDEO_DIP_DATA (before Haswell) or VIDEO_DIP_ECC
 * (Haswell and newer) to see which VIDEO_DIP_DATA byte corresponds to each byte
 * of the infoframe structure specified by CEA-861. */
#define   VIDEO_DIP_DATA_SIZE	32
#define   VIDEO_DIP_VSC_DATA_SIZE	36
#define   VIDEO_DIP_PPS_DATA_SIZE	132
#define VIDEO_DIP_CTL		_MMIO(0x61170)
/* Pre HSW: */
#define   VIDEO_DIP_ENABLE		(1 << 31)
#define   VIDEO_DIP_PORT(port)		((port) << 29)
#define   VIDEO_DIP_PORT_MASK		(3 << 29)
#define   VIDEO_DIP_ENABLE_GCP		(1 << 25) /* ilk+ */
#define   VIDEO_DIP_ENABLE_AVI		(1 << 21)
#define   VIDEO_DIP_ENABLE_VENDOR	(2 << 21)
#define   VIDEO_DIP_ENABLE_GAMUT	(4 << 21) /* ilk+ */
#define   VIDEO_DIP_ENABLE_SPD		(8 << 21)
#define   VIDEO_DIP_SELECT_AVI		(0 << 19)
#define   VIDEO_DIP_SELECT_VENDOR	(1 << 19)
#define   VIDEO_DIP_SELECT_GAMUT	(2 << 19)
#define   VIDEO_DIP_SELECT_SPD		(3 << 19)
#define   VIDEO_DIP_SELECT_MASK		(3 << 19)
#define   VIDEO_DIP_FREQ_ONCE		(0 << 16)
#define   VIDEO_DIP_FREQ_VSYNC		(1 << 16)
#define   VIDEO_DIP_FREQ_2VSYNC		(2 << 16)
#define   VIDEO_DIP_FREQ_MASK		(3 << 16)
/* HSW and later: */
#define   VIDEO_DIP_ENABLE_DRM_GLK	(1 << 28)
#define   PSR_VSC_BIT_7_SET		(1 << 27)
#define   VSC_SELECT_MASK		(0x3 << 25)
#define   VSC_SELECT_SHIFT		25
#define   VSC_DIP_HW_HEA_DATA		(0 << 25)
#define   VSC_DIP_HW_HEA_SW_DATA	(1 << 25)
#define   VSC_DIP_HW_DATA_SW_HEA	(2 << 25)
#define   VSC_DIP_SW_HEA_DATA		(3 << 25)
#define   VDIP_ENABLE_PPS		(1 << 24)
#define   VIDEO_DIP_ENABLE_VSC_HSW	(1 << 20)
#define   VIDEO_DIP_ENABLE_GCP_HSW	(1 << 16)
#define   VIDEO_DIP_ENABLE_AVI_HSW	(1 << 12)
#define   VIDEO_DIP_ENABLE_VS_HSW	(1 << 8)
#define   VIDEO_DIP_ENABLE_GMP_HSW	(1 << 4)
#define   VIDEO_DIP_ENABLE_SPD_HSW	(1 << 0)

/* Panel power sequencing */
#define PPS_BASE			0x61200
#define VLV_PPS_BASE			(VLV_DISPLAY_BASE + PPS_BASE)
#define PCH_PPS_BASE			0xC7200

#define _MMIO_PPS(pps_idx, reg)		_MMIO(dev_priv->pps_mmio_base -	\
					      PPS_BASE + (reg) +	\
					      (pps_idx) * 0x100)

#define _PP_STATUS			0x61200
#define PP_STATUS(pps_idx)		_MMIO_PPS(pps_idx, _PP_STATUS)
#define   PP_ON				REG_BIT(31)

#define _PP_CONTROL_1			0xc7204
#define _PP_CONTROL_2			0xc7304
#define ICP_PP_CONTROL(x)		_MMIO(((x) == 1) ? _PP_CONTROL_1 : \
					      _PP_CONTROL_2)
#define  POWER_CYCLE_DELAY_MASK		REG_GENMASK(8, 4)
#define  VDD_OVERRIDE_FORCE		REG_BIT(3)
#define  BACKLIGHT_ENABLE		REG_BIT(2)
#define  PWR_DOWN_ON_RESET		REG_BIT(1)
#define  PWR_STATE_TARGET		REG_BIT(0)
/*
 * Indicates that all dependencies of the panel are on:
 *
 * - PLL enabled
 * - pipe enabled
 * - LVDS/DVOB/DVOC on
 */
#define   PP_READY			REG_BIT(30)
#define   PP_SEQUENCE_MASK		REG_GENMASK(29, 28)
#define   PP_SEQUENCE_NONE		REG_FIELD_PREP(PP_SEQUENCE_MASK, 0)
#define   PP_SEQUENCE_POWER_UP		REG_FIELD_PREP(PP_SEQUENCE_MASK, 1)
#define   PP_SEQUENCE_POWER_DOWN	REG_FIELD_PREP(PP_SEQUENCE_MASK, 2)
#define   PP_CYCLE_DELAY_ACTIVE		REG_BIT(27)
#define   PP_SEQUENCE_STATE_MASK	REG_GENMASK(3, 0)
#define   PP_SEQUENCE_STATE_OFF_IDLE	REG_FIELD_PREP(PP_SEQUENCE_STATE_MASK, 0x0)
#define   PP_SEQUENCE_STATE_OFF_S0_1	REG_FIELD_PREP(PP_SEQUENCE_STATE_MASK, 0x1)
#define   PP_SEQUENCE_STATE_OFF_S0_2	REG_FIELD_PREP(PP_SEQUENCE_STATE_MASK, 0x2)
#define   PP_SEQUENCE_STATE_OFF_S0_3	REG_FIELD_PREP(PP_SEQUENCE_STATE_MASK, 0x3)
#define   PP_SEQUENCE_STATE_ON_IDLE	REG_FIELD_PREP(PP_SEQUENCE_STATE_MASK, 0x8)
#define   PP_SEQUENCE_STATE_ON_S1_1	REG_FIELD_PREP(PP_SEQUENCE_STATE_MASK, 0x9)
#define   PP_SEQUENCE_STATE_ON_S1_2	REG_FIELD_PREP(PP_SEQUENCE_STATE_MASK, 0xa)
#define   PP_SEQUENCE_STATE_ON_S1_3	REG_FIELD_PREP(PP_SEQUENCE_STATE_MASK, 0xb)
#define   PP_SEQUENCE_STATE_RESET	REG_FIELD_PREP(PP_SEQUENCE_STATE_MASK, 0xf)

#define _PP_CONTROL			0x61204
#define PP_CONTROL(pps_idx)		_MMIO_PPS(pps_idx, _PP_CONTROL)
#define  PANEL_UNLOCK_MASK		REG_GENMASK(31, 16)
#define  PANEL_UNLOCK_REGS		REG_FIELD_PREP(PANEL_UNLOCK_MASK, 0xabcd)
#define  BXT_POWER_CYCLE_DELAY_MASK	REG_GENMASK(8, 4)
#define  EDP_FORCE_VDD			REG_BIT(3)
#define  EDP_BLC_ENABLE			REG_BIT(2)
#define  PANEL_POWER_RESET		REG_BIT(1)
#define  PANEL_POWER_ON			REG_BIT(0)

#define _PP_ON_DELAYS			0x61208
#define PP_ON_DELAYS(pps_idx)		_MMIO_PPS(pps_idx, _PP_ON_DELAYS)
#define  PANEL_PORT_SELECT_MASK		REG_GENMASK(31, 30)
#define  PANEL_PORT_SELECT_LVDS		REG_FIELD_PREP(PANEL_PORT_SELECT_MASK, 0)
#define  PANEL_PORT_SELECT_DPA		REG_FIELD_PREP(PANEL_PORT_SELECT_MASK, 1)
#define  PANEL_PORT_SELECT_DPC		REG_FIELD_PREP(PANEL_PORT_SELECT_MASK, 2)
#define  PANEL_PORT_SELECT_DPD		REG_FIELD_PREP(PANEL_PORT_SELECT_MASK, 3)
#define  PANEL_PORT_SELECT_VLV(port)	REG_FIELD_PREP(PANEL_PORT_SELECT_MASK, port)
#define  PANEL_POWER_UP_DELAY_MASK	REG_GENMASK(28, 16)
#define  PANEL_LIGHT_ON_DELAY_MASK	REG_GENMASK(12, 0)

#define _PP_OFF_DELAYS			0x6120C
#define PP_OFF_DELAYS(pps_idx)		_MMIO_PPS(pps_idx, _PP_OFF_DELAYS)
#define  PANEL_POWER_DOWN_DELAY_MASK	REG_GENMASK(28, 16)
#define  PANEL_LIGHT_OFF_DELAY_MASK	REG_GENMASK(12, 0)

#define _PP_DIVISOR			0x61210
#define PP_DIVISOR(pps_idx)		_MMIO_PPS(pps_idx, _PP_DIVISOR)
#define  PP_REFERENCE_DIVIDER_MASK	REG_GENMASK(31, 8)
#define  PANEL_POWER_CYCLE_DELAY_MASK	REG_GENMASK(4, 0)

/* Panel fitting */
#define PFIT_CONTROL	_MMIO(DISPLAY_MMIO_BASE(dev_priv) + 0x61230)
#define   PFIT_ENABLE		(1 << 31)
#define   PFIT_PIPE_MASK	(3 << 29)
#define   PFIT_PIPE_SHIFT	29
#define   VERT_INTERP_DISABLE	(0 << 10)
#define   VERT_INTERP_BILINEAR	(1 << 10)
#define   VERT_INTERP_MASK	(3 << 10)
#define   VERT_AUTO_SCALE	(1 << 9)
#define   HORIZ_INTERP_DISABLE	(0 << 6)
#define   HORIZ_INTERP_BILINEAR	(1 << 6)
#define   HORIZ_INTERP_MASK	(3 << 6)
#define   HORIZ_AUTO_SCALE	(1 << 5)
#define   PANEL_8TO6_DITHER_ENABLE (1 << 3)
#define   PFIT_FILTER_FUZZY	(0 << 24)
#define   PFIT_SCALING_AUTO	(0 << 26)
#define   PFIT_SCALING_PROGRAMMED (1 << 26)
#define   PFIT_SCALING_PILLAR	(2 << 26)
#define   PFIT_SCALING_LETTER	(3 << 26)
#define PFIT_PGM_RATIOS _MMIO(DISPLAY_MMIO_BASE(dev_priv) + 0x61234)
/* Pre-965 */
#define		PFIT_VERT_SCALE_SHIFT		20
#define		PFIT_VERT_SCALE_MASK		0xfff00000
#define		PFIT_HORIZ_SCALE_SHIFT		4
#define		PFIT_HORIZ_SCALE_MASK		0x0000fff0
/* 965+ */
#define		PFIT_VERT_SCALE_SHIFT_965	16
#define		PFIT_VERT_SCALE_MASK_965	0x1fff0000
#define		PFIT_HORIZ_SCALE_SHIFT_965	0
#define		PFIT_HORIZ_SCALE_MASK_965	0x00001fff

#define PFIT_AUTO_RATIOS _MMIO(DISPLAY_MMIO_BASE(dev_priv) + 0x61238)

#define _VLV_BLC_PWM_CTL2_A (DISPLAY_MMIO_BASE(dev_priv) + 0x61250)
#define _VLV_BLC_PWM_CTL2_B (DISPLAY_MMIO_BASE(dev_priv) + 0x61350)
#define VLV_BLC_PWM_CTL2(pipe) _MMIO_PIPE(pipe, _VLV_BLC_PWM_CTL2_A, \
					 _VLV_BLC_PWM_CTL2_B)

#define _VLV_BLC_PWM_CTL_A (DISPLAY_MMIO_BASE(dev_priv) + 0x61254)
#define _VLV_BLC_PWM_CTL_B (DISPLAY_MMIO_BASE(dev_priv) + 0x61354)
#define VLV_BLC_PWM_CTL(pipe) _MMIO_PIPE(pipe, _VLV_BLC_PWM_CTL_A, \
					_VLV_BLC_PWM_CTL_B)

#define _VLV_BLC_HIST_CTL_A (DISPLAY_MMIO_BASE(dev_priv) + 0x61260)
#define _VLV_BLC_HIST_CTL_B (DISPLAY_MMIO_BASE(dev_priv) + 0x61360)
#define VLV_BLC_HIST_CTL(pipe) _MMIO_PIPE(pipe, _VLV_BLC_HIST_CTL_A, \
					 _VLV_BLC_HIST_CTL_B)

/* Backlight control */
#define BLC_PWM_CTL2	_MMIO(DISPLAY_MMIO_BASE(dev_priv) + 0x61250) /* 965+ only */
#define   BLM_PWM_ENABLE		(1 << 31)
#define   BLM_COMBINATION_MODE		(1 << 30) /* gen4 only */
#define   BLM_PIPE_SELECT		(1 << 29)
#define   BLM_PIPE_SELECT_IVB		(3 << 29)
#define   BLM_PIPE_A			(0 << 29)
#define   BLM_PIPE_B			(1 << 29)
#define   BLM_PIPE_C			(2 << 29) /* ivb + */
#define   BLM_TRANSCODER_A		BLM_PIPE_A /* hsw */
#define   BLM_TRANSCODER_B		BLM_PIPE_B
#define   BLM_TRANSCODER_C		BLM_PIPE_C
#define   BLM_TRANSCODER_EDP		(3 << 29)
#define   BLM_PIPE(pipe)		((pipe) << 29)
#define   BLM_POLARITY_I965		(1 << 28) /* gen4 only */
#define   BLM_PHASE_IN_INTERUPT_STATUS	(1 << 26)
#define   BLM_PHASE_IN_ENABLE		(1 << 25)
#define   BLM_PHASE_IN_INTERUPT_ENABL	(1 << 24)
#define   BLM_PHASE_IN_TIME_BASE_SHIFT	(16)
#define   BLM_PHASE_IN_TIME_BASE_MASK	(0xff << 16)
#define   BLM_PHASE_IN_COUNT_SHIFT	(8)
#define   BLM_PHASE_IN_COUNT_MASK	(0xff << 8)
#define   BLM_PHASE_IN_INCR_SHIFT	(0)
#define   BLM_PHASE_IN_INCR_MASK	(0xff << 0)
#define BLC_PWM_CTL	_MMIO(DISPLAY_MMIO_BASE(dev_priv) + 0x61254)
/*
 * This is the most significant 15 bits of the number of backlight cycles in a
 * complete cycle of the modulated backlight control.
 *
 * The actual value is this field multiplied by two.
 */
#define   BACKLIGHT_MODULATION_FREQ_SHIFT	(17)
#define   BACKLIGHT_MODULATION_FREQ_MASK	(0x7fff << 17)
#define   BLM_LEGACY_MODE			(1 << 16) /* gen2 only */
/*
 * This is the number of cycles out of the backlight modulation cycle for which
 * the backlight is on.
 *
 * This field must be no greater than the number of cycles in the complete
 * backlight modulation cycle.
 */
#define   BACKLIGHT_DUTY_CYCLE_SHIFT		(0)
#define   BACKLIGHT_DUTY_CYCLE_MASK		(0xffff)
#define   BACKLIGHT_DUTY_CYCLE_MASK_PNV		(0xfffe)
#define   BLM_POLARITY_PNV			(1 << 0) /* pnv only */

#define BLC_HIST_CTL	_MMIO(DISPLAY_MMIO_BASE(dev_priv) + 0x61260)
#define  BLM_HISTOGRAM_ENABLE			(1 << 31)

/* New registers for PCH-split platforms. Safe where new bits show up, the
 * register layout machtes with gen4 BLC_PWM_CTL[12]. */
#define BLC_PWM_CPU_CTL2	_MMIO(0x48250)
#define BLC_PWM_CPU_CTL		_MMIO(0x48254)

#define HSW_BLC_PWM2_CTL	_MMIO(0x48350)

/* PCH CTL1 is totally different, all but the below bits are reserved. CTL2 is
 * like the normal CTL from gen4 and earlier. Hooray for confusing naming. */
#define BLC_PWM_PCH_CTL1	_MMIO(0xc8250)
#define   BLM_PCH_PWM_ENABLE			(1 << 31)
#define   BLM_PCH_OVERRIDE_ENABLE		(1 << 30)
#define   BLM_PCH_POLARITY			(1 << 29)
#define BLC_PWM_PCH_CTL2	_MMIO(0xc8254)

#define UTIL_PIN_CTL		_MMIO(0x48400)
#define   UTIL_PIN_ENABLE	(1 << 31)

#define   UTIL_PIN_PIPE(x)     ((x) << 29)
#define   UTIL_PIN_PIPE_MASK   (3 << 29)
#define   UTIL_PIN_MODE_PWM    (1 << 24)
#define   UTIL_PIN_MODE_MASK   (0xf << 24)
#define   UTIL_PIN_POLARITY    (1 << 22)

/* BXT backlight register definition. */
#define _BXT_BLC_PWM_CTL1			0xC8250
#define   BXT_BLC_PWM_ENABLE			(1 << 31)
#define   BXT_BLC_PWM_POLARITY			(1 << 29)
#define _BXT_BLC_PWM_FREQ1			0xC8254
#define _BXT_BLC_PWM_DUTY1			0xC8258

#define _BXT_BLC_PWM_CTL2			0xC8350
#define _BXT_BLC_PWM_FREQ2			0xC8354
#define _BXT_BLC_PWM_DUTY2			0xC8358

#define BXT_BLC_PWM_CTL(controller)    _MMIO_PIPE(controller,		\
					_BXT_BLC_PWM_CTL1, _BXT_BLC_PWM_CTL2)
#define BXT_BLC_PWM_FREQ(controller)   _MMIO_PIPE(controller, \
					_BXT_BLC_PWM_FREQ1, _BXT_BLC_PWM_FREQ2)
#define BXT_BLC_PWM_DUTY(controller)   _MMIO_PIPE(controller, \
					_BXT_BLC_PWM_DUTY1, _BXT_BLC_PWM_DUTY2)

#define PCH_GTC_CTL		_MMIO(0xe7000)
#define   PCH_GTC_ENABLE	(1 << 31)

/* TV port control */
#define TV_CTL			_MMIO(0x68000)
/* Enables the TV encoder */
# define TV_ENC_ENABLE			(1 << 31)
/* Sources the TV encoder input from pipe B instead of A. */
# define TV_ENC_PIPE_SEL_SHIFT		30
# define TV_ENC_PIPE_SEL_MASK		(1 << 30)
# define TV_ENC_PIPE_SEL(pipe)		((pipe) << 30)
/* Outputs composite video (DAC A only) */
# define TV_ENC_OUTPUT_COMPOSITE	(0 << 28)
/* Outputs SVideo video (DAC B/C) */
# define TV_ENC_OUTPUT_SVIDEO		(1 << 28)
/* Outputs Component video (DAC A/B/C) */
# define TV_ENC_OUTPUT_COMPONENT	(2 << 28)
/* Outputs Composite and SVideo (DAC A/B/C) */
# define TV_ENC_OUTPUT_SVIDEO_COMPOSITE	(3 << 28)
# define TV_TRILEVEL_SYNC		(1 << 21)
/* Enables slow sync generation (945GM only) */
# define TV_SLOW_SYNC			(1 << 20)
/* Selects 4x oversampling for 480i and 576p */
# define TV_OVERSAMPLE_4X		(0 << 18)
/* Selects 2x oversampling for 720p and 1080i */
# define TV_OVERSAMPLE_2X		(1 << 18)
/* Selects no oversampling for 1080p */
# define TV_OVERSAMPLE_NONE		(2 << 18)
/* Selects 8x oversampling */
# define TV_OVERSAMPLE_8X		(3 << 18)
# define TV_OVERSAMPLE_MASK		(3 << 18)
/* Selects progressive mode rather than interlaced */
# define TV_PROGRESSIVE			(1 << 17)
/* Sets the colorburst to PAL mode.  Required for non-M PAL modes. */
# define TV_PAL_BURST			(1 << 16)
/* Field for setting delay of Y compared to C */
# define TV_YC_SKEW_MASK		(7 << 12)
/* Enables a fix for 480p/576p standard definition modes on the 915GM only */
# define TV_ENC_SDP_FIX			(1 << 11)
/*
 * Enables a fix for the 915GM only.
 *
 * Not sure what it does.
 */
# define TV_ENC_C0_FIX			(1 << 10)
/* Bits that must be preserved by software */
# define TV_CTL_SAVE			((1 << 11) | (3 << 9) | (7 << 6) | 0xf)
# define TV_FUSE_STATE_MASK		(3 << 4)
/* Read-only state that reports all features enabled */
# define TV_FUSE_STATE_ENABLED		(0 << 4)
/* Read-only state that reports that Macrovision is disabled in hardware*/
# define TV_FUSE_STATE_NO_MACROVISION	(1 << 4)
/* Read-only state that reports that TV-out is disabled in hardware. */
# define TV_FUSE_STATE_DISABLED		(2 << 4)
/* Normal operation */
# define TV_TEST_MODE_NORMAL		(0 << 0)
/* Encoder test pattern 1 - combo pattern */
# define TV_TEST_MODE_PATTERN_1		(1 << 0)
/* Encoder test pattern 2 - full screen vertical 75% color bars */
# define TV_TEST_MODE_PATTERN_2		(2 << 0)
/* Encoder test pattern 3 - full screen horizontal 75% color bars */
# define TV_TEST_MODE_PATTERN_3		(3 << 0)
/* Encoder test pattern 4 - random noise */
# define TV_TEST_MODE_PATTERN_4		(4 << 0)
/* Encoder test pattern 5 - linear color ramps */
# define TV_TEST_MODE_PATTERN_5		(5 << 0)
/*
 * This test mode forces the DACs to 50% of full output.
 *
 * This is used for load detection in combination with TVDAC_SENSE_MASK
 */
# define TV_TEST_MODE_MONITOR_DETECT	(7 << 0)
# define TV_TEST_MODE_MASK		(7 << 0)

#define TV_DAC			_MMIO(0x68004)
# define TV_DAC_SAVE		0x00ffff00
/*
 * Reports that DAC state change logic has reported change (RO).
 *
 * This gets cleared when TV_DAC_STATE_EN is cleared
*/
# define TVDAC_STATE_CHG		(1 << 31)
# define TVDAC_SENSE_MASK		(7 << 28)
/* Reports that DAC A voltage is above the detect threshold */
# define TVDAC_A_SENSE			(1 << 30)
/* Reports that DAC B voltage is above the detect threshold */
# define TVDAC_B_SENSE			(1 << 29)
/* Reports that DAC C voltage is above the detect threshold */
# define TVDAC_C_SENSE			(1 << 28)
/*
 * Enables DAC state detection logic, for load-based TV detection.
 *
 * The PLL of the chosen pipe (in TV_CTL) must be running, and the encoder set
 * to off, for load detection to work.
 */
# define TVDAC_STATE_CHG_EN		(1 << 27)
/* Sets the DAC A sense value to high */
# define TVDAC_A_SENSE_CTL		(1 << 26)
/* Sets the DAC B sense value to high */
# define TVDAC_B_SENSE_CTL		(1 << 25)
/* Sets the DAC C sense value to high */
# define TVDAC_C_SENSE_CTL		(1 << 24)
/* Overrides the ENC_ENABLE and DAC voltage levels */
# define DAC_CTL_OVERRIDE		(1 << 7)
/* Sets the slew rate.  Must be preserved in software */
# define ENC_TVDAC_SLEW_FAST		(1 << 6)
# define DAC_A_1_3_V			(0 << 4)
# define DAC_A_1_1_V			(1 << 4)
# define DAC_A_0_7_V			(2 << 4)
# define DAC_A_MASK			(3 << 4)
# define DAC_B_1_3_V			(0 << 2)
# define DAC_B_1_1_V			(1 << 2)
# define DAC_B_0_7_V			(2 << 2)
# define DAC_B_MASK			(3 << 2)
# define DAC_C_1_3_V			(0 << 0)
# define DAC_C_1_1_V			(1 << 0)
# define DAC_C_0_7_V			(2 << 0)
# define DAC_C_MASK			(3 << 0)

/*
 * CSC coefficients are stored in a floating point format with 9 bits of
 * mantissa and 2 or 3 bits of exponent.  The exponent is represented as 2**-n,
 * where 2-bit exponents are unsigned n, and 3-bit exponents are signed n with
 * -1 (0x3) being the only legal negative value.
 */
#define TV_CSC_Y		_MMIO(0x68010)
# define TV_RY_MASK			0x07ff0000
# define TV_RY_SHIFT			16
# define TV_GY_MASK			0x00000fff
# define TV_GY_SHIFT			0

#define TV_CSC_Y2		_MMIO(0x68014)
# define TV_BY_MASK			0x07ff0000
# define TV_BY_SHIFT			16
/*
 * Y attenuation for component video.
 *
 * Stored in 1.9 fixed point.
 */
# define TV_AY_MASK			0x000003ff
# define TV_AY_SHIFT			0

#define TV_CSC_U		_MMIO(0x68018)
# define TV_RU_MASK			0x07ff0000
# define TV_RU_SHIFT			16
# define TV_GU_MASK			0x000007ff
# define TV_GU_SHIFT			0

#define TV_CSC_U2		_MMIO(0x6801c)
# define TV_BU_MASK			0x07ff0000
# define TV_BU_SHIFT			16
/*
 * U attenuation for component video.
 *
 * Stored in 1.9 fixed point.
 */
# define TV_AU_MASK			0x000003ff
# define TV_AU_SHIFT			0

#define TV_CSC_V		_MMIO(0x68020)
# define TV_RV_MASK			0x0fff0000
# define TV_RV_SHIFT			16
# define TV_GV_MASK			0x000007ff
# define TV_GV_SHIFT			0

#define TV_CSC_V2		_MMIO(0x68024)
# define TV_BV_MASK			0x07ff0000
# define TV_BV_SHIFT			16
/*
 * V attenuation for component video.
 *
 * Stored in 1.9 fixed point.
 */
# define TV_AV_MASK			0x000007ff
# define TV_AV_SHIFT			0

#define TV_CLR_KNOBS		_MMIO(0x68028)
/* 2s-complement brightness adjustment */
# define TV_BRIGHTNESS_MASK		0xff000000
# define TV_BRIGHTNESS_SHIFT		24
/* Contrast adjustment, as a 2.6 unsigned floating point number */
# define TV_CONTRAST_MASK		0x00ff0000
# define TV_CONTRAST_SHIFT		16
/* Saturation adjustment, as a 2.6 unsigned floating point number */
# define TV_SATURATION_MASK		0x0000ff00
# define TV_SATURATION_SHIFT		8
/* Hue adjustment, as an integer phase angle in degrees */
# define TV_HUE_MASK			0x000000ff
# define TV_HUE_SHIFT			0

#define TV_CLR_LEVEL		_MMIO(0x6802c)
/* Controls the DAC level for black */
# define TV_BLACK_LEVEL_MASK		0x01ff0000
# define TV_BLACK_LEVEL_SHIFT		16
/* Controls the DAC level for blanking */
# define TV_BLANK_LEVEL_MASK		0x000001ff
# define TV_BLANK_LEVEL_SHIFT		0

#define TV_H_CTL_1		_MMIO(0x68030)
/* Number of pixels in the hsync. */
# define TV_HSYNC_END_MASK		0x1fff0000
# define TV_HSYNC_END_SHIFT		16
/* Total number of pixels minus one in the line (display and blanking). */
# define TV_HTOTAL_MASK			0x00001fff
# define TV_HTOTAL_SHIFT		0

#define TV_H_CTL_2		_MMIO(0x68034)
/* Enables the colorburst (needed for non-component color) */
# define TV_BURST_ENA			(1 << 31)
/* Offset of the colorburst from the start of hsync, in pixels minus one. */
# define TV_HBURST_START_SHIFT		16
# define TV_HBURST_START_MASK		0x1fff0000
/* Length of the colorburst */
# define TV_HBURST_LEN_SHIFT		0
# define TV_HBURST_LEN_MASK		0x0001fff

#define TV_H_CTL_3		_MMIO(0x68038)
/* End of hblank, measured in pixels minus one from start of hsync */
# define TV_HBLANK_END_SHIFT		16
# define TV_HBLANK_END_MASK		0x1fff0000
/* Start of hblank, measured in pixels minus one from start of hsync */
# define TV_HBLANK_START_SHIFT		0
# define TV_HBLANK_START_MASK		0x0001fff

#define TV_V_CTL_1		_MMIO(0x6803c)
/* XXX */
# define TV_NBR_END_SHIFT		16
# define TV_NBR_END_MASK		0x07ff0000
/* XXX */
# define TV_VI_END_F1_SHIFT		8
# define TV_VI_END_F1_MASK		0x00003f00
/* XXX */
# define TV_VI_END_F2_SHIFT		0
# define TV_VI_END_F2_MASK		0x0000003f

#define TV_V_CTL_2		_MMIO(0x68040)
/* Length of vsync, in half lines */
# define TV_VSYNC_LEN_MASK		0x07ff0000
# define TV_VSYNC_LEN_SHIFT		16
/* Offset of the start of vsync in field 1, measured in one less than the
 * number of half lines.
 */
# define TV_VSYNC_START_F1_MASK		0x00007f00
# define TV_VSYNC_START_F1_SHIFT	8
/*
 * Offset of the start of vsync in field 2, measured in one less than the
 * number of half lines.
 */
# define TV_VSYNC_START_F2_MASK		0x0000007f
# define TV_VSYNC_START_F2_SHIFT	0

#define TV_V_CTL_3		_MMIO(0x68044)
/* Enables generation of the equalization signal */
# define TV_EQUAL_ENA			(1 << 31)
/* Length of vsync, in half lines */
# define TV_VEQ_LEN_MASK		0x007f0000
# define TV_VEQ_LEN_SHIFT		16
/* Offset of the start of equalization in field 1, measured in one less than
 * the number of half lines.
 */
# define TV_VEQ_START_F1_MASK		0x0007f00
# define TV_VEQ_START_F1_SHIFT		8
/*
 * Offset of the start of equalization in field 2, measured in one less than
 * the number of half lines.
 */
# define TV_VEQ_START_F2_MASK		0x000007f
# define TV_VEQ_START_F2_SHIFT		0

#define TV_V_CTL_4		_MMIO(0x68048)
/*
 * Offset to start of vertical colorburst, measured in one less than the
 * number of lines from vertical start.
 */
# define TV_VBURST_START_F1_MASK	0x003f0000
# define TV_VBURST_START_F1_SHIFT	16
/*
 * Offset to the end of vertical colorburst, measured in one less than the
 * number of lines from the start of NBR.
 */
# define TV_VBURST_END_F1_MASK		0x000000ff
# define TV_VBURST_END_F1_SHIFT		0

#define TV_V_CTL_5		_MMIO(0x6804c)
/*
 * Offset to start of vertical colorburst, measured in one less than the
 * number of lines from vertical start.
 */
# define TV_VBURST_START_F2_MASK	0x003f0000
# define TV_VBURST_START_F2_SHIFT	16
/*
 * Offset to the end of vertical colorburst, measured in one less than the
 * number of lines from the start of NBR.
 */
# define TV_VBURST_END_F2_MASK		0x000000ff
# define TV_VBURST_END_F2_SHIFT		0

#define TV_V_CTL_6		_MMIO(0x68050)
/*
 * Offset to start of vertical colorburst, measured in one less than the
 * number of lines from vertical start.
 */
# define TV_VBURST_START_F3_MASK	0x003f0000
# define TV_VBURST_START_F3_SHIFT	16
/*
 * Offset to the end of vertical colorburst, measured in one less than the
 * number of lines from the start of NBR.
 */
# define TV_VBURST_END_F3_MASK		0x000000ff
# define TV_VBURST_END_F3_SHIFT		0

#define TV_V_CTL_7		_MMIO(0x68054)
/*
 * Offset to start of vertical colorburst, measured in one less than the
 * number of lines from vertical start.
 */
# define TV_VBURST_START_F4_MASK	0x003f0000
# define TV_VBURST_START_F4_SHIFT	16
/*
 * Offset to the end of vertical colorburst, measured in one less than the
 * number of lines from the start of NBR.
 */
# define TV_VBURST_END_F4_MASK		0x000000ff
# define TV_VBURST_END_F4_SHIFT		0

#define TV_SC_CTL_1		_MMIO(0x68060)
/* Turns on the first subcarrier phase generation DDA */
# define TV_SC_DDA1_EN			(1 << 31)
/* Turns on the first subcarrier phase generation DDA */
# define TV_SC_DDA2_EN			(1 << 30)
/* Turns on the first subcarrier phase generation DDA */
# define TV_SC_DDA3_EN			(1 << 29)
/* Sets the subcarrier DDA to reset frequency every other field */
# define TV_SC_RESET_EVERY_2		(0 << 24)
/* Sets the subcarrier DDA to reset frequency every fourth field */
# define TV_SC_RESET_EVERY_4		(1 << 24)
/* Sets the subcarrier DDA to reset frequency every eighth field */
# define TV_SC_RESET_EVERY_8		(2 << 24)
/* Sets the subcarrier DDA to never reset the frequency */
# define TV_SC_RESET_NEVER		(3 << 24)
/* Sets the peak amplitude of the colorburst.*/
# define TV_BURST_LEVEL_MASK		0x00ff0000
# define TV_BURST_LEVEL_SHIFT		16
/* Sets the increment of the first subcarrier phase generation DDA */
# define TV_SCDDA1_INC_MASK		0x00000fff
# define TV_SCDDA1_INC_SHIFT		0

#define TV_SC_CTL_2		_MMIO(0x68064)
/* Sets the rollover for the second subcarrier phase generation DDA */
# define TV_SCDDA2_SIZE_MASK		0x7fff0000
# define TV_SCDDA2_SIZE_SHIFT		16
/* Sets the increent of the second subcarrier phase generation DDA */
# define TV_SCDDA2_INC_MASK		0x00007fff
# define TV_SCDDA2_INC_SHIFT		0

#define TV_SC_CTL_3		_MMIO(0x68068)
/* Sets the rollover for the third subcarrier phase generation DDA */
# define TV_SCDDA3_SIZE_MASK		0x7fff0000
# define TV_SCDDA3_SIZE_SHIFT		16
/* Sets the increent of the third subcarrier phase generation DDA */
# define TV_SCDDA3_INC_MASK		0x00007fff
# define TV_SCDDA3_INC_SHIFT		0

#define TV_WIN_POS		_MMIO(0x68070)
/* X coordinate of the display from the start of horizontal active */
# define TV_XPOS_MASK			0x1fff0000
# define TV_XPOS_SHIFT			16
/* Y coordinate of the display from the start of vertical active (NBR) */
# define TV_YPOS_MASK			0x00000fff
# define TV_YPOS_SHIFT			0

#define TV_WIN_SIZE		_MMIO(0x68074)
/* Horizontal size of the display window, measured in pixels*/
# define TV_XSIZE_MASK			0x1fff0000
# define TV_XSIZE_SHIFT			16
/*
 * Vertical size of the display window, measured in pixels.
 *
 * Must be even for interlaced modes.
 */
# define TV_YSIZE_MASK			0x00000fff
# define TV_YSIZE_SHIFT			0

#define TV_FILTER_CTL_1		_MMIO(0x68080)
/*
 * Enables automatic scaling calculation.
 *
 * If set, the rest of the registers are ignored, and the calculated values can
 * be read back from the register.
 */
# define TV_AUTO_SCALE			(1 << 31)
/*
 * Disables the vertical filter.
 *
 * This is required on modes more than 1024 pixels wide */
# define TV_V_FILTER_BYPASS		(1 << 29)
/* Enables adaptive vertical filtering */
# define TV_VADAPT			(1 << 28)
# define TV_VADAPT_MODE_MASK		(3 << 26)
/* Selects the least adaptive vertical filtering mode */
# define TV_VADAPT_MODE_LEAST		(0 << 26)
/* Selects the moderately adaptive vertical filtering mode */
# define TV_VADAPT_MODE_MODERATE	(1 << 26)
/* Selects the most adaptive vertical filtering mode */
# define TV_VADAPT_MODE_MOST		(3 << 26)
/*
 * Sets the horizontal scaling factor.
 *
 * This should be the fractional part of the horizontal scaling factor divided
 * by the oversampling rate.  TV_HSCALE should be less than 1, and set to:
 *
 * (src width - 1) / ((oversample * dest width) - 1)
 */
# define TV_HSCALE_FRAC_MASK		0x00003fff
# define TV_HSCALE_FRAC_SHIFT		0

#define TV_FILTER_CTL_2		_MMIO(0x68084)
/*
 * Sets the integer part of the 3.15 fixed-point vertical scaling factor.
 *
 * TV_VSCALE should be (src height - 1) / ((interlace * dest height) - 1)
 */
# define TV_VSCALE_INT_MASK		0x00038000
# define TV_VSCALE_INT_SHIFT		15
/*
 * Sets the fractional part of the 3.15 fixed-point vertical scaling factor.
 *
 * \sa TV_VSCALE_INT_MASK
 */
# define TV_VSCALE_FRAC_MASK		0x00007fff
# define TV_VSCALE_FRAC_SHIFT		0

#define TV_FILTER_CTL_3		_MMIO(0x68088)
/*
 * Sets the integer part of the 3.15 fixed-point vertical scaling factor.
 *
 * TV_VSCALE should be (src height - 1) / (1/4 * (dest height - 1))
 *
 * For progressive modes, TV_VSCALE_IP_INT should be set to zeroes.
 */
# define TV_VSCALE_IP_INT_MASK		0x00038000
# define TV_VSCALE_IP_INT_SHIFT		15
/*
 * Sets the fractional part of the 3.15 fixed-point vertical scaling factor.
 *
 * For progressive modes, TV_VSCALE_IP_INT should be set to zeroes.
 *
 * \sa TV_VSCALE_IP_INT_MASK
 */
# define TV_VSCALE_IP_FRAC_MASK		0x00007fff
# define TV_VSCALE_IP_FRAC_SHIFT		0

#define TV_CC_CONTROL		_MMIO(0x68090)
# define TV_CC_ENABLE			(1 << 31)
/*
 * Specifies which field to send the CC data in.
 *
 * CC data is usually sent in field 0.
 */
# define TV_CC_FID_MASK			(1 << 27)
# define TV_CC_FID_SHIFT		27
/* Sets the horizontal position of the CC data.  Usually 135. */
# define TV_CC_HOFF_MASK		0x03ff0000
# define TV_CC_HOFF_SHIFT		16
/* Sets the vertical position of the CC data.  Usually 21 */
# define TV_CC_LINE_MASK		0x0000003f
# define TV_CC_LINE_SHIFT		0

#define TV_CC_DATA		_MMIO(0x68094)
# define TV_CC_RDY			(1 << 31)
/* Second word of CC data to be transmitted. */
# define TV_CC_DATA_2_MASK		0x007f0000
# define TV_CC_DATA_2_SHIFT		16
/* First word of CC data to be transmitted. */
# define TV_CC_DATA_1_MASK		0x0000007f
# define TV_CC_DATA_1_SHIFT		0

#define TV_H_LUMA(i)		_MMIO(0x68100 + (i) * 4) /* 60 registers */
#define TV_H_CHROMA(i)		_MMIO(0x68200 + (i) * 4) /* 60 registers */
#define TV_V_LUMA(i)		_MMIO(0x68300 + (i) * 4) /* 43 registers */
#define TV_V_CHROMA(i)		_MMIO(0x68400 + (i) * 4) /* 43 registers */

/* Display Port */
#define DP_A			_MMIO(0x64000) /* eDP */
#define DP_B			_MMIO(0x64100)
#define DP_C			_MMIO(0x64200)
#define DP_D			_MMIO(0x64300)

#define VLV_DP_B		_MMIO(VLV_DISPLAY_BASE + 0x64100)
#define VLV_DP_C		_MMIO(VLV_DISPLAY_BASE + 0x64200)
#define CHV_DP_D		_MMIO(VLV_DISPLAY_BASE + 0x64300)

#define   DP_PORT_EN			(1 << 31)
#define   DP_PIPE_SEL_SHIFT		30
#define   DP_PIPE_SEL_MASK		(1 << 30)
#define   DP_PIPE_SEL(pipe)		((pipe) << 30)
#define   DP_PIPE_SEL_SHIFT_IVB		29
#define   DP_PIPE_SEL_MASK_IVB		(3 << 29)
#define   DP_PIPE_SEL_IVB(pipe)		((pipe) << 29)
#define   DP_PIPE_SEL_SHIFT_CHV		16
#define   DP_PIPE_SEL_MASK_CHV		(3 << 16)
#define   DP_PIPE_SEL_CHV(pipe)		((pipe) << 16)

/* Link training mode - select a suitable mode for each stage */
#define   DP_LINK_TRAIN_PAT_1		(0 << 28)
#define   DP_LINK_TRAIN_PAT_2		(1 << 28)
#define   DP_LINK_TRAIN_PAT_IDLE	(2 << 28)
#define   DP_LINK_TRAIN_OFF		(3 << 28)
#define   DP_LINK_TRAIN_MASK		(3 << 28)
#define   DP_LINK_TRAIN_SHIFT		28

/* CPT Link training mode */
#define   DP_LINK_TRAIN_PAT_1_CPT	(0 << 8)
#define   DP_LINK_TRAIN_PAT_2_CPT	(1 << 8)
#define   DP_LINK_TRAIN_PAT_IDLE_CPT	(2 << 8)
#define   DP_LINK_TRAIN_OFF_CPT		(3 << 8)
#define   DP_LINK_TRAIN_MASK_CPT	(7 << 8)
#define   DP_LINK_TRAIN_SHIFT_CPT	8

/* Signal voltages. These are mostly controlled by the other end */
#define   DP_VOLTAGE_0_4		(0 << 25)
#define   DP_VOLTAGE_0_6		(1 << 25)
#define   DP_VOLTAGE_0_8		(2 << 25)
#define   DP_VOLTAGE_1_2		(3 << 25)
#define   DP_VOLTAGE_MASK		(7 << 25)
#define   DP_VOLTAGE_SHIFT		25

/* Signal pre-emphasis levels, like voltages, the other end tells us what
 * they want
 */
#define   DP_PRE_EMPHASIS_0		(0 << 22)
#define   DP_PRE_EMPHASIS_3_5		(1 << 22)
#define   DP_PRE_EMPHASIS_6		(2 << 22)
#define   DP_PRE_EMPHASIS_9_5		(3 << 22)
#define   DP_PRE_EMPHASIS_MASK		(7 << 22)
#define   DP_PRE_EMPHASIS_SHIFT		22

/* How many wires to use. I guess 3 was too hard */
#define   DP_PORT_WIDTH(width)		(((width) - 1) << 19)
#define   DP_PORT_WIDTH_MASK		(7 << 19)
#define   DP_PORT_WIDTH_SHIFT		19

/* Mystic DPCD version 1.1 special mode */
#define   DP_ENHANCED_FRAMING		(1 << 18)

/* eDP */
#define   DP_PLL_FREQ_270MHZ		(0 << 16)
#define   DP_PLL_FREQ_162MHZ		(1 << 16)
#define   DP_PLL_FREQ_MASK		(3 << 16)

/* locked once port is enabled */
#define   DP_PORT_REVERSAL		(1 << 15)

/* eDP */
#define   DP_PLL_ENABLE			(1 << 14)

/* sends the clock on lane 15 of the PEG for debug */
#define   DP_CLOCK_OUTPUT_ENABLE	(1 << 13)

#define   DP_SCRAMBLING_DISABLE		(1 << 12)
#define   DP_SCRAMBLING_DISABLE_IRONLAKE	(1 << 7)

/* limit RGB values to avoid confusing TVs */
#define   DP_COLOR_RANGE_16_235		(1 << 8)

/* Turn on the audio link */
#define   DP_AUDIO_OUTPUT_ENABLE	(1 << 6)

/* vs and hs sync polarity */
#define   DP_SYNC_VS_HIGH		(1 << 4)
#define   DP_SYNC_HS_HIGH		(1 << 3)

/* A fantasy */
#define   DP_DETECTED			(1 << 2)

/* The aux channel provides a way to talk to the
 * signal sink for DDC etc. Max packet size supported
 * is 20 bytes in each direction, hence the 5 fixed
 * data registers
 */
#define _DPA_AUX_CH_CTL		(DISPLAY_MMIO_BASE(dev_priv) + 0x64010)
#define _DPA_AUX_CH_DATA1	(DISPLAY_MMIO_BASE(dev_priv) + 0x64014)
#define _DPA_AUX_CH_DATA2	(DISPLAY_MMIO_BASE(dev_priv) + 0x64018)
#define _DPA_AUX_CH_DATA3	(DISPLAY_MMIO_BASE(dev_priv) + 0x6401c)
#define _DPA_AUX_CH_DATA4	(DISPLAY_MMIO_BASE(dev_priv) + 0x64020)
#define _DPA_AUX_CH_DATA5	(DISPLAY_MMIO_BASE(dev_priv) + 0x64024)

#define _DPB_AUX_CH_CTL		(DISPLAY_MMIO_BASE(dev_priv) + 0x64110)
#define _DPB_AUX_CH_DATA1	(DISPLAY_MMIO_BASE(dev_priv) + 0x64114)
#define _DPB_AUX_CH_DATA2	(DISPLAY_MMIO_BASE(dev_priv) + 0x64118)
#define _DPB_AUX_CH_DATA3	(DISPLAY_MMIO_BASE(dev_priv) + 0x6411c)
#define _DPB_AUX_CH_DATA4	(DISPLAY_MMIO_BASE(dev_priv) + 0x64120)
#define _DPB_AUX_CH_DATA5	(DISPLAY_MMIO_BASE(dev_priv) + 0x64124)

#define _DPC_AUX_CH_CTL		(DISPLAY_MMIO_BASE(dev_priv) + 0x64210)
#define _DPC_AUX_CH_DATA1	(DISPLAY_MMIO_BASE(dev_priv) + 0x64214)
#define _DPC_AUX_CH_DATA2	(DISPLAY_MMIO_BASE(dev_priv) + 0x64218)
#define _DPC_AUX_CH_DATA3	(DISPLAY_MMIO_BASE(dev_priv) + 0x6421c)
#define _DPC_AUX_CH_DATA4	(DISPLAY_MMIO_BASE(dev_priv) + 0x64220)
#define _DPC_AUX_CH_DATA5	(DISPLAY_MMIO_BASE(dev_priv) + 0x64224)

#define _DPD_AUX_CH_CTL		(DISPLAY_MMIO_BASE(dev_priv) + 0x64310)
#define _DPD_AUX_CH_DATA1	(DISPLAY_MMIO_BASE(dev_priv) + 0x64314)
#define _DPD_AUX_CH_DATA2	(DISPLAY_MMIO_BASE(dev_priv) + 0x64318)
#define _DPD_AUX_CH_DATA3	(DISPLAY_MMIO_BASE(dev_priv) + 0x6431c)
#define _DPD_AUX_CH_DATA4	(DISPLAY_MMIO_BASE(dev_priv) + 0x64320)
#define _DPD_AUX_CH_DATA5	(DISPLAY_MMIO_BASE(dev_priv) + 0x64324)

#define _DPE_AUX_CH_CTL		(DISPLAY_MMIO_BASE(dev_priv) + 0x64410)
#define _DPE_AUX_CH_DATA1	(DISPLAY_MMIO_BASE(dev_priv) + 0x64414)
#define _DPE_AUX_CH_DATA2	(DISPLAY_MMIO_BASE(dev_priv) + 0x64418)
#define _DPE_AUX_CH_DATA3	(DISPLAY_MMIO_BASE(dev_priv) + 0x6441c)
#define _DPE_AUX_CH_DATA4	(DISPLAY_MMIO_BASE(dev_priv) + 0x64420)
#define _DPE_AUX_CH_DATA5	(DISPLAY_MMIO_BASE(dev_priv) + 0x64424)

#define _DPF_AUX_CH_CTL		(DISPLAY_MMIO_BASE(dev_priv) + 0x64510)
#define _DPF_AUX_CH_DATA1	(DISPLAY_MMIO_BASE(dev_priv) + 0x64514)
#define _DPF_AUX_CH_DATA2	(DISPLAY_MMIO_BASE(dev_priv) + 0x64518)
#define _DPF_AUX_CH_DATA3	(DISPLAY_MMIO_BASE(dev_priv) + 0x6451c)
#define _DPF_AUX_CH_DATA4	(DISPLAY_MMIO_BASE(dev_priv) + 0x64520)
#define _DPF_AUX_CH_DATA5	(DISPLAY_MMIO_BASE(dev_priv) + 0x64524)

#define DP_AUX_CH_CTL(aux_ch)	_MMIO_PORT(aux_ch, _DPA_AUX_CH_CTL, _DPB_AUX_CH_CTL)
#define DP_AUX_CH_DATA(aux_ch, i)	_MMIO(_PORT(aux_ch, _DPA_AUX_CH_DATA1, _DPB_AUX_CH_DATA1) + (i) * 4) /* 5 registers */

#define   DP_AUX_CH_CTL_SEND_BUSY	    (1 << 31)
#define   DP_AUX_CH_CTL_DONE		    (1 << 30)
#define   DP_AUX_CH_CTL_INTERRUPT	    (1 << 29)
#define   DP_AUX_CH_CTL_TIME_OUT_ERROR	    (1 << 28)
#define   DP_AUX_CH_CTL_TIME_OUT_400us	    (0 << 26)
#define   DP_AUX_CH_CTL_TIME_OUT_600us	    (1 << 26)
#define   DP_AUX_CH_CTL_TIME_OUT_800us	    (2 << 26)
#define   DP_AUX_CH_CTL_TIME_OUT_MAX	    (3 << 26) /* Varies per platform */
#define   DP_AUX_CH_CTL_TIME_OUT_MASK	    (3 << 26)
#define   DP_AUX_CH_CTL_RECEIVE_ERROR	    (1 << 25)
#define   DP_AUX_CH_CTL_MESSAGE_SIZE_MASK    (0x1f << 20)
#define   DP_AUX_CH_CTL_MESSAGE_SIZE_SHIFT   20
#define   DP_AUX_CH_CTL_PRECHARGE_2US_MASK   (0xf << 16)
#define   DP_AUX_CH_CTL_PRECHARGE_2US_SHIFT  16
#define   DP_AUX_CH_CTL_AUX_AKSV_SELECT	    (1 << 15)
#define   DP_AUX_CH_CTL_MANCHESTER_TEST	    (1 << 14)
#define   DP_AUX_CH_CTL_SYNC_TEST	    (1 << 13)
#define   DP_AUX_CH_CTL_DEGLITCH_TEST	    (1 << 12)
#define   DP_AUX_CH_CTL_PRECHARGE_TEST	    (1 << 11)
#define   DP_AUX_CH_CTL_BIT_CLOCK_2X_MASK    (0x7ff)
#define   DP_AUX_CH_CTL_BIT_CLOCK_2X_SHIFT   0
#define   DP_AUX_CH_CTL_PSR_DATA_AUX_REG_SKL	(1 << 14)
#define   DP_AUX_CH_CTL_FS_DATA_AUX_REG_SKL	(1 << 13)
#define   DP_AUX_CH_CTL_GTC_DATA_AUX_REG_SKL	(1 << 12)
#define   DP_AUX_CH_CTL_TBT_IO			(1 << 11)
#define   DP_AUX_CH_CTL_FW_SYNC_PULSE_SKL_MASK (0x1f << 5)
#define   DP_AUX_CH_CTL_FW_SYNC_PULSE_SKL(c) (((c) - 1) << 5)
#define   DP_AUX_CH_CTL_SYNC_PULSE_SKL(c)   ((c) - 1)

/*
 * Computing GMCH M and N values for the Display Port link
 *
 * GMCH M/N = dot clock * bytes per pixel / ls_clk * # of lanes
 *
 * ls_clk (we assume) is the DP link clock (1.62 or 2.7 GHz)
 *
 * The GMCH value is used internally
 *
 * bytes_per_pixel is the number of bytes coming out of the plane,
 * which is after the LUTs, so we want the bytes for our color format.
 * For our current usage, this is always 3, one byte for R, G and B.
 */
#define _PIPEA_DATA_M_G4X	0x70050
#define _PIPEB_DATA_M_G4X	0x71050

/* Transfer unit size for display port - 1, default is 0x3f (for TU size 64) */
#define  TU_SIZE(x)             (((x) - 1) << 25) /* default size 64 */
#define  TU_SIZE_SHIFT		25
#define  TU_SIZE_MASK           (0x3f << 25)

#define  DATA_LINK_M_N_MASK	(0xffffff)
#define  DATA_LINK_N_MAX	(0x800000)

#define _PIPEA_DATA_N_G4X	0x70054
#define _PIPEB_DATA_N_G4X	0x71054
#define   PIPE_GMCH_DATA_N_MASK			(0xffffff)

/*
 * Computing Link M and N values for the Display Port link
 *
 * Link M / N = pixel_clock / ls_clk
 *
 * (the DP spec calls pixel_clock the 'strm_clk')
 *
 * The Link value is transmitted in the Main Stream
 * Attributes and VB-ID.
 */

#define _PIPEA_LINK_M_G4X	0x70060
#define _PIPEB_LINK_M_G4X	0x71060
#define   PIPEA_DP_LINK_M_MASK			(0xffffff)

#define _PIPEA_LINK_N_G4X	0x70064
#define _PIPEB_LINK_N_G4X	0x71064
#define   PIPEA_DP_LINK_N_MASK			(0xffffff)

#define PIPE_DATA_M_G4X(pipe) _MMIO_PIPE(pipe, _PIPEA_DATA_M_G4X, _PIPEB_DATA_M_G4X)
#define PIPE_DATA_N_G4X(pipe) _MMIO_PIPE(pipe, _PIPEA_DATA_N_G4X, _PIPEB_DATA_N_G4X)
#define PIPE_LINK_M_G4X(pipe) _MMIO_PIPE(pipe, _PIPEA_LINK_M_G4X, _PIPEB_LINK_M_G4X)
#define PIPE_LINK_N_G4X(pipe) _MMIO_PIPE(pipe, _PIPEA_LINK_N_G4X, _PIPEB_LINK_N_G4X)

/* Display & cursor control */

/* Pipe A */
#define _PIPEADSL		0x70000
#define   DSL_LINEMASK_GEN2	0x00000fff
#define   DSL_LINEMASK_GEN3	0x00001fff
#define _PIPEACONF		0x70008
#define   PIPECONF_ENABLE	(1 << 31)
#define   PIPECONF_DISABLE	0
#define   PIPECONF_DOUBLE_WIDE	(1 << 30)
#define   I965_PIPECONF_ACTIVE	(1 << 30)
#define   PIPECONF_DSI_PLL_LOCKED	(1 << 29) /* vlv & pipe A only */
#define   PIPECONF_FRAME_START_DELAY_MASK (3 << 27)
#define   PIPECONF_SINGLE_WIDE	0
#define   PIPECONF_PIPE_UNLOCKED 0
#define   PIPECONF_PIPE_LOCKED	(1 << 25)
#define   PIPECONF_FORCE_BORDER	(1 << 25)
#define   PIPECONF_GAMMA_MODE_MASK_I9XX	(1 << 24) /* gmch */
#define   PIPECONF_GAMMA_MODE_MASK_ILK	(3 << 24) /* ilk-ivb */
#define   PIPECONF_GAMMA_MODE_8BIT	(0 << 24) /* gmch,ilk-ivb */
#define   PIPECONF_GAMMA_MODE_10BIT	(1 << 24) /* gmch,ilk-ivb */
#define   PIPECONF_GAMMA_MODE_12BIT	(2 << 24) /* ilk-ivb */
#define   PIPECONF_GAMMA_MODE_SPLIT	(3 << 24) /* ivb */
#define   PIPECONF_GAMMA_MODE(x)	((x) << 24) /* pass in GAMMA_MODE_MODE_* */
#define   PIPECONF_GAMMA_MODE_SHIFT	24
#define   PIPECONF_INTERLACE_MASK	(7 << 21)
#define   PIPECONF_INTERLACE_MASK_HSW	(3 << 21)
/* Note that pre-gen3 does not support interlaced display directly. Panel
 * fitting must be disabled on pre-ilk for interlaced. */
#define   PIPECONF_PROGRESSIVE			(0 << 21)
#define   PIPECONF_INTERLACE_W_SYNC_SHIFT_PANEL	(4 << 21) /* gen4 only */
#define   PIPECONF_INTERLACE_W_SYNC_SHIFT	(5 << 21) /* gen4 only */
#define   PIPECONF_INTERLACE_W_FIELD_INDICATION	(6 << 21)
#define   PIPECONF_INTERLACE_FIELD_0_ONLY	(7 << 21) /* gen3 only */
/* Ironlake and later have a complete new set of values for interlaced. PFIT
 * means panel fitter required, PF means progressive fetch, DBL means power
 * saving pixel doubling. */
#define   PIPECONF_PFIT_PF_INTERLACED_ILK	(1 << 21)
#define   PIPECONF_INTERLACED_ILK		(3 << 21)
#define   PIPECONF_INTERLACED_DBL_ILK		(4 << 21) /* ilk/snb only */
#define   PIPECONF_PFIT_PF_INTERLACED_DBL_ILK	(5 << 21) /* ilk/snb only */
#define   PIPECONF_INTERLACE_MODE_MASK		(7 << 21)
#define   PIPECONF_EDP_RR_MODE_SWITCH		(1 << 20)
#define   PIPECONF_CXSR_DOWNCLOCK	(1 << 16)
#define   PIPECONF_EDP_RR_MODE_SWITCH_VLV	(1 << 14)
#define   PIPECONF_COLOR_RANGE_SELECT	(1 << 13)
#define   PIPECONF_BPC_MASK	(0x7 << 5)
#define   PIPECONF_8BPC		(0 << 5)
#define   PIPECONF_10BPC	(1 << 5)
#define   PIPECONF_6BPC		(2 << 5)
#define   PIPECONF_12BPC	(3 << 5)
#define   PIPECONF_DITHER_EN	(1 << 4)
#define   PIPECONF_DITHER_TYPE_MASK (0x0000000c)
#define   PIPECONF_DITHER_TYPE_SP (0 << 2)
#define   PIPECONF_DITHER_TYPE_ST1 (1 << 2)
#define   PIPECONF_DITHER_TYPE_ST2 (2 << 2)
#define   PIPECONF_DITHER_TYPE_TEMP (3 << 2)
#define _PIPEASTAT		0x70024
#define   PIPE_FIFO_UNDERRUN_STATUS		(1UL << 31)
#define   SPRITE1_FLIP_DONE_INT_EN_VLV		(1UL << 30)
#define   PIPE_CRC_ERROR_ENABLE			(1UL << 29)
#define   PIPE_CRC_DONE_ENABLE			(1UL << 28)
#define   PERF_COUNTER2_INTERRUPT_EN		(1UL << 27)
#define   PIPE_GMBUS_EVENT_ENABLE		(1UL << 27)
#define   PLANE_FLIP_DONE_INT_EN_VLV		(1UL << 26)
#define   PIPE_HOTPLUG_INTERRUPT_ENABLE		(1UL << 26)
#define   PIPE_VSYNC_INTERRUPT_ENABLE		(1UL << 25)
#define   PIPE_DISPLAY_LINE_COMPARE_ENABLE	(1UL << 24)
#define   PIPE_DPST_EVENT_ENABLE		(1UL << 23)
#define   SPRITE0_FLIP_DONE_INT_EN_VLV		(1UL << 22)
#define   PIPE_LEGACY_BLC_EVENT_ENABLE		(1UL << 22)
#define   PIPE_ODD_FIELD_INTERRUPT_ENABLE	(1UL << 21)
#define   PIPE_EVEN_FIELD_INTERRUPT_ENABLE	(1UL << 20)
#define   PIPE_B_PSR_INTERRUPT_ENABLE_VLV	(1UL << 19)
#define   PERF_COUNTER_INTERRUPT_EN		(1UL << 19)
#define   PIPE_HOTPLUG_TV_INTERRUPT_ENABLE	(1UL << 18) /* pre-965 */
#define   PIPE_START_VBLANK_INTERRUPT_ENABLE	(1UL << 18) /* 965 or later */
#define   PIPE_FRAMESTART_INTERRUPT_ENABLE	(1UL << 17)
#define   PIPE_VBLANK_INTERRUPT_ENABLE		(1UL << 17)
#define   PIPEA_HBLANK_INT_EN_VLV		(1UL << 16)
#define   PIPE_OVERLAY_UPDATED_ENABLE		(1UL << 16)
#define   SPRITE1_FLIP_DONE_INT_STATUS_VLV	(1UL << 15)
#define   SPRITE0_FLIP_DONE_INT_STATUS_VLV	(1UL << 14)
#define   PIPE_CRC_ERROR_INTERRUPT_STATUS	(1UL << 13)
#define   PIPE_CRC_DONE_INTERRUPT_STATUS	(1UL << 12)
#define   PERF_COUNTER2_INTERRUPT_STATUS	(1UL << 11)
#define   PIPE_GMBUS_INTERRUPT_STATUS		(1UL << 11)
#define   PLANE_FLIP_DONE_INT_STATUS_VLV	(1UL << 10)
#define   PIPE_HOTPLUG_INTERRUPT_STATUS		(1UL << 10)
#define   PIPE_VSYNC_INTERRUPT_STATUS		(1UL << 9)
#define   PIPE_DISPLAY_LINE_COMPARE_STATUS	(1UL << 8)
#define   PIPE_DPST_EVENT_STATUS		(1UL << 7)
#define   PIPE_A_PSR_STATUS_VLV			(1UL << 6)
#define   PIPE_LEGACY_BLC_EVENT_STATUS		(1UL << 6)
#define   PIPE_ODD_FIELD_INTERRUPT_STATUS	(1UL << 5)
#define   PIPE_EVEN_FIELD_INTERRUPT_STATUS	(1UL << 4)
#define   PIPE_B_PSR_STATUS_VLV			(1UL << 3)
#define   PERF_COUNTER_INTERRUPT_STATUS		(1UL << 3)
#define   PIPE_HOTPLUG_TV_INTERRUPT_STATUS	(1UL << 2) /* pre-965 */
#define   PIPE_START_VBLANK_INTERRUPT_STATUS	(1UL << 2) /* 965 or later */
#define   PIPE_FRAMESTART_INTERRUPT_STATUS	(1UL << 1)
#define   PIPE_VBLANK_INTERRUPT_STATUS		(1UL << 1)
#define   PIPE_HBLANK_INT_STATUS		(1UL << 0)
#define   PIPE_OVERLAY_UPDATED_STATUS		(1UL << 0)

#define PIPESTAT_INT_ENABLE_MASK		0x7fff0000
#define PIPESTAT_INT_STATUS_MASK		0x0000ffff

#define PIPE_A_OFFSET		0x70000
#define PIPE_B_OFFSET		0x71000
#define PIPE_C_OFFSET		0x72000
#define CHV_PIPE_C_OFFSET	0x74000
/*
 * There's actually no pipe EDP. Some pipe registers have
 * simply shifted from the pipe to the transcoder, while
 * keeping their original offset. Thus we need PIPE_EDP_OFFSET
 * to access such registers in transcoder EDP.
 */
#define PIPE_EDP_OFFSET	0x7f000

/* ICL DSI 0 and 1 */
#define PIPE_DSI0_OFFSET	0x7b000
#define PIPE_DSI1_OFFSET	0x7b800

#define PIPECONF(pipe)		_MMIO_PIPE2(pipe, _PIPEACONF)
#define PIPEDSL(pipe)		_MMIO_PIPE2(pipe, _PIPEADSL)
#define PIPEFRAME(pipe)		_MMIO_PIPE2(pipe, _PIPEAFRAMEHIGH)
#define PIPEFRAMEPIXEL(pipe)	_MMIO_PIPE2(pipe, _PIPEAFRAMEPIXEL)
#define PIPESTAT(pipe)		_MMIO_PIPE2(pipe, _PIPEASTAT)

#define  _PIPEAGCMAX           0x70010
#define  _PIPEBGCMAX           0x71010
#define PIPEGCMAX(pipe, i)     _MMIO_PIPE2(pipe, _PIPEAGCMAX + (i) * 4)

#define _PIPE_MISC_A			0x70030
#define _PIPE_MISC_B			0x71030
#define   PIPEMISC_YUV420_ENABLE	(1 << 27)
#define   PIPEMISC_YUV420_MODE_FULL_BLEND (1 << 26)
#define   PIPEMISC_HDR_MODE_PRECISION	(1 << 23) /* icl+ */
#define   PIPEMISC_OUTPUT_COLORSPACE_YUV  (1 << 11)
#define   PIPEMISC_DITHER_BPC_MASK	(7 << 5)
#define   PIPEMISC_DITHER_8_BPC		(0 << 5)
#define   PIPEMISC_DITHER_10_BPC	(1 << 5)
#define   PIPEMISC_DITHER_6_BPC		(2 << 5)
#define   PIPEMISC_DITHER_12_BPC	(3 << 5)
#define   PIPEMISC_DITHER_ENABLE	(1 << 4)
#define   PIPEMISC_DITHER_TYPE_MASK	(3 << 2)
#define   PIPEMISC_DITHER_TYPE_SP	(0 << 2)
#define PIPEMISC(pipe)			_MMIO_PIPE2(pipe, _PIPE_MISC_A)

/* Skylake+ pipe bottom (background) color */
#define _SKL_BOTTOM_COLOR_A		0x70034
#define   SKL_BOTTOM_COLOR_GAMMA_ENABLE	(1 << 31)
#define   SKL_BOTTOM_COLOR_CSC_ENABLE	(1 << 30)
#define SKL_BOTTOM_COLOR(pipe)		_MMIO_PIPE2(pipe, _SKL_BOTTOM_COLOR_A)

#define VLV_DPFLIPSTAT				_MMIO(VLV_DISPLAY_BASE + 0x70028)
#define   PIPEB_LINE_COMPARE_INT_EN		(1 << 29)
#define   PIPEB_HLINE_INT_EN			(1 << 28)
#define   PIPEB_VBLANK_INT_EN			(1 << 27)
#define   SPRITED_FLIP_DONE_INT_EN		(1 << 26)
#define   SPRITEC_FLIP_DONE_INT_EN		(1 << 25)
#define   PLANEB_FLIP_DONE_INT_EN		(1 << 24)
#define   PIPE_PSR_INT_EN			(1 << 22)
#define   PIPEA_LINE_COMPARE_INT_EN		(1 << 21)
#define   PIPEA_HLINE_INT_EN			(1 << 20)
#define   PIPEA_VBLANK_INT_EN			(1 << 19)
#define   SPRITEB_FLIP_DONE_INT_EN		(1 << 18)
#define   SPRITEA_FLIP_DONE_INT_EN		(1 << 17)
#define   PLANEA_FLIPDONE_INT_EN		(1 << 16)
#define   PIPEC_LINE_COMPARE_INT_EN		(1 << 13)
#define   PIPEC_HLINE_INT_EN			(1 << 12)
#define   PIPEC_VBLANK_INT_EN			(1 << 11)
#define   SPRITEF_FLIPDONE_INT_EN		(1 << 10)
#define   SPRITEE_FLIPDONE_INT_EN		(1 << 9)
#define   PLANEC_FLIPDONE_INT_EN		(1 << 8)

#define DPINVGTT				_MMIO(VLV_DISPLAY_BASE + 0x7002c) /* VLV/CHV only */
#define   SPRITEF_INVALID_GTT_INT_EN		(1 << 27)
#define   SPRITEE_INVALID_GTT_INT_EN		(1 << 26)
#define   PLANEC_INVALID_GTT_INT_EN		(1 << 25)
#define   CURSORC_INVALID_GTT_INT_EN		(1 << 24)
#define   CURSORB_INVALID_GTT_INT_EN		(1 << 23)
#define   CURSORA_INVALID_GTT_INT_EN		(1 << 22)
#define   SPRITED_INVALID_GTT_INT_EN		(1 << 21)
#define   SPRITEC_INVALID_GTT_INT_EN		(1 << 20)
#define   PLANEB_INVALID_GTT_INT_EN		(1 << 19)
#define   SPRITEB_INVALID_GTT_INT_EN		(1 << 18)
#define   SPRITEA_INVALID_GTT_INT_EN		(1 << 17)
#define   PLANEA_INVALID_GTT_INT_EN		(1 << 16)
#define   DPINVGTT_EN_MASK			0xff0000
#define   DPINVGTT_EN_MASK_CHV			0xfff0000
#define   SPRITEF_INVALID_GTT_STATUS		(1 << 11)
#define   SPRITEE_INVALID_GTT_STATUS		(1 << 10)
#define   PLANEC_INVALID_GTT_STATUS		(1 << 9)
#define   CURSORC_INVALID_GTT_STATUS		(1 << 8)
#define   CURSORB_INVALID_GTT_STATUS		(1 << 7)
#define   CURSORA_INVALID_GTT_STATUS		(1 << 6)
#define   SPRITED_INVALID_GTT_STATUS		(1 << 5)
#define   SPRITEC_INVALID_GTT_STATUS		(1 << 4)
#define   PLANEB_INVALID_GTT_STATUS		(1 << 3)
#define   SPRITEB_INVALID_GTT_STATUS		(1 << 2)
#define   SPRITEA_INVALID_GTT_STATUS		(1 << 1)
#define   PLANEA_INVALID_GTT_STATUS		(1 << 0)
#define   DPINVGTT_STATUS_MASK			0xff
#define   DPINVGTT_STATUS_MASK_CHV		0xfff

#define DSPARB			_MMIO(DISPLAY_MMIO_BASE(dev_priv) + 0x70030)
#define   DSPARB_CSTART_MASK	(0x7f << 7)
#define   DSPARB_CSTART_SHIFT	7
#define   DSPARB_BSTART_MASK	(0x7f)
#define   DSPARB_BSTART_SHIFT	0
#define   DSPARB_BEND_SHIFT	9 /* on 855 */
#define   DSPARB_AEND_SHIFT	0
#define   DSPARB_SPRITEA_SHIFT_VLV	0
#define   DSPARB_SPRITEA_MASK_VLV	(0xff << 0)
#define   DSPARB_SPRITEB_SHIFT_VLV	8
#define   DSPARB_SPRITEB_MASK_VLV	(0xff << 8)
#define   DSPARB_SPRITEC_SHIFT_VLV	16
#define   DSPARB_SPRITEC_MASK_VLV	(0xff << 16)
#define   DSPARB_SPRITED_SHIFT_VLV	24
#define   DSPARB_SPRITED_MASK_VLV	(0xff << 24)
#define DSPARB2				_MMIO(VLV_DISPLAY_BASE + 0x70060) /* vlv/chv */
#define   DSPARB_SPRITEA_HI_SHIFT_VLV	0
#define   DSPARB_SPRITEA_HI_MASK_VLV	(0x1 << 0)
#define   DSPARB_SPRITEB_HI_SHIFT_VLV	4
#define   DSPARB_SPRITEB_HI_MASK_VLV	(0x1 << 4)
#define   DSPARB_SPRITEC_HI_SHIFT_VLV	8
#define   DSPARB_SPRITEC_HI_MASK_VLV	(0x1 << 8)
#define   DSPARB_SPRITED_HI_SHIFT_VLV	12
#define   DSPARB_SPRITED_HI_MASK_VLV	(0x1 << 12)
#define   DSPARB_SPRITEE_HI_SHIFT_VLV	16
#define   DSPARB_SPRITEE_HI_MASK_VLV	(0x1 << 16)
#define   DSPARB_SPRITEF_HI_SHIFT_VLV	20
#define   DSPARB_SPRITEF_HI_MASK_VLV	(0x1 << 20)
#define DSPARB3				_MMIO(VLV_DISPLAY_BASE + 0x7006c) /* chv */
#define   DSPARB_SPRITEE_SHIFT_VLV	0
#define   DSPARB_SPRITEE_MASK_VLV	(0xff << 0)
#define   DSPARB_SPRITEF_SHIFT_VLV	8
#define   DSPARB_SPRITEF_MASK_VLV	(0xff << 8)

/* pnv/gen4/g4x/vlv/chv */
#define DSPFW1		_MMIO(DISPLAY_MMIO_BASE(dev_priv) + 0x70034)
#define   DSPFW_SR_SHIFT		23
#define   DSPFW_SR_MASK			(0x1ff << 23)
#define   DSPFW_CURSORB_SHIFT		16
#define   DSPFW_CURSORB_MASK		(0x3f << 16)
#define   DSPFW_PLANEB_SHIFT		8
#define   DSPFW_PLANEB_MASK		(0x7f << 8)
#define   DSPFW_PLANEB_MASK_VLV		(0xff << 8) /* vlv/chv */
#define   DSPFW_PLANEA_SHIFT		0
#define   DSPFW_PLANEA_MASK		(0x7f << 0)
#define   DSPFW_PLANEA_MASK_VLV		(0xff << 0) /* vlv/chv */
#define DSPFW2		_MMIO(DISPLAY_MMIO_BASE(dev_priv) + 0x70038)
#define   DSPFW_FBC_SR_EN		(1 << 31)	  /* g4x */
#define   DSPFW_FBC_SR_SHIFT		28
#define   DSPFW_FBC_SR_MASK		(0x7 << 28) /* g4x */
#define   DSPFW_FBC_HPLL_SR_SHIFT	24
#define   DSPFW_FBC_HPLL_SR_MASK	(0xf << 24) /* g4x */
#define   DSPFW_SPRITEB_SHIFT		(16)
#define   DSPFW_SPRITEB_MASK		(0x7f << 16) /* g4x */
#define   DSPFW_SPRITEB_MASK_VLV	(0xff << 16) /* vlv/chv */
#define   DSPFW_CURSORA_SHIFT		8
#define   DSPFW_CURSORA_MASK		(0x3f << 8)
#define   DSPFW_PLANEC_OLD_SHIFT	0
#define   DSPFW_PLANEC_OLD_MASK		(0x7f << 0) /* pre-gen4 sprite C */
#define   DSPFW_SPRITEA_SHIFT		0
#define   DSPFW_SPRITEA_MASK		(0x7f << 0) /* g4x */
#define   DSPFW_SPRITEA_MASK_VLV	(0xff << 0) /* vlv/chv */
#define DSPFW3		_MMIO(DISPLAY_MMIO_BASE(dev_priv) + 0x7003c)
#define   DSPFW_HPLL_SR_EN		(1 << 31)
#define   PINEVIEW_SELF_REFRESH_EN	(1 << 30)
#define   DSPFW_CURSOR_SR_SHIFT		24
#define   DSPFW_CURSOR_SR_MASK		(0x3f << 24)
#define   DSPFW_HPLL_CURSOR_SHIFT	16
#define   DSPFW_HPLL_CURSOR_MASK	(0x3f << 16)
#define   DSPFW_HPLL_SR_SHIFT		0
#define   DSPFW_HPLL_SR_MASK		(0x1ff << 0)

/* vlv/chv */
#define DSPFW4		_MMIO(VLV_DISPLAY_BASE + 0x70070)
#define   DSPFW_SPRITEB_WM1_SHIFT	16
#define   DSPFW_SPRITEB_WM1_MASK	(0xff << 16)
#define   DSPFW_CURSORA_WM1_SHIFT	8
#define   DSPFW_CURSORA_WM1_MASK	(0x3f << 8)
#define   DSPFW_SPRITEA_WM1_SHIFT	0
#define   DSPFW_SPRITEA_WM1_MASK	(0xff << 0)
#define DSPFW5		_MMIO(VLV_DISPLAY_BASE + 0x70074)
#define   DSPFW_PLANEB_WM1_SHIFT	24
#define   DSPFW_PLANEB_WM1_MASK		(0xff << 24)
#define   DSPFW_PLANEA_WM1_SHIFT	16
#define   DSPFW_PLANEA_WM1_MASK		(0xff << 16)
#define   DSPFW_CURSORB_WM1_SHIFT	8
#define   DSPFW_CURSORB_WM1_MASK	(0x3f << 8)
#define   DSPFW_CURSOR_SR_WM1_SHIFT	0
#define   DSPFW_CURSOR_SR_WM1_MASK	(0x3f << 0)
#define DSPFW6		_MMIO(VLV_DISPLAY_BASE + 0x70078)
#define   DSPFW_SR_WM1_SHIFT		0
#define   DSPFW_SR_WM1_MASK		(0x1ff << 0)
#define DSPFW7		_MMIO(VLV_DISPLAY_BASE + 0x7007c)
#define DSPFW7_CHV	_MMIO(VLV_DISPLAY_BASE + 0x700b4) /* wtf #1? */
#define   DSPFW_SPRITED_WM1_SHIFT	24
#define   DSPFW_SPRITED_WM1_MASK	(0xff << 24)
#define   DSPFW_SPRITED_SHIFT		16
#define   DSPFW_SPRITED_MASK_VLV	(0xff << 16)
#define   DSPFW_SPRITEC_WM1_SHIFT	8
#define   DSPFW_SPRITEC_WM1_MASK	(0xff << 8)
#define   DSPFW_SPRITEC_SHIFT		0
#define   DSPFW_SPRITEC_MASK_VLV	(0xff << 0)
#define DSPFW8_CHV	_MMIO(VLV_DISPLAY_BASE + 0x700b8)
#define   DSPFW_SPRITEF_WM1_SHIFT	24
#define   DSPFW_SPRITEF_WM1_MASK	(0xff << 24)
#define   DSPFW_SPRITEF_SHIFT		16
#define   DSPFW_SPRITEF_MASK_VLV	(0xff << 16)
#define   DSPFW_SPRITEE_WM1_SHIFT	8
#define   DSPFW_SPRITEE_WM1_MASK	(0xff << 8)
#define   DSPFW_SPRITEE_SHIFT		0
#define   DSPFW_SPRITEE_MASK_VLV	(0xff << 0)
#define DSPFW9_CHV	_MMIO(VLV_DISPLAY_BASE + 0x7007c) /* wtf #2? */
#define   DSPFW_PLANEC_WM1_SHIFT	24
#define   DSPFW_PLANEC_WM1_MASK		(0xff << 24)
#define   DSPFW_PLANEC_SHIFT		16
#define   DSPFW_PLANEC_MASK_VLV		(0xff << 16)
#define   DSPFW_CURSORC_WM1_SHIFT	8
#define   DSPFW_CURSORC_WM1_MASK	(0x3f << 16)
#define   DSPFW_CURSORC_SHIFT		0
#define   DSPFW_CURSORC_MASK		(0x3f << 0)

/* vlv/chv high order bits */
#define DSPHOWM		_MMIO(VLV_DISPLAY_BASE + 0x70064)
#define   DSPFW_SR_HI_SHIFT		24
#define   DSPFW_SR_HI_MASK		(3 << 24) /* 2 bits for chv, 1 for vlv */
#define   DSPFW_SPRITEF_HI_SHIFT	23
#define   DSPFW_SPRITEF_HI_MASK		(1 << 23)
#define   DSPFW_SPRITEE_HI_SHIFT	22
#define   DSPFW_SPRITEE_HI_MASK		(1 << 22)
#define   DSPFW_PLANEC_HI_SHIFT		21
#define   DSPFW_PLANEC_HI_MASK		(1 << 21)
#define   DSPFW_SPRITED_HI_SHIFT	20
#define   DSPFW_SPRITED_HI_MASK		(1 << 20)
#define   DSPFW_SPRITEC_HI_SHIFT	16
#define   DSPFW_SPRITEC_HI_MASK		(1 << 16)
#define   DSPFW_PLANEB_HI_SHIFT		12
#define   DSPFW_PLANEB_HI_MASK		(1 << 12)
#define   DSPFW_SPRITEB_HI_SHIFT	8
#define   DSPFW_SPRITEB_HI_MASK		(1 << 8)
#define   DSPFW_SPRITEA_HI_SHIFT	4
#define   DSPFW_SPRITEA_HI_MASK		(1 << 4)
#define   DSPFW_PLANEA_HI_SHIFT		0
#define   DSPFW_PLANEA_HI_MASK		(1 << 0)
#define DSPHOWM1	_MMIO(VLV_DISPLAY_BASE + 0x70068)
#define   DSPFW_SR_WM1_HI_SHIFT		24
#define   DSPFW_SR_WM1_HI_MASK		(3 << 24) /* 2 bits for chv, 1 for vlv */
#define   DSPFW_SPRITEF_WM1_HI_SHIFT	23
#define   DSPFW_SPRITEF_WM1_HI_MASK	(1 << 23)
#define   DSPFW_SPRITEE_WM1_HI_SHIFT	22
#define   DSPFW_SPRITEE_WM1_HI_MASK	(1 << 22)
#define   DSPFW_PLANEC_WM1_HI_SHIFT	21
#define   DSPFW_PLANEC_WM1_HI_MASK	(1 << 21)
#define   DSPFW_SPRITED_WM1_HI_SHIFT	20
#define   DSPFW_SPRITED_WM1_HI_MASK	(1 << 20)
#define   DSPFW_SPRITEC_WM1_HI_SHIFT	16
#define   DSPFW_SPRITEC_WM1_HI_MASK	(1 << 16)
#define   DSPFW_PLANEB_WM1_HI_SHIFT	12
#define   DSPFW_PLANEB_WM1_HI_MASK	(1 << 12)
#define   DSPFW_SPRITEB_WM1_HI_SHIFT	8
#define   DSPFW_SPRITEB_WM1_HI_MASK	(1 << 8)
#define   DSPFW_SPRITEA_WM1_HI_SHIFT	4
#define   DSPFW_SPRITEA_WM1_HI_MASK	(1 << 4)
#define   DSPFW_PLANEA_WM1_HI_SHIFT	0
#define   DSPFW_PLANEA_WM1_HI_MASK	(1 << 0)

/* drain latency register values*/
#define VLV_DDL(pipe)			_MMIO(VLV_DISPLAY_BASE + 0x70050 + 4 * (pipe))
#define DDL_CURSOR_SHIFT		24
#define DDL_SPRITE_SHIFT(sprite)	(8 + 8 * (sprite))
#define DDL_PLANE_SHIFT			0
#define DDL_PRECISION_HIGH		(1 << 7)
#define DDL_PRECISION_LOW		(0 << 7)
#define DRAIN_LATENCY_MASK		0x7f

#define CBR1_VLV			_MMIO(VLV_DISPLAY_BASE + 0x70400)
#define  CBR_PND_DEADLINE_DISABLE	(1 << 31)
#define  CBR_PWM_CLOCK_MUX_SELECT	(1 << 30)

#define CBR4_VLV			_MMIO(VLV_DISPLAY_BASE + 0x70450)
#define  CBR_DPLLBMD_PIPE(pipe)		(1 << (7 + (pipe) * 11)) /* pipes B and C */

/* FIFO watermark sizes etc */
#define G4X_FIFO_LINE_SIZE	64
#define I915_FIFO_LINE_SIZE	64
#define I830_FIFO_LINE_SIZE	32

#define VALLEYVIEW_FIFO_SIZE	255
#define G4X_FIFO_SIZE		127
#define I965_FIFO_SIZE		512
#define I945_FIFO_SIZE		127
#define I915_FIFO_SIZE		95
#define I855GM_FIFO_SIZE	127 /* In cachelines */
#define I830_FIFO_SIZE		95

#define VALLEYVIEW_MAX_WM	0xff
#define G4X_MAX_WM		0x3f
#define I915_MAX_WM		0x3f

#define PINEVIEW_DISPLAY_FIFO	512 /* in 64byte unit */
#define PINEVIEW_FIFO_LINE_SIZE	64
#define PINEVIEW_MAX_WM		0x1ff
#define PINEVIEW_DFT_WM		0x3f
#define PINEVIEW_DFT_HPLLOFF_WM	0
#define PINEVIEW_GUARD_WM		10
#define PINEVIEW_CURSOR_FIFO		64
#define PINEVIEW_CURSOR_MAX_WM	0x3f
#define PINEVIEW_CURSOR_DFT_WM	0
#define PINEVIEW_CURSOR_GUARD_WM	5

#define VALLEYVIEW_CURSOR_MAX_WM 64
#define I965_CURSOR_FIFO	64
#define I965_CURSOR_MAX_WM	32
#define I965_CURSOR_DFT_WM	8

/* Watermark register definitions for SKL */
#define _CUR_WM_A_0		0x70140
#define _CUR_WM_B_0		0x71140
#define _PLANE_WM_1_A_0		0x70240
#define _PLANE_WM_1_B_0		0x71240
#define _PLANE_WM_2_A_0		0x70340
#define _PLANE_WM_2_B_0		0x71340
#define _PLANE_WM_TRANS_1_A_0	0x70268
#define _PLANE_WM_TRANS_1_B_0	0x71268
#define _PLANE_WM_TRANS_2_A_0	0x70368
#define _PLANE_WM_TRANS_2_B_0	0x71368
#define _CUR_WM_TRANS_A_0	0x70168
#define _CUR_WM_TRANS_B_0	0x71168
#define   PLANE_WM_EN		(1 << 31)
#define   PLANE_WM_IGNORE_LINES	(1 << 30)
#define   PLANE_WM_LINES_SHIFT	14
#define   PLANE_WM_LINES_MASK	0x1f
#define   PLANE_WM_BLOCKS_MASK	0x7ff /* skl+: 10 bits, icl+ 11 bits */

#define _CUR_WM_0(pipe) _PIPE(pipe, _CUR_WM_A_0, _CUR_WM_B_0)
#define CUR_WM(pipe, level) _MMIO(_CUR_WM_0(pipe) + ((4) * (level)))
#define CUR_WM_TRANS(pipe) _MMIO_PIPE(pipe, _CUR_WM_TRANS_A_0, _CUR_WM_TRANS_B_0)

#define _PLANE_WM_1(pipe) _PIPE(pipe, _PLANE_WM_1_A_0, _PLANE_WM_1_B_0)
#define _PLANE_WM_2(pipe) _PIPE(pipe, _PLANE_WM_2_A_0, _PLANE_WM_2_B_0)
#define _PLANE_WM_BASE(pipe, plane)	\
			_PLANE(plane, _PLANE_WM_1(pipe), _PLANE_WM_2(pipe))
#define PLANE_WM(pipe, plane, level)	\
			_MMIO(_PLANE_WM_BASE(pipe, plane) + ((4) * (level)))
#define _PLANE_WM_TRANS_1(pipe)	\
			_PIPE(pipe, _PLANE_WM_TRANS_1_A_0, _PLANE_WM_TRANS_1_B_0)
#define _PLANE_WM_TRANS_2(pipe)	\
			_PIPE(pipe, _PLANE_WM_TRANS_2_A_0, _PLANE_WM_TRANS_2_B_0)
#define PLANE_WM_TRANS(pipe, plane)	\
	_MMIO(_PLANE(plane, _PLANE_WM_TRANS_1(pipe), _PLANE_WM_TRANS_2(pipe)))

/* define the Watermark register on Ironlake */
#define WM0_PIPEA_ILK		_MMIO(0x45100)
#define  WM0_PIPE_PLANE_MASK	(0xffff << 16)
#define  WM0_PIPE_PLANE_SHIFT	16
#define  WM0_PIPE_SPRITE_MASK	(0xff << 8)
#define  WM0_PIPE_SPRITE_SHIFT	8
#define  WM0_PIPE_CURSOR_MASK	(0xff)

#define WM0_PIPEB_ILK		_MMIO(0x45104)
#define WM0_PIPEC_IVB		_MMIO(0x45200)
#define WM1_LP_ILK		_MMIO(0x45108)
#define  WM1_LP_SR_EN		(1 << 31)
#define  WM1_LP_LATENCY_SHIFT	24
#define  WM1_LP_LATENCY_MASK	(0x7f << 24)
#define  WM1_LP_FBC_MASK	(0xf << 20)
#define  WM1_LP_FBC_SHIFT	20
#define  WM1_LP_FBC_SHIFT_BDW	19
#define  WM1_LP_SR_MASK		(0x7ff << 8)
#define  WM1_LP_SR_SHIFT	8
#define  WM1_LP_CURSOR_MASK	(0xff)
#define WM2_LP_ILK		_MMIO(0x4510c)
#define  WM2_LP_EN		(1 << 31)
#define WM3_LP_ILK		_MMIO(0x45110)
#define  WM3_LP_EN		(1 << 31)
#define WM1S_LP_ILK		_MMIO(0x45120)
#define WM2S_LP_IVB		_MMIO(0x45124)
#define WM3S_LP_IVB		_MMIO(0x45128)
#define  WM1S_LP_EN		(1 << 31)

#define HSW_WM_LP_VAL(lat, fbc, pri, cur) \
	(WM3_LP_EN | ((lat) << WM1_LP_LATENCY_SHIFT) | \
	 ((fbc) << WM1_LP_FBC_SHIFT) | ((pri) << WM1_LP_SR_SHIFT) | (cur))

/* Memory latency timer register */
#define MLTR_ILK		_MMIO(0x11222)
#define  MLTR_WM1_SHIFT		0
#define  MLTR_WM2_SHIFT		8
/* the unit of memory self-refresh latency time is 0.5us */
#define  ILK_SRLT_MASK		0x3f


/* the address where we get all kinds of latency value */
#define SSKPD			_MMIO(0x5d10)
#define SSKPD_WM_MASK		0x3f
#define SSKPD_WM0_SHIFT		0
#define SSKPD_WM1_SHIFT		8
#define SSKPD_WM2_SHIFT		16
#define SSKPD_WM3_SHIFT		24

/*
 * The two pipe frame counter registers are not synchronized, so
 * reading a stable value is somewhat tricky. The following code
 * should work:
 *
 *  do {
 *    high1 = ((INREG(PIPEAFRAMEHIGH) & PIPE_FRAME_HIGH_MASK) >>
 *             PIPE_FRAME_HIGH_SHIFT;
 *    low1 =  ((INREG(PIPEAFRAMEPIXEL) & PIPE_FRAME_LOW_MASK) >>
 *             PIPE_FRAME_LOW_SHIFT);
 *    high2 = ((INREG(PIPEAFRAMEHIGH) & PIPE_FRAME_HIGH_MASK) >>
 *             PIPE_FRAME_HIGH_SHIFT);
 *  } while (high1 != high2);
 *  frame = (high1 << 8) | low1;
 */
#define _PIPEAFRAMEHIGH          0x70040
#define   PIPE_FRAME_HIGH_MASK    0x0000ffff
#define   PIPE_FRAME_HIGH_SHIFT   0
#define _PIPEAFRAMEPIXEL         0x70044
#define   PIPE_FRAME_LOW_MASK     0xff000000
#define   PIPE_FRAME_LOW_SHIFT    24
#define   PIPE_PIXEL_MASK         0x00ffffff
#define   PIPE_PIXEL_SHIFT        0
/* GM45+ just has to be different */
#define _PIPEA_FRMCOUNT_G4X	0x70040
#define _PIPEA_FLIPCOUNT_G4X	0x70044
#define PIPE_FRMCOUNT_G4X(pipe) _MMIO_PIPE2(pipe, _PIPEA_FRMCOUNT_G4X)
#define PIPE_FLIPCOUNT_G4X(pipe) _MMIO_PIPE2(pipe, _PIPEA_FLIPCOUNT_G4X)

/* Cursor A & B regs */
#define _CURACNTR		0x70080
/* Old style CUR*CNTR flags (desktop 8xx) */
#define   CURSOR_ENABLE		0x80000000
#define   CURSOR_GAMMA_ENABLE	0x40000000
#define   CURSOR_STRIDE_SHIFT	28
#define   CURSOR_STRIDE(x)	((ffs(x) - 9) << CURSOR_STRIDE_SHIFT) /* 256,512,1k,2k */
#define   CURSOR_FORMAT_SHIFT	24
#define   CURSOR_FORMAT_MASK	(0x07 << CURSOR_FORMAT_SHIFT)
#define   CURSOR_FORMAT_2C	(0x00 << CURSOR_FORMAT_SHIFT)
#define   CURSOR_FORMAT_3C	(0x01 << CURSOR_FORMAT_SHIFT)
#define   CURSOR_FORMAT_4C	(0x02 << CURSOR_FORMAT_SHIFT)
#define   CURSOR_FORMAT_ARGB	(0x04 << CURSOR_FORMAT_SHIFT)
#define   CURSOR_FORMAT_XRGB	(0x05 << CURSOR_FORMAT_SHIFT)
/* New style CUR*CNTR flags */
#define   MCURSOR_MODE		0x27
#define   MCURSOR_MODE_DISABLE   0x00
#define   MCURSOR_MODE_128_32B_AX 0x02
#define   MCURSOR_MODE_256_32B_AX 0x03
#define   MCURSOR_MODE_64_32B_AX 0x07
#define   MCURSOR_MODE_128_ARGB_AX ((1 << 5) | MCURSOR_MODE_128_32B_AX)
#define   MCURSOR_MODE_256_ARGB_AX ((1 << 5) | MCURSOR_MODE_256_32B_AX)
#define   MCURSOR_MODE_64_ARGB_AX ((1 << 5) | MCURSOR_MODE_64_32B_AX)
#define   MCURSOR_PIPE_SELECT_MASK	(0x3 << 28)
#define   MCURSOR_PIPE_SELECT_SHIFT	28
#define   MCURSOR_PIPE_SELECT(pipe)	((pipe) << 28)
#define   MCURSOR_GAMMA_ENABLE  (1 << 26)
#define   MCURSOR_PIPE_CSC_ENABLE (1 << 24) /* ilk+ */
#define   MCURSOR_ROTATE_180	(1 << 15)
#define   MCURSOR_TRICKLE_FEED_DISABLE	(1 << 14)
#define _CURABASE		0x70084
#define _CURAPOS		0x70088
#define   CURSOR_POS_MASK       0x007FF
#define   CURSOR_POS_SIGN       0x8000
#define   CURSOR_X_SHIFT        0
#define   CURSOR_Y_SHIFT        16
#define CURSIZE			_MMIO(0x700a0) /* 845/865 */
#define _CUR_FBC_CTL_A		0x700a0 /* ivb+ */
#define   CUR_FBC_CTL_EN	(1 << 31)
#define _CURASURFLIVE		0x700ac /* g4x+ */
#define _CURBCNTR		0x700c0
#define _CURBBASE		0x700c4
#define _CURBPOS		0x700c8

#define _CURBCNTR_IVB		0x71080
#define _CURBBASE_IVB		0x71084
#define _CURBPOS_IVB		0x71088

#define CURCNTR(pipe) _CURSOR2(pipe, _CURACNTR)
#define CURBASE(pipe) _CURSOR2(pipe, _CURABASE)
#define CURPOS(pipe) _CURSOR2(pipe, _CURAPOS)
#define CUR_FBC_CTL(pipe) _CURSOR2(pipe, _CUR_FBC_CTL_A)
#define CURSURFLIVE(pipe) _CURSOR2(pipe, _CURASURFLIVE)

#define CURSOR_A_OFFSET 0x70080
#define CURSOR_B_OFFSET 0x700c0
#define CHV_CURSOR_C_OFFSET 0x700e0
#define IVB_CURSOR_B_OFFSET 0x71080
#define IVB_CURSOR_C_OFFSET 0x72080

/* Display A control */
#define _DSPACNTR				0x70180
#define   DISPLAY_PLANE_ENABLE			(1 << 31)
#define   DISPLAY_PLANE_DISABLE			0
#define   DISPPLANE_GAMMA_ENABLE		(1 << 30)
#define   DISPPLANE_GAMMA_DISABLE		0
#define   DISPPLANE_PIXFORMAT_MASK		(0xf << 26)
#define   DISPPLANE_YUV422			(0x0 << 26)
#define   DISPPLANE_8BPP			(0x2 << 26)
#define   DISPPLANE_BGRA555			(0x3 << 26)
#define   DISPPLANE_BGRX555			(0x4 << 26)
#define   DISPPLANE_BGRX565			(0x5 << 26)
#define   DISPPLANE_BGRX888			(0x6 << 26)
#define   DISPPLANE_BGRA888			(0x7 << 26)
#define   DISPPLANE_RGBX101010			(0x8 << 26)
#define   DISPPLANE_RGBA101010			(0x9 << 26)
#define   DISPPLANE_BGRX101010			(0xa << 26)
#define   DISPPLANE_RGBX161616			(0xc << 26)
#define   DISPPLANE_RGBX888			(0xe << 26)
#define   DISPPLANE_RGBA888			(0xf << 26)
#define   DISPPLANE_STEREO_ENABLE		(1 << 25)
#define   DISPPLANE_STEREO_DISABLE		0
#define   DISPPLANE_PIPE_CSC_ENABLE		(1 << 24) /* ilk+ */
#define   DISPPLANE_SEL_PIPE_SHIFT		24
#define   DISPPLANE_SEL_PIPE_MASK		(3 << DISPPLANE_SEL_PIPE_SHIFT)
#define   DISPPLANE_SEL_PIPE(pipe)		((pipe) << DISPPLANE_SEL_PIPE_SHIFT)
#define   DISPPLANE_SRC_KEY_ENABLE		(1 << 22)
#define   DISPPLANE_SRC_KEY_DISABLE		0
#define   DISPPLANE_LINE_DOUBLE			(1 << 20)
#define   DISPPLANE_NO_LINE_DOUBLE		0
#define   DISPPLANE_STEREO_POLARITY_FIRST	0
#define   DISPPLANE_STEREO_POLARITY_SECOND	(1 << 18)
#define   DISPPLANE_ALPHA_PREMULTIPLY		(1 << 16) /* CHV pipe B */
#define   DISPPLANE_ROTATE_180			(1 << 15)
#define   DISPPLANE_TRICKLE_FEED_DISABLE	(1 << 14) /* Ironlake */
#define   DISPPLANE_TILED			(1 << 10)
#define   DISPPLANE_MIRROR			(1 << 8) /* CHV pipe B */
#define _DSPAADDR				0x70184
#define _DSPASTRIDE				0x70188
#define _DSPAPOS				0x7018C /* reserved */
#define _DSPASIZE				0x70190
#define _DSPASURF				0x7019C /* 965+ only */
#define _DSPATILEOFF				0x701A4 /* 965+ only */
#define _DSPAOFFSET				0x701A4 /* HSW */
#define _DSPASURFLIVE				0x701AC

#define DSPCNTR(plane)		_MMIO_PIPE2(plane, _DSPACNTR)
#define DSPADDR(plane)		_MMIO_PIPE2(plane, _DSPAADDR)
#define DSPSTRIDE(plane)	_MMIO_PIPE2(plane, _DSPASTRIDE)
#define DSPPOS(plane)		_MMIO_PIPE2(plane, _DSPAPOS)
#define DSPSIZE(plane)		_MMIO_PIPE2(plane, _DSPASIZE)
#define DSPSURF(plane)		_MMIO_PIPE2(plane, _DSPASURF)
#define DSPTILEOFF(plane)	_MMIO_PIPE2(plane, _DSPATILEOFF)
#define DSPLINOFF(plane)	DSPADDR(plane)
#define DSPOFFSET(plane)	_MMIO_PIPE2(plane, _DSPAOFFSET)
#define DSPSURFLIVE(plane)	_MMIO_PIPE2(plane, _DSPASURFLIVE)

/* CHV pipe B blender and primary plane */
#define _CHV_BLEND_A		0x60a00
#define   CHV_BLEND_LEGACY		(0 << 30)
#define   CHV_BLEND_ANDROID		(1 << 30)
#define   CHV_BLEND_MPO			(2 << 30)
#define   CHV_BLEND_MASK		(3 << 30)
#define _CHV_CANVAS_A		0x60a04
#define _PRIMPOS_A		0x60a08
#define _PRIMSIZE_A		0x60a0c
#define _PRIMCNSTALPHA_A	0x60a10
#define   PRIM_CONST_ALPHA_ENABLE	(1 << 31)

#define CHV_BLEND(pipe)		_MMIO_TRANS2(pipe, _CHV_BLEND_A)
#define CHV_CANVAS(pipe)	_MMIO_TRANS2(pipe, _CHV_CANVAS_A)
#define PRIMPOS(plane)		_MMIO_TRANS2(plane, _PRIMPOS_A)
#define PRIMSIZE(plane)		_MMIO_TRANS2(plane, _PRIMSIZE_A)
#define PRIMCNSTALPHA(plane)	_MMIO_TRANS2(plane, _PRIMCNSTALPHA_A)

/* Display/Sprite base address macros */
#define DISP_BASEADDR_MASK	(0xfffff000)
#define I915_LO_DISPBASE(val)	((val) & ~DISP_BASEADDR_MASK)
#define I915_HI_DISPBASE(val)	((val) & DISP_BASEADDR_MASK)

/*
 * VBIOS flags
 * gen2:
 * [00:06] alm,mgm
 * [10:16] all
 * [30:32] alm,mgm
 * gen3+:
 * [00:0f] all
 * [10:1f] all
 * [30:32] all
 */
#define SWF0(i)	_MMIO(DISPLAY_MMIO_BASE(dev_priv) + 0x70410 + (i) * 4)
#define SWF1(i)	_MMIO(DISPLAY_MMIO_BASE(dev_priv) + 0x71410 + (i) * 4)
#define SWF3(i)	_MMIO(DISPLAY_MMIO_BASE(dev_priv) + 0x72414 + (i) * 4)
#define SWF_ILK(i)	_MMIO(0x4F000 + (i) * 4)

/* Pipe B */
#define _PIPEBDSL		(DISPLAY_MMIO_BASE(dev_priv) + 0x71000)
#define _PIPEBCONF		(DISPLAY_MMIO_BASE(dev_priv) + 0x71008)
#define _PIPEBSTAT		(DISPLAY_MMIO_BASE(dev_priv) + 0x71024)
#define _PIPEBFRAMEHIGH		0x71040
#define _PIPEBFRAMEPIXEL	0x71044
#define _PIPEB_FRMCOUNT_G4X	(DISPLAY_MMIO_BASE(dev_priv) + 0x71040)
#define _PIPEB_FLIPCOUNT_G4X	(DISPLAY_MMIO_BASE(dev_priv) + 0x71044)


/* Display B control */
#define _DSPBCNTR		(DISPLAY_MMIO_BASE(dev_priv) + 0x71180)
#define   DISPPLANE_ALPHA_TRANS_ENABLE		(1 << 15)
#define   DISPPLANE_ALPHA_TRANS_DISABLE		0
#define   DISPPLANE_SPRITE_ABOVE_DISPLAY	0
#define   DISPPLANE_SPRITE_ABOVE_OVERLAY	(1)
#define _DSPBADDR		(DISPLAY_MMIO_BASE(dev_priv) + 0x71184)
#define _DSPBSTRIDE		(DISPLAY_MMIO_BASE(dev_priv) + 0x71188)
#define _DSPBPOS		(DISPLAY_MMIO_BASE(dev_priv) + 0x7118C)
#define _DSPBSIZE		(DISPLAY_MMIO_BASE(dev_priv) + 0x71190)
#define _DSPBSURF		(DISPLAY_MMIO_BASE(dev_priv) + 0x7119C)
#define _DSPBTILEOFF		(DISPLAY_MMIO_BASE(dev_priv) + 0x711A4)
#define _DSPBOFFSET		(DISPLAY_MMIO_BASE(dev_priv) + 0x711A4)
#define _DSPBSURFLIVE		(DISPLAY_MMIO_BASE(dev_priv) + 0x711AC)

/* ICL DSI 0 and 1 */
#define _PIPEDSI0CONF		0x7b008
#define _PIPEDSI1CONF		0x7b808

/* Sprite A control */
#define _DVSACNTR		0x72180
#define   DVS_ENABLE		(1 << 31)
#define   DVS_GAMMA_ENABLE	(1 << 30)
#define   DVS_YUV_RANGE_CORRECTION_DISABLE	(1 << 27)
#define   DVS_PIXFORMAT_MASK	(3 << 25)
#define   DVS_FORMAT_YUV422	(0 << 25)
#define   DVS_FORMAT_RGBX101010	(1 << 25)
#define   DVS_FORMAT_RGBX888	(2 << 25)
#define   DVS_FORMAT_RGBX161616	(3 << 25)
#define   DVS_PIPE_CSC_ENABLE   (1 << 24)
#define   DVS_SOURCE_KEY	(1 << 22)
#define   DVS_RGB_ORDER_XBGR	(1 << 20)
#define   DVS_YUV_FORMAT_BT709	(1 << 18)
#define   DVS_YUV_BYTE_ORDER_MASK (3 << 16)
#define   DVS_YUV_ORDER_YUYV	(0 << 16)
#define   DVS_YUV_ORDER_UYVY	(1 << 16)
#define   DVS_YUV_ORDER_YVYU	(2 << 16)
#define   DVS_YUV_ORDER_VYUY	(3 << 16)
#define   DVS_ROTATE_180	(1 << 15)
#define   DVS_DEST_KEY		(1 << 2)
#define   DVS_TRICKLE_FEED_DISABLE (1 << 14)
#define   DVS_TILED		(1 << 10)
#define _DVSALINOFF		0x72184
#define _DVSASTRIDE		0x72188
#define _DVSAPOS		0x7218c
#define _DVSASIZE		0x72190
#define _DVSAKEYVAL		0x72194
#define _DVSAKEYMSK		0x72198
#define _DVSASURF		0x7219c
#define _DVSAKEYMAXVAL		0x721a0
#define _DVSATILEOFF		0x721a4
#define _DVSASURFLIVE		0x721ac
#define _DVSASCALE		0x72204
#define   DVS_SCALE_ENABLE	(1 << 31)
#define   DVS_FILTER_MASK	(3 << 29)
#define   DVS_FILTER_MEDIUM	(0 << 29)
#define   DVS_FILTER_ENHANCING	(1 << 29)
#define   DVS_FILTER_SOFTENING	(2 << 29)
#define   DVS_VERTICAL_OFFSET_HALF (1 << 28) /* must be enabled below */
#define   DVS_VERTICAL_OFFSET_ENABLE (1 << 27)
#define _DVSAGAMC		0x72300

#define _DVSBCNTR		0x73180
#define _DVSBLINOFF		0x73184
#define _DVSBSTRIDE		0x73188
#define _DVSBPOS		0x7318c
#define _DVSBSIZE		0x73190
#define _DVSBKEYVAL		0x73194
#define _DVSBKEYMSK		0x73198
#define _DVSBSURF		0x7319c
#define _DVSBKEYMAXVAL		0x731a0
#define _DVSBTILEOFF		0x731a4
#define _DVSBSURFLIVE		0x731ac
#define _DVSBSCALE		0x73204
#define _DVSBGAMC		0x73300

#define DVSCNTR(pipe) _MMIO_PIPE(pipe, _DVSACNTR, _DVSBCNTR)
#define DVSLINOFF(pipe) _MMIO_PIPE(pipe, _DVSALINOFF, _DVSBLINOFF)
#define DVSSTRIDE(pipe) _MMIO_PIPE(pipe, _DVSASTRIDE, _DVSBSTRIDE)
#define DVSPOS(pipe) _MMIO_PIPE(pipe, _DVSAPOS, _DVSBPOS)
#define DVSSURF(pipe) _MMIO_PIPE(pipe, _DVSASURF, _DVSBSURF)
#define DVSKEYMAX(pipe) _MMIO_PIPE(pipe, _DVSAKEYMAXVAL, _DVSBKEYMAXVAL)
#define DVSSIZE(pipe) _MMIO_PIPE(pipe, _DVSASIZE, _DVSBSIZE)
#define DVSSCALE(pipe) _MMIO_PIPE(pipe, _DVSASCALE, _DVSBSCALE)
#define DVSTILEOFF(pipe) _MMIO_PIPE(pipe, _DVSATILEOFF, _DVSBTILEOFF)
#define DVSKEYVAL(pipe) _MMIO_PIPE(pipe, _DVSAKEYVAL, _DVSBKEYVAL)
#define DVSKEYMSK(pipe) _MMIO_PIPE(pipe, _DVSAKEYMSK, _DVSBKEYMSK)
#define DVSSURFLIVE(pipe) _MMIO_PIPE(pipe, _DVSASURFLIVE, _DVSBSURFLIVE)

#define _SPRA_CTL		0x70280
#define   SPRITE_ENABLE			(1 << 31)
#define   SPRITE_GAMMA_ENABLE		(1 << 30)
#define   SPRITE_YUV_RANGE_CORRECTION_DISABLE	(1 << 28)
#define   SPRITE_PIXFORMAT_MASK		(7 << 25)
#define   SPRITE_FORMAT_YUV422		(0 << 25)
#define   SPRITE_FORMAT_RGBX101010	(1 << 25)
#define   SPRITE_FORMAT_RGBX888		(2 << 25)
#define   SPRITE_FORMAT_RGBX161616	(3 << 25)
#define   SPRITE_FORMAT_YUV444		(4 << 25)
#define   SPRITE_FORMAT_XR_BGR101010	(5 << 25) /* Extended range */
#define   SPRITE_PIPE_CSC_ENABLE	(1 << 24)
#define   SPRITE_SOURCE_KEY		(1 << 22)
#define   SPRITE_RGB_ORDER_RGBX		(1 << 20) /* only for 888 and 161616 */
#define   SPRITE_YUV_TO_RGB_CSC_DISABLE	(1 << 19)
#define   SPRITE_YUV_TO_RGB_CSC_FORMAT_BT709	(1 << 18) /* 0 is BT601 */
#define   SPRITE_YUV_BYTE_ORDER_MASK	(3 << 16)
#define   SPRITE_YUV_ORDER_YUYV		(0 << 16)
#define   SPRITE_YUV_ORDER_UYVY		(1 << 16)
#define   SPRITE_YUV_ORDER_YVYU		(2 << 16)
#define   SPRITE_YUV_ORDER_VYUY		(3 << 16)
#define   SPRITE_ROTATE_180		(1 << 15)
#define   SPRITE_TRICKLE_FEED_DISABLE	(1 << 14)
#define   SPRITE_INT_GAMMA_ENABLE	(1 << 13)
#define   SPRITE_TILED			(1 << 10)
#define   SPRITE_DEST_KEY		(1 << 2)
#define _SPRA_LINOFF		0x70284
#define _SPRA_STRIDE		0x70288
#define _SPRA_POS		0x7028c
#define _SPRA_SIZE		0x70290
#define _SPRA_KEYVAL		0x70294
#define _SPRA_KEYMSK		0x70298
#define _SPRA_SURF		0x7029c
#define _SPRA_KEYMAX		0x702a0
#define _SPRA_TILEOFF		0x702a4
#define _SPRA_OFFSET		0x702a4
#define _SPRA_SURFLIVE		0x702ac
#define _SPRA_SCALE		0x70304
#define   SPRITE_SCALE_ENABLE	(1 << 31)
#define   SPRITE_FILTER_MASK	(3 << 29)
#define   SPRITE_FILTER_MEDIUM	(0 << 29)
#define   SPRITE_FILTER_ENHANCING	(1 << 29)
#define   SPRITE_FILTER_SOFTENING	(2 << 29)
#define   SPRITE_VERTICAL_OFFSET_HALF	(1 << 28) /* must be enabled below */
#define   SPRITE_VERTICAL_OFFSET_ENABLE	(1 << 27)
#define _SPRA_GAMC		0x70400

#define _SPRB_CTL		0x71280
#define _SPRB_LINOFF		0x71284
#define _SPRB_STRIDE		0x71288
#define _SPRB_POS		0x7128c
#define _SPRB_SIZE		0x71290
#define _SPRB_KEYVAL		0x71294
#define _SPRB_KEYMSK		0x71298
#define _SPRB_SURF		0x7129c
#define _SPRB_KEYMAX		0x712a0
#define _SPRB_TILEOFF		0x712a4
#define _SPRB_OFFSET		0x712a4
#define _SPRB_SURFLIVE		0x712ac
#define _SPRB_SCALE		0x71304
#define _SPRB_GAMC		0x71400

#define SPRCTL(pipe) _MMIO_PIPE(pipe, _SPRA_CTL, _SPRB_CTL)
#define SPRLINOFF(pipe) _MMIO_PIPE(pipe, _SPRA_LINOFF, _SPRB_LINOFF)
#define SPRSTRIDE(pipe) _MMIO_PIPE(pipe, _SPRA_STRIDE, _SPRB_STRIDE)
#define SPRPOS(pipe) _MMIO_PIPE(pipe, _SPRA_POS, _SPRB_POS)
#define SPRSIZE(pipe) _MMIO_PIPE(pipe, _SPRA_SIZE, _SPRB_SIZE)
#define SPRKEYVAL(pipe) _MMIO_PIPE(pipe, _SPRA_KEYVAL, _SPRB_KEYVAL)
#define SPRKEYMSK(pipe) _MMIO_PIPE(pipe, _SPRA_KEYMSK, _SPRB_KEYMSK)
#define SPRSURF(pipe) _MMIO_PIPE(pipe, _SPRA_SURF, _SPRB_SURF)
#define SPRKEYMAX(pipe) _MMIO_PIPE(pipe, _SPRA_KEYMAX, _SPRB_KEYMAX)
#define SPRTILEOFF(pipe) _MMIO_PIPE(pipe, _SPRA_TILEOFF, _SPRB_TILEOFF)
#define SPROFFSET(pipe) _MMIO_PIPE(pipe, _SPRA_OFFSET, _SPRB_OFFSET)
#define SPRSCALE(pipe) _MMIO_PIPE(pipe, _SPRA_SCALE, _SPRB_SCALE)
#define SPRGAMC(pipe) _MMIO_PIPE(pipe, _SPRA_GAMC, _SPRB_GAMC)
#define SPRSURFLIVE(pipe) _MMIO_PIPE(pipe, _SPRA_SURFLIVE, _SPRB_SURFLIVE)

#define _SPACNTR		(VLV_DISPLAY_BASE + 0x72180)
#define   SP_ENABLE			(1 << 31)
#define   SP_GAMMA_ENABLE		(1 << 30)
#define   SP_PIXFORMAT_MASK		(0xf << 26)
#define   SP_FORMAT_YUV422		(0 << 26)
#define   SP_FORMAT_BGR565		(5 << 26)
#define   SP_FORMAT_BGRX8888		(6 << 26)
#define   SP_FORMAT_BGRA8888		(7 << 26)
#define   SP_FORMAT_RGBX1010102		(8 << 26)
#define   SP_FORMAT_RGBA1010102		(9 << 26)
#define   SP_FORMAT_RGBX8888		(0xe << 26)
#define   SP_FORMAT_RGBA8888		(0xf << 26)
#define   SP_ALPHA_PREMULTIPLY		(1 << 23) /* CHV pipe B */
#define   SP_SOURCE_KEY			(1 << 22)
#define   SP_YUV_FORMAT_BT709		(1 << 18)
#define   SP_YUV_BYTE_ORDER_MASK	(3 << 16)
#define   SP_YUV_ORDER_YUYV		(0 << 16)
#define   SP_YUV_ORDER_UYVY		(1 << 16)
#define   SP_YUV_ORDER_YVYU		(2 << 16)
#define   SP_YUV_ORDER_VYUY		(3 << 16)
#define   SP_ROTATE_180			(1 << 15)
#define   SP_TILED			(1 << 10)
#define   SP_MIRROR			(1 << 8) /* CHV pipe B */
#define _SPALINOFF		(VLV_DISPLAY_BASE + 0x72184)
#define _SPASTRIDE		(VLV_DISPLAY_BASE + 0x72188)
#define _SPAPOS			(VLV_DISPLAY_BASE + 0x7218c)
#define _SPASIZE		(VLV_DISPLAY_BASE + 0x72190)
#define _SPAKEYMINVAL		(VLV_DISPLAY_BASE + 0x72194)
#define _SPAKEYMSK		(VLV_DISPLAY_BASE + 0x72198)
#define _SPASURF		(VLV_DISPLAY_BASE + 0x7219c)
#define _SPAKEYMAXVAL		(VLV_DISPLAY_BASE + 0x721a0)
#define _SPATILEOFF		(VLV_DISPLAY_BASE + 0x721a4)
#define _SPACONSTALPHA		(VLV_DISPLAY_BASE + 0x721a8)
#define   SP_CONST_ALPHA_ENABLE		(1 << 31)
#define _SPACLRC0		(VLV_DISPLAY_BASE + 0x721d0)
#define   SP_CONTRAST(x)		((x) << 18) /* u3.6 */
#define   SP_BRIGHTNESS(x)		((x) & 0xff) /* s8 */
#define _SPACLRC1		(VLV_DISPLAY_BASE + 0x721d4)
#define   SP_SH_SIN(x)			(((x) & 0x7ff) << 16) /* s4.7 */
#define   SP_SH_COS(x)			(x) /* u3.7 */
#define _SPAGAMC		(VLV_DISPLAY_BASE + 0x721f4)

#define _SPBCNTR		(VLV_DISPLAY_BASE + 0x72280)
#define _SPBLINOFF		(VLV_DISPLAY_BASE + 0x72284)
#define _SPBSTRIDE		(VLV_DISPLAY_BASE + 0x72288)
#define _SPBPOS			(VLV_DISPLAY_BASE + 0x7228c)
#define _SPBSIZE		(VLV_DISPLAY_BASE + 0x72290)
#define _SPBKEYMINVAL		(VLV_DISPLAY_BASE + 0x72294)
#define _SPBKEYMSK		(VLV_DISPLAY_BASE + 0x72298)
#define _SPBSURF		(VLV_DISPLAY_BASE + 0x7229c)
#define _SPBKEYMAXVAL		(VLV_DISPLAY_BASE + 0x722a0)
#define _SPBTILEOFF		(VLV_DISPLAY_BASE + 0x722a4)
#define _SPBCONSTALPHA		(VLV_DISPLAY_BASE + 0x722a8)
#define _SPBCLRC0		(VLV_DISPLAY_BASE + 0x722d0)
#define _SPBCLRC1		(VLV_DISPLAY_BASE + 0x722d4)
#define _SPBGAMC		(VLV_DISPLAY_BASE + 0x722f4)

#define _MMIO_VLV_SPR(pipe, plane_id, reg_a, reg_b) \
	_MMIO_PIPE((pipe) * 2 + (plane_id) - PLANE_SPRITE0, (reg_a), (reg_b))

#define SPCNTR(pipe, plane_id)		_MMIO_VLV_SPR((pipe), (plane_id), _SPACNTR, _SPBCNTR)
#define SPLINOFF(pipe, plane_id)	_MMIO_VLV_SPR((pipe), (plane_id), _SPALINOFF, _SPBLINOFF)
#define SPSTRIDE(pipe, plane_id)	_MMIO_VLV_SPR((pipe), (plane_id), _SPASTRIDE, _SPBSTRIDE)
#define SPPOS(pipe, plane_id)		_MMIO_VLV_SPR((pipe), (plane_id), _SPAPOS, _SPBPOS)
#define SPSIZE(pipe, plane_id)		_MMIO_VLV_SPR((pipe), (plane_id), _SPASIZE, _SPBSIZE)
#define SPKEYMINVAL(pipe, plane_id)	_MMIO_VLV_SPR((pipe), (plane_id), _SPAKEYMINVAL, _SPBKEYMINVAL)
#define SPKEYMSK(pipe, plane_id)	_MMIO_VLV_SPR((pipe), (plane_id), _SPAKEYMSK, _SPBKEYMSK)
#define SPSURF(pipe, plane_id)		_MMIO_VLV_SPR((pipe), (plane_id), _SPASURF, _SPBSURF)
#define SPKEYMAXVAL(pipe, plane_id)	_MMIO_VLV_SPR((pipe), (plane_id), _SPAKEYMAXVAL, _SPBKEYMAXVAL)
#define SPTILEOFF(pipe, plane_id)	_MMIO_VLV_SPR((pipe), (plane_id), _SPATILEOFF, _SPBTILEOFF)
#define SPCONSTALPHA(pipe, plane_id)	_MMIO_VLV_SPR((pipe), (plane_id), _SPACONSTALPHA, _SPBCONSTALPHA)
#define SPCLRC0(pipe, plane_id)		_MMIO_VLV_SPR((pipe), (plane_id), _SPACLRC0, _SPBCLRC0)
#define SPCLRC1(pipe, plane_id)		_MMIO_VLV_SPR((pipe), (plane_id), _SPACLRC1, _SPBCLRC1)
#define SPGAMC(pipe, plane_id)		_MMIO_VLV_SPR((pipe), (plane_id), _SPAGAMC, _SPBGAMC)

/*
 * CHV pipe B sprite CSC
 *
 * |cr|   |c0 c1 c2|   |cr + cr_ioff|   |cr_ooff|
 * |yg| = |c3 c4 c5| x |yg + yg_ioff| + |yg_ooff|
 * |cb|   |c6 c7 c8|   |cb + cr_ioff|   |cb_ooff|
 */
#define _MMIO_CHV_SPCSC(plane_id, reg) \
	_MMIO(VLV_DISPLAY_BASE + ((plane_id) - PLANE_SPRITE0) * 0x1000 + (reg))

#define SPCSCYGOFF(plane_id)	_MMIO_CHV_SPCSC(plane_id, 0x6d900)
#define SPCSCCBOFF(plane_id)	_MMIO_CHV_SPCSC(plane_id, 0x6d904)
#define SPCSCCROFF(plane_id)	_MMIO_CHV_SPCSC(plane_id, 0x6d908)
#define  SPCSC_OOFF(x)		(((x) & 0x7ff) << 16) /* s11 */
#define  SPCSC_IOFF(x)		(((x) & 0x7ff) << 0) /* s11 */

#define SPCSCC01(plane_id)	_MMIO_CHV_SPCSC(plane_id, 0x6d90c)
#define SPCSCC23(plane_id)	_MMIO_CHV_SPCSC(plane_id, 0x6d910)
#define SPCSCC45(plane_id)	_MMIO_CHV_SPCSC(plane_id, 0x6d914)
#define SPCSCC67(plane_id)	_MMIO_CHV_SPCSC(plane_id, 0x6d918)
#define SPCSCC8(plane_id)	_MMIO_CHV_SPCSC(plane_id, 0x6d91c)
#define  SPCSC_C1(x)		(((x) & 0x7fff) << 16) /* s3.12 */
#define  SPCSC_C0(x)		(((x) & 0x7fff) << 0) /* s3.12 */

#define SPCSCYGICLAMP(plane_id)	_MMIO_CHV_SPCSC(plane_id, 0x6d920)
#define SPCSCCBICLAMP(plane_id)	_MMIO_CHV_SPCSC(plane_id, 0x6d924)
#define SPCSCCRICLAMP(plane_id)	_MMIO_CHV_SPCSC(plane_id, 0x6d928)
#define  SPCSC_IMAX(x)		(((x) & 0x7ff) << 16) /* s11 */
#define  SPCSC_IMIN(x)		(((x) & 0x7ff) << 0) /* s11 */

#define SPCSCYGOCLAMP(plane_id)	_MMIO_CHV_SPCSC(plane_id, 0x6d92c)
#define SPCSCCBOCLAMP(plane_id)	_MMIO_CHV_SPCSC(plane_id, 0x6d930)
#define SPCSCCROCLAMP(plane_id)	_MMIO_CHV_SPCSC(plane_id, 0x6d934)
#define  SPCSC_OMAX(x)		((x) << 16) /* u10 */
#define  SPCSC_OMIN(x)		((x) << 0) /* u10 */

/* Skylake plane registers */

#define _PLANE_CTL_1_A				0x70180
#define _PLANE_CTL_2_A				0x70280
#define _PLANE_CTL_3_A				0x70380
#define   PLANE_CTL_ENABLE			(1 << 31)
#define   PLANE_CTL_PIPE_GAMMA_ENABLE		(1 << 30)   /* Pre-GLK */
#define   PLANE_CTL_YUV_RANGE_CORRECTION_DISABLE	(1 << 28)
/*
 * ICL+ uses the same PLANE_CTL_FORMAT bits, but the field definition
 * expanded to include bit 23 as well. However, the shift-24 based values
 * correctly map to the same formats in ICL, as long as bit 23 is set to 0
 */
#define   PLANE_CTL_FORMAT_MASK			(0xf << 24)
#define   PLANE_CTL_FORMAT_YUV422		(0 << 24)
#define   PLANE_CTL_FORMAT_NV12			(1 << 24)
#define   PLANE_CTL_FORMAT_XRGB_2101010		(2 << 24)
#define   PLANE_CTL_FORMAT_P010			(3 << 24)
#define   PLANE_CTL_FORMAT_XRGB_8888		(4 << 24)
#define   PLANE_CTL_FORMAT_P012			(5 << 24)
#define   PLANE_CTL_FORMAT_XRGB_16161616F	(6 << 24)
#define   PLANE_CTL_FORMAT_P016			(7 << 24)
#define   PLANE_CTL_FORMAT_AYUV			(8 << 24)
#define   PLANE_CTL_FORMAT_INDEXED		(12 << 24)
#define   PLANE_CTL_FORMAT_RGB_565		(14 << 24)
#define   ICL_PLANE_CTL_FORMAT_MASK		(0x1f << 23)
#define   PLANE_CTL_PIPE_CSC_ENABLE		(1 << 23) /* Pre-GLK */
#define   PLANE_CTL_FORMAT_Y210                 (1 << 23)
#define   PLANE_CTL_FORMAT_Y212                 (3 << 23)
#define   PLANE_CTL_FORMAT_Y216                 (5 << 23)
#define   PLANE_CTL_FORMAT_Y410                 (7 << 23)
#define   PLANE_CTL_FORMAT_Y412                 (9 << 23)
#define   PLANE_CTL_FORMAT_Y416                 (0xb << 23)
#define   PLANE_CTL_KEY_ENABLE_MASK		(0x3 << 21)
#define   PLANE_CTL_KEY_ENABLE_SOURCE		(1 << 21)
#define   PLANE_CTL_KEY_ENABLE_DESTINATION	(2 << 21)
#define   PLANE_CTL_ORDER_BGRX			(0 << 20)
#define   PLANE_CTL_ORDER_RGBX			(1 << 20)
#define   PLANE_CTL_YUV420_Y_PLANE		(1 << 19)
#define   PLANE_CTL_YUV_TO_RGB_CSC_FORMAT_BT709	(1 << 18)
#define   PLANE_CTL_YUV422_ORDER_MASK		(0x3 << 16)
#define   PLANE_CTL_YUV422_YUYV			(0 << 16)
#define   PLANE_CTL_YUV422_UYVY			(1 << 16)
#define   PLANE_CTL_YUV422_YVYU			(2 << 16)
#define   PLANE_CTL_YUV422_VYUY			(3 << 16)
#define   PLANE_CTL_RENDER_DECOMPRESSION_ENABLE	(1 << 15)
#define   PLANE_CTL_TRICKLE_FEED_DISABLE	(1 << 14)
#define   PLANE_CTL_PLANE_GAMMA_DISABLE		(1 << 13) /* Pre-GLK */
#define   PLANE_CTL_TILED_MASK			(0x7 << 10)
#define   PLANE_CTL_TILED_LINEAR		(0 << 10)
#define   PLANE_CTL_TILED_X			(1 << 10)
#define   PLANE_CTL_TILED_Y			(4 << 10)
#define   PLANE_CTL_TILED_YF			(5 << 10)
#define   PLANE_CTL_FLIP_HORIZONTAL		(1 << 8)
#define   PLANE_CTL_ALPHA_MASK			(0x3 << 4) /* Pre-GLK */
#define   PLANE_CTL_ALPHA_DISABLE		(0 << 4)
#define   PLANE_CTL_ALPHA_SW_PREMULTIPLY	(2 << 4)
#define   PLANE_CTL_ALPHA_HW_PREMULTIPLY	(3 << 4)
#define   PLANE_CTL_ROTATE_MASK			0x3
#define   PLANE_CTL_ROTATE_0			0x0
#define   PLANE_CTL_ROTATE_90			0x1
#define   PLANE_CTL_ROTATE_180			0x2
#define   PLANE_CTL_ROTATE_270			0x3
#define _PLANE_STRIDE_1_A			0x70188
#define _PLANE_STRIDE_2_A			0x70288
#define _PLANE_STRIDE_3_A			0x70388
#define _PLANE_POS_1_A				0x7018c
#define _PLANE_POS_2_A				0x7028c
#define _PLANE_POS_3_A				0x7038c
#define _PLANE_SIZE_1_A				0x70190
#define _PLANE_SIZE_2_A				0x70290
#define _PLANE_SIZE_3_A				0x70390
#define _PLANE_SURF_1_A				0x7019c
#define _PLANE_SURF_2_A				0x7029c
#define _PLANE_SURF_3_A				0x7039c
#define _PLANE_OFFSET_1_A			0x701a4
#define _PLANE_OFFSET_2_A			0x702a4
#define _PLANE_OFFSET_3_A			0x703a4
#define _PLANE_KEYVAL_1_A			0x70194
#define _PLANE_KEYVAL_2_A			0x70294
#define _PLANE_KEYMSK_1_A			0x70198
#define _PLANE_KEYMSK_2_A			0x70298
#define  PLANE_KEYMSK_ALPHA_ENABLE		(1 << 31)
#define _PLANE_KEYMAX_1_A			0x701a0
#define _PLANE_KEYMAX_2_A			0x702a0
#define  PLANE_KEYMAX_ALPHA(a)			((a) << 24)
#define _PLANE_AUX_DIST_1_A			0x701c0
#define _PLANE_AUX_DIST_2_A			0x702c0
#define _PLANE_AUX_OFFSET_1_A			0x701c4
#define _PLANE_AUX_OFFSET_2_A			0x702c4
#define _PLANE_CUS_CTL_1_A			0x701c8
#define _PLANE_CUS_CTL_2_A			0x702c8
#define  PLANE_CUS_ENABLE			(1 << 31)
#define  PLANE_CUS_PLANE_6			(0 << 30)
#define  PLANE_CUS_PLANE_7			(1 << 30)
#define  PLANE_CUS_HPHASE_SIGN_NEGATIVE		(1 << 19)
#define  PLANE_CUS_HPHASE_0			(0 << 16)
#define  PLANE_CUS_HPHASE_0_25			(1 << 16)
#define  PLANE_CUS_HPHASE_0_5			(2 << 16)
#define  PLANE_CUS_VPHASE_SIGN_NEGATIVE		(1 << 15)
#define  PLANE_CUS_VPHASE_0			(0 << 12)
#define  PLANE_CUS_VPHASE_0_25			(1 << 12)
#define  PLANE_CUS_VPHASE_0_5			(2 << 12)
#define _PLANE_COLOR_CTL_1_A			0x701CC /* GLK+ */
#define _PLANE_COLOR_CTL_2_A			0x702CC /* GLK+ */
#define _PLANE_COLOR_CTL_3_A			0x703CC /* GLK+ */
#define   PLANE_COLOR_PIPE_GAMMA_ENABLE		(1 << 30) /* Pre-ICL */
#define   PLANE_COLOR_YUV_RANGE_CORRECTION_DISABLE	(1 << 28)
#define   PLANE_COLOR_INPUT_CSC_ENABLE		(1 << 20) /* ICL+ */
#define   PLANE_COLOR_PIPE_CSC_ENABLE		(1 << 23) /* Pre-ICL */
#define   PLANE_COLOR_CSC_MODE_BYPASS			(0 << 17)
#define   PLANE_COLOR_CSC_MODE_YUV601_TO_RGB709		(1 << 17)
#define   PLANE_COLOR_CSC_MODE_YUV709_TO_RGB709		(2 << 17)
#define   PLANE_COLOR_CSC_MODE_YUV2020_TO_RGB2020	(3 << 17)
#define   PLANE_COLOR_CSC_MODE_RGB709_TO_RGB2020	(4 << 17)
#define   PLANE_COLOR_PLANE_GAMMA_DISABLE	(1 << 13)
#define   PLANE_COLOR_ALPHA_MASK		(0x3 << 4)
#define   PLANE_COLOR_ALPHA_DISABLE		(0 << 4)
#define   PLANE_COLOR_ALPHA_SW_PREMULTIPLY	(2 << 4)
#define   PLANE_COLOR_ALPHA_HW_PREMULTIPLY	(3 << 4)
#define _PLANE_BUF_CFG_1_A			0x7027c
#define _PLANE_BUF_CFG_2_A			0x7037c
#define _PLANE_NV12_BUF_CFG_1_A		0x70278
#define _PLANE_NV12_BUF_CFG_2_A		0x70378

/* Input CSC Register Definitions */
#define _PLANE_INPUT_CSC_RY_GY_1_A	0x701E0
#define _PLANE_INPUT_CSC_RY_GY_2_A	0x702E0

#define _PLANE_INPUT_CSC_RY_GY_1_B	0x711E0
#define _PLANE_INPUT_CSC_RY_GY_2_B	0x712E0

#define _PLANE_INPUT_CSC_RY_GY_1(pipe)	\
	_PIPE(pipe, _PLANE_INPUT_CSC_RY_GY_1_A, \
	     _PLANE_INPUT_CSC_RY_GY_1_B)
#define _PLANE_INPUT_CSC_RY_GY_2(pipe)	\
	_PIPE(pipe, _PLANE_INPUT_CSC_RY_GY_2_A, \
	     _PLANE_INPUT_CSC_RY_GY_2_B)

#define PLANE_INPUT_CSC_COEFF(pipe, plane, index)	\
	_MMIO_PLANE(plane, _PLANE_INPUT_CSC_RY_GY_1(pipe) +  (index) * 4, \
		    _PLANE_INPUT_CSC_RY_GY_2(pipe) + (index) * 4)

#define _PLANE_INPUT_CSC_PREOFF_HI_1_A		0x701F8
#define _PLANE_INPUT_CSC_PREOFF_HI_2_A		0x702F8

#define _PLANE_INPUT_CSC_PREOFF_HI_1_B		0x711F8
#define _PLANE_INPUT_CSC_PREOFF_HI_2_B		0x712F8

#define _PLANE_INPUT_CSC_PREOFF_HI_1(pipe)	\
	_PIPE(pipe, _PLANE_INPUT_CSC_PREOFF_HI_1_A, \
	     _PLANE_INPUT_CSC_PREOFF_HI_1_B)
#define _PLANE_INPUT_CSC_PREOFF_HI_2(pipe)	\
	_PIPE(pipe, _PLANE_INPUT_CSC_PREOFF_HI_2_A, \
	     _PLANE_INPUT_CSC_PREOFF_HI_2_B)
#define PLANE_INPUT_CSC_PREOFF(pipe, plane, index)	\
	_MMIO_PLANE(plane, _PLANE_INPUT_CSC_PREOFF_HI_1(pipe) + (index) * 4, \
		    _PLANE_INPUT_CSC_PREOFF_HI_2(pipe) + (index) * 4)

#define _PLANE_INPUT_CSC_POSTOFF_HI_1_A		0x70204
#define _PLANE_INPUT_CSC_POSTOFF_HI_2_A		0x70304

#define _PLANE_INPUT_CSC_POSTOFF_HI_1_B		0x71204
#define _PLANE_INPUT_CSC_POSTOFF_HI_2_B		0x71304

#define _PLANE_INPUT_CSC_POSTOFF_HI_1(pipe)	\
	_PIPE(pipe, _PLANE_INPUT_CSC_POSTOFF_HI_1_A, \
	     _PLANE_INPUT_CSC_POSTOFF_HI_1_B)
#define _PLANE_INPUT_CSC_POSTOFF_HI_2(pipe)	\
	_PIPE(pipe, _PLANE_INPUT_CSC_POSTOFF_HI_2_A, \
	     _PLANE_INPUT_CSC_POSTOFF_HI_2_B)
#define PLANE_INPUT_CSC_POSTOFF(pipe, plane, index)	\
	_MMIO_PLANE(plane, _PLANE_INPUT_CSC_POSTOFF_HI_1(pipe) + (index) * 4, \
		    _PLANE_INPUT_CSC_POSTOFF_HI_2(pipe) + (index) * 4)

#define _PLANE_CTL_1_B				0x71180
#define _PLANE_CTL_2_B				0x71280
#define _PLANE_CTL_3_B				0x71380
#define _PLANE_CTL_1(pipe)	_PIPE(pipe, _PLANE_CTL_1_A, _PLANE_CTL_1_B)
#define _PLANE_CTL_2(pipe)	_PIPE(pipe, _PLANE_CTL_2_A, _PLANE_CTL_2_B)
#define _PLANE_CTL_3(pipe)	_PIPE(pipe, _PLANE_CTL_3_A, _PLANE_CTL_3_B)
#define PLANE_CTL(pipe, plane)	\
	_MMIO_PLANE(plane, _PLANE_CTL_1(pipe), _PLANE_CTL_2(pipe))

#define _PLANE_STRIDE_1_B			0x71188
#define _PLANE_STRIDE_2_B			0x71288
#define _PLANE_STRIDE_3_B			0x71388
#define _PLANE_STRIDE_1(pipe)	\
	_PIPE(pipe, _PLANE_STRIDE_1_A, _PLANE_STRIDE_1_B)
#define _PLANE_STRIDE_2(pipe)	\
	_PIPE(pipe, _PLANE_STRIDE_2_A, _PLANE_STRIDE_2_B)
#define _PLANE_STRIDE_3(pipe)	\
	_PIPE(pipe, _PLANE_STRIDE_3_A, _PLANE_STRIDE_3_B)
#define PLANE_STRIDE(pipe, plane)	\
	_MMIO_PLANE(plane, _PLANE_STRIDE_1(pipe), _PLANE_STRIDE_2(pipe))

#define _PLANE_POS_1_B				0x7118c
#define _PLANE_POS_2_B				0x7128c
#define _PLANE_POS_3_B				0x7138c
#define _PLANE_POS_1(pipe)	_PIPE(pipe, _PLANE_POS_1_A, _PLANE_POS_1_B)
#define _PLANE_POS_2(pipe)	_PIPE(pipe, _PLANE_POS_2_A, _PLANE_POS_2_B)
#define _PLANE_POS_3(pipe)	_PIPE(pipe, _PLANE_POS_3_A, _PLANE_POS_3_B)
#define PLANE_POS(pipe, plane)	\
	_MMIO_PLANE(plane, _PLANE_POS_1(pipe), _PLANE_POS_2(pipe))

#define _PLANE_SIZE_1_B				0x71190
#define _PLANE_SIZE_2_B				0x71290
#define _PLANE_SIZE_3_B				0x71390
#define _PLANE_SIZE_1(pipe)	_PIPE(pipe, _PLANE_SIZE_1_A, _PLANE_SIZE_1_B)
#define _PLANE_SIZE_2(pipe)	_PIPE(pipe, _PLANE_SIZE_2_A, _PLANE_SIZE_2_B)
#define _PLANE_SIZE_3(pipe)	_PIPE(pipe, _PLANE_SIZE_3_A, _PLANE_SIZE_3_B)
#define PLANE_SIZE(pipe, plane)	\
	_MMIO_PLANE(plane, _PLANE_SIZE_1(pipe), _PLANE_SIZE_2(pipe))

#define _PLANE_SURF_1_B				0x7119c
#define _PLANE_SURF_2_B				0x7129c
#define _PLANE_SURF_3_B				0x7139c
#define _PLANE_SURF_1(pipe)	_PIPE(pipe, _PLANE_SURF_1_A, _PLANE_SURF_1_B)
#define _PLANE_SURF_2(pipe)	_PIPE(pipe, _PLANE_SURF_2_A, _PLANE_SURF_2_B)
#define _PLANE_SURF_3(pipe)	_PIPE(pipe, _PLANE_SURF_3_A, _PLANE_SURF_3_B)
#define PLANE_SURF(pipe, plane)	\
	_MMIO_PLANE(plane, _PLANE_SURF_1(pipe), _PLANE_SURF_2(pipe))

#define _PLANE_OFFSET_1_B			0x711a4
#define _PLANE_OFFSET_2_B			0x712a4
#define _PLANE_OFFSET_1(pipe) _PIPE(pipe, _PLANE_OFFSET_1_A, _PLANE_OFFSET_1_B)
#define _PLANE_OFFSET_2(pipe) _PIPE(pipe, _PLANE_OFFSET_2_A, _PLANE_OFFSET_2_B)
#define PLANE_OFFSET(pipe, plane)	\
	_MMIO_PLANE(plane, _PLANE_OFFSET_1(pipe), _PLANE_OFFSET_2(pipe))

#define _PLANE_KEYVAL_1_B			0x71194
#define _PLANE_KEYVAL_2_B			0x71294
#define _PLANE_KEYVAL_1(pipe) _PIPE(pipe, _PLANE_KEYVAL_1_A, _PLANE_KEYVAL_1_B)
#define _PLANE_KEYVAL_2(pipe) _PIPE(pipe, _PLANE_KEYVAL_2_A, _PLANE_KEYVAL_2_B)
#define PLANE_KEYVAL(pipe, plane)	\
	_MMIO_PLANE(plane, _PLANE_KEYVAL_1(pipe), _PLANE_KEYVAL_2(pipe))

#define _PLANE_KEYMSK_1_B			0x71198
#define _PLANE_KEYMSK_2_B			0x71298
#define _PLANE_KEYMSK_1(pipe) _PIPE(pipe, _PLANE_KEYMSK_1_A, _PLANE_KEYMSK_1_B)
#define _PLANE_KEYMSK_2(pipe) _PIPE(pipe, _PLANE_KEYMSK_2_A, _PLANE_KEYMSK_2_B)
#define PLANE_KEYMSK(pipe, plane)	\
	_MMIO_PLANE(plane, _PLANE_KEYMSK_1(pipe), _PLANE_KEYMSK_2(pipe))

#define _PLANE_KEYMAX_1_B			0x711a0
#define _PLANE_KEYMAX_2_B			0x712a0
#define _PLANE_KEYMAX_1(pipe) _PIPE(pipe, _PLANE_KEYMAX_1_A, _PLANE_KEYMAX_1_B)
#define _PLANE_KEYMAX_2(pipe) _PIPE(pipe, _PLANE_KEYMAX_2_A, _PLANE_KEYMAX_2_B)
#define PLANE_KEYMAX(pipe, plane)	\
	_MMIO_PLANE(plane, _PLANE_KEYMAX_1(pipe), _PLANE_KEYMAX_2(pipe))

#define _PLANE_BUF_CFG_1_B			0x7127c
#define _PLANE_BUF_CFG_2_B			0x7137c
#define  DDB_ENTRY_MASK				0x7FF /* skl+: 10 bits, icl+ 11 bits */
#define  DDB_ENTRY_END_SHIFT			16
#define _PLANE_BUF_CFG_1(pipe)	\
	_PIPE(pipe, _PLANE_BUF_CFG_1_A, _PLANE_BUF_CFG_1_B)
#define _PLANE_BUF_CFG_2(pipe)	\
	_PIPE(pipe, _PLANE_BUF_CFG_2_A, _PLANE_BUF_CFG_2_B)
#define PLANE_BUF_CFG(pipe, plane)	\
	_MMIO_PLANE(plane, _PLANE_BUF_CFG_1(pipe), _PLANE_BUF_CFG_2(pipe))

#define _PLANE_NV12_BUF_CFG_1_B		0x71278
#define _PLANE_NV12_BUF_CFG_2_B		0x71378
#define _PLANE_NV12_BUF_CFG_1(pipe)	\
	_PIPE(pipe, _PLANE_NV12_BUF_CFG_1_A, _PLANE_NV12_BUF_CFG_1_B)
#define _PLANE_NV12_BUF_CFG_2(pipe)	\
	_PIPE(pipe, _PLANE_NV12_BUF_CFG_2_A, _PLANE_NV12_BUF_CFG_2_B)
#define PLANE_NV12_BUF_CFG(pipe, plane)	\
	_MMIO_PLANE(plane, _PLANE_NV12_BUF_CFG_1(pipe), _PLANE_NV12_BUF_CFG_2(pipe))

#define _PLANE_AUX_DIST_1_B		0x711c0
#define _PLANE_AUX_DIST_2_B		0x712c0
#define _PLANE_AUX_DIST_1(pipe) \
			_PIPE(pipe, _PLANE_AUX_DIST_1_A, _PLANE_AUX_DIST_1_B)
#define _PLANE_AUX_DIST_2(pipe) \
			_PIPE(pipe, _PLANE_AUX_DIST_2_A, _PLANE_AUX_DIST_2_B)
#define PLANE_AUX_DIST(pipe, plane)     \
	_MMIO_PLANE(plane, _PLANE_AUX_DIST_1(pipe), _PLANE_AUX_DIST_2(pipe))

#define _PLANE_AUX_OFFSET_1_B		0x711c4
#define _PLANE_AUX_OFFSET_2_B		0x712c4
#define _PLANE_AUX_OFFSET_1(pipe)       \
		_PIPE(pipe, _PLANE_AUX_OFFSET_1_A, _PLANE_AUX_OFFSET_1_B)
#define _PLANE_AUX_OFFSET_2(pipe)       \
		_PIPE(pipe, _PLANE_AUX_OFFSET_2_A, _PLANE_AUX_OFFSET_2_B)
#define PLANE_AUX_OFFSET(pipe, plane)   \
	_MMIO_PLANE(plane, _PLANE_AUX_OFFSET_1(pipe), _PLANE_AUX_OFFSET_2(pipe))

#define _PLANE_CUS_CTL_1_B		0x711c8
#define _PLANE_CUS_CTL_2_B		0x712c8
#define _PLANE_CUS_CTL_1(pipe)       \
		_PIPE(pipe, _PLANE_CUS_CTL_1_A, _PLANE_CUS_CTL_1_B)
#define _PLANE_CUS_CTL_2(pipe)       \
		_PIPE(pipe, _PLANE_CUS_CTL_2_A, _PLANE_CUS_CTL_2_B)
#define PLANE_CUS_CTL(pipe, plane)   \
	_MMIO_PLANE(plane, _PLANE_CUS_CTL_1(pipe), _PLANE_CUS_CTL_2(pipe))

#define _PLANE_COLOR_CTL_1_B			0x711CC
#define _PLANE_COLOR_CTL_2_B			0x712CC
#define _PLANE_COLOR_CTL_3_B			0x713CC
#define _PLANE_COLOR_CTL_1(pipe)	\
	_PIPE(pipe, _PLANE_COLOR_CTL_1_A, _PLANE_COLOR_CTL_1_B)
#define _PLANE_COLOR_CTL_2(pipe)	\
	_PIPE(pipe, _PLANE_COLOR_CTL_2_A, _PLANE_COLOR_CTL_2_B)
#define PLANE_COLOR_CTL(pipe, plane)	\
	_MMIO_PLANE(plane, _PLANE_COLOR_CTL_1(pipe), _PLANE_COLOR_CTL_2(pipe))

#/* SKL new cursor registers */
#define _CUR_BUF_CFG_A				0x7017c
#define _CUR_BUF_CFG_B				0x7117c
#define CUR_BUF_CFG(pipe)	_MMIO_PIPE(pipe, _CUR_BUF_CFG_A, _CUR_BUF_CFG_B)

/* VBIOS regs */
#define VGACNTRL		_MMIO(0x71400)
# define VGA_DISP_DISABLE			(1 << 31)
# define VGA_2X_MODE				(1 << 30)
# define VGA_PIPE_B_SELECT			(1 << 29)

#define VLV_VGACNTRL		_MMIO(VLV_DISPLAY_BASE + 0x71400)

/* Ironlake */

#define CPU_VGACNTRL	_MMIO(0x41000)

#define DIGITAL_PORT_HOTPLUG_CNTRL	_MMIO(0x44030)
#define  DIGITAL_PORTA_HOTPLUG_ENABLE		(1 << 4)
#define  DIGITAL_PORTA_PULSE_DURATION_2ms	(0 << 2) /* pre-HSW */
#define  DIGITAL_PORTA_PULSE_DURATION_4_5ms	(1 << 2) /* pre-HSW */
#define  DIGITAL_PORTA_PULSE_DURATION_6ms	(2 << 2) /* pre-HSW */
#define  DIGITAL_PORTA_PULSE_DURATION_100ms	(3 << 2) /* pre-HSW */
#define  DIGITAL_PORTA_PULSE_DURATION_MASK	(3 << 2) /* pre-HSW */
#define  DIGITAL_PORTA_HOTPLUG_STATUS_MASK	(3 << 0)
#define  DIGITAL_PORTA_HOTPLUG_NO_DETECT	(0 << 0)
#define  DIGITAL_PORTA_HOTPLUG_SHORT_DETECT	(1 << 0)
#define  DIGITAL_PORTA_HOTPLUG_LONG_DETECT	(2 << 0)

/* refresh rate hardware control */
#define RR_HW_CTL       _MMIO(0x45300)
#define  RR_HW_LOW_POWER_FRAMES_MASK    0xff
#define  RR_HW_HIGH_POWER_FRAMES_MASK   0xff00

#define FDI_PLL_BIOS_0  _MMIO(0x46000)
#define  FDI_PLL_FB_CLOCK_MASK  0xff
#define FDI_PLL_BIOS_1  _MMIO(0x46004)
#define FDI_PLL_BIOS_2  _MMIO(0x46008)
#define DISPLAY_PORT_PLL_BIOS_0         _MMIO(0x4600c)
#define DISPLAY_PORT_PLL_BIOS_1         _MMIO(0x46010)
#define DISPLAY_PORT_PLL_BIOS_2         _MMIO(0x46014)

#define PCH_3DCGDIS0		_MMIO(0x46020)
# define MARIUNIT_CLOCK_GATE_DISABLE		(1 << 18)
# define SVSMUNIT_CLOCK_GATE_DISABLE		(1 << 1)

#define PCH_3DCGDIS1		_MMIO(0x46024)
# define VFMUNIT_CLOCK_GATE_DISABLE		(1 << 11)

#define FDI_PLL_FREQ_CTL        _MMIO(0x46030)
#define  FDI_PLL_FREQ_CHANGE_REQUEST    (1 << 24)
#define  FDI_PLL_FREQ_LOCK_LIMIT_MASK   0xfff00
#define  FDI_PLL_FREQ_DISABLE_COUNT_LIMIT_MASK  0xff


#define _PIPEA_DATA_M1		0x60030
#define  PIPE_DATA_M1_OFFSET    0
#define _PIPEA_DATA_N1		0x60034
#define  PIPE_DATA_N1_OFFSET    0

#define _PIPEA_DATA_M2		0x60038
#define  PIPE_DATA_M2_OFFSET    0
#define _PIPEA_DATA_N2		0x6003c
#define  PIPE_DATA_N2_OFFSET    0

#define _PIPEA_LINK_M1		0x60040
#define  PIPE_LINK_M1_OFFSET    0
#define _PIPEA_LINK_N1		0x60044
#define  PIPE_LINK_N1_OFFSET    0

#define _PIPEA_LINK_M2		0x60048
#define  PIPE_LINK_M2_OFFSET    0
#define _PIPEA_LINK_N2		0x6004c
#define  PIPE_LINK_N2_OFFSET    0

/* PIPEB timing regs are same start from 0x61000 */

#define _PIPEB_DATA_M1		0x61030
#define _PIPEB_DATA_N1		0x61034
#define _PIPEB_DATA_M2		0x61038
#define _PIPEB_DATA_N2		0x6103c
#define _PIPEB_LINK_M1		0x61040
#define _PIPEB_LINK_N1		0x61044
#define _PIPEB_LINK_M2		0x61048
#define _PIPEB_LINK_N2		0x6104c

#define PIPE_DATA_M1(tran) _MMIO_TRANS2(tran, _PIPEA_DATA_M1)
#define PIPE_DATA_N1(tran) _MMIO_TRANS2(tran, _PIPEA_DATA_N1)
#define PIPE_DATA_M2(tran) _MMIO_TRANS2(tran, _PIPEA_DATA_M2)
#define PIPE_DATA_N2(tran) _MMIO_TRANS2(tran, _PIPEA_DATA_N2)
#define PIPE_LINK_M1(tran) _MMIO_TRANS2(tran, _PIPEA_LINK_M1)
#define PIPE_LINK_N1(tran) _MMIO_TRANS2(tran, _PIPEA_LINK_N1)
#define PIPE_LINK_M2(tran) _MMIO_TRANS2(tran, _PIPEA_LINK_M2)
#define PIPE_LINK_N2(tran) _MMIO_TRANS2(tran, _PIPEA_LINK_N2)

/* CPU panel fitter */
/* IVB+ has 3 fitters, 0 is 7x5 capable, the other two only 3x3 */
#define _PFA_CTL_1               0x68080
#define _PFB_CTL_1               0x68880
#define  PF_ENABLE              (1 << 31)
#define  PF_PIPE_SEL_MASK_IVB	(3 << 29)
#define  PF_PIPE_SEL_IVB(pipe)	((pipe) << 29)
#define  PF_FILTER_MASK		(3 << 23)
#define  PF_FILTER_PROGRAMMED	(0 << 23)
#define  PF_FILTER_MED_3x3	(1 << 23)
#define  PF_FILTER_EDGE_ENHANCE	(2 << 23)
#define  PF_FILTER_EDGE_SOFTEN	(3 << 23)
#define _PFA_WIN_SZ		0x68074
#define _PFB_WIN_SZ		0x68874
#define _PFA_WIN_POS		0x68070
#define _PFB_WIN_POS		0x68870
#define _PFA_VSCALE		0x68084
#define _PFB_VSCALE		0x68884
#define _PFA_HSCALE		0x68090
#define _PFB_HSCALE		0x68890

#define PF_CTL(pipe)		_MMIO_PIPE(pipe, _PFA_CTL_1, _PFB_CTL_1)
#define PF_WIN_SZ(pipe)		_MMIO_PIPE(pipe, _PFA_WIN_SZ, _PFB_WIN_SZ)
#define PF_WIN_POS(pipe)	_MMIO_PIPE(pipe, _PFA_WIN_POS, _PFB_WIN_POS)
#define PF_VSCALE(pipe)		_MMIO_PIPE(pipe, _PFA_VSCALE, _PFB_VSCALE)
#define PF_HSCALE(pipe)		_MMIO_PIPE(pipe, _PFA_HSCALE, _PFB_HSCALE)

#define _PSA_CTL		0x68180
#define _PSB_CTL		0x68980
#define PS_ENABLE		(1 << 31)
#define _PSA_WIN_SZ		0x68174
#define _PSB_WIN_SZ		0x68974
#define _PSA_WIN_POS		0x68170
#define _PSB_WIN_POS		0x68970

#define PS_CTL(pipe)		_MMIO_PIPE(pipe, _PSA_CTL, _PSB_CTL)
#define PS_WIN_SZ(pipe)		_MMIO_PIPE(pipe, _PSA_WIN_SZ, _PSB_WIN_SZ)
#define PS_WIN_POS(pipe)	_MMIO_PIPE(pipe, _PSA_WIN_POS, _PSB_WIN_POS)

/*
 * Skylake scalers
 */
#define _PS_1A_CTRL      0x68180
#define _PS_2A_CTRL      0x68280
#define _PS_1B_CTRL      0x68980
#define _PS_2B_CTRL      0x68A80
#define _PS_1C_CTRL      0x69180
#define PS_SCALER_EN        (1 << 31)
#define SKL_PS_SCALER_MODE_MASK (3 << 28)
#define SKL_PS_SCALER_MODE_DYN  (0 << 28)
#define SKL_PS_SCALER_MODE_HQ  (1 << 28)
#define SKL_PS_SCALER_MODE_NV12 (2 << 28)
#define PS_SCALER_MODE_PLANAR (1 << 29)
#define PS_SCALER_MODE_NORMAL (0 << 29)
#define PS_PLANE_SEL_MASK  (7 << 25)
#define PS_PLANE_SEL(plane) (((plane) + 1) << 25)
#define PS_FILTER_MASK         (3 << 23)
#define PS_FILTER_MEDIUM       (0 << 23)
#define PS_FILTER_EDGE_ENHANCE (2 << 23)
#define PS_FILTER_BILINEAR     (3 << 23)
#define PS_VERT3TAP            (1 << 21)
#define PS_VERT_INT_INVERT_FIELD1 (0 << 20)
#define PS_VERT_INT_INVERT_FIELD0 (1 << 20)
#define PS_PWRUP_PROGRESS         (1 << 17)
#define PS_V_FILTER_BYPASS        (1 << 8)
#define PS_VADAPT_EN              (1 << 7)
#define PS_VADAPT_MODE_MASK        (3 << 5)
#define PS_VADAPT_MODE_LEAST_ADAPT (0 << 5)
#define PS_VADAPT_MODE_MOD_ADAPT   (1 << 5)
#define PS_VADAPT_MODE_MOST_ADAPT  (3 << 5)
#define PS_PLANE_Y_SEL_MASK  (7 << 5)
#define PS_PLANE_Y_SEL(plane) (((plane) + 1) << 5)

#define _PS_PWR_GATE_1A     0x68160
#define _PS_PWR_GATE_2A     0x68260
#define _PS_PWR_GATE_1B     0x68960
#define _PS_PWR_GATE_2B     0x68A60
#define _PS_PWR_GATE_1C     0x69160
#define PS_PWR_GATE_DIS_OVERRIDE       (1 << 31)
#define PS_PWR_GATE_SETTLING_TIME_32   (0 << 3)
#define PS_PWR_GATE_SETTLING_TIME_64   (1 << 3)
#define PS_PWR_GATE_SETTLING_TIME_96   (2 << 3)
#define PS_PWR_GATE_SETTLING_TIME_128  (3 << 3)
#define PS_PWR_GATE_SLPEN_8             0
#define PS_PWR_GATE_SLPEN_16            1
#define PS_PWR_GATE_SLPEN_24            2
#define PS_PWR_GATE_SLPEN_32            3

#define _PS_WIN_POS_1A      0x68170
#define _PS_WIN_POS_2A      0x68270
#define _PS_WIN_POS_1B      0x68970
#define _PS_WIN_POS_2B      0x68A70
#define _PS_WIN_POS_1C      0x69170

#define _PS_WIN_SZ_1A       0x68174
#define _PS_WIN_SZ_2A       0x68274
#define _PS_WIN_SZ_1B       0x68974
#define _PS_WIN_SZ_2B       0x68A74
#define _PS_WIN_SZ_1C       0x69174

#define _PS_VSCALE_1A       0x68184
#define _PS_VSCALE_2A       0x68284
#define _PS_VSCALE_1B       0x68984
#define _PS_VSCALE_2B       0x68A84
#define _PS_VSCALE_1C       0x69184

#define _PS_HSCALE_1A       0x68190
#define _PS_HSCALE_2A       0x68290
#define _PS_HSCALE_1B       0x68990
#define _PS_HSCALE_2B       0x68A90
#define _PS_HSCALE_1C       0x69190

#define _PS_VPHASE_1A       0x68188
#define _PS_VPHASE_2A       0x68288
#define _PS_VPHASE_1B       0x68988
#define _PS_VPHASE_2B       0x68A88
#define _PS_VPHASE_1C       0x69188
#define  PS_Y_PHASE(x)		((x) << 16)
#define  PS_UV_RGB_PHASE(x)	((x) << 0)
#define   PS_PHASE_MASK	(0x7fff << 1) /* u2.13 */
#define   PS_PHASE_TRIP	(1 << 0)

#define _PS_HPHASE_1A       0x68194
#define _PS_HPHASE_2A       0x68294
#define _PS_HPHASE_1B       0x68994
#define _PS_HPHASE_2B       0x68A94
#define _PS_HPHASE_1C       0x69194

#define _PS_ECC_STAT_1A     0x681D0
#define _PS_ECC_STAT_2A     0x682D0
#define _PS_ECC_STAT_1B     0x689D0
#define _PS_ECC_STAT_2B     0x68AD0
#define _PS_ECC_STAT_1C     0x691D0

#define _ID(id, a, b) _PICK_EVEN(id, a, b)
#define SKL_PS_CTRL(pipe, id) _MMIO_PIPE(pipe,        \
			_ID(id, _PS_1A_CTRL, _PS_2A_CTRL),       \
			_ID(id, _PS_1B_CTRL, _PS_2B_CTRL))
#define SKL_PS_PWR_GATE(pipe, id) _MMIO_PIPE(pipe,    \
			_ID(id, _PS_PWR_GATE_1A, _PS_PWR_GATE_2A), \
			_ID(id, _PS_PWR_GATE_1B, _PS_PWR_GATE_2B))
#define SKL_PS_WIN_POS(pipe, id) _MMIO_PIPE(pipe,     \
			_ID(id, _PS_WIN_POS_1A, _PS_WIN_POS_2A), \
			_ID(id, _PS_WIN_POS_1B, _PS_WIN_POS_2B))
#define SKL_PS_WIN_SZ(pipe, id)  _MMIO_PIPE(pipe,     \
			_ID(id, _PS_WIN_SZ_1A, _PS_WIN_SZ_2A),   \
			_ID(id, _PS_WIN_SZ_1B, _PS_WIN_SZ_2B))
#define SKL_PS_VSCALE(pipe, id)  _MMIO_PIPE(pipe,     \
			_ID(id, _PS_VSCALE_1A, _PS_VSCALE_2A),   \
			_ID(id, _PS_VSCALE_1B, _PS_VSCALE_2B))
#define SKL_PS_HSCALE(pipe, id)  _MMIO_PIPE(pipe,     \
			_ID(id, _PS_HSCALE_1A, _PS_HSCALE_2A),   \
			_ID(id, _PS_HSCALE_1B, _PS_HSCALE_2B))
#define SKL_PS_VPHASE(pipe, id)  _MMIO_PIPE(pipe,     \
			_ID(id, _PS_VPHASE_1A, _PS_VPHASE_2A),   \
			_ID(id, _PS_VPHASE_1B, _PS_VPHASE_2B))
#define SKL_PS_HPHASE(pipe, id)  _MMIO_PIPE(pipe,     \
			_ID(id, _PS_HPHASE_1A, _PS_HPHASE_2A),   \
			_ID(id, _PS_HPHASE_1B, _PS_HPHASE_2B))
#define SKL_PS_ECC_STAT(pipe, id)  _MMIO_PIPE(pipe,     \
			_ID(id, _PS_ECC_STAT_1A, _PS_ECC_STAT_2A),   \
			_ID(id, _PS_ECC_STAT_1B, _PS_ECC_STAT_2B))

/* legacy palette */
#define _LGC_PALETTE_A           0x4a000
#define _LGC_PALETTE_B           0x4a800
#define LGC_PALETTE(pipe, i) _MMIO(_PIPE(pipe, _LGC_PALETTE_A, _LGC_PALETTE_B) + (i) * 4)

/* ilk/snb precision palette */
#define _PREC_PALETTE_A           0x4b000
#define _PREC_PALETTE_B           0x4c000
#define PREC_PALETTE(pipe, i) _MMIO(_PIPE(pipe, _PREC_PALETTE_A, _PREC_PALETTE_B) + (i) * 4)

#define  _PREC_PIPEAGCMAX              0x4d000
#define  _PREC_PIPEBGCMAX              0x4d010
#define PREC_PIPEGCMAX(pipe, i)        _MMIO(_PIPE(pipe, _PIPEAGCMAX, _PIPEBGCMAX) + (i) * 4)

#define _GAMMA_MODE_A		0x4a480
#define _GAMMA_MODE_B		0x4ac80
#define GAMMA_MODE(pipe) _MMIO_PIPE(pipe, _GAMMA_MODE_A, _GAMMA_MODE_B)
#define  PRE_CSC_GAMMA_ENABLE	(1 << 31)
#define  POST_CSC_GAMMA_ENABLE	(1 << 30)
#define  GAMMA_MODE_MODE_MASK	(3 << 0)
#define  GAMMA_MODE_MODE_8BIT	(0 << 0)
#define  GAMMA_MODE_MODE_10BIT	(1 << 0)
#define  GAMMA_MODE_MODE_12BIT	(2 << 0)
<<<<<<< HEAD
#define  GAMMA_MODE_MODE_SPLIT	(3 << 0)
=======
#define  GAMMA_MODE_MODE_SPLIT	(3 << 0) /* ivb-bdw */
#define  GAMMA_MODE_MODE_12BIT_MULTI_SEGMENTED	(3 << 0) /* icl + */
>>>>>>> 4cf643a3

/* DMC/CSR */
#define CSR_PROGRAM(i)		_MMIO(0x80000 + (i) * 4)
#define CSR_SSP_BASE_ADDR_GEN9	0x00002FC0
#define CSR_HTP_ADDR_SKL	0x00500034
#define CSR_SSP_BASE		_MMIO(0x8F074)
#define CSR_HTP_SKL		_MMIO(0x8F004)
#define CSR_LAST_WRITE		_MMIO(0x8F034)
#define CSR_LAST_WRITE_VALUE	0xc003b400
/* MMIO address range for CSR program (0x80000 - 0x82FFF) */
#define CSR_MMIO_START_RANGE	0x80000
#define CSR_MMIO_END_RANGE	0x8FFFF
#define SKL_CSR_DC3_DC5_COUNT	_MMIO(0x80030)
#define SKL_CSR_DC5_DC6_COUNT	_MMIO(0x8002C)
#define BXT_CSR_DC3_DC5_COUNT	_MMIO(0x80038)

/* interrupts */
#define DE_MASTER_IRQ_CONTROL   (1 << 31)
#define DE_SPRITEB_FLIP_DONE    (1 << 29)
#define DE_SPRITEA_FLIP_DONE    (1 << 28)
#define DE_PLANEB_FLIP_DONE     (1 << 27)
#define DE_PLANEA_FLIP_DONE     (1 << 26)
#define DE_PLANE_FLIP_DONE(plane) (1 << (26 + (plane)))
#define DE_PCU_EVENT            (1 << 25)
#define DE_GTT_FAULT            (1 << 24)
#define DE_POISON               (1 << 23)
#define DE_PERFORM_COUNTER      (1 << 22)
#define DE_PCH_EVENT            (1 << 21)
#define DE_AUX_CHANNEL_A        (1 << 20)
#define DE_DP_A_HOTPLUG         (1 << 19)
#define DE_GSE                  (1 << 18)
#define DE_PIPEB_VBLANK         (1 << 15)
#define DE_PIPEB_EVEN_FIELD     (1 << 14)
#define DE_PIPEB_ODD_FIELD      (1 << 13)
#define DE_PIPEB_LINE_COMPARE   (1 << 12)
#define DE_PIPEB_VSYNC          (1 << 11)
#define DE_PIPEB_CRC_DONE	(1 << 10)
#define DE_PIPEB_FIFO_UNDERRUN  (1 << 8)
#define DE_PIPEA_VBLANK         (1 << 7)
#define DE_PIPE_VBLANK(pipe)    (1 << (7 + 8 * (pipe)))
#define DE_PIPEA_EVEN_FIELD     (1 << 6)
#define DE_PIPEA_ODD_FIELD      (1 << 5)
#define DE_PIPEA_LINE_COMPARE   (1 << 4)
#define DE_PIPEA_VSYNC          (1 << 3)
#define DE_PIPEA_CRC_DONE	(1 << 2)
#define DE_PIPE_CRC_DONE(pipe)	(1 << (2 + 8 * (pipe)))
#define DE_PIPEA_FIFO_UNDERRUN  (1 << 0)
#define DE_PIPE_FIFO_UNDERRUN(pipe)  (1 << (8 * (pipe)))

/* More Ivybridge lolz */
#define DE_ERR_INT_IVB			(1 << 30)
#define DE_GSE_IVB			(1 << 29)
#define DE_PCH_EVENT_IVB		(1 << 28)
#define DE_DP_A_HOTPLUG_IVB		(1 << 27)
#define DE_AUX_CHANNEL_A_IVB		(1 << 26)
#define DE_EDP_PSR_INT_HSW		(1 << 19)
#define DE_SPRITEC_FLIP_DONE_IVB	(1 << 14)
#define DE_PLANEC_FLIP_DONE_IVB		(1 << 13)
#define DE_PIPEC_VBLANK_IVB		(1 << 10)
#define DE_SPRITEB_FLIP_DONE_IVB	(1 << 9)
#define DE_PLANEB_FLIP_DONE_IVB		(1 << 8)
#define DE_PIPEB_VBLANK_IVB		(1 << 5)
#define DE_SPRITEA_FLIP_DONE_IVB	(1 << 4)
#define DE_PLANEA_FLIP_DONE_IVB		(1 << 3)
#define DE_PLANE_FLIP_DONE_IVB(plane)	(1 << (3 + 5 * (plane)))
#define DE_PIPEA_VBLANK_IVB		(1 << 0)
#define DE_PIPE_VBLANK_IVB(pipe)	(1 << ((pipe) * 5))

#define VLV_MASTER_IER			_MMIO(0x4400c) /* Gunit master IER */
#define   MASTER_INTERRUPT_ENABLE	(1 << 31)

#define DEISR   _MMIO(0x44000)
#define DEIMR   _MMIO(0x44004)
#define DEIIR   _MMIO(0x44008)
#define DEIER   _MMIO(0x4400c)

#define GTISR   _MMIO(0x44010)
#define GTIMR   _MMIO(0x44014)
#define GTIIR   _MMIO(0x44018)
#define GTIER   _MMIO(0x4401c)

#define GEN8_MASTER_IRQ			_MMIO(0x44200)
#define  GEN8_MASTER_IRQ_CONTROL	(1 << 31)
#define  GEN8_PCU_IRQ			(1 << 30)
#define  GEN8_DE_PCH_IRQ		(1 << 23)
#define  GEN8_DE_MISC_IRQ		(1 << 22)
#define  GEN8_DE_PORT_IRQ		(1 << 20)
#define  GEN8_DE_PIPE_C_IRQ		(1 << 18)
#define  GEN8_DE_PIPE_B_IRQ		(1 << 17)
#define  GEN8_DE_PIPE_A_IRQ		(1 << 16)
#define  GEN8_DE_PIPE_IRQ(pipe)		(1 << (16 + (pipe)))
#define  GEN8_GT_VECS_IRQ		(1 << 6)
#define  GEN8_GT_GUC_IRQ		(1 << 5)
#define  GEN8_GT_PM_IRQ			(1 << 4)
#define  GEN8_GT_VCS1_IRQ		(1 << 3) /* NB: VCS2 in bspec! */
#define  GEN8_GT_VCS0_IRQ		(1 << 2) /* NB: VCS1 in bpsec! */
#define  GEN8_GT_BCS_IRQ		(1 << 1)
#define  GEN8_GT_RCS_IRQ		(1 << 0)

#define GEN8_GT_ISR(which) _MMIO(0x44300 + (0x10 * (which)))
#define GEN8_GT_IMR(which) _MMIO(0x44304 + (0x10 * (which)))
#define GEN8_GT_IIR(which) _MMIO(0x44308 + (0x10 * (which)))
#define GEN8_GT_IER(which) _MMIO(0x4430c + (0x10 * (which)))

#define GEN9_GUC_TO_HOST_INT_EVENT	(1 << 31)
#define GEN9_GUC_EXEC_ERROR_EVENT	(1 << 30)
#define GEN9_GUC_DISPLAY_EVENT		(1 << 29)
#define GEN9_GUC_SEMA_SIGNAL_EVENT	(1 << 28)
#define GEN9_GUC_IOMMU_MSG_EVENT	(1 << 27)
#define GEN9_GUC_DB_RING_EVENT		(1 << 26)
#define GEN9_GUC_DMA_DONE_EVENT		(1 << 25)
#define GEN9_GUC_FATAL_ERROR_EVENT	(1 << 24)
#define GEN9_GUC_NOTIFICATION_EVENT	(1 << 23)

#define GEN8_RCS_IRQ_SHIFT 0
#define GEN8_BCS_IRQ_SHIFT 16
#define GEN8_VCS0_IRQ_SHIFT 0  /* NB: VCS1 in bspec! */
#define GEN8_VCS1_IRQ_SHIFT 16 /* NB: VCS2 in bpsec! */
#define GEN8_VECS_IRQ_SHIFT 0
#define GEN8_WD_IRQ_SHIFT 16

#define GEN8_DE_PIPE_ISR(pipe) _MMIO(0x44400 + (0x10 * (pipe)))
#define GEN8_DE_PIPE_IMR(pipe) _MMIO(0x44404 + (0x10 * (pipe)))
#define GEN8_DE_PIPE_IIR(pipe) _MMIO(0x44408 + (0x10 * (pipe)))
#define GEN8_DE_PIPE_IER(pipe) _MMIO(0x4440c + (0x10 * (pipe)))
#define  GEN8_PIPE_FIFO_UNDERRUN	(1 << 31)
#define  GEN8_PIPE_CDCLK_CRC_ERROR	(1 << 29)
#define  GEN8_PIPE_CDCLK_CRC_DONE	(1 << 28)
#define  GEN8_PIPE_CURSOR_FAULT		(1 << 10)
#define  GEN8_PIPE_SPRITE_FAULT		(1 << 9)
#define  GEN8_PIPE_PRIMARY_FAULT	(1 << 8)
#define  GEN8_PIPE_SPRITE_FLIP_DONE	(1 << 5)
#define  GEN8_PIPE_PRIMARY_FLIP_DONE	(1 << 4)
#define  GEN8_PIPE_SCAN_LINE_EVENT	(1 << 2)
#define  GEN8_PIPE_VSYNC		(1 << 1)
#define  GEN8_PIPE_VBLANK		(1 << 0)
#define  GEN9_PIPE_CURSOR_FAULT		(1 << 11)
#define  GEN9_PIPE_PLANE4_FAULT		(1 << 10)
#define  GEN9_PIPE_PLANE3_FAULT		(1 << 9)
#define  GEN9_PIPE_PLANE2_FAULT		(1 << 8)
#define  GEN9_PIPE_PLANE1_FAULT		(1 << 7)
#define  GEN9_PIPE_PLANE4_FLIP_DONE	(1 << 6)
#define  GEN9_PIPE_PLANE3_FLIP_DONE	(1 << 5)
#define  GEN9_PIPE_PLANE2_FLIP_DONE	(1 << 4)
#define  GEN9_PIPE_PLANE1_FLIP_DONE	(1 << 3)
#define  GEN9_PIPE_PLANE_FLIP_DONE(p)	(1 << (3 + (p)))
#define GEN8_DE_PIPE_IRQ_FAULT_ERRORS \
	(GEN8_PIPE_CURSOR_FAULT | \
	 GEN8_PIPE_SPRITE_FAULT | \
	 GEN8_PIPE_PRIMARY_FAULT)
#define GEN9_DE_PIPE_IRQ_FAULT_ERRORS \
	(GEN9_PIPE_CURSOR_FAULT | \
	 GEN9_PIPE_PLANE4_FAULT | \
	 GEN9_PIPE_PLANE3_FAULT | \
	 GEN9_PIPE_PLANE2_FAULT | \
	 GEN9_PIPE_PLANE1_FAULT)

#define GEN8_DE_PORT_ISR _MMIO(0x44440)
#define GEN8_DE_PORT_IMR _MMIO(0x44444)
#define GEN8_DE_PORT_IIR _MMIO(0x44448)
#define GEN8_DE_PORT_IER _MMIO(0x4444c)
#define  ICL_AUX_CHANNEL_E		(1 << 29)
#define  CNL_AUX_CHANNEL_F		(1 << 28)
#define  GEN9_AUX_CHANNEL_D		(1 << 27)
#define  GEN9_AUX_CHANNEL_C		(1 << 26)
#define  GEN9_AUX_CHANNEL_B		(1 << 25)
#define  BXT_DE_PORT_HP_DDIC		(1 << 5)
#define  BXT_DE_PORT_HP_DDIB		(1 << 4)
#define  BXT_DE_PORT_HP_DDIA		(1 << 3)
#define  BXT_DE_PORT_HOTPLUG_MASK	(BXT_DE_PORT_HP_DDIA | \
					 BXT_DE_PORT_HP_DDIB | \
					 BXT_DE_PORT_HP_DDIC)
#define  GEN8_PORT_DP_A_HOTPLUG		(1 << 3)
#define  BXT_DE_PORT_GMBUS		(1 << 1)
#define  GEN8_AUX_CHANNEL_A		(1 << 0)

#define GEN8_DE_MISC_ISR _MMIO(0x44460)
#define GEN8_DE_MISC_IMR _MMIO(0x44464)
#define GEN8_DE_MISC_IIR _MMIO(0x44468)
#define GEN8_DE_MISC_IER _MMIO(0x4446c)
#define  GEN8_DE_MISC_GSE		(1 << 27)
#define  GEN8_DE_EDP_PSR		(1 << 19)

#define GEN8_PCU_ISR _MMIO(0x444e0)
#define GEN8_PCU_IMR _MMIO(0x444e4)
#define GEN8_PCU_IIR _MMIO(0x444e8)
#define GEN8_PCU_IER _MMIO(0x444ec)

#define GEN11_GU_MISC_ISR	_MMIO(0x444f0)
#define GEN11_GU_MISC_IMR	_MMIO(0x444f4)
#define GEN11_GU_MISC_IIR	_MMIO(0x444f8)
#define GEN11_GU_MISC_IER	_MMIO(0x444fc)
#define  GEN11_GU_MISC_GSE	(1 << 27)

#define GEN11_GFX_MSTR_IRQ		_MMIO(0x190010)
#define  GEN11_MASTER_IRQ		(1 << 31)
#define  GEN11_PCU_IRQ			(1 << 30)
#define  GEN11_GU_MISC_IRQ		(1 << 29)
#define  GEN11_DISPLAY_IRQ		(1 << 16)
#define  GEN11_GT_DW_IRQ(x)		(1 << (x))
#define  GEN11_GT_DW1_IRQ		(1 << 1)
#define  GEN11_GT_DW0_IRQ		(1 << 0)

#define GEN11_DISPLAY_INT_CTL		_MMIO(0x44200)
#define  GEN11_DISPLAY_IRQ_ENABLE	(1 << 31)
#define  GEN11_AUDIO_CODEC_IRQ		(1 << 24)
#define  GEN11_DE_PCH_IRQ		(1 << 23)
#define  GEN11_DE_MISC_IRQ		(1 << 22)
#define  GEN11_DE_HPD_IRQ		(1 << 21)
#define  GEN11_DE_PORT_IRQ		(1 << 20)
#define  GEN11_DE_PIPE_C		(1 << 18)
#define  GEN11_DE_PIPE_B		(1 << 17)
#define  GEN11_DE_PIPE_A		(1 << 16)

#define GEN11_DE_HPD_ISR		_MMIO(0x44470)
#define GEN11_DE_HPD_IMR		_MMIO(0x44474)
#define GEN11_DE_HPD_IIR		_MMIO(0x44478)
#define GEN11_DE_HPD_IER		_MMIO(0x4447c)
#define  GEN11_TC4_HOTPLUG			(1 << 19)
#define  GEN11_TC3_HOTPLUG			(1 << 18)
#define  GEN11_TC2_HOTPLUG			(1 << 17)
#define  GEN11_TC1_HOTPLUG			(1 << 16)
#define  GEN11_TC_HOTPLUG(tc_port)		(1 << ((tc_port) + 16))
#define  GEN11_DE_TC_HOTPLUG_MASK		(GEN11_TC4_HOTPLUG | \
						 GEN11_TC3_HOTPLUG | \
						 GEN11_TC2_HOTPLUG | \
						 GEN11_TC1_HOTPLUG)
#define  GEN11_TBT4_HOTPLUG			(1 << 3)
#define  GEN11_TBT3_HOTPLUG			(1 << 2)
#define  GEN11_TBT2_HOTPLUG			(1 << 1)
#define  GEN11_TBT1_HOTPLUG			(1 << 0)
#define  GEN11_TBT_HOTPLUG(tc_port)		(1 << (tc_port))
#define  GEN11_DE_TBT_HOTPLUG_MASK		(GEN11_TBT4_HOTPLUG | \
						 GEN11_TBT3_HOTPLUG | \
						 GEN11_TBT2_HOTPLUG | \
						 GEN11_TBT1_HOTPLUG)

#define GEN11_TBT_HOTPLUG_CTL				_MMIO(0x44030)
#define GEN11_TC_HOTPLUG_CTL				_MMIO(0x44038)
#define  GEN11_HOTPLUG_CTL_ENABLE(tc_port)		(8 << (tc_port) * 4)
#define  GEN11_HOTPLUG_CTL_LONG_DETECT(tc_port)		(2 << (tc_port) * 4)
#define  GEN11_HOTPLUG_CTL_SHORT_DETECT(tc_port)	(1 << (tc_port) * 4)
#define  GEN11_HOTPLUG_CTL_NO_DETECT(tc_port)		(0 << (tc_port) * 4)

#define GEN11_GT_INTR_DW0		_MMIO(0x190018)
#define  GEN11_CSME			(31)
#define  GEN11_GUNIT			(28)
#define  GEN11_GUC			(25)
#define  GEN11_WDPERF			(20)
#define  GEN11_KCR			(19)
#define  GEN11_GTPM			(16)
#define  GEN11_BCS			(15)
#define  GEN11_RCS0			(0)

#define GEN11_GT_INTR_DW1		_MMIO(0x19001c)
#define  GEN11_VECS(x)			(31 - (x))
#define  GEN11_VCS(x)			(x)

#define GEN11_GT_INTR_DW(x)		_MMIO(0x190018 + ((x) * 4))

#define GEN11_INTR_IDENTITY_REG0	_MMIO(0x190060)
#define GEN11_INTR_IDENTITY_REG1	_MMIO(0x190064)
#define  GEN11_INTR_DATA_VALID		(1 << 31)
#define  GEN11_INTR_ENGINE_CLASS(x)	(((x) & GENMASK(18, 16)) >> 16)
#define  GEN11_INTR_ENGINE_INSTANCE(x)	(((x) & GENMASK(25, 20)) >> 20)
#define  GEN11_INTR_ENGINE_INTR(x)	((x) & 0xffff)

#define GEN11_INTR_IDENTITY_REG(x)	_MMIO(0x190060 + ((x) * 4))

#define GEN11_IIR_REG0_SELECTOR		_MMIO(0x190070)
#define GEN11_IIR_REG1_SELECTOR		_MMIO(0x190074)

#define GEN11_IIR_REG_SELECTOR(x)	_MMIO(0x190070 + ((x) * 4))

#define GEN11_RENDER_COPY_INTR_ENABLE	_MMIO(0x190030)
#define GEN11_VCS_VECS_INTR_ENABLE	_MMIO(0x190034)
#define GEN11_GUC_SG_INTR_ENABLE	_MMIO(0x190038)
#define GEN11_GPM_WGBOXPERF_INTR_ENABLE	_MMIO(0x19003c)
#define GEN11_CRYPTO_RSVD_INTR_ENABLE	_MMIO(0x190040)
#define GEN11_GUNIT_CSME_INTR_ENABLE	_MMIO(0x190044)

#define GEN11_RCS0_RSVD_INTR_MASK	_MMIO(0x190090)
#define GEN11_BCS_RSVD_INTR_MASK	_MMIO(0x1900a0)
#define GEN11_VCS0_VCS1_INTR_MASK	_MMIO(0x1900a8)
#define GEN11_VCS2_VCS3_INTR_MASK	_MMIO(0x1900ac)
#define GEN11_VECS0_VECS1_INTR_MASK	_MMIO(0x1900d0)
#define GEN11_GUC_SG_INTR_MASK		_MMIO(0x1900e8)
#define GEN11_GPM_WGBOXPERF_INTR_MASK	_MMIO(0x1900ec)
#define GEN11_CRYPTO_RSVD_INTR_MASK	_MMIO(0x1900f0)
#define GEN11_GUNIT_CSME_INTR_MASK	_MMIO(0x1900f4)

#define   ENGINE1_MASK			REG_GENMASK(31, 16)
#define   ENGINE0_MASK			REG_GENMASK(15, 0)

#define ILK_DISPLAY_CHICKEN2	_MMIO(0x42004)
/* Required on all Ironlake and Sandybridge according to the B-Spec. */
#define  ILK_ELPIN_409_SELECT	(1 << 25)
#define  ILK_DPARB_GATE	(1 << 22)
#define  ILK_VSDPFD_FULL	(1 << 21)
#define FUSE_STRAP			_MMIO(0x42014)
#define  ILK_INTERNAL_GRAPHICS_DISABLE	(1 << 31)
#define  ILK_INTERNAL_DISPLAY_DISABLE	(1 << 30)
#define  ILK_DISPLAY_DEBUG_DISABLE	(1 << 29)
#define  IVB_PIPE_C_DISABLE		(1 << 28)
#define  ILK_HDCP_DISABLE		(1 << 25)
#define  ILK_eDP_A_DISABLE		(1 << 24)
#define  HSW_CDCLK_LIMIT		(1 << 24)
#define  ILK_DESKTOP			(1 << 23)
#define  HSW_CPU_SSC_ENABLE		(1 << 21)

#define FUSE_STRAP3			_MMIO(0x42020)
#define  HSW_REF_CLK_SELECT		(1 << 1)

#define ILK_DSPCLK_GATE_D			_MMIO(0x42020)
#define   ILK_VRHUNIT_CLOCK_GATE_DISABLE	(1 << 28)
#define   ILK_DPFCUNIT_CLOCK_GATE_DISABLE	(1 << 9)
#define   ILK_DPFCRUNIT_CLOCK_GATE_DISABLE	(1 << 8)
#define   ILK_DPFDUNIT_CLOCK_GATE_ENABLE	(1 << 7)
#define   ILK_DPARBUNIT_CLOCK_GATE_ENABLE	(1 << 5)

#define IVB_CHICKEN3	_MMIO(0x4200c)
# define CHICKEN3_DGMG_REQ_OUT_FIX_DISABLE	(1 << 5)
# define CHICKEN3_DGMG_DONE_FIX_DISABLE		(1 << 2)

#define CHICKEN_PAR1_1		_MMIO(0x42080)
#define  SKL_DE_COMPRESSED_HASH_MODE	(1 << 15)
#define  DPA_MASK_VBLANK_SRD	(1 << 15)
#define  FORCE_ARB_IDLE_PLANES	(1 << 14)
#define  SKL_EDP_PSR_FIX_RDWRAP	(1 << 3)

#define CHICKEN_PAR2_1		_MMIO(0x42090)
#define  KVM_CONFIG_CHANGE_NOTIFICATION_SELECT	(1 << 14)

#define CHICKEN_MISC_2		_MMIO(0x42084)
#define  CNL_COMP_PWR_DOWN	(1 << 23)
#define  GLK_CL2_PWR_DOWN	(1 << 12)
#define  GLK_CL1_PWR_DOWN	(1 << 11)
#define  GLK_CL0_PWR_DOWN	(1 << 10)

#define CHICKEN_MISC_4		_MMIO(0x4208c)
#define   FBC_STRIDE_OVERRIDE	(1 << 13)
#define   FBC_STRIDE_MASK	0x1FFF

#define _CHICKEN_PIPESL_1_A	0x420b0
#define _CHICKEN_PIPESL_1_B	0x420b4
#define  HSW_FBCQ_DIS			(1 << 22)
#define  BDW_DPRS_MASK_VBLANK_SRD	(1 << 0)
#define CHICKEN_PIPESL_1(pipe) _MMIO_PIPE(pipe, _CHICKEN_PIPESL_1_A, _CHICKEN_PIPESL_1_B)

#define CHICKEN_TRANS_A		_MMIO(0x420c0)
#define CHICKEN_TRANS_B		_MMIO(0x420c4)
#define CHICKEN_TRANS_C		_MMIO(0x420c8)
#define CHICKEN_TRANS_EDP	_MMIO(0x420cc)
#define  VSC_DATA_SEL_SOFTWARE_CONTROL	(1 << 25) /* GLK and CNL+ */
#define  DDI_TRAINING_OVERRIDE_ENABLE	(1 << 19)
#define  DDI_TRAINING_OVERRIDE_VALUE	(1 << 18)
#define  DDIE_TRAINING_OVERRIDE_ENABLE	(1 << 17) /* CHICKEN_TRANS_A only */
#define  DDIE_TRAINING_OVERRIDE_VALUE	(1 << 16) /* CHICKEN_TRANS_A only */
#define  PSR2_ADD_VERTICAL_LINE_COUNT   (1 << 15)
#define  PSR2_VSC_ENABLE_PROG_HEADER    (1 << 12)

#define DISP_ARB_CTL	_MMIO(0x45000)
#define  DISP_FBC_MEMORY_WAKE		(1 << 31)
#define  DISP_TILE_SURFACE_SWIZZLING	(1 << 13)
#define  DISP_FBC_WM_DIS		(1 << 15)
#define DISP_ARB_CTL2	_MMIO(0x45004)
#define  DISP_DATA_PARTITION_5_6	(1 << 6)
#define  DISP_IPC_ENABLE		(1 << 3)
#define DBUF_CTL	_MMIO(0x45008)
#define DBUF_CTL_S1	_MMIO(0x45008)
#define DBUF_CTL_S2	_MMIO(0x44FE8)
#define  DBUF_POWER_REQUEST		(1 << 31)
#define  DBUF_POWER_STATE		(1 << 30)
#define GEN7_MSG_CTL	_MMIO(0x45010)
#define  WAIT_FOR_PCH_RESET_ACK		(1 << 1)
#define  WAIT_FOR_PCH_FLR_ACK		(1 << 0)
#define HSW_NDE_RSTWRN_OPT	_MMIO(0x46408)
#define  RESET_PCH_HANDSHAKE_ENABLE	(1 << 4)

#define GEN8_CHICKEN_DCPR_1		_MMIO(0x46430)
#define   SKL_SELECT_ALTERNATE_DC_EXIT	(1 << 30)
#define   MASK_WAKEMEM			(1 << 13)
#define   CNL_DDI_CLOCK_REG_ACCESS_ON	(1 << 7)

#define SKL_DFSM			_MMIO(0x51000)
#define SKL_DFSM_CDCLK_LIMIT_MASK	(3 << 23)
#define SKL_DFSM_CDCLK_LIMIT_675	(0 << 23)
#define SKL_DFSM_CDCLK_LIMIT_540	(1 << 23)
#define SKL_DFSM_CDCLK_LIMIT_450	(2 << 23)
#define SKL_DFSM_CDCLK_LIMIT_337_5	(3 << 23)
#define SKL_DFSM_PIPE_A_DISABLE		(1 << 30)
#define SKL_DFSM_PIPE_B_DISABLE		(1 << 21)
#define SKL_DFSM_PIPE_C_DISABLE		(1 << 28)

#define SKL_DSSM				_MMIO(0x51004)
#define CNL_DSSM_CDCLK_PLL_REFCLK_24MHz		(1 << 31)
#define ICL_DSSM_CDCLK_PLL_REFCLK_MASK		(7 << 29)
#define ICL_DSSM_CDCLK_PLL_REFCLK_24MHz		(0 << 29)
#define ICL_DSSM_CDCLK_PLL_REFCLK_19_2MHz	(1 << 29)
#define ICL_DSSM_CDCLK_PLL_REFCLK_38_4MHz	(2 << 29)

#define GEN7_FF_SLICE_CS_CHICKEN1	_MMIO(0x20e0)
#define   GEN9_FFSC_PERCTX_PREEMPT_CTRL	(1 << 14)

#define FF_SLICE_CS_CHICKEN2			_MMIO(0x20e4)
#define  GEN9_TSG_BARRIER_ACK_DISABLE		(1 << 8)
#define  GEN9_POOLED_EU_LOAD_BALANCING_FIX_DISABLE  (1 << 10)

#define GEN9_CS_DEBUG_MODE1		_MMIO(0x20ec)
#define GEN9_CTX_PREEMPT_REG		_MMIO(0x2248)
#define GEN8_CS_CHICKEN1		_MMIO(0x2580)
#define GEN9_PREEMPT_3D_OBJECT_LEVEL		(1 << 0)
#define GEN9_PREEMPT_GPGPU_LEVEL(hi, lo)	(((hi) << 2) | ((lo) << 1))
#define GEN9_PREEMPT_GPGPU_MID_THREAD_LEVEL	GEN9_PREEMPT_GPGPU_LEVEL(0, 0)
#define GEN9_PREEMPT_GPGPU_THREAD_GROUP_LEVEL	GEN9_PREEMPT_GPGPU_LEVEL(0, 1)
#define GEN9_PREEMPT_GPGPU_COMMAND_LEVEL	GEN9_PREEMPT_GPGPU_LEVEL(1, 0)
#define GEN9_PREEMPT_GPGPU_LEVEL_MASK		GEN9_PREEMPT_GPGPU_LEVEL(1, 1)

/* GEN7 chicken */
#define GEN7_COMMON_SLICE_CHICKEN1		_MMIO(0x7010)
  #define GEN7_CSC1_RHWO_OPT_DISABLE_IN_RCC	((1 << 10) | (1 << 26))
  #define GEN9_RHWO_OPTIMIZATION_DISABLE	(1 << 14)

#define COMMON_SLICE_CHICKEN2					_MMIO(0x7014)
  #define GEN9_PBE_COMPRESSED_HASH_SELECTION			(1 << 13)
  #define GEN9_DISABLE_GATHER_AT_SET_SHADER_COMMON_SLICE	(1 << 12)
  #define GEN8_SBE_DISABLE_REPLAY_BUF_OPTIMIZATION		(1 << 8)
  #define GEN8_CSC2_SBE_VUE_CACHE_CONSERVATIVE			(1 << 0)

#define GEN8_L3CNTLREG	_MMIO(0x7034)
  #define GEN8_ERRDETBCTRL (1 << 9)

#define GEN11_COMMON_SLICE_CHICKEN3		_MMIO(0x7304)
  #define GEN11_BLEND_EMB_FIX_DISABLE_IN_RCC	(1 << 11)

#define HIZ_CHICKEN					_MMIO(0x7018)
# define CHV_HZ_8X8_MODE_IN_1X				(1 << 15)
# define BDW_HIZ_POWER_COMPILER_CLOCK_GATING_DISABLE	(1 << 3)

#define GEN9_SLICE_COMMON_ECO_CHICKEN0		_MMIO(0x7308)
#define  DISABLE_PIXEL_MASK_CAMMING		(1 << 14)

#define GEN9_SLICE_COMMON_ECO_CHICKEN1		_MMIO(0x731c)
#define   GEN11_STATE_CACHE_REDIRECT_TO_CS	(1 << 11)

#define GEN7_SARCHKMD				_MMIO(0xB000)
#define GEN7_DISABLE_DEMAND_PREFETCH		(1 << 31)
#define GEN7_DISABLE_SAMPLER_PREFETCH           (1 << 30)

#define GEN7_L3SQCREG1				_MMIO(0xB010)
#define  VLV_B0_WA_L3SQCREG1_VALUE		0x00D30000

#define GEN8_L3SQCREG1				_MMIO(0xB100)
/*
 * Note that on CHV the following has an off-by-one error wrt. to BSpec.
 * Using the formula in BSpec leads to a hang, while the formula here works
 * fine and matches the formulas for all other platforms. A BSpec change
 * request has been filed to clarify this.
 */
#define  L3_GENERAL_PRIO_CREDITS(x)		(((x) >> 1) << 19)
#define  L3_HIGH_PRIO_CREDITS(x)		(((x) >> 1) << 14)
#define  L3_PRIO_CREDITS_MASK			((0x1f << 19) | (0x1f << 14))

#define GEN7_L3CNTLREG1				_MMIO(0xB01C)
#define  GEN7_WA_FOR_GEN7_L3_CONTROL			0x3C47FF8C
#define  GEN7_L3AGDIS				(1 << 19)
#define GEN7_L3CNTLREG2				_MMIO(0xB020)
#define GEN7_L3CNTLREG3				_MMIO(0xB024)

#define GEN7_L3_CHICKEN_MODE_REGISTER		_MMIO(0xB030)
#define   GEN7_WA_L3_CHICKEN_MODE		0x20000000
#define GEN10_L3_CHICKEN_MODE_REGISTER		_MMIO(0xB114)
#define   GEN11_I2M_WRITE_DISABLE		(1 << 28)

#define GEN7_L3SQCREG4				_MMIO(0xb034)
#define  L3SQ_URB_READ_CAM_MATCH_DISABLE	(1 << 27)

#define GEN8_L3SQCREG4				_MMIO(0xb118)
#define  GEN11_LQSC_CLEAN_EVICT_DISABLE		(1 << 6)
#define  GEN8_LQSC_RO_PERF_DIS			(1 << 27)
#define  GEN8_LQSC_FLUSH_COHERENT_LINES		(1 << 21)

/* GEN8 chicken */
#define HDC_CHICKEN0				_MMIO(0x7300)
#define CNL_HDC_CHICKEN0			_MMIO(0xE5F0)
#define ICL_HDC_MODE				_MMIO(0xE5F4)
#define  HDC_FORCE_CSR_NON_COHERENT_OVR_DISABLE	(1 << 15)
#define  HDC_FENCE_DEST_SLM_DISABLE		(1 << 14)
#define  HDC_DONOT_FETCH_MEM_WHEN_MASKED	(1 << 11)
#define  HDC_FORCE_CONTEXT_SAVE_RESTORE_NON_COHERENT	(1 << 5)
#define  HDC_FORCE_NON_COHERENT			(1 << 4)
#define  HDC_BARRIER_PERFORMANCE_DISABLE	(1 << 10)

#define GEN8_HDC_CHICKEN1			_MMIO(0x7304)

/* GEN9 chicken */
#define SLICE_ECO_CHICKEN0			_MMIO(0x7308)
#define   PIXEL_MASK_CAMMING_DISABLE		(1 << 14)

#define GEN9_WM_CHICKEN3			_MMIO(0x5588)
#define   GEN9_FACTOR_IN_CLR_VAL_HIZ		(1 << 9)

/* WaCatErrorRejectionIssue */
#define GEN7_SQ_CHICKEN_MBCUNIT_CONFIG		_MMIO(0x9030)
#define  GEN7_SQ_CHICKEN_MBCUNIT_SQINTMOB	(1 << 11)

#define HSW_SCRATCH1				_MMIO(0xb038)
#define  HSW_SCRATCH1_L3_DATA_ATOMICS_DISABLE	(1 << 27)

#define BDW_SCRATCH1					_MMIO(0xb11c)
#define  GEN9_LBS_SLA_RETRY_TIMER_DECREMENT_ENABLE	(1 << 2)

/*GEN11 chicken */
#define _PIPEA_CHICKEN				0x70038
#define _PIPEB_CHICKEN				0x71038
#define _PIPEC_CHICKEN				0x72038
#define PIPE_CHICKEN(pipe)			_MMIO_PIPE(pipe, _PIPEA_CHICKEN,\
							   _PIPEB_CHICKEN)
#define   PIXEL_ROUNDING_TRUNC_FB_PASSTHRU 	(1 << 15)
#define   PER_PIXEL_ALPHA_BYPASS_EN		(1 << 7)

/* PCH */

#define PCH_DISPLAY_BASE	0xc0000u

/* south display engine interrupt: IBX */
#define SDE_AUDIO_POWER_D	(1 << 27)
#define SDE_AUDIO_POWER_C	(1 << 26)
#define SDE_AUDIO_POWER_B	(1 << 25)
#define SDE_AUDIO_POWER_SHIFT	(25)
#define SDE_AUDIO_POWER_MASK	(7 << SDE_AUDIO_POWER_SHIFT)
#define SDE_GMBUS		(1 << 24)
#define SDE_AUDIO_HDCP_TRANSB	(1 << 23)
#define SDE_AUDIO_HDCP_TRANSA	(1 << 22)
#define SDE_AUDIO_HDCP_MASK	(3 << 22)
#define SDE_AUDIO_TRANSB	(1 << 21)
#define SDE_AUDIO_TRANSA	(1 << 20)
#define SDE_AUDIO_TRANS_MASK	(3 << 20)
#define SDE_POISON		(1 << 19)
/* 18 reserved */
#define SDE_FDI_RXB		(1 << 17)
#define SDE_FDI_RXA		(1 << 16)
#define SDE_FDI_MASK		(3 << 16)
#define SDE_AUXD		(1 << 15)
#define SDE_AUXC		(1 << 14)
#define SDE_AUXB		(1 << 13)
#define SDE_AUX_MASK		(7 << 13)
/* 12 reserved */
#define SDE_CRT_HOTPLUG         (1 << 11)
#define SDE_PORTD_HOTPLUG       (1 << 10)
#define SDE_PORTC_HOTPLUG       (1 << 9)
#define SDE_PORTB_HOTPLUG       (1 << 8)
#define SDE_SDVOB_HOTPLUG       (1 << 6)
#define SDE_HOTPLUG_MASK        (SDE_CRT_HOTPLUG | \
				 SDE_SDVOB_HOTPLUG |	\
				 SDE_PORTB_HOTPLUG |	\
				 SDE_PORTC_HOTPLUG |	\
				 SDE_PORTD_HOTPLUG)
#define SDE_TRANSB_CRC_DONE	(1 << 5)
#define SDE_TRANSB_CRC_ERR	(1 << 4)
#define SDE_TRANSB_FIFO_UNDER	(1 << 3)
#define SDE_TRANSA_CRC_DONE	(1 << 2)
#define SDE_TRANSA_CRC_ERR	(1 << 1)
#define SDE_TRANSA_FIFO_UNDER	(1 << 0)
#define SDE_TRANS_MASK		(0x3f)

/* south display engine interrupt: CPT - CNP */
#define SDE_AUDIO_POWER_D_CPT	(1 << 31)
#define SDE_AUDIO_POWER_C_CPT	(1 << 30)
#define SDE_AUDIO_POWER_B_CPT	(1 << 29)
#define SDE_AUDIO_POWER_SHIFT_CPT   29
#define SDE_AUDIO_POWER_MASK_CPT    (7 << 29)
#define SDE_AUXD_CPT		(1 << 27)
#define SDE_AUXC_CPT		(1 << 26)
#define SDE_AUXB_CPT		(1 << 25)
#define SDE_AUX_MASK_CPT	(7 << 25)
#define SDE_PORTE_HOTPLUG_SPT	(1 << 25)
#define SDE_PORTA_HOTPLUG_SPT	(1 << 24)
#define SDE_PORTD_HOTPLUG_CPT	(1 << 23)
#define SDE_PORTC_HOTPLUG_CPT	(1 << 22)
#define SDE_PORTB_HOTPLUG_CPT	(1 << 21)
#define SDE_CRT_HOTPLUG_CPT	(1 << 19)
#define SDE_SDVOB_HOTPLUG_CPT	(1 << 18)
#define SDE_HOTPLUG_MASK_CPT	(SDE_CRT_HOTPLUG_CPT |		\
				 SDE_SDVOB_HOTPLUG_CPT |	\
				 SDE_PORTD_HOTPLUG_CPT |	\
				 SDE_PORTC_HOTPLUG_CPT |	\
				 SDE_PORTB_HOTPLUG_CPT)
#define SDE_HOTPLUG_MASK_SPT	(SDE_PORTE_HOTPLUG_SPT |	\
				 SDE_PORTD_HOTPLUG_CPT |	\
				 SDE_PORTC_HOTPLUG_CPT |	\
				 SDE_PORTB_HOTPLUG_CPT |	\
				 SDE_PORTA_HOTPLUG_SPT)
#define SDE_GMBUS_CPT		(1 << 17)
#define SDE_ERROR_CPT		(1 << 16)
#define SDE_AUDIO_CP_REQ_C_CPT	(1 << 10)
#define SDE_AUDIO_CP_CHG_C_CPT	(1 << 9)
#define SDE_FDI_RXC_CPT		(1 << 8)
#define SDE_AUDIO_CP_REQ_B_CPT	(1 << 6)
#define SDE_AUDIO_CP_CHG_B_CPT	(1 << 5)
#define SDE_FDI_RXB_CPT		(1 << 4)
#define SDE_AUDIO_CP_REQ_A_CPT	(1 << 2)
#define SDE_AUDIO_CP_CHG_A_CPT	(1 << 1)
#define SDE_FDI_RXA_CPT		(1 << 0)
#define SDE_AUDIO_CP_REQ_CPT	(SDE_AUDIO_CP_REQ_C_CPT | \
				 SDE_AUDIO_CP_REQ_B_CPT | \
				 SDE_AUDIO_CP_REQ_A_CPT)
#define SDE_AUDIO_CP_CHG_CPT	(SDE_AUDIO_CP_CHG_C_CPT | \
				 SDE_AUDIO_CP_CHG_B_CPT | \
				 SDE_AUDIO_CP_CHG_A_CPT)
#define SDE_FDI_MASK_CPT	(SDE_FDI_RXC_CPT | \
				 SDE_FDI_RXB_CPT | \
				 SDE_FDI_RXA_CPT)

/* south display engine interrupt: ICP */
#define SDE_TC4_HOTPLUG_ICP		(1 << 27)
#define SDE_TC3_HOTPLUG_ICP		(1 << 26)
#define SDE_TC2_HOTPLUG_ICP		(1 << 25)
#define SDE_TC1_HOTPLUG_ICP		(1 << 24)
#define SDE_GMBUS_ICP			(1 << 23)
#define SDE_DDIB_HOTPLUG_ICP		(1 << 17)
#define SDE_DDIA_HOTPLUG_ICP		(1 << 16)
#define SDE_TC_HOTPLUG_ICP(tc_port)	(1 << ((tc_port) + 24))
#define SDE_DDI_HOTPLUG_ICP(port)	(1 << ((port) + 16))
#define SDE_DDI_MASK_ICP		(SDE_DDIB_HOTPLUG_ICP |	\
					 SDE_DDIA_HOTPLUG_ICP)
#define SDE_TC_MASK_ICP			(SDE_TC4_HOTPLUG_ICP |	\
					 SDE_TC3_HOTPLUG_ICP |	\
					 SDE_TC2_HOTPLUG_ICP |	\
					 SDE_TC1_HOTPLUG_ICP)

#define SDEISR  _MMIO(0xc4000)
#define SDEIMR  _MMIO(0xc4004)
#define SDEIIR  _MMIO(0xc4008)
#define SDEIER  _MMIO(0xc400c)

#define SERR_INT			_MMIO(0xc4040)
#define  SERR_INT_POISON		(1 << 31)
#define  SERR_INT_TRANS_FIFO_UNDERRUN(pipe)	(1 << ((pipe) * 3))

/* digital port hotplug */
#define PCH_PORT_HOTPLUG		_MMIO(0xc4030)	/* SHOTPLUG_CTL */
#define  PORTA_HOTPLUG_ENABLE		(1 << 28) /* LPT:LP+ & BXT */
#define  BXT_DDIA_HPD_INVERT            (1 << 27)
#define  PORTA_HOTPLUG_STATUS_MASK	(3 << 24) /* SPT+ & BXT */
#define  PORTA_HOTPLUG_NO_DETECT	(0 << 24) /* SPT+ & BXT */
#define  PORTA_HOTPLUG_SHORT_DETECT	(1 << 24) /* SPT+ & BXT */
#define  PORTA_HOTPLUG_LONG_DETECT	(2 << 24) /* SPT+ & BXT */
#define  PORTD_HOTPLUG_ENABLE		(1 << 20)
#define  PORTD_PULSE_DURATION_2ms	(0 << 18) /* pre-LPT */
#define  PORTD_PULSE_DURATION_4_5ms	(1 << 18) /* pre-LPT */
#define  PORTD_PULSE_DURATION_6ms	(2 << 18) /* pre-LPT */
#define  PORTD_PULSE_DURATION_100ms	(3 << 18) /* pre-LPT */
#define  PORTD_PULSE_DURATION_MASK	(3 << 18) /* pre-LPT */
#define  PORTD_HOTPLUG_STATUS_MASK	(3 << 16)
#define  PORTD_HOTPLUG_NO_DETECT	(0 << 16)
#define  PORTD_HOTPLUG_SHORT_DETECT	(1 << 16)
#define  PORTD_HOTPLUG_LONG_DETECT	(2 << 16)
#define  PORTC_HOTPLUG_ENABLE		(1 << 12)
#define  BXT_DDIC_HPD_INVERT            (1 << 11)
#define  PORTC_PULSE_DURATION_2ms	(0 << 10) /* pre-LPT */
#define  PORTC_PULSE_DURATION_4_5ms	(1 << 10) /* pre-LPT */
#define  PORTC_PULSE_DURATION_6ms	(2 << 10) /* pre-LPT */
#define  PORTC_PULSE_DURATION_100ms	(3 << 10) /* pre-LPT */
#define  PORTC_PULSE_DURATION_MASK	(3 << 10) /* pre-LPT */
#define  PORTC_HOTPLUG_STATUS_MASK	(3 << 8)
#define  PORTC_HOTPLUG_NO_DETECT	(0 << 8)
#define  PORTC_HOTPLUG_SHORT_DETECT	(1 << 8)
#define  PORTC_HOTPLUG_LONG_DETECT	(2 << 8)
#define  PORTB_HOTPLUG_ENABLE		(1 << 4)
#define  BXT_DDIB_HPD_INVERT            (1 << 3)
#define  PORTB_PULSE_DURATION_2ms	(0 << 2) /* pre-LPT */
#define  PORTB_PULSE_DURATION_4_5ms	(1 << 2) /* pre-LPT */
#define  PORTB_PULSE_DURATION_6ms	(2 << 2) /* pre-LPT */
#define  PORTB_PULSE_DURATION_100ms	(3 << 2) /* pre-LPT */
#define  PORTB_PULSE_DURATION_MASK	(3 << 2) /* pre-LPT */
#define  PORTB_HOTPLUG_STATUS_MASK	(3 << 0)
#define  PORTB_HOTPLUG_NO_DETECT	(0 << 0)
#define  PORTB_HOTPLUG_SHORT_DETECT	(1 << 0)
#define  PORTB_HOTPLUG_LONG_DETECT	(2 << 0)
#define  BXT_DDI_HPD_INVERT_MASK	(BXT_DDIA_HPD_INVERT | \
					BXT_DDIB_HPD_INVERT | \
					BXT_DDIC_HPD_INVERT)

#define PCH_PORT_HOTPLUG2		_MMIO(0xc403C)	/* SHOTPLUG_CTL2 SPT+ */
#define  PORTE_HOTPLUG_ENABLE		(1 << 4)
#define  PORTE_HOTPLUG_STATUS_MASK	(3 << 0)
#define  PORTE_HOTPLUG_NO_DETECT	(0 << 0)
#define  PORTE_HOTPLUG_SHORT_DETECT	(1 << 0)
#define  PORTE_HOTPLUG_LONG_DETECT	(2 << 0)

/* This register is a reuse of PCH_PORT_HOTPLUG register. The
 * functionality covered in PCH_PORT_HOTPLUG is split into
 * SHOTPLUG_CTL_DDI and SHOTPLUG_CTL_TC.
 */

#define SHOTPLUG_CTL_DDI			_MMIO(0xc4030)
#define   ICP_DDIB_HPD_ENABLE			(1 << 7)
#define   ICP_DDIB_HPD_STATUS_MASK		(3 << 4)
#define   ICP_DDIB_HPD_NO_DETECT		(0 << 4)
#define   ICP_DDIB_HPD_SHORT_DETECT		(1 << 4)
#define   ICP_DDIB_HPD_LONG_DETECT		(2 << 4)
#define   ICP_DDIB_HPD_SHORT_LONG_DETECT	(3 << 4)
#define   ICP_DDIA_HPD_ENABLE			(1 << 3)
#define   ICP_DDIA_HPD_OP_DRIVE_1		(1 << 2)
#define   ICP_DDIA_HPD_STATUS_MASK		(3 << 0)
#define   ICP_DDIA_HPD_NO_DETECT		(0 << 0)
#define   ICP_DDIA_HPD_SHORT_DETECT		(1 << 0)
#define   ICP_DDIA_HPD_LONG_DETECT		(2 << 0)
#define   ICP_DDIA_HPD_SHORT_LONG_DETECT	(3 << 0)

#define SHOTPLUG_CTL_TC				_MMIO(0xc4034)
#define   ICP_TC_HPD_ENABLE(tc_port)		(8 << (tc_port) * 4)
/* Icelake DSC Rate Control Range Parameter Registers */
#define DSCA_RC_RANGE_PARAMETERS_0		_MMIO(0x6B240)
#define DSCA_RC_RANGE_PARAMETERS_0_UDW		_MMIO(0x6B240 + 4)
#define DSCC_RC_RANGE_PARAMETERS_0		_MMIO(0x6BA40)
#define DSCC_RC_RANGE_PARAMETERS_0_UDW		_MMIO(0x6BA40 + 4)
#define _ICL_DSC0_RC_RANGE_PARAMETERS_0_PB	(0x78208)
#define _ICL_DSC0_RC_RANGE_PARAMETERS_0_UDW_PB	(0x78208 + 4)
#define _ICL_DSC1_RC_RANGE_PARAMETERS_0_PB	(0x78308)
#define _ICL_DSC1_RC_RANGE_PARAMETERS_0_UDW_PB	(0x78308 + 4)
#define _ICL_DSC0_RC_RANGE_PARAMETERS_0_PC	(0x78408)
#define _ICL_DSC0_RC_RANGE_PARAMETERS_0_UDW_PC	(0x78408 + 4)
#define _ICL_DSC1_RC_RANGE_PARAMETERS_0_PC	(0x78508)
#define _ICL_DSC1_RC_RANGE_PARAMETERS_0_UDW_PC	(0x78508 + 4)
#define ICL_DSC0_RC_RANGE_PARAMETERS_0(pipe)		_MMIO_PIPE((pipe) - PIPE_B, \
							_ICL_DSC0_RC_RANGE_PARAMETERS_0_PB, \
							_ICL_DSC0_RC_RANGE_PARAMETERS_0_PC)
#define ICL_DSC0_RC_RANGE_PARAMETERS_0_UDW(pipe)	_MMIO_PIPE((pipe) - PIPE_B, \
							_ICL_DSC0_RC_RANGE_PARAMETERS_0_UDW_PB, \
							_ICL_DSC0_RC_RANGE_PARAMETERS_0_UDW_PC)
#define ICL_DSC1_RC_RANGE_PARAMETERS_0(pipe)		_MMIO_PIPE((pipe) - PIPE_B, \
							_ICL_DSC1_RC_RANGE_PARAMETERS_0_PB, \
							_ICL_DSC1_RC_RANGE_PARAMETERS_0_PC)
#define ICL_DSC1_RC_RANGE_PARAMETERS_0_UDW(pipe)	_MMIO_PIPE((pipe) - PIPE_B, \
							_ICL_DSC1_RC_RANGE_PARAMETERS_0_UDW_PB, \
							_ICL_DSC1_RC_RANGE_PARAMETERS_0_UDW_PC)
#define RC_BPG_OFFSET_SHIFT			10
#define RC_MAX_QP_SHIFT				5
#define RC_MIN_QP_SHIFT				0

#define DSCA_RC_RANGE_PARAMETERS_1		_MMIO(0x6B248)
#define DSCA_RC_RANGE_PARAMETERS_1_UDW		_MMIO(0x6B248 + 4)
#define DSCC_RC_RANGE_PARAMETERS_1		_MMIO(0x6BA48)
#define DSCC_RC_RANGE_PARAMETERS_1_UDW		_MMIO(0x6BA48 + 4)
#define _ICL_DSC0_RC_RANGE_PARAMETERS_1_PB	(0x78210)
#define _ICL_DSC0_RC_RANGE_PARAMETERS_1_UDW_PB	(0x78210 + 4)
#define _ICL_DSC1_RC_RANGE_PARAMETERS_1_PB	(0x78310)
#define _ICL_DSC1_RC_RANGE_PARAMETERS_1_UDW_PB	(0x78310 + 4)
#define _ICL_DSC0_RC_RANGE_PARAMETERS_1_PC	(0x78410)
#define _ICL_DSC0_RC_RANGE_PARAMETERS_1_UDW_PC	(0x78410 + 4)
#define _ICL_DSC1_RC_RANGE_PARAMETERS_1_PC	(0x78510)
#define _ICL_DSC1_RC_RANGE_PARAMETERS_1_UDW_PC	(0x78510 + 4)
#define ICL_DSC0_RC_RANGE_PARAMETERS_1(pipe)		_MMIO_PIPE((pipe) - PIPE_B, \
							_ICL_DSC0_RC_RANGE_PARAMETERS_1_PB, \
							_ICL_DSC0_RC_RANGE_PARAMETERS_1_PC)
#define ICL_DSC0_RC_RANGE_PARAMETERS_1_UDW(pipe)	_MMIO_PIPE((pipe) - PIPE_B, \
							_ICL_DSC0_RC_RANGE_PARAMETERS_1_UDW_PB, \
							_ICL_DSC0_RC_RANGE_PARAMETERS_1_UDW_PC)
#define ICL_DSC1_RC_RANGE_PARAMETERS_1(pipe)		_MMIO_PIPE((pipe) - PIPE_B, \
							_ICL_DSC1_RC_RANGE_PARAMETERS_1_PB, \
							_ICL_DSC1_RC_RANGE_PARAMETERS_1_PC)
#define ICL_DSC1_RC_RANGE_PARAMETERS_1_UDW(pipe)	_MMIO_PIPE((pipe) - PIPE_B, \
							_ICL_DSC1_RC_RANGE_PARAMETERS_1_UDW_PB, \
							_ICL_DSC1_RC_RANGE_PARAMETERS_1_UDW_PC)

#define DSCA_RC_RANGE_PARAMETERS_2		_MMIO(0x6B250)
#define DSCA_RC_RANGE_PARAMETERS_2_UDW		_MMIO(0x6B250 + 4)
#define DSCC_RC_RANGE_PARAMETERS_2		_MMIO(0x6BA50)
#define DSCC_RC_RANGE_PARAMETERS_2_UDW		_MMIO(0x6BA50 + 4)
#define _ICL_DSC0_RC_RANGE_PARAMETERS_2_PB	(0x78218)
#define _ICL_DSC0_RC_RANGE_PARAMETERS_2_UDW_PB	(0x78218 + 4)
#define _ICL_DSC1_RC_RANGE_PARAMETERS_2_PB	(0x78318)
#define _ICL_DSC1_RC_RANGE_PARAMETERS_2_UDW_PB	(0x78318 + 4)
#define _ICL_DSC0_RC_RANGE_PARAMETERS_2_PC	(0x78418)
#define _ICL_DSC0_RC_RANGE_PARAMETERS_2_UDW_PC	(0x78418 + 4)
#define _ICL_DSC1_RC_RANGE_PARAMETERS_2_PC	(0x78518)
#define _ICL_DSC1_RC_RANGE_PARAMETERS_2_UDW_PC	(0x78518 + 4)
#define ICL_DSC0_RC_RANGE_PARAMETERS_2(pipe)		_MMIO_PIPE((pipe) - PIPE_B, \
							_ICL_DSC0_RC_RANGE_PARAMETERS_2_PB, \
							_ICL_DSC0_RC_RANGE_PARAMETERS_2_PC)
#define ICL_DSC0_RC_RANGE_PARAMETERS_2_UDW(pipe)	_MMIO_PIPE((pipe) - PIPE_B, \
							_ICL_DSC0_RC_RANGE_PARAMETERS_2_UDW_PB, \
							_ICL_DSC0_RC_RANGE_PARAMETERS_2_UDW_PC)
#define ICL_DSC1_RC_RANGE_PARAMETERS_2(pipe)		_MMIO_PIPE((pipe) - PIPE_B, \
							_ICL_DSC1_RC_RANGE_PARAMETERS_2_PB, \
							_ICL_DSC1_RC_RANGE_PARAMETERS_2_PC)
#define ICL_DSC1_RC_RANGE_PARAMETERS_2_UDW(pipe)	_MMIO_PIPE((pipe) - PIPE_B, \
							_ICL_DSC1_RC_RANGE_PARAMETERS_2_UDW_PB, \
							_ICL_DSC1_RC_RANGE_PARAMETERS_2_UDW_PC)

#define DSCA_RC_RANGE_PARAMETERS_3		_MMIO(0x6B258)
#define DSCA_RC_RANGE_PARAMETERS_3_UDW		_MMIO(0x6B258 + 4)
#define DSCC_RC_RANGE_PARAMETERS_3		_MMIO(0x6BA58)
#define DSCC_RC_RANGE_PARAMETERS_3_UDW		_MMIO(0x6BA58 + 4)
#define _ICL_DSC0_RC_RANGE_PARAMETERS_3_PB	(0x78220)
#define _ICL_DSC0_RC_RANGE_PARAMETERS_3_UDW_PB	(0x78220 + 4)
#define _ICL_DSC1_RC_RANGE_PARAMETERS_3_PB	(0x78320)
#define _ICL_DSC1_RC_RANGE_PARAMETERS_3_UDW_PB	(0x78320 + 4)
#define _ICL_DSC0_RC_RANGE_PARAMETERS_3_PC	(0x78420)
#define _ICL_DSC0_RC_RANGE_PARAMETERS_3_UDW_PC	(0x78420 + 4)
#define _ICL_DSC1_RC_RANGE_PARAMETERS_3_PC	(0x78520)
#define _ICL_DSC1_RC_RANGE_PARAMETERS_3_UDW_PC	(0x78520 + 4)
#define ICL_DSC0_RC_RANGE_PARAMETERS_3(pipe)		_MMIO_PIPE((pipe) - PIPE_B, \
							_ICL_DSC0_RC_RANGE_PARAMETERS_3_PB, \
							_ICL_DSC0_RC_RANGE_PARAMETERS_3_PC)
#define ICL_DSC0_RC_RANGE_PARAMETERS_3_UDW(pipe)	_MMIO_PIPE((pipe) - PIPE_B, \
							_ICL_DSC0_RC_RANGE_PARAMETERS_3_UDW_PB, \
							_ICL_DSC0_RC_RANGE_PARAMETERS_3_UDW_PC)
#define ICL_DSC1_RC_RANGE_PARAMETERS_3(pipe)		_MMIO_PIPE((pipe) - PIPE_B, \
							_ICL_DSC1_RC_RANGE_PARAMETERS_3_PB, \
							_ICL_DSC1_RC_RANGE_PARAMETERS_3_PC)
#define ICL_DSC1_RC_RANGE_PARAMETERS_3_UDW(pipe)	_MMIO_PIPE((pipe) - PIPE_B, \
							_ICL_DSC1_RC_RANGE_PARAMETERS_3_UDW_PB, \
							_ICL_DSC1_RC_RANGE_PARAMETERS_3_UDW_PC)

#define   ICP_TC_HPD_LONG_DETECT(tc_port)	(2 << (tc_port) * 4)
#define   ICP_TC_HPD_SHORT_DETECT(tc_port)	(1 << (tc_port) * 4)

#define _PCH_DPLL_A              0xc6014
#define _PCH_DPLL_B              0xc6018
#define PCH_DPLL(pll) _MMIO((pll) == 0 ? _PCH_DPLL_A : _PCH_DPLL_B)

#define _PCH_FPA0                0xc6040
#define  FP_CB_TUNE		(0x3 << 22)
#define _PCH_FPA1                0xc6044
#define _PCH_FPB0                0xc6048
#define _PCH_FPB1                0xc604c
#define PCH_FP0(pll) _MMIO((pll) == 0 ? _PCH_FPA0 : _PCH_FPB0)
#define PCH_FP1(pll) _MMIO((pll) == 0 ? _PCH_FPA1 : _PCH_FPB1)

#define PCH_DPLL_TEST           _MMIO(0xc606c)

#define PCH_DREF_CONTROL        _MMIO(0xC6200)
#define  DREF_CONTROL_MASK      0x7fc3
#define  DREF_CPU_SOURCE_OUTPUT_DISABLE         (0 << 13)
#define  DREF_CPU_SOURCE_OUTPUT_DOWNSPREAD      (2 << 13)
#define  DREF_CPU_SOURCE_OUTPUT_NONSPREAD       (3 << 13)
#define  DREF_CPU_SOURCE_OUTPUT_MASK		(3 << 13)
#define  DREF_SSC_SOURCE_DISABLE                (0 << 11)
#define  DREF_SSC_SOURCE_ENABLE                 (2 << 11)
#define  DREF_SSC_SOURCE_MASK			(3 << 11)
#define  DREF_NONSPREAD_SOURCE_DISABLE          (0 << 9)
#define  DREF_NONSPREAD_CK505_ENABLE		(1 << 9)
#define  DREF_NONSPREAD_SOURCE_ENABLE           (2 << 9)
#define  DREF_NONSPREAD_SOURCE_MASK		(3 << 9)
#define  DREF_SUPERSPREAD_SOURCE_DISABLE        (0 << 7)
#define  DREF_SUPERSPREAD_SOURCE_ENABLE         (2 << 7)
#define  DREF_SUPERSPREAD_SOURCE_MASK		(3 << 7)
#define  DREF_SSC4_DOWNSPREAD                   (0 << 6)
#define  DREF_SSC4_CENTERSPREAD                 (1 << 6)
#define  DREF_SSC1_DISABLE                      (0 << 1)
#define  DREF_SSC1_ENABLE                       (1 << 1)
#define  DREF_SSC4_DISABLE                      (0)
#define  DREF_SSC4_ENABLE                       (1)

#define PCH_RAWCLK_FREQ         _MMIO(0xc6204)
#define  FDL_TP1_TIMER_SHIFT    12
#define  FDL_TP1_TIMER_MASK     (3 << 12)
#define  FDL_TP2_TIMER_SHIFT    10
#define  FDL_TP2_TIMER_MASK     (3 << 10)
#define  RAWCLK_FREQ_MASK       0x3ff
#define  CNP_RAWCLK_DIV_MASK	(0x3ff << 16)
#define  CNP_RAWCLK_DIV(div)	((div) << 16)
#define  CNP_RAWCLK_FRAC_MASK	(0xf << 26)
#define  CNP_RAWCLK_DEN(den)	((den) << 26)
#define  ICP_RAWCLK_NUM(num)	((num) << 11)

#define PCH_DPLL_TMR_CFG        _MMIO(0xc6208)

#define PCH_SSC4_PARMS          _MMIO(0xc6210)
#define PCH_SSC4_AUX_PARMS      _MMIO(0xc6214)

#define PCH_DPLL_SEL		_MMIO(0xc7000)
#define	 TRANS_DPLLB_SEL(pipe)		(1 << ((pipe) * 4))
#define	 TRANS_DPLLA_SEL(pipe)		0
#define  TRANS_DPLL_ENABLE(pipe)	(1 << ((pipe) * 4 + 3))

/* transcoder */

#define _PCH_TRANS_HTOTAL_A		0xe0000
#define  TRANS_HTOTAL_SHIFT		16
#define  TRANS_HACTIVE_SHIFT		0
#define _PCH_TRANS_HBLANK_A		0xe0004
#define  TRANS_HBLANK_END_SHIFT		16
#define  TRANS_HBLANK_START_SHIFT	0
#define _PCH_TRANS_HSYNC_A		0xe0008
#define  TRANS_HSYNC_END_SHIFT		16
#define  TRANS_HSYNC_START_SHIFT	0
#define _PCH_TRANS_VTOTAL_A		0xe000c
#define  TRANS_VTOTAL_SHIFT		16
#define  TRANS_VACTIVE_SHIFT		0
#define _PCH_TRANS_VBLANK_A		0xe0010
#define  TRANS_VBLANK_END_SHIFT		16
#define  TRANS_VBLANK_START_SHIFT	0
#define _PCH_TRANS_VSYNC_A		0xe0014
#define  TRANS_VSYNC_END_SHIFT		16
#define  TRANS_VSYNC_START_SHIFT	0
#define _PCH_TRANS_VSYNCSHIFT_A		0xe0028

#define _PCH_TRANSA_DATA_M1	0xe0030
#define _PCH_TRANSA_DATA_N1	0xe0034
#define _PCH_TRANSA_DATA_M2	0xe0038
#define _PCH_TRANSA_DATA_N2	0xe003c
#define _PCH_TRANSA_LINK_M1	0xe0040
#define _PCH_TRANSA_LINK_N1	0xe0044
#define _PCH_TRANSA_LINK_M2	0xe0048
#define _PCH_TRANSA_LINK_N2	0xe004c

/* Per-transcoder DIP controls (PCH) */
#define _VIDEO_DIP_CTL_A         0xe0200
#define _VIDEO_DIP_DATA_A        0xe0208
#define _VIDEO_DIP_GCP_A         0xe0210
#define  GCP_COLOR_INDICATION		(1 << 2)
#define  GCP_DEFAULT_PHASE_ENABLE	(1 << 1)
#define  GCP_AV_MUTE			(1 << 0)

#define _VIDEO_DIP_CTL_B         0xe1200
#define _VIDEO_DIP_DATA_B        0xe1208
#define _VIDEO_DIP_GCP_B         0xe1210

#define TVIDEO_DIP_CTL(pipe) _MMIO_PIPE(pipe, _VIDEO_DIP_CTL_A, _VIDEO_DIP_CTL_B)
#define TVIDEO_DIP_DATA(pipe) _MMIO_PIPE(pipe, _VIDEO_DIP_DATA_A, _VIDEO_DIP_DATA_B)
#define TVIDEO_DIP_GCP(pipe) _MMIO_PIPE(pipe, _VIDEO_DIP_GCP_A, _VIDEO_DIP_GCP_B)

/* Per-transcoder DIP controls (VLV) */
#define _VLV_VIDEO_DIP_CTL_A		(VLV_DISPLAY_BASE + 0x60200)
#define _VLV_VIDEO_DIP_DATA_A		(VLV_DISPLAY_BASE + 0x60208)
#define _VLV_VIDEO_DIP_GDCP_PAYLOAD_A	(VLV_DISPLAY_BASE + 0x60210)

#define _VLV_VIDEO_DIP_CTL_B		(VLV_DISPLAY_BASE + 0x61170)
#define _VLV_VIDEO_DIP_DATA_B		(VLV_DISPLAY_BASE + 0x61174)
#define _VLV_VIDEO_DIP_GDCP_PAYLOAD_B	(VLV_DISPLAY_BASE + 0x61178)

#define _CHV_VIDEO_DIP_CTL_C		(VLV_DISPLAY_BASE + 0x611f0)
#define _CHV_VIDEO_DIP_DATA_C		(VLV_DISPLAY_BASE + 0x611f4)
#define _CHV_VIDEO_DIP_GDCP_PAYLOAD_C	(VLV_DISPLAY_BASE + 0x611f8)

#define VLV_TVIDEO_DIP_CTL(pipe) \
	_MMIO_PIPE3((pipe), _VLV_VIDEO_DIP_CTL_A, \
	       _VLV_VIDEO_DIP_CTL_B, _CHV_VIDEO_DIP_CTL_C)
#define VLV_TVIDEO_DIP_DATA(pipe) \
	_MMIO_PIPE3((pipe), _VLV_VIDEO_DIP_DATA_A, \
	       _VLV_VIDEO_DIP_DATA_B, _CHV_VIDEO_DIP_DATA_C)
#define VLV_TVIDEO_DIP_GCP(pipe) \
	_MMIO_PIPE3((pipe), _VLV_VIDEO_DIP_GDCP_PAYLOAD_A, \
		_VLV_VIDEO_DIP_GDCP_PAYLOAD_B, _CHV_VIDEO_DIP_GDCP_PAYLOAD_C)

/* Haswell DIP controls */

#define _HSW_VIDEO_DIP_CTL_A		0x60200
#define _HSW_VIDEO_DIP_AVI_DATA_A	0x60220
#define _HSW_VIDEO_DIP_VS_DATA_A	0x60260
#define _HSW_VIDEO_DIP_SPD_DATA_A	0x602A0
#define _HSW_VIDEO_DIP_GMP_DATA_A	0x602E0
#define _HSW_VIDEO_DIP_VSC_DATA_A	0x60320
#define _GLK_VIDEO_DIP_DRM_DATA_A	0x60440
#define _HSW_VIDEO_DIP_AVI_ECC_A	0x60240
#define _HSW_VIDEO_DIP_VS_ECC_A		0x60280
#define _HSW_VIDEO_DIP_SPD_ECC_A	0x602C0
#define _HSW_VIDEO_DIP_GMP_ECC_A	0x60300
#define _HSW_VIDEO_DIP_VSC_ECC_A	0x60344
#define _HSW_VIDEO_DIP_GCP_A		0x60210

#define _HSW_VIDEO_DIP_CTL_B		0x61200
#define _HSW_VIDEO_DIP_AVI_DATA_B	0x61220
#define _HSW_VIDEO_DIP_VS_DATA_B	0x61260
#define _HSW_VIDEO_DIP_SPD_DATA_B	0x612A0
#define _HSW_VIDEO_DIP_GMP_DATA_B	0x612E0
#define _HSW_VIDEO_DIP_VSC_DATA_B	0x61320
#define _GLK_VIDEO_DIP_DRM_DATA_B	0x61440
#define _HSW_VIDEO_DIP_BVI_ECC_B	0x61240
#define _HSW_VIDEO_DIP_VS_ECC_B		0x61280
#define _HSW_VIDEO_DIP_SPD_ECC_B	0x612C0
#define _HSW_VIDEO_DIP_GMP_ECC_B	0x61300
#define _HSW_VIDEO_DIP_VSC_ECC_B	0x61344
#define _HSW_VIDEO_DIP_GCP_B		0x61210

/* Icelake PPS_DATA and _ECC DIP Registers.
 * These are available for transcoders B,C and eDP.
 * Adding the _A so as to reuse the _MMIO_TRANS2
 * definition, with which it offsets to the right location.
 */

#define _ICL_VIDEO_DIP_PPS_DATA_A	0x60350
#define _ICL_VIDEO_DIP_PPS_DATA_B	0x61350
#define _ICL_VIDEO_DIP_PPS_ECC_A	0x603D4
#define _ICL_VIDEO_DIP_PPS_ECC_B	0x613D4

#define HSW_TVIDEO_DIP_CTL(trans)		_MMIO_TRANS2(trans, _HSW_VIDEO_DIP_CTL_A)
#define HSW_TVIDEO_DIP_GCP(trans)		_MMIO_TRANS2(trans, _HSW_VIDEO_DIP_GCP_A)
#define HSW_TVIDEO_DIP_AVI_DATA(trans, i)	_MMIO_TRANS2(trans, _HSW_VIDEO_DIP_AVI_DATA_A + (i) * 4)
#define HSW_TVIDEO_DIP_VS_DATA(trans, i)	_MMIO_TRANS2(trans, _HSW_VIDEO_DIP_VS_DATA_A + (i) * 4)
#define HSW_TVIDEO_DIP_SPD_DATA(trans, i)	_MMIO_TRANS2(trans, _HSW_VIDEO_DIP_SPD_DATA_A + (i) * 4)
#define HSW_TVIDEO_DIP_GMP_DATA(trans, i)	_MMIO_TRANS2(trans, _HSW_VIDEO_DIP_GMP_DATA_A + (i) * 4)
#define HSW_TVIDEO_DIP_VSC_DATA(trans, i)	_MMIO_TRANS2(trans, _HSW_VIDEO_DIP_VSC_DATA_A + (i) * 4)
#define GLK_TVIDEO_DIP_DRM_DATA(trans, i)	_MMIO_TRANS2(trans, _GLK_VIDEO_DIP_DRM_DATA_A + (i) * 4)
#define ICL_VIDEO_DIP_PPS_DATA(trans, i)	_MMIO_TRANS2(trans, _ICL_VIDEO_DIP_PPS_DATA_A + (i) * 4)
#define ICL_VIDEO_DIP_PPS_ECC(trans, i)		_MMIO_TRANS2(trans, _ICL_VIDEO_DIP_PPS_ECC_A + (i) * 4)

#define _HSW_STEREO_3D_CTL_A		0x70020
#define   S3D_ENABLE			(1 << 31)
#define _HSW_STEREO_3D_CTL_B		0x71020

#define HSW_STEREO_3D_CTL(trans)	_MMIO_PIPE2(trans, _HSW_STEREO_3D_CTL_A)

#define _PCH_TRANS_HTOTAL_B          0xe1000
#define _PCH_TRANS_HBLANK_B          0xe1004
#define _PCH_TRANS_HSYNC_B           0xe1008
#define _PCH_TRANS_VTOTAL_B          0xe100c
#define _PCH_TRANS_VBLANK_B          0xe1010
#define _PCH_TRANS_VSYNC_B           0xe1014
#define _PCH_TRANS_VSYNCSHIFT_B 0xe1028

#define PCH_TRANS_HTOTAL(pipe)		_MMIO_PIPE(pipe, _PCH_TRANS_HTOTAL_A, _PCH_TRANS_HTOTAL_B)
#define PCH_TRANS_HBLANK(pipe)		_MMIO_PIPE(pipe, _PCH_TRANS_HBLANK_A, _PCH_TRANS_HBLANK_B)
#define PCH_TRANS_HSYNC(pipe)		_MMIO_PIPE(pipe, _PCH_TRANS_HSYNC_A, _PCH_TRANS_HSYNC_B)
#define PCH_TRANS_VTOTAL(pipe)		_MMIO_PIPE(pipe, _PCH_TRANS_VTOTAL_A, _PCH_TRANS_VTOTAL_B)
#define PCH_TRANS_VBLANK(pipe)		_MMIO_PIPE(pipe, _PCH_TRANS_VBLANK_A, _PCH_TRANS_VBLANK_B)
#define PCH_TRANS_VSYNC(pipe)		_MMIO_PIPE(pipe, _PCH_TRANS_VSYNC_A, _PCH_TRANS_VSYNC_B)
#define PCH_TRANS_VSYNCSHIFT(pipe)	_MMIO_PIPE(pipe, _PCH_TRANS_VSYNCSHIFT_A, _PCH_TRANS_VSYNCSHIFT_B)

#define _PCH_TRANSB_DATA_M1	0xe1030
#define _PCH_TRANSB_DATA_N1	0xe1034
#define _PCH_TRANSB_DATA_M2	0xe1038
#define _PCH_TRANSB_DATA_N2	0xe103c
#define _PCH_TRANSB_LINK_M1	0xe1040
#define _PCH_TRANSB_LINK_N1	0xe1044
#define _PCH_TRANSB_LINK_M2	0xe1048
#define _PCH_TRANSB_LINK_N2	0xe104c

#define PCH_TRANS_DATA_M1(pipe)	_MMIO_PIPE(pipe, _PCH_TRANSA_DATA_M1, _PCH_TRANSB_DATA_M1)
#define PCH_TRANS_DATA_N1(pipe)	_MMIO_PIPE(pipe, _PCH_TRANSA_DATA_N1, _PCH_TRANSB_DATA_N1)
#define PCH_TRANS_DATA_M2(pipe)	_MMIO_PIPE(pipe, _PCH_TRANSA_DATA_M2, _PCH_TRANSB_DATA_M2)
#define PCH_TRANS_DATA_N2(pipe)	_MMIO_PIPE(pipe, _PCH_TRANSA_DATA_N2, _PCH_TRANSB_DATA_N2)
#define PCH_TRANS_LINK_M1(pipe)	_MMIO_PIPE(pipe, _PCH_TRANSA_LINK_M1, _PCH_TRANSB_LINK_M1)
#define PCH_TRANS_LINK_N1(pipe)	_MMIO_PIPE(pipe, _PCH_TRANSA_LINK_N1, _PCH_TRANSB_LINK_N1)
#define PCH_TRANS_LINK_M2(pipe)	_MMIO_PIPE(pipe, _PCH_TRANSA_LINK_M2, _PCH_TRANSB_LINK_M2)
#define PCH_TRANS_LINK_N2(pipe)	_MMIO_PIPE(pipe, _PCH_TRANSA_LINK_N2, _PCH_TRANSB_LINK_N2)

#define _PCH_TRANSACONF              0xf0008
#define _PCH_TRANSBCONF              0xf1008
#define PCH_TRANSCONF(pipe)	_MMIO_PIPE(pipe, _PCH_TRANSACONF, _PCH_TRANSBCONF)
#define LPT_TRANSCONF		PCH_TRANSCONF(PIPE_A) /* lpt has only one transcoder */
#define  TRANS_DISABLE          (0 << 31)
#define  TRANS_ENABLE           (1 << 31)
#define  TRANS_STATE_MASK       (1 << 30)
#define  TRANS_STATE_DISABLE    (0 << 30)
#define  TRANS_STATE_ENABLE     (1 << 30)
#define  TRANS_FSYNC_DELAY_HB1  (0 << 27)
#define  TRANS_FSYNC_DELAY_HB2  (1 << 27)
#define  TRANS_FSYNC_DELAY_HB3  (2 << 27)
#define  TRANS_FSYNC_DELAY_HB4  (3 << 27)
#define  TRANS_INTERLACE_MASK   (7 << 21)
#define  TRANS_PROGRESSIVE      (0 << 21)
#define  TRANS_INTERLACED       (3 << 21)
#define  TRANS_LEGACY_INTERLACED_ILK (2 << 21)
#define  TRANS_8BPC             (0 << 5)
#define  TRANS_10BPC            (1 << 5)
#define  TRANS_6BPC             (2 << 5)
#define  TRANS_12BPC            (3 << 5)

#define _TRANSA_CHICKEN1	 0xf0060
#define _TRANSB_CHICKEN1	 0xf1060
#define TRANS_CHICKEN1(pipe)	_MMIO_PIPE(pipe, _TRANSA_CHICKEN1, _TRANSB_CHICKEN1)
#define  TRANS_CHICKEN1_HDMIUNIT_GC_DISABLE	(1 << 10)
#define  TRANS_CHICKEN1_DP0UNIT_GC_DISABLE	(1 << 4)
#define _TRANSA_CHICKEN2	 0xf0064
#define _TRANSB_CHICKEN2	 0xf1064
#define TRANS_CHICKEN2(pipe)	_MMIO_PIPE(pipe, _TRANSA_CHICKEN2, _TRANSB_CHICKEN2)
#define  TRANS_CHICKEN2_TIMING_OVERRIDE			(1 << 31)
#define  TRANS_CHICKEN2_FDI_POLARITY_REVERSED		(1 << 29)
#define  TRANS_CHICKEN2_FRAME_START_DELAY_MASK		(3 << 27)
#define  TRANS_CHICKEN2_DISABLE_DEEP_COLOR_COUNTER	(1 << 26)
#define  TRANS_CHICKEN2_DISABLE_DEEP_COLOR_MODESWITCH	(1 << 25)

#define SOUTH_CHICKEN1		_MMIO(0xc2000)
#define  FDIA_PHASE_SYNC_SHIFT_OVR	19
#define  FDIA_PHASE_SYNC_SHIFT_EN	18
#define  FDI_PHASE_SYNC_OVR(pipe) (1 << (FDIA_PHASE_SYNC_SHIFT_OVR - ((pipe) * 2)))
#define  FDI_PHASE_SYNC_EN(pipe) (1 << (FDIA_PHASE_SYNC_SHIFT_EN - ((pipe) * 2)))
#define  FDI_BC_BIFURCATION_SELECT	(1 << 12)
#define  CHASSIS_CLK_REQ_DURATION_MASK	(0xf << 8)
#define  CHASSIS_CLK_REQ_DURATION(x)	((x) << 8)
#define  SPT_PWM_GRANULARITY		(1 << 0)
#define SOUTH_CHICKEN2		_MMIO(0xc2004)
#define  FDI_MPHY_IOSFSB_RESET_STATUS	(1 << 13)
#define  FDI_MPHY_IOSFSB_RESET_CTL	(1 << 12)
#define  LPT_PWM_GRANULARITY		(1 << 5)
#define  DPLS_EDP_PPS_FIX_DIS		(1 << 0)

#define _FDI_RXA_CHICKEN        0xc200c
#define _FDI_RXB_CHICKEN        0xc2010
#define  FDI_RX_PHASE_SYNC_POINTER_OVR	(1 << 1)
#define  FDI_RX_PHASE_SYNC_POINTER_EN	(1 << 0)
#define FDI_RX_CHICKEN(pipe)	_MMIO_PIPE(pipe, _FDI_RXA_CHICKEN, _FDI_RXB_CHICKEN)

#define SOUTH_DSPCLK_GATE_D	_MMIO(0xc2020)
#define  PCH_GMBUSUNIT_CLOCK_GATE_DISABLE (1 << 31)
#define  PCH_DPLUNIT_CLOCK_GATE_DISABLE (1 << 30)
#define  PCH_DPLSUNIT_CLOCK_GATE_DISABLE (1 << 29)
#define  PCH_CPUNIT_CLOCK_GATE_DISABLE (1 << 14)
#define  CNP_PWM_CGE_GATING_DISABLE (1 << 13)
#define  PCH_LP_PARTITION_LEVEL_DISABLE  (1 << 12)

/* CPU: FDI_TX */
#define _FDI_TXA_CTL            0x60100
#define _FDI_TXB_CTL            0x61100
#define FDI_TX_CTL(pipe)	_MMIO_PIPE(pipe, _FDI_TXA_CTL, _FDI_TXB_CTL)
#define  FDI_TX_DISABLE         (0 << 31)
#define  FDI_TX_ENABLE          (1 << 31)
#define  FDI_LINK_TRAIN_PATTERN_1       (0 << 28)
#define  FDI_LINK_TRAIN_PATTERN_2       (1 << 28)
#define  FDI_LINK_TRAIN_PATTERN_IDLE    (2 << 28)
#define  FDI_LINK_TRAIN_NONE            (3 << 28)
#define  FDI_LINK_TRAIN_VOLTAGE_0_4V    (0 << 25)
#define  FDI_LINK_TRAIN_VOLTAGE_0_6V    (1 << 25)
#define  FDI_LINK_TRAIN_VOLTAGE_0_8V    (2 << 25)
#define  FDI_LINK_TRAIN_VOLTAGE_1_2V    (3 << 25)
#define  FDI_LINK_TRAIN_PRE_EMPHASIS_NONE (0 << 22)
#define  FDI_LINK_TRAIN_PRE_EMPHASIS_1_5X (1 << 22)
#define  FDI_LINK_TRAIN_PRE_EMPHASIS_2X   (2 << 22)
#define  FDI_LINK_TRAIN_PRE_EMPHASIS_3X   (3 << 22)
/* ILK always use 400mV 0dB for voltage swing and pre-emphasis level.
   SNB has different settings. */
/* SNB A-stepping */
#define  FDI_LINK_TRAIN_400MV_0DB_SNB_A		(0x38 << 22)
#define  FDI_LINK_TRAIN_400MV_6DB_SNB_A		(0x02 << 22)
#define  FDI_LINK_TRAIN_600MV_3_5DB_SNB_A	(0x01 << 22)
#define  FDI_LINK_TRAIN_800MV_0DB_SNB_A		(0x0 << 22)
/* SNB B-stepping */
#define  FDI_LINK_TRAIN_400MV_0DB_SNB_B		(0x0 << 22)
#define  FDI_LINK_TRAIN_400MV_6DB_SNB_B		(0x3a << 22)
#define  FDI_LINK_TRAIN_600MV_3_5DB_SNB_B	(0x39 << 22)
#define  FDI_LINK_TRAIN_800MV_0DB_SNB_B		(0x38 << 22)
#define  FDI_LINK_TRAIN_VOL_EMP_MASK		(0x3f << 22)
#define  FDI_DP_PORT_WIDTH_SHIFT		19
#define  FDI_DP_PORT_WIDTH_MASK			(7 << FDI_DP_PORT_WIDTH_SHIFT)
#define  FDI_DP_PORT_WIDTH(width)           (((width) - 1) << FDI_DP_PORT_WIDTH_SHIFT)
#define  FDI_TX_ENHANCE_FRAME_ENABLE    (1 << 18)
/* Ironlake: hardwired to 1 */
#define  FDI_TX_PLL_ENABLE              (1 << 14)

/* Ivybridge has different bits for lolz */
#define  FDI_LINK_TRAIN_PATTERN_1_IVB       (0 << 8)
#define  FDI_LINK_TRAIN_PATTERN_2_IVB       (1 << 8)
#define  FDI_LINK_TRAIN_PATTERN_IDLE_IVB    (2 << 8)
#define  FDI_LINK_TRAIN_NONE_IVB            (3 << 8)

/* both Tx and Rx */
#define  FDI_COMPOSITE_SYNC		(1 << 11)
#define  FDI_LINK_TRAIN_AUTO		(1 << 10)
#define  FDI_SCRAMBLING_ENABLE          (0 << 7)
#define  FDI_SCRAMBLING_DISABLE         (1 << 7)

/* FDI_RX, FDI_X is hard-wired to Transcoder_X */
#define _FDI_RXA_CTL             0xf000c
#define _FDI_RXB_CTL             0xf100c
#define FDI_RX_CTL(pipe)	_MMIO_PIPE(pipe, _FDI_RXA_CTL, _FDI_RXB_CTL)
#define  FDI_RX_ENABLE          (1 << 31)
/* train, dp width same as FDI_TX */
#define  FDI_FS_ERRC_ENABLE		(1 << 27)
#define  FDI_FE_ERRC_ENABLE		(1 << 26)
#define  FDI_RX_POLARITY_REVERSED_LPT	(1 << 16)
#define  FDI_8BPC                       (0 << 16)
#define  FDI_10BPC                      (1 << 16)
#define  FDI_6BPC                       (2 << 16)
#define  FDI_12BPC                      (3 << 16)
#define  FDI_RX_LINK_REVERSAL_OVERRIDE  (1 << 15)
#define  FDI_DMI_LINK_REVERSE_MASK      (1 << 14)
#define  FDI_RX_PLL_ENABLE              (1 << 13)
#define  FDI_FS_ERR_CORRECT_ENABLE      (1 << 11)
#define  FDI_FE_ERR_CORRECT_ENABLE      (1 << 10)
#define  FDI_FS_ERR_REPORT_ENABLE       (1 << 9)
#define  FDI_FE_ERR_REPORT_ENABLE       (1 << 8)
#define  FDI_RX_ENHANCE_FRAME_ENABLE    (1 << 6)
#define  FDI_PCDCLK	                (1 << 4)
/* CPT */
#define  FDI_AUTO_TRAINING			(1 << 10)
#define  FDI_LINK_TRAIN_PATTERN_1_CPT		(0 << 8)
#define  FDI_LINK_TRAIN_PATTERN_2_CPT		(1 << 8)
#define  FDI_LINK_TRAIN_PATTERN_IDLE_CPT	(2 << 8)
#define  FDI_LINK_TRAIN_NORMAL_CPT		(3 << 8)
#define  FDI_LINK_TRAIN_PATTERN_MASK_CPT	(3 << 8)

#define _FDI_RXA_MISC			0xf0010
#define _FDI_RXB_MISC			0xf1010
#define  FDI_RX_PWRDN_LANE1_MASK	(3 << 26)
#define  FDI_RX_PWRDN_LANE1_VAL(x)	((x) << 26)
#define  FDI_RX_PWRDN_LANE0_MASK	(3 << 24)
#define  FDI_RX_PWRDN_LANE0_VAL(x)	((x) << 24)
#define  FDI_RX_TP1_TO_TP2_48		(2 << 20)
#define  FDI_RX_TP1_TO_TP2_64		(3 << 20)
#define  FDI_RX_FDI_DELAY_90		(0x90 << 0)
#define FDI_RX_MISC(pipe)	_MMIO_PIPE(pipe, _FDI_RXA_MISC, _FDI_RXB_MISC)

#define _FDI_RXA_TUSIZE1        0xf0030
#define _FDI_RXA_TUSIZE2        0xf0038
#define _FDI_RXB_TUSIZE1        0xf1030
#define _FDI_RXB_TUSIZE2        0xf1038
#define FDI_RX_TUSIZE1(pipe)	_MMIO_PIPE(pipe, _FDI_RXA_TUSIZE1, _FDI_RXB_TUSIZE1)
#define FDI_RX_TUSIZE2(pipe)	_MMIO_PIPE(pipe, _FDI_RXA_TUSIZE2, _FDI_RXB_TUSIZE2)

/* FDI_RX interrupt register format */
#define FDI_RX_INTER_LANE_ALIGN         (1 << 10)
#define FDI_RX_SYMBOL_LOCK              (1 << 9) /* train 2 */
#define FDI_RX_BIT_LOCK                 (1 << 8) /* train 1 */
#define FDI_RX_TRAIN_PATTERN_2_FAIL     (1 << 7)
#define FDI_RX_FS_CODE_ERR              (1 << 6)
#define FDI_RX_FE_CODE_ERR              (1 << 5)
#define FDI_RX_SYMBOL_ERR_RATE_ABOVE    (1 << 4)
#define FDI_RX_HDCP_LINK_FAIL           (1 << 3)
#define FDI_RX_PIXEL_FIFO_OVERFLOW      (1 << 2)
#define FDI_RX_CROSS_CLOCK_OVERFLOW     (1 << 1)
#define FDI_RX_SYMBOL_QUEUE_OVERFLOW    (1 << 0)

#define _FDI_RXA_IIR            0xf0014
#define _FDI_RXA_IMR            0xf0018
#define _FDI_RXB_IIR            0xf1014
#define _FDI_RXB_IMR            0xf1018
#define FDI_RX_IIR(pipe)	_MMIO_PIPE(pipe, _FDI_RXA_IIR, _FDI_RXB_IIR)
#define FDI_RX_IMR(pipe)	_MMIO_PIPE(pipe, _FDI_RXA_IMR, _FDI_RXB_IMR)

#define FDI_PLL_CTL_1           _MMIO(0xfe000)
#define FDI_PLL_CTL_2           _MMIO(0xfe004)

#define PCH_LVDS	_MMIO(0xe1180)
#define  LVDS_DETECTED	(1 << 1)

#define _PCH_DP_B		0xe4100
#define PCH_DP_B		_MMIO(_PCH_DP_B)
#define _PCH_DPB_AUX_CH_CTL	0xe4110
#define _PCH_DPB_AUX_CH_DATA1	0xe4114
#define _PCH_DPB_AUX_CH_DATA2	0xe4118
#define _PCH_DPB_AUX_CH_DATA3	0xe411c
#define _PCH_DPB_AUX_CH_DATA4	0xe4120
#define _PCH_DPB_AUX_CH_DATA5	0xe4124

#define _PCH_DP_C		0xe4200
#define PCH_DP_C		_MMIO(_PCH_DP_C)
#define _PCH_DPC_AUX_CH_CTL	0xe4210
#define _PCH_DPC_AUX_CH_DATA1	0xe4214
#define _PCH_DPC_AUX_CH_DATA2	0xe4218
#define _PCH_DPC_AUX_CH_DATA3	0xe421c
#define _PCH_DPC_AUX_CH_DATA4	0xe4220
#define _PCH_DPC_AUX_CH_DATA5	0xe4224

#define _PCH_DP_D		0xe4300
#define PCH_DP_D		_MMIO(_PCH_DP_D)
#define _PCH_DPD_AUX_CH_CTL	0xe4310
#define _PCH_DPD_AUX_CH_DATA1	0xe4314
#define _PCH_DPD_AUX_CH_DATA2	0xe4318
#define _PCH_DPD_AUX_CH_DATA3	0xe431c
#define _PCH_DPD_AUX_CH_DATA4	0xe4320
#define _PCH_DPD_AUX_CH_DATA5	0xe4324

#define PCH_DP_AUX_CH_CTL(aux_ch)		_MMIO_PORT((aux_ch) - AUX_CH_B, _PCH_DPB_AUX_CH_CTL, _PCH_DPC_AUX_CH_CTL)
#define PCH_DP_AUX_CH_DATA(aux_ch, i)	_MMIO(_PORT((aux_ch) - AUX_CH_B, _PCH_DPB_AUX_CH_DATA1, _PCH_DPC_AUX_CH_DATA1) + (i) * 4) /* 5 registers */

/* CPT */
#define _TRANS_DP_CTL_A		0xe0300
#define _TRANS_DP_CTL_B		0xe1300
#define _TRANS_DP_CTL_C		0xe2300
#define TRANS_DP_CTL(pipe)	_MMIO_PIPE(pipe, _TRANS_DP_CTL_A, _TRANS_DP_CTL_B)
#define  TRANS_DP_OUTPUT_ENABLE	(1 << 31)
#define  TRANS_DP_PORT_SEL_MASK		(3 << 29)
#define  TRANS_DP_PORT_SEL_NONE		(3 << 29)
#define  TRANS_DP_PORT_SEL(port)	(((port) - PORT_B) << 29)
#define  TRANS_DP_AUDIO_ONLY	(1 << 26)
#define  TRANS_DP_ENH_FRAMING	(1 << 18)
#define  TRANS_DP_8BPC		(0 << 9)
#define  TRANS_DP_10BPC		(1 << 9)
#define  TRANS_DP_6BPC		(2 << 9)
#define  TRANS_DP_12BPC		(3 << 9)
#define  TRANS_DP_BPC_MASK	(3 << 9)
#define  TRANS_DP_VSYNC_ACTIVE_HIGH	(1 << 4)
#define  TRANS_DP_VSYNC_ACTIVE_LOW	0
#define  TRANS_DP_HSYNC_ACTIVE_HIGH	(1 << 3)
#define  TRANS_DP_HSYNC_ACTIVE_LOW	0
#define  TRANS_DP_SYNC_MASK	(3 << 3)

/* SNB eDP training params */
/* SNB A-stepping */
#define  EDP_LINK_TRAIN_400MV_0DB_SNB_A		(0x38 << 22)
#define  EDP_LINK_TRAIN_400MV_6DB_SNB_A		(0x02 << 22)
#define  EDP_LINK_TRAIN_600MV_3_5DB_SNB_A	(0x01 << 22)
#define  EDP_LINK_TRAIN_800MV_0DB_SNB_A		(0x0 << 22)
/* SNB B-stepping */
#define  EDP_LINK_TRAIN_400_600MV_0DB_SNB_B	(0x0 << 22)
#define  EDP_LINK_TRAIN_400MV_3_5DB_SNB_B	(0x1 << 22)
#define  EDP_LINK_TRAIN_400_600MV_6DB_SNB_B	(0x3a << 22)
#define  EDP_LINK_TRAIN_600_800MV_3_5DB_SNB_B	(0x39 << 22)
#define  EDP_LINK_TRAIN_800_1200MV_0DB_SNB_B	(0x38 << 22)
#define  EDP_LINK_TRAIN_VOL_EMP_MASK_SNB	(0x3f << 22)

/* IVB */
#define EDP_LINK_TRAIN_400MV_0DB_IVB		(0x24 << 22)
#define EDP_LINK_TRAIN_400MV_3_5DB_IVB		(0x2a << 22)
#define EDP_LINK_TRAIN_400MV_6DB_IVB		(0x2f << 22)
#define EDP_LINK_TRAIN_600MV_0DB_IVB		(0x30 << 22)
#define EDP_LINK_TRAIN_600MV_3_5DB_IVB		(0x36 << 22)
#define EDP_LINK_TRAIN_800MV_0DB_IVB		(0x38 << 22)
#define EDP_LINK_TRAIN_800MV_3_5DB_IVB		(0x3e << 22)

/* legacy values */
#define EDP_LINK_TRAIN_500MV_0DB_IVB		(0x00 << 22)
#define EDP_LINK_TRAIN_1000MV_0DB_IVB		(0x20 << 22)
#define EDP_LINK_TRAIN_500MV_3_5DB_IVB		(0x02 << 22)
#define EDP_LINK_TRAIN_1000MV_3_5DB_IVB		(0x22 << 22)
#define EDP_LINK_TRAIN_1000MV_6DB_IVB		(0x23 << 22)

#define  EDP_LINK_TRAIN_VOL_EMP_MASK_IVB	(0x3f << 22)

#define  VLV_PMWGICZ				_MMIO(0x1300a4)

#define  RC6_LOCATION				_MMIO(0xD40)
#define	   RC6_CTX_IN_DRAM			(1 << 0)
#define  RC6_CTX_BASE				_MMIO(0xD48)
#define    RC6_CTX_BASE_MASK			0xFFFFFFF0
#define  PWRCTX_MAXCNT_RCSUNIT			_MMIO(0x2054)
#define  PWRCTX_MAXCNT_VCSUNIT0			_MMIO(0x12054)
#define  PWRCTX_MAXCNT_BCSUNIT			_MMIO(0x22054)
#define  PWRCTX_MAXCNT_VECSUNIT			_MMIO(0x1A054)
#define  PWRCTX_MAXCNT_VCSUNIT1			_MMIO(0x1C054)
#define    IDLE_TIME_MASK			0xFFFFF
#define  FORCEWAKE				_MMIO(0xA18C)
#define  FORCEWAKE_VLV				_MMIO(0x1300b0)
#define  FORCEWAKE_ACK_VLV			_MMIO(0x1300b4)
#define  FORCEWAKE_MEDIA_VLV			_MMIO(0x1300b8)
#define  FORCEWAKE_ACK_MEDIA_VLV		_MMIO(0x1300bc)
#define  FORCEWAKE_ACK_HSW			_MMIO(0x130044)
#define  FORCEWAKE_ACK				_MMIO(0x130090)
#define  VLV_GTLC_WAKE_CTRL			_MMIO(0x130090)
#define   VLV_GTLC_RENDER_CTX_EXISTS		(1 << 25)
#define   VLV_GTLC_MEDIA_CTX_EXISTS		(1 << 24)
#define   VLV_GTLC_ALLOWWAKEREQ			(1 << 0)

#define  VLV_GTLC_PW_STATUS			_MMIO(0x130094)
#define   VLV_GTLC_ALLOWWAKEACK			(1 << 0)
#define   VLV_GTLC_ALLOWWAKEERR			(1 << 1)
#define   VLV_GTLC_PW_MEDIA_STATUS_MASK		(1 << 5)
#define   VLV_GTLC_PW_RENDER_STATUS_MASK	(1 << 7)
#define  FORCEWAKE_MT				_MMIO(0xa188) /* multi-threaded */
#define  FORCEWAKE_MEDIA_GEN9			_MMIO(0xa270)
#define  FORCEWAKE_MEDIA_VDBOX_GEN11(n)		_MMIO(0xa540 + (n) * 4)
#define  FORCEWAKE_MEDIA_VEBOX_GEN11(n)		_MMIO(0xa560 + (n) * 4)
#define  FORCEWAKE_RENDER_GEN9			_MMIO(0xa278)
#define  FORCEWAKE_BLITTER_GEN9			_MMIO(0xa188)
#define  FORCEWAKE_ACK_MEDIA_GEN9		_MMIO(0x0D88)
#define  FORCEWAKE_ACK_MEDIA_VDBOX_GEN11(n)	_MMIO(0x0D50 + (n) * 4)
#define  FORCEWAKE_ACK_MEDIA_VEBOX_GEN11(n)	_MMIO(0x0D70 + (n) * 4)
#define  FORCEWAKE_ACK_RENDER_GEN9		_MMIO(0x0D84)
#define  FORCEWAKE_ACK_BLITTER_GEN9		_MMIO(0x130044)
#define   FORCEWAKE_KERNEL			BIT(0)
#define   FORCEWAKE_USER			BIT(1)
#define   FORCEWAKE_KERNEL_FALLBACK		BIT(15)
#define  FORCEWAKE_MT_ACK			_MMIO(0x130040)
#define  ECOBUS					_MMIO(0xa180)
#define    FORCEWAKE_MT_ENABLE			(1 << 5)
#define  VLV_SPAREG2H				_MMIO(0xA194)
#define  GEN9_PWRGT_DOMAIN_STATUS		_MMIO(0xA2A0)
#define   GEN9_PWRGT_MEDIA_STATUS_MASK		(1 << 0)
#define   GEN9_PWRGT_RENDER_STATUS_MASK		(1 << 1)

#define  GTFIFODBG				_MMIO(0x120000)
#define    GT_FIFO_SBDEDICATE_FREE_ENTRY_CHV	(0x1f << 20)
#define    GT_FIFO_FREE_ENTRIES_CHV		(0x7f << 13)
#define    GT_FIFO_SBDROPERR			(1 << 6)
#define    GT_FIFO_BLOBDROPERR			(1 << 5)
#define    GT_FIFO_SB_READ_ABORTERR		(1 << 4)
#define    GT_FIFO_DROPERR			(1 << 3)
#define    GT_FIFO_OVFERR			(1 << 2)
#define    GT_FIFO_IAWRERR			(1 << 1)
#define    GT_FIFO_IARDERR			(1 << 0)

#define  GTFIFOCTL				_MMIO(0x120008)
#define    GT_FIFO_FREE_ENTRIES_MASK		0x7f
#define    GT_FIFO_NUM_RESERVED_ENTRIES		20
#define    GT_FIFO_CTL_BLOCK_ALL_POLICY_STALL	(1 << 12)
#define    GT_FIFO_CTL_RC6_POLICY_STALL		(1 << 11)

#define  HSW_IDICR				_MMIO(0x9008)
#define    IDIHASHMSK(x)			(((x) & 0x3f) << 16)
#define  HSW_EDRAM_CAP				_MMIO(0x120010)
#define    EDRAM_ENABLED			0x1
#define    EDRAM_NUM_BANKS(cap)			(((cap) >> 1) & 0xf)
#define    EDRAM_WAYS_IDX(cap)			(((cap) >> 5) & 0x7)
#define    EDRAM_SETS_IDX(cap)			(((cap) >> 8) & 0x3)

#define GEN6_UCGCTL1				_MMIO(0x9400)
# define GEN6_GAMUNIT_CLOCK_GATE_DISABLE		(1 << 22)
# define GEN6_EU_TCUNIT_CLOCK_GATE_DISABLE		(1 << 16)
# define GEN6_BLBUNIT_CLOCK_GATE_DISABLE		(1 << 5)
# define GEN6_CSUNIT_CLOCK_GATE_DISABLE			(1 << 7)

#define GEN6_UCGCTL2				_MMIO(0x9404)
# define GEN6_VFUNIT_CLOCK_GATE_DISABLE			(1 << 31)
# define GEN7_VDSUNIT_CLOCK_GATE_DISABLE		(1 << 30)
# define GEN7_TDLUNIT_CLOCK_GATE_DISABLE		(1 << 22)
# define GEN6_RCZUNIT_CLOCK_GATE_DISABLE		(1 << 13)
# define GEN6_RCPBUNIT_CLOCK_GATE_DISABLE		(1 << 12)
# define GEN6_RCCUNIT_CLOCK_GATE_DISABLE		(1 << 11)

#define GEN6_UCGCTL3				_MMIO(0x9408)
# define GEN6_OACSUNIT_CLOCK_GATE_DISABLE		(1 << 20)

#define GEN7_UCGCTL4				_MMIO(0x940c)
#define  GEN7_L3BANK2X_CLOCK_GATE_DISABLE	(1 << 25)
#define  GEN8_EU_GAUNIT_CLOCK_GATE_DISABLE	(1 << 14)

#define GEN6_RCGCTL1				_MMIO(0x9410)
#define GEN6_RCGCTL2				_MMIO(0x9414)
#define GEN6_RSTCTL				_MMIO(0x9420)

#define GEN8_UCGCTL6				_MMIO(0x9430)
#define   GEN8_GAPSUNIT_CLOCK_GATE_DISABLE	(1 << 24)
#define   GEN8_SDEUNIT_CLOCK_GATE_DISABLE	(1 << 14)
#define   GEN8_HDCUNIT_CLOCK_GATE_DISABLE_HDCREQ (1 << 28)

#define GEN6_GFXPAUSE				_MMIO(0xA000)
#define GEN6_RPNSWREQ				_MMIO(0xA008)
#define   GEN6_TURBO_DISABLE			(1 << 31)
#define   GEN6_FREQUENCY(x)			((x) << 25)
#define   HSW_FREQUENCY(x)			((x) << 24)
#define   GEN9_FREQUENCY(x)			((x) << 23)
#define   GEN6_OFFSET(x)			((x) << 19)
#define   GEN6_AGGRESSIVE_TURBO			(0 << 15)
#define GEN6_RC_VIDEO_FREQ			_MMIO(0xA00C)
#define GEN6_RC_CONTROL				_MMIO(0xA090)
#define   GEN6_RC_CTL_RC6pp_ENABLE		(1 << 16)
#define   GEN6_RC_CTL_RC6p_ENABLE		(1 << 17)
#define   GEN6_RC_CTL_RC6_ENABLE		(1 << 18)
#define   GEN6_RC_CTL_RC1e_ENABLE		(1 << 20)
#define   GEN6_RC_CTL_RC7_ENABLE		(1 << 22)
#define   VLV_RC_CTL_CTX_RST_PARALLEL		(1 << 24)
#define   GEN7_RC_CTL_TO_MODE			(1 << 28)
#define   GEN6_RC_CTL_EI_MODE(x)		((x) << 27)
#define   GEN6_RC_CTL_HW_ENABLE			(1 << 31)
#define GEN6_RP_DOWN_TIMEOUT			_MMIO(0xA010)
#define GEN6_RP_INTERRUPT_LIMITS		_MMIO(0xA014)
#define GEN6_RPSTAT1				_MMIO(0xA01C)
#define   GEN6_CAGF_SHIFT			8
#define   HSW_CAGF_SHIFT			7
#define   GEN9_CAGF_SHIFT			23
#define   GEN6_CAGF_MASK			(0x7f << GEN6_CAGF_SHIFT)
#define   HSW_CAGF_MASK				(0x7f << HSW_CAGF_SHIFT)
#define   GEN9_CAGF_MASK			(0x1ff << GEN9_CAGF_SHIFT)
#define GEN6_RP_CONTROL				_MMIO(0xA024)
#define   GEN6_RP_MEDIA_TURBO			(1 << 11)
#define   GEN6_RP_MEDIA_MODE_MASK		(3 << 9)
#define   GEN6_RP_MEDIA_HW_TURBO_MODE		(3 << 9)
#define   GEN6_RP_MEDIA_HW_NORMAL_MODE		(2 << 9)
#define   GEN6_RP_MEDIA_HW_MODE			(1 << 9)
#define   GEN6_RP_MEDIA_SW_MODE			(0 << 9)
#define   GEN6_RP_MEDIA_IS_GFX			(1 << 8)
#define   GEN6_RP_ENABLE			(1 << 7)
#define   GEN6_RP_UP_IDLE_MIN			(0x1 << 3)
#define   GEN6_RP_UP_BUSY_AVG			(0x2 << 3)
#define   GEN6_RP_UP_BUSY_CONT			(0x4 << 3)
#define   GEN6_RP_DOWN_IDLE_AVG			(0x2 << 0)
#define   GEN6_RP_DOWN_IDLE_CONT		(0x1 << 0)
#define GEN6_RP_UP_THRESHOLD			_MMIO(0xA02C)
#define GEN6_RP_DOWN_THRESHOLD			_MMIO(0xA030)
#define GEN6_RP_CUR_UP_EI			_MMIO(0xA050)
#define   GEN6_RP_EI_MASK			0xffffff
#define   GEN6_CURICONT_MASK			GEN6_RP_EI_MASK
#define GEN6_RP_CUR_UP				_MMIO(0xA054)
#define   GEN6_CURBSYTAVG_MASK			GEN6_RP_EI_MASK
#define GEN6_RP_PREV_UP				_MMIO(0xA058)
#define GEN6_RP_CUR_DOWN_EI			_MMIO(0xA05C)
#define   GEN6_CURIAVG_MASK			GEN6_RP_EI_MASK
#define GEN6_RP_CUR_DOWN			_MMIO(0xA060)
#define GEN6_RP_PREV_DOWN			_MMIO(0xA064)
#define GEN6_RP_UP_EI				_MMIO(0xA068)
#define GEN6_RP_DOWN_EI				_MMIO(0xA06C)
#define GEN6_RP_IDLE_HYSTERSIS			_MMIO(0xA070)
#define GEN6_RPDEUHWTC				_MMIO(0xA080)
#define GEN6_RPDEUC				_MMIO(0xA084)
#define GEN6_RPDEUCSW				_MMIO(0xA088)
#define GEN6_RC_STATE				_MMIO(0xA094)
#define   RC_SW_TARGET_STATE_SHIFT		16
#define   RC_SW_TARGET_STATE_MASK		(7 << RC_SW_TARGET_STATE_SHIFT)
#define GEN6_RC1_WAKE_RATE_LIMIT		_MMIO(0xA098)
#define GEN6_RC6_WAKE_RATE_LIMIT		_MMIO(0xA09C)
#define GEN6_RC6pp_WAKE_RATE_LIMIT		_MMIO(0xA0A0)
#define GEN10_MEDIA_WAKE_RATE_LIMIT		_MMIO(0xA0A0)
#define GEN6_RC_EVALUATION_INTERVAL		_MMIO(0xA0A8)
#define GEN6_RC_IDLE_HYSTERSIS			_MMIO(0xA0AC)
#define GEN6_RC_SLEEP				_MMIO(0xA0B0)
#define GEN6_RCUBMABDTMR			_MMIO(0xA0B0)
#define GEN6_RC1e_THRESHOLD			_MMIO(0xA0B4)
#define GEN6_RC6_THRESHOLD			_MMIO(0xA0B8)
#define GEN6_RC6p_THRESHOLD			_MMIO(0xA0BC)
#define VLV_RCEDATA				_MMIO(0xA0BC)
#define GEN6_RC6pp_THRESHOLD			_MMIO(0xA0C0)
#define GEN6_PMINTRMSK				_MMIO(0xA168)
#define   GEN8_PMINTR_DISABLE_REDIRECT_TO_GUC	(1 << 31)
#define   ARAT_EXPIRED_INTRMSK			(1 << 9)
#define GEN8_MISC_CTRL0				_MMIO(0xA180)
#define VLV_PWRDWNUPCTL				_MMIO(0xA294)
#define GEN9_MEDIA_PG_IDLE_HYSTERESIS		_MMIO(0xA0C4)
#define GEN9_RENDER_PG_IDLE_HYSTERESIS		_MMIO(0xA0C8)
#define GEN9_PG_ENABLE				_MMIO(0xA210)
#define GEN9_RENDER_PG_ENABLE			REG_BIT(0)
#define GEN9_MEDIA_PG_ENABLE			REG_BIT(1)
#define GEN11_MEDIA_SAMPLER_PG_ENABLE		REG_BIT(2)
#define GEN8_PUSHBUS_CONTROL			_MMIO(0xA248)
#define GEN8_PUSHBUS_ENABLE			_MMIO(0xA250)
#define GEN8_PUSHBUS_SHIFT			_MMIO(0xA25C)

#define VLV_CHICKEN_3				_MMIO(VLV_DISPLAY_BASE + 0x7040C)
#define  PIXEL_OVERLAP_CNT_MASK			(3 << 30)
#define  PIXEL_OVERLAP_CNT_SHIFT		30

#define GEN6_PMISR				_MMIO(0x44020)
#define GEN6_PMIMR				_MMIO(0x44024) /* rps_lock */
#define GEN6_PMIIR				_MMIO(0x44028)
#define GEN6_PMIER				_MMIO(0x4402C)
#define  GEN6_PM_MBOX_EVENT			(1 << 25)
#define  GEN6_PM_THERMAL_EVENT			(1 << 24)

/*
 * For Gen11 these are in the upper word of the GPM_WGBOXPERF
 * registers. Shifting is handled on accessing the imr and ier.
 */
#define  GEN6_PM_RP_DOWN_TIMEOUT		(1 << 6)
#define  GEN6_PM_RP_UP_THRESHOLD		(1 << 5)
#define  GEN6_PM_RP_DOWN_THRESHOLD		(1 << 4)
#define  GEN6_PM_RP_UP_EI_EXPIRED		(1 << 2)
#define  GEN6_PM_RP_DOWN_EI_EXPIRED		(1 << 1)
#define  GEN6_PM_RPS_EVENTS			(GEN6_PM_RP_UP_EI_EXPIRED   | \
						 GEN6_PM_RP_UP_THRESHOLD    | \
						 GEN6_PM_RP_DOWN_EI_EXPIRED | \
						 GEN6_PM_RP_DOWN_THRESHOLD  | \
						 GEN6_PM_RP_DOWN_TIMEOUT)

#define GEN7_GT_SCRATCH(i)			_MMIO(0x4F100 + (i) * 4)
#define GEN7_GT_SCRATCH_REG_NUM			8

#define VLV_GTLC_SURVIVABILITY_REG              _MMIO(0x130098)
#define VLV_GFX_CLK_STATUS_BIT			(1 << 3)
#define VLV_GFX_CLK_FORCE_ON_BIT		(1 << 2)

#define GEN6_GT_GFX_RC6_LOCKED			_MMIO(0x138104)
#define VLV_COUNTER_CONTROL			_MMIO(0x138104)
#define   VLV_COUNT_RANGE_HIGH			(1 << 15)
#define   VLV_MEDIA_RC0_COUNT_EN		(1 << 5)
#define   VLV_RENDER_RC0_COUNT_EN		(1 << 4)
#define   VLV_MEDIA_RC6_COUNT_EN		(1 << 1)
#define   VLV_RENDER_RC6_COUNT_EN		(1 << 0)
#define GEN6_GT_GFX_RC6				_MMIO(0x138108)
#define VLV_GT_RENDER_RC6			_MMIO(0x138108)
#define VLV_GT_MEDIA_RC6			_MMIO(0x13810C)

#define GEN6_GT_GFX_RC6p			_MMIO(0x13810C)
#define GEN6_GT_GFX_RC6pp			_MMIO(0x138110)
#define VLV_RENDER_C0_COUNT			_MMIO(0x138118)
#define VLV_MEDIA_C0_COUNT			_MMIO(0x13811C)

#define GEN6_PCODE_MAILBOX			_MMIO(0x138124)
#define   GEN6_PCODE_READY			(1 << 31)
#define   GEN6_PCODE_ERROR_MASK			0xFF
#define     GEN6_PCODE_SUCCESS			0x0
#define     GEN6_PCODE_ILLEGAL_CMD		0x1
#define     GEN6_PCODE_MIN_FREQ_TABLE_GT_RATIO_OUT_OF_RANGE 0x2
#define     GEN6_PCODE_TIMEOUT			0x3
#define     GEN6_PCODE_UNIMPLEMENTED_CMD	0xFF
#define     GEN7_PCODE_TIMEOUT			0x2
#define     GEN7_PCODE_ILLEGAL_DATA		0x3
#define     GEN7_PCODE_MIN_FREQ_TABLE_GT_RATIO_OUT_OF_RANGE 0x10
#define   GEN6_PCODE_WRITE_RC6VIDS		0x4
#define   GEN6_PCODE_READ_RC6VIDS		0x5
#define     GEN6_ENCODE_RC6_VID(mv)		(((mv) - 245) / 5)
#define     GEN6_DECODE_RC6_VID(vids)		(((vids) * 5) + 245)
#define   BDW_PCODE_DISPLAY_FREQ_CHANGE_REQ	0x18
#define   GEN9_PCODE_READ_MEM_LATENCY		0x6
#define     GEN9_MEM_LATENCY_LEVEL_MASK		0xFF
#define     GEN9_MEM_LATENCY_LEVEL_1_5_SHIFT	8
#define     GEN9_MEM_LATENCY_LEVEL_2_6_SHIFT	16
#define     GEN9_MEM_LATENCY_LEVEL_3_7_SHIFT	24
#define   SKL_PCODE_LOAD_HDCP_KEYS		0x5
#define   SKL_PCODE_CDCLK_CONTROL		0x7
#define     SKL_CDCLK_PREPARE_FOR_CHANGE	0x3
#define     SKL_CDCLK_READY_FOR_CHANGE		0x1
#define   GEN6_PCODE_WRITE_MIN_FREQ_TABLE	0x8
#define   GEN6_PCODE_READ_MIN_FREQ_TABLE	0x9
#define   GEN6_READ_OC_PARAMS			0xc
#define   ICL_PCODE_MEM_SUBSYSYSTEM_INFO	0xd
#define     ICL_PCODE_MEM_SS_READ_GLOBAL_INFO	(0x0 << 8)
#define     ICL_PCODE_MEM_SS_READ_QGV_POINT_INFO(point)	(((point) << 16) | (0x1 << 8))
#define   GEN6_PCODE_READ_D_COMP		0x10
#define   GEN6_PCODE_WRITE_D_COMP		0x11
#define   HSW_PCODE_DE_WRITE_FREQ_REQ		0x17
#define   DISPLAY_IPS_CONTROL			0x19
            /* See also IPS_CTL */
#define     IPS_PCODE_CONTROL			(1 << 30)
#define   HSW_PCODE_DYNAMIC_DUTY_CYCLE_CONTROL	0x1A
#define   GEN9_PCODE_SAGV_CONTROL		0x21
#define     GEN9_SAGV_DISABLE			0x0
#define     GEN9_SAGV_IS_DISABLED		0x1
#define     GEN9_SAGV_ENABLE			0x3
#define GEN6_PCODE_DATA				_MMIO(0x138128)
#define   GEN6_PCODE_FREQ_IA_RATIO_SHIFT	8
#define   GEN6_PCODE_FREQ_RING_RATIO_SHIFT	16
#define GEN6_PCODE_DATA1			_MMIO(0x13812C)

#define GEN6_GT_CORE_STATUS		_MMIO(0x138060)
#define   GEN6_CORE_CPD_STATE_MASK	(7 << 4)
#define   GEN6_RCn_MASK			7
#define   GEN6_RC0			0
#define   GEN6_RC3			2
#define   GEN6_RC6			3
#define   GEN6_RC7			4

#define GEN8_GT_SLICE_INFO		_MMIO(0x138064)
#define   GEN8_LSLICESTAT_MASK		0x7

#define CHV_POWER_SS0_SIG1		_MMIO(0xa720)
#define CHV_POWER_SS1_SIG1		_MMIO(0xa728)
#define   CHV_SS_PG_ENABLE		(1 << 1)
#define   CHV_EU08_PG_ENABLE		(1 << 9)
#define   CHV_EU19_PG_ENABLE		(1 << 17)
#define   CHV_EU210_PG_ENABLE		(1 << 25)

#define CHV_POWER_SS0_SIG2		_MMIO(0xa724)
#define CHV_POWER_SS1_SIG2		_MMIO(0xa72c)
#define   CHV_EU311_PG_ENABLE		(1 << 1)

#define GEN9_SLICE_PGCTL_ACK(slice)	_MMIO(0x804c + (slice) * 0x4)
#define GEN10_SLICE_PGCTL_ACK(slice)	_MMIO(0x804c + ((slice) / 3) * 0x34 + \
					      ((slice) % 3) * 0x4)
#define   GEN9_PGCTL_SLICE_ACK		(1 << 0)
#define   GEN9_PGCTL_SS_ACK(subslice)	(1 << (2 + (subslice) * 2))
#define   GEN10_PGCTL_VALID_SS_MASK(slice) ((slice) == 0 ? 0x7F : 0x1F)

#define GEN9_SS01_EU_PGCTL_ACK(slice)	_MMIO(0x805c + (slice) * 0x8)
#define GEN10_SS01_EU_PGCTL_ACK(slice)	_MMIO(0x805c + ((slice) / 3) * 0x30 + \
					      ((slice) % 3) * 0x8)
#define GEN9_SS23_EU_PGCTL_ACK(slice)	_MMIO(0x8060 + (slice) * 0x8)
#define GEN10_SS23_EU_PGCTL_ACK(slice)	_MMIO(0x8060 + ((slice) / 3) * 0x30 + \
					      ((slice) % 3) * 0x8)
#define   GEN9_PGCTL_SSA_EU08_ACK	(1 << 0)
#define   GEN9_PGCTL_SSA_EU19_ACK	(1 << 2)
#define   GEN9_PGCTL_SSA_EU210_ACK	(1 << 4)
#define   GEN9_PGCTL_SSA_EU311_ACK	(1 << 6)
#define   GEN9_PGCTL_SSB_EU08_ACK	(1 << 8)
#define   GEN9_PGCTL_SSB_EU19_ACK	(1 << 10)
#define   GEN9_PGCTL_SSB_EU210_ACK	(1 << 12)
#define   GEN9_PGCTL_SSB_EU311_ACK	(1 << 14)

#define GEN7_MISCCPCTL				_MMIO(0x9424)
#define   GEN7_DOP_CLOCK_GATE_ENABLE		(1 << 0)
#define   GEN8_DOP_CLOCK_GATE_CFCLK_ENABLE	(1 << 2)
#define   GEN8_DOP_CLOCK_GATE_GUC_ENABLE	(1 << 4)
#define   GEN8_DOP_CLOCK_GATE_MEDIA_ENABLE     (1 << 6)

#define GEN8_GARBCNTL				_MMIO(0xB004)
#define   GEN9_GAPS_TSV_CREDIT_DISABLE		(1 << 7)
#define   GEN11_ARBITRATION_PRIO_ORDER_MASK	(0x3f << 22)
#define   GEN11_HASH_CTRL_EXCL_MASK		(0x7f << 0)
#define   GEN11_HASH_CTRL_EXCL_BIT0		(1 << 0)

#define GEN11_GLBLINVL				_MMIO(0xB404)
#define   GEN11_BANK_HASH_ADDR_EXCL_MASK	(0x7f << 5)
#define   GEN11_BANK_HASH_ADDR_EXCL_BIT0	(1 << 5)

#define GEN10_DFR_RATIO_EN_AND_CHICKEN	_MMIO(0x9550)
#define   DFR_DISABLE			(1 << 9)

#define GEN11_GACB_PERF_CTRL			_MMIO(0x4B80)
#define   GEN11_HASH_CTRL_MASK			(0x3 << 12 | 0xf << 0)
#define   GEN11_HASH_CTRL_BIT0			(1 << 0)
#define   GEN11_HASH_CTRL_BIT4			(1 << 12)

#define GEN11_LSN_UNSLCVC				_MMIO(0xB43C)
#define   GEN11_LSN_UNSLCVC_GAFS_HALF_CL2_MAXALLOC	(1 << 9)
#define   GEN11_LSN_UNSLCVC_GAFS_HALF_SF_MAXALLOC	(1 << 7)

#define GEN10_SAMPLER_MODE		_MMIO(0xE18C)
#define   GEN11_SAMPLER_ENABLE_HEADLESS_MSG	REG_BIT(5)

/* IVYBRIDGE DPF */
#define GEN7_L3CDERRST1(slice)		_MMIO(0xB008 + (slice) * 0x200) /* L3CD Error Status 1 */
#define   GEN7_L3CDERRST1_ROW_MASK	(0x7ff << 14)
#define   GEN7_PARITY_ERROR_VALID	(1 << 13)
#define   GEN7_L3CDERRST1_BANK_MASK	(3 << 11)
#define   GEN7_L3CDERRST1_SUBBANK_MASK	(7 << 8)
#define GEN7_PARITY_ERROR_ROW(reg) \
		(((reg) & GEN7_L3CDERRST1_ROW_MASK) >> 14)
#define GEN7_PARITY_ERROR_BANK(reg) \
		(((reg) & GEN7_L3CDERRST1_BANK_MASK) >> 11)
#define GEN7_PARITY_ERROR_SUBBANK(reg) \
		(((reg) & GEN7_L3CDERRST1_SUBBANK_MASK) >> 8)
#define   GEN7_L3CDERRST1_ENABLE	(1 << 7)

#define GEN7_L3LOG(slice, i)		_MMIO(0xB070 + (slice) * 0x200 + (i) * 4)
#define GEN7_L3LOG_SIZE			0x80

#define GEN7_HALF_SLICE_CHICKEN1	_MMIO(0xe100) /* IVB GT1 + VLV */
#define GEN7_HALF_SLICE_CHICKEN1_GT2	_MMIO(0xf100)
#define   GEN7_MAX_PS_THREAD_DEP		(8 << 12)
#define   GEN7_SINGLE_SUBSCAN_DISPATCH_ENABLE	(1 << 10)
#define   GEN7_SBE_SS_CACHE_DISPATCH_PORT_SHARING_DISABLE	(1 << 4)
#define   GEN7_PSD_SINGLE_PORT_DISPATCH_ENABLE	(1 << 3)

#define GEN9_HALF_SLICE_CHICKEN5	_MMIO(0xe188)
#define   GEN9_DG_MIRROR_FIX_ENABLE	(1 << 5)
#define   GEN9_CCS_TLB_PREFETCH_ENABLE	(1 << 3)

#define GEN8_ROW_CHICKEN		_MMIO(0xe4f0)
#define   FLOW_CONTROL_ENABLE		(1 << 15)
#define   PARTIAL_INSTRUCTION_SHOOTDOWN_DISABLE	(1 << 8)
#define   STALL_DOP_GATING_DISABLE		(1 << 5)
#define   THROTTLE_12_5				(7 << 2)
#define   DISABLE_EARLY_EOT			(1 << 1)

#define GEN7_ROW_CHICKEN2		_MMIO(0xe4f4)
#define GEN7_ROW_CHICKEN2_GT2		_MMIO(0xf4f4)
#define   DOP_CLOCK_GATING_DISABLE	(1 << 0)
#define   PUSH_CONSTANT_DEREF_DISABLE	(1 << 8)
#define   GEN11_TDL_CLOCK_GATING_FIX_DISABLE	(1 << 1)

#define HSW_ROW_CHICKEN3		_MMIO(0xe49c)
#define  HSW_ROW_CHICKEN3_L3_GLOBAL_ATOMICS_DISABLE    (1 << 6)

#define HALF_SLICE_CHICKEN2		_MMIO(0xe180)
#define   GEN8_ST_PO_DISABLE		(1 << 13)

#define HALF_SLICE_CHICKEN3		_MMIO(0xe184)
#define   HSW_SAMPLE_C_PERFORMANCE	(1 << 9)
#define   GEN8_CENTROID_PIXEL_OPT_DIS	(1 << 8)
#define   GEN9_DISABLE_OCL_OOB_SUPPRESS_LOGIC	(1 << 5)
#define   CNL_FAST_ANISO_L1_BANKING_FIX	(1 << 4)
#define   GEN8_SAMPLER_POWER_BYPASS_DIS	(1 << 1)

#define GEN9_HALF_SLICE_CHICKEN7	_MMIO(0xe194)
#define   GEN9_SAMPLER_HASH_COMPRESSED_READ_ADDR	(1 << 8)
#define   GEN9_ENABLE_YV12_BUGFIX	(1 << 4)
#define   GEN9_ENABLE_GPGPU_PREEMPTION	(1 << 2)

/* Audio */
#define G4X_AUD_VID_DID			_MMIO(DISPLAY_MMIO_BASE(dev_priv) + 0x62020)
#define   INTEL_AUDIO_DEVCL		0x808629FB
#define   INTEL_AUDIO_DEVBLC		0x80862801
#define   INTEL_AUDIO_DEVCTG		0x80862802

#define G4X_AUD_CNTL_ST			_MMIO(0x620B4)
#define   G4X_ELDV_DEVCL_DEVBLC		(1 << 13)
#define   G4X_ELDV_DEVCTG		(1 << 14)
#define   G4X_ELD_ADDR_MASK		(0xf << 5)
#define   G4X_ELD_ACK			(1 << 4)
#define G4X_HDMIW_HDMIEDID		_MMIO(0x6210C)

#define _IBX_HDMIW_HDMIEDID_A		0xE2050
#define _IBX_HDMIW_HDMIEDID_B		0xE2150
#define IBX_HDMIW_HDMIEDID(pipe)	_MMIO_PIPE(pipe, _IBX_HDMIW_HDMIEDID_A, \
						  _IBX_HDMIW_HDMIEDID_B)
#define _IBX_AUD_CNTL_ST_A		0xE20B4
#define _IBX_AUD_CNTL_ST_B		0xE21B4
#define IBX_AUD_CNTL_ST(pipe)		_MMIO_PIPE(pipe, _IBX_AUD_CNTL_ST_A, \
						  _IBX_AUD_CNTL_ST_B)
#define   IBX_ELD_BUFFER_SIZE_MASK	(0x1f << 10)
#define   IBX_ELD_ADDRESS_MASK		(0x1f << 5)
#define   IBX_ELD_ACK			(1 << 4)
#define IBX_AUD_CNTL_ST2		_MMIO(0xE20C0)
#define   IBX_CP_READY(port)		((1 << 1) << (((port) - 1) * 4))
#define   IBX_ELD_VALID(port)		((1 << 0) << (((port) - 1) * 4))

#define _CPT_HDMIW_HDMIEDID_A		0xE5050
#define _CPT_HDMIW_HDMIEDID_B		0xE5150
#define CPT_HDMIW_HDMIEDID(pipe)	_MMIO_PIPE(pipe, _CPT_HDMIW_HDMIEDID_A, _CPT_HDMIW_HDMIEDID_B)
#define _CPT_AUD_CNTL_ST_A		0xE50B4
#define _CPT_AUD_CNTL_ST_B		0xE51B4
#define CPT_AUD_CNTL_ST(pipe)		_MMIO_PIPE(pipe, _CPT_AUD_CNTL_ST_A, _CPT_AUD_CNTL_ST_B)
#define CPT_AUD_CNTRL_ST2		_MMIO(0xE50C0)

#define _VLV_HDMIW_HDMIEDID_A		(VLV_DISPLAY_BASE + 0x62050)
#define _VLV_HDMIW_HDMIEDID_B		(VLV_DISPLAY_BASE + 0x62150)
#define VLV_HDMIW_HDMIEDID(pipe)	_MMIO_PIPE(pipe, _VLV_HDMIW_HDMIEDID_A, _VLV_HDMIW_HDMIEDID_B)
#define _VLV_AUD_CNTL_ST_A		(VLV_DISPLAY_BASE + 0x620B4)
#define _VLV_AUD_CNTL_ST_B		(VLV_DISPLAY_BASE + 0x621B4)
#define VLV_AUD_CNTL_ST(pipe)		_MMIO_PIPE(pipe, _VLV_AUD_CNTL_ST_A, _VLV_AUD_CNTL_ST_B)
#define VLV_AUD_CNTL_ST2		_MMIO(VLV_DISPLAY_BASE + 0x620C0)

/* These are the 4 32-bit write offset registers for each stream
 * output buffer.  It determines the offset from the
 * 3DSTATE_SO_BUFFERs that the next streamed vertex output goes to.
 */
#define GEN7_SO_WRITE_OFFSET(n)		_MMIO(0x5280 + (n) * 4)

#define _IBX_AUD_CONFIG_A		0xe2000
#define _IBX_AUD_CONFIG_B		0xe2100
#define IBX_AUD_CFG(pipe)		_MMIO_PIPE(pipe, _IBX_AUD_CONFIG_A, _IBX_AUD_CONFIG_B)
#define _CPT_AUD_CONFIG_A		0xe5000
#define _CPT_AUD_CONFIG_B		0xe5100
#define CPT_AUD_CFG(pipe)		_MMIO_PIPE(pipe, _CPT_AUD_CONFIG_A, _CPT_AUD_CONFIG_B)
#define _VLV_AUD_CONFIG_A		(VLV_DISPLAY_BASE + 0x62000)
#define _VLV_AUD_CONFIG_B		(VLV_DISPLAY_BASE + 0x62100)
#define VLV_AUD_CFG(pipe)		_MMIO_PIPE(pipe, _VLV_AUD_CONFIG_A, _VLV_AUD_CONFIG_B)

#define   AUD_CONFIG_N_VALUE_INDEX		(1 << 29)
#define   AUD_CONFIG_N_PROG_ENABLE		(1 << 28)
#define   AUD_CONFIG_UPPER_N_SHIFT		20
#define   AUD_CONFIG_UPPER_N_MASK		(0xff << 20)
#define   AUD_CONFIG_LOWER_N_SHIFT		4
#define   AUD_CONFIG_LOWER_N_MASK		(0xfff << 4)
#define   AUD_CONFIG_N_MASK			(AUD_CONFIG_UPPER_N_MASK | AUD_CONFIG_LOWER_N_MASK)
#define   AUD_CONFIG_N(n) \
	(((((n) >> 12) & 0xff) << AUD_CONFIG_UPPER_N_SHIFT) |	\
	 (((n) & 0xfff) << AUD_CONFIG_LOWER_N_SHIFT))
#define   AUD_CONFIG_PIXEL_CLOCK_HDMI_SHIFT	16
#define   AUD_CONFIG_PIXEL_CLOCK_HDMI_MASK	(0xf << 16)
#define   AUD_CONFIG_PIXEL_CLOCK_HDMI_25175	(0 << 16)
#define   AUD_CONFIG_PIXEL_CLOCK_HDMI_25200	(1 << 16)
#define   AUD_CONFIG_PIXEL_CLOCK_HDMI_27000	(2 << 16)
#define   AUD_CONFIG_PIXEL_CLOCK_HDMI_27027	(3 << 16)
#define   AUD_CONFIG_PIXEL_CLOCK_HDMI_54000	(4 << 16)
#define   AUD_CONFIG_PIXEL_CLOCK_HDMI_54054	(5 << 16)
#define   AUD_CONFIG_PIXEL_CLOCK_HDMI_74176	(6 << 16)
#define   AUD_CONFIG_PIXEL_CLOCK_HDMI_74250	(7 << 16)
#define   AUD_CONFIG_PIXEL_CLOCK_HDMI_148352	(8 << 16)
#define   AUD_CONFIG_PIXEL_CLOCK_HDMI_148500	(9 << 16)
#define   AUD_CONFIG_DISABLE_NCTS		(1 << 3)

/* HSW Audio */
#define _HSW_AUD_CONFIG_A		0x65000
#define _HSW_AUD_CONFIG_B		0x65100
#define HSW_AUD_CFG(trans)		_MMIO_TRANS(trans, _HSW_AUD_CONFIG_A, _HSW_AUD_CONFIG_B)

#define _HSW_AUD_MISC_CTRL_A		0x65010
#define _HSW_AUD_MISC_CTRL_B		0x65110
#define HSW_AUD_MISC_CTRL(trans)	_MMIO_TRANS(trans, _HSW_AUD_MISC_CTRL_A, _HSW_AUD_MISC_CTRL_B)

#define _HSW_AUD_M_CTS_ENABLE_A		0x65028
#define _HSW_AUD_M_CTS_ENABLE_B		0x65128
#define HSW_AUD_M_CTS_ENABLE(trans)	_MMIO_TRANS(trans, _HSW_AUD_M_CTS_ENABLE_A, _HSW_AUD_M_CTS_ENABLE_B)
#define   AUD_M_CTS_M_VALUE_INDEX	(1 << 21)
#define   AUD_M_CTS_M_PROG_ENABLE	(1 << 20)
#define   AUD_CONFIG_M_MASK		0xfffff

#define _HSW_AUD_DIP_ELD_CTRL_ST_A	0x650b4
#define _HSW_AUD_DIP_ELD_CTRL_ST_B	0x651b4
#define HSW_AUD_DIP_ELD_CTRL(trans)	_MMIO_TRANS(trans, _HSW_AUD_DIP_ELD_CTRL_ST_A, _HSW_AUD_DIP_ELD_CTRL_ST_B)

/* Audio Digital Converter */
#define _HSW_AUD_DIG_CNVT_1		0x65080
#define _HSW_AUD_DIG_CNVT_2		0x65180
#define AUD_DIG_CNVT(trans)		_MMIO_TRANS(trans, _HSW_AUD_DIG_CNVT_1, _HSW_AUD_DIG_CNVT_2)
#define DIP_PORT_SEL_MASK		0x3

#define _HSW_AUD_EDID_DATA_A		0x65050
#define _HSW_AUD_EDID_DATA_B		0x65150
#define HSW_AUD_EDID_DATA(trans)	_MMIO_TRANS(trans, _HSW_AUD_EDID_DATA_A, _HSW_AUD_EDID_DATA_B)

#define HSW_AUD_PIPE_CONV_CFG		_MMIO(0x6507c)
#define HSW_AUD_PIN_ELD_CP_VLD		_MMIO(0x650c0)
#define   AUDIO_INACTIVE(trans)		((1 << 3) << ((trans) * 4))
#define   AUDIO_OUTPUT_ENABLE(trans)	((1 << 2) << ((trans) * 4))
#define   AUDIO_CP_READY(trans)		((1 << 1) << ((trans) * 4))
#define   AUDIO_ELD_VALID(trans)	((1 << 0) << ((trans) * 4))

#define HSW_AUD_CHICKENBIT			_MMIO(0x65f10)
#define   SKL_AUD_CODEC_WAKE_SIGNAL		(1 << 15)

/*
 * HSW - ICL power wells
 *
 * Platforms have up to 3 power well control register sets, each set
 * controlling up to 16 power wells via a request/status HW flag tuple:
 * - main (HSW_PWR_WELL_CTL[1-4])
 * - AUX  (ICL_PWR_WELL_CTL_AUX[1-4])
 * - DDI  (ICL_PWR_WELL_CTL_DDI[1-4])
 * Each control register set consists of up to 4 registers used by different
 * sources that can request a power well to be enabled:
 * - BIOS   (HSW_PWR_WELL_CTL1/ICL_PWR_WELL_CTL_AUX1/ICL_PWR_WELL_CTL_DDI1)
 * - DRIVER (HSW_PWR_WELL_CTL2/ICL_PWR_WELL_CTL_AUX2/ICL_PWR_WELL_CTL_DDI2)
 * - KVMR   (HSW_PWR_WELL_CTL3)   (only in the main register set)
 * - DEBUG  (HSW_PWR_WELL_CTL4/ICL_PWR_WELL_CTL_AUX4/ICL_PWR_WELL_CTL_DDI4)
 */
#define HSW_PWR_WELL_CTL1			_MMIO(0x45400)
#define HSW_PWR_WELL_CTL2			_MMIO(0x45404)
#define HSW_PWR_WELL_CTL3			_MMIO(0x45408)
#define HSW_PWR_WELL_CTL4			_MMIO(0x4540C)
#define   HSW_PWR_WELL_CTL_REQ(pw_idx)		(0x2 << ((pw_idx) * 2))
#define   HSW_PWR_WELL_CTL_STATE(pw_idx)	(0x1 << ((pw_idx) * 2))

/* HSW/BDW power well */
#define   HSW_PW_CTL_IDX_GLOBAL			15

/* SKL/BXT/GLK/CNL power wells */
#define   SKL_PW_CTL_IDX_PW_2			15
#define   SKL_PW_CTL_IDX_PW_1			14
#define   CNL_PW_CTL_IDX_AUX_F			12
#define   CNL_PW_CTL_IDX_AUX_D			11
#define   GLK_PW_CTL_IDX_AUX_C			10
#define   GLK_PW_CTL_IDX_AUX_B			9
#define   GLK_PW_CTL_IDX_AUX_A			8
#define   CNL_PW_CTL_IDX_DDI_F			6
#define   SKL_PW_CTL_IDX_DDI_D			4
#define   SKL_PW_CTL_IDX_DDI_C			3
#define   SKL_PW_CTL_IDX_DDI_B			2
#define   SKL_PW_CTL_IDX_DDI_A_E		1
#define   GLK_PW_CTL_IDX_DDI_A			1
#define   SKL_PW_CTL_IDX_MISC_IO		0

/* ICL - power wells */
#define   ICL_PW_CTL_IDX_PW_4			3
#define   ICL_PW_CTL_IDX_PW_3			2
#define   ICL_PW_CTL_IDX_PW_2			1
#define   ICL_PW_CTL_IDX_PW_1			0

#define ICL_PWR_WELL_CTL_AUX1			_MMIO(0x45440)
#define ICL_PWR_WELL_CTL_AUX2			_MMIO(0x45444)
#define ICL_PWR_WELL_CTL_AUX4			_MMIO(0x4544C)
#define   ICL_PW_CTL_IDX_AUX_TBT4		11
#define   ICL_PW_CTL_IDX_AUX_TBT3		10
#define   ICL_PW_CTL_IDX_AUX_TBT2		9
#define   ICL_PW_CTL_IDX_AUX_TBT1		8
#define   ICL_PW_CTL_IDX_AUX_F			5
#define   ICL_PW_CTL_IDX_AUX_E			4
#define   ICL_PW_CTL_IDX_AUX_D			3
#define   ICL_PW_CTL_IDX_AUX_C			2
#define   ICL_PW_CTL_IDX_AUX_B			1
#define   ICL_PW_CTL_IDX_AUX_A			0

#define ICL_PWR_WELL_CTL_DDI1			_MMIO(0x45450)
#define ICL_PWR_WELL_CTL_DDI2			_MMIO(0x45454)
#define ICL_PWR_WELL_CTL_DDI4			_MMIO(0x4545C)
#define   ICL_PW_CTL_IDX_DDI_F			5
#define   ICL_PW_CTL_IDX_DDI_E			4
#define   ICL_PW_CTL_IDX_DDI_D			3
#define   ICL_PW_CTL_IDX_DDI_C			2
#define   ICL_PW_CTL_IDX_DDI_B			1
#define   ICL_PW_CTL_IDX_DDI_A			0

/* HSW - power well misc debug registers */
#define HSW_PWR_WELL_CTL5			_MMIO(0x45410)
#define   HSW_PWR_WELL_ENABLE_SINGLE_STEP	(1 << 31)
#define   HSW_PWR_WELL_PWR_GATE_OVERRIDE	(1 << 20)
#define   HSW_PWR_WELL_FORCE_ON			(1 << 19)
#define HSW_PWR_WELL_CTL6			_MMIO(0x45414)

/* SKL Fuse Status */
enum skl_power_gate {
	SKL_PG0,
	SKL_PG1,
	SKL_PG2,
	ICL_PG3,
	ICL_PG4,
};

#define SKL_FUSE_STATUS				_MMIO(0x42000)
#define  SKL_FUSE_DOWNLOAD_STATUS		(1 << 31)
/*
 * PG0 is HW controlled, so doesn't have a corresponding power well control knob
 * SKL_DISP_PW1_IDX..SKL_DISP_PW2_IDX -> PG1..PG2
 */
#define  SKL_PW_CTL_IDX_TO_PG(pw_idx)		\
	((pw_idx) - SKL_PW_CTL_IDX_PW_1 + SKL_PG1)
/*
 * PG0 is HW controlled, so doesn't have a corresponding power well control knob
 * ICL_DISP_PW1_IDX..ICL_DISP_PW4_IDX -> PG1..PG4
 */
#define  ICL_PW_CTL_IDX_TO_PG(pw_idx)		\
	((pw_idx) - ICL_PW_CTL_IDX_PW_1 + SKL_PG1)
#define  SKL_FUSE_PG_DIST_STATUS(pg)		(1 << (27 - (pg)))

#define _CNL_AUX_REG_IDX(pw_idx)	((pw_idx) - GLK_PW_CTL_IDX_AUX_B)
#define _CNL_AUX_ANAOVRD1_B		0x162250
#define _CNL_AUX_ANAOVRD1_C		0x162210
#define _CNL_AUX_ANAOVRD1_D		0x1622D0
#define _CNL_AUX_ANAOVRD1_F		0x162A90
#define CNL_AUX_ANAOVRD1(pw_idx)	_MMIO(_PICK(_CNL_AUX_REG_IDX(pw_idx), \
						    _CNL_AUX_ANAOVRD1_B, \
						    _CNL_AUX_ANAOVRD1_C, \
						    _CNL_AUX_ANAOVRD1_D, \
						    _CNL_AUX_ANAOVRD1_F))
#define   CNL_AUX_ANAOVRD1_ENABLE	(1 << 16)
#define   CNL_AUX_ANAOVRD1_LDO_BYPASS	(1 << 23)

#define _ICL_AUX_REG_IDX(pw_idx)	((pw_idx) - ICL_PW_CTL_IDX_AUX_A)
#define _ICL_AUX_ANAOVRD1_A		0x162398
#define _ICL_AUX_ANAOVRD1_B		0x6C398
#define ICL_AUX_ANAOVRD1(pw_idx)	_MMIO(_PICK(_ICL_AUX_REG_IDX(pw_idx), \
						    _ICL_AUX_ANAOVRD1_A, \
						    _ICL_AUX_ANAOVRD1_B))
#define   ICL_AUX_ANAOVRD1_LDO_BYPASS	(1 << 7)
#define   ICL_AUX_ANAOVRD1_ENABLE	(1 << 0)

/* HDCP Key Registers */
#define HDCP_KEY_CONF			_MMIO(0x66c00)
#define  HDCP_AKSV_SEND_TRIGGER		BIT(31)
#define  HDCP_CLEAR_KEYS_TRIGGER	BIT(30)
#define  HDCP_KEY_LOAD_TRIGGER		BIT(8)
#define HDCP_KEY_STATUS			_MMIO(0x66c04)
#define  HDCP_FUSE_IN_PROGRESS		BIT(7)
#define  HDCP_FUSE_ERROR		BIT(6)
#define  HDCP_FUSE_DONE			BIT(5)
#define  HDCP_KEY_LOAD_STATUS		BIT(1)
#define  HDCP_KEY_LOAD_DONE		BIT(0)
#define HDCP_AKSV_LO			_MMIO(0x66c10)
#define HDCP_AKSV_HI			_MMIO(0x66c14)

/* HDCP Repeater Registers */
#define HDCP_REP_CTL			_MMIO(0x66d00)
#define  HDCP_DDIB_REP_PRESENT		BIT(30)
#define  HDCP_DDIA_REP_PRESENT		BIT(29)
#define  HDCP_DDIC_REP_PRESENT		BIT(28)
#define  HDCP_DDID_REP_PRESENT		BIT(27)
#define  HDCP_DDIF_REP_PRESENT		BIT(26)
#define  HDCP_DDIE_REP_PRESENT		BIT(25)
#define  HDCP_DDIB_SHA1_M0		(1 << 20)
#define  HDCP_DDIA_SHA1_M0		(2 << 20)
#define  HDCP_DDIC_SHA1_M0		(3 << 20)
#define  HDCP_DDID_SHA1_M0		(4 << 20)
#define  HDCP_DDIF_SHA1_M0		(5 << 20)
#define  HDCP_DDIE_SHA1_M0		(6 << 20) /* Bspec says 5? */
#define  HDCP_SHA1_BUSY			BIT(16)
#define  HDCP_SHA1_READY		BIT(17)
#define  HDCP_SHA1_COMPLETE		BIT(18)
#define  HDCP_SHA1_V_MATCH		BIT(19)
#define  HDCP_SHA1_TEXT_32		(1 << 1)
#define  HDCP_SHA1_COMPLETE_HASH	(2 << 1)
#define  HDCP_SHA1_TEXT_24		(4 << 1)
#define  HDCP_SHA1_TEXT_16		(5 << 1)
#define  HDCP_SHA1_TEXT_8		(6 << 1)
#define  HDCP_SHA1_TEXT_0		(7 << 1)
#define HDCP_SHA_V_PRIME_H0		_MMIO(0x66d04)
#define HDCP_SHA_V_PRIME_H1		_MMIO(0x66d08)
#define HDCP_SHA_V_PRIME_H2		_MMIO(0x66d0C)
#define HDCP_SHA_V_PRIME_H3		_MMIO(0x66d10)
#define HDCP_SHA_V_PRIME_H4		_MMIO(0x66d14)
#define HDCP_SHA_V_PRIME(h)		_MMIO((0x66d04 + (h) * 4))
#define HDCP_SHA_TEXT			_MMIO(0x66d18)

/* HDCP Auth Registers */
#define _PORTA_HDCP_AUTHENC		0x66800
#define _PORTB_HDCP_AUTHENC		0x66500
#define _PORTC_HDCP_AUTHENC		0x66600
#define _PORTD_HDCP_AUTHENC		0x66700
#define _PORTE_HDCP_AUTHENC		0x66A00
#define _PORTF_HDCP_AUTHENC		0x66900
#define _PORT_HDCP_AUTHENC(port, x)	_MMIO(_PICK(port, \
					  _PORTA_HDCP_AUTHENC, \
					  _PORTB_HDCP_AUTHENC, \
					  _PORTC_HDCP_AUTHENC, \
					  _PORTD_HDCP_AUTHENC, \
					  _PORTE_HDCP_AUTHENC, \
					  _PORTF_HDCP_AUTHENC) + (x))
#define PORT_HDCP_CONF(port)		_PORT_HDCP_AUTHENC(port, 0x0)
#define  HDCP_CONF_CAPTURE_AN		BIT(0)
#define  HDCP_CONF_AUTH_AND_ENC		(BIT(1) | BIT(0))
#define PORT_HDCP_ANINIT(port)		_PORT_HDCP_AUTHENC(port, 0x4)
#define PORT_HDCP_ANLO(port)		_PORT_HDCP_AUTHENC(port, 0x8)
#define PORT_HDCP_ANHI(port)		_PORT_HDCP_AUTHENC(port, 0xC)
#define PORT_HDCP_BKSVLO(port)		_PORT_HDCP_AUTHENC(port, 0x10)
#define PORT_HDCP_BKSVHI(port)		_PORT_HDCP_AUTHENC(port, 0x14)
#define PORT_HDCP_RPRIME(port)		_PORT_HDCP_AUTHENC(port, 0x18)
#define PORT_HDCP_STATUS(port)		_PORT_HDCP_AUTHENC(port, 0x1C)
#define  HDCP_STATUS_STREAM_A_ENC	BIT(31)
#define  HDCP_STATUS_STREAM_B_ENC	BIT(30)
#define  HDCP_STATUS_STREAM_C_ENC	BIT(29)
#define  HDCP_STATUS_STREAM_D_ENC	BIT(28)
#define  HDCP_STATUS_AUTH		BIT(21)
#define  HDCP_STATUS_ENC		BIT(20)
#define  HDCP_STATUS_RI_MATCH		BIT(19)
#define  HDCP_STATUS_R0_READY		BIT(18)
#define  HDCP_STATUS_AN_READY		BIT(17)
#define  HDCP_STATUS_CIPHER		BIT(16)
#define  HDCP_STATUS_FRAME_CNT(x)	(((x) >> 8) & 0xff)

/* HDCP2.2 Registers */
#define _PORTA_HDCP2_BASE		0x66800
#define _PORTB_HDCP2_BASE		0x66500
#define _PORTC_HDCP2_BASE		0x66600
#define _PORTD_HDCP2_BASE		0x66700
#define _PORTE_HDCP2_BASE		0x66A00
#define _PORTF_HDCP2_BASE		0x66900
#define _PORT_HDCP2_BASE(port, x)	_MMIO(_PICK((port), \
					  _PORTA_HDCP2_BASE, \
					  _PORTB_HDCP2_BASE, \
					  _PORTC_HDCP2_BASE, \
					  _PORTD_HDCP2_BASE, \
					  _PORTE_HDCP2_BASE, \
					  _PORTF_HDCP2_BASE) + (x))

#define HDCP2_AUTH_DDI(port)		_PORT_HDCP2_BASE(port, 0x98)
#define   AUTH_LINK_AUTHENTICATED	BIT(31)
#define   AUTH_LINK_TYPE		BIT(30)
#define   AUTH_FORCE_CLR_INPUTCTR	BIT(19)
#define   AUTH_CLR_KEYS			BIT(18)

#define HDCP2_CTL_DDI(port)		_PORT_HDCP2_BASE(port, 0xB0)
#define   CTL_LINK_ENCRYPTION_REQ	BIT(31)

#define HDCP2_STATUS_DDI(port)		_PORT_HDCP2_BASE(port, 0xB4)
#define   STREAM_ENCRYPTION_STATUS_A	BIT(31)
#define   STREAM_ENCRYPTION_STATUS_B	BIT(30)
#define   STREAM_ENCRYPTION_STATUS_C	BIT(29)
#define   LINK_TYPE_STATUS		BIT(22)
#define   LINK_AUTH_STATUS		BIT(21)
#define   LINK_ENCRYPTION_STATUS	BIT(20)

/* Per-pipe DDI Function Control */
#define _TRANS_DDI_FUNC_CTL_A		0x60400
#define _TRANS_DDI_FUNC_CTL_B		0x61400
#define _TRANS_DDI_FUNC_CTL_C		0x62400
#define _TRANS_DDI_FUNC_CTL_EDP		0x6F400
#define _TRANS_DDI_FUNC_CTL_DSI0	0x6b400
#define _TRANS_DDI_FUNC_CTL_DSI1	0x6bc00
#define TRANS_DDI_FUNC_CTL(tran) _MMIO_TRANS2(tran, _TRANS_DDI_FUNC_CTL_A)

#define  TRANS_DDI_FUNC_ENABLE		(1 << 31)
/* Those bits are ignored by pipe EDP since it can only connect to DDI A */
#define  TRANS_DDI_PORT_MASK		(7 << 28)
#define  TRANS_DDI_PORT_SHIFT		28
#define  TRANS_DDI_SELECT_PORT(x)	((x) << 28)
#define  TRANS_DDI_PORT_NONE		(0 << 28)
#define  TRANS_DDI_MODE_SELECT_MASK	(7 << 24)
#define  TRANS_DDI_MODE_SELECT_HDMI	(0 << 24)
#define  TRANS_DDI_MODE_SELECT_DVI	(1 << 24)
#define  TRANS_DDI_MODE_SELECT_DP_SST	(2 << 24)
#define  TRANS_DDI_MODE_SELECT_DP_MST	(3 << 24)
#define  TRANS_DDI_MODE_SELECT_FDI	(4 << 24)
#define  TRANS_DDI_BPC_MASK		(7 << 20)
#define  TRANS_DDI_BPC_8		(0 << 20)
#define  TRANS_DDI_BPC_10		(1 << 20)
#define  TRANS_DDI_BPC_6		(2 << 20)
#define  TRANS_DDI_BPC_12		(3 << 20)
#define  TRANS_DDI_PVSYNC		(1 << 17)
#define  TRANS_DDI_PHSYNC		(1 << 16)
#define  TRANS_DDI_EDP_INPUT_MASK	(7 << 12)
#define  TRANS_DDI_EDP_INPUT_A_ON	(0 << 12)
#define  TRANS_DDI_EDP_INPUT_A_ONOFF	(4 << 12)
#define  TRANS_DDI_EDP_INPUT_B_ONOFF	(5 << 12)
#define  TRANS_DDI_EDP_INPUT_C_ONOFF	(6 << 12)
#define  TRANS_DDI_HDCP_SIGNALLING	(1 << 9)
#define  TRANS_DDI_DP_VC_PAYLOAD_ALLOC	(1 << 8)
#define  TRANS_DDI_HDMI_SCRAMBLER_CTS_ENABLE (1 << 7)
#define  TRANS_DDI_HDMI_SCRAMBLER_RESET_FREQ (1 << 6)
#define  TRANS_DDI_BFI_ENABLE		(1 << 4)
#define  TRANS_DDI_HIGH_TMDS_CHAR_RATE	(1 << 4)
#define  TRANS_DDI_HDMI_SCRAMBLING	(1 << 0)
#define  TRANS_DDI_HDMI_SCRAMBLING_MASK (TRANS_DDI_HDMI_SCRAMBLER_CTS_ENABLE \
					| TRANS_DDI_HDMI_SCRAMBLER_RESET_FREQ \
					| TRANS_DDI_HDMI_SCRAMBLING)

#define _TRANS_DDI_FUNC_CTL2_A		0x60404
#define _TRANS_DDI_FUNC_CTL2_B		0x61404
#define _TRANS_DDI_FUNC_CTL2_C		0x62404
#define _TRANS_DDI_FUNC_CTL2_EDP	0x6f404
#define _TRANS_DDI_FUNC_CTL2_DSI0	0x6b404
#define _TRANS_DDI_FUNC_CTL2_DSI1	0x6bc04
#define TRANS_DDI_FUNC_CTL2(tran)	_MMIO_TRANS2(tran, \
						     _TRANS_DDI_FUNC_CTL2_A)
#define  PORT_SYNC_MODE_ENABLE			(1 << 4)
#define  PORT_SYNC_MODE_MASTER_SELECT(x)	((x) << 0)
#define  PORT_SYNC_MODE_MASTER_SELECT_MASK	(0x7 << 0)
#define  PORT_SYNC_MODE_MASTER_SELECT_SHIFT	0

/* DisplayPort Transport Control */
#define _DP_TP_CTL_A			0x64040
#define _DP_TP_CTL_B			0x64140
#define DP_TP_CTL(port) _MMIO_PORT(port, _DP_TP_CTL_A, _DP_TP_CTL_B)
#define  DP_TP_CTL_ENABLE			(1 << 31)
#define  DP_TP_CTL_FEC_ENABLE			(1 << 30)
#define  DP_TP_CTL_MODE_SST			(0 << 27)
#define  DP_TP_CTL_MODE_MST			(1 << 27)
#define  DP_TP_CTL_FORCE_ACT			(1 << 25)
#define  DP_TP_CTL_ENHANCED_FRAME_ENABLE	(1 << 18)
#define  DP_TP_CTL_FDI_AUTOTRAIN		(1 << 15)
#define  DP_TP_CTL_LINK_TRAIN_MASK		(7 << 8)
#define  DP_TP_CTL_LINK_TRAIN_PAT1		(0 << 8)
#define  DP_TP_CTL_LINK_TRAIN_PAT2		(1 << 8)
#define  DP_TP_CTL_LINK_TRAIN_PAT3		(4 << 8)
#define  DP_TP_CTL_LINK_TRAIN_PAT4		(5 << 8)
#define  DP_TP_CTL_LINK_TRAIN_IDLE		(2 << 8)
#define  DP_TP_CTL_LINK_TRAIN_NORMAL		(3 << 8)
#define  DP_TP_CTL_SCRAMBLE_DISABLE		(1 << 7)

/* DisplayPort Transport Status */
#define _DP_TP_STATUS_A			0x64044
#define _DP_TP_STATUS_B			0x64144
#define DP_TP_STATUS(port) _MMIO_PORT(port, _DP_TP_STATUS_A, _DP_TP_STATUS_B)
#define  DP_TP_STATUS_FEC_ENABLE_LIVE		(1 << 28)
#define  DP_TP_STATUS_IDLE_DONE			(1 << 25)
#define  DP_TP_STATUS_ACT_SENT			(1 << 24)
#define  DP_TP_STATUS_MODE_STATUS_MST		(1 << 23)
#define  DP_TP_STATUS_AUTOTRAIN_DONE		(1 << 12)
#define  DP_TP_STATUS_PAYLOAD_MAPPING_VC2	(3 << 8)
#define  DP_TP_STATUS_PAYLOAD_MAPPING_VC1	(3 << 4)
#define  DP_TP_STATUS_PAYLOAD_MAPPING_VC0	(3 << 0)

/* DDI Buffer Control */
#define _DDI_BUF_CTL_A				0x64000
#define _DDI_BUF_CTL_B				0x64100
#define DDI_BUF_CTL(port) _MMIO_PORT(port, _DDI_BUF_CTL_A, _DDI_BUF_CTL_B)
#define  DDI_BUF_CTL_ENABLE			(1 << 31)
#define  DDI_BUF_TRANS_SELECT(n)	((n) << 24)
#define  DDI_BUF_EMP_MASK			(0xf << 24)
#define  DDI_BUF_PORT_REVERSAL			(1 << 16)
#define  DDI_BUF_IS_IDLE			(1 << 7)
#define  DDI_A_4_LANES				(1 << 4)
#define  DDI_PORT_WIDTH(width)			(((width) - 1) << 1)
#define  DDI_PORT_WIDTH_MASK			(7 << 1)
#define  DDI_PORT_WIDTH_SHIFT			1
#define  DDI_INIT_DISPLAY_DETECTED		(1 << 0)

/* DDI Buffer Translations */
#define _DDI_BUF_TRANS_A		0x64E00
#define _DDI_BUF_TRANS_B		0x64E60
#define DDI_BUF_TRANS_LO(port, i)	_MMIO(_PORT(port, _DDI_BUF_TRANS_A, _DDI_BUF_TRANS_B) + (i) * 8)
#define  DDI_BUF_BALANCE_LEG_ENABLE	(1 << 31)
#define DDI_BUF_TRANS_HI(port, i)	_MMIO(_PORT(port, _DDI_BUF_TRANS_A, _DDI_BUF_TRANS_B) + (i) * 8 + 4)

/* Sideband Interface (SBI) is programmed indirectly, via
 * SBI_ADDR, which contains the register offset; and SBI_DATA,
 * which contains the payload */
#define SBI_ADDR			_MMIO(0xC6000)
#define SBI_DATA			_MMIO(0xC6004)
#define SBI_CTL_STAT			_MMIO(0xC6008)
#define  SBI_CTL_DEST_ICLK		(0x0 << 16)
#define  SBI_CTL_DEST_MPHY		(0x1 << 16)
#define  SBI_CTL_OP_IORD		(0x2 << 8)
#define  SBI_CTL_OP_IOWR		(0x3 << 8)
#define  SBI_CTL_OP_CRRD		(0x6 << 8)
#define  SBI_CTL_OP_CRWR		(0x7 << 8)
#define  SBI_RESPONSE_FAIL		(0x1 << 1)
#define  SBI_RESPONSE_SUCCESS		(0x0 << 1)
#define  SBI_BUSY			(0x1 << 0)
#define  SBI_READY			(0x0 << 0)

/* SBI offsets */
#define  SBI_SSCDIVINTPHASE			0x0200
#define  SBI_SSCDIVINTPHASE6			0x0600
#define   SBI_SSCDIVINTPHASE_DIVSEL_SHIFT	1
#define   SBI_SSCDIVINTPHASE_DIVSEL_MASK	(0x7f << 1)
#define   SBI_SSCDIVINTPHASE_DIVSEL(x)		((x) << 1)
#define   SBI_SSCDIVINTPHASE_INCVAL_SHIFT	8
#define   SBI_SSCDIVINTPHASE_INCVAL_MASK	(0x7f << 8)
#define   SBI_SSCDIVINTPHASE_INCVAL(x)		((x) << 8)
#define   SBI_SSCDIVINTPHASE_DIR(x)		((x) << 15)
#define   SBI_SSCDIVINTPHASE_PROPAGATE		(1 << 0)
#define  SBI_SSCDITHPHASE			0x0204
#define  SBI_SSCCTL				0x020c
#define  SBI_SSCCTL6				0x060C
#define   SBI_SSCCTL_PATHALT			(1 << 3)
#define   SBI_SSCCTL_DISABLE			(1 << 0)
#define  SBI_SSCAUXDIV6				0x0610
#define   SBI_SSCAUXDIV_FINALDIV2SEL_SHIFT	4
#define   SBI_SSCAUXDIV_FINALDIV2SEL_MASK	(1 << 4)
#define   SBI_SSCAUXDIV_FINALDIV2SEL(x)		((x) << 4)
#define  SBI_DBUFF0				0x2a00
#define  SBI_GEN0				0x1f00
#define   SBI_GEN0_CFG_BUFFENABLE_DISABLE	(1 << 0)

/* LPT PIXCLK_GATE */
#define PIXCLK_GATE			_MMIO(0xC6020)
#define  PIXCLK_GATE_UNGATE		(1 << 0)
#define  PIXCLK_GATE_GATE		(0 << 0)

/* SPLL */
#define SPLL_CTL			_MMIO(0x46020)
#define  SPLL_PLL_ENABLE		(1 << 31)
#define  SPLL_REF_BCLK			(0 << 28)
#define  SPLL_REF_MUXED_SSC		(1 << 28) /* CPU SSC if fused enabled, PCH SSC otherwise */
#define  SPLL_REF_NON_SSC_HSW		(2 << 28)
#define  SPLL_REF_PCH_SSC_BDW		(2 << 28)
#define  SPLL_REF_LCPLL			(3 << 28)
#define  SPLL_REF_MASK			(3 << 28)
#define  SPLL_FREQ_810MHz		(0 << 26)
#define  SPLL_FREQ_1350MHz		(1 << 26)
#define  SPLL_FREQ_2700MHz		(2 << 26)
#define  SPLL_FREQ_MASK			(3 << 26)

/* WRPLL */
#define _WRPLL_CTL1			0x46040
#define _WRPLL_CTL2			0x46060
#define WRPLL_CTL(pll)			_MMIO_PIPE(pll, _WRPLL_CTL1, _WRPLL_CTL2)
#define  WRPLL_PLL_ENABLE		(1 << 31)
#define  WRPLL_REF_BCLK			(0 << 28)
#define  WRPLL_REF_PCH_SSC		(1 << 28)
#define  WRPLL_REF_MUXED_SSC_BDW	(2 << 28) /* CPU SSC if fused enabled, PCH SSC otherwise */
#define  WRPLL_REF_SPECIAL_HSW		(2 << 28) /* muxed SSC (ULT), non-SSC (non-ULT) */
#define  WRPLL_REF_LCPLL		(3 << 28)
#define  WRPLL_REF_MASK			(3 << 28)
/* WRPLL divider programming */
#define  WRPLL_DIVIDER_REFERENCE(x)	((x) << 0)
#define  WRPLL_DIVIDER_REF_MASK		(0xff)
#define  WRPLL_DIVIDER_POST(x)		((x) << 8)
#define  WRPLL_DIVIDER_POST_MASK	(0x3f << 8)
#define  WRPLL_DIVIDER_POST_SHIFT	8
#define  WRPLL_DIVIDER_FEEDBACK(x)	((x) << 16)
#define  WRPLL_DIVIDER_FB_SHIFT		16
#define  WRPLL_DIVIDER_FB_MASK		(0xff << 16)

/* Port clock selection */
#define _PORT_CLK_SEL_A			0x46100
#define _PORT_CLK_SEL_B			0x46104
#define PORT_CLK_SEL(port) _MMIO_PORT(port, _PORT_CLK_SEL_A, _PORT_CLK_SEL_B)
#define  PORT_CLK_SEL_LCPLL_2700	(0 << 29)
#define  PORT_CLK_SEL_LCPLL_1350	(1 << 29)
#define  PORT_CLK_SEL_LCPLL_810		(2 << 29)
#define  PORT_CLK_SEL_SPLL		(3 << 29)
#define  PORT_CLK_SEL_WRPLL(pll)	(((pll) + 4) << 29)
#define  PORT_CLK_SEL_WRPLL1		(4 << 29)
#define  PORT_CLK_SEL_WRPLL2		(5 << 29)
#define  PORT_CLK_SEL_NONE		(7 << 29)
#define  PORT_CLK_SEL_MASK		(7 << 29)

/* On ICL+ this is the same as PORT_CLK_SEL, but all bits change. */
#define DDI_CLK_SEL(port)		PORT_CLK_SEL(port)
#define  DDI_CLK_SEL_NONE		(0x0 << 28)
#define  DDI_CLK_SEL_MG			(0x8 << 28)
#define  DDI_CLK_SEL_TBT_162		(0xC << 28)
#define  DDI_CLK_SEL_TBT_270		(0xD << 28)
#define  DDI_CLK_SEL_TBT_540		(0xE << 28)
#define  DDI_CLK_SEL_TBT_810		(0xF << 28)
#define  DDI_CLK_SEL_MASK		(0xF << 28)

/* Transcoder clock selection */
#define _TRANS_CLK_SEL_A		0x46140
#define _TRANS_CLK_SEL_B		0x46144
#define TRANS_CLK_SEL(tran) _MMIO_TRANS(tran, _TRANS_CLK_SEL_A, _TRANS_CLK_SEL_B)
/* For each transcoder, we need to select the corresponding port clock */
#define  TRANS_CLK_SEL_DISABLED		(0x0 << 29)
#define  TRANS_CLK_SEL_PORT(x)		(((x) + 1) << 29)

#define CDCLK_FREQ			_MMIO(0x46200)

#define _TRANSA_MSA_MISC		0x60410
#define _TRANSB_MSA_MISC		0x61410
#define _TRANSC_MSA_MISC		0x62410
#define _TRANS_EDP_MSA_MISC		0x6f410
#define TRANS_MSA_MISC(tran) _MMIO_TRANS2(tran, _TRANSA_MSA_MISC)

#define  TRANS_MSA_SYNC_CLK		(1 << 0)
#define  TRANS_MSA_SAMPLING_444		(2 << 1)
#define  TRANS_MSA_CLRSP_YCBCR		(2 << 3)
#define  TRANS_MSA_6_BPC		(0 << 5)
#define  TRANS_MSA_8_BPC		(1 << 5)
#define  TRANS_MSA_10_BPC		(2 << 5)
#define  TRANS_MSA_12_BPC		(3 << 5)
#define  TRANS_MSA_16_BPC		(4 << 5)
#define  TRANS_MSA_CEA_RANGE		(1 << 3)
#define  TRANS_MSA_USE_VSC_SDP		(1 << 14)

/* LCPLL Control */
#define LCPLL_CTL			_MMIO(0x130040)
#define  LCPLL_PLL_DISABLE		(1 << 31)
#define  LCPLL_PLL_LOCK			(1 << 30)
#define  LCPLL_REF_NON_SSC		(0 << 28)
#define  LCPLL_REF_BCLK			(2 << 28)
#define  LCPLL_REF_PCH_SSC		(3 << 28)
#define  LCPLL_REF_MASK			(3 << 28)
#define  LCPLL_CLK_FREQ_MASK		(3 << 26)
#define  LCPLL_CLK_FREQ_450		(0 << 26)
#define  LCPLL_CLK_FREQ_54O_BDW		(1 << 26)
#define  LCPLL_CLK_FREQ_337_5_BDW	(2 << 26)
#define  LCPLL_CLK_FREQ_675_BDW		(3 << 26)
#define  LCPLL_CD_CLOCK_DISABLE		(1 << 25)
#define  LCPLL_ROOT_CD_CLOCK_DISABLE	(1 << 24)
#define  LCPLL_CD2X_CLOCK_DISABLE	(1 << 23)
#define  LCPLL_POWER_DOWN_ALLOW		(1 << 22)
#define  LCPLL_CD_SOURCE_FCLK		(1 << 21)
#define  LCPLL_CD_SOURCE_FCLK_DONE	(1 << 19)

/*
 * SKL Clocks
 */

/* CDCLK_CTL */
#define CDCLK_CTL			_MMIO(0x46000)
#define  CDCLK_FREQ_SEL_MASK		(3 << 26)
#define  CDCLK_FREQ_450_432		(0 << 26)
#define  CDCLK_FREQ_540			(1 << 26)
#define  CDCLK_FREQ_337_308		(2 << 26)
#define  CDCLK_FREQ_675_617		(3 << 26)
#define  BXT_CDCLK_CD2X_DIV_SEL_MASK	(3 << 22)
#define  BXT_CDCLK_CD2X_DIV_SEL_1	(0 << 22)
#define  BXT_CDCLK_CD2X_DIV_SEL_1_5	(1 << 22)
#define  BXT_CDCLK_CD2X_DIV_SEL_2	(2 << 22)
#define  BXT_CDCLK_CD2X_DIV_SEL_4	(3 << 22)
#define  BXT_CDCLK_CD2X_PIPE(pipe)	((pipe) << 20)
#define  CDCLK_DIVMUX_CD_OVERRIDE	(1 << 19)
#define  BXT_CDCLK_CD2X_PIPE_NONE	BXT_CDCLK_CD2X_PIPE(3)
#define  ICL_CDCLK_CD2X_PIPE_NONE	(7 << 19)
#define  BXT_CDCLK_SSA_PRECHARGE_ENABLE	(1 << 16)
#define  CDCLK_FREQ_DECIMAL_MASK	(0x7ff)

/* LCPLL_CTL */
#define LCPLL1_CTL		_MMIO(0x46010)
#define LCPLL2_CTL		_MMIO(0x46014)
#define  LCPLL_PLL_ENABLE	(1 << 31)

/* DPLL control1 */
#define DPLL_CTRL1		_MMIO(0x6C058)
#define  DPLL_CTRL1_HDMI_MODE(id)		(1 << ((id) * 6 + 5))
#define  DPLL_CTRL1_SSC(id)			(1 << ((id) * 6 + 4))
#define  DPLL_CTRL1_LINK_RATE_MASK(id)		(7 << ((id) * 6 + 1))
#define  DPLL_CTRL1_LINK_RATE_SHIFT(id)		((id) * 6 + 1)
#define  DPLL_CTRL1_LINK_RATE(linkrate, id)	((linkrate) << ((id) * 6 + 1))
#define  DPLL_CTRL1_OVERRIDE(id)		(1 << ((id) * 6))
#define  DPLL_CTRL1_LINK_RATE_2700		0
#define  DPLL_CTRL1_LINK_RATE_1350		1
#define  DPLL_CTRL1_LINK_RATE_810		2
#define  DPLL_CTRL1_LINK_RATE_1620		3
#define  DPLL_CTRL1_LINK_RATE_1080		4
#define  DPLL_CTRL1_LINK_RATE_2160		5

/* DPLL control2 */
#define DPLL_CTRL2				_MMIO(0x6C05C)
#define  DPLL_CTRL2_DDI_CLK_OFF(port)		(1 << ((port) + 15))
#define  DPLL_CTRL2_DDI_CLK_SEL_MASK(port)	(3 << ((port) * 3 + 1))
#define  DPLL_CTRL2_DDI_CLK_SEL_SHIFT(port)    ((port) * 3 + 1)
#define  DPLL_CTRL2_DDI_CLK_SEL(clk, port)	((clk) << ((port) * 3 + 1))
#define  DPLL_CTRL2_DDI_SEL_OVERRIDE(port)     (1 << ((port) * 3))

/* DPLL Status */
#define DPLL_STATUS	_MMIO(0x6C060)
#define  DPLL_LOCK(id) (1 << ((id) * 8))

/* DPLL cfg */
#define _DPLL1_CFGCR1	0x6C040
#define _DPLL2_CFGCR1	0x6C048
#define _DPLL3_CFGCR1	0x6C050
#define  DPLL_CFGCR1_FREQ_ENABLE	(1 << 31)
#define  DPLL_CFGCR1_DCO_FRACTION_MASK	(0x7fff << 9)
#define  DPLL_CFGCR1_DCO_FRACTION(x)	((x) << 9)
#define  DPLL_CFGCR1_DCO_INTEGER_MASK	(0x1ff)

#define _DPLL1_CFGCR2	0x6C044
#define _DPLL2_CFGCR2	0x6C04C
#define _DPLL3_CFGCR2	0x6C054
#define  DPLL_CFGCR2_QDIV_RATIO_MASK	(0xff << 8)
#define  DPLL_CFGCR2_QDIV_RATIO(x)	((x) << 8)
#define  DPLL_CFGCR2_QDIV_MODE(x)	((x) << 7)
#define  DPLL_CFGCR2_KDIV_MASK		(3 << 5)
#define  DPLL_CFGCR2_KDIV(x)		((x) << 5)
#define  DPLL_CFGCR2_KDIV_5 (0 << 5)
#define  DPLL_CFGCR2_KDIV_2 (1 << 5)
#define  DPLL_CFGCR2_KDIV_3 (2 << 5)
#define  DPLL_CFGCR2_KDIV_1 (3 << 5)
#define  DPLL_CFGCR2_PDIV_MASK		(7 << 2)
#define  DPLL_CFGCR2_PDIV(x)		((x) << 2)
#define  DPLL_CFGCR2_PDIV_1 (0 << 2)
#define  DPLL_CFGCR2_PDIV_2 (1 << 2)
#define  DPLL_CFGCR2_PDIV_3 (2 << 2)
#define  DPLL_CFGCR2_PDIV_7 (4 << 2)
#define  DPLL_CFGCR2_CENTRAL_FREQ_MASK	(3)

#define DPLL_CFGCR1(id)	_MMIO_PIPE((id) - SKL_DPLL1, _DPLL1_CFGCR1, _DPLL2_CFGCR1)
#define DPLL_CFGCR2(id)	_MMIO_PIPE((id) - SKL_DPLL1, _DPLL1_CFGCR2, _DPLL2_CFGCR2)

/*
 * CNL Clocks
 */
#define DPCLKA_CFGCR0				_MMIO(0x6C200)
#define DPCLKA_CFGCR0_ICL			_MMIO(0x164280)
#define  DPCLKA_CFGCR0_DDI_CLK_OFF(port)	(1 << ((port) ==  PORT_F ? 23 : \
						      (port) + 10))
#define  ICL_DPCLKA_CFGCR0_DDI_CLK_OFF(port)   (1 << ((port) + 10))
#define  ICL_DPCLKA_CFGCR0_TC_CLK_OFF(tc_port) (1 << ((tc_port) == PORT_TC4 ? \
						      21 : (tc_port) + 12))
#define  DPCLKA_CFGCR0_DDI_CLK_SEL_SHIFT(port)	((port) == PORT_F ? 21 : \
						(port) * 2)
#define  DPCLKA_CFGCR0_DDI_CLK_SEL_MASK(port)	(3 << DPCLKA_CFGCR0_DDI_CLK_SEL_SHIFT(port))
#define  DPCLKA_CFGCR0_DDI_CLK_SEL(pll, port)	((pll) << DPCLKA_CFGCR0_DDI_CLK_SEL_SHIFT(port))

/* CNL PLL */
#define DPLL0_ENABLE		0x46010
#define DPLL1_ENABLE		0x46014
#define  PLL_ENABLE		(1 << 31)
#define  PLL_LOCK		(1 << 30)
#define  PLL_POWER_ENABLE	(1 << 27)
#define  PLL_POWER_STATE	(1 << 26)
#define CNL_DPLL_ENABLE(pll)	_MMIO_PLL(pll, DPLL0_ENABLE, DPLL1_ENABLE)

#define TBT_PLL_ENABLE		_MMIO(0x46020)

#define _MG_PLL1_ENABLE		0x46030
#define _MG_PLL2_ENABLE		0x46034
#define _MG_PLL3_ENABLE		0x46038
#define _MG_PLL4_ENABLE		0x4603C
/* Bits are the same as DPLL0_ENABLE */
#define MG_PLL_ENABLE(tc_port)	_MMIO_PORT((tc_port), _MG_PLL1_ENABLE, \
					   _MG_PLL2_ENABLE)

#define _MG_REFCLKIN_CTL_PORT1				0x16892C
#define _MG_REFCLKIN_CTL_PORT2				0x16992C
#define _MG_REFCLKIN_CTL_PORT3				0x16A92C
#define _MG_REFCLKIN_CTL_PORT4				0x16B92C
#define   MG_REFCLKIN_CTL_OD_2_MUX(x)			((x) << 8)
#define   MG_REFCLKIN_CTL_OD_2_MUX_MASK			(0x7 << 8)
#define MG_REFCLKIN_CTL(tc_port) _MMIO_PORT((tc_port), \
					    _MG_REFCLKIN_CTL_PORT1, \
					    _MG_REFCLKIN_CTL_PORT2)

#define _MG_CLKTOP2_CORECLKCTL1_PORT1			0x1688D8
#define _MG_CLKTOP2_CORECLKCTL1_PORT2			0x1698D8
#define _MG_CLKTOP2_CORECLKCTL1_PORT3			0x16A8D8
#define _MG_CLKTOP2_CORECLKCTL1_PORT4			0x16B8D8
#define   MG_CLKTOP2_CORECLKCTL1_B_DIVRATIO(x)		((x) << 16)
#define   MG_CLKTOP2_CORECLKCTL1_B_DIVRATIO_MASK	(0xff << 16)
#define   MG_CLKTOP2_CORECLKCTL1_A_DIVRATIO(x)		((x) << 8)
#define   MG_CLKTOP2_CORECLKCTL1_A_DIVRATIO_MASK	(0xff << 8)
#define MG_CLKTOP2_CORECLKCTL1(tc_port) _MMIO_PORT((tc_port), \
						   _MG_CLKTOP2_CORECLKCTL1_PORT1, \
						   _MG_CLKTOP2_CORECLKCTL1_PORT2)

#define _MG_CLKTOP2_HSCLKCTL_PORT1			0x1688D4
#define _MG_CLKTOP2_HSCLKCTL_PORT2			0x1698D4
#define _MG_CLKTOP2_HSCLKCTL_PORT3			0x16A8D4
#define _MG_CLKTOP2_HSCLKCTL_PORT4			0x16B8D4
#define   MG_CLKTOP2_HSCLKCTL_CORE_INPUTSEL(x)		((x) << 16)
#define   MG_CLKTOP2_HSCLKCTL_CORE_INPUTSEL_MASK	(0x1 << 16)
#define   MG_CLKTOP2_HSCLKCTL_TLINEDRV_CLKSEL(x)	((x) << 14)
#define   MG_CLKTOP2_HSCLKCTL_TLINEDRV_CLKSEL_MASK	(0x3 << 14)
#define   MG_CLKTOP2_HSCLKCTL_HSDIV_RATIO_MASK		(0x3 << 12)
#define   MG_CLKTOP2_HSCLKCTL_HSDIV_RATIO_2		(0 << 12)
#define   MG_CLKTOP2_HSCLKCTL_HSDIV_RATIO_3		(1 << 12)
#define   MG_CLKTOP2_HSCLKCTL_HSDIV_RATIO_5		(2 << 12)
#define   MG_CLKTOP2_HSCLKCTL_HSDIV_RATIO_7		(3 << 12)
#define   MG_CLKTOP2_HSCLKCTL_DSDIV_RATIO(x)		((x) << 8)
#define   MG_CLKTOP2_HSCLKCTL_DSDIV_RATIO_SHIFT		8
#define   MG_CLKTOP2_HSCLKCTL_DSDIV_RATIO_MASK		(0xf << 8)
#define MG_CLKTOP2_HSCLKCTL(tc_port) _MMIO_PORT((tc_port), \
						_MG_CLKTOP2_HSCLKCTL_PORT1, \
						_MG_CLKTOP2_HSCLKCTL_PORT2)

#define _MG_PLL_DIV0_PORT1				0x168A00
#define _MG_PLL_DIV0_PORT2				0x169A00
#define _MG_PLL_DIV0_PORT3				0x16AA00
#define _MG_PLL_DIV0_PORT4				0x16BA00
#define   MG_PLL_DIV0_FRACNEN_H				(1 << 30)
#define   MG_PLL_DIV0_FBDIV_FRAC_MASK			(0x3fffff << 8)
#define   MG_PLL_DIV0_FBDIV_FRAC_SHIFT			8
#define   MG_PLL_DIV0_FBDIV_FRAC(x)			((x) << 8)
#define   MG_PLL_DIV0_FBDIV_INT_MASK			(0xff << 0)
#define   MG_PLL_DIV0_FBDIV_INT(x)			((x) << 0)
#define MG_PLL_DIV0(tc_port) _MMIO_PORT((tc_port), _MG_PLL_DIV0_PORT1, \
					_MG_PLL_DIV0_PORT2)

#define _MG_PLL_DIV1_PORT1				0x168A04
#define _MG_PLL_DIV1_PORT2				0x169A04
#define _MG_PLL_DIV1_PORT3				0x16AA04
#define _MG_PLL_DIV1_PORT4				0x16BA04
#define   MG_PLL_DIV1_IREF_NDIVRATIO(x)			((x) << 16)
#define   MG_PLL_DIV1_DITHER_DIV_1			(0 << 12)
#define   MG_PLL_DIV1_DITHER_DIV_2			(1 << 12)
#define   MG_PLL_DIV1_DITHER_DIV_4			(2 << 12)
#define   MG_PLL_DIV1_DITHER_DIV_8			(3 << 12)
#define   MG_PLL_DIV1_NDIVRATIO(x)			((x) << 4)
#define   MG_PLL_DIV1_FBPREDIV_MASK			(0xf << 0)
#define   MG_PLL_DIV1_FBPREDIV(x)			((x) << 0)
#define MG_PLL_DIV1(tc_port) _MMIO_PORT((tc_port), _MG_PLL_DIV1_PORT1, \
					_MG_PLL_DIV1_PORT2)

#define _MG_PLL_LF_PORT1				0x168A08
#define _MG_PLL_LF_PORT2				0x169A08
#define _MG_PLL_LF_PORT3				0x16AA08
#define _MG_PLL_LF_PORT4				0x16BA08
#define   MG_PLL_LF_TDCTARGETCNT(x)			((x) << 24)
#define   MG_PLL_LF_AFCCNTSEL_256			(0 << 20)
#define   MG_PLL_LF_AFCCNTSEL_512			(1 << 20)
#define   MG_PLL_LF_GAINCTRL(x)				((x) << 16)
#define   MG_PLL_LF_INT_COEFF(x)			((x) << 8)
#define   MG_PLL_LF_PROP_COEFF(x)			((x) << 0)
#define MG_PLL_LF(tc_port) _MMIO_PORT((tc_port), _MG_PLL_LF_PORT1, \
				      _MG_PLL_LF_PORT2)

#define _MG_PLL_FRAC_LOCK_PORT1				0x168A0C
#define _MG_PLL_FRAC_LOCK_PORT2				0x169A0C
#define _MG_PLL_FRAC_LOCK_PORT3				0x16AA0C
#define _MG_PLL_FRAC_LOCK_PORT4				0x16BA0C
#define   MG_PLL_FRAC_LOCK_TRUELOCK_CRIT_32		(1 << 18)
#define   MG_PLL_FRAC_LOCK_EARLYLOCK_CRIT_32		(1 << 16)
#define   MG_PLL_FRAC_LOCK_LOCKTHRESH(x)		((x) << 11)
#define   MG_PLL_FRAC_LOCK_DCODITHEREN			(1 << 10)
#define   MG_PLL_FRAC_LOCK_FEEDFWRDCAL_EN		(1 << 8)
#define   MG_PLL_FRAC_LOCK_FEEDFWRDGAIN(x)		((x) << 0)
#define MG_PLL_FRAC_LOCK(tc_port) _MMIO_PORT((tc_port), \
					     _MG_PLL_FRAC_LOCK_PORT1, \
					     _MG_PLL_FRAC_LOCK_PORT2)

#define _MG_PLL_SSC_PORT1				0x168A10
#define _MG_PLL_SSC_PORT2				0x169A10
#define _MG_PLL_SSC_PORT3				0x16AA10
#define _MG_PLL_SSC_PORT4				0x16BA10
#define   MG_PLL_SSC_EN					(1 << 28)
#define   MG_PLL_SSC_TYPE(x)				((x) << 26)
#define   MG_PLL_SSC_STEPLENGTH(x)			((x) << 16)
#define   MG_PLL_SSC_STEPNUM(x)				((x) << 10)
#define   MG_PLL_SSC_FLLEN				(1 << 9)
#define   MG_PLL_SSC_STEPSIZE(x)			((x) << 0)
#define MG_PLL_SSC(tc_port) _MMIO_PORT((tc_port), _MG_PLL_SSC_PORT1, \
				       _MG_PLL_SSC_PORT2)

#define _MG_PLL_BIAS_PORT1				0x168A14
#define _MG_PLL_BIAS_PORT2				0x169A14
#define _MG_PLL_BIAS_PORT3				0x16AA14
#define _MG_PLL_BIAS_PORT4				0x16BA14
#define   MG_PLL_BIAS_BIAS_GB_SEL(x)			((x) << 30)
#define   MG_PLL_BIAS_BIAS_GB_SEL_MASK			(0x3 << 30)
#define   MG_PLL_BIAS_INIT_DCOAMP(x)			((x) << 24)
#define   MG_PLL_BIAS_INIT_DCOAMP_MASK			(0x3f << 24)
#define   MG_PLL_BIAS_BIAS_BONUS(x)			((x) << 16)
#define   MG_PLL_BIAS_BIAS_BONUS_MASK			(0xff << 16)
#define   MG_PLL_BIAS_BIASCAL_EN			(1 << 15)
#define   MG_PLL_BIAS_CTRIM(x)				((x) << 8)
#define   MG_PLL_BIAS_CTRIM_MASK			(0x1f << 8)
#define   MG_PLL_BIAS_VREF_RDAC(x)			((x) << 5)
#define   MG_PLL_BIAS_VREF_RDAC_MASK			(0x7 << 5)
#define   MG_PLL_BIAS_IREFTRIM(x)			((x) << 0)
#define   MG_PLL_BIAS_IREFTRIM_MASK			(0x1f << 0)
#define MG_PLL_BIAS(tc_port) _MMIO_PORT((tc_port), _MG_PLL_BIAS_PORT1, \
					_MG_PLL_BIAS_PORT2)

#define _MG_PLL_TDC_COLDST_BIAS_PORT1			0x168A18
#define _MG_PLL_TDC_COLDST_BIAS_PORT2			0x169A18
#define _MG_PLL_TDC_COLDST_BIAS_PORT3			0x16AA18
#define _MG_PLL_TDC_COLDST_BIAS_PORT4			0x16BA18
#define   MG_PLL_TDC_COLDST_IREFINT_EN			(1 << 27)
#define   MG_PLL_TDC_COLDST_REFBIAS_START_PULSE_W(x)	((x) << 17)
#define   MG_PLL_TDC_COLDST_COLDSTART			(1 << 16)
#define   MG_PLL_TDC_TDCOVCCORR_EN			(1 << 2)
#define   MG_PLL_TDC_TDCSEL(x)				((x) << 0)
#define MG_PLL_TDC_COLDST_BIAS(tc_port) _MMIO_PORT((tc_port), \
						   _MG_PLL_TDC_COLDST_BIAS_PORT1, \
						   _MG_PLL_TDC_COLDST_BIAS_PORT2)

#define _CNL_DPLL0_CFGCR0		0x6C000
#define _CNL_DPLL1_CFGCR0		0x6C080
#define  DPLL_CFGCR0_HDMI_MODE		(1 << 30)
#define  DPLL_CFGCR0_SSC_ENABLE		(1 << 29)
#define  DPLL_CFGCR0_SSC_ENABLE_ICL	(1 << 25)
#define  DPLL_CFGCR0_LINK_RATE_MASK	(0xf << 25)
#define  DPLL_CFGCR0_LINK_RATE_2700	(0 << 25)
#define  DPLL_CFGCR0_LINK_RATE_1350	(1 << 25)
#define  DPLL_CFGCR0_LINK_RATE_810	(2 << 25)
#define  DPLL_CFGCR0_LINK_RATE_1620	(3 << 25)
#define  DPLL_CFGCR0_LINK_RATE_1080	(4 << 25)
#define  DPLL_CFGCR0_LINK_RATE_2160	(5 << 25)
#define  DPLL_CFGCR0_LINK_RATE_3240	(6 << 25)
#define  DPLL_CFGCR0_LINK_RATE_4050	(7 << 25)
#define  DPLL_CFGCR0_DCO_FRACTION_MASK	(0x7fff << 10)
#define  DPLL_CFGCR0_DCO_FRACTION_SHIFT	(10)
#define  DPLL_CFGCR0_DCO_FRACTION(x)	((x) << 10)
#define  DPLL_CFGCR0_DCO_INTEGER_MASK	(0x3ff)
#define CNL_DPLL_CFGCR0(pll)		_MMIO_PLL(pll, _CNL_DPLL0_CFGCR0, _CNL_DPLL1_CFGCR0)

#define _CNL_DPLL0_CFGCR1		0x6C004
#define _CNL_DPLL1_CFGCR1		0x6C084
#define  DPLL_CFGCR1_QDIV_RATIO_MASK	(0xff << 10)
#define  DPLL_CFGCR1_QDIV_RATIO_SHIFT	(10)
#define  DPLL_CFGCR1_QDIV_RATIO(x)	((x) << 10)
#define  DPLL_CFGCR1_QDIV_MODE_SHIFT	(9)
#define  DPLL_CFGCR1_QDIV_MODE(x)	((x) << 9)
#define  DPLL_CFGCR1_KDIV_MASK		(7 << 6)
#define  DPLL_CFGCR1_KDIV_SHIFT		(6)
#define  DPLL_CFGCR1_KDIV(x)		((x) << 6)
#define  DPLL_CFGCR1_KDIV_1		(1 << 6)
#define  DPLL_CFGCR1_KDIV_2		(2 << 6)
#define  DPLL_CFGCR1_KDIV_3		(4 << 6)
#define  DPLL_CFGCR1_PDIV_MASK		(0xf << 2)
#define  DPLL_CFGCR1_PDIV_SHIFT		(2)
#define  DPLL_CFGCR1_PDIV(x)		((x) << 2)
#define  DPLL_CFGCR1_PDIV_2		(1 << 2)
#define  DPLL_CFGCR1_PDIV_3		(2 << 2)
#define  DPLL_CFGCR1_PDIV_5		(4 << 2)
#define  DPLL_CFGCR1_PDIV_7		(8 << 2)
#define  DPLL_CFGCR1_CENTRAL_FREQ	(3 << 0)
#define  DPLL_CFGCR1_CENTRAL_FREQ_8400	(3 << 0)
#define CNL_DPLL_CFGCR1(pll)		_MMIO_PLL(pll, _CNL_DPLL0_CFGCR1, _CNL_DPLL1_CFGCR1)

#define _ICL_DPLL0_CFGCR0		0x164000
#define _ICL_DPLL1_CFGCR0		0x164080
#define ICL_DPLL_CFGCR0(pll)		_MMIO_PLL(pll, _ICL_DPLL0_CFGCR0, \
						  _ICL_DPLL1_CFGCR0)

#define _ICL_DPLL0_CFGCR1		0x164004
#define _ICL_DPLL1_CFGCR1		0x164084
#define ICL_DPLL_CFGCR1(pll)		_MMIO_PLL(pll, _ICL_DPLL0_CFGCR1, \
						  _ICL_DPLL1_CFGCR1)

/* BXT display engine PLL */
#define BXT_DE_PLL_CTL			_MMIO(0x6d000)
#define   BXT_DE_PLL_RATIO(x)		(x)	/* {60,65,100} * 19.2MHz */
#define   BXT_DE_PLL_RATIO_MASK		0xff

#define BXT_DE_PLL_ENABLE		_MMIO(0x46070)
#define   BXT_DE_PLL_PLL_ENABLE		(1 << 31)
#define   BXT_DE_PLL_LOCK		(1 << 30)
#define   CNL_CDCLK_PLL_RATIO(x)	(x)
#define   CNL_CDCLK_PLL_RATIO_MASK	0xff

/* GEN9 DC */
#define DC_STATE_EN			_MMIO(0x45504)
#define  DC_STATE_DISABLE		0
#define  DC_STATE_EN_UPTO_DC5		(1 << 0)
#define  DC_STATE_EN_DC9		(1 << 3)
#define  DC_STATE_EN_UPTO_DC6		(2 << 0)
#define  DC_STATE_EN_UPTO_DC5_DC6_MASK   0x3

#define  DC_STATE_DEBUG                  _MMIO(0x45520)
#define  DC_STATE_DEBUG_MASK_CORES	(1 << 0)
#define  DC_STATE_DEBUG_MASK_MEMORY_UP	(1 << 1)

#define BXT_P_CR_MC_BIOS_REQ_0_0_0	_MMIO(MCHBAR_MIRROR_BASE_SNB + 0x7114)
#define  BXT_REQ_DATA_MASK			0x3F
#define  BXT_DRAM_CHANNEL_ACTIVE_SHIFT		12
#define  BXT_DRAM_CHANNEL_ACTIVE_MASK		(0xF << 12)
#define  BXT_MEMORY_FREQ_MULTIPLIER_HZ		133333333

#define BXT_D_CR_DRP0_DUNIT8			0x1000
#define BXT_D_CR_DRP0_DUNIT9			0x1200
#define  BXT_D_CR_DRP0_DUNIT_START		8
#define  BXT_D_CR_DRP0_DUNIT_END		11
#define BXT_D_CR_DRP0_DUNIT(x)	_MMIO(MCHBAR_MIRROR_BASE_SNB + \
				      _PICK_EVEN((x) - 8, BXT_D_CR_DRP0_DUNIT8,\
						 BXT_D_CR_DRP0_DUNIT9))
#define  BXT_DRAM_RANK_MASK			0x3
#define  BXT_DRAM_RANK_SINGLE			0x1
#define  BXT_DRAM_RANK_DUAL			0x3
#define  BXT_DRAM_WIDTH_MASK			(0x3 << 4)
#define  BXT_DRAM_WIDTH_SHIFT			4
#define  BXT_DRAM_WIDTH_X8			(0x0 << 4)
#define  BXT_DRAM_WIDTH_X16			(0x1 << 4)
#define  BXT_DRAM_WIDTH_X32			(0x2 << 4)
#define  BXT_DRAM_WIDTH_X64			(0x3 << 4)
#define  BXT_DRAM_SIZE_MASK			(0x7 << 6)
#define  BXT_DRAM_SIZE_SHIFT			6
#define  BXT_DRAM_SIZE_4GBIT			(0x0 << 6)
#define  BXT_DRAM_SIZE_6GBIT			(0x1 << 6)
#define  BXT_DRAM_SIZE_8GBIT			(0x2 << 6)
#define  BXT_DRAM_SIZE_12GBIT			(0x3 << 6)
#define  BXT_DRAM_SIZE_16GBIT			(0x4 << 6)
#define  BXT_DRAM_TYPE_MASK			(0x7 << 22)
#define  BXT_DRAM_TYPE_SHIFT			22
#define  BXT_DRAM_TYPE_DDR3			(0x0 << 22)
#define  BXT_DRAM_TYPE_LPDDR3			(0x1 << 22)
#define  BXT_DRAM_TYPE_LPDDR4			(0x2 << 22)
#define  BXT_DRAM_TYPE_DDR4			(0x4 << 22)

#define SKL_MEMORY_FREQ_MULTIPLIER_HZ		266666666
#define SKL_MC_BIOS_DATA_0_0_0_MCHBAR_PCU	_MMIO(MCHBAR_MIRROR_BASE_SNB + 0x5E04)
#define  SKL_REQ_DATA_MASK			(0xF << 0)

#define SKL_MAD_INTER_CHANNEL_0_0_0_MCHBAR_MCMAIN _MMIO(MCHBAR_MIRROR_BASE_SNB + 0x5000)
#define  SKL_DRAM_DDR_TYPE_MASK			(0x3 << 0)
#define  SKL_DRAM_DDR_TYPE_DDR4			(0 << 0)
#define  SKL_DRAM_DDR_TYPE_DDR3			(1 << 0)
#define  SKL_DRAM_DDR_TYPE_LPDDR3		(2 << 0)
#define  SKL_DRAM_DDR_TYPE_LPDDR4		(3 << 0)

#define SKL_MAD_DIMM_CH0_0_0_0_MCHBAR_MCMAIN	_MMIO(MCHBAR_MIRROR_BASE_SNB + 0x500C)
#define SKL_MAD_DIMM_CH1_0_0_0_MCHBAR_MCMAIN	_MMIO(MCHBAR_MIRROR_BASE_SNB + 0x5010)
#define  SKL_DRAM_S_SHIFT			16
#define  SKL_DRAM_SIZE_MASK			0x3F
#define  SKL_DRAM_WIDTH_MASK			(0x3 << 8)
#define  SKL_DRAM_WIDTH_SHIFT			8
#define  SKL_DRAM_WIDTH_X8			(0x0 << 8)
#define  SKL_DRAM_WIDTH_X16			(0x1 << 8)
#define  SKL_DRAM_WIDTH_X32			(0x2 << 8)
#define  SKL_DRAM_RANK_MASK			(0x1 << 10)
#define  SKL_DRAM_RANK_SHIFT			10
#define  SKL_DRAM_RANK_1			(0x0 << 10)
#define  SKL_DRAM_RANK_2			(0x1 << 10)
#define  SKL_DRAM_RANK_MASK			(0x1 << 10)
#define  CNL_DRAM_SIZE_MASK			0x7F
#define  CNL_DRAM_WIDTH_MASK			(0x3 << 7)
#define  CNL_DRAM_WIDTH_SHIFT			7
#define  CNL_DRAM_WIDTH_X8			(0x0 << 7)
#define  CNL_DRAM_WIDTH_X16			(0x1 << 7)
#define  CNL_DRAM_WIDTH_X32			(0x2 << 7)
#define  CNL_DRAM_RANK_MASK			(0x3 << 9)
#define  CNL_DRAM_RANK_SHIFT			9
#define  CNL_DRAM_RANK_1			(0x0 << 9)
#define  CNL_DRAM_RANK_2			(0x1 << 9)
#define  CNL_DRAM_RANK_3			(0x2 << 9)
#define  CNL_DRAM_RANK_4			(0x3 << 9)

/* Please see hsw_read_dcomp() and hsw_write_dcomp() before using this register,
 * since on HSW we can't write to it using I915_WRITE. */
#define D_COMP_HSW			_MMIO(MCHBAR_MIRROR_BASE_SNB + 0x5F0C)
#define D_COMP_BDW			_MMIO(0x138144)
#define  D_COMP_RCOMP_IN_PROGRESS	(1 << 9)
#define  D_COMP_COMP_FORCE		(1 << 8)
#define  D_COMP_COMP_DISABLE		(1 << 0)

/* Pipe WM_LINETIME - watermark line time */
#define _PIPE_WM_LINETIME_A		0x45270
#define _PIPE_WM_LINETIME_B		0x45274
#define PIPE_WM_LINETIME(pipe) _MMIO_PIPE(pipe, _PIPE_WM_LINETIME_A, _PIPE_WM_LINETIME_B)
#define   PIPE_WM_LINETIME_MASK			(0x1ff)
#define   PIPE_WM_LINETIME_TIME(x)		((x))
#define   PIPE_WM_LINETIME_IPS_LINETIME_MASK	(0x1ff << 16)
#define   PIPE_WM_LINETIME_IPS_LINETIME(x)	((x) << 16)

/* SFUSE_STRAP */
#define SFUSE_STRAP			_MMIO(0xc2014)
#define  SFUSE_STRAP_FUSE_LOCK		(1 << 13)
#define  SFUSE_STRAP_RAW_FREQUENCY	(1 << 8)
#define  SFUSE_STRAP_DISPLAY_DISABLED	(1 << 7)
#define  SFUSE_STRAP_CRT_DISABLED	(1 << 6)
#define  SFUSE_STRAP_DDIF_DETECTED	(1 << 3)
#define  SFUSE_STRAP_DDIB_DETECTED	(1 << 2)
#define  SFUSE_STRAP_DDIC_DETECTED	(1 << 1)
#define  SFUSE_STRAP_DDID_DETECTED	(1 << 0)

#define WM_MISC				_MMIO(0x45260)
#define  WM_MISC_DATA_PARTITION_5_6	(1 << 0)

#define WM_DBG				_MMIO(0x45280)
#define  WM_DBG_DISALLOW_MULTIPLE_LP	(1 << 0)
#define  WM_DBG_DISALLOW_MAXFIFO	(1 << 1)
#define  WM_DBG_DISALLOW_SPRITE		(1 << 2)

/* pipe CSC */
#define _PIPE_A_CSC_COEFF_RY_GY	0x49010
#define _PIPE_A_CSC_COEFF_BY	0x49014
#define _PIPE_A_CSC_COEFF_RU_GU	0x49018
#define _PIPE_A_CSC_COEFF_BU	0x4901c
#define _PIPE_A_CSC_COEFF_RV_GV	0x49020
#define _PIPE_A_CSC_COEFF_BV	0x49024

#define _PIPE_A_CSC_MODE	0x49028
#define  ICL_CSC_ENABLE			(1 << 31)
#define  ICL_OUTPUT_CSC_ENABLE		(1 << 30)
#define  CSC_BLACK_SCREEN_OFFSET	(1 << 2)
#define  CSC_POSITION_BEFORE_GAMMA	(1 << 1)
#define  CSC_MODE_YUV_TO_RGB		(1 << 0)

#define _PIPE_A_CSC_PREOFF_HI	0x49030
#define _PIPE_A_CSC_PREOFF_ME	0x49034
#define _PIPE_A_CSC_PREOFF_LO	0x49038
#define _PIPE_A_CSC_POSTOFF_HI	0x49040
#define _PIPE_A_CSC_POSTOFF_ME	0x49044
#define _PIPE_A_CSC_POSTOFF_LO	0x49048

#define _PIPE_B_CSC_COEFF_RY_GY	0x49110
#define _PIPE_B_CSC_COEFF_BY	0x49114
#define _PIPE_B_CSC_COEFF_RU_GU	0x49118
#define _PIPE_B_CSC_COEFF_BU	0x4911c
#define _PIPE_B_CSC_COEFF_RV_GV	0x49120
#define _PIPE_B_CSC_COEFF_BV	0x49124
#define _PIPE_B_CSC_MODE	0x49128
#define _PIPE_B_CSC_PREOFF_HI	0x49130
#define _PIPE_B_CSC_PREOFF_ME	0x49134
#define _PIPE_B_CSC_PREOFF_LO	0x49138
#define _PIPE_B_CSC_POSTOFF_HI	0x49140
#define _PIPE_B_CSC_POSTOFF_ME	0x49144
#define _PIPE_B_CSC_POSTOFF_LO	0x49148

#define PIPE_CSC_COEFF_RY_GY(pipe)	_MMIO_PIPE(pipe, _PIPE_A_CSC_COEFF_RY_GY, _PIPE_B_CSC_COEFF_RY_GY)
#define PIPE_CSC_COEFF_BY(pipe)		_MMIO_PIPE(pipe, _PIPE_A_CSC_COEFF_BY, _PIPE_B_CSC_COEFF_BY)
#define PIPE_CSC_COEFF_RU_GU(pipe)	_MMIO_PIPE(pipe, _PIPE_A_CSC_COEFF_RU_GU, _PIPE_B_CSC_COEFF_RU_GU)
#define PIPE_CSC_COEFF_BU(pipe)		_MMIO_PIPE(pipe, _PIPE_A_CSC_COEFF_BU, _PIPE_B_CSC_COEFF_BU)
#define PIPE_CSC_COEFF_RV_GV(pipe)	_MMIO_PIPE(pipe, _PIPE_A_CSC_COEFF_RV_GV, _PIPE_B_CSC_COEFF_RV_GV)
#define PIPE_CSC_COEFF_BV(pipe)		_MMIO_PIPE(pipe, _PIPE_A_CSC_COEFF_BV, _PIPE_B_CSC_COEFF_BV)
#define PIPE_CSC_MODE(pipe)		_MMIO_PIPE(pipe, _PIPE_A_CSC_MODE, _PIPE_B_CSC_MODE)
#define PIPE_CSC_PREOFF_HI(pipe)	_MMIO_PIPE(pipe, _PIPE_A_CSC_PREOFF_HI, _PIPE_B_CSC_PREOFF_HI)
#define PIPE_CSC_PREOFF_ME(pipe)	_MMIO_PIPE(pipe, _PIPE_A_CSC_PREOFF_ME, _PIPE_B_CSC_PREOFF_ME)
#define PIPE_CSC_PREOFF_LO(pipe)	_MMIO_PIPE(pipe, _PIPE_A_CSC_PREOFF_LO, _PIPE_B_CSC_PREOFF_LO)
#define PIPE_CSC_POSTOFF_HI(pipe)	_MMIO_PIPE(pipe, _PIPE_A_CSC_POSTOFF_HI, _PIPE_B_CSC_POSTOFF_HI)
#define PIPE_CSC_POSTOFF_ME(pipe)	_MMIO_PIPE(pipe, _PIPE_A_CSC_POSTOFF_ME, _PIPE_B_CSC_POSTOFF_ME)
#define PIPE_CSC_POSTOFF_LO(pipe)	_MMIO_PIPE(pipe, _PIPE_A_CSC_POSTOFF_LO, _PIPE_B_CSC_POSTOFF_LO)

/* Pipe Output CSC */
#define _PIPE_A_OUTPUT_CSC_COEFF_RY_GY	0x49050
#define _PIPE_A_OUTPUT_CSC_COEFF_BY	0x49054
#define _PIPE_A_OUTPUT_CSC_COEFF_RU_GU	0x49058
#define _PIPE_A_OUTPUT_CSC_COEFF_BU	0x4905c
#define _PIPE_A_OUTPUT_CSC_COEFF_RV_GV	0x49060
#define _PIPE_A_OUTPUT_CSC_COEFF_BV	0x49064
#define _PIPE_A_OUTPUT_CSC_PREOFF_HI	0x49068
#define _PIPE_A_OUTPUT_CSC_PREOFF_ME	0x4906c
#define _PIPE_A_OUTPUT_CSC_PREOFF_LO	0x49070
#define _PIPE_A_OUTPUT_CSC_POSTOFF_HI	0x49074
#define _PIPE_A_OUTPUT_CSC_POSTOFF_ME	0x49078
#define _PIPE_A_OUTPUT_CSC_POSTOFF_LO	0x4907c

#define _PIPE_B_OUTPUT_CSC_COEFF_RY_GY	0x49150
#define _PIPE_B_OUTPUT_CSC_COEFF_BY	0x49154
#define _PIPE_B_OUTPUT_CSC_COEFF_RU_GU	0x49158
#define _PIPE_B_OUTPUT_CSC_COEFF_BU	0x4915c
#define _PIPE_B_OUTPUT_CSC_COEFF_RV_GV	0x49160
#define _PIPE_B_OUTPUT_CSC_COEFF_BV	0x49164
#define _PIPE_B_OUTPUT_CSC_PREOFF_HI	0x49168
#define _PIPE_B_OUTPUT_CSC_PREOFF_ME	0x4916c
#define _PIPE_B_OUTPUT_CSC_PREOFF_LO	0x49170
#define _PIPE_B_OUTPUT_CSC_POSTOFF_HI	0x49174
#define _PIPE_B_OUTPUT_CSC_POSTOFF_ME	0x49178
#define _PIPE_B_OUTPUT_CSC_POSTOFF_LO	0x4917c

#define PIPE_CSC_OUTPUT_COEFF_RY_GY(pipe)	_MMIO_PIPE(pipe,\
							   _PIPE_A_OUTPUT_CSC_COEFF_RY_GY,\
							   _PIPE_B_OUTPUT_CSC_COEFF_RY_GY)
#define PIPE_CSC_OUTPUT_COEFF_BY(pipe)		_MMIO_PIPE(pipe, \
							   _PIPE_A_OUTPUT_CSC_COEFF_BY, \
							   _PIPE_B_OUTPUT_CSC_COEFF_BY)
#define PIPE_CSC_OUTPUT_COEFF_RU_GU(pipe)	_MMIO_PIPE(pipe, \
							   _PIPE_A_OUTPUT_CSC_COEFF_RU_GU, \
							   _PIPE_B_OUTPUT_CSC_COEFF_RU_GU)
#define PIPE_CSC_OUTPUT_COEFF_BU(pipe)		_MMIO_PIPE(pipe, \
							   _PIPE_A_OUTPUT_CSC_COEFF_BU, \
							   _PIPE_B_OUTPUT_CSC_COEFF_BU)
#define PIPE_CSC_OUTPUT_COEFF_RV_GV(pipe)	_MMIO_PIPE(pipe, \
							   _PIPE_A_OUTPUT_CSC_COEFF_RV_GV, \
							   _PIPE_B_OUTPUT_CSC_COEFF_RV_GV)
#define PIPE_CSC_OUTPUT_COEFF_BV(pipe)		_MMIO_PIPE(pipe, \
							   _PIPE_A_OUTPUT_CSC_COEFF_BV, \
							   _PIPE_B_OUTPUT_CSC_COEFF_BV)
#define PIPE_CSC_OUTPUT_PREOFF_HI(pipe)		_MMIO_PIPE(pipe, \
							   _PIPE_A_OUTPUT_CSC_PREOFF_HI, \
							   _PIPE_B_OUTPUT_CSC_PREOFF_HI)
#define PIPE_CSC_OUTPUT_PREOFF_ME(pipe)		_MMIO_PIPE(pipe, \
							   _PIPE_A_OUTPUT_CSC_PREOFF_ME, \
							   _PIPE_B_OUTPUT_CSC_PREOFF_ME)
#define PIPE_CSC_OUTPUT_PREOFF_LO(pipe)		_MMIO_PIPE(pipe, \
							   _PIPE_A_OUTPUT_CSC_PREOFF_LO, \
							   _PIPE_B_OUTPUT_CSC_PREOFF_LO)
#define PIPE_CSC_OUTPUT_POSTOFF_HI(pipe)	_MMIO_PIPE(pipe, \
							   _PIPE_A_OUTPUT_CSC_POSTOFF_HI, \
							   _PIPE_B_OUTPUT_CSC_POSTOFF_HI)
#define PIPE_CSC_OUTPUT_POSTOFF_ME(pipe)	_MMIO_PIPE(pipe, \
							   _PIPE_A_OUTPUT_CSC_POSTOFF_ME, \
							   _PIPE_B_OUTPUT_CSC_POSTOFF_ME)
#define PIPE_CSC_OUTPUT_POSTOFF_LO(pipe)	_MMIO_PIPE(pipe, \
							   _PIPE_A_OUTPUT_CSC_POSTOFF_LO, \
							   _PIPE_B_OUTPUT_CSC_POSTOFF_LO)

/* pipe degamma/gamma LUTs on IVB+ */
#define _PAL_PREC_INDEX_A	0x4A400
#define _PAL_PREC_INDEX_B	0x4AC00
#define _PAL_PREC_INDEX_C	0x4B400
#define   PAL_PREC_10_12_BIT		(0 << 31)
#define   PAL_PREC_SPLIT_MODE		(1 << 31)
#define   PAL_PREC_AUTO_INCREMENT	(1 << 15)
#define   PAL_PREC_INDEX_VALUE_MASK	(0x3ff << 0)
#define   PAL_PREC_INDEX_VALUE(x)	((x) << 0)
#define _PAL_PREC_DATA_A	0x4A404
#define _PAL_PREC_DATA_B	0x4AC04
#define _PAL_PREC_DATA_C	0x4B404
#define _PAL_PREC_GC_MAX_A	0x4A410
#define _PAL_PREC_GC_MAX_B	0x4AC10
#define _PAL_PREC_GC_MAX_C	0x4B410
#define _PAL_PREC_EXT_GC_MAX_A	0x4A420
#define _PAL_PREC_EXT_GC_MAX_B	0x4AC20
#define _PAL_PREC_EXT_GC_MAX_C	0x4B420
#define _PAL_PREC_EXT2_GC_MAX_A	0x4A430
#define _PAL_PREC_EXT2_GC_MAX_B	0x4AC30
#define _PAL_PREC_EXT2_GC_MAX_C	0x4B430

#define PREC_PAL_INDEX(pipe)		_MMIO_PIPE(pipe, _PAL_PREC_INDEX_A, _PAL_PREC_INDEX_B)
#define PREC_PAL_DATA(pipe)		_MMIO_PIPE(pipe, _PAL_PREC_DATA_A, _PAL_PREC_DATA_B)
#define PREC_PAL_GC_MAX(pipe, i)	_MMIO(_PIPE(pipe, _PAL_PREC_GC_MAX_A, _PAL_PREC_GC_MAX_B) + (i) * 4)
#define PREC_PAL_EXT_GC_MAX(pipe, i)	_MMIO(_PIPE(pipe, _PAL_PREC_EXT_GC_MAX_A, _PAL_PREC_EXT_GC_MAX_B) + (i) * 4)
#define PREC_PAL_EXT2_GC_MAX(pipe, i)	_MMIO(_PIPE(pipe, _PAL_PREC_EXT2_GC_MAX_A, _PAL_PREC_EXT2_GC_MAX_B) + (i) * 4)

#define _PRE_CSC_GAMC_INDEX_A	0x4A484
#define _PRE_CSC_GAMC_INDEX_B	0x4AC84
#define _PRE_CSC_GAMC_INDEX_C	0x4B484
#define   PRE_CSC_GAMC_AUTO_INCREMENT	(1 << 10)
#define _PRE_CSC_GAMC_DATA_A	0x4A488
#define _PRE_CSC_GAMC_DATA_B	0x4AC88
#define _PRE_CSC_GAMC_DATA_C	0x4B488

#define PRE_CSC_GAMC_INDEX(pipe)	_MMIO_PIPE(pipe, _PRE_CSC_GAMC_INDEX_A, _PRE_CSC_GAMC_INDEX_B)
#define PRE_CSC_GAMC_DATA(pipe)		_MMIO_PIPE(pipe, _PRE_CSC_GAMC_DATA_A, _PRE_CSC_GAMC_DATA_B)

/* ICL Multi segmented gamma */
#define _PAL_PREC_MULTI_SEG_INDEX_A	0x4A408
#define _PAL_PREC_MULTI_SEG_INDEX_B	0x4AC08
#define  PAL_PREC_MULTI_SEGMENT_AUTO_INCREMENT		REG_BIT(15)
#define  PAL_PREC_MULTI_SEGMENT_INDEX_VALUE_MASK	REG_GENMASK(4, 0)

#define _PAL_PREC_MULTI_SEG_DATA_A	0x4A40C
#define _PAL_PREC_MULTI_SEG_DATA_B	0x4AC0C

#define PREC_PAL_MULTI_SEG_INDEX(pipe)	_MMIO_PIPE(pipe, \
					_PAL_PREC_MULTI_SEG_INDEX_A, \
					_PAL_PREC_MULTI_SEG_INDEX_B)
#define PREC_PAL_MULTI_SEG_DATA(pipe)	_MMIO_PIPE(pipe, \
					_PAL_PREC_MULTI_SEG_DATA_A, \
					_PAL_PREC_MULTI_SEG_DATA_B)

/* pipe CSC & degamma/gamma LUTs on CHV */
#define _CGM_PIPE_A_CSC_COEFF01	(VLV_DISPLAY_BASE + 0x67900)
#define _CGM_PIPE_A_CSC_COEFF23	(VLV_DISPLAY_BASE + 0x67904)
#define _CGM_PIPE_A_CSC_COEFF45	(VLV_DISPLAY_BASE + 0x67908)
#define _CGM_PIPE_A_CSC_COEFF67	(VLV_DISPLAY_BASE + 0x6790C)
#define _CGM_PIPE_A_CSC_COEFF8	(VLV_DISPLAY_BASE + 0x67910)
#define _CGM_PIPE_A_DEGAMMA	(VLV_DISPLAY_BASE + 0x66000)
#define _CGM_PIPE_A_GAMMA	(VLV_DISPLAY_BASE + 0x67000)
#define _CGM_PIPE_A_MODE	(VLV_DISPLAY_BASE + 0x67A00)
#define   CGM_PIPE_MODE_GAMMA	(1 << 2)
#define   CGM_PIPE_MODE_CSC	(1 << 1)
#define   CGM_PIPE_MODE_DEGAMMA	(1 << 0)

#define _CGM_PIPE_B_CSC_COEFF01	(VLV_DISPLAY_BASE + 0x69900)
#define _CGM_PIPE_B_CSC_COEFF23	(VLV_DISPLAY_BASE + 0x69904)
#define _CGM_PIPE_B_CSC_COEFF45	(VLV_DISPLAY_BASE + 0x69908)
#define _CGM_PIPE_B_CSC_COEFF67	(VLV_DISPLAY_BASE + 0x6990C)
#define _CGM_PIPE_B_CSC_COEFF8	(VLV_DISPLAY_BASE + 0x69910)
#define _CGM_PIPE_B_DEGAMMA	(VLV_DISPLAY_BASE + 0x68000)
#define _CGM_PIPE_B_GAMMA	(VLV_DISPLAY_BASE + 0x69000)
#define _CGM_PIPE_B_MODE	(VLV_DISPLAY_BASE + 0x69A00)

#define CGM_PIPE_CSC_COEFF01(pipe)	_MMIO_PIPE(pipe, _CGM_PIPE_A_CSC_COEFF01, _CGM_PIPE_B_CSC_COEFF01)
#define CGM_PIPE_CSC_COEFF23(pipe)	_MMIO_PIPE(pipe, _CGM_PIPE_A_CSC_COEFF23, _CGM_PIPE_B_CSC_COEFF23)
#define CGM_PIPE_CSC_COEFF45(pipe)	_MMIO_PIPE(pipe, _CGM_PIPE_A_CSC_COEFF45, _CGM_PIPE_B_CSC_COEFF45)
#define CGM_PIPE_CSC_COEFF67(pipe)	_MMIO_PIPE(pipe, _CGM_PIPE_A_CSC_COEFF67, _CGM_PIPE_B_CSC_COEFF67)
#define CGM_PIPE_CSC_COEFF8(pipe)	_MMIO_PIPE(pipe, _CGM_PIPE_A_CSC_COEFF8, _CGM_PIPE_B_CSC_COEFF8)
#define CGM_PIPE_DEGAMMA(pipe, i, w)	_MMIO(_PIPE(pipe, _CGM_PIPE_A_DEGAMMA, _CGM_PIPE_B_DEGAMMA) + (i) * 8 + (w) * 4)
#define CGM_PIPE_GAMMA(pipe, i, w)	_MMIO(_PIPE(pipe, _CGM_PIPE_A_GAMMA, _CGM_PIPE_B_GAMMA) + (i) * 8 + (w) * 4)
#define CGM_PIPE_MODE(pipe)		_MMIO_PIPE(pipe, _CGM_PIPE_A_MODE, _CGM_PIPE_B_MODE)

/* MIPI DSI registers */

#define _MIPI_PORT(port, a, c)	(((port) == PORT_A) ? a : c)	/* ports A and C only */
#define _MMIO_MIPI(port, a, c)	_MMIO(_MIPI_PORT(port, a, c))

/* Gen11 DSI */
#define _MMIO_DSI(tc, dsi0, dsi1)	_MMIO_TRANS((tc) - TRANSCODER_DSI_0, \
						    dsi0, dsi1)

#define MIPIO_TXESC_CLK_DIV1			_MMIO(0x160004)
#define  GLK_TX_ESC_CLK_DIV1_MASK			0x3FF
#define MIPIO_TXESC_CLK_DIV2			_MMIO(0x160008)
#define  GLK_TX_ESC_CLK_DIV2_MASK			0x3FF

#define _ICL_DSI_ESC_CLK_DIV0		0x6b090
#define _ICL_DSI_ESC_CLK_DIV1		0x6b890
#define ICL_DSI_ESC_CLK_DIV(port)	_MMIO_PORT((port),	\
							_ICL_DSI_ESC_CLK_DIV0, \
							_ICL_DSI_ESC_CLK_DIV1)
#define _ICL_DPHY_ESC_CLK_DIV0		0x162190
#define _ICL_DPHY_ESC_CLK_DIV1		0x6C190
#define ICL_DPHY_ESC_CLK_DIV(port)	_MMIO_PORT((port),	\
						_ICL_DPHY_ESC_CLK_DIV0, \
						_ICL_DPHY_ESC_CLK_DIV1)
#define  ICL_BYTE_CLK_PER_ESC_CLK_MASK		(0x1f << 16)
#define  ICL_BYTE_CLK_PER_ESC_CLK_SHIFT	16
#define  ICL_ESC_CLK_DIV_MASK			0x1ff
#define  ICL_ESC_CLK_DIV_SHIFT			0
#define DSI_MAX_ESC_CLK			20000		/* in KHz */

/* Gen4+ Timestamp and Pipe Frame time stamp registers */
#define GEN4_TIMESTAMP		_MMIO(0x2358)
#define ILK_TIMESTAMP_HI	_MMIO(0x70070)
#define IVB_TIMESTAMP_CTR	_MMIO(0x44070)

#define GEN9_TIMESTAMP_OVERRIDE				_MMIO(0x44074)
#define  GEN9_TIMESTAMP_OVERRIDE_US_COUNTER_DIVIDER_SHIFT	0
#define  GEN9_TIMESTAMP_OVERRIDE_US_COUNTER_DIVIDER_MASK	0x3ff
#define  GEN9_TIMESTAMP_OVERRIDE_US_COUNTER_DENOMINATOR_SHIFT	12
#define  GEN9_TIMESTAMP_OVERRIDE_US_COUNTER_DENOMINATOR_MASK	(0xf << 12)

#define _PIPE_FRMTMSTMP_A		0x70048
#define PIPE_FRMTMSTMP(pipe)		\
			_MMIO_PIPE2(pipe, _PIPE_FRMTMSTMP_A)

/* BXT MIPI clock controls */
#define BXT_MAX_VAR_OUTPUT_KHZ			39500

#define BXT_MIPI_CLOCK_CTL			_MMIO(0x46090)
#define  BXT_MIPI1_DIV_SHIFT			26
#define  BXT_MIPI2_DIV_SHIFT			10
#define  BXT_MIPI_DIV_SHIFT(port)		\
			_MIPI_PORT(port, BXT_MIPI1_DIV_SHIFT, \
					BXT_MIPI2_DIV_SHIFT)

/* TX control divider to select actual TX clock output from (8x/var) */
#define  BXT_MIPI1_TX_ESCLK_SHIFT		26
#define  BXT_MIPI2_TX_ESCLK_SHIFT		10
#define  BXT_MIPI_TX_ESCLK_SHIFT(port)		\
			_MIPI_PORT(port, BXT_MIPI1_TX_ESCLK_SHIFT, \
					BXT_MIPI2_TX_ESCLK_SHIFT)
#define  BXT_MIPI1_TX_ESCLK_FIXDIV_MASK		(0x3F << 26)
#define  BXT_MIPI2_TX_ESCLK_FIXDIV_MASK		(0x3F << 10)
#define  BXT_MIPI_TX_ESCLK_FIXDIV_MASK(port)	\
			_MIPI_PORT(port, BXT_MIPI1_TX_ESCLK_FIXDIV_MASK, \
					BXT_MIPI2_TX_ESCLK_FIXDIV_MASK)
#define  BXT_MIPI_TX_ESCLK_DIVIDER(port, val)	\
		(((val) & 0x3F) << BXT_MIPI_TX_ESCLK_SHIFT(port))
/* RX upper control divider to select actual RX clock output from 8x */
#define  BXT_MIPI1_RX_ESCLK_UPPER_SHIFT		21
#define  BXT_MIPI2_RX_ESCLK_UPPER_SHIFT		5
#define  BXT_MIPI_RX_ESCLK_UPPER_SHIFT(port)		\
			_MIPI_PORT(port, BXT_MIPI1_RX_ESCLK_UPPER_SHIFT, \
					BXT_MIPI2_RX_ESCLK_UPPER_SHIFT)
#define  BXT_MIPI1_RX_ESCLK_UPPER_FIXDIV_MASK		(3 << 21)
#define  BXT_MIPI2_RX_ESCLK_UPPER_FIXDIV_MASK		(3 << 5)
#define  BXT_MIPI_RX_ESCLK_UPPER_FIXDIV_MASK(port)	\
			_MIPI_PORT(port, BXT_MIPI1_RX_ESCLK_UPPER_FIXDIV_MASK, \
					BXT_MIPI2_RX_ESCLK_UPPER_FIXDIV_MASK)
#define  BXT_MIPI_RX_ESCLK_UPPER_DIVIDER(port, val)	\
		(((val) & 3) << BXT_MIPI_RX_ESCLK_UPPER_SHIFT(port))
/* 8/3X divider to select the actual 8/3X clock output from 8x */
#define  BXT_MIPI1_8X_BY3_SHIFT                19
#define  BXT_MIPI2_8X_BY3_SHIFT                3
#define  BXT_MIPI_8X_BY3_SHIFT(port)          \
			_MIPI_PORT(port, BXT_MIPI1_8X_BY3_SHIFT, \
					BXT_MIPI2_8X_BY3_SHIFT)
#define  BXT_MIPI1_8X_BY3_DIVIDER_MASK         (3 << 19)
#define  BXT_MIPI2_8X_BY3_DIVIDER_MASK         (3 << 3)
#define  BXT_MIPI_8X_BY3_DIVIDER_MASK(port)    \
			_MIPI_PORT(port, BXT_MIPI1_8X_BY3_DIVIDER_MASK, \
						BXT_MIPI2_8X_BY3_DIVIDER_MASK)
#define  BXT_MIPI_8X_BY3_DIVIDER(port, val)    \
			(((val) & 3) << BXT_MIPI_8X_BY3_SHIFT(port))
/* RX lower control divider to select actual RX clock output from 8x */
#define  BXT_MIPI1_RX_ESCLK_LOWER_SHIFT		16
#define  BXT_MIPI2_RX_ESCLK_LOWER_SHIFT		0
#define  BXT_MIPI_RX_ESCLK_LOWER_SHIFT(port)		\
			_MIPI_PORT(port, BXT_MIPI1_RX_ESCLK_LOWER_SHIFT, \
					BXT_MIPI2_RX_ESCLK_LOWER_SHIFT)
#define  BXT_MIPI1_RX_ESCLK_LOWER_FIXDIV_MASK		(3 << 16)
#define  BXT_MIPI2_RX_ESCLK_LOWER_FIXDIV_MASK		(3 << 0)
#define  BXT_MIPI_RX_ESCLK_LOWER_FIXDIV_MASK(port)	\
			_MIPI_PORT(port, BXT_MIPI1_RX_ESCLK_LOWER_FIXDIV_MASK, \
					BXT_MIPI2_RX_ESCLK_LOWER_FIXDIV_MASK)
#define  BXT_MIPI_RX_ESCLK_LOWER_DIVIDER(port, val)	\
		(((val) & 3) << BXT_MIPI_RX_ESCLK_LOWER_SHIFT(port))

#define RX_DIVIDER_BIT_1_2                     0x3
#define RX_DIVIDER_BIT_3_4                     0xC

/* BXT MIPI mode configure */
#define  _BXT_MIPIA_TRANS_HACTIVE			0x6B0F8
#define  _BXT_MIPIC_TRANS_HACTIVE			0x6B8F8
#define  BXT_MIPI_TRANS_HACTIVE(tc)	_MMIO_MIPI(tc, \
		_BXT_MIPIA_TRANS_HACTIVE, _BXT_MIPIC_TRANS_HACTIVE)

#define  _BXT_MIPIA_TRANS_VACTIVE			0x6B0FC
#define  _BXT_MIPIC_TRANS_VACTIVE			0x6B8FC
#define  BXT_MIPI_TRANS_VACTIVE(tc)	_MMIO_MIPI(tc, \
		_BXT_MIPIA_TRANS_VACTIVE, _BXT_MIPIC_TRANS_VACTIVE)

#define  _BXT_MIPIA_TRANS_VTOTAL			0x6B100
#define  _BXT_MIPIC_TRANS_VTOTAL			0x6B900
#define  BXT_MIPI_TRANS_VTOTAL(tc)	_MMIO_MIPI(tc, \
		_BXT_MIPIA_TRANS_VTOTAL, _BXT_MIPIC_TRANS_VTOTAL)

#define BXT_DSI_PLL_CTL			_MMIO(0x161000)
#define  BXT_DSI_PLL_PVD_RATIO_SHIFT	16
#define  BXT_DSI_PLL_PVD_RATIO_MASK	(3 << BXT_DSI_PLL_PVD_RATIO_SHIFT)
#define  BXT_DSI_PLL_PVD_RATIO_1	(1 << BXT_DSI_PLL_PVD_RATIO_SHIFT)
#define  BXT_DSIC_16X_BY1		(0 << 10)
#define  BXT_DSIC_16X_BY2		(1 << 10)
#define  BXT_DSIC_16X_BY3		(2 << 10)
#define  BXT_DSIC_16X_BY4		(3 << 10)
#define  BXT_DSIC_16X_MASK		(3 << 10)
#define  BXT_DSIA_16X_BY1		(0 << 8)
#define  BXT_DSIA_16X_BY2		(1 << 8)
#define  BXT_DSIA_16X_BY3		(2 << 8)
#define  BXT_DSIA_16X_BY4		(3 << 8)
#define  BXT_DSIA_16X_MASK		(3 << 8)
#define  BXT_DSI_FREQ_SEL_SHIFT		8
#define  BXT_DSI_FREQ_SEL_MASK		(0xF << BXT_DSI_FREQ_SEL_SHIFT)

#define BXT_DSI_PLL_RATIO_MAX		0x7D
#define BXT_DSI_PLL_RATIO_MIN		0x22
#define GLK_DSI_PLL_RATIO_MAX		0x6F
#define GLK_DSI_PLL_RATIO_MIN		0x22
#define BXT_DSI_PLL_RATIO_MASK		0xFF
#define BXT_REF_CLOCK_KHZ		19200

#define BXT_DSI_PLL_ENABLE		_MMIO(0x46080)
#define  BXT_DSI_PLL_DO_ENABLE		(1 << 31)
#define  BXT_DSI_PLL_LOCKED		(1 << 30)

#define _MIPIA_PORT_CTRL			(VLV_DISPLAY_BASE + 0x61190)
#define _MIPIC_PORT_CTRL			(VLV_DISPLAY_BASE + 0x61700)
#define MIPI_PORT_CTRL(port)	_MMIO_MIPI(port, _MIPIA_PORT_CTRL, _MIPIC_PORT_CTRL)

 /* BXT port control */
#define _BXT_MIPIA_PORT_CTRL				0x6B0C0
#define _BXT_MIPIC_PORT_CTRL				0x6B8C0
#define BXT_MIPI_PORT_CTRL(tc)	_MMIO_MIPI(tc, _BXT_MIPIA_PORT_CTRL, _BXT_MIPIC_PORT_CTRL)

/* ICL DSI MODE control */
#define _ICL_DSI_IO_MODECTL_0				0x6B094
#define _ICL_DSI_IO_MODECTL_1				0x6B894
#define ICL_DSI_IO_MODECTL(port)	_MMIO_PORT(port,	\
						    _ICL_DSI_IO_MODECTL_0, \
						    _ICL_DSI_IO_MODECTL_1)
#define  COMBO_PHY_MODE_DSI				(1 << 0)

/* Display Stream Splitter Control */
#define DSS_CTL1				_MMIO(0x67400)
#define  SPLITTER_ENABLE			(1 << 31)
#define  JOINER_ENABLE				(1 << 30)
#define  DUAL_LINK_MODE_INTERLEAVE		(1 << 24)
#define  DUAL_LINK_MODE_FRONTBACK		(0 << 24)
#define  OVERLAP_PIXELS_MASK			(0xf << 16)
#define  OVERLAP_PIXELS(pixels)			((pixels) << 16)
#define  LEFT_DL_BUF_TARGET_DEPTH_MASK		(0xfff << 0)
#define  LEFT_DL_BUF_TARGET_DEPTH(pixels)	((pixels) << 0)
#define  MAX_DL_BUFFER_TARGET_DEPTH		0x5a0

#define DSS_CTL2				_MMIO(0x67404)
#define  LEFT_BRANCH_VDSC_ENABLE		(1 << 31)
#define  RIGHT_BRANCH_VDSC_ENABLE		(1 << 15)
#define  RIGHT_DL_BUF_TARGET_DEPTH_MASK		(0xfff << 0)
#define  RIGHT_DL_BUF_TARGET_DEPTH(pixels)	((pixels) << 0)

#define _ICL_PIPE_DSS_CTL1_PB			0x78200
#define _ICL_PIPE_DSS_CTL1_PC			0x78400
#define ICL_PIPE_DSS_CTL1(pipe)			_MMIO_PIPE((pipe) - PIPE_B, \
							   _ICL_PIPE_DSS_CTL1_PB, \
							   _ICL_PIPE_DSS_CTL1_PC)
#define  BIG_JOINER_ENABLE			(1 << 29)
#define  MASTER_BIG_JOINER_ENABLE		(1 << 28)
#define  VGA_CENTERING_ENABLE			(1 << 27)

#define _ICL_PIPE_DSS_CTL2_PB			0x78204
#define _ICL_PIPE_DSS_CTL2_PC			0x78404
#define ICL_PIPE_DSS_CTL2(pipe)			_MMIO_PIPE((pipe) - PIPE_B, \
							   _ICL_PIPE_DSS_CTL2_PB, \
							   _ICL_PIPE_DSS_CTL2_PC)

#define BXT_P_DSI_REGULATOR_CFG			_MMIO(0x160020)
#define  STAP_SELECT					(1 << 0)

#define BXT_P_DSI_REGULATOR_TX_CTRL		_MMIO(0x160054)
#define  HS_IO_CTRL_SELECT				(1 << 0)

#define  DPI_ENABLE					(1 << 31) /* A + C */
#define  MIPIA_MIPI4DPHY_DELAY_COUNT_SHIFT		27
#define  MIPIA_MIPI4DPHY_DELAY_COUNT_MASK		(0xf << 27)
#define  DUAL_LINK_MODE_SHIFT				26
#define  DUAL_LINK_MODE_MASK				(1 << 26)
#define  DUAL_LINK_MODE_FRONT_BACK			(0 << 26)
#define  DUAL_LINK_MODE_PIXEL_ALTERNATIVE		(1 << 26)
#define  DITHERING_ENABLE				(1 << 25) /* A + C */
#define  FLOPPED_HSTX					(1 << 23)
#define  DE_INVERT					(1 << 19) /* XXX */
#define  MIPIA_FLISDSI_DELAY_COUNT_SHIFT		18
#define  MIPIA_FLISDSI_DELAY_COUNT_MASK			(0xf << 18)
#define  AFE_LATCHOUT					(1 << 17)
#define  LP_OUTPUT_HOLD					(1 << 16)
#define  MIPIC_FLISDSI_DELAY_COUNT_HIGH_SHIFT		15
#define  MIPIC_FLISDSI_DELAY_COUNT_HIGH_MASK		(1 << 15)
#define  MIPIC_MIPI4DPHY_DELAY_COUNT_SHIFT		11
#define  MIPIC_MIPI4DPHY_DELAY_COUNT_MASK		(0xf << 11)
#define  CSB_SHIFT					9
#define  CSB_MASK					(3 << 9)
#define  CSB_20MHZ					(0 << 9)
#define  CSB_10MHZ					(1 << 9)
#define  CSB_40MHZ					(2 << 9)
#define  BANDGAP_MASK					(1 << 8)
#define  BANDGAP_PNW_CIRCUIT				(0 << 8)
#define  BANDGAP_LNC_CIRCUIT				(1 << 8)
#define  MIPIC_FLISDSI_DELAY_COUNT_LOW_SHIFT		5
#define  MIPIC_FLISDSI_DELAY_COUNT_LOW_MASK		(7 << 5)
#define  TEARING_EFFECT_DELAY				(1 << 4) /* A + C */
#define  TEARING_EFFECT_SHIFT				2 /* A + C */
#define  TEARING_EFFECT_MASK				(3 << 2)
#define  TEARING_EFFECT_OFF				(0 << 2)
#define  TEARING_EFFECT_DSI				(1 << 2)
#define  TEARING_EFFECT_GPIO				(2 << 2)
#define  LANE_CONFIGURATION_SHIFT			0
#define  LANE_CONFIGURATION_MASK			(3 << 0)
#define  LANE_CONFIGURATION_4LANE			(0 << 0)
#define  LANE_CONFIGURATION_DUAL_LINK_A			(1 << 0)
#define  LANE_CONFIGURATION_DUAL_LINK_B			(2 << 0)

#define _MIPIA_TEARING_CTRL			(VLV_DISPLAY_BASE + 0x61194)
#define _MIPIC_TEARING_CTRL			(VLV_DISPLAY_BASE + 0x61704)
#define MIPI_TEARING_CTRL(port)			_MMIO_MIPI(port, _MIPIA_TEARING_CTRL, _MIPIC_TEARING_CTRL)
#define  TEARING_EFFECT_DELAY_SHIFT			0
#define  TEARING_EFFECT_DELAY_MASK			(0xffff << 0)

/* XXX: all bits reserved */
#define _MIPIA_AUTOPWG			(VLV_DISPLAY_BASE + 0x611a0)

/* MIPI DSI Controller and D-PHY registers */

#define _MIPIA_DEVICE_READY		(dev_priv->mipi_mmio_base + 0xb000)
#define _MIPIC_DEVICE_READY		(dev_priv->mipi_mmio_base + 0xb800)
#define MIPI_DEVICE_READY(port)		_MMIO_MIPI(port, _MIPIA_DEVICE_READY, _MIPIC_DEVICE_READY)
#define  BUS_POSSESSION					(1 << 3) /* set to give bus to receiver */
#define  ULPS_STATE_MASK				(3 << 1)
#define  ULPS_STATE_ENTER				(2 << 1)
#define  ULPS_STATE_EXIT				(1 << 1)
#define  ULPS_STATE_NORMAL_OPERATION			(0 << 1)
#define  DEVICE_READY					(1 << 0)

#define _MIPIA_INTR_STAT		(dev_priv->mipi_mmio_base + 0xb004)
#define _MIPIC_INTR_STAT		(dev_priv->mipi_mmio_base + 0xb804)
#define MIPI_INTR_STAT(port)		_MMIO_MIPI(port, _MIPIA_INTR_STAT, _MIPIC_INTR_STAT)
#define _MIPIA_INTR_EN			(dev_priv->mipi_mmio_base + 0xb008)
#define _MIPIC_INTR_EN			(dev_priv->mipi_mmio_base + 0xb808)
#define MIPI_INTR_EN(port)		_MMIO_MIPI(port, _MIPIA_INTR_EN, _MIPIC_INTR_EN)
#define  TEARING_EFFECT					(1 << 31)
#define  SPL_PKT_SENT_INTERRUPT				(1 << 30)
#define  GEN_READ_DATA_AVAIL				(1 << 29)
#define  LP_GENERIC_WR_FIFO_FULL			(1 << 28)
#define  HS_GENERIC_WR_FIFO_FULL			(1 << 27)
#define  RX_PROT_VIOLATION				(1 << 26)
#define  RX_INVALID_TX_LENGTH				(1 << 25)
#define  ACK_WITH_NO_ERROR				(1 << 24)
#define  TURN_AROUND_ACK_TIMEOUT			(1 << 23)
#define  LP_RX_TIMEOUT					(1 << 22)
#define  HS_TX_TIMEOUT					(1 << 21)
#define  DPI_FIFO_UNDERRUN				(1 << 20)
#define  LOW_CONTENTION					(1 << 19)
#define  HIGH_CONTENTION				(1 << 18)
#define  TXDSI_VC_ID_INVALID				(1 << 17)
#define  TXDSI_DATA_TYPE_NOT_RECOGNISED			(1 << 16)
#define  TXCHECKSUM_ERROR				(1 << 15)
#define  TXECC_MULTIBIT_ERROR				(1 << 14)
#define  TXECC_SINGLE_BIT_ERROR				(1 << 13)
#define  TXFALSE_CONTROL_ERROR				(1 << 12)
#define  RXDSI_VC_ID_INVALID				(1 << 11)
#define  RXDSI_DATA_TYPE_NOT_REGOGNISED			(1 << 10)
#define  RXCHECKSUM_ERROR				(1 << 9)
#define  RXECC_MULTIBIT_ERROR				(1 << 8)
#define  RXECC_SINGLE_BIT_ERROR				(1 << 7)
#define  RXFALSE_CONTROL_ERROR				(1 << 6)
#define  RXHS_RECEIVE_TIMEOUT_ERROR			(1 << 5)
#define  RX_LP_TX_SYNC_ERROR				(1 << 4)
#define  RXEXCAPE_MODE_ENTRY_ERROR			(1 << 3)
#define  RXEOT_SYNC_ERROR				(1 << 2)
#define  RXSOT_SYNC_ERROR				(1 << 1)
#define  RXSOT_ERROR					(1 << 0)

#define _MIPIA_DSI_FUNC_PRG		(dev_priv->mipi_mmio_base + 0xb00c)
#define _MIPIC_DSI_FUNC_PRG		(dev_priv->mipi_mmio_base + 0xb80c)
#define MIPI_DSI_FUNC_PRG(port)		_MMIO_MIPI(port, _MIPIA_DSI_FUNC_PRG, _MIPIC_DSI_FUNC_PRG)
#define  CMD_MODE_DATA_WIDTH_MASK			(7 << 13)
#define  CMD_MODE_NOT_SUPPORTED				(0 << 13)
#define  CMD_MODE_DATA_WIDTH_16_BIT			(1 << 13)
#define  CMD_MODE_DATA_WIDTH_9_BIT			(2 << 13)
#define  CMD_MODE_DATA_WIDTH_8_BIT			(3 << 13)
#define  CMD_MODE_DATA_WIDTH_OPTION1			(4 << 13)
#define  CMD_MODE_DATA_WIDTH_OPTION2			(5 << 13)
#define  VID_MODE_FORMAT_MASK				(0xf << 7)
#define  VID_MODE_NOT_SUPPORTED				(0 << 7)
#define  VID_MODE_FORMAT_RGB565				(1 << 7)
#define  VID_MODE_FORMAT_RGB666_PACKED			(2 << 7)
#define  VID_MODE_FORMAT_RGB666				(3 << 7)
#define  VID_MODE_FORMAT_RGB888				(4 << 7)
#define  CMD_MODE_CHANNEL_NUMBER_SHIFT			5
#define  CMD_MODE_CHANNEL_NUMBER_MASK			(3 << 5)
#define  VID_MODE_CHANNEL_NUMBER_SHIFT			3
#define  VID_MODE_CHANNEL_NUMBER_MASK			(3 << 3)
#define  DATA_LANES_PRG_REG_SHIFT			0
#define  DATA_LANES_PRG_REG_MASK			(7 << 0)

#define _MIPIA_HS_TX_TIMEOUT		(dev_priv->mipi_mmio_base + 0xb010)
#define _MIPIC_HS_TX_TIMEOUT		(dev_priv->mipi_mmio_base + 0xb810)
#define MIPI_HS_TX_TIMEOUT(port)	_MMIO_MIPI(port, _MIPIA_HS_TX_TIMEOUT, _MIPIC_HS_TX_TIMEOUT)
#define  HIGH_SPEED_TX_TIMEOUT_COUNTER_MASK		0xffffff

#define _MIPIA_LP_RX_TIMEOUT		(dev_priv->mipi_mmio_base + 0xb014)
#define _MIPIC_LP_RX_TIMEOUT		(dev_priv->mipi_mmio_base + 0xb814)
#define MIPI_LP_RX_TIMEOUT(port)	_MMIO_MIPI(port, _MIPIA_LP_RX_TIMEOUT, _MIPIC_LP_RX_TIMEOUT)
#define  LOW_POWER_RX_TIMEOUT_COUNTER_MASK		0xffffff

#define _MIPIA_TURN_AROUND_TIMEOUT	(dev_priv->mipi_mmio_base + 0xb018)
#define _MIPIC_TURN_AROUND_TIMEOUT	(dev_priv->mipi_mmio_base + 0xb818)
#define MIPI_TURN_AROUND_TIMEOUT(port)	_MMIO_MIPI(port, _MIPIA_TURN_AROUND_TIMEOUT, _MIPIC_TURN_AROUND_TIMEOUT)
#define  TURN_AROUND_TIMEOUT_MASK			0x3f

#define _MIPIA_DEVICE_RESET_TIMER	(dev_priv->mipi_mmio_base + 0xb01c)
#define _MIPIC_DEVICE_RESET_TIMER	(dev_priv->mipi_mmio_base + 0xb81c)
#define MIPI_DEVICE_RESET_TIMER(port)	_MMIO_MIPI(port, _MIPIA_DEVICE_RESET_TIMER, _MIPIC_DEVICE_RESET_TIMER)
#define  DEVICE_RESET_TIMER_MASK			0xffff

#define _MIPIA_DPI_RESOLUTION		(dev_priv->mipi_mmio_base + 0xb020)
#define _MIPIC_DPI_RESOLUTION		(dev_priv->mipi_mmio_base + 0xb820)
#define MIPI_DPI_RESOLUTION(port)	_MMIO_MIPI(port, _MIPIA_DPI_RESOLUTION, _MIPIC_DPI_RESOLUTION)
#define  VERTICAL_ADDRESS_SHIFT				16
#define  VERTICAL_ADDRESS_MASK				(0xffff << 16)
#define  HORIZONTAL_ADDRESS_SHIFT			0
#define  HORIZONTAL_ADDRESS_MASK			0xffff

#define _MIPIA_DBI_FIFO_THROTTLE	(dev_priv->mipi_mmio_base + 0xb024)
#define _MIPIC_DBI_FIFO_THROTTLE	(dev_priv->mipi_mmio_base + 0xb824)
#define MIPI_DBI_FIFO_THROTTLE(port)	_MMIO_MIPI(port, _MIPIA_DBI_FIFO_THROTTLE, _MIPIC_DBI_FIFO_THROTTLE)
#define  DBI_FIFO_EMPTY_HALF				(0 << 0)
#define  DBI_FIFO_EMPTY_QUARTER				(1 << 0)
#define  DBI_FIFO_EMPTY_7_LOCATIONS			(2 << 0)

/* regs below are bits 15:0 */
#define _MIPIA_HSYNC_PADDING_COUNT	(dev_priv->mipi_mmio_base + 0xb028)
#define _MIPIC_HSYNC_PADDING_COUNT	(dev_priv->mipi_mmio_base + 0xb828)
#define MIPI_HSYNC_PADDING_COUNT(port)	_MMIO_MIPI(port, _MIPIA_HSYNC_PADDING_COUNT, _MIPIC_HSYNC_PADDING_COUNT)

#define _MIPIA_HBP_COUNT		(dev_priv->mipi_mmio_base + 0xb02c)
#define _MIPIC_HBP_COUNT		(dev_priv->mipi_mmio_base + 0xb82c)
#define MIPI_HBP_COUNT(port)		_MMIO_MIPI(port, _MIPIA_HBP_COUNT, _MIPIC_HBP_COUNT)

#define _MIPIA_HFP_COUNT		(dev_priv->mipi_mmio_base + 0xb030)
#define _MIPIC_HFP_COUNT		(dev_priv->mipi_mmio_base + 0xb830)
#define MIPI_HFP_COUNT(port)		_MMIO_MIPI(port, _MIPIA_HFP_COUNT, _MIPIC_HFP_COUNT)

#define _MIPIA_HACTIVE_AREA_COUNT	(dev_priv->mipi_mmio_base + 0xb034)
#define _MIPIC_HACTIVE_AREA_COUNT	(dev_priv->mipi_mmio_base + 0xb834)
#define MIPI_HACTIVE_AREA_COUNT(port)	_MMIO_MIPI(port, _MIPIA_HACTIVE_AREA_COUNT, _MIPIC_HACTIVE_AREA_COUNT)

#define _MIPIA_VSYNC_PADDING_COUNT	(dev_priv->mipi_mmio_base + 0xb038)
#define _MIPIC_VSYNC_PADDING_COUNT	(dev_priv->mipi_mmio_base + 0xb838)
#define MIPI_VSYNC_PADDING_COUNT(port)	_MMIO_MIPI(port, _MIPIA_VSYNC_PADDING_COUNT, _MIPIC_VSYNC_PADDING_COUNT)

#define _MIPIA_VBP_COUNT		(dev_priv->mipi_mmio_base + 0xb03c)
#define _MIPIC_VBP_COUNT		(dev_priv->mipi_mmio_base + 0xb83c)
#define MIPI_VBP_COUNT(port)		_MMIO_MIPI(port, _MIPIA_VBP_COUNT, _MIPIC_VBP_COUNT)

#define _MIPIA_VFP_COUNT		(dev_priv->mipi_mmio_base + 0xb040)
#define _MIPIC_VFP_COUNT		(dev_priv->mipi_mmio_base + 0xb840)
#define MIPI_VFP_COUNT(port)		_MMIO_MIPI(port, _MIPIA_VFP_COUNT, _MIPIC_VFP_COUNT)

#define _MIPIA_HIGH_LOW_SWITCH_COUNT	(dev_priv->mipi_mmio_base + 0xb044)
#define _MIPIC_HIGH_LOW_SWITCH_COUNT	(dev_priv->mipi_mmio_base + 0xb844)
#define MIPI_HIGH_LOW_SWITCH_COUNT(port)	_MMIO_MIPI(port,	_MIPIA_HIGH_LOW_SWITCH_COUNT, _MIPIC_HIGH_LOW_SWITCH_COUNT)

/* regs above are bits 15:0 */

#define _MIPIA_DPI_CONTROL		(dev_priv->mipi_mmio_base + 0xb048)
#define _MIPIC_DPI_CONTROL		(dev_priv->mipi_mmio_base + 0xb848)
#define MIPI_DPI_CONTROL(port)		_MMIO_MIPI(port, _MIPIA_DPI_CONTROL, _MIPIC_DPI_CONTROL)
#define  DPI_LP_MODE					(1 << 6)
#define  BACKLIGHT_OFF					(1 << 5)
#define  BACKLIGHT_ON					(1 << 4)
#define  COLOR_MODE_OFF					(1 << 3)
#define  COLOR_MODE_ON					(1 << 2)
#define  TURN_ON					(1 << 1)
#define  SHUTDOWN					(1 << 0)

#define _MIPIA_DPI_DATA			(dev_priv->mipi_mmio_base + 0xb04c)
#define _MIPIC_DPI_DATA			(dev_priv->mipi_mmio_base + 0xb84c)
#define MIPI_DPI_DATA(port)		_MMIO_MIPI(port, _MIPIA_DPI_DATA, _MIPIC_DPI_DATA)
#define  COMMAND_BYTE_SHIFT				0
#define  COMMAND_BYTE_MASK				(0x3f << 0)

#define _MIPIA_INIT_COUNT		(dev_priv->mipi_mmio_base + 0xb050)
#define _MIPIC_INIT_COUNT		(dev_priv->mipi_mmio_base + 0xb850)
#define MIPI_INIT_COUNT(port)		_MMIO_MIPI(port, _MIPIA_INIT_COUNT, _MIPIC_INIT_COUNT)
#define  MASTER_INIT_TIMER_SHIFT			0
#define  MASTER_INIT_TIMER_MASK				(0xffff << 0)

#define _MIPIA_MAX_RETURN_PKT_SIZE	(dev_priv->mipi_mmio_base + 0xb054)
#define _MIPIC_MAX_RETURN_PKT_SIZE	(dev_priv->mipi_mmio_base + 0xb854)
#define MIPI_MAX_RETURN_PKT_SIZE(port)	_MMIO_MIPI(port, \
			_MIPIA_MAX_RETURN_PKT_SIZE, _MIPIC_MAX_RETURN_PKT_SIZE)
#define  MAX_RETURN_PKT_SIZE_SHIFT			0
#define  MAX_RETURN_PKT_SIZE_MASK			(0x3ff << 0)

#define _MIPIA_VIDEO_MODE_FORMAT	(dev_priv->mipi_mmio_base + 0xb058)
#define _MIPIC_VIDEO_MODE_FORMAT	(dev_priv->mipi_mmio_base + 0xb858)
#define MIPI_VIDEO_MODE_FORMAT(port)	_MMIO_MIPI(port, _MIPIA_VIDEO_MODE_FORMAT, _MIPIC_VIDEO_MODE_FORMAT)
#define  RANDOM_DPI_DISPLAY_RESOLUTION			(1 << 4)
#define  DISABLE_VIDEO_BTA				(1 << 3)
#define  IP_TG_CONFIG					(1 << 2)
#define  VIDEO_MODE_NON_BURST_WITH_SYNC_PULSE		(1 << 0)
#define  VIDEO_MODE_NON_BURST_WITH_SYNC_EVENTS		(2 << 0)
#define  VIDEO_MODE_BURST				(3 << 0)

#define _MIPIA_EOT_DISABLE		(dev_priv->mipi_mmio_base + 0xb05c)
#define _MIPIC_EOT_DISABLE		(dev_priv->mipi_mmio_base + 0xb85c)
#define MIPI_EOT_DISABLE(port)		_MMIO_MIPI(port, _MIPIA_EOT_DISABLE, _MIPIC_EOT_DISABLE)
#define  BXT_DEFEATURE_DPI_FIFO_CTR			(1 << 9)
#define  BXT_DPHY_DEFEATURE_EN				(1 << 8)
#define  LP_RX_TIMEOUT_ERROR_RECOVERY_DISABLE		(1 << 7)
#define  HS_RX_TIMEOUT_ERROR_RECOVERY_DISABLE		(1 << 6)
#define  LOW_CONTENTION_RECOVERY_DISABLE		(1 << 5)
#define  HIGH_CONTENTION_RECOVERY_DISABLE		(1 << 4)
#define  TXDSI_TYPE_NOT_RECOGNISED_ERROR_RECOVERY_DISABLE (1 << 3)
#define  TXECC_MULTIBIT_ERROR_RECOVERY_DISABLE		(1 << 2)
#define  CLOCKSTOP					(1 << 1)
#define  EOT_DISABLE					(1 << 0)

#define _MIPIA_LP_BYTECLK		(dev_priv->mipi_mmio_base + 0xb060)
#define _MIPIC_LP_BYTECLK		(dev_priv->mipi_mmio_base + 0xb860)
#define MIPI_LP_BYTECLK(port)		_MMIO_MIPI(port, _MIPIA_LP_BYTECLK, _MIPIC_LP_BYTECLK)
#define  LP_BYTECLK_SHIFT				0
#define  LP_BYTECLK_MASK				(0xffff << 0)

#define _MIPIA_TLPX_TIME_COUNT		(dev_priv->mipi_mmio_base + 0xb0a4)
#define _MIPIC_TLPX_TIME_COUNT		(dev_priv->mipi_mmio_base + 0xb8a4)
#define MIPI_TLPX_TIME_COUNT(port)	 _MMIO_MIPI(port, _MIPIA_TLPX_TIME_COUNT, _MIPIC_TLPX_TIME_COUNT)

#define _MIPIA_CLK_LANE_TIMING		(dev_priv->mipi_mmio_base + 0xb098)
#define _MIPIC_CLK_LANE_TIMING		(dev_priv->mipi_mmio_base + 0xb898)
#define MIPI_CLK_LANE_TIMING(port)	 _MMIO_MIPI(port, _MIPIA_CLK_LANE_TIMING, _MIPIC_CLK_LANE_TIMING)

/* bits 31:0 */
#define _MIPIA_LP_GEN_DATA		(dev_priv->mipi_mmio_base + 0xb064)
#define _MIPIC_LP_GEN_DATA		(dev_priv->mipi_mmio_base + 0xb864)
#define MIPI_LP_GEN_DATA(port)		_MMIO_MIPI(port, _MIPIA_LP_GEN_DATA, _MIPIC_LP_GEN_DATA)

/* bits 31:0 */
#define _MIPIA_HS_GEN_DATA		(dev_priv->mipi_mmio_base + 0xb068)
#define _MIPIC_HS_GEN_DATA		(dev_priv->mipi_mmio_base + 0xb868)
#define MIPI_HS_GEN_DATA(port)		_MMIO_MIPI(port, _MIPIA_HS_GEN_DATA, _MIPIC_HS_GEN_DATA)

#define _MIPIA_LP_GEN_CTRL		(dev_priv->mipi_mmio_base + 0xb06c)
#define _MIPIC_LP_GEN_CTRL		(dev_priv->mipi_mmio_base + 0xb86c)
#define MIPI_LP_GEN_CTRL(port)		_MMIO_MIPI(port, _MIPIA_LP_GEN_CTRL, _MIPIC_LP_GEN_CTRL)
#define _MIPIA_HS_GEN_CTRL		(dev_priv->mipi_mmio_base + 0xb070)
#define _MIPIC_HS_GEN_CTRL		(dev_priv->mipi_mmio_base + 0xb870)
#define MIPI_HS_GEN_CTRL(port)		_MMIO_MIPI(port, _MIPIA_HS_GEN_CTRL, _MIPIC_HS_GEN_CTRL)
#define  LONG_PACKET_WORD_COUNT_SHIFT			8
#define  LONG_PACKET_WORD_COUNT_MASK			(0xffff << 8)
#define  SHORT_PACKET_PARAM_SHIFT			8
#define  SHORT_PACKET_PARAM_MASK			(0xffff << 8)
#define  VIRTUAL_CHANNEL_SHIFT				6
#define  VIRTUAL_CHANNEL_MASK				(3 << 6)
#define  DATA_TYPE_SHIFT				0
#define  DATA_TYPE_MASK					(0x3f << 0)
/* data type values, see include/video/mipi_display.h */

#define _MIPIA_GEN_FIFO_STAT		(dev_priv->mipi_mmio_base + 0xb074)
#define _MIPIC_GEN_FIFO_STAT		(dev_priv->mipi_mmio_base + 0xb874)
#define MIPI_GEN_FIFO_STAT(port)	_MMIO_MIPI(port, _MIPIA_GEN_FIFO_STAT, _MIPIC_GEN_FIFO_STAT)
#define  DPI_FIFO_EMPTY					(1 << 28)
#define  DBI_FIFO_EMPTY					(1 << 27)
#define  LP_CTRL_FIFO_EMPTY				(1 << 26)
#define  LP_CTRL_FIFO_HALF_EMPTY			(1 << 25)
#define  LP_CTRL_FIFO_FULL				(1 << 24)
#define  HS_CTRL_FIFO_EMPTY				(1 << 18)
#define  HS_CTRL_FIFO_HALF_EMPTY			(1 << 17)
#define  HS_CTRL_FIFO_FULL				(1 << 16)
#define  LP_DATA_FIFO_EMPTY				(1 << 10)
#define  LP_DATA_FIFO_HALF_EMPTY			(1 << 9)
#define  LP_DATA_FIFO_FULL				(1 << 8)
#define  HS_DATA_FIFO_EMPTY				(1 << 2)
#define  HS_DATA_FIFO_HALF_EMPTY			(1 << 1)
#define  HS_DATA_FIFO_FULL				(1 << 0)

#define _MIPIA_HS_LS_DBI_ENABLE		(dev_priv->mipi_mmio_base + 0xb078)
#define _MIPIC_HS_LS_DBI_ENABLE		(dev_priv->mipi_mmio_base + 0xb878)
#define MIPI_HS_LP_DBI_ENABLE(port)	_MMIO_MIPI(port, _MIPIA_HS_LS_DBI_ENABLE, _MIPIC_HS_LS_DBI_ENABLE)
#define  DBI_HS_LP_MODE_MASK				(1 << 0)
#define  DBI_LP_MODE					(1 << 0)
#define  DBI_HS_MODE					(0 << 0)

#define _MIPIA_DPHY_PARAM		(dev_priv->mipi_mmio_base + 0xb080)
#define _MIPIC_DPHY_PARAM		(dev_priv->mipi_mmio_base + 0xb880)
#define MIPI_DPHY_PARAM(port)		_MMIO_MIPI(port, _MIPIA_DPHY_PARAM, _MIPIC_DPHY_PARAM)
#define  EXIT_ZERO_COUNT_SHIFT				24
#define  EXIT_ZERO_COUNT_MASK				(0x3f << 24)
#define  TRAIL_COUNT_SHIFT				16
#define  TRAIL_COUNT_MASK				(0x1f << 16)
#define  CLK_ZERO_COUNT_SHIFT				8
#define  CLK_ZERO_COUNT_MASK				(0xff << 8)
#define  PREPARE_COUNT_SHIFT				0
#define  PREPARE_COUNT_MASK				(0x3f << 0)

#define _ICL_DSI_T_INIT_MASTER_0	0x6b088
#define _ICL_DSI_T_INIT_MASTER_1	0x6b888
#define ICL_DSI_T_INIT_MASTER(port)	_MMIO_PORT(port,	\
						   _ICL_DSI_T_INIT_MASTER_0,\
						   _ICL_DSI_T_INIT_MASTER_1)

#define _DPHY_CLK_TIMING_PARAM_0	0x162180
#define _DPHY_CLK_TIMING_PARAM_1	0x6c180
#define DPHY_CLK_TIMING_PARAM(port)	_MMIO_PORT(port,	\
						   _DPHY_CLK_TIMING_PARAM_0,\
						   _DPHY_CLK_TIMING_PARAM_1)
#define _DSI_CLK_TIMING_PARAM_0		0x6b080
#define _DSI_CLK_TIMING_PARAM_1		0x6b880
#define DSI_CLK_TIMING_PARAM(port)	_MMIO_PORT(port,	\
						   _DSI_CLK_TIMING_PARAM_0,\
						   _DSI_CLK_TIMING_PARAM_1)
#define  CLK_PREPARE_OVERRIDE		(1 << 31)
#define  CLK_PREPARE(x)		((x) << 28)
#define  CLK_PREPARE_MASK		(0x7 << 28)
#define  CLK_PREPARE_SHIFT		28
#define  CLK_ZERO_OVERRIDE		(1 << 27)
#define  CLK_ZERO(x)			((x) << 20)
#define  CLK_ZERO_MASK			(0xf << 20)
#define  CLK_ZERO_SHIFT		20
#define  CLK_PRE_OVERRIDE		(1 << 19)
#define  CLK_PRE(x)			((x) << 16)
#define  CLK_PRE_MASK			(0x3 << 16)
#define  CLK_PRE_SHIFT			16
#define  CLK_POST_OVERRIDE		(1 << 15)
#define  CLK_POST(x)			((x) << 8)
#define  CLK_POST_MASK			(0x7 << 8)
#define  CLK_POST_SHIFT		8
#define  CLK_TRAIL_OVERRIDE		(1 << 7)
#define  CLK_TRAIL(x)			((x) << 0)
#define  CLK_TRAIL_MASK		(0xf << 0)
#define  CLK_TRAIL_SHIFT		0

#define _DPHY_DATA_TIMING_PARAM_0	0x162184
#define _DPHY_DATA_TIMING_PARAM_1	0x6c184
#define DPHY_DATA_TIMING_PARAM(port)	_MMIO_PORT(port,	\
						   _DPHY_DATA_TIMING_PARAM_0,\
						   _DPHY_DATA_TIMING_PARAM_1)
#define _DSI_DATA_TIMING_PARAM_0	0x6B084
#define _DSI_DATA_TIMING_PARAM_1	0x6B884
#define DSI_DATA_TIMING_PARAM(port)	_MMIO_PORT(port,	\
						   _DSI_DATA_TIMING_PARAM_0,\
						   _DSI_DATA_TIMING_PARAM_1)
#define  HS_PREPARE_OVERRIDE		(1 << 31)
#define  HS_PREPARE(x)			((x) << 24)
#define  HS_PREPARE_MASK		(0x7 << 24)
#define  HS_PREPARE_SHIFT		24
#define  HS_ZERO_OVERRIDE		(1 << 23)
#define  HS_ZERO(x)			((x) << 16)
#define  HS_ZERO_MASK			(0xf << 16)
#define  HS_ZERO_SHIFT			16
#define  HS_TRAIL_OVERRIDE		(1 << 15)
#define  HS_TRAIL(x)			((x) << 8)
#define  HS_TRAIL_MASK			(0x7 << 8)
#define  HS_TRAIL_SHIFT		8
#define  HS_EXIT_OVERRIDE		(1 << 7)
#define  HS_EXIT(x)			((x) << 0)
#define  HS_EXIT_MASK			(0x7 << 0)
#define  HS_EXIT_SHIFT			0

#define _DPHY_TA_TIMING_PARAM_0		0x162188
#define _DPHY_TA_TIMING_PARAM_1		0x6c188
#define DPHY_TA_TIMING_PARAM(port)	_MMIO_PORT(port,	\
						   _DPHY_TA_TIMING_PARAM_0,\
						   _DPHY_TA_TIMING_PARAM_1)
#define _DSI_TA_TIMING_PARAM_0		0x6b098
#define _DSI_TA_TIMING_PARAM_1		0x6b898
#define DSI_TA_TIMING_PARAM(port)	_MMIO_PORT(port,	\
						   _DSI_TA_TIMING_PARAM_0,\
						   _DSI_TA_TIMING_PARAM_1)
#define  TA_SURE_OVERRIDE		(1 << 31)
#define  TA_SURE(x)			((x) << 16)
#define  TA_SURE_MASK			(0x1f << 16)
#define  TA_SURE_SHIFT			16
#define  TA_GO_OVERRIDE		(1 << 15)
#define  TA_GO(x)			((x) << 8)
#define  TA_GO_MASK			(0xf << 8)
#define  TA_GO_SHIFT			8
#define  TA_GET_OVERRIDE		(1 << 7)
#define  TA_GET(x)			((x) << 0)
#define  TA_GET_MASK			(0xf << 0)
#define  TA_GET_SHIFT			0

/* DSI transcoder configuration */
#define _DSI_TRANS_FUNC_CONF_0		0x6b030
#define _DSI_TRANS_FUNC_CONF_1		0x6b830
#define DSI_TRANS_FUNC_CONF(tc)		_MMIO_DSI(tc,	\
						  _DSI_TRANS_FUNC_CONF_0,\
						  _DSI_TRANS_FUNC_CONF_1)
#define  OP_MODE_MASK			(0x3 << 28)
#define  OP_MODE_SHIFT			28
#define  CMD_MODE_NO_GATE		(0x0 << 28)
#define  CMD_MODE_TE_GATE		(0x1 << 28)
#define  VIDEO_MODE_SYNC_EVENT		(0x2 << 28)
#define  VIDEO_MODE_SYNC_PULSE		(0x3 << 28)
#define  LINK_READY			(1 << 20)
#define  PIX_FMT_MASK			(0x3 << 16)
#define  PIX_FMT_SHIFT			16
#define  PIX_FMT_RGB565			(0x0 << 16)
#define  PIX_FMT_RGB666_PACKED		(0x1 << 16)
#define  PIX_FMT_RGB666_LOOSE		(0x2 << 16)
#define  PIX_FMT_RGB888			(0x3 << 16)
#define  PIX_FMT_RGB101010		(0x4 << 16)
#define  PIX_FMT_RGB121212		(0x5 << 16)
#define  PIX_FMT_COMPRESSED		(0x6 << 16)
#define  BGR_TRANSMISSION		(1 << 15)
#define  PIX_VIRT_CHAN(x)		((x) << 12)
#define  PIX_VIRT_CHAN_MASK		(0x3 << 12)
#define  PIX_VIRT_CHAN_SHIFT		12
#define  PIX_BUF_THRESHOLD_MASK		(0x3 << 10)
#define  PIX_BUF_THRESHOLD_SHIFT	10
#define  PIX_BUF_THRESHOLD_1_4		(0x0 << 10)
#define  PIX_BUF_THRESHOLD_1_2		(0x1 << 10)
#define  PIX_BUF_THRESHOLD_3_4		(0x2 << 10)
#define  PIX_BUF_THRESHOLD_FULL		(0x3 << 10)
#define  CONTINUOUS_CLK_MASK		(0x3 << 8)
#define  CONTINUOUS_CLK_SHIFT		8
#define  CLK_ENTER_LP_AFTER_DATA	(0x0 << 8)
#define  CLK_HS_OR_LP			(0x2 << 8)
#define  CLK_HS_CONTINUOUS		(0x3 << 8)
#define  LINK_CALIBRATION_MASK		(0x3 << 4)
#define  LINK_CALIBRATION_SHIFT		4
#define  CALIBRATION_DISABLED		(0x0 << 4)
#define  CALIBRATION_ENABLED_INITIAL_ONLY	(0x2 << 4)
#define  CALIBRATION_ENABLED_INITIAL_PERIODIC	(0x3 << 4)
#define  S3D_ORIENTATION_LANDSCAPE	(1 << 1)
#define  EOTP_DISABLED			(1 << 0)

#define _DSI_CMD_RXCTL_0		0x6b0d4
#define _DSI_CMD_RXCTL_1		0x6b8d4
#define DSI_CMD_RXCTL(tc)		_MMIO_DSI(tc,	\
						  _DSI_CMD_RXCTL_0,\
						  _DSI_CMD_RXCTL_1)
#define  READ_UNLOADS_DW		(1 << 16)
#define  RECEIVED_UNASSIGNED_TRIGGER	(1 << 15)
#define  RECEIVED_ACKNOWLEDGE_TRIGGER	(1 << 14)
#define  RECEIVED_TEAR_EFFECT_TRIGGER	(1 << 13)
#define  RECEIVED_RESET_TRIGGER		(1 << 12)
#define  RECEIVED_PAYLOAD_WAS_LOST	(1 << 11)
#define  RECEIVED_CRC_WAS_LOST		(1 << 10)
#define  NUMBER_RX_PLOAD_DW_MASK	(0xff << 0)
#define  NUMBER_RX_PLOAD_DW_SHIFT	0

#define _DSI_CMD_TXCTL_0		0x6b0d0
#define _DSI_CMD_TXCTL_1		0x6b8d0
#define DSI_CMD_TXCTL(tc)		_MMIO_DSI(tc,	\
						  _DSI_CMD_TXCTL_0,\
						  _DSI_CMD_TXCTL_1)
#define  KEEP_LINK_IN_HS		(1 << 24)
#define  FREE_HEADER_CREDIT_MASK	(0x1f << 8)
#define  FREE_HEADER_CREDIT_SHIFT	0x8
#define  FREE_PLOAD_CREDIT_MASK		(0xff << 0)
#define  FREE_PLOAD_CREDIT_SHIFT	0
#define  MAX_HEADER_CREDIT		0x10
#define  MAX_PLOAD_CREDIT		0x40

#define _DSI_CMD_TXHDR_0		0x6b100
#define _DSI_CMD_TXHDR_1		0x6b900
#define DSI_CMD_TXHDR(tc)		_MMIO_DSI(tc,	\
						  _DSI_CMD_TXHDR_0,\
						  _DSI_CMD_TXHDR_1)
#define  PAYLOAD_PRESENT		(1 << 31)
#define  LP_DATA_TRANSFER		(1 << 30)
#define  VBLANK_FENCE			(1 << 29)
#define  PARAM_WC_MASK			(0xffff << 8)
#define  PARAM_WC_LOWER_SHIFT		8
#define  PARAM_WC_UPPER_SHIFT		16
#define  VC_MASK			(0x3 << 6)
#define  VC_SHIFT			6
#define  DT_MASK			(0x3f << 0)
#define  DT_SHIFT			0

#define _DSI_CMD_TXPYLD_0		0x6b104
#define _DSI_CMD_TXPYLD_1		0x6b904
#define DSI_CMD_TXPYLD(tc)		_MMIO_DSI(tc,	\
						  _DSI_CMD_TXPYLD_0,\
						  _DSI_CMD_TXPYLD_1)

#define _DSI_LP_MSG_0			0x6b0d8
#define _DSI_LP_MSG_1			0x6b8d8
#define DSI_LP_MSG(tc)			_MMIO_DSI(tc,	\
						  _DSI_LP_MSG_0,\
						  _DSI_LP_MSG_1)
#define  LPTX_IN_PROGRESS		(1 << 17)
#define  LINK_IN_ULPS			(1 << 16)
#define  LINK_ULPS_TYPE_LP11		(1 << 8)
#define  LINK_ENTER_ULPS		(1 << 0)

/* DSI timeout registers */
#define _DSI_HSTX_TO_0			0x6b044
#define _DSI_HSTX_TO_1			0x6b844
#define DSI_HSTX_TO(tc)			_MMIO_DSI(tc,	\
						  _DSI_HSTX_TO_0,\
						  _DSI_HSTX_TO_1)
#define  HSTX_TIMEOUT_VALUE_MASK	(0xffff << 16)
#define  HSTX_TIMEOUT_VALUE_SHIFT	16
#define  HSTX_TIMEOUT_VALUE(x)		((x) << 16)
#define  HSTX_TIMED_OUT			(1 << 0)

#define _DSI_LPRX_HOST_TO_0		0x6b048
#define _DSI_LPRX_HOST_TO_1		0x6b848
#define DSI_LPRX_HOST_TO(tc)		_MMIO_DSI(tc,	\
						  _DSI_LPRX_HOST_TO_0,\
						  _DSI_LPRX_HOST_TO_1)
#define  LPRX_TIMED_OUT			(1 << 16)
#define  LPRX_TIMEOUT_VALUE_MASK	(0xffff << 0)
#define  LPRX_TIMEOUT_VALUE_SHIFT	0
#define  LPRX_TIMEOUT_VALUE(x)		((x) << 0)

#define _DSI_PWAIT_TO_0			0x6b040
#define _DSI_PWAIT_TO_1			0x6b840
#define DSI_PWAIT_TO(tc)		_MMIO_DSI(tc,	\
						  _DSI_PWAIT_TO_0,\
						  _DSI_PWAIT_TO_1)
#define  PRESET_TIMEOUT_VALUE_MASK	(0xffff << 16)
#define  PRESET_TIMEOUT_VALUE_SHIFT	16
#define  PRESET_TIMEOUT_VALUE(x)	((x) << 16)
#define  PRESPONSE_TIMEOUT_VALUE_MASK	(0xffff << 0)
#define  PRESPONSE_TIMEOUT_VALUE_SHIFT	0
#define  PRESPONSE_TIMEOUT_VALUE(x)	((x) << 0)

#define _DSI_TA_TO_0			0x6b04c
#define _DSI_TA_TO_1			0x6b84c
#define DSI_TA_TO(tc)			_MMIO_DSI(tc,	\
						  _DSI_TA_TO_0,\
						  _DSI_TA_TO_1)
#define  TA_TIMED_OUT			(1 << 16)
#define  TA_TIMEOUT_VALUE_MASK		(0xffff << 0)
#define  TA_TIMEOUT_VALUE_SHIFT		0
#define  TA_TIMEOUT_VALUE(x)		((x) << 0)

/* bits 31:0 */
#define _MIPIA_DBI_BW_CTRL		(dev_priv->mipi_mmio_base + 0xb084)
#define _MIPIC_DBI_BW_CTRL		(dev_priv->mipi_mmio_base + 0xb884)
#define MIPI_DBI_BW_CTRL(port)		_MMIO_MIPI(port, _MIPIA_DBI_BW_CTRL, _MIPIC_DBI_BW_CTRL)

#define _MIPIA_CLK_LANE_SWITCH_TIME_CNT		(dev_priv->mipi_mmio_base + 0xb088)
#define _MIPIC_CLK_LANE_SWITCH_TIME_CNT		(dev_priv->mipi_mmio_base + 0xb888)
#define MIPI_CLK_LANE_SWITCH_TIME_CNT(port)	_MMIO_MIPI(port, _MIPIA_CLK_LANE_SWITCH_TIME_CNT, _MIPIC_CLK_LANE_SWITCH_TIME_CNT)
#define  LP_HS_SSW_CNT_SHIFT				16
#define  LP_HS_SSW_CNT_MASK				(0xffff << 16)
#define  HS_LP_PWR_SW_CNT_SHIFT				0
#define  HS_LP_PWR_SW_CNT_MASK				(0xffff << 0)

#define _MIPIA_STOP_STATE_STALL		(dev_priv->mipi_mmio_base + 0xb08c)
#define _MIPIC_STOP_STATE_STALL		(dev_priv->mipi_mmio_base + 0xb88c)
#define MIPI_STOP_STATE_STALL(port)	_MMIO_MIPI(port, _MIPIA_STOP_STATE_STALL, _MIPIC_STOP_STATE_STALL)
#define  STOP_STATE_STALL_COUNTER_SHIFT			0
#define  STOP_STATE_STALL_COUNTER_MASK			(0xff << 0)

#define _MIPIA_INTR_STAT_REG_1		(dev_priv->mipi_mmio_base + 0xb090)
#define _MIPIC_INTR_STAT_REG_1		(dev_priv->mipi_mmio_base + 0xb890)
#define MIPI_INTR_STAT_REG_1(port)	_MMIO_MIPI(port, _MIPIA_INTR_STAT_REG_1, _MIPIC_INTR_STAT_REG_1)
#define _MIPIA_INTR_EN_REG_1		(dev_priv->mipi_mmio_base + 0xb094)
#define _MIPIC_INTR_EN_REG_1		(dev_priv->mipi_mmio_base + 0xb894)
#define MIPI_INTR_EN_REG_1(port)	_MMIO_MIPI(port, _MIPIA_INTR_EN_REG_1, _MIPIC_INTR_EN_REG_1)
#define  RX_CONTENTION_DETECTED				(1 << 0)

/* XXX: only pipe A ?!? */
#define MIPIA_DBI_TYPEC_CTRL		(dev_priv->mipi_mmio_base + 0xb100)
#define  DBI_TYPEC_ENABLE				(1 << 31)
#define  DBI_TYPEC_WIP					(1 << 30)
#define  DBI_TYPEC_OPTION_SHIFT				28
#define  DBI_TYPEC_OPTION_MASK				(3 << 28)
#define  DBI_TYPEC_FREQ_SHIFT				24
#define  DBI_TYPEC_FREQ_MASK				(0xf << 24)
#define  DBI_TYPEC_OVERRIDE				(1 << 8)
#define  DBI_TYPEC_OVERRIDE_COUNTER_SHIFT		0
#define  DBI_TYPEC_OVERRIDE_COUNTER_MASK		(0xff << 0)


/* MIPI adapter registers */

#define _MIPIA_CTRL			(dev_priv->mipi_mmio_base + 0xb104)
#define _MIPIC_CTRL			(dev_priv->mipi_mmio_base + 0xb904)
#define MIPI_CTRL(port)			_MMIO_MIPI(port, _MIPIA_CTRL, _MIPIC_CTRL)
#define  ESCAPE_CLOCK_DIVIDER_SHIFT			5 /* A only */
#define  ESCAPE_CLOCK_DIVIDER_MASK			(3 << 5)
#define  ESCAPE_CLOCK_DIVIDER_1				(0 << 5)
#define  ESCAPE_CLOCK_DIVIDER_2				(1 << 5)
#define  ESCAPE_CLOCK_DIVIDER_4				(2 << 5)
#define  READ_REQUEST_PRIORITY_SHIFT			3
#define  READ_REQUEST_PRIORITY_MASK			(3 << 3)
#define  READ_REQUEST_PRIORITY_LOW			(0 << 3)
#define  READ_REQUEST_PRIORITY_HIGH			(3 << 3)
#define  RGB_FLIP_TO_BGR				(1 << 2)

#define  BXT_PIPE_SELECT_SHIFT				7
#define  BXT_PIPE_SELECT_MASK				(7 << 7)
#define  BXT_PIPE_SELECT(pipe)				((pipe) << 7)
#define  GLK_PHY_STATUS_PORT_READY			(1 << 31) /* RO */
#define  GLK_ULPS_NOT_ACTIVE				(1 << 30) /* RO */
#define  GLK_MIPIIO_RESET_RELEASED			(1 << 28)
#define  GLK_CLOCK_LANE_STOP_STATE			(1 << 27) /* RO */
#define  GLK_DATA_LANE_STOP_STATE			(1 << 26) /* RO */
#define  GLK_LP_WAKE					(1 << 22)
#define  GLK_LP11_LOW_PWR_MODE				(1 << 21)
#define  GLK_LP00_LOW_PWR_MODE				(1 << 20)
#define  GLK_FIREWALL_ENABLE				(1 << 16)
#define  BXT_PIXEL_OVERLAP_CNT_MASK			(0xf << 10)
#define  BXT_PIXEL_OVERLAP_CNT_SHIFT			10
#define  BXT_DSC_ENABLE					(1 << 3)
#define  BXT_RGB_FLIP					(1 << 2)
#define  GLK_MIPIIO_PORT_POWERED			(1 << 1) /* RO */
#define  GLK_MIPIIO_ENABLE				(1 << 0)

#define _MIPIA_DATA_ADDRESS		(dev_priv->mipi_mmio_base + 0xb108)
#define _MIPIC_DATA_ADDRESS		(dev_priv->mipi_mmio_base + 0xb908)
#define MIPI_DATA_ADDRESS(port)		_MMIO_MIPI(port, _MIPIA_DATA_ADDRESS, _MIPIC_DATA_ADDRESS)
#define  DATA_MEM_ADDRESS_SHIFT				5
#define  DATA_MEM_ADDRESS_MASK				(0x7ffffff << 5)
#define  DATA_VALID					(1 << 0)

#define _MIPIA_DATA_LENGTH		(dev_priv->mipi_mmio_base + 0xb10c)
#define _MIPIC_DATA_LENGTH		(dev_priv->mipi_mmio_base + 0xb90c)
#define MIPI_DATA_LENGTH(port)		_MMIO_MIPI(port, _MIPIA_DATA_LENGTH, _MIPIC_DATA_LENGTH)
#define  DATA_LENGTH_SHIFT				0
#define  DATA_LENGTH_MASK				(0xfffff << 0)

#define _MIPIA_COMMAND_ADDRESS		(dev_priv->mipi_mmio_base + 0xb110)
#define _MIPIC_COMMAND_ADDRESS		(dev_priv->mipi_mmio_base + 0xb910)
#define MIPI_COMMAND_ADDRESS(port)	_MMIO_MIPI(port, _MIPIA_COMMAND_ADDRESS, _MIPIC_COMMAND_ADDRESS)
#define  COMMAND_MEM_ADDRESS_SHIFT			5
#define  COMMAND_MEM_ADDRESS_MASK			(0x7ffffff << 5)
#define  AUTO_PWG_ENABLE				(1 << 2)
#define  MEMORY_WRITE_DATA_FROM_PIPE_RENDERING		(1 << 1)
#define  COMMAND_VALID					(1 << 0)

#define _MIPIA_COMMAND_LENGTH		(dev_priv->mipi_mmio_base + 0xb114)
#define _MIPIC_COMMAND_LENGTH		(dev_priv->mipi_mmio_base + 0xb914)
#define MIPI_COMMAND_LENGTH(port)	_MMIO_MIPI(port, _MIPIA_COMMAND_LENGTH, _MIPIC_COMMAND_LENGTH)
#define  COMMAND_LENGTH_SHIFT(n)			(8 * (n)) /* n: 0...3 */
#define  COMMAND_LENGTH_MASK(n)				(0xff << (8 * (n)))

#define _MIPIA_READ_DATA_RETURN0	(dev_priv->mipi_mmio_base + 0xb118)
#define _MIPIC_READ_DATA_RETURN0	(dev_priv->mipi_mmio_base + 0xb918)
#define MIPI_READ_DATA_RETURN(port, n) _MMIO(_MIPI(port, _MIPIA_READ_DATA_RETURN0, _MIPIC_READ_DATA_RETURN0) + 4 * (n)) /* n: 0...7 */

#define _MIPIA_READ_DATA_VALID		(dev_priv->mipi_mmio_base + 0xb138)
#define _MIPIC_READ_DATA_VALID		(dev_priv->mipi_mmio_base + 0xb938)
#define MIPI_READ_DATA_VALID(port)	_MMIO_MIPI(port, _MIPIA_READ_DATA_VALID, _MIPIC_READ_DATA_VALID)
#define  READ_DATA_VALID(n)				(1 << (n))

/* MOCS (Memory Object Control State) registers */
#define GEN9_LNCFCMOCS(i)	_MMIO(0xb020 + (i) * 4)	/* L3 Cache Control */

#define GEN9_GFX_MOCS(i)	_MMIO(0xc800 + (i) * 4)	/* Graphics MOCS registers */
#define GEN9_MFX0_MOCS(i)	_MMIO(0xc900 + (i) * 4)	/* Media 0 MOCS registers */
#define GEN9_MFX1_MOCS(i)	_MMIO(0xca00 + (i) * 4)	/* Media 1 MOCS registers */
#define GEN9_VEBOX_MOCS(i)	_MMIO(0xcb00 + (i) * 4)	/* Video MOCS registers */
#define GEN9_BLT_MOCS(i)	_MMIO(0xcc00 + (i) * 4)	/* Blitter MOCS registers */
/* Media decoder 2 MOCS registers */
#define GEN11_MFX2_MOCS(i)	_MMIO(0x10000 + (i) * 4)

#define GEN10_SCRATCH_LNCF2		_MMIO(0xb0a0)
#define   PMFLUSHDONE_LNICRSDROP	(1 << 20)
#define   PMFLUSH_GAPL3UNBLOCK		(1 << 21)
#define   PMFLUSHDONE_LNEBLK		(1 << 22)

/* gamt regs */
#define GEN8_L3_LRA_1_GPGPU _MMIO(0x4dd4)
#define   GEN8_L3_LRA_1_GPGPU_DEFAULT_VALUE_BDW  0x67F1427F /* max/min for LRA1/2 */
#define   GEN8_L3_LRA_1_GPGPU_DEFAULT_VALUE_CHV  0x5FF101FF /* max/min for LRA1/2 */
#define   GEN9_L3_LRA_1_GPGPU_DEFAULT_VALUE_SKL  0x67F1427F /*    "        " */
#define   GEN9_L3_LRA_1_GPGPU_DEFAULT_VALUE_BXT  0x5FF101FF /*    "        " */

#define MMCD_MISC_CTRL		_MMIO(0x4ddc) /* skl+ */
#define  MMCD_PCLA		(1 << 31)
#define  MMCD_HOTSPOT_EN	(1 << 27)

#define _ICL_PHY_MISC_A		0x64C00
#define _ICL_PHY_MISC_B		0x64C04
#define ICL_PHY_MISC(port)	_MMIO_PORT(port, _ICL_PHY_MISC_A, \
						 _ICL_PHY_MISC_B)
#define  ICL_PHY_MISC_DE_IO_COMP_PWR_DOWN	(1 << 23)

/* Icelake Display Stream Compression Registers */
#define DSCA_PICTURE_PARAMETER_SET_0		_MMIO(0x6B200)
#define DSCC_PICTURE_PARAMETER_SET_0		_MMIO(0x6BA00)
#define _ICL_DSC0_PICTURE_PARAMETER_SET_0_PB	0x78270
#define _ICL_DSC1_PICTURE_PARAMETER_SET_0_PB	0x78370
#define _ICL_DSC0_PICTURE_PARAMETER_SET_0_PC	0x78470
#define _ICL_DSC1_PICTURE_PARAMETER_SET_0_PC	0x78570
#define ICL_DSC0_PICTURE_PARAMETER_SET_0(pipe)	_MMIO_PIPE((pipe) - PIPE_B, \
							   _ICL_DSC0_PICTURE_PARAMETER_SET_0_PB, \
							   _ICL_DSC0_PICTURE_PARAMETER_SET_0_PC)
#define ICL_DSC1_PICTURE_PARAMETER_SET_0(pipe)	_MMIO_PIPE((pipe) - PIPE_B, \
							   _ICL_DSC1_PICTURE_PARAMETER_SET_0_PB, \
							   _ICL_DSC1_PICTURE_PARAMETER_SET_0_PC)
#define  DSC_VBR_ENABLE			(1 << 19)
#define  DSC_422_ENABLE			(1 << 18)
#define  DSC_COLOR_SPACE_CONVERSION	(1 << 17)
#define  DSC_BLOCK_PREDICTION		(1 << 16)
#define  DSC_LINE_BUF_DEPTH_SHIFT	12
#define  DSC_BPC_SHIFT			8
#define  DSC_VER_MIN_SHIFT		4
#define  DSC_VER_MAJ			(0x1 << 0)

#define DSCA_PICTURE_PARAMETER_SET_1		_MMIO(0x6B204)
#define DSCC_PICTURE_PARAMETER_SET_1		_MMIO(0x6BA04)
#define _ICL_DSC0_PICTURE_PARAMETER_SET_1_PB	0x78274
#define _ICL_DSC1_PICTURE_PARAMETER_SET_1_PB	0x78374
#define _ICL_DSC0_PICTURE_PARAMETER_SET_1_PC	0x78474
#define _ICL_DSC1_PICTURE_PARAMETER_SET_1_PC	0x78574
#define ICL_DSC0_PICTURE_PARAMETER_SET_1(pipe)	_MMIO_PIPE((pipe) - PIPE_B, \
							   _ICL_DSC0_PICTURE_PARAMETER_SET_1_PB, \
							   _ICL_DSC0_PICTURE_PARAMETER_SET_1_PC)
#define ICL_DSC1_PICTURE_PARAMETER_SET_1(pipe)	_MMIO_PIPE((pipe) - PIPE_B, \
							   _ICL_DSC1_PICTURE_PARAMETER_SET_1_PB, \
							   _ICL_DSC1_PICTURE_PARAMETER_SET_1_PC)
#define  DSC_BPP(bpp)				((bpp) << 0)

#define DSCA_PICTURE_PARAMETER_SET_2		_MMIO(0x6B208)
#define DSCC_PICTURE_PARAMETER_SET_2		_MMIO(0x6BA08)
#define _ICL_DSC0_PICTURE_PARAMETER_SET_2_PB	0x78278
#define _ICL_DSC1_PICTURE_PARAMETER_SET_2_PB	0x78378
#define _ICL_DSC0_PICTURE_PARAMETER_SET_2_PC	0x78478
#define _ICL_DSC1_PICTURE_PARAMETER_SET_2_PC	0x78578
#define ICL_DSC0_PICTURE_PARAMETER_SET_2(pipe)	_MMIO_PIPE((pipe) - PIPE_B, \
							   _ICL_DSC0_PICTURE_PARAMETER_SET_2_PB, \
							   _ICL_DSC0_PICTURE_PARAMETER_SET_2_PC)
#define ICL_DSC1_PICTURE_PARAMETER_SET_2(pipe)	_MMIO_PIPE((pipe) - PIPE_B, \
					    _ICL_DSC1_PICTURE_PARAMETER_SET_2_PB, \
					    _ICL_DSC1_PICTURE_PARAMETER_SET_2_PC)
#define  DSC_PIC_WIDTH(pic_width)	((pic_width) << 16)
#define  DSC_PIC_HEIGHT(pic_height)	((pic_height) << 0)

#define DSCA_PICTURE_PARAMETER_SET_3		_MMIO(0x6B20C)
#define DSCC_PICTURE_PARAMETER_SET_3		_MMIO(0x6BA0C)
#define _ICL_DSC0_PICTURE_PARAMETER_SET_3_PB	0x7827C
#define _ICL_DSC1_PICTURE_PARAMETER_SET_3_PB	0x7837C
#define _ICL_DSC0_PICTURE_PARAMETER_SET_3_PC	0x7847C
#define _ICL_DSC1_PICTURE_PARAMETER_SET_3_PC	0x7857C
#define ICL_DSC0_PICTURE_PARAMETER_SET_3(pipe)	_MMIO_PIPE((pipe) - PIPE_B, \
							   _ICL_DSC0_PICTURE_PARAMETER_SET_3_PB, \
							   _ICL_DSC0_PICTURE_PARAMETER_SET_3_PC)
#define ICL_DSC1_PICTURE_PARAMETER_SET_3(pipe)	_MMIO_PIPE((pipe) - PIPE_B, \
							   _ICL_DSC1_PICTURE_PARAMETER_SET_3_PB, \
							   _ICL_DSC1_PICTURE_PARAMETER_SET_3_PC)
#define  DSC_SLICE_WIDTH(slice_width)   ((slice_width) << 16)
#define  DSC_SLICE_HEIGHT(slice_height) ((slice_height) << 0)

#define DSCA_PICTURE_PARAMETER_SET_4		_MMIO(0x6B210)
#define DSCC_PICTURE_PARAMETER_SET_4		_MMIO(0x6BA10)
#define _ICL_DSC0_PICTURE_PARAMETER_SET_4_PB	0x78280
#define _ICL_DSC1_PICTURE_PARAMETER_SET_4_PB	0x78380
#define _ICL_DSC0_PICTURE_PARAMETER_SET_4_PC	0x78480
#define _ICL_DSC1_PICTURE_PARAMETER_SET_4_PC	0x78580
#define ICL_DSC0_PICTURE_PARAMETER_SET_4(pipe)	_MMIO_PIPE((pipe) - PIPE_B, \
							   _ICL_DSC0_PICTURE_PARAMETER_SET_4_PB, \
							   _ICL_DSC0_PICTURE_PARAMETER_SET_4_PC)
#define ICL_DSC1_PICTURE_PARAMETER_SET_4(pipe)	_MMIO_PIPE((pipe) - PIPE_B, \
							   _ICL_DSC1_PICTURE_PARAMETER_SET_4_PB, \
							   _ICL_DSC1_PICTURE_PARAMETER_SET_4_PC)
#define  DSC_INITIAL_DEC_DELAY(dec_delay)       ((dec_delay) << 16)
#define  DSC_INITIAL_XMIT_DELAY(xmit_delay)     ((xmit_delay) << 0)

#define DSCA_PICTURE_PARAMETER_SET_5		_MMIO(0x6B214)
#define DSCC_PICTURE_PARAMETER_SET_5		_MMIO(0x6BA14)
#define _ICL_DSC0_PICTURE_PARAMETER_SET_5_PB	0x78284
#define _ICL_DSC1_PICTURE_PARAMETER_SET_5_PB	0x78384
#define _ICL_DSC0_PICTURE_PARAMETER_SET_5_PC	0x78484
#define _ICL_DSC1_PICTURE_PARAMETER_SET_5_PC	0x78584
#define ICL_DSC0_PICTURE_PARAMETER_SET_5(pipe)	_MMIO_PIPE((pipe) - PIPE_B, \
							   _ICL_DSC0_PICTURE_PARAMETER_SET_5_PB, \
							   _ICL_DSC0_PICTURE_PARAMETER_SET_5_PC)
#define ICL_DSC1_PICTURE_PARAMETER_SET_5(pipe)	_MMIO_PIPE((pipe) - PIPE_B, \
							   _ICL_DSC1_PICTURE_PARAMETER_SET_5_PB, \
							   _ICL_DSC1_PICTURE_PARAMETER_SET_5_PC)
#define  DSC_SCALE_DEC_INT(scale_dec)	((scale_dec) << 16)
#define  DSC_SCALE_INC_INT(scale_inc)		((scale_inc) << 0)

#define DSCA_PICTURE_PARAMETER_SET_6		_MMIO(0x6B218)
#define DSCC_PICTURE_PARAMETER_SET_6		_MMIO(0x6BA18)
#define _ICL_DSC0_PICTURE_PARAMETER_SET_6_PB	0x78288
#define _ICL_DSC1_PICTURE_PARAMETER_SET_6_PB	0x78388
#define _ICL_DSC0_PICTURE_PARAMETER_SET_6_PC	0x78488
#define _ICL_DSC1_PICTURE_PARAMETER_SET_6_PC	0x78588
#define ICL_DSC0_PICTURE_PARAMETER_SET_6(pipe)	_MMIO_PIPE((pipe) - PIPE_B, \
							   _ICL_DSC0_PICTURE_PARAMETER_SET_6_PB, \
							   _ICL_DSC0_PICTURE_PARAMETER_SET_6_PC)
#define ICL_DSC1_PICTURE_PARAMETER_SET_6(pipe)	_MMIO_PIPE((pipe) - PIPE_B, \
							   _ICL_DSC1_PICTURE_PARAMETER_SET_6_PB, \
							   _ICL_DSC1_PICTURE_PARAMETER_SET_6_PC)
#define  DSC_FLATNESS_MAX_QP(max_qp)		((max_qp) << 24)
#define  DSC_FLATNESS_MIN_QP(min_qp)		((min_qp) << 16)
#define  DSC_FIRST_LINE_BPG_OFFSET(offset)	((offset) << 8)
#define  DSC_INITIAL_SCALE_VALUE(value)		((value) << 0)

#define DSCA_PICTURE_PARAMETER_SET_7		_MMIO(0x6B21C)
#define DSCC_PICTURE_PARAMETER_SET_7		_MMIO(0x6BA1C)
#define _ICL_DSC0_PICTURE_PARAMETER_SET_7_PB	0x7828C
#define _ICL_DSC1_PICTURE_PARAMETER_SET_7_PB	0x7838C
#define _ICL_DSC0_PICTURE_PARAMETER_SET_7_PC	0x7848C
#define _ICL_DSC1_PICTURE_PARAMETER_SET_7_PC	0x7858C
#define ICL_DSC0_PICTURE_PARAMETER_SET_7(pipe)	_MMIO_PIPE((pipe) - PIPE_B, \
							    _ICL_DSC0_PICTURE_PARAMETER_SET_7_PB, \
							    _ICL_DSC0_PICTURE_PARAMETER_SET_7_PC)
#define ICL_DSC1_PICTURE_PARAMETER_SET_7(pipe)	_MMIO_PIPE((pipe) - PIPE_B, \
							    _ICL_DSC1_PICTURE_PARAMETER_SET_7_PB, \
							    _ICL_DSC1_PICTURE_PARAMETER_SET_7_PC)
#define  DSC_NFL_BPG_OFFSET(bpg_offset)		((bpg_offset) << 16)
#define  DSC_SLICE_BPG_OFFSET(bpg_offset)	((bpg_offset) << 0)

#define DSCA_PICTURE_PARAMETER_SET_8		_MMIO(0x6B220)
#define DSCC_PICTURE_PARAMETER_SET_8		_MMIO(0x6BA20)
#define _ICL_DSC0_PICTURE_PARAMETER_SET_8_PB	0x78290
#define _ICL_DSC1_PICTURE_PARAMETER_SET_8_PB	0x78390
#define _ICL_DSC0_PICTURE_PARAMETER_SET_8_PC	0x78490
#define _ICL_DSC1_PICTURE_PARAMETER_SET_8_PC	0x78590
#define ICL_DSC0_PICTURE_PARAMETER_SET_8(pipe)	_MMIO_PIPE((pipe) - PIPE_B, \
							   _ICL_DSC0_PICTURE_PARAMETER_SET_8_PB, \
							   _ICL_DSC0_PICTURE_PARAMETER_SET_8_PC)
#define ICL_DSC1_PICTURE_PARAMETER_SET_8(pipe)	_MMIO_PIPE((pipe) - PIPE_B, \
							   _ICL_DSC1_PICTURE_PARAMETER_SET_8_PB, \
							   _ICL_DSC1_PICTURE_PARAMETER_SET_8_PC)
#define  DSC_INITIAL_OFFSET(initial_offset)		((initial_offset) << 16)
#define  DSC_FINAL_OFFSET(final_offset)			((final_offset) << 0)

#define DSCA_PICTURE_PARAMETER_SET_9		_MMIO(0x6B224)
#define DSCC_PICTURE_PARAMETER_SET_9		_MMIO(0x6BA24)
#define _ICL_DSC0_PICTURE_PARAMETER_SET_9_PB	0x78294
#define _ICL_DSC1_PICTURE_PARAMETER_SET_9_PB	0x78394
#define _ICL_DSC0_PICTURE_PARAMETER_SET_9_PC	0x78494
#define _ICL_DSC1_PICTURE_PARAMETER_SET_9_PC	0x78594
#define ICL_DSC0_PICTURE_PARAMETER_SET_9(pipe)	_MMIO_PIPE((pipe) - PIPE_B, \
							   _ICL_DSC0_PICTURE_PARAMETER_SET_9_PB, \
							   _ICL_DSC0_PICTURE_PARAMETER_SET_9_PC)
#define ICL_DSC1_PICTURE_PARAMETER_SET_9(pipe)	_MMIO_PIPE((pipe) - PIPE_B, \
							   _ICL_DSC1_PICTURE_PARAMETER_SET_9_PB, \
							   _ICL_DSC1_PICTURE_PARAMETER_SET_9_PC)
#define  DSC_RC_EDGE_FACTOR(rc_edge_fact)	((rc_edge_fact) << 16)
#define  DSC_RC_MODEL_SIZE(rc_model_size)	((rc_model_size) << 0)

#define DSCA_PICTURE_PARAMETER_SET_10		_MMIO(0x6B228)
#define DSCC_PICTURE_PARAMETER_SET_10		_MMIO(0x6BA28)
#define _ICL_DSC0_PICTURE_PARAMETER_SET_10_PB	0x78298
#define _ICL_DSC1_PICTURE_PARAMETER_SET_10_PB	0x78398
#define _ICL_DSC0_PICTURE_PARAMETER_SET_10_PC	0x78498
#define _ICL_DSC1_PICTURE_PARAMETER_SET_10_PC	0x78598
#define ICL_DSC0_PICTURE_PARAMETER_SET_10(pipe)	_MMIO_PIPE((pipe) - PIPE_B, \
							   _ICL_DSC0_PICTURE_PARAMETER_SET_10_PB, \
							   _ICL_DSC0_PICTURE_PARAMETER_SET_10_PC)
#define ICL_DSC1_PICTURE_PARAMETER_SET_10(pipe)	_MMIO_PIPE((pipe) - PIPE_B, \
							   _ICL_DSC1_PICTURE_PARAMETER_SET_10_PB, \
							   _ICL_DSC1_PICTURE_PARAMETER_SET_10_PC)
#define  DSC_RC_TARGET_OFF_LOW(rc_tgt_off_low)		((rc_tgt_off_low) << 20)
#define  DSC_RC_TARGET_OFF_HIGH(rc_tgt_off_high)	((rc_tgt_off_high) << 16)
#define  DSC_RC_QUANT_INC_LIMIT1(lim)			((lim) << 8)
#define  DSC_RC_QUANT_INC_LIMIT0(lim)			((lim) << 0)

#define DSCA_PICTURE_PARAMETER_SET_11		_MMIO(0x6B22C)
#define DSCC_PICTURE_PARAMETER_SET_11		_MMIO(0x6BA2C)
#define _ICL_DSC0_PICTURE_PARAMETER_SET_11_PB	0x7829C
#define _ICL_DSC1_PICTURE_PARAMETER_SET_11_PB	0x7839C
#define _ICL_DSC0_PICTURE_PARAMETER_SET_11_PC	0x7849C
#define _ICL_DSC1_PICTURE_PARAMETER_SET_11_PC	0x7859C
#define ICL_DSC0_PICTURE_PARAMETER_SET_11(pipe)	_MMIO_PIPE((pipe) - PIPE_B, \
							   _ICL_DSC0_PICTURE_PARAMETER_SET_11_PB, \
							   _ICL_DSC0_PICTURE_PARAMETER_SET_11_PC)
#define ICL_DSC1_PICTURE_PARAMETER_SET_11(pipe)	_MMIO_PIPE((pipe) - PIPE_B, \
							   _ICL_DSC1_PICTURE_PARAMETER_SET_11_PB, \
							   _ICL_DSC1_PICTURE_PARAMETER_SET_11_PC)

#define DSCA_PICTURE_PARAMETER_SET_12		_MMIO(0x6B260)
#define DSCC_PICTURE_PARAMETER_SET_12		_MMIO(0x6BA60)
#define _ICL_DSC0_PICTURE_PARAMETER_SET_12_PB	0x782A0
#define _ICL_DSC1_PICTURE_PARAMETER_SET_12_PB	0x783A0
#define _ICL_DSC0_PICTURE_PARAMETER_SET_12_PC	0x784A0
#define _ICL_DSC1_PICTURE_PARAMETER_SET_12_PC	0x785A0
#define ICL_DSC0_PICTURE_PARAMETER_SET_12(pipe)	_MMIO_PIPE((pipe) - PIPE_B, \
							   _ICL_DSC0_PICTURE_PARAMETER_SET_12_PB, \
							   _ICL_DSC0_PICTURE_PARAMETER_SET_12_PC)
#define ICL_DSC1_PICTURE_PARAMETER_SET_12(pipe)	_MMIO_PIPE((pipe) - PIPE_B, \
							   _ICL_DSC1_PICTURE_PARAMETER_SET_12_PB, \
							   _ICL_DSC1_PICTURE_PARAMETER_SET_12_PC)

#define DSCA_PICTURE_PARAMETER_SET_13		_MMIO(0x6B264)
#define DSCC_PICTURE_PARAMETER_SET_13		_MMIO(0x6BA64)
#define _ICL_DSC0_PICTURE_PARAMETER_SET_13_PB	0x782A4
#define _ICL_DSC1_PICTURE_PARAMETER_SET_13_PB	0x783A4
#define _ICL_DSC0_PICTURE_PARAMETER_SET_13_PC	0x784A4
#define _ICL_DSC1_PICTURE_PARAMETER_SET_13_PC	0x785A4
#define ICL_DSC0_PICTURE_PARAMETER_SET_13(pipe)	_MMIO_PIPE((pipe) - PIPE_B, \
							   _ICL_DSC0_PICTURE_PARAMETER_SET_13_PB, \
							   _ICL_DSC0_PICTURE_PARAMETER_SET_13_PC)
#define ICL_DSC1_PICTURE_PARAMETER_SET_13(pipe)	_MMIO_PIPE((pipe) - PIPE_B, \
							   _ICL_DSC1_PICTURE_PARAMETER_SET_13_PB, \
							   _ICL_DSC1_PICTURE_PARAMETER_SET_13_PC)

#define DSCA_PICTURE_PARAMETER_SET_14		_MMIO(0x6B268)
#define DSCC_PICTURE_PARAMETER_SET_14		_MMIO(0x6BA68)
#define _ICL_DSC0_PICTURE_PARAMETER_SET_14_PB	0x782A8
#define _ICL_DSC1_PICTURE_PARAMETER_SET_14_PB	0x783A8
#define _ICL_DSC0_PICTURE_PARAMETER_SET_14_PC	0x784A8
#define _ICL_DSC1_PICTURE_PARAMETER_SET_14_PC	0x785A8
#define ICL_DSC0_PICTURE_PARAMETER_SET_14(pipe)	_MMIO_PIPE((pipe) - PIPE_B, \
							   _ICL_DSC0_PICTURE_PARAMETER_SET_14_PB, \
							   _ICL_DSC0_PICTURE_PARAMETER_SET_14_PC)
#define ICL_DSC1_PICTURE_PARAMETER_SET_14(pipe)	_MMIO_PIPE((pipe) - PIPE_B, \
							   _ICL_DSC1_PICTURE_PARAMETER_SET_14_PB, \
							   _ICL_DSC1_PICTURE_PARAMETER_SET_14_PC)

#define DSCA_PICTURE_PARAMETER_SET_15		_MMIO(0x6B26C)
#define DSCC_PICTURE_PARAMETER_SET_15		_MMIO(0x6BA6C)
#define _ICL_DSC0_PICTURE_PARAMETER_SET_15_PB	0x782AC
#define _ICL_DSC1_PICTURE_PARAMETER_SET_15_PB	0x783AC
#define _ICL_DSC0_PICTURE_PARAMETER_SET_15_PC	0x784AC
#define _ICL_DSC1_PICTURE_PARAMETER_SET_15_PC	0x785AC
#define ICL_DSC0_PICTURE_PARAMETER_SET_15(pipe)	_MMIO_PIPE((pipe) - PIPE_B, \
							   _ICL_DSC0_PICTURE_PARAMETER_SET_15_PB, \
							   _ICL_DSC0_PICTURE_PARAMETER_SET_15_PC)
#define ICL_DSC1_PICTURE_PARAMETER_SET_15(pipe)	_MMIO_PIPE((pipe) - PIPE_B, \
							   _ICL_DSC1_PICTURE_PARAMETER_SET_15_PB, \
							   _ICL_DSC1_PICTURE_PARAMETER_SET_15_PC)

#define DSCA_PICTURE_PARAMETER_SET_16		_MMIO(0x6B270)
#define DSCC_PICTURE_PARAMETER_SET_16		_MMIO(0x6BA70)
#define _ICL_DSC0_PICTURE_PARAMETER_SET_16_PB	0x782B0
#define _ICL_DSC1_PICTURE_PARAMETER_SET_16_PB	0x783B0
#define _ICL_DSC0_PICTURE_PARAMETER_SET_16_PC	0x784B0
#define _ICL_DSC1_PICTURE_PARAMETER_SET_16_PC	0x785B0
#define ICL_DSC0_PICTURE_PARAMETER_SET_16(pipe)	_MMIO_PIPE((pipe) - PIPE_B, \
							   _ICL_DSC0_PICTURE_PARAMETER_SET_16_PB, \
							   _ICL_DSC0_PICTURE_PARAMETER_SET_16_PC)
#define ICL_DSC1_PICTURE_PARAMETER_SET_16(pipe)	_MMIO_PIPE((pipe) - PIPE_B, \
							   _ICL_DSC1_PICTURE_PARAMETER_SET_16_PB, \
							   _ICL_DSC1_PICTURE_PARAMETER_SET_16_PC)
#define  DSC_SLICE_ROW_PER_FRAME(slice_row_per_frame)	((slice_row_per_frame) << 20)
#define  DSC_SLICE_PER_LINE(slice_per_line)		((slice_per_line) << 16)
#define  DSC_SLICE_CHUNK_SIZE(slice_chunk_size)		((slice_chunk_size) << 0)

/* Icelake Rate Control Buffer Threshold Registers */
#define DSCA_RC_BUF_THRESH_0			_MMIO(0x6B230)
#define DSCA_RC_BUF_THRESH_0_UDW		_MMIO(0x6B230 + 4)
#define DSCC_RC_BUF_THRESH_0			_MMIO(0x6BA30)
#define DSCC_RC_BUF_THRESH_0_UDW		_MMIO(0x6BA30 + 4)
#define _ICL_DSC0_RC_BUF_THRESH_0_PB		(0x78254)
#define _ICL_DSC0_RC_BUF_THRESH_0_UDW_PB	(0x78254 + 4)
#define _ICL_DSC1_RC_BUF_THRESH_0_PB		(0x78354)
#define _ICL_DSC1_RC_BUF_THRESH_0_UDW_PB	(0x78354 + 4)
#define _ICL_DSC0_RC_BUF_THRESH_0_PC		(0x78454)
#define _ICL_DSC0_RC_BUF_THRESH_0_UDW_PC	(0x78454 + 4)
#define _ICL_DSC1_RC_BUF_THRESH_0_PC		(0x78554)
#define _ICL_DSC1_RC_BUF_THRESH_0_UDW_PC	(0x78554 + 4)
#define ICL_DSC0_RC_BUF_THRESH_0(pipe)		_MMIO_PIPE((pipe) - PIPE_B, \
						_ICL_DSC0_RC_BUF_THRESH_0_PB, \
						_ICL_DSC0_RC_BUF_THRESH_0_PC)
#define ICL_DSC0_RC_BUF_THRESH_0_UDW(pipe)	_MMIO_PIPE((pipe) - PIPE_B, \
						_ICL_DSC0_RC_BUF_THRESH_0_UDW_PB, \
						_ICL_DSC0_RC_BUF_THRESH_0_UDW_PC)
#define ICL_DSC1_RC_BUF_THRESH_0(pipe)		_MMIO_PIPE((pipe) - PIPE_B, \
						_ICL_DSC1_RC_BUF_THRESH_0_PB, \
						_ICL_DSC1_RC_BUF_THRESH_0_PC)
#define ICL_DSC1_RC_BUF_THRESH_0_UDW(pipe)	_MMIO_PIPE((pipe) - PIPE_B, \
						_ICL_DSC1_RC_BUF_THRESH_0_UDW_PB, \
						_ICL_DSC1_RC_BUF_THRESH_0_UDW_PC)

#define DSCA_RC_BUF_THRESH_1			_MMIO(0x6B238)
#define DSCA_RC_BUF_THRESH_1_UDW		_MMIO(0x6B238 + 4)
#define DSCC_RC_BUF_THRESH_1			_MMIO(0x6BA38)
#define DSCC_RC_BUF_THRESH_1_UDW		_MMIO(0x6BA38 + 4)
#define _ICL_DSC0_RC_BUF_THRESH_1_PB		(0x7825C)
#define _ICL_DSC0_RC_BUF_THRESH_1_UDW_PB	(0x7825C + 4)
#define _ICL_DSC1_RC_BUF_THRESH_1_PB		(0x7835C)
#define _ICL_DSC1_RC_BUF_THRESH_1_UDW_PB	(0x7835C + 4)
#define _ICL_DSC0_RC_BUF_THRESH_1_PC		(0x7845C)
#define _ICL_DSC0_RC_BUF_THRESH_1_UDW_PC	(0x7845C + 4)
#define _ICL_DSC1_RC_BUF_THRESH_1_PC		(0x7855C)
#define _ICL_DSC1_RC_BUF_THRESH_1_UDW_PC	(0x7855C + 4)
#define ICL_DSC0_RC_BUF_THRESH_1(pipe)		_MMIO_PIPE((pipe) - PIPE_B, \
						_ICL_DSC0_RC_BUF_THRESH_1_PB, \
						_ICL_DSC0_RC_BUF_THRESH_1_PC)
#define ICL_DSC0_RC_BUF_THRESH_1_UDW(pipe)	_MMIO_PIPE((pipe) - PIPE_B, \
						_ICL_DSC0_RC_BUF_THRESH_1_UDW_PB, \
						_ICL_DSC0_RC_BUF_THRESH_1_UDW_PC)
#define ICL_DSC1_RC_BUF_THRESH_1(pipe)		_MMIO_PIPE((pipe) - PIPE_B, \
						_ICL_DSC1_RC_BUF_THRESH_1_PB, \
						_ICL_DSC1_RC_BUF_THRESH_1_PC)
#define ICL_DSC1_RC_BUF_THRESH_1_UDW(pipe)	_MMIO_PIPE((pipe) - PIPE_B, \
						_ICL_DSC1_RC_BUF_THRESH_1_UDW_PB, \
						_ICL_DSC1_RC_BUF_THRESH_1_UDW_PC)

#define PORT_TX_DFLEXDPSP			_MMIO(FIA1_BASE + 0x008A0)
#define   TC_LIVE_STATE_TBT(tc_port)		(1 << ((tc_port) * 8 + 6))
#define   TC_LIVE_STATE_TC(tc_port)		(1 << ((tc_port) * 8 + 5))
#define   DP_LANE_ASSIGNMENT_SHIFT(tc_port)	((tc_port) * 8)
#define   DP_LANE_ASSIGNMENT_MASK(tc_port)	(0xf << ((tc_port) * 8))
#define   DP_LANE_ASSIGNMENT(tc_port, x)	((x) << ((tc_port) * 8))

#define PORT_TX_DFLEXDPPMS				_MMIO(FIA1_BASE + 0x00890)
#define   DP_PHY_MODE_STATUS_COMPLETED(tc_port)		(1 << (tc_port))

#define PORT_TX_DFLEXDPCSSS			_MMIO(FIA1_BASE + 0x00894)
#define   DP_PHY_MODE_STATUS_NOT_SAFE(tc_port)		(1 << (tc_port))

#endif /* _I915_REG_H_ */<|MERGE_RESOLUTION|>--- conflicted
+++ resolved
@@ -126,11 +126,7 @@
  */
 #define REG_BIT(__n)							\
 	((u32)(BIT(__n) +						\
-<<<<<<< HEAD
-	       BUILD_BUG_ON_ZERO(__builtin_constant_p(__n) &&		\
-=======
 	       BUILD_BUG_ON_ZERO(__is_constexpr(__n) &&		\
->>>>>>> 4cf643a3
 				 ((__n) < 0 || (__n) > 31))))
 
 /**
@@ -144,13 +140,8 @@
  */
 #define REG_GENMASK(__high, __low)					\
 	((u32)(GENMASK(__high, __low) +					\
-<<<<<<< HEAD
-	       BUILD_BUG_ON_ZERO(__builtin_constant_p(__high) &&	\
-				 __builtin_constant_p(__low) &&		\
-=======
 	       BUILD_BUG_ON_ZERO(__is_constexpr(__high) &&	\
 				 __is_constexpr(__low) &&		\
->>>>>>> 4cf643a3
 				 ((__low) < 0 || (__high) > 31 || (__low) > (__high)))))
 
 /*
@@ -162,11 +153,7 @@
  * REG_FIELD_PREP() - Prepare a u32 bitfield value
  * @__mask: shifted mask defining the field's length and position
  * @__val: value to put in the field
-<<<<<<< HEAD
-
-=======
  *
->>>>>>> 4cf643a3
  * Local copy of FIELD_PREP() to generate an integer constant expression, force
  * u32 and for consistency with REG_FIELD_GET(), REG_BIT() and REG_GENMASK().
  *
@@ -7224,12 +7211,8 @@
 #define  GAMMA_MODE_MODE_8BIT	(0 << 0)
 #define  GAMMA_MODE_MODE_10BIT	(1 << 0)
 #define  GAMMA_MODE_MODE_12BIT	(2 << 0)
-<<<<<<< HEAD
-#define  GAMMA_MODE_MODE_SPLIT	(3 << 0)
-=======
 #define  GAMMA_MODE_MODE_SPLIT	(3 << 0) /* ivb-bdw */
 #define  GAMMA_MODE_MODE_12BIT_MULTI_SEGMENTED	(3 << 0) /* icl + */
->>>>>>> 4cf643a3
 
 /* DMC/CSR */
 #define CSR_PROGRAM(i)		_MMIO(0x80000 + (i) * 4)
