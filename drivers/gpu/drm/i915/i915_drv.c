--- conflicted
+++ resolved
@@ -67,21 +67,6 @@
 
 #include "i915_debugfs.h"
 #include "i915_drv.h"
-<<<<<<< HEAD
-#include "i915_pmu.h"
-#include "i915_query.h"
-#include "i915_reset.h"
-#include "i915_trace.h"
-#include "i915_vgpu.h"
-#include "intel_audio.h"
-#include "intel_cdclk.h"
-#include "intel_csr.h"
-#include "intel_dp.h"
-#include "intel_drv.h"
-#include "intel_fbdev.h"
-#include "intel_pm.h"
-#include "intel_sprite.h"
-=======
 #include "i915_irq.h"
 #include "i915_pmu.h"
 #include "i915_query.h"
@@ -90,7 +75,6 @@
 #include "intel_csr.h"
 #include "intel_drv.h"
 #include "intel_pm.h"
->>>>>>> 4cf643a3
 #include "intel_uc.h"
 
 static struct drm_driver driver;
@@ -265,13 +249,9 @@
 	 * make an educated guess as to which PCH is really there.
 	 */
 
-<<<<<<< HEAD
-	if (IS_ICELAKE(dev_priv))
-=======
 	if (IS_ELKHARTLAKE(dev_priv))
 		id = INTEL_PCH_MCC_DEVICE_ID_TYPE;
 	else if (IS_ICELAKE(dev_priv))
->>>>>>> 4cf643a3
 		id = INTEL_PCH_ICP_DEVICE_ID_TYPE;
 	else if (IS_CANNONLAKE(dev_priv) || IS_COFFEELAKE(dev_priv))
 		id = INTEL_PCH_CNP_DEVICE_ID_TYPE;
@@ -769,10 +749,7 @@
 
 cleanup_gem:
 	i915_gem_suspend(dev_priv);
-<<<<<<< HEAD
-=======
 	i915_gem_fini_hw(dev_priv);
->>>>>>> 4cf643a3
 	i915_gem_fini(dev_priv);
 cleanup_modeset:
 	intel_modeset_cleanup(dev);
@@ -993,13 +970,10 @@
 	i915_workqueues_cleanup(dev_priv);
 	i915_engines_cleanup(dev_priv);
 
-<<<<<<< HEAD
-=======
 	pm_qos_remove_request(&dev_priv->sb_qos);
 	mutex_destroy(&dev_priv->sb_lock);
 }
 
->>>>>>> 4cf643a3
 /**
  * i915_driver_init_mmio - setup device MMIO
  * @dev_priv: device private
@@ -1155,7 +1129,6 @@
 
 	return val + 1;
 }
-<<<<<<< HEAD
 
 static bool
 skl_is_16gb_dimm(const struct dram_dimm_info *dimm)
@@ -1179,31 +1152,6 @@
 		dimm->ranks = skl_get_dimm_ranks(val);
 	}
 
-=======
-
-static bool
-skl_is_16gb_dimm(const struct dram_dimm_info *dimm)
-{
-	/* Convert total GB to Gb per DRAM device */
-	return 8 * dimm->size / (intel_dimm_num_devices(dimm) ?: 1) == 16;
-}
-
-static void
-skl_dram_get_dimm_info(struct drm_i915_private *dev_priv,
-		       struct dram_dimm_info *dimm,
-		       int channel, char dimm_name, u16 val)
-{
-	if (INTEL_GEN(dev_priv) >= 10) {
-		dimm->size = cnl_get_dimm_size(val);
-		dimm->width = cnl_get_dimm_width(val);
-		dimm->ranks = cnl_get_dimm_ranks(val);
-	} else {
-		dimm->size = skl_get_dimm_size(val);
-		dimm->width = skl_get_dimm_width(val);
-		dimm->ranks = skl_get_dimm_ranks(val);
-	}
-
->>>>>>> 4cf643a3
 	DRM_DEBUG_KMS("CH%u DIMM %c size: %u GB, width: X%u, ranks: %u, 16Gb DIMMs: %s\n",
 		      channel, dimm_name, dimm->size, dimm->width, dimm->ranks,
 		      yesno(skl_is_16gb_dimm(dimm)));
@@ -3061,11 +3009,7 @@
 	disable_rpm_wakeref_asserts(rpm);
 
 	intel_opregion_notify_adapter(dev_priv, PCI_D0);
-<<<<<<< HEAD
-	dev_priv->runtime_pm.suspended = false;
-=======
 	rpm->suspended = false;
->>>>>>> 4cf643a3
 	if (intel_uncore_unclaimed_mmio(&dev_priv->uncore))
 		DRM_DEBUG_DRIVER("Unclaimed access during suspend, bios?\n");
 
@@ -3235,11 +3179,7 @@
 	DRM_IOCTL_DEF_DRV(I915_OVERLAY_ATTRS, intel_overlay_attrs_ioctl, DRM_MASTER),
 	DRM_IOCTL_DEF_DRV(I915_SET_SPRITE_COLORKEY, intel_sprite_set_colorkey_ioctl, DRM_MASTER),
 	DRM_IOCTL_DEF_DRV(I915_GET_SPRITE_COLORKEY, drm_noop, DRM_MASTER),
-<<<<<<< HEAD
-	DRM_IOCTL_DEF_DRV(I915_GEM_WAIT, i915_gem_wait_ioctl, DRM_AUTH|DRM_RENDER_ALLOW),
-=======
 	DRM_IOCTL_DEF_DRV(I915_GEM_WAIT, i915_gem_wait_ioctl, DRM_RENDER_ALLOW),
->>>>>>> 4cf643a3
 	DRM_IOCTL_DEF_DRV(I915_GEM_CONTEXT_CREATE_EXT, i915_gem_context_create_ioctl, DRM_RENDER_ALLOW),
 	DRM_IOCTL_DEF_DRV(I915_GEM_CONTEXT_DESTROY, i915_gem_context_destroy_ioctl, DRM_RENDER_ALLOW),
 	DRM_IOCTL_DEF_DRV(I915_REG_READ, i915_reg_read_ioctl, DRM_RENDER_ALLOW),
