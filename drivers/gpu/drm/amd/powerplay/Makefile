#
# Copyright 2017 Advanced Micro Devices, Inc.
#
# Permission is hereby granted, free of charge, to any person obtaining a
# copy of this software and associated documentation files (the "Software"),
# to deal in the Software without restriction, including without limitation
# the rights to use, copy, modify, merge, publish, distribute, sublicense,
# and/or sell copies of the Software, and to permit persons to whom the
# Software is furnished to do so, subject to the following conditions:
#
# The above copyright notice and this permission notice shall be included in
# all copies or substantial portions of the Software.
#
# THE SOFTWARE IS PROVIDED "AS IS", WITHOUT WARRANTY OF ANY KIND, EXPRESS OR
# IMPLIED, INCLUDING BUT NOT LIMITED TO THE WARRANTIES OF MERCHANTABILITY,
# FITNESS FOR A PARTICULAR PURPOSE AND NONINFRINGEMENT.  IN NO EVENT SHALL
# THE COPYRIGHT HOLDER(S) OR AUTHOR(S) BE LIABLE FOR ANY CLAIM, DAMAGES OR
# OTHER LIABILITY, WHETHER IN AN ACTION OF CONTRACT, TORT OR OTHERWISE,
# ARISING FROM, OUT OF OR IN CONNECTION WITH THE SOFTWARE OR THE USE OR
# OTHER DEALINGS IN THE SOFTWARE.
#

subdir-ccflags-y += \
		-I$(FULL_AMD_PATH)/powerplay/inc/  \
		-I$(FULL_AMD_PATH)/include/asic_reg  \
		-I$(FULL_AMD_PATH)/include  \
		-I$(FULL_AMD_PATH)/powerplay/smumgr\
		-I$(FULL_AMD_PATH)/powerplay/hwmgr

AMD_PP_PATH = ../powerplay

PP_LIBS = smumgr hwmgr

AMD_POWERPLAY = $(addsuffix /Makefile,$(addprefix $(FULL_AMD_PATH)/powerplay/,$(PP_LIBS)))

include $(AMD_POWERPLAY)

<<<<<<< HEAD
POWER_MGR = amd_powerplay.o amdgpu_smu.o smu_v11_0.o vega20_ppt.o
=======
POWER_MGR = amd_powerplay.o amdgpu_smu.o smu_v11_0.o vega20_ppt.o navi10_ppt.o
>>>>>>> 4cf643a3

AMD_PP_POWER = $(addprefix $(AMD_PP_PATH)/,$(POWER_MGR))

AMD_POWERPLAY_FILES += $(AMD_PP_POWER)<|MERGE_RESOLUTION|>--- conflicted
+++ resolved
@@ -35,11 +35,7 @@
 
 include $(AMD_POWERPLAY)
 
-<<<<<<< HEAD
-POWER_MGR = amd_powerplay.o amdgpu_smu.o smu_v11_0.o vega20_ppt.o
-=======
 POWER_MGR = amd_powerplay.o amdgpu_smu.o smu_v11_0.o vega20_ppt.o navi10_ppt.o
->>>>>>> 4cf643a3
 
 AMD_PP_POWER = $(addprefix $(AMD_PP_PATH)/,$(POWER_MGR))
 
