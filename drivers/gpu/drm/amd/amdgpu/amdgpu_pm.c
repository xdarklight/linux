/*
 * Copyright 2017 Advanced Micro Devices, Inc.
 *
 * Permission is hereby granted, free of charge, to any person obtaining a
 * copy of this software and associated documentation files (the "Software"),
 * to deal in the Software without restriction, including without limitation
 * the rights to use, copy, modify, merge, publish, distribute, sublicense,
 * and/or sell copies of the Software, and to permit persons to whom the
 * Software is furnished to do so, subject to the following conditions:
 *
 * The above copyright notice and this permission notice shall be included in
 * all copies or substantial portions of the Software.
 *
 * THE SOFTWARE IS PROVIDED "AS IS", WITHOUT WARRANTY OF ANY KIND, EXPRESS OR
 * IMPLIED, INCLUDING BUT NOT LIMITED TO THE WARRANTIES OF MERCHANTABILITY,
 * FITNESS FOR A PARTICULAR PURPOSE AND NONINFRINGEMENT.  IN NO EVENT SHALL
 * THE COPYRIGHT HOLDER(S) OR AUTHOR(S) BE LIABLE FOR ANY CLAIM, DAMAGES OR
 * OTHER LIABILITY, WHETHER IN AN ACTION OF CONTRACT, TORT OR OTHERWISE,
 * ARISING FROM, OUT OF OR IN CONNECTION WITH THE SOFTWARE OR THE USE OR
 * OTHER DEALINGS IN THE SOFTWARE.
 *
 * Authors: Rafał Miłecki <zajec5@gmail.com>
 *          Alex Deucher <alexdeucher@gmail.com>
 */

#include <drm/drm_debugfs.h>

#include "amdgpu.h"
#include "amdgpu_drv.h"
#include "amdgpu_pm.h"
#include "amdgpu_dpm.h"
#include "amdgpu_display.h"
#include "amdgpu_smu.h"
#include "atom.h"
#include <linux/power_supply.h>
#include <linux/pci.h>
#include <linux/hwmon.h>
#include <linux/hwmon-sysfs.h>
#include <linux/nospec.h>
#include "hwmgr.h"
#define WIDTH_4K 3840

static int amdgpu_debugfs_pm_init(struct amdgpu_device *adev);

static const struct cg_flag_name clocks[] = {
	{AMD_CG_SUPPORT_GFX_MGCG, "Graphics Medium Grain Clock Gating"},
	{AMD_CG_SUPPORT_GFX_MGLS, "Graphics Medium Grain memory Light Sleep"},
	{AMD_CG_SUPPORT_GFX_CGCG, "Graphics Coarse Grain Clock Gating"},
	{AMD_CG_SUPPORT_GFX_CGLS, "Graphics Coarse Grain memory Light Sleep"},
	{AMD_CG_SUPPORT_GFX_CGTS, "Graphics Coarse Grain Tree Shader Clock Gating"},
	{AMD_CG_SUPPORT_GFX_CGTS_LS, "Graphics Coarse Grain Tree Shader Light Sleep"},
	{AMD_CG_SUPPORT_GFX_CP_LS, "Graphics Command Processor Light Sleep"},
	{AMD_CG_SUPPORT_GFX_RLC_LS, "Graphics Run List Controller Light Sleep"},
	{AMD_CG_SUPPORT_GFX_3D_CGCG, "Graphics 3D Coarse Grain Clock Gating"},
	{AMD_CG_SUPPORT_GFX_3D_CGLS, "Graphics 3D Coarse Grain memory Light Sleep"},
	{AMD_CG_SUPPORT_MC_LS, "Memory Controller Light Sleep"},
	{AMD_CG_SUPPORT_MC_MGCG, "Memory Controller Medium Grain Clock Gating"},
	{AMD_CG_SUPPORT_SDMA_LS, "System Direct Memory Access Light Sleep"},
	{AMD_CG_SUPPORT_SDMA_MGCG, "System Direct Memory Access Medium Grain Clock Gating"},
	{AMD_CG_SUPPORT_BIF_MGCG, "Bus Interface Medium Grain Clock Gating"},
	{AMD_CG_SUPPORT_BIF_LS, "Bus Interface Light Sleep"},
	{AMD_CG_SUPPORT_UVD_MGCG, "Unified Video Decoder Medium Grain Clock Gating"},
	{AMD_CG_SUPPORT_VCE_MGCG, "Video Compression Engine Medium Grain Clock Gating"},
	{AMD_CG_SUPPORT_HDP_LS, "Host Data Path Light Sleep"},
	{AMD_CG_SUPPORT_HDP_MGCG, "Host Data Path Medium Grain Clock Gating"},
	{AMD_CG_SUPPORT_DRM_MGCG, "Digital Right Management Medium Grain Clock Gating"},
	{AMD_CG_SUPPORT_DRM_LS, "Digital Right Management Light Sleep"},
	{AMD_CG_SUPPORT_ROM_MGCG, "Rom Medium Grain Clock Gating"},
	{AMD_CG_SUPPORT_DF_MGCG, "Data Fabric Medium Grain Clock Gating"},

	{AMD_CG_SUPPORT_ATHUB_MGCG, "Address Translation Hub Medium Grain Clock Gating"},
	{AMD_CG_SUPPORT_ATHUB_LS, "Address Translation Hub Light Sleep"},
	{0, NULL},
};

static const struct hwmon_temp_label {
	enum PP_HWMON_TEMP channel;
	const char *label;
} temp_label[] = {
	{PP_TEMP_EDGE, "edge"},
	{PP_TEMP_JUNCTION, "junction"},
	{PP_TEMP_MEM, "mem"},
};

void amdgpu_pm_acpi_event_handler(struct amdgpu_device *adev)
{
	if (adev->pm.dpm_enabled) {
		mutex_lock(&adev->pm.mutex);
		if (power_supply_is_system_supplied() > 0)
			adev->pm.ac_power = true;
		else
			adev->pm.ac_power = false;
		if (adev->powerplay.pp_funcs->enable_bapm)
			amdgpu_dpm_enable_bapm(adev, adev->pm.ac_power);
		mutex_unlock(&adev->pm.mutex);
	}
}

int amdgpu_dpm_read_sensor(struct amdgpu_device *adev, enum amd_pp_sensors sensor,
			   void *data, uint32_t *size)
{
	int ret = 0;

	if (!data || !size)
		return -EINVAL;

	if (is_support_sw_smu(adev))
		ret = smu_read_sensor(&adev->smu, sensor, data, size);
	else {
		if (adev->powerplay.pp_funcs && adev->powerplay.pp_funcs->read_sensor)
			ret = adev->powerplay.pp_funcs->read_sensor((adev)->powerplay.pp_handle,
								    sensor, data, size);
		else
			ret = -EINVAL;
	}

	return ret;
}

/**
 * DOC: power_dpm_state
 *
 * The power_dpm_state file is a legacy interface and is only provided for
 * backwards compatibility. The amdgpu driver provides a sysfs API for adjusting
 * certain power related parameters.  The file power_dpm_state is used for this.
 * It accepts the following arguments:
 *
 * - battery
 *
 * - balanced
 *
 * - performance
 *
 * battery
 *
 * On older GPUs, the vbios provided a special power state for battery
 * operation.  Selecting battery switched to this state.  This is no
 * longer provided on newer GPUs so the option does nothing in that case.
 *
 * balanced
 *
 * On older GPUs, the vbios provided a special power state for balanced
 * operation.  Selecting balanced switched to this state.  This is no
 * longer provided on newer GPUs so the option does nothing in that case.
 *
 * performance
 *
 * On older GPUs, the vbios provided a special power state for performance
 * operation.  Selecting performance switched to this state.  This is no
 * longer provided on newer GPUs so the option does nothing in that case.
 *
 */

static ssize_t amdgpu_get_dpm_state(struct device *dev,
				    struct device_attribute *attr,
				    char *buf)
{
	struct drm_device *ddev = dev_get_drvdata(dev);
	struct amdgpu_device *adev = ddev->dev_private;
	enum amd_pm_state_type pm;

	if (is_support_sw_smu(adev) && adev->smu.ppt_funcs->get_current_power_state)
		pm = amdgpu_smu_get_current_power_state(adev);
	else if (adev->powerplay.pp_funcs->get_current_power_state)
		pm = amdgpu_dpm_get_current_power_state(adev);
	else
		pm = adev->pm.dpm.user_state;

	return snprintf(buf, PAGE_SIZE, "%s\n",
			(pm == POWER_STATE_TYPE_BATTERY) ? "battery" :
			(pm == POWER_STATE_TYPE_BALANCED) ? "balanced" : "performance");
}

static ssize_t amdgpu_set_dpm_state(struct device *dev,
				    struct device_attribute *attr,
				    const char *buf,
				    size_t count)
{
	struct drm_device *ddev = dev_get_drvdata(dev);
	struct amdgpu_device *adev = ddev->dev_private;
	enum amd_pm_state_type  state;

	if (strncmp("battery", buf, strlen("battery")) == 0)
		state = POWER_STATE_TYPE_BATTERY;
	else if (strncmp("balanced", buf, strlen("balanced")) == 0)
		state = POWER_STATE_TYPE_BALANCED;
	else if (strncmp("performance", buf, strlen("performance")) == 0)
		state = POWER_STATE_TYPE_PERFORMANCE;
	else {
		count = -EINVAL;
		goto fail;
	}

	if (adev->powerplay.pp_funcs->dispatch_tasks) {
		amdgpu_dpm_dispatch_task(adev, AMD_PP_TASK_ENABLE_USER_STATE, &state);
	} else {
		mutex_lock(&adev->pm.mutex);
		adev->pm.dpm.user_state = state;
		mutex_unlock(&adev->pm.mutex);

		/* Can't set dpm state when the card is off */
		if (!(adev->flags & AMD_IS_PX) ||
		    (ddev->switch_power_state == DRM_SWITCH_POWER_ON))
			amdgpu_pm_compute_clocks(adev);
	}
fail:
	return count;
}


/**
 * DOC: power_dpm_force_performance_level
 *
 * The amdgpu driver provides a sysfs API for adjusting certain power
 * related parameters.  The file power_dpm_force_performance_level is
 * used for this.  It accepts the following arguments:
 *
 * - auto
 *
 * - low
 *
 * - high
 *
 * - manual
 *
 * - profile_standard
 *
 * - profile_min_sclk
 *
 * - profile_min_mclk
 *
 * - profile_peak
 *
 * auto
 *
 * When auto is selected, the driver will attempt to dynamically select
 * the optimal power profile for current conditions in the driver.
 *
 * low
 *
 * When low is selected, the clocks are forced to the lowest power state.
 *
 * high
 *
 * When high is selected, the clocks are forced to the highest power state.
 *
 * manual
 *
 * When manual is selected, the user can manually adjust which power states
 * are enabled for each clock domain via the sysfs pp_dpm_mclk, pp_dpm_sclk,
 * and pp_dpm_pcie files and adjust the power state transition heuristics
 * via the pp_power_profile_mode sysfs file.
 *
 * profile_standard
 * profile_min_sclk
 * profile_min_mclk
 * profile_peak
 *
 * When the profiling modes are selected, clock and power gating are
 * disabled and the clocks are set for different profiling cases. This
 * mode is recommended for profiling specific work loads where you do
 * not want clock or power gating for clock fluctuation to interfere
 * with your results. profile_standard sets the clocks to a fixed clock
 * level which varies from asic to asic.  profile_min_sclk forces the sclk
 * to the lowest level.  profile_min_mclk forces the mclk to the lowest level.
 * profile_peak sets all clocks (mclk, sclk, pcie) to the highest levels.
 *
 */

static ssize_t amdgpu_get_dpm_forced_performance_level(struct device *dev,
						struct device_attribute *attr,
								char *buf)
{
	struct drm_device *ddev = dev_get_drvdata(dev);
	struct amdgpu_device *adev = ddev->dev_private;
	enum amd_dpm_forced_level level = 0xff;

	if (amdgpu_sriov_vf(adev))
		return 0;

	if ((adev->flags & AMD_IS_PX) &&
	    (ddev->switch_power_state != DRM_SWITCH_POWER_ON))
		return snprintf(buf, PAGE_SIZE, "off\n");

	if (is_support_sw_smu(adev))
		level = smu_get_performance_level(&adev->smu);
	else if (adev->powerplay.pp_funcs->get_performance_level)
		level = amdgpu_dpm_get_performance_level(adev);
	else
		level = adev->pm.dpm.forced_level;

	return snprintf(buf, PAGE_SIZE, "%s\n",
			(level == AMD_DPM_FORCED_LEVEL_AUTO) ? "auto" :
			(level == AMD_DPM_FORCED_LEVEL_LOW) ? "low" :
			(level == AMD_DPM_FORCED_LEVEL_HIGH) ? "high" :
			(level == AMD_DPM_FORCED_LEVEL_MANUAL) ? "manual" :
			(level == AMD_DPM_FORCED_LEVEL_PROFILE_STANDARD) ? "profile_standard" :
			(level == AMD_DPM_FORCED_LEVEL_PROFILE_MIN_SCLK) ? "profile_min_sclk" :
			(level == AMD_DPM_FORCED_LEVEL_PROFILE_MIN_MCLK) ? "profile_min_mclk" :
			(level == AMD_DPM_FORCED_LEVEL_PROFILE_PEAK) ? "profile_peak" :
			"unknown");
}

static ssize_t amdgpu_set_dpm_forced_performance_level(struct device *dev,
						       struct device_attribute *attr,
						       const char *buf,
						       size_t count)
{
	struct drm_device *ddev = dev_get_drvdata(dev);
	struct amdgpu_device *adev = ddev->dev_private;
	enum amd_dpm_forced_level level;
	enum amd_dpm_forced_level current_level = 0xff;
	int ret = 0;

	/* Can't force performance level when the card is off */
	if  ((adev->flags & AMD_IS_PX) &&
	     (ddev->switch_power_state != DRM_SWITCH_POWER_ON))
		return -EINVAL;

<<<<<<< HEAD
	if (is_support_sw_smu(adev))
		current_level = smu_get_performance_level(&adev->smu);
	else if (adev->powerplay.pp_funcs->get_performance_level)
		current_level = amdgpu_dpm_get_performance_level(adev);
=======
	if (!amdgpu_sriov_vf(adev)) {
		if (is_support_sw_smu(adev))
			current_level = smu_get_performance_level(&adev->smu);
		else if (adev->powerplay.pp_funcs->get_performance_level)
			current_level = amdgpu_dpm_get_performance_level(adev);
	}
>>>>>>> 4cf643a3

	if (strncmp("low", buf, strlen("low")) == 0) {
		level = AMD_DPM_FORCED_LEVEL_LOW;
	} else if (strncmp("high", buf, strlen("high")) == 0) {
		level = AMD_DPM_FORCED_LEVEL_HIGH;
	} else if (strncmp("auto", buf, strlen("auto")) == 0) {
		level = AMD_DPM_FORCED_LEVEL_AUTO;
	} else if (strncmp("manual", buf, strlen("manual")) == 0) {
		level = AMD_DPM_FORCED_LEVEL_MANUAL;
	} else if (strncmp("profile_exit", buf, strlen("profile_exit")) == 0) {
		level = AMD_DPM_FORCED_LEVEL_PROFILE_EXIT;
	} else if (strncmp("profile_standard", buf, strlen("profile_standard")) == 0) {
		level = AMD_DPM_FORCED_LEVEL_PROFILE_STANDARD;
	} else if (strncmp("profile_min_sclk", buf, strlen("profile_min_sclk")) == 0) {
		level = AMD_DPM_FORCED_LEVEL_PROFILE_MIN_SCLK;
	} else if (strncmp("profile_min_mclk", buf, strlen("profile_min_mclk")) == 0) {
		level = AMD_DPM_FORCED_LEVEL_PROFILE_MIN_MCLK;
	} else if (strncmp("profile_peak", buf, strlen("profile_peak")) == 0) {
		level = AMD_DPM_FORCED_LEVEL_PROFILE_PEAK;
	}  else {
		count = -EINVAL;
		goto fail;
	}

        if (amdgpu_sriov_vf(adev)) {
                if (amdgim_is_hwperf(adev) &&
                    adev->virt.ops->force_dpm_level) {
                        mutex_lock(&adev->pm.mutex);
                        adev->virt.ops->force_dpm_level(adev, level);
                        mutex_unlock(&adev->pm.mutex);
                        return count;
                } else {
                        return -EINVAL;
		}
        }

	if (current_level == level)
		return count;

	/* profile_exit setting is valid only when current mode is in profile mode */
	if (!(current_level & (AMD_DPM_FORCED_LEVEL_PROFILE_STANDARD |
	    AMD_DPM_FORCED_LEVEL_PROFILE_MIN_SCLK |
	    AMD_DPM_FORCED_LEVEL_PROFILE_MIN_MCLK |
	    AMD_DPM_FORCED_LEVEL_PROFILE_PEAK)) &&
	    (level == AMD_DPM_FORCED_LEVEL_PROFILE_EXIT)) {
		pr_err("Currently not in any profile mode!\n");
		return -EINVAL;
	}

	if (is_support_sw_smu(adev)) {
<<<<<<< HEAD
		mutex_lock(&adev->pm.mutex);
		if (adev->pm.dpm.thermal_active) {
			count = -EINVAL;
			mutex_unlock(&adev->pm.mutex);
			goto fail;
		}
		ret = smu_force_performance_level(&adev->smu, level);
		if (ret)
			count = -EINVAL;
		else
			adev->pm.dpm.forced_level = level;
		mutex_unlock(&adev->pm.mutex);
=======
		ret = smu_force_performance_level(&adev->smu, level);
		if (ret)
			count = -EINVAL;
>>>>>>> 4cf643a3
	} else if (adev->powerplay.pp_funcs->force_performance_level) {
		mutex_lock(&adev->pm.mutex);
		if (adev->pm.dpm.thermal_active) {
			count = -EINVAL;
			mutex_unlock(&adev->pm.mutex);
			goto fail;
		}
		ret = amdgpu_dpm_force_performance_level(adev, level);
		if (ret)
			count = -EINVAL;
		else
			adev->pm.dpm.forced_level = level;
		mutex_unlock(&adev->pm.mutex);
	}

fail:
	return count;
}

static ssize_t amdgpu_get_pp_num_states(struct device *dev,
		struct device_attribute *attr,
		char *buf)
{
	struct drm_device *ddev = dev_get_drvdata(dev);
	struct amdgpu_device *adev = ddev->dev_private;
	struct pp_states_info data;
	int i, buf_len, ret;

	if (is_support_sw_smu(adev)) {
		ret = smu_get_power_num_states(&adev->smu, &data);
		if (ret)
			return ret;
	} else if (adev->powerplay.pp_funcs->get_pp_num_states)
		amdgpu_dpm_get_pp_num_states(adev, &data);

	buf_len = snprintf(buf, PAGE_SIZE, "states: %d\n", data.nums);
	for (i = 0; i < data.nums; i++)
		buf_len += snprintf(buf + buf_len, PAGE_SIZE, "%d %s\n", i,
				(data.states[i] == POWER_STATE_TYPE_INTERNAL_BOOT) ? "boot" :
				(data.states[i] == POWER_STATE_TYPE_BATTERY) ? "battery" :
				(data.states[i] == POWER_STATE_TYPE_BALANCED) ? "balanced" :
				(data.states[i] == POWER_STATE_TYPE_PERFORMANCE) ? "performance" : "default");

	return buf_len;
}

static ssize_t amdgpu_get_pp_cur_state(struct device *dev,
		struct device_attribute *attr,
		char *buf)
{
	struct drm_device *ddev = dev_get_drvdata(dev);
	struct amdgpu_device *adev = ddev->dev_private;
	struct pp_states_info data;
	struct smu_context *smu = &adev->smu;
	enum amd_pm_state_type pm = 0;
	int i = 0, ret = 0;

	if (is_support_sw_smu(adev)) {
		pm = smu_get_current_power_state(smu);
		ret = smu_get_power_num_states(smu, &data);
		if (ret)
			return ret;
	} else if (adev->powerplay.pp_funcs->get_current_power_state
		 && adev->powerplay.pp_funcs->get_pp_num_states) {
		pm = amdgpu_dpm_get_current_power_state(adev);
		amdgpu_dpm_get_pp_num_states(adev, &data);
	}

	for (i = 0; i < data.nums; i++) {
		if (pm == data.states[i])
			break;
	}

	if (i == data.nums)
		i = -EINVAL;

	return snprintf(buf, PAGE_SIZE, "%d\n", i);
}

static ssize_t amdgpu_get_pp_force_state(struct device *dev,
		struct device_attribute *attr,
		char *buf)
{
	struct drm_device *ddev = dev_get_drvdata(dev);
	struct amdgpu_device *adev = ddev->dev_private;

	if (adev->pp_force_state_enabled)
		return amdgpu_get_pp_cur_state(dev, attr, buf);
	else
		return snprintf(buf, PAGE_SIZE, "\n");
}

static ssize_t amdgpu_set_pp_force_state(struct device *dev,
		struct device_attribute *attr,
		const char *buf,
		size_t count)
{
	struct drm_device *ddev = dev_get_drvdata(dev);
	struct amdgpu_device *adev = ddev->dev_private;
	enum amd_pm_state_type state = 0;
	unsigned long idx;
	int ret;

	if (strlen(buf) == 1)
		adev->pp_force_state_enabled = false;
	else if (is_support_sw_smu(adev))
		adev->pp_force_state_enabled = false;
	else if (adev->powerplay.pp_funcs->dispatch_tasks &&
			adev->powerplay.pp_funcs->get_pp_num_states) {
		struct pp_states_info data;

		ret = kstrtoul(buf, 0, &idx);
		if (ret || idx >= ARRAY_SIZE(data.states)) {
			count = -EINVAL;
			goto fail;
		}
		idx = array_index_nospec(idx, ARRAY_SIZE(data.states));

		amdgpu_dpm_get_pp_num_states(adev, &data);
		state = data.states[idx];
		/* only set user selected power states */
		if (state != POWER_STATE_TYPE_INTERNAL_BOOT &&
		    state != POWER_STATE_TYPE_DEFAULT) {
			amdgpu_dpm_dispatch_task(adev,
					AMD_PP_TASK_ENABLE_USER_STATE, &state);
			adev->pp_force_state_enabled = true;
		}
	}
fail:
	return count;
}

/**
 * DOC: pp_table
 *
 * The amdgpu driver provides a sysfs API for uploading new powerplay
 * tables.  The file pp_table is used for this.  Reading the file
 * will dump the current power play table.  Writing to the file
 * will attempt to upload a new powerplay table and re-initialize
 * powerplay using that new table.
 *
 */

static ssize_t amdgpu_get_pp_table(struct device *dev,
		struct device_attribute *attr,
		char *buf)
{
	struct drm_device *ddev = dev_get_drvdata(dev);
	struct amdgpu_device *adev = ddev->dev_private;
	char *table = NULL;
	int size;

	if (is_support_sw_smu(adev)) {
		size = smu_sys_get_pp_table(&adev->smu, (void **)&table);
		if (size < 0)
			return size;
	}
	else if (adev->powerplay.pp_funcs->get_pp_table)
		size = amdgpu_dpm_get_pp_table(adev, &table);
	else
		return 0;

	if (size >= PAGE_SIZE)
		size = PAGE_SIZE - 1;

	memcpy(buf, table, size);

	return size;
}

static ssize_t amdgpu_set_pp_table(struct device *dev,
		struct device_attribute *attr,
		const char *buf,
		size_t count)
{
	struct drm_device *ddev = dev_get_drvdata(dev);
	struct amdgpu_device *adev = ddev->dev_private;
	int ret = 0;

	if (is_support_sw_smu(adev)) {
		ret = smu_sys_set_pp_table(&adev->smu, (void *)buf, count);
		if (ret)
			return ret;
	} else if (adev->powerplay.pp_funcs->set_pp_table)
		amdgpu_dpm_set_pp_table(adev, buf, count);

	return count;
}

/**
 * DOC: pp_od_clk_voltage
 *
 * The amdgpu driver provides a sysfs API for adjusting the clocks and voltages
 * in each power level within a power state.  The pp_od_clk_voltage is used for
 * this.
 *
 * < For Vega10 and previous ASICs >
 *
 * Reading the file will display:
 *
 * - a list of engine clock levels and voltages labeled OD_SCLK
 *
 * - a list of memory clock levels and voltages labeled OD_MCLK
 *
 * - a list of valid ranges for sclk, mclk, and voltage labeled OD_RANGE
 *
 * To manually adjust these settings, first select manual using
 * power_dpm_force_performance_level. Enter a new value for each
 * level by writing a string that contains "s/m level clock voltage" to
 * the file.  E.g., "s 1 500 820" will update sclk level 1 to be 500 MHz
 * at 820 mV; "m 0 350 810" will update mclk level 0 to be 350 MHz at
 * 810 mV.  When you have edited all of the states as needed, write
 * "c" (commit) to the file to commit your changes.  If you want to reset to the
 * default power levels, write "r" (reset) to the file to reset them.
 *
 *
 * < For Vega20 >
 *
 * Reading the file will display:
 *
 * - minimum and maximum engine clock labeled OD_SCLK
 *
 * - maximum memory clock labeled OD_MCLK
 *
 * - three <frequency, voltage> points labeled OD_VDDC_CURVE.
 *   They can be used to calibrate the sclk voltage curve.
 *
 * - a list of valid ranges for sclk, mclk, and voltage curve points
 *   labeled OD_RANGE
 *
 * To manually adjust these settings:
 *
 * - First select manual using power_dpm_force_performance_level
 *
 * - For clock frequency setting, enter a new value by writing a
 *   string that contains "s/m index clock" to the file. The index
 *   should be 0 if to set minimum clock. And 1 if to set maximum
 *   clock. E.g., "s 0 500" will update minimum sclk to be 500 MHz.
 *   "m 1 800" will update maximum mclk to be 800Mhz.
 *
 *   For sclk voltage curve, enter the new values by writing a
 *   string that contains "vc point clock voltage" to the file. The
 *   points are indexed by 0, 1 and 2. E.g., "vc 0 300 600" will
 *   update point1 with clock set as 300Mhz and voltage as
 *   600mV. "vc 2 1000 1000" will update point3 with clock set
 *   as 1000Mhz and voltage 1000mV.
 *
 * - When you have edited all of the states as needed, write "c" (commit)
 *   to the file to commit your changes
 *
 * - If you want to reset to the default power levels, write "r" (reset)
 *   to the file to reset them
 *
 */

static ssize_t amdgpu_set_pp_od_clk_voltage(struct device *dev,
		struct device_attribute *attr,
		const char *buf,
		size_t count)
{
	struct drm_device *ddev = dev_get_drvdata(dev);
	struct amdgpu_device *adev = ddev->dev_private;
	int ret;
	uint32_t parameter_size = 0;
	long parameter[64];
	char buf_cpy[128];
	char *tmp_str;
	char *sub_str;
	const char delimiter[3] = {' ', '\n', '\0'};
	uint32_t type;

	if (count > 127)
		return -EINVAL;

	if (*buf == 's')
		type = PP_OD_EDIT_SCLK_VDDC_TABLE;
	else if (*buf == 'm')
		type = PP_OD_EDIT_MCLK_VDDC_TABLE;
	else if(*buf == 'r')
		type = PP_OD_RESTORE_DEFAULT_TABLE;
	else if (*buf == 'c')
		type = PP_OD_COMMIT_DPM_TABLE;
	else if (!strncmp(buf, "vc", 2))
		type = PP_OD_EDIT_VDDC_CURVE;
	else
		return -EINVAL;

	memcpy(buf_cpy, buf, count+1);

	tmp_str = buf_cpy;

	if (type == PP_OD_EDIT_VDDC_CURVE)
		tmp_str++;
	while (isspace(*++tmp_str));

	while (tmp_str[0]) {
		sub_str = strsep(&tmp_str, delimiter);
		ret = kstrtol(sub_str, 0, &parameter[parameter_size]);
		if (ret)
			return -EINVAL;
		parameter_size++;

		while (isspace(*tmp_str))
			tmp_str++;
	}

	if (is_support_sw_smu(adev)) {
		ret = smu_od_edit_dpm_table(&adev->smu, type,
					    parameter, parameter_size);
<<<<<<< HEAD

		if (ret)
			return -EINVAL;
	} else {
		if (adev->powerplay.pp_funcs->odn_edit_dpm_table)
			ret = amdgpu_dpm_odn_edit_dpm_table(adev, type,
						parameter, parameter_size);

		if (ret)
			return -EINVAL;
=======

		if (ret)
			return -EINVAL;
	} else {
		if (adev->powerplay.pp_funcs->odn_edit_dpm_table) {
			ret = amdgpu_dpm_odn_edit_dpm_table(adev, type,
						parameter, parameter_size);
			if (ret)
				return -EINVAL;
		}
>>>>>>> 4cf643a3

		if (type == PP_OD_COMMIT_DPM_TABLE) {
			if (adev->powerplay.pp_funcs->dispatch_tasks) {
				amdgpu_dpm_dispatch_task(adev,
						AMD_PP_TASK_READJUST_POWER_STATE,
						NULL);
				return count;
			} else {
				return -EINVAL;
			}
		}
	}

	return count;
}

static ssize_t amdgpu_get_pp_od_clk_voltage(struct device *dev,
		struct device_attribute *attr,
		char *buf)
{
	struct drm_device *ddev = dev_get_drvdata(dev);
	struct amdgpu_device *adev = ddev->dev_private;
	uint32_t size = 0;

	if (is_support_sw_smu(adev)) {
<<<<<<< HEAD
		size = smu_print_clk_levels(&adev->smu, OD_SCLK, buf);
		size += smu_print_clk_levels(&adev->smu, OD_MCLK, buf+size);
		size += smu_print_clk_levels(&adev->smu, OD_VDDC_CURVE, buf+size);
		size += smu_print_clk_levels(&adev->smu, OD_RANGE, buf+size);
=======
		size = smu_print_clk_levels(&adev->smu, SMU_OD_SCLK, buf);
		size += smu_print_clk_levels(&adev->smu, SMU_OD_MCLK, buf+size);
		size += smu_print_clk_levels(&adev->smu, SMU_OD_VDDC_CURVE, buf+size);
		size += smu_print_clk_levels(&adev->smu, SMU_OD_RANGE, buf+size);
>>>>>>> 4cf643a3
		return size;
	} else if (adev->powerplay.pp_funcs->print_clock_levels) {
		size = amdgpu_dpm_print_clock_levels(adev, OD_SCLK, buf);
		size += amdgpu_dpm_print_clock_levels(adev, OD_MCLK, buf+size);
		size += amdgpu_dpm_print_clock_levels(adev, OD_VDDC_CURVE, buf+size);
		size += amdgpu_dpm_print_clock_levels(adev, OD_RANGE, buf+size);
		return size;
	} else {
		return snprintf(buf, PAGE_SIZE, "\n");
	}

}

/**
 * DOC: ppfeatures
 *
 * The amdgpu driver provides a sysfs API for adjusting what powerplay
 * features to be enabled. The file ppfeatures is used for this. And
 * this is only available for Vega10 and later dGPUs.
 *
 * Reading back the file will show you the followings:
 * - Current ppfeature masks
 * - List of the all supported powerplay features with their naming,
 *   bitmasks and enablement status('Y'/'N' means "enabled"/"disabled").
 *
 * To manually enable or disable a specific feature, just set or clear
 * the corresponding bit from original ppfeature masks and input the
 * new ppfeature masks.
 */
static ssize_t amdgpu_set_ppfeature_status(struct device *dev,
		struct device_attribute *attr,
		const char *buf,
		size_t count)
{
	struct drm_device *ddev = dev_get_drvdata(dev);
	struct amdgpu_device *adev = ddev->dev_private;
	uint64_t featuremask;
	int ret;

	ret = kstrtou64(buf, 0, &featuremask);
	if (ret)
		return -EINVAL;

	pr_debug("featuremask = 0x%llx\n", featuremask);

	if (is_support_sw_smu(adev)) {
		ret = smu_set_ppfeature_status(&adev->smu, featuremask);
		if (ret)
			return -EINVAL;
	} else if (adev->powerplay.pp_funcs->set_ppfeature_status) {
		ret = amdgpu_dpm_set_ppfeature_status(adev, featuremask);
		if (ret)
			return -EINVAL;
	}

	return count;
}

static ssize_t amdgpu_get_ppfeature_status(struct device *dev,
		struct device_attribute *attr,
		char *buf)
{
	struct drm_device *ddev = dev_get_drvdata(dev);
	struct amdgpu_device *adev = ddev->dev_private;

	if (is_support_sw_smu(adev)) {
		return smu_get_ppfeature_status(&adev->smu, buf);
	} else if (adev->powerplay.pp_funcs->get_ppfeature_status)
		return amdgpu_dpm_get_ppfeature_status(adev, buf);

	return snprintf(buf, PAGE_SIZE, "\n");
}

/**
 * DOC: pp_dpm_sclk pp_dpm_mclk pp_dpm_socclk pp_dpm_fclk pp_dpm_dcefclk
 * pp_dpm_pcie
 *
 * The amdgpu driver provides a sysfs API for adjusting what power levels
 * are enabled for a given power state.  The files pp_dpm_sclk, pp_dpm_mclk,
 * pp_dpm_socclk, pp_dpm_fclk, pp_dpm_dcefclk and pp_dpm_pcie are used for
 * this.
 *
 * pp_dpm_socclk and pp_dpm_dcefclk interfaces are only available for
 * Vega10 and later ASICs.
 * pp_dpm_fclk interface is only available for Vega20 and later ASICs.
 *
 * Reading back the files will show you the available power levels within
 * the power state and the clock information for those levels.
 *
 * To manually adjust these states, first select manual using
 * power_dpm_force_performance_level.
 * Secondly,Enter a new value for each level by inputing a string that
 * contains " echo xx xx xx > pp_dpm_sclk/mclk/pcie"
 * E.g., echo 4 5 6 to > pp_dpm_sclk will enable sclk levels 4, 5, and 6.
 *
 * NOTE: change to the dcefclk max dpm level is not supported now
 */

static ssize_t amdgpu_get_pp_dpm_sclk(struct device *dev,
		struct device_attribute *attr,
		char *buf)
{
	struct drm_device *ddev = dev_get_drvdata(dev);
	struct amdgpu_device *adev = ddev->dev_private;

	if (amdgpu_sriov_vf(adev) && amdgim_is_hwperf(adev) &&
	    adev->virt.ops->get_pp_clk)
		return adev->virt.ops->get_pp_clk(adev, PP_SCLK, buf);

	if (is_support_sw_smu(adev))
<<<<<<< HEAD
		return smu_print_clk_levels(&adev->smu, PP_SCLK, buf);
=======
		return smu_print_clk_levels(&adev->smu, SMU_SCLK, buf);
>>>>>>> 4cf643a3
	else if (adev->powerplay.pp_funcs->print_clock_levels)
		return amdgpu_dpm_print_clock_levels(adev, PP_SCLK, buf);
	else
		return snprintf(buf, PAGE_SIZE, "\n");
}

/*
 * Worst case: 32 bits individually specified, in octal at 12 characters
 * per line (+1 for \n).
 */
#define AMDGPU_MASK_BUF_MAX	(32 * 13)

static ssize_t amdgpu_read_mask(const char *buf, size_t count, uint32_t *mask)
{
	int ret;
	long level;
	char *sub_str = NULL;
	char *tmp;
	char buf_cpy[AMDGPU_MASK_BUF_MAX + 1];
	const char delimiter[3] = {' ', '\n', '\0'};
	size_t bytes;

	*mask = 0;

	bytes = min(count, sizeof(buf_cpy) - 1);
	memcpy(buf_cpy, buf, bytes);
	buf_cpy[bytes] = '\0';
	tmp = buf_cpy;
	while (tmp[0]) {
		sub_str = strsep(&tmp, delimiter);
		if (strlen(sub_str)) {
			ret = kstrtol(sub_str, 0, &level);
			if (ret)
				return -EINVAL;
			*mask |= 1 << level;
		} else
			break;
	}

	return 0;
}

static ssize_t amdgpu_set_pp_dpm_sclk(struct device *dev,
		struct device_attribute *attr,
		const char *buf,
		size_t count)
{
	struct drm_device *ddev = dev_get_drvdata(dev);
	struct amdgpu_device *adev = ddev->dev_private;
	int ret;
	uint32_t mask = 0;

	if (amdgpu_sriov_vf(adev))
		return 0;

	ret = amdgpu_read_mask(buf, count, &mask);
	if (ret)
		return ret;

	if (is_support_sw_smu(adev))
<<<<<<< HEAD
		ret = smu_force_clk_levels(&adev->smu, PP_SCLK, mask);
=======
		ret = smu_force_clk_levels(&adev->smu, SMU_SCLK, mask);
>>>>>>> 4cf643a3
	else if (adev->powerplay.pp_funcs->force_clock_level)
		ret = amdgpu_dpm_force_clock_level(adev, PP_SCLK, mask);

	if (ret)
		return -EINVAL;

	return count;
}

static ssize_t amdgpu_get_pp_dpm_mclk(struct device *dev,
		struct device_attribute *attr,
		char *buf)
{
	struct drm_device *ddev = dev_get_drvdata(dev);
	struct amdgpu_device *adev = ddev->dev_private;

<<<<<<< HEAD
	if (is_support_sw_smu(adev))
		return smu_print_clk_levels(&adev->smu, PP_MCLK, buf);
=======
	if (amdgpu_sriov_vf(adev) && amdgim_is_hwperf(adev) &&
	    adev->virt.ops->get_pp_clk)
		return adev->virt.ops->get_pp_clk(adev, PP_MCLK, buf);

	if (is_support_sw_smu(adev))
		return smu_print_clk_levels(&adev->smu, SMU_MCLK, buf);
>>>>>>> 4cf643a3
	else if (adev->powerplay.pp_funcs->print_clock_levels)
		return amdgpu_dpm_print_clock_levels(adev, PP_MCLK, buf);
	else
		return snprintf(buf, PAGE_SIZE, "\n");
}

static ssize_t amdgpu_set_pp_dpm_mclk(struct device *dev,
		struct device_attribute *attr,
		const char *buf,
		size_t count)
{
	struct drm_device *ddev = dev_get_drvdata(dev);
	struct amdgpu_device *adev = ddev->dev_private;
	int ret;
	uint32_t mask = 0;

	if (amdgpu_sriov_vf(adev))
		return 0;

	ret = amdgpu_read_mask(buf, count, &mask);
	if (ret)
		return ret;

	if (is_support_sw_smu(adev))
<<<<<<< HEAD
		ret = smu_force_clk_levels(&adev->smu, PP_MCLK, mask);
=======
		ret = smu_force_clk_levels(&adev->smu, SMU_MCLK, mask);
>>>>>>> 4cf643a3
	else if (adev->powerplay.pp_funcs->force_clock_level)
		ret = amdgpu_dpm_force_clock_level(adev, PP_MCLK, mask);

	if (ret)
		return -EINVAL;

	return count;
}

static ssize_t amdgpu_get_pp_dpm_socclk(struct device *dev,
		struct device_attribute *attr,
		char *buf)
{
	struct drm_device *ddev = dev_get_drvdata(dev);
	struct amdgpu_device *adev = ddev->dev_private;

	if (is_support_sw_smu(adev))
<<<<<<< HEAD
		return smu_print_clk_levels(&adev->smu, PP_SOCCLK, buf);
=======
		return smu_print_clk_levels(&adev->smu, SMU_SOCCLK, buf);
>>>>>>> 4cf643a3
	else if (adev->powerplay.pp_funcs->print_clock_levels)
		return amdgpu_dpm_print_clock_levels(adev, PP_SOCCLK, buf);
	else
		return snprintf(buf, PAGE_SIZE, "\n");
}

static ssize_t amdgpu_set_pp_dpm_socclk(struct device *dev,
		struct device_attribute *attr,
		const char *buf,
		size_t count)
{
	struct drm_device *ddev = dev_get_drvdata(dev);
	struct amdgpu_device *adev = ddev->dev_private;
	int ret;
	uint32_t mask = 0;

	ret = amdgpu_read_mask(buf, count, &mask);
	if (ret)
		return ret;

	if (is_support_sw_smu(adev))
<<<<<<< HEAD
		ret = smu_force_clk_levels(&adev->smu, PP_SOCCLK, mask);
=======
		ret = smu_force_clk_levels(&adev->smu, SMU_SOCCLK, mask);
>>>>>>> 4cf643a3
	else if (adev->powerplay.pp_funcs->force_clock_level)
		ret = amdgpu_dpm_force_clock_level(adev, PP_SOCCLK, mask);

	if (ret)
		return -EINVAL;

	return count;
}

static ssize_t amdgpu_get_pp_dpm_fclk(struct device *dev,
		struct device_attribute *attr,
		char *buf)
{
	struct drm_device *ddev = dev_get_drvdata(dev);
	struct amdgpu_device *adev = ddev->dev_private;

	if (is_support_sw_smu(adev))
<<<<<<< HEAD
		return smu_print_clk_levels(&adev->smu, PP_FCLK, buf);
=======
		return smu_print_clk_levels(&adev->smu, SMU_FCLK, buf);
>>>>>>> 4cf643a3
	else if (adev->powerplay.pp_funcs->print_clock_levels)
		return amdgpu_dpm_print_clock_levels(adev, PP_FCLK, buf);
	else
		return snprintf(buf, PAGE_SIZE, "\n");
}

static ssize_t amdgpu_set_pp_dpm_fclk(struct device *dev,
		struct device_attribute *attr,
		const char *buf,
		size_t count)
{
	struct drm_device *ddev = dev_get_drvdata(dev);
	struct amdgpu_device *adev = ddev->dev_private;
	int ret;
	uint32_t mask = 0;

	ret = amdgpu_read_mask(buf, count, &mask);
	if (ret)
		return ret;

	if (is_support_sw_smu(adev))
<<<<<<< HEAD
		ret = smu_force_clk_levels(&adev->smu, PP_FCLK, mask);
=======
		ret = smu_force_clk_levels(&adev->smu, SMU_FCLK, mask);
>>>>>>> 4cf643a3
	else if (adev->powerplay.pp_funcs->force_clock_level)
		ret = amdgpu_dpm_force_clock_level(adev, PP_FCLK, mask);

	if (ret)
		return -EINVAL;

	return count;
}

static ssize_t amdgpu_get_pp_dpm_dcefclk(struct device *dev,
		struct device_attribute *attr,
		char *buf)
{
	struct drm_device *ddev = dev_get_drvdata(dev);
	struct amdgpu_device *adev = ddev->dev_private;

	if (is_support_sw_smu(adev))
<<<<<<< HEAD
		return smu_print_clk_levels(&adev->smu, PP_DCEFCLK, buf);
=======
		return smu_print_clk_levels(&adev->smu, SMU_DCEFCLK, buf);
>>>>>>> 4cf643a3
	else if (adev->powerplay.pp_funcs->print_clock_levels)
		return amdgpu_dpm_print_clock_levels(adev, PP_DCEFCLK, buf);
	else
		return snprintf(buf, PAGE_SIZE, "\n");
}

static ssize_t amdgpu_set_pp_dpm_dcefclk(struct device *dev,
		struct device_attribute *attr,
		const char *buf,
		size_t count)
{
	struct drm_device *ddev = dev_get_drvdata(dev);
	struct amdgpu_device *adev = ddev->dev_private;
	int ret;
	uint32_t mask = 0;

	ret = amdgpu_read_mask(buf, count, &mask);
	if (ret)
		return ret;

	if (is_support_sw_smu(adev))
<<<<<<< HEAD
		ret = smu_force_clk_levels(&adev->smu, PP_DCEFCLK, mask);
=======
		ret = smu_force_clk_levels(&adev->smu, SMU_DCEFCLK, mask);
>>>>>>> 4cf643a3
	else if (adev->powerplay.pp_funcs->force_clock_level)
		ret = amdgpu_dpm_force_clock_level(adev, PP_DCEFCLK, mask);

	if (ret)
		return -EINVAL;

	return count;
}

static ssize_t amdgpu_get_pp_dpm_pcie(struct device *dev,
		struct device_attribute *attr,
		char *buf)
{
	struct drm_device *ddev = dev_get_drvdata(dev);
	struct amdgpu_device *adev = ddev->dev_private;

	if (is_support_sw_smu(adev))
<<<<<<< HEAD
		return smu_print_clk_levels(&adev->smu, PP_PCIE, buf);
=======
		return smu_print_clk_levels(&adev->smu, SMU_PCIE, buf);
>>>>>>> 4cf643a3
	else if (adev->powerplay.pp_funcs->print_clock_levels)
		return amdgpu_dpm_print_clock_levels(adev, PP_PCIE, buf);
	else
		return snprintf(buf, PAGE_SIZE, "\n");
}

static ssize_t amdgpu_set_pp_dpm_pcie(struct device *dev,
		struct device_attribute *attr,
		const char *buf,
		size_t count)
{
	struct drm_device *ddev = dev_get_drvdata(dev);
	struct amdgpu_device *adev = ddev->dev_private;
	int ret;
	uint32_t mask = 0;

	ret = amdgpu_read_mask(buf, count, &mask);
	if (ret)
		return ret;

	if (is_support_sw_smu(adev))
<<<<<<< HEAD
		ret = smu_force_clk_levels(&adev->smu, PP_PCIE, mask);
=======
		ret = smu_force_clk_levels(&adev->smu, SMU_PCIE, mask);
>>>>>>> 4cf643a3
	else if (adev->powerplay.pp_funcs->force_clock_level)
		ret = amdgpu_dpm_force_clock_level(adev, PP_PCIE, mask);

	if (ret)
		return -EINVAL;

	return count;
}

static ssize_t amdgpu_get_pp_sclk_od(struct device *dev,
		struct device_attribute *attr,
		char *buf)
{
	struct drm_device *ddev = dev_get_drvdata(dev);
	struct amdgpu_device *adev = ddev->dev_private;
	uint32_t value = 0;

	if (is_support_sw_smu(adev))
<<<<<<< HEAD
		value = smu_get_od_percentage(&(adev->smu), OD_SCLK);
=======
		value = smu_get_od_percentage(&(adev->smu), SMU_OD_SCLK);
>>>>>>> 4cf643a3
	else if (adev->powerplay.pp_funcs->get_sclk_od)
		value = amdgpu_dpm_get_sclk_od(adev);

	return snprintf(buf, PAGE_SIZE, "%d\n", value);
}

static ssize_t amdgpu_set_pp_sclk_od(struct device *dev,
		struct device_attribute *attr,
		const char *buf,
		size_t count)
{
	struct drm_device *ddev = dev_get_drvdata(dev);
	struct amdgpu_device *adev = ddev->dev_private;
	int ret;
	long int value;

	ret = kstrtol(buf, 0, &value);

	if (ret) {
		count = -EINVAL;
		goto fail;
	}

	if (is_support_sw_smu(adev)) {
<<<<<<< HEAD
		value = smu_set_od_percentage(&(adev->smu), OD_SCLK, (uint32_t)value);
=======
		value = smu_set_od_percentage(&(adev->smu), SMU_OD_SCLK, (uint32_t)value);
>>>>>>> 4cf643a3
	} else {
		if (adev->powerplay.pp_funcs->set_sclk_od)
			amdgpu_dpm_set_sclk_od(adev, (uint32_t)value);

		if (adev->powerplay.pp_funcs->dispatch_tasks) {
			amdgpu_dpm_dispatch_task(adev, AMD_PP_TASK_READJUST_POWER_STATE, NULL);
		} else {
			adev->pm.dpm.current_ps = adev->pm.dpm.boot_ps;
			amdgpu_pm_compute_clocks(adev);
		}
	}

fail:
	return count;
}

static ssize_t amdgpu_get_pp_mclk_od(struct device *dev,
		struct device_attribute *attr,
		char *buf)
{
	struct drm_device *ddev = dev_get_drvdata(dev);
	struct amdgpu_device *adev = ddev->dev_private;
	uint32_t value = 0;

	if (is_support_sw_smu(adev))
<<<<<<< HEAD
		value = smu_get_od_percentage(&(adev->smu), OD_MCLK);
=======
		value = smu_get_od_percentage(&(adev->smu), SMU_OD_MCLK);
>>>>>>> 4cf643a3
	else if (adev->powerplay.pp_funcs->get_mclk_od)
		value = amdgpu_dpm_get_mclk_od(adev);

	return snprintf(buf, PAGE_SIZE, "%d\n", value);
}

static ssize_t amdgpu_set_pp_mclk_od(struct device *dev,
		struct device_attribute *attr,
		const char *buf,
		size_t count)
{
	struct drm_device *ddev = dev_get_drvdata(dev);
	struct amdgpu_device *adev = ddev->dev_private;
	int ret;
	long int value;

	ret = kstrtol(buf, 0, &value);

	if (ret) {
		count = -EINVAL;
		goto fail;
	}

	if (is_support_sw_smu(adev)) {
<<<<<<< HEAD
		value = smu_set_od_percentage(&(adev->smu), OD_MCLK, (uint32_t)value);
=======
		value = smu_set_od_percentage(&(adev->smu), SMU_OD_MCLK, (uint32_t)value);
>>>>>>> 4cf643a3
	} else {
		if (adev->powerplay.pp_funcs->set_mclk_od)
			amdgpu_dpm_set_mclk_od(adev, (uint32_t)value);

		if (adev->powerplay.pp_funcs->dispatch_tasks) {
			amdgpu_dpm_dispatch_task(adev, AMD_PP_TASK_READJUST_POWER_STATE, NULL);
		} else {
			adev->pm.dpm.current_ps = adev->pm.dpm.boot_ps;
			amdgpu_pm_compute_clocks(adev);
		}
	}

fail:
	return count;
}

/**
 * DOC: pp_power_profile_mode
 *
 * The amdgpu driver provides a sysfs API for adjusting the heuristics
 * related to switching between power levels in a power state.  The file
 * pp_power_profile_mode is used for this.
 *
 * Reading this file outputs a list of all of the predefined power profiles
 * and the relevant heuristics settings for that profile.
 *
 * To select a profile or create a custom profile, first select manual using
 * power_dpm_force_performance_level.  Writing the number of a predefined
 * profile to pp_power_profile_mode will enable those heuristics.  To
 * create a custom set of heuristics, write a string of numbers to the file
 * starting with the number of the custom profile along with a setting
 * for each heuristic parameter.  Due to differences across asic families
 * the heuristic parameters vary from family to family.
 *
 */

static ssize_t amdgpu_get_pp_power_profile_mode(struct device *dev,
		struct device_attribute *attr,
		char *buf)
{
	struct drm_device *ddev = dev_get_drvdata(dev);
	struct amdgpu_device *adev = ddev->dev_private;

	if (is_support_sw_smu(adev))
		return smu_get_power_profile_mode(&adev->smu, buf);
	else if (adev->powerplay.pp_funcs->get_power_profile_mode)
		return amdgpu_dpm_get_power_profile_mode(adev, buf);

	return snprintf(buf, PAGE_SIZE, "\n");
}


static ssize_t amdgpu_set_pp_power_profile_mode(struct device *dev,
		struct device_attribute *attr,
		const char *buf,
		size_t count)
{
	int ret = 0xff;
	struct drm_device *ddev = dev_get_drvdata(dev);
	struct amdgpu_device *adev = ddev->dev_private;
	uint32_t parameter_size = 0;
	long parameter[64];
	char *sub_str, buf_cpy[128];
	char *tmp_str;
	uint32_t i = 0;
	char tmp[2];
	long int profile_mode = 0;
	const char delimiter[3] = {' ', '\n', '\0'};

	tmp[0] = *(buf);
	tmp[1] = '\0';
	ret = kstrtol(tmp, 0, &profile_mode);
	if (ret)
		goto fail;

	if (profile_mode == PP_SMC_POWER_PROFILE_CUSTOM) {
		if (count < 2 || count > 127)
			return -EINVAL;
		while (isspace(*++buf))
			i++;
		memcpy(buf_cpy, buf, count-i);
		tmp_str = buf_cpy;
		while (tmp_str[0]) {
			sub_str = strsep(&tmp_str, delimiter);
			ret = kstrtol(sub_str, 0, &parameter[parameter_size]);
			if (ret) {
				count = -EINVAL;
				goto fail;
			}
			parameter_size++;
			while (isspace(*tmp_str))
				tmp_str++;
		}
	}
	parameter[parameter_size] = profile_mode;
	if (is_support_sw_smu(adev))
		ret = smu_set_power_profile_mode(&adev->smu, parameter, parameter_size);
	else if (adev->powerplay.pp_funcs->set_power_profile_mode)
		ret = amdgpu_dpm_set_power_profile_mode(adev, parameter, parameter_size);
	if (!ret)
		return count;
fail:
	return -EINVAL;
}

/**
 * DOC: busy_percent
 *
 * The amdgpu driver provides a sysfs API for reading how busy the GPU
 * is as a percentage.  The file gpu_busy_percent is used for this.
 * The SMU firmware computes a percentage of load based on the
 * aggregate activity level in the IP cores.
 */
static ssize_t amdgpu_get_busy_percent(struct device *dev,
		struct device_attribute *attr,
		char *buf)
{
	struct drm_device *ddev = dev_get_drvdata(dev);
	struct amdgpu_device *adev = ddev->dev_private;
	int r, value, size = sizeof(value);

	/* read the IP busy sensor */
	r = amdgpu_dpm_read_sensor(adev, AMDGPU_PP_SENSOR_GPU_LOAD,
				   (void *)&value, &size);

<<<<<<< HEAD
=======
	if (r)
		return r;

	return snprintf(buf, PAGE_SIZE, "%d\n", value);
}

/**
 * DOC: mem_busy_percent
 *
 * The amdgpu driver provides a sysfs API for reading how busy the VRAM
 * is as a percentage.  The file mem_busy_percent is used for this.
 * The SMU firmware computes a percentage of load based on the
 * aggregate activity level in the IP cores.
 */
static ssize_t amdgpu_get_memory_busy_percent(struct device *dev,
		struct device_attribute *attr,
		char *buf)
{
	struct drm_device *ddev = dev_get_drvdata(dev);
	struct amdgpu_device *adev = ddev->dev_private;
	int r, value, size = sizeof(value);

	/* read the IP busy sensor */
	r = amdgpu_dpm_read_sensor(adev, AMDGPU_PP_SENSOR_MEM_LOAD,
				   (void *)&value, &size);

>>>>>>> 4cf643a3
	if (r)
		return r;

	return snprintf(buf, PAGE_SIZE, "%d\n", value);
}

/**
 * DOC: pcie_bw
 *
 * The amdgpu driver provides a sysfs API for estimating how much data
 * has been received and sent by the GPU in the last second through PCIe.
 * The file pcie_bw is used for this.
 * The Perf counters count the number of received and sent messages and return
 * those values, as well as the maximum payload size of a PCIe packet (mps).
 * Note that it is not possible to easily and quickly obtain the size of each
 * packet transmitted, so we output the max payload size (mps) to allow for
 * quick estimation of the PCIe bandwidth usage
 */
static ssize_t amdgpu_get_pcie_bw(struct device *dev,
		struct device_attribute *attr,
		char *buf)
{
	struct drm_device *ddev = dev_get_drvdata(dev);
	struct amdgpu_device *adev = ddev->dev_private;
	uint64_t count0, count1;

	amdgpu_asic_get_pcie_usage(adev, &count0, &count1);
	return snprintf(buf, PAGE_SIZE,	"%llu %llu %i\n",
			count0, count1, pcie_get_mps(adev->pdev));
}

/**
 * DOC: unique_id
 *
 * The amdgpu driver provides a sysfs API for providing a unique ID for the GPU
 * The file unique_id is used for this.
 * This will provide a Unique ID that will persist from machine to machine
 *
 * NOTE: This will only work for GFX9 and newer. This file will be absent
 * on unsupported ASICs (GFX8 and older)
 */
static ssize_t amdgpu_get_unique_id(struct device *dev,
		struct device_attribute *attr,
		char *buf)
{
	struct drm_device *ddev = dev_get_drvdata(dev);
	struct amdgpu_device *adev = ddev->dev_private;

	if (adev->unique_id)
		return snprintf(buf, PAGE_SIZE, "%016llx\n", adev->unique_id);

	return 0;
}

static DEVICE_ATTR(power_dpm_state, S_IRUGO | S_IWUSR, amdgpu_get_dpm_state, amdgpu_set_dpm_state);
static DEVICE_ATTR(power_dpm_force_performance_level, S_IRUGO | S_IWUSR,
		   amdgpu_get_dpm_forced_performance_level,
		   amdgpu_set_dpm_forced_performance_level);
static DEVICE_ATTR(pp_num_states, S_IRUGO, amdgpu_get_pp_num_states, NULL);
static DEVICE_ATTR(pp_cur_state, S_IRUGO, amdgpu_get_pp_cur_state, NULL);
static DEVICE_ATTR(pp_force_state, S_IRUGO | S_IWUSR,
		amdgpu_get_pp_force_state,
		amdgpu_set_pp_force_state);
static DEVICE_ATTR(pp_table, S_IRUGO | S_IWUSR,
		amdgpu_get_pp_table,
		amdgpu_set_pp_table);
static DEVICE_ATTR(pp_dpm_sclk, S_IRUGO | S_IWUSR,
		amdgpu_get_pp_dpm_sclk,
		amdgpu_set_pp_dpm_sclk);
static DEVICE_ATTR(pp_dpm_mclk, S_IRUGO | S_IWUSR,
		amdgpu_get_pp_dpm_mclk,
		amdgpu_set_pp_dpm_mclk);
static DEVICE_ATTR(pp_dpm_socclk, S_IRUGO | S_IWUSR,
		amdgpu_get_pp_dpm_socclk,
		amdgpu_set_pp_dpm_socclk);
static DEVICE_ATTR(pp_dpm_fclk, S_IRUGO | S_IWUSR,
		amdgpu_get_pp_dpm_fclk,
		amdgpu_set_pp_dpm_fclk);
static DEVICE_ATTR(pp_dpm_dcefclk, S_IRUGO | S_IWUSR,
		amdgpu_get_pp_dpm_dcefclk,
		amdgpu_set_pp_dpm_dcefclk);
static DEVICE_ATTR(pp_dpm_pcie, S_IRUGO | S_IWUSR,
		amdgpu_get_pp_dpm_pcie,
		amdgpu_set_pp_dpm_pcie);
static DEVICE_ATTR(pp_sclk_od, S_IRUGO | S_IWUSR,
		amdgpu_get_pp_sclk_od,
		amdgpu_set_pp_sclk_od);
static DEVICE_ATTR(pp_mclk_od, S_IRUGO | S_IWUSR,
		amdgpu_get_pp_mclk_od,
		amdgpu_set_pp_mclk_od);
static DEVICE_ATTR(pp_power_profile_mode, S_IRUGO | S_IWUSR,
		amdgpu_get_pp_power_profile_mode,
		amdgpu_set_pp_power_profile_mode);
static DEVICE_ATTR(pp_od_clk_voltage, S_IRUGO | S_IWUSR,
		amdgpu_get_pp_od_clk_voltage,
		amdgpu_set_pp_od_clk_voltage);
static DEVICE_ATTR(gpu_busy_percent, S_IRUGO,
		amdgpu_get_busy_percent, NULL);
static DEVICE_ATTR(mem_busy_percent, S_IRUGO,
		amdgpu_get_memory_busy_percent, NULL);
static DEVICE_ATTR(pcie_bw, S_IRUGO, amdgpu_get_pcie_bw, NULL);
static DEVICE_ATTR(ppfeatures, S_IRUGO | S_IWUSR,
		amdgpu_get_ppfeature_status,
		amdgpu_set_ppfeature_status);
static DEVICE_ATTR(unique_id, S_IRUGO, amdgpu_get_unique_id, NULL);

static ssize_t amdgpu_hwmon_show_temp(struct device *dev,
				      struct device_attribute *attr,
				      char *buf)
{
	struct amdgpu_device *adev = dev_get_drvdata(dev);
	struct drm_device *ddev = adev->ddev;
	int channel = to_sensor_dev_attr(attr)->index;
	int r, temp = 0, size = sizeof(temp);

	/* Can't get temperature when the card is off */
	if  ((adev->flags & AMD_IS_PX) &&
	     (ddev->switch_power_state != DRM_SWITCH_POWER_ON))
		return -EINVAL;

<<<<<<< HEAD
	/* get the temperature */
	r = amdgpu_dpm_read_sensor(adev, AMDGPU_PP_SENSOR_GPU_TEMP,
				   (void *)&temp, &size);
	if (r)
		return r;
=======
	if (channel >= PP_TEMP_MAX)
		return -EINVAL;

	switch (channel) {
	case PP_TEMP_JUNCTION:
		/* get current junction temperature */
		r = amdgpu_dpm_read_sensor(adev, AMDGPU_PP_SENSOR_HOTSPOT_TEMP,
					   (void *)&temp, &size);
		if (r)
			return r;
		break;
	case PP_TEMP_EDGE:
		/* get current edge temperature */
		r = amdgpu_dpm_read_sensor(adev, AMDGPU_PP_SENSOR_EDGE_TEMP,
					   (void *)&temp, &size);
		if (r)
			return r;
		break;
	case PP_TEMP_MEM:
		/* get current memory temperature */
		r = amdgpu_dpm_read_sensor(adev, AMDGPU_PP_SENSOR_MEM_TEMP,
					   (void *)&temp, &size);
		if (r)
			return r;
		break;
	}
>>>>>>> 4cf643a3

	return snprintf(buf, PAGE_SIZE, "%d\n", temp);
}

static ssize_t amdgpu_hwmon_show_temp_thresh(struct device *dev,
					     struct device_attribute *attr,
					     char *buf)
{
	struct amdgpu_device *adev = dev_get_drvdata(dev);
	int hyst = to_sensor_dev_attr(attr)->index;
	int temp;

	if (hyst)
		temp = adev->pm.dpm.thermal.min_temp;
	else
		temp = adev->pm.dpm.thermal.max_temp;

	return snprintf(buf, PAGE_SIZE, "%d\n", temp);
}

static ssize_t amdgpu_hwmon_show_hotspot_temp_thresh(struct device *dev,
					     struct device_attribute *attr,
					     char *buf)
{
	struct amdgpu_device *adev = dev_get_drvdata(dev);
	int hyst = to_sensor_dev_attr(attr)->index;
	int temp;

	if (hyst)
		temp = adev->pm.dpm.thermal.min_hotspot_temp;
	else
		temp = adev->pm.dpm.thermal.max_hotspot_crit_temp;

	return snprintf(buf, PAGE_SIZE, "%d\n", temp);
}

static ssize_t amdgpu_hwmon_show_mem_temp_thresh(struct device *dev,
					     struct device_attribute *attr,
					     char *buf)
{
	struct amdgpu_device *adev = dev_get_drvdata(dev);
	int hyst = to_sensor_dev_attr(attr)->index;
	int temp;

	if (hyst)
		temp = adev->pm.dpm.thermal.min_mem_temp;
	else
		temp = adev->pm.dpm.thermal.max_mem_crit_temp;

	return snprintf(buf, PAGE_SIZE, "%d\n", temp);
}

static ssize_t amdgpu_hwmon_show_temp_label(struct device *dev,
					     struct device_attribute *attr,
					     char *buf)
{
	int channel = to_sensor_dev_attr(attr)->index;

	if (channel >= PP_TEMP_MAX)
		return -EINVAL;

	return snprintf(buf, PAGE_SIZE, "%s\n", temp_label[channel].label);
}

static ssize_t amdgpu_hwmon_show_temp_emergency(struct device *dev,
					     struct device_attribute *attr,
					     char *buf)
{
	struct amdgpu_device *adev = dev_get_drvdata(dev);
	int channel = to_sensor_dev_attr(attr)->index;
	int temp = 0;

	if (channel >= PP_TEMP_MAX)
		return -EINVAL;

	switch (channel) {
	case PP_TEMP_JUNCTION:
		temp = adev->pm.dpm.thermal.max_hotspot_emergency_temp;
		break;
	case PP_TEMP_EDGE:
		temp = adev->pm.dpm.thermal.max_edge_emergency_temp;
		break;
	case PP_TEMP_MEM:
		temp = adev->pm.dpm.thermal.max_mem_emergency_temp;
		break;
	}

	return snprintf(buf, PAGE_SIZE, "%d\n", temp);
}

static ssize_t amdgpu_hwmon_get_pwm1_enable(struct device *dev,
					    struct device_attribute *attr,
					    char *buf)
{
	struct amdgpu_device *adev = dev_get_drvdata(dev);
	u32 pwm_mode = 0;
	if (is_support_sw_smu(adev)) {
		pwm_mode = smu_get_fan_control_mode(&adev->smu);
	} else {
		if (!adev->powerplay.pp_funcs->get_fan_control_mode)
			return -EINVAL;

		pwm_mode = amdgpu_dpm_get_fan_control_mode(adev);
	}

	return sprintf(buf, "%i\n", pwm_mode);
}

static ssize_t amdgpu_hwmon_set_pwm1_enable(struct device *dev,
					    struct device_attribute *attr,
					    const char *buf,
					    size_t count)
{
	struct amdgpu_device *adev = dev_get_drvdata(dev);
	int err;
	int value;

	/* Can't adjust fan when the card is off */
	if  ((adev->flags & AMD_IS_PX) &&
	     (adev->ddev->switch_power_state != DRM_SWITCH_POWER_ON))
		return -EINVAL;

	if (is_support_sw_smu(adev)) {
		err = kstrtoint(buf, 10, &value);
		if (err)
			return err;

		smu_set_fan_control_mode(&adev->smu, value);
	} else {
		if (!adev->powerplay.pp_funcs->set_fan_control_mode)
			return -EINVAL;
<<<<<<< HEAD

		err = kstrtoint(buf, 10, &value);
		if (err)
			return err;

=======

		err = kstrtoint(buf, 10, &value);
		if (err)
			return err;

>>>>>>> 4cf643a3
		amdgpu_dpm_set_fan_control_mode(adev, value);
	}

	return count;
}

static ssize_t amdgpu_hwmon_get_pwm1_min(struct device *dev,
					 struct device_attribute *attr,
					 char *buf)
{
	return sprintf(buf, "%i\n", 0);
}

static ssize_t amdgpu_hwmon_get_pwm1_max(struct device *dev,
					 struct device_attribute *attr,
					 char *buf)
{
	return sprintf(buf, "%i\n", 255);
}

static ssize_t amdgpu_hwmon_set_pwm1(struct device *dev,
				     struct device_attribute *attr,
				     const char *buf, size_t count)
{
	struct amdgpu_device *adev = dev_get_drvdata(dev);
	int err;
	u32 value;
	u32 pwm_mode;

	/* Can't adjust fan when the card is off */
	if  ((adev->flags & AMD_IS_PX) &&
	     (adev->ddev->switch_power_state != DRM_SWITCH_POWER_ON))
		return -EINVAL;
	if (is_support_sw_smu(adev))
		pwm_mode = smu_get_fan_control_mode(&adev->smu);
	else
		pwm_mode = amdgpu_dpm_get_fan_control_mode(adev);
	if (pwm_mode != AMD_FAN_CTRL_MANUAL) {
		pr_info("manual fan speed control should be enabled first\n");
		return -EINVAL;
	}

	err = kstrtou32(buf, 10, &value);
	if (err)
		return err;

	value = (value * 100) / 255;

	if (is_support_sw_smu(adev)) {
		err = smu_set_fan_speed_percent(&adev->smu, value);
		if (err)
			return err;
	} else if (adev->powerplay.pp_funcs->set_fan_speed_percent) {
		err = amdgpu_dpm_set_fan_speed_percent(adev, value);
		if (err)
			return err;
	}

	return count;
}

static ssize_t amdgpu_hwmon_get_pwm1(struct device *dev,
				     struct device_attribute *attr,
				     char *buf)
{
	struct amdgpu_device *adev = dev_get_drvdata(dev);
	int err;
	u32 speed = 0;

	/* Can't adjust fan when the card is off */
	if  ((adev->flags & AMD_IS_PX) &&
	     (adev->ddev->switch_power_state != DRM_SWITCH_POWER_ON))
		return -EINVAL;

	if (is_support_sw_smu(adev)) {
		err = smu_get_fan_speed_percent(&adev->smu, &speed);
		if (err)
			return err;
	} else if (adev->powerplay.pp_funcs->get_fan_speed_percent) {
		err = amdgpu_dpm_get_fan_speed_percent(adev, &speed);
		if (err)
			return err;
	}

	speed = (speed * 255) / 100;

	return sprintf(buf, "%i\n", speed);
}

static ssize_t amdgpu_hwmon_get_fan1_input(struct device *dev,
					   struct device_attribute *attr,
					   char *buf)
{
	struct amdgpu_device *adev = dev_get_drvdata(dev);
	int err;
	u32 speed = 0;

	/* Can't adjust fan when the card is off */
	if  ((adev->flags & AMD_IS_PX) &&
	     (adev->ddev->switch_power_state != DRM_SWITCH_POWER_ON))
		return -EINVAL;

	if (is_support_sw_smu(adev)) {
		err = smu_get_current_rpm(&adev->smu, &speed);
		if (err)
			return err;
	} else if (adev->powerplay.pp_funcs->get_fan_speed_rpm) {
		err = amdgpu_dpm_get_fan_speed_rpm(adev, &speed);
		if (err)
			return err;
	}

	return sprintf(buf, "%i\n", speed);
}

static ssize_t amdgpu_hwmon_get_fan1_min(struct device *dev,
					 struct device_attribute *attr,
					 char *buf)
{
	struct amdgpu_device *adev = dev_get_drvdata(dev);
	u32 min_rpm = 0;
	u32 size = sizeof(min_rpm);
	int r;

	r = amdgpu_dpm_read_sensor(adev, AMDGPU_PP_SENSOR_MIN_FAN_RPM,
				   (void *)&min_rpm, &size);
	if (r)
		return r;

	return snprintf(buf, PAGE_SIZE, "%d\n", min_rpm);
}

static ssize_t amdgpu_hwmon_get_fan1_max(struct device *dev,
					 struct device_attribute *attr,
					 char *buf)
{
	struct amdgpu_device *adev = dev_get_drvdata(dev);
	u32 max_rpm = 0;
	u32 size = sizeof(max_rpm);
	int r;

	r = amdgpu_dpm_read_sensor(adev, AMDGPU_PP_SENSOR_MAX_FAN_RPM,
				   (void *)&max_rpm, &size);
	if (r)
		return r;

	return snprintf(buf, PAGE_SIZE, "%d\n", max_rpm);
}

static ssize_t amdgpu_hwmon_get_fan1_target(struct device *dev,
					   struct device_attribute *attr,
					   char *buf)
{
	struct amdgpu_device *adev = dev_get_drvdata(dev);
	int err;
	u32 rpm = 0;

	/* Can't adjust fan when the card is off */
	if  ((adev->flags & AMD_IS_PX) &&
	     (adev->ddev->switch_power_state != DRM_SWITCH_POWER_ON))
		return -EINVAL;

	if (is_support_sw_smu(adev)) {
		err = smu_get_current_rpm(&adev->smu, &rpm);
		if (err)
			return err;
	} else if (adev->powerplay.pp_funcs->get_fan_speed_rpm) {
		err = amdgpu_dpm_get_fan_speed_rpm(adev, &rpm);
		if (err)
			return err;
	}

	return sprintf(buf, "%i\n", rpm);
}

static ssize_t amdgpu_hwmon_set_fan1_target(struct device *dev,
				     struct device_attribute *attr,
				     const char *buf, size_t count)
{
	struct amdgpu_device *adev = dev_get_drvdata(dev);
	int err;
	u32 value;
	u32 pwm_mode;

	if (is_support_sw_smu(adev))
		pwm_mode = smu_get_fan_control_mode(&adev->smu);
	else
		pwm_mode = amdgpu_dpm_get_fan_control_mode(adev);

	if (pwm_mode != AMD_FAN_CTRL_MANUAL)
		return -ENODATA;

	/* Can't adjust fan when the card is off */
	if  ((adev->flags & AMD_IS_PX) &&
	     (adev->ddev->switch_power_state != DRM_SWITCH_POWER_ON))
		return -EINVAL;

	err = kstrtou32(buf, 10, &value);
	if (err)
		return err;

	if (is_support_sw_smu(adev)) {
		err = smu_set_fan_speed_rpm(&adev->smu, value);
		if (err)
			return err;
	} else if (adev->powerplay.pp_funcs->set_fan_speed_rpm) {
		err = amdgpu_dpm_set_fan_speed_rpm(adev, value);
		if (err)
			return err;
	}

	return count;
}

static ssize_t amdgpu_hwmon_get_fan1_enable(struct device *dev,
					    struct device_attribute *attr,
					    char *buf)
{
	struct amdgpu_device *adev = dev_get_drvdata(dev);
	u32 pwm_mode = 0;

	if (is_support_sw_smu(adev)) {
		pwm_mode = smu_get_fan_control_mode(&adev->smu);
	} else {
		if (!adev->powerplay.pp_funcs->get_fan_control_mode)
			return -EINVAL;

		pwm_mode = amdgpu_dpm_get_fan_control_mode(adev);
	}
	return sprintf(buf, "%i\n", pwm_mode == AMD_FAN_CTRL_AUTO ? 0 : 1);
}

static ssize_t amdgpu_hwmon_set_fan1_enable(struct device *dev,
					    struct device_attribute *attr,
					    const char *buf,
					    size_t count)
{
	struct amdgpu_device *adev = dev_get_drvdata(dev);
	int err;
	int value;
	u32 pwm_mode;

	/* Can't adjust fan when the card is off */
	if  ((adev->flags & AMD_IS_PX) &&
	     (adev->ddev->switch_power_state != DRM_SWITCH_POWER_ON))
		return -EINVAL;


	err = kstrtoint(buf, 10, &value);
	if (err)
		return err;

	if (value == 0)
		pwm_mode = AMD_FAN_CTRL_AUTO;
	else if (value == 1)
		pwm_mode = AMD_FAN_CTRL_MANUAL;
	else
		return -EINVAL;

	if (is_support_sw_smu(adev)) {
		smu_set_fan_control_mode(&adev->smu, pwm_mode);
	} else {
		if (!adev->powerplay.pp_funcs->set_fan_control_mode)
			return -EINVAL;
		amdgpu_dpm_set_fan_control_mode(adev, pwm_mode);
	}

	return count;
}

static ssize_t amdgpu_hwmon_show_vddgfx(struct device *dev,
					struct device_attribute *attr,
					char *buf)
{
	struct amdgpu_device *adev = dev_get_drvdata(dev);
	struct drm_device *ddev = adev->ddev;
	u32 vddgfx;
	int r, size = sizeof(vddgfx);

	/* Can't get voltage when the card is off */
	if  ((adev->flags & AMD_IS_PX) &&
	     (ddev->switch_power_state != DRM_SWITCH_POWER_ON))
		return -EINVAL;

	/* get the voltage */
	r = amdgpu_dpm_read_sensor(adev, AMDGPU_PP_SENSOR_VDDGFX,
				   (void *)&vddgfx, &size);
	if (r)
		return r;

	return snprintf(buf, PAGE_SIZE, "%d\n", vddgfx);
}

static ssize_t amdgpu_hwmon_show_vddgfx_label(struct device *dev,
					      struct device_attribute *attr,
					      char *buf)
{
	return snprintf(buf, PAGE_SIZE, "vddgfx\n");
}

static ssize_t amdgpu_hwmon_show_vddnb(struct device *dev,
				       struct device_attribute *attr,
				       char *buf)
{
	struct amdgpu_device *adev = dev_get_drvdata(dev);
	struct drm_device *ddev = adev->ddev;
	u32 vddnb;
	int r, size = sizeof(vddnb);

	/* only APUs have vddnb */
	if  (!(adev->flags & AMD_IS_APU))
		return -EINVAL;

	/* Can't get voltage when the card is off */
	if  ((adev->flags & AMD_IS_PX) &&
	     (ddev->switch_power_state != DRM_SWITCH_POWER_ON))
		return -EINVAL;

	/* get the voltage */
	r = amdgpu_dpm_read_sensor(adev, AMDGPU_PP_SENSOR_VDDNB,
				   (void *)&vddnb, &size);
	if (r)
		return r;

	return snprintf(buf, PAGE_SIZE, "%d\n", vddnb);
}

static ssize_t amdgpu_hwmon_show_vddnb_label(struct device *dev,
					      struct device_attribute *attr,
					      char *buf)
{
	return snprintf(buf, PAGE_SIZE, "vddnb\n");
}

static ssize_t amdgpu_hwmon_show_power_avg(struct device *dev,
					   struct device_attribute *attr,
					   char *buf)
{
	struct amdgpu_device *adev = dev_get_drvdata(dev);
	struct drm_device *ddev = adev->ddev;
	u32 query = 0;
	int r, size = sizeof(u32);
	unsigned uw;

	/* Can't get power when the card is off */
	if  ((adev->flags & AMD_IS_PX) &&
	     (ddev->switch_power_state != DRM_SWITCH_POWER_ON))
		return -EINVAL;

	/* get the voltage */
	r = amdgpu_dpm_read_sensor(adev, AMDGPU_PP_SENSOR_GPU_POWER,
				   (void *)&query, &size);
	if (r)
		return r;

	/* convert to microwatts */
	uw = (query >> 8) * 1000000 + (query & 0xff) * 1000;

	return snprintf(buf, PAGE_SIZE, "%u\n", uw);
}

static ssize_t amdgpu_hwmon_show_power_cap_min(struct device *dev,
					 struct device_attribute *attr,
					 char *buf)
{
	return sprintf(buf, "%i\n", 0);
}

static ssize_t amdgpu_hwmon_show_power_cap_max(struct device *dev,
					 struct device_attribute *attr,
					 char *buf)
{
	struct amdgpu_device *adev = dev_get_drvdata(dev);
	uint32_t limit = 0;

	if (is_support_sw_smu(adev)) {
		smu_get_power_limit(&adev->smu, &limit, true);
		return snprintf(buf, PAGE_SIZE, "%u\n", limit * 1000000);
	} else if (adev->powerplay.pp_funcs && adev->powerplay.pp_funcs->get_power_limit) {
		adev->powerplay.pp_funcs->get_power_limit(adev->powerplay.pp_handle, &limit, true);
		return snprintf(buf, PAGE_SIZE, "%u\n", limit * 1000000);
	} else {
		return snprintf(buf, PAGE_SIZE, "\n");
	}
}

static ssize_t amdgpu_hwmon_show_power_cap(struct device *dev,
					 struct device_attribute *attr,
					 char *buf)
{
	struct amdgpu_device *adev = dev_get_drvdata(dev);
	uint32_t limit = 0;

	if (is_support_sw_smu(adev)) {
		smu_get_power_limit(&adev->smu, &limit, false);
		return snprintf(buf, PAGE_SIZE, "%u\n", limit * 1000000);
	} else if (adev->powerplay.pp_funcs && adev->powerplay.pp_funcs->get_power_limit) {
		adev->powerplay.pp_funcs->get_power_limit(adev->powerplay.pp_handle, &limit, false);
		return snprintf(buf, PAGE_SIZE, "%u\n", limit * 1000000);
	} else {
		return snprintf(buf, PAGE_SIZE, "\n");
	}
}


static ssize_t amdgpu_hwmon_set_power_cap(struct device *dev,
		struct device_attribute *attr,
		const char *buf,
		size_t count)
{
	struct amdgpu_device *adev = dev_get_drvdata(dev);
	int err;
	u32 value;

	err = kstrtou32(buf, 10, &value);
	if (err)
		return err;

	value = value / 1000000; /* convert to Watt */
	if (is_support_sw_smu(adev)) {
		adev->smu.funcs->set_power_limit(&adev->smu, value);
	} else if (adev->powerplay.pp_funcs && adev->powerplay.pp_funcs->set_power_limit) {
		err = adev->powerplay.pp_funcs->set_power_limit(adev->powerplay.pp_handle, value);
		if (err)
			return err;
	} else {
		return -EINVAL;
	}

	return count;
}

static ssize_t amdgpu_hwmon_show_sclk(struct device *dev,
				      struct device_attribute *attr,
				      char *buf)
{
	struct amdgpu_device *adev = dev_get_drvdata(dev);
	struct drm_device *ddev = adev->ddev;
	uint32_t sclk;
	int r, size = sizeof(sclk);

	/* Can't get voltage when the card is off */
	if  ((adev->flags & AMD_IS_PX) &&
	     (ddev->switch_power_state != DRM_SWITCH_POWER_ON))
		return -EINVAL;

	/* sanity check PP is enabled */
	if (!(adev->powerplay.pp_funcs &&
	      adev->powerplay.pp_funcs->read_sensor))
	      return -EINVAL;

	/* get the sclk */
	r = amdgpu_dpm_read_sensor(adev, AMDGPU_PP_SENSOR_GFX_SCLK,
				   (void *)&sclk, &size);
	if (r)
		return r;

	return snprintf(buf, PAGE_SIZE, "%d\n", sclk * 10 * 1000);
}

static ssize_t amdgpu_hwmon_show_sclk_label(struct device *dev,
					    struct device_attribute *attr,
					    char *buf)
{
	return snprintf(buf, PAGE_SIZE, "sclk\n");
}

static ssize_t amdgpu_hwmon_show_mclk(struct device *dev,
				      struct device_attribute *attr,
				      char *buf)
{
	struct amdgpu_device *adev = dev_get_drvdata(dev);
	struct drm_device *ddev = adev->ddev;
	uint32_t mclk;
	int r, size = sizeof(mclk);

	/* Can't get voltage when the card is off */
	if  ((adev->flags & AMD_IS_PX) &&
	     (ddev->switch_power_state != DRM_SWITCH_POWER_ON))
		return -EINVAL;

	/* sanity check PP is enabled */
	if (!(adev->powerplay.pp_funcs &&
	      adev->powerplay.pp_funcs->read_sensor))
	      return -EINVAL;

	/* get the sclk */
	r = amdgpu_dpm_read_sensor(adev, AMDGPU_PP_SENSOR_GFX_MCLK,
				   (void *)&mclk, &size);
	if (r)
		return r;

	return snprintf(buf, PAGE_SIZE, "%d\n", mclk * 10 * 1000);
}

static ssize_t amdgpu_hwmon_show_mclk_label(struct device *dev,
					    struct device_attribute *attr,
					    char *buf)
{
	return snprintf(buf, PAGE_SIZE, "mclk\n");
}

/**
 * DOC: hwmon
 *
 * The amdgpu driver exposes the following sensor interfaces:
 *
 * - GPU temperature (via the on-die sensor)
 *
 * - GPU voltage
 *
 * - Northbridge voltage (APUs only)
 *
 * - GPU power
 *
 * - GPU fan
 *
 * - GPU gfx/compute engine clock
 *
 * - GPU memory clock (dGPU only)
 *
 * hwmon interfaces for GPU temperature:
 *
 * - temp[1-3]_input: the on die GPU temperature in millidegrees Celsius
 *   - temp2_input and temp3_input are supported on SOC15 dGPUs only
 *
 * - temp[1-3]_label: temperature channel label
 *   - temp2_label and temp3_label are supported on SOC15 dGPUs only
 *
 * - temp[1-3]_crit: temperature critical max value in millidegrees Celsius
 *   - temp2_crit and temp3_crit are supported on SOC15 dGPUs only
 *
 * - temp[1-3]_crit_hyst: temperature hysteresis for critical limit in millidegrees Celsius
 *   - temp2_crit_hyst and temp3_crit_hyst are supported on SOC15 dGPUs only
 *
 * - temp[1-3]_emergency: temperature emergency max value(asic shutdown) in millidegrees Celsius
 *   - these are supported on SOC15 dGPUs only
 *
 * hwmon interfaces for GPU voltage:
 *
 * - in0_input: the voltage on the GPU in millivolts
 *
 * - in1_input: the voltage on the Northbridge in millivolts
 *
 * hwmon interfaces for GPU power:
 *
 * - power1_average: average power used by the GPU in microWatts
 *
 * - power1_cap_min: minimum cap supported in microWatts
 *
 * - power1_cap_max: maximum cap supported in microWatts
 *
 * - power1_cap: selected power cap in microWatts
 *
 * hwmon interfaces for GPU fan:
 *
 * - pwm1: pulse width modulation fan level (0-255)
 *
 * - pwm1_enable: pulse width modulation fan control method (0: no fan speed control, 1: manual fan speed control using pwm interface, 2: automatic fan speed control)
 *
 * - pwm1_min: pulse width modulation fan control minimum level (0)
 *
 * - pwm1_max: pulse width modulation fan control maximum level (255)
 *
 * - fan1_min: an minimum value Unit: revolution/min (RPM)
 *
 * - fan1_max: an maxmum value Unit: revolution/max (RPM)
 *
 * - fan1_input: fan speed in RPM
 *
 * - fan[1-*]_target: Desired fan speed Unit: revolution/min (RPM)
 *
 * - fan[1-*]_enable: Enable or disable the sensors.1: Enable 0: Disable
 *
 * hwmon interfaces for GPU clocks:
 *
 * - freq1_input: the gfx/compute clock in hertz
 *
 * - freq2_input: the memory clock in hertz
 *
 * You can use hwmon tools like sensors to view this information on your system.
 *
 */

static SENSOR_DEVICE_ATTR(temp1_input, S_IRUGO, amdgpu_hwmon_show_temp, NULL, PP_TEMP_EDGE);
static SENSOR_DEVICE_ATTR(temp1_crit, S_IRUGO, amdgpu_hwmon_show_temp_thresh, NULL, 0);
static SENSOR_DEVICE_ATTR(temp1_crit_hyst, S_IRUGO, amdgpu_hwmon_show_temp_thresh, NULL, 1);
static SENSOR_DEVICE_ATTR(temp1_emergency, S_IRUGO, amdgpu_hwmon_show_temp_emergency, NULL, PP_TEMP_EDGE);
static SENSOR_DEVICE_ATTR(temp2_input, S_IRUGO, amdgpu_hwmon_show_temp, NULL, PP_TEMP_JUNCTION);
static SENSOR_DEVICE_ATTR(temp2_crit, S_IRUGO, amdgpu_hwmon_show_hotspot_temp_thresh, NULL, 0);
static SENSOR_DEVICE_ATTR(temp2_crit_hyst, S_IRUGO, amdgpu_hwmon_show_hotspot_temp_thresh, NULL, 1);
static SENSOR_DEVICE_ATTR(temp2_emergency, S_IRUGO, amdgpu_hwmon_show_temp_emergency, NULL, PP_TEMP_JUNCTION);
static SENSOR_DEVICE_ATTR(temp3_input, S_IRUGO, amdgpu_hwmon_show_temp, NULL, PP_TEMP_MEM);
static SENSOR_DEVICE_ATTR(temp3_crit, S_IRUGO, amdgpu_hwmon_show_mem_temp_thresh, NULL, 0);
static SENSOR_DEVICE_ATTR(temp3_crit_hyst, S_IRUGO, amdgpu_hwmon_show_mem_temp_thresh, NULL, 1);
static SENSOR_DEVICE_ATTR(temp3_emergency, S_IRUGO, amdgpu_hwmon_show_temp_emergency, NULL, PP_TEMP_MEM);
static SENSOR_DEVICE_ATTR(temp1_label, S_IRUGO, amdgpu_hwmon_show_temp_label, NULL, PP_TEMP_EDGE);
static SENSOR_DEVICE_ATTR(temp2_label, S_IRUGO, amdgpu_hwmon_show_temp_label, NULL, PP_TEMP_JUNCTION);
static SENSOR_DEVICE_ATTR(temp3_label, S_IRUGO, amdgpu_hwmon_show_temp_label, NULL, PP_TEMP_MEM);
static SENSOR_DEVICE_ATTR(pwm1, S_IRUGO | S_IWUSR, amdgpu_hwmon_get_pwm1, amdgpu_hwmon_set_pwm1, 0);
static SENSOR_DEVICE_ATTR(pwm1_enable, S_IRUGO | S_IWUSR, amdgpu_hwmon_get_pwm1_enable, amdgpu_hwmon_set_pwm1_enable, 0);
static SENSOR_DEVICE_ATTR(pwm1_min, S_IRUGO, amdgpu_hwmon_get_pwm1_min, NULL, 0);
static SENSOR_DEVICE_ATTR(pwm1_max, S_IRUGO, amdgpu_hwmon_get_pwm1_max, NULL, 0);
static SENSOR_DEVICE_ATTR(fan1_input, S_IRUGO, amdgpu_hwmon_get_fan1_input, NULL, 0);
static SENSOR_DEVICE_ATTR(fan1_min, S_IRUGO, amdgpu_hwmon_get_fan1_min, NULL, 0);
static SENSOR_DEVICE_ATTR(fan1_max, S_IRUGO, amdgpu_hwmon_get_fan1_max, NULL, 0);
static SENSOR_DEVICE_ATTR(fan1_target, S_IRUGO | S_IWUSR, amdgpu_hwmon_get_fan1_target, amdgpu_hwmon_set_fan1_target, 0);
static SENSOR_DEVICE_ATTR(fan1_enable, S_IRUGO | S_IWUSR, amdgpu_hwmon_get_fan1_enable, amdgpu_hwmon_set_fan1_enable, 0);
static SENSOR_DEVICE_ATTR(in0_input, S_IRUGO, amdgpu_hwmon_show_vddgfx, NULL, 0);
static SENSOR_DEVICE_ATTR(in0_label, S_IRUGO, amdgpu_hwmon_show_vddgfx_label, NULL, 0);
static SENSOR_DEVICE_ATTR(in1_input, S_IRUGO, amdgpu_hwmon_show_vddnb, NULL, 0);
static SENSOR_DEVICE_ATTR(in1_label, S_IRUGO, amdgpu_hwmon_show_vddnb_label, NULL, 0);
static SENSOR_DEVICE_ATTR(power1_average, S_IRUGO, amdgpu_hwmon_show_power_avg, NULL, 0);
static SENSOR_DEVICE_ATTR(power1_cap_max, S_IRUGO, amdgpu_hwmon_show_power_cap_max, NULL, 0);
static SENSOR_DEVICE_ATTR(power1_cap_min, S_IRUGO, amdgpu_hwmon_show_power_cap_min, NULL, 0);
static SENSOR_DEVICE_ATTR(power1_cap, S_IRUGO | S_IWUSR, amdgpu_hwmon_show_power_cap, amdgpu_hwmon_set_power_cap, 0);
static SENSOR_DEVICE_ATTR(freq1_input, S_IRUGO, amdgpu_hwmon_show_sclk, NULL, 0);
static SENSOR_DEVICE_ATTR(freq1_label, S_IRUGO, amdgpu_hwmon_show_sclk_label, NULL, 0);
static SENSOR_DEVICE_ATTR(freq2_input, S_IRUGO, amdgpu_hwmon_show_mclk, NULL, 0);
static SENSOR_DEVICE_ATTR(freq2_label, S_IRUGO, amdgpu_hwmon_show_mclk_label, NULL, 0);

static struct attribute *hwmon_attributes[] = {
	&sensor_dev_attr_temp1_input.dev_attr.attr,
	&sensor_dev_attr_temp1_crit.dev_attr.attr,
	&sensor_dev_attr_temp1_crit_hyst.dev_attr.attr,
	&sensor_dev_attr_temp2_input.dev_attr.attr,
	&sensor_dev_attr_temp2_crit.dev_attr.attr,
	&sensor_dev_attr_temp2_crit_hyst.dev_attr.attr,
	&sensor_dev_attr_temp3_input.dev_attr.attr,
	&sensor_dev_attr_temp3_crit.dev_attr.attr,
	&sensor_dev_attr_temp3_crit_hyst.dev_attr.attr,
	&sensor_dev_attr_temp1_emergency.dev_attr.attr,
	&sensor_dev_attr_temp2_emergency.dev_attr.attr,
	&sensor_dev_attr_temp3_emergency.dev_attr.attr,
	&sensor_dev_attr_temp1_label.dev_attr.attr,
	&sensor_dev_attr_temp2_label.dev_attr.attr,
	&sensor_dev_attr_temp3_label.dev_attr.attr,
	&sensor_dev_attr_pwm1.dev_attr.attr,
	&sensor_dev_attr_pwm1_enable.dev_attr.attr,
	&sensor_dev_attr_pwm1_min.dev_attr.attr,
	&sensor_dev_attr_pwm1_max.dev_attr.attr,
	&sensor_dev_attr_fan1_input.dev_attr.attr,
	&sensor_dev_attr_fan1_min.dev_attr.attr,
	&sensor_dev_attr_fan1_max.dev_attr.attr,
	&sensor_dev_attr_fan1_target.dev_attr.attr,
	&sensor_dev_attr_fan1_enable.dev_attr.attr,
	&sensor_dev_attr_in0_input.dev_attr.attr,
	&sensor_dev_attr_in0_label.dev_attr.attr,
	&sensor_dev_attr_in1_input.dev_attr.attr,
	&sensor_dev_attr_in1_label.dev_attr.attr,
	&sensor_dev_attr_power1_average.dev_attr.attr,
	&sensor_dev_attr_power1_cap_max.dev_attr.attr,
	&sensor_dev_attr_power1_cap_min.dev_attr.attr,
	&sensor_dev_attr_power1_cap.dev_attr.attr,
	&sensor_dev_attr_freq1_input.dev_attr.attr,
	&sensor_dev_attr_freq1_label.dev_attr.attr,
	&sensor_dev_attr_freq2_input.dev_attr.attr,
	&sensor_dev_attr_freq2_label.dev_attr.attr,
	NULL
};

static umode_t hwmon_attributes_visible(struct kobject *kobj,
					struct attribute *attr, int index)
{
	struct device *dev = kobj_to_dev(kobj);
	struct amdgpu_device *adev = dev_get_drvdata(dev);
	umode_t effective_mode = attr->mode;

	/* Skip fan attributes if fan is not present */
	if (adev->pm.no_fan && (attr == &sensor_dev_attr_pwm1.dev_attr.attr ||
	    attr == &sensor_dev_attr_pwm1_enable.dev_attr.attr ||
	    attr == &sensor_dev_attr_pwm1_max.dev_attr.attr ||
	    attr == &sensor_dev_attr_pwm1_min.dev_attr.attr ||
	    attr == &sensor_dev_attr_fan1_input.dev_attr.attr ||
	    attr == &sensor_dev_attr_fan1_min.dev_attr.attr ||
	    attr == &sensor_dev_attr_fan1_max.dev_attr.attr ||
	    attr == &sensor_dev_attr_fan1_target.dev_attr.attr ||
	    attr == &sensor_dev_attr_fan1_enable.dev_attr.attr))
		return 0;

	/* Skip fan attributes on APU */
	if ((adev->flags & AMD_IS_APU) &&
	    (attr == &sensor_dev_attr_pwm1.dev_attr.attr ||
	     attr == &sensor_dev_attr_pwm1_enable.dev_attr.attr ||
	     attr == &sensor_dev_attr_pwm1_max.dev_attr.attr ||
	     attr == &sensor_dev_attr_pwm1_min.dev_attr.attr ||
	     attr == &sensor_dev_attr_fan1_input.dev_attr.attr ||
	     attr == &sensor_dev_attr_fan1_min.dev_attr.attr ||
	     attr == &sensor_dev_attr_fan1_max.dev_attr.attr ||
	     attr == &sensor_dev_attr_fan1_target.dev_attr.attr ||
	     attr == &sensor_dev_attr_fan1_enable.dev_attr.attr))
		return 0;

	/* Skip limit attributes if DPM is not enabled */
	if (!adev->pm.dpm_enabled &&
	    (attr == &sensor_dev_attr_temp1_crit.dev_attr.attr ||
	     attr == &sensor_dev_attr_temp1_crit_hyst.dev_attr.attr ||
	     attr == &sensor_dev_attr_pwm1.dev_attr.attr ||
	     attr == &sensor_dev_attr_pwm1_enable.dev_attr.attr ||
	     attr == &sensor_dev_attr_pwm1_max.dev_attr.attr ||
	     attr == &sensor_dev_attr_pwm1_min.dev_attr.attr ||
	     attr == &sensor_dev_attr_fan1_input.dev_attr.attr ||
	     attr == &sensor_dev_attr_fan1_min.dev_attr.attr ||
	     attr == &sensor_dev_attr_fan1_max.dev_attr.attr ||
	     attr == &sensor_dev_attr_fan1_target.dev_attr.attr ||
	     attr == &sensor_dev_attr_fan1_enable.dev_attr.attr))
		return 0;

	if (!is_support_sw_smu(adev)) {
		/* mask fan attributes if we have no bindings for this asic to expose */
		if ((!adev->powerplay.pp_funcs->get_fan_speed_percent &&
		     attr == &sensor_dev_attr_pwm1.dev_attr.attr) || /* can't query fan */
		    (!adev->powerplay.pp_funcs->get_fan_control_mode &&
		     attr == &sensor_dev_attr_pwm1_enable.dev_attr.attr)) /* can't query state */
			effective_mode &= ~S_IRUGO;

		if ((!adev->powerplay.pp_funcs->set_fan_speed_percent &&
		     attr == &sensor_dev_attr_pwm1.dev_attr.attr) || /* can't manage fan */
		    (!adev->powerplay.pp_funcs->set_fan_control_mode &&
		     attr == &sensor_dev_attr_pwm1_enable.dev_attr.attr)) /* can't manage state */
			effective_mode &= ~S_IWUSR;
	}

	if ((adev->flags & AMD_IS_APU) &&
	    (attr == &sensor_dev_attr_power1_average.dev_attr.attr ||
	     attr == &sensor_dev_attr_power1_cap_max.dev_attr.attr ||
	     attr == &sensor_dev_attr_power1_cap_min.dev_attr.attr||
	     attr == &sensor_dev_attr_power1_cap.dev_attr.attr))
		return 0;

	if (!is_support_sw_smu(adev)) {
		/* hide max/min values if we can't both query and manage the fan */
		if ((!adev->powerplay.pp_funcs->set_fan_speed_percent &&
		     !adev->powerplay.pp_funcs->get_fan_speed_percent) &&
		     (!adev->powerplay.pp_funcs->set_fan_speed_rpm &&
		     !adev->powerplay.pp_funcs->get_fan_speed_rpm) &&
		    (attr == &sensor_dev_attr_pwm1_max.dev_attr.attr ||
		     attr == &sensor_dev_attr_pwm1_min.dev_attr.attr))
			return 0;

		if ((!adev->powerplay.pp_funcs->set_fan_speed_rpm &&
		     !adev->powerplay.pp_funcs->get_fan_speed_rpm) &&
		    (attr == &sensor_dev_attr_fan1_max.dev_attr.attr ||
		     attr == &sensor_dev_attr_fan1_min.dev_attr.attr))
			return 0;
	}

	/* only APUs have vddnb */
	if (!(adev->flags & AMD_IS_APU) &&
	    (attr == &sensor_dev_attr_in1_input.dev_attr.attr ||
	     attr == &sensor_dev_attr_in1_label.dev_attr.attr))
		return 0;

	/* no mclk on APUs */
	if ((adev->flags & AMD_IS_APU) &&
	    (attr == &sensor_dev_attr_freq2_input.dev_attr.attr ||
	     attr == &sensor_dev_attr_freq2_label.dev_attr.attr))
		return 0;

	/* only SOC15 dGPUs support hotspot and mem temperatures */
	if (((adev->flags & AMD_IS_APU) ||
	     adev->asic_type < CHIP_VEGA10) &&
	    (attr == &sensor_dev_attr_temp2_crit.dev_attr.attr ||
	     attr == &sensor_dev_attr_temp2_crit_hyst.dev_attr.attr ||
	     attr == &sensor_dev_attr_temp3_crit.dev_attr.attr ||
	     attr == &sensor_dev_attr_temp3_crit_hyst.dev_attr.attr ||
	     attr == &sensor_dev_attr_temp1_emergency.dev_attr.attr ||
	     attr == &sensor_dev_attr_temp2_emergency.dev_attr.attr ||
	     attr == &sensor_dev_attr_temp3_emergency.dev_attr.attr ||
	     attr == &sensor_dev_attr_temp2_input.dev_attr.attr ||
	     attr == &sensor_dev_attr_temp3_input.dev_attr.attr ||
	     attr == &sensor_dev_attr_temp2_label.dev_attr.attr ||
	     attr == &sensor_dev_attr_temp3_label.dev_attr.attr))
		return 0;

	return effective_mode;
}

static const struct attribute_group hwmon_attrgroup = {
	.attrs = hwmon_attributes,
	.is_visible = hwmon_attributes_visible,
};

static const struct attribute_group *hwmon_groups[] = {
	&hwmon_attrgroup,
	NULL
};

void amdgpu_dpm_thermal_work_handler(struct work_struct *work)
{
	struct amdgpu_device *adev =
		container_of(work, struct amdgpu_device,
			     pm.dpm.thermal.work);
	/* switch to the thermal state */
	enum amd_pm_state_type dpm_state = POWER_STATE_TYPE_INTERNAL_THERMAL;
	int temp, size = sizeof(temp);

	if (!adev->pm.dpm_enabled)
		return;

	if (!amdgpu_dpm_read_sensor(adev, AMDGPU_PP_SENSOR_GPU_TEMP,
				    (void *)&temp, &size)) {
		if (temp < adev->pm.dpm.thermal.min_temp)
			/* switch back the user state */
			dpm_state = adev->pm.dpm.user_state;
	} else {
		if (adev->pm.dpm.thermal.high_to_low)
			/* switch back the user state */
			dpm_state = adev->pm.dpm.user_state;
	}
	mutex_lock(&adev->pm.mutex);
	if (dpm_state == POWER_STATE_TYPE_INTERNAL_THERMAL)
		adev->pm.dpm.thermal_active = true;
	else
		adev->pm.dpm.thermal_active = false;
	adev->pm.dpm.state = dpm_state;
	mutex_unlock(&adev->pm.mutex);

	amdgpu_pm_compute_clocks(adev);
}

static struct amdgpu_ps *amdgpu_dpm_pick_power_state(struct amdgpu_device *adev,
						     enum amd_pm_state_type dpm_state)
{
	int i;
	struct amdgpu_ps *ps;
	u32 ui_class;
	bool single_display = (adev->pm.dpm.new_active_crtc_count < 2) ?
		true : false;

	/* check if the vblank period is too short to adjust the mclk */
	if (single_display && adev->powerplay.pp_funcs->vblank_too_short) {
		if (amdgpu_dpm_vblank_too_short(adev))
			single_display = false;
	}

	/* certain older asics have a separare 3D performance state,
	 * so try that first if the user selected performance
	 */
	if (dpm_state == POWER_STATE_TYPE_PERFORMANCE)
		dpm_state = POWER_STATE_TYPE_INTERNAL_3DPERF;
	/* balanced states don't exist at the moment */
	if (dpm_state == POWER_STATE_TYPE_BALANCED)
		dpm_state = POWER_STATE_TYPE_PERFORMANCE;

restart_search:
	/* Pick the best power state based on current conditions */
	for (i = 0; i < adev->pm.dpm.num_ps; i++) {
		ps = &adev->pm.dpm.ps[i];
		ui_class = ps->class & ATOM_PPLIB_CLASSIFICATION_UI_MASK;
		switch (dpm_state) {
		/* user states */
		case POWER_STATE_TYPE_BATTERY:
			if (ui_class == ATOM_PPLIB_CLASSIFICATION_UI_BATTERY) {
				if (ps->caps & ATOM_PPLIB_SINGLE_DISPLAY_ONLY) {
					if (single_display)
						return ps;
				} else
					return ps;
			}
			break;
		case POWER_STATE_TYPE_BALANCED:
			if (ui_class == ATOM_PPLIB_CLASSIFICATION_UI_BALANCED) {
				if (ps->caps & ATOM_PPLIB_SINGLE_DISPLAY_ONLY) {
					if (single_display)
						return ps;
				} else
					return ps;
			}
			break;
		case POWER_STATE_TYPE_PERFORMANCE:
			if (ui_class == ATOM_PPLIB_CLASSIFICATION_UI_PERFORMANCE) {
				if (ps->caps & ATOM_PPLIB_SINGLE_DISPLAY_ONLY) {
					if (single_display)
						return ps;
				} else
					return ps;
			}
			break;
		/* internal states */
		case POWER_STATE_TYPE_INTERNAL_UVD:
			if (adev->pm.dpm.uvd_ps)
				return adev->pm.dpm.uvd_ps;
			else
				break;
		case POWER_STATE_TYPE_INTERNAL_UVD_SD:
			if (ps->class & ATOM_PPLIB_CLASSIFICATION_SDSTATE)
				return ps;
			break;
		case POWER_STATE_TYPE_INTERNAL_UVD_HD:
			if (ps->class & ATOM_PPLIB_CLASSIFICATION_HDSTATE)
				return ps;
			break;
		case POWER_STATE_TYPE_INTERNAL_UVD_HD2:
			if (ps->class & ATOM_PPLIB_CLASSIFICATION_HD2STATE)
				return ps;
			break;
		case POWER_STATE_TYPE_INTERNAL_UVD_MVC:
			if (ps->class2 & ATOM_PPLIB_CLASSIFICATION2_MVC)
				return ps;
			break;
		case POWER_STATE_TYPE_INTERNAL_BOOT:
			return adev->pm.dpm.boot_ps;
		case POWER_STATE_TYPE_INTERNAL_THERMAL:
			if (ps->class & ATOM_PPLIB_CLASSIFICATION_THERMAL)
				return ps;
			break;
		case POWER_STATE_TYPE_INTERNAL_ACPI:
			if (ps->class & ATOM_PPLIB_CLASSIFICATION_ACPI)
				return ps;
			break;
		case POWER_STATE_TYPE_INTERNAL_ULV:
			if (ps->class2 & ATOM_PPLIB_CLASSIFICATION2_ULV)
				return ps;
			break;
		case POWER_STATE_TYPE_INTERNAL_3DPERF:
			if (ps->class & ATOM_PPLIB_CLASSIFICATION_3DPERFORMANCE)
				return ps;
			break;
		default:
			break;
		}
	}
	/* use a fallback state if we didn't match */
	switch (dpm_state) {
	case POWER_STATE_TYPE_INTERNAL_UVD_SD:
		dpm_state = POWER_STATE_TYPE_INTERNAL_UVD_HD;
		goto restart_search;
	case POWER_STATE_TYPE_INTERNAL_UVD_HD:
	case POWER_STATE_TYPE_INTERNAL_UVD_HD2:
	case POWER_STATE_TYPE_INTERNAL_UVD_MVC:
		if (adev->pm.dpm.uvd_ps) {
			return adev->pm.dpm.uvd_ps;
		} else {
			dpm_state = POWER_STATE_TYPE_PERFORMANCE;
			goto restart_search;
		}
	case POWER_STATE_TYPE_INTERNAL_THERMAL:
		dpm_state = POWER_STATE_TYPE_INTERNAL_ACPI;
		goto restart_search;
	case POWER_STATE_TYPE_INTERNAL_ACPI:
		dpm_state = POWER_STATE_TYPE_BATTERY;
		goto restart_search;
	case POWER_STATE_TYPE_BATTERY:
	case POWER_STATE_TYPE_BALANCED:
	case POWER_STATE_TYPE_INTERNAL_3DPERF:
		dpm_state = POWER_STATE_TYPE_PERFORMANCE;
		goto restart_search;
	default:
		break;
	}

	return NULL;
}

static void amdgpu_dpm_change_power_state_locked(struct amdgpu_device *adev)
{
	struct amdgpu_ps *ps;
	enum amd_pm_state_type dpm_state;
	int ret;
	bool equal = false;

	/* if dpm init failed */
	if (!adev->pm.dpm_enabled)
		return;

	if (adev->pm.dpm.user_state != adev->pm.dpm.state) {
		/* add other state override checks here */
		if ((!adev->pm.dpm.thermal_active) &&
		    (!adev->pm.dpm.uvd_active))
			adev->pm.dpm.state = adev->pm.dpm.user_state;
	}
	dpm_state = adev->pm.dpm.state;

	ps = amdgpu_dpm_pick_power_state(adev, dpm_state);
	if (ps)
		adev->pm.dpm.requested_ps = ps;
	else
		return;

	if (amdgpu_dpm == 1 && adev->powerplay.pp_funcs->print_power_state) {
		printk("switching from power state:\n");
		amdgpu_dpm_print_power_state(adev, adev->pm.dpm.current_ps);
		printk("switching to power state:\n");
		amdgpu_dpm_print_power_state(adev, adev->pm.dpm.requested_ps);
	}

	/* update whether vce is active */
	ps->vce_active = adev->pm.dpm.vce_active;
	if (adev->powerplay.pp_funcs->display_configuration_changed)
		amdgpu_dpm_display_configuration_changed(adev);

	ret = amdgpu_dpm_pre_set_power_state(adev);
	if (ret)
		return;

	if (adev->powerplay.pp_funcs->check_state_equal) {
		if (0 != amdgpu_dpm_check_state_equal(adev, adev->pm.dpm.current_ps, adev->pm.dpm.requested_ps, &equal))
			equal = false;
	}

	if (equal)
		return;

	amdgpu_dpm_set_power_state(adev);
	amdgpu_dpm_post_set_power_state(adev);

	adev->pm.dpm.current_active_crtcs = adev->pm.dpm.new_active_crtcs;
	adev->pm.dpm.current_active_crtc_count = adev->pm.dpm.new_active_crtc_count;

	if (adev->powerplay.pp_funcs->force_performance_level) {
		if (adev->pm.dpm.thermal_active) {
			enum amd_dpm_forced_level level = adev->pm.dpm.forced_level;
			/* force low perf level for thermal */
			amdgpu_dpm_force_performance_level(adev, AMD_DPM_FORCED_LEVEL_LOW);
			/* save the user's level */
			adev->pm.dpm.forced_level = level;
		} else {
			/* otherwise, user selected level */
			amdgpu_dpm_force_performance_level(adev, adev->pm.dpm.forced_level);
		}
	}
}

void amdgpu_dpm_enable_uvd(struct amdgpu_device *adev, bool enable)
{
	int ret = 0;
	if (is_support_sw_smu(adev)) {
	    ret = smu_dpm_set_power_gate(&adev->smu, AMD_IP_BLOCK_TYPE_UVD, enable);
	    if (ret)
		DRM_ERROR("[SW SMU]: dpm enable uvd failed, state = %s, ret = %d. \n",
			  enable ? "true" : "false", ret);
	} else if (adev->powerplay.pp_funcs->set_powergating_by_smu) {
		/* enable/disable UVD */
		mutex_lock(&adev->pm.mutex);
		amdgpu_dpm_set_powergating_by_smu(adev, AMD_IP_BLOCK_TYPE_UVD, !enable);
		mutex_unlock(&adev->pm.mutex);
	}
	/* enable/disable Low Memory PState for UVD (4k videos) */
	if (adev->asic_type == CHIP_STONEY &&
		adev->uvd.decode_image_width >= WIDTH_4K) {
		struct pp_hwmgr *hwmgr = adev->powerplay.pp_handle;

		if (hwmgr && hwmgr->hwmgr_func &&
		    hwmgr->hwmgr_func->update_nbdpm_pstate)
			hwmgr->hwmgr_func->update_nbdpm_pstate(hwmgr,
							       !enable,
							       true);
	}
}

void amdgpu_dpm_enable_vce(struct amdgpu_device *adev, bool enable)
{
	int ret = 0;
	if (is_support_sw_smu(adev)) {
	    ret = smu_dpm_set_power_gate(&adev->smu, AMD_IP_BLOCK_TYPE_VCE, enable);
	    if (ret)
		DRM_ERROR("[SW SMU]: dpm enable vce failed, state = %s, ret = %d. \n",
			  enable ? "true" : "false", ret);
	} else if (adev->powerplay.pp_funcs->set_powergating_by_smu) {
		/* enable/disable VCE */
		mutex_lock(&adev->pm.mutex);
		amdgpu_dpm_set_powergating_by_smu(adev, AMD_IP_BLOCK_TYPE_VCE, !enable);
		mutex_unlock(&adev->pm.mutex);
	}
}

void amdgpu_pm_print_power_states(struct amdgpu_device *adev)
{
	int i;

	if (adev->powerplay.pp_funcs->print_power_state == NULL)
		return;

	for (i = 0; i < adev->pm.dpm.num_ps; i++)
		amdgpu_dpm_print_power_state(adev, &adev->pm.dpm.ps[i]);

}

<<<<<<< HEAD
=======
int amdgpu_pm_virt_sysfs_init(struct amdgpu_device *adev)
{
	int ret = 0;

	if (!(amdgpu_sriov_vf(adev) && amdgim_is_hwperf(adev)))
		return ret;

	ret = device_create_file(adev->dev, &dev_attr_pp_dpm_sclk);
	if (ret) {
		DRM_ERROR("failed to create device file pp_dpm_sclk\n");
		return ret;
	}

	ret = device_create_file(adev->dev, &dev_attr_pp_dpm_mclk);
	if (ret) {
		DRM_ERROR("failed to create device file pp_dpm_mclk\n");
		return ret;
	}

	ret = device_create_file(adev->dev, &dev_attr_power_dpm_force_performance_level);
	if (ret) {
		DRM_ERROR("failed to create device file for dpm state\n");
		return ret;
	}

	return ret;
}

void amdgpu_pm_virt_sysfs_fini(struct amdgpu_device *adev)
{
	if (!(amdgpu_sriov_vf(adev) && amdgim_is_hwperf(adev)))
		return;

	device_remove_file(adev->dev, &dev_attr_power_dpm_force_performance_level);
	device_remove_file(adev->dev, &dev_attr_pp_dpm_sclk);
	device_remove_file(adev->dev, &dev_attr_pp_dpm_mclk);
}

>>>>>>> 4cf643a3
int amdgpu_pm_load_smu_firmware(struct amdgpu_device *adev, uint32_t *smu_version)
{
	int r;

	if (adev->powerplay.pp_funcs && adev->powerplay.pp_funcs->load_firmware) {
		r = adev->powerplay.pp_funcs->load_firmware(adev->powerplay.pp_handle);
		if (r) {
			pr_err("smu firmware loading failed\n");
			return r;
		}
		*smu_version = adev->pm.fw_version;
	}
	return 0;
}

int amdgpu_pm_sysfs_init(struct amdgpu_device *adev)
{
	struct pp_hwmgr *hwmgr = adev->powerplay.pp_handle;
	int ret;

	if (adev->pm.sysfs_initialized)
		return 0;

	if (adev->pm.dpm_enabled == 0)
		return 0;

	adev->pm.int_hwmon_dev = hwmon_device_register_with_groups(adev->dev,
								   DRIVER_NAME, adev,
								   hwmon_groups);
	if (IS_ERR(adev->pm.int_hwmon_dev)) {
		ret = PTR_ERR(adev->pm.int_hwmon_dev);
		dev_err(adev->dev,
			"Unable to register hwmon device: %d\n", ret);
		return ret;
	}

	ret = device_create_file(adev->dev, &dev_attr_power_dpm_state);
	if (ret) {
		DRM_ERROR("failed to create device file for dpm state\n");
		return ret;
	}
	ret = device_create_file(adev->dev, &dev_attr_power_dpm_force_performance_level);
	if (ret) {
		DRM_ERROR("failed to create device file for dpm state\n");
		return ret;
	}


	ret = device_create_file(adev->dev, &dev_attr_pp_num_states);
	if (ret) {
		DRM_ERROR("failed to create device file pp_num_states\n");
		return ret;
	}
	ret = device_create_file(adev->dev, &dev_attr_pp_cur_state);
	if (ret) {
		DRM_ERROR("failed to create device file pp_cur_state\n");
		return ret;
	}
	ret = device_create_file(adev->dev, &dev_attr_pp_force_state);
	if (ret) {
		DRM_ERROR("failed to create device file pp_force_state\n");
		return ret;
	}
	ret = device_create_file(adev->dev, &dev_attr_pp_table);
	if (ret) {
		DRM_ERROR("failed to create device file pp_table\n");
		return ret;
	}

	ret = device_create_file(adev->dev, &dev_attr_pp_dpm_sclk);
	if (ret) {
		DRM_ERROR("failed to create device file pp_dpm_sclk\n");
		return ret;
	}
	ret = device_create_file(adev->dev, &dev_attr_pp_dpm_mclk);
	if (ret) {
		DRM_ERROR("failed to create device file pp_dpm_mclk\n");
		return ret;
	}
	if (adev->asic_type >= CHIP_VEGA10) {
		ret = device_create_file(adev->dev, &dev_attr_pp_dpm_socclk);
		if (ret) {
			DRM_ERROR("failed to create device file pp_dpm_socclk\n");
			return ret;
		}
		ret = device_create_file(adev->dev, &dev_attr_pp_dpm_dcefclk);
		if (ret) {
			DRM_ERROR("failed to create device file pp_dpm_dcefclk\n");
			return ret;
		}
	}
	if (adev->asic_type >= CHIP_VEGA20) {
		ret = device_create_file(adev->dev, &dev_attr_pp_dpm_fclk);
		if (ret) {
			DRM_ERROR("failed to create device file pp_dpm_fclk\n");
			return ret;
		}
	}
	ret = device_create_file(adev->dev, &dev_attr_pp_dpm_pcie);
	if (ret) {
		DRM_ERROR("failed to create device file pp_dpm_pcie\n");
		return ret;
	}
	ret = device_create_file(adev->dev, &dev_attr_pp_sclk_od);
	if (ret) {
		DRM_ERROR("failed to create device file pp_sclk_od\n");
		return ret;
	}
	ret = device_create_file(adev->dev, &dev_attr_pp_mclk_od);
	if (ret) {
		DRM_ERROR("failed to create device file pp_mclk_od\n");
		return ret;
	}
	ret = device_create_file(adev->dev,
			&dev_attr_pp_power_profile_mode);
	if (ret) {
		DRM_ERROR("failed to create device file	"
				"pp_power_profile_mode\n");
		return ret;
	}
	if ((is_support_sw_smu(adev) && adev->smu.od_enabled) ||
	    (!is_support_sw_smu(adev) && hwmgr->od_enabled)) {
		ret = device_create_file(adev->dev,
				&dev_attr_pp_od_clk_voltage);
		if (ret) {
			DRM_ERROR("failed to create device file	"
					"pp_od_clk_voltage\n");
			return ret;
		}
	}
	ret = device_create_file(adev->dev,
			&dev_attr_gpu_busy_percent);
	if (ret) {
		DRM_ERROR("failed to create device file	"
				"gpu_busy_level\n");
		return ret;
	}
	/* APU does not have its own dedicated memory */
	if (!(adev->flags & AMD_IS_APU) &&
	     (adev->asic_type != CHIP_VEGA10)) {
		ret = device_create_file(adev->dev,
				&dev_attr_mem_busy_percent);
		if (ret) {
			DRM_ERROR("failed to create device file	"
					"mem_busy_percent\n");
			return ret;
		}
	}
	/* PCIe Perf counters won't work on APU nodes */
	if (!(adev->flags & AMD_IS_APU)) {
		ret = device_create_file(adev->dev, &dev_attr_pcie_bw);
		if (ret) {
			DRM_ERROR("failed to create device file pcie_bw\n");
			return ret;
		}
	}
	if (adev->unique_id)
		ret = device_create_file(adev->dev, &dev_attr_unique_id);
	if (ret) {
		DRM_ERROR("failed to create device file unique_id\n");
		return ret;
	}
	ret = amdgpu_debugfs_pm_init(adev);
	if (ret) {
		DRM_ERROR("Failed to register debugfs file for dpm!\n");
		return ret;
	}

	if ((adev->asic_type >= CHIP_VEGA10) &&
	    !(adev->flags & AMD_IS_APU)) {
		ret = device_create_file(adev->dev,
				&dev_attr_ppfeatures);
		if (ret) {
			DRM_ERROR("failed to create device file	"
					"ppfeatures\n");
			return ret;
		}
	}

	adev->pm.sysfs_initialized = true;

	return 0;
}

void amdgpu_pm_sysfs_fini(struct amdgpu_device *adev)
{
	struct pp_hwmgr *hwmgr = adev->powerplay.pp_handle;

	if (adev->pm.dpm_enabled == 0)
		return;

	if (adev->pm.int_hwmon_dev)
		hwmon_device_unregister(adev->pm.int_hwmon_dev);
	device_remove_file(adev->dev, &dev_attr_power_dpm_state);
	device_remove_file(adev->dev, &dev_attr_power_dpm_force_performance_level);

	device_remove_file(adev->dev, &dev_attr_pp_num_states);
	device_remove_file(adev->dev, &dev_attr_pp_cur_state);
	device_remove_file(adev->dev, &dev_attr_pp_force_state);
	device_remove_file(adev->dev, &dev_attr_pp_table);

	device_remove_file(adev->dev, &dev_attr_pp_dpm_sclk);
	device_remove_file(adev->dev, &dev_attr_pp_dpm_mclk);
	if (adev->asic_type >= CHIP_VEGA10) {
		device_remove_file(adev->dev, &dev_attr_pp_dpm_socclk);
		device_remove_file(adev->dev, &dev_attr_pp_dpm_dcefclk);
	}
	device_remove_file(adev->dev, &dev_attr_pp_dpm_pcie);
	if (adev->asic_type >= CHIP_VEGA20)
		device_remove_file(adev->dev, &dev_attr_pp_dpm_fclk);
	device_remove_file(adev->dev, &dev_attr_pp_sclk_od);
	device_remove_file(adev->dev, &dev_attr_pp_mclk_od);
	device_remove_file(adev->dev,
			&dev_attr_pp_power_profile_mode);
	if ((is_support_sw_smu(adev) && adev->smu.od_enabled) ||
	    (!is_support_sw_smu(adev) && hwmgr->od_enabled))
		device_remove_file(adev->dev,
				&dev_attr_pp_od_clk_voltage);
	device_remove_file(adev->dev, &dev_attr_gpu_busy_percent);
	if (!(adev->flags & AMD_IS_APU) &&
	     (adev->asic_type != CHIP_VEGA10))
		device_remove_file(adev->dev, &dev_attr_mem_busy_percent);
	if (!(adev->flags & AMD_IS_APU))
		device_remove_file(adev->dev, &dev_attr_pcie_bw);
	if (adev->unique_id)
		device_remove_file(adev->dev, &dev_attr_unique_id);
	if ((adev->asic_type >= CHIP_VEGA10) &&
	    !(adev->flags & AMD_IS_APU))
		device_remove_file(adev->dev, &dev_attr_ppfeatures);
}

void amdgpu_pm_compute_clocks(struct amdgpu_device *adev)
{
	int i = 0;

	if (!adev->pm.dpm_enabled)
		return;

	if (adev->mode_info.num_crtc)
		amdgpu_display_bandwidth_update(adev);

	for (i = 0; i < AMDGPU_MAX_RINGS; i++) {
		struct amdgpu_ring *ring = adev->rings[i];
		if (ring && ring->sched.ready)
			amdgpu_fence_wait_empty(ring);
	}

	if (is_support_sw_smu(adev)) {
		struct smu_context *smu = &adev->smu;
		struct smu_dpm_context *smu_dpm = &adev->smu.smu_dpm;
		mutex_lock(&(smu->mutex));
		smu_handle_task(&adev->smu,
				smu_dpm->dpm_level,
				AMD_PP_TASK_DISPLAY_CONFIG_CHANGE);
		mutex_unlock(&(smu->mutex));
	} else {
		if (adev->powerplay.pp_funcs->dispatch_tasks) {
			if (!amdgpu_device_has_dc_support(adev)) {
				mutex_lock(&adev->pm.mutex);
				amdgpu_dpm_get_active_displays(adev);
				adev->pm.pm_display_cfg.num_display = adev->pm.dpm.new_active_crtc_count;
				adev->pm.pm_display_cfg.vrefresh = amdgpu_dpm_get_vrefresh(adev);
				adev->pm.pm_display_cfg.min_vblank_time = amdgpu_dpm_get_vblank_time(adev);
				/* we have issues with mclk switching with refresh rates over 120 hz on the non-DC code. */
				if (adev->pm.pm_display_cfg.vrefresh > 120)
					adev->pm.pm_display_cfg.min_vblank_time = 0;
				if (adev->powerplay.pp_funcs->display_configuration_change)
					adev->powerplay.pp_funcs->display_configuration_change(
									adev->powerplay.pp_handle,
									&adev->pm.pm_display_cfg);
				mutex_unlock(&adev->pm.mutex);
			}
			amdgpu_dpm_dispatch_task(adev, AMD_PP_TASK_DISPLAY_CONFIG_CHANGE, NULL);
		} else {
			mutex_lock(&adev->pm.mutex);
			amdgpu_dpm_get_active_displays(adev);
			amdgpu_dpm_change_power_state_locked(adev);
			mutex_unlock(&adev->pm.mutex);
		}
	}
}

/*
 * Debugfs info
 */
#if defined(CONFIG_DEBUG_FS)

static int amdgpu_debugfs_pm_info_pp(struct seq_file *m, struct amdgpu_device *adev)
{
	uint32_t value;
	uint64_t value64;
	uint32_t query = 0;
	int size;

	/* GPU Clocks */
	size = sizeof(value);
	seq_printf(m, "GFX Clocks and Power:\n");
	if (!amdgpu_dpm_read_sensor(adev, AMDGPU_PP_SENSOR_GFX_MCLK, (void *)&value, &size))
		seq_printf(m, "\t%u MHz (MCLK)\n", value/100);
	if (!amdgpu_dpm_read_sensor(adev, AMDGPU_PP_SENSOR_GFX_SCLK, (void *)&value, &size))
		seq_printf(m, "\t%u MHz (SCLK)\n", value/100);
	if (!amdgpu_dpm_read_sensor(adev, AMDGPU_PP_SENSOR_STABLE_PSTATE_SCLK, (void *)&value, &size))
		seq_printf(m, "\t%u MHz (PSTATE_SCLK)\n", value/100);
	if (!amdgpu_dpm_read_sensor(adev, AMDGPU_PP_SENSOR_STABLE_PSTATE_MCLK, (void *)&value, &size))
		seq_printf(m, "\t%u MHz (PSTATE_MCLK)\n", value/100);
	if (!amdgpu_dpm_read_sensor(adev, AMDGPU_PP_SENSOR_VDDGFX, (void *)&value, &size))
		seq_printf(m, "\t%u mV (VDDGFX)\n", value);
	if (!amdgpu_dpm_read_sensor(adev, AMDGPU_PP_SENSOR_VDDNB, (void *)&value, &size))
		seq_printf(m, "\t%u mV (VDDNB)\n", value);
	size = sizeof(uint32_t);
	if (!amdgpu_dpm_read_sensor(adev, AMDGPU_PP_SENSOR_GPU_POWER, (void *)&query, &size))
		seq_printf(m, "\t%u.%u W (average GPU)\n", query >> 8, query & 0xff);
	size = sizeof(value);
	seq_printf(m, "\n");

	/* GPU Temp */
	if (!amdgpu_dpm_read_sensor(adev, AMDGPU_PP_SENSOR_GPU_TEMP, (void *)&value, &size))
		seq_printf(m, "GPU Temperature: %u C\n", value/1000);

	/* GPU Load */
	if (!amdgpu_dpm_read_sensor(adev, AMDGPU_PP_SENSOR_GPU_LOAD, (void *)&value, &size))
		seq_printf(m, "GPU Load: %u %%\n", value);
	/* MEM Load */
	if (!amdgpu_dpm_read_sensor(adev, AMDGPU_PP_SENSOR_MEM_LOAD, (void *)&value, &size))
		seq_printf(m, "MEM Load: %u %%\n", value);

	seq_printf(m, "\n");

	/* SMC feature mask */
	if (!amdgpu_dpm_read_sensor(adev, AMDGPU_PP_SENSOR_ENABLED_SMC_FEATURES_MASK, (void *)&value64, &size))
		seq_printf(m, "SMC Feature Mask: 0x%016llx\n", value64);

	/* UVD clocks */
	if (!amdgpu_dpm_read_sensor(adev, AMDGPU_PP_SENSOR_UVD_POWER, (void *)&value, &size)) {
		if (!value) {
			seq_printf(m, "UVD: Disabled\n");
		} else {
			seq_printf(m, "UVD: Enabled\n");
			if (!amdgpu_dpm_read_sensor(adev, AMDGPU_PP_SENSOR_UVD_DCLK, (void *)&value, &size))
				seq_printf(m, "\t%u MHz (DCLK)\n", value/100);
			if (!amdgpu_dpm_read_sensor(adev, AMDGPU_PP_SENSOR_UVD_VCLK, (void *)&value, &size))
				seq_printf(m, "\t%u MHz (VCLK)\n", value/100);
		}
	}
	seq_printf(m, "\n");

	/* VCE clocks */
	if (!amdgpu_dpm_read_sensor(adev, AMDGPU_PP_SENSOR_VCE_POWER, (void *)&value, &size)) {
		if (!value) {
			seq_printf(m, "VCE: Disabled\n");
		} else {
			seq_printf(m, "VCE: Enabled\n");
			if (!amdgpu_dpm_read_sensor(adev, AMDGPU_PP_SENSOR_VCE_ECCLK, (void *)&value, &size))
				seq_printf(m, "\t%u MHz (ECCLK)\n", value/100);
		}
	}

	return 0;
}

static void amdgpu_parse_cg_state(struct seq_file *m, u32 flags)
{
	int i;

	for (i = 0; clocks[i].flag; i++)
		seq_printf(m, "\t%s: %s\n", clocks[i].name,
			   (flags & clocks[i].flag) ? "On" : "Off");
}

static int amdgpu_debugfs_pm_info(struct seq_file *m, void *data)
{
	struct drm_info_node *node = (struct drm_info_node *) m->private;
	struct drm_device *dev = node->minor->dev;
	struct amdgpu_device *adev = dev->dev_private;
	struct drm_device *ddev = adev->ddev;
	u32 flags = 0;

	amdgpu_device_ip_get_clockgating_state(adev, &flags);
	seq_printf(m, "Clock Gating Flags Mask: 0x%x\n", flags);
	amdgpu_parse_cg_state(m, flags);
	seq_printf(m, "\n");

	if (!adev->pm.dpm_enabled) {
		seq_printf(m, "dpm not enabled\n");
		return 0;
	}
	if  ((adev->flags & AMD_IS_PX) &&
	     (ddev->switch_power_state != DRM_SWITCH_POWER_ON)) {
		seq_printf(m, "PX asic powered off\n");
	} else if (!is_support_sw_smu(adev) && adev->powerplay.pp_funcs->debugfs_print_current_performance_level) {
		mutex_lock(&adev->pm.mutex);
		if (adev->powerplay.pp_funcs->debugfs_print_current_performance_level)
			adev->powerplay.pp_funcs->debugfs_print_current_performance_level(adev, m);
		else
			seq_printf(m, "Debugfs support not implemented for this asic\n");
		mutex_unlock(&adev->pm.mutex);
	} else {
		return amdgpu_debugfs_pm_info_pp(m, adev);
	}

	return 0;
}

static const struct drm_info_list amdgpu_pm_info_list[] = {
	{"amdgpu_pm_info", amdgpu_debugfs_pm_info, 0, NULL},
};
#endif

static int amdgpu_debugfs_pm_init(struct amdgpu_device *adev)
{
#if defined(CONFIG_DEBUG_FS)
	return amdgpu_debugfs_add_files(adev, amdgpu_pm_info_list, ARRAY_SIZE(amdgpu_pm_info_list));
#else
	return 0;
#endif
}<|MERGE_RESOLUTION|>--- conflicted
+++ resolved
@@ -317,19 +317,12 @@
 	     (ddev->switch_power_state != DRM_SWITCH_POWER_ON))
 		return -EINVAL;
 
-<<<<<<< HEAD
-	if (is_support_sw_smu(adev))
-		current_level = smu_get_performance_level(&adev->smu);
-	else if (adev->powerplay.pp_funcs->get_performance_level)
-		current_level = amdgpu_dpm_get_performance_level(adev);
-=======
 	if (!amdgpu_sriov_vf(adev)) {
 		if (is_support_sw_smu(adev))
 			current_level = smu_get_performance_level(&adev->smu);
 		else if (adev->powerplay.pp_funcs->get_performance_level)
 			current_level = amdgpu_dpm_get_performance_level(adev);
 	}
->>>>>>> 4cf643a3
 
 	if (strncmp("low", buf, strlen("low")) == 0) {
 		level = AMD_DPM_FORCED_LEVEL_LOW;
@@ -380,24 +373,9 @@
 	}
 
 	if (is_support_sw_smu(adev)) {
-<<<<<<< HEAD
-		mutex_lock(&adev->pm.mutex);
-		if (adev->pm.dpm.thermal_active) {
-			count = -EINVAL;
-			mutex_unlock(&adev->pm.mutex);
-			goto fail;
-		}
 		ret = smu_force_performance_level(&adev->smu, level);
 		if (ret)
 			count = -EINVAL;
-		else
-			adev->pm.dpm.forced_level = level;
-		mutex_unlock(&adev->pm.mutex);
-=======
-		ret = smu_force_performance_level(&adev->smu, level);
-		if (ret)
-			count = -EINVAL;
->>>>>>> 4cf643a3
 	} else if (adev->powerplay.pp_funcs->force_performance_level) {
 		mutex_lock(&adev->pm.mutex);
 		if (adev->pm.dpm.thermal_active) {
@@ -707,18 +685,6 @@
 	if (is_support_sw_smu(adev)) {
 		ret = smu_od_edit_dpm_table(&adev->smu, type,
 					    parameter, parameter_size);
-<<<<<<< HEAD
-
-		if (ret)
-			return -EINVAL;
-	} else {
-		if (adev->powerplay.pp_funcs->odn_edit_dpm_table)
-			ret = amdgpu_dpm_odn_edit_dpm_table(adev, type,
-						parameter, parameter_size);
-
-		if (ret)
-			return -EINVAL;
-=======
 
 		if (ret)
 			return -EINVAL;
@@ -729,7 +695,6 @@
 			if (ret)
 				return -EINVAL;
 		}
->>>>>>> 4cf643a3
 
 		if (type == PP_OD_COMMIT_DPM_TABLE) {
 			if (adev->powerplay.pp_funcs->dispatch_tasks) {
@@ -755,17 +720,10 @@
 	uint32_t size = 0;
 
 	if (is_support_sw_smu(adev)) {
-<<<<<<< HEAD
-		size = smu_print_clk_levels(&adev->smu, OD_SCLK, buf);
-		size += smu_print_clk_levels(&adev->smu, OD_MCLK, buf+size);
-		size += smu_print_clk_levels(&adev->smu, OD_VDDC_CURVE, buf+size);
-		size += smu_print_clk_levels(&adev->smu, OD_RANGE, buf+size);
-=======
 		size = smu_print_clk_levels(&adev->smu, SMU_OD_SCLK, buf);
 		size += smu_print_clk_levels(&adev->smu, SMU_OD_MCLK, buf+size);
 		size += smu_print_clk_levels(&adev->smu, SMU_OD_VDDC_CURVE, buf+size);
 		size += smu_print_clk_levels(&adev->smu, SMU_OD_RANGE, buf+size);
->>>>>>> 4cf643a3
 		return size;
 	} else if (adev->powerplay.pp_funcs->print_clock_levels) {
 		size = amdgpu_dpm_print_clock_levels(adev, OD_SCLK, buf);
@@ -876,11 +834,7 @@
 		return adev->virt.ops->get_pp_clk(adev, PP_SCLK, buf);
 
 	if (is_support_sw_smu(adev))
-<<<<<<< HEAD
-		return smu_print_clk_levels(&adev->smu, PP_SCLK, buf);
-=======
 		return smu_print_clk_levels(&adev->smu, SMU_SCLK, buf);
->>>>>>> 4cf643a3
 	else if (adev->powerplay.pp_funcs->print_clock_levels)
 		return amdgpu_dpm_print_clock_levels(adev, PP_SCLK, buf);
 	else
@@ -941,11 +895,7 @@
 		return ret;
 
 	if (is_support_sw_smu(adev))
-<<<<<<< HEAD
-		ret = smu_force_clk_levels(&adev->smu, PP_SCLK, mask);
-=======
 		ret = smu_force_clk_levels(&adev->smu, SMU_SCLK, mask);
->>>>>>> 4cf643a3
 	else if (adev->powerplay.pp_funcs->force_clock_level)
 		ret = amdgpu_dpm_force_clock_level(adev, PP_SCLK, mask);
 
@@ -962,17 +912,12 @@
 	struct drm_device *ddev = dev_get_drvdata(dev);
 	struct amdgpu_device *adev = ddev->dev_private;
 
-<<<<<<< HEAD
-	if (is_support_sw_smu(adev))
-		return smu_print_clk_levels(&adev->smu, PP_MCLK, buf);
-=======
 	if (amdgpu_sriov_vf(adev) && amdgim_is_hwperf(adev) &&
 	    adev->virt.ops->get_pp_clk)
 		return adev->virt.ops->get_pp_clk(adev, PP_MCLK, buf);
 
 	if (is_support_sw_smu(adev))
 		return smu_print_clk_levels(&adev->smu, SMU_MCLK, buf);
->>>>>>> 4cf643a3
 	else if (adev->powerplay.pp_funcs->print_clock_levels)
 		return amdgpu_dpm_print_clock_levels(adev, PP_MCLK, buf);
 	else
@@ -997,11 +942,7 @@
 		return ret;
 
 	if (is_support_sw_smu(adev))
-<<<<<<< HEAD
-		ret = smu_force_clk_levels(&adev->smu, PP_MCLK, mask);
-=======
 		ret = smu_force_clk_levels(&adev->smu, SMU_MCLK, mask);
->>>>>>> 4cf643a3
 	else if (adev->powerplay.pp_funcs->force_clock_level)
 		ret = amdgpu_dpm_force_clock_level(adev, PP_MCLK, mask);
 
@@ -1019,11 +960,7 @@
 	struct amdgpu_device *adev = ddev->dev_private;
 
 	if (is_support_sw_smu(adev))
-<<<<<<< HEAD
-		return smu_print_clk_levels(&adev->smu, PP_SOCCLK, buf);
-=======
 		return smu_print_clk_levels(&adev->smu, SMU_SOCCLK, buf);
->>>>>>> 4cf643a3
 	else if (adev->powerplay.pp_funcs->print_clock_levels)
 		return amdgpu_dpm_print_clock_levels(adev, PP_SOCCLK, buf);
 	else
@@ -1045,11 +982,7 @@
 		return ret;
 
 	if (is_support_sw_smu(adev))
-<<<<<<< HEAD
-		ret = smu_force_clk_levels(&adev->smu, PP_SOCCLK, mask);
-=======
 		ret = smu_force_clk_levels(&adev->smu, SMU_SOCCLK, mask);
->>>>>>> 4cf643a3
 	else if (adev->powerplay.pp_funcs->force_clock_level)
 		ret = amdgpu_dpm_force_clock_level(adev, PP_SOCCLK, mask);
 
@@ -1067,11 +1000,7 @@
 	struct amdgpu_device *adev = ddev->dev_private;
 
 	if (is_support_sw_smu(adev))
-<<<<<<< HEAD
-		return smu_print_clk_levels(&adev->smu, PP_FCLK, buf);
-=======
 		return smu_print_clk_levels(&adev->smu, SMU_FCLK, buf);
->>>>>>> 4cf643a3
 	else if (adev->powerplay.pp_funcs->print_clock_levels)
 		return amdgpu_dpm_print_clock_levels(adev, PP_FCLK, buf);
 	else
@@ -1093,11 +1022,7 @@
 		return ret;
 
 	if (is_support_sw_smu(adev))
-<<<<<<< HEAD
-		ret = smu_force_clk_levels(&adev->smu, PP_FCLK, mask);
-=======
 		ret = smu_force_clk_levels(&adev->smu, SMU_FCLK, mask);
->>>>>>> 4cf643a3
 	else if (adev->powerplay.pp_funcs->force_clock_level)
 		ret = amdgpu_dpm_force_clock_level(adev, PP_FCLK, mask);
 
@@ -1115,11 +1040,7 @@
 	struct amdgpu_device *adev = ddev->dev_private;
 
 	if (is_support_sw_smu(adev))
-<<<<<<< HEAD
-		return smu_print_clk_levels(&adev->smu, PP_DCEFCLK, buf);
-=======
 		return smu_print_clk_levels(&adev->smu, SMU_DCEFCLK, buf);
->>>>>>> 4cf643a3
 	else if (adev->powerplay.pp_funcs->print_clock_levels)
 		return amdgpu_dpm_print_clock_levels(adev, PP_DCEFCLK, buf);
 	else
@@ -1141,11 +1062,7 @@
 		return ret;
 
 	if (is_support_sw_smu(adev))
-<<<<<<< HEAD
-		ret = smu_force_clk_levels(&adev->smu, PP_DCEFCLK, mask);
-=======
 		ret = smu_force_clk_levels(&adev->smu, SMU_DCEFCLK, mask);
->>>>>>> 4cf643a3
 	else if (adev->powerplay.pp_funcs->force_clock_level)
 		ret = amdgpu_dpm_force_clock_level(adev, PP_DCEFCLK, mask);
 
@@ -1163,11 +1080,7 @@
 	struct amdgpu_device *adev = ddev->dev_private;
 
 	if (is_support_sw_smu(adev))
-<<<<<<< HEAD
-		return smu_print_clk_levels(&adev->smu, PP_PCIE, buf);
-=======
 		return smu_print_clk_levels(&adev->smu, SMU_PCIE, buf);
->>>>>>> 4cf643a3
 	else if (adev->powerplay.pp_funcs->print_clock_levels)
 		return amdgpu_dpm_print_clock_levels(adev, PP_PCIE, buf);
 	else
@@ -1189,11 +1102,7 @@
 		return ret;
 
 	if (is_support_sw_smu(adev))
-<<<<<<< HEAD
-		ret = smu_force_clk_levels(&adev->smu, PP_PCIE, mask);
-=======
 		ret = smu_force_clk_levels(&adev->smu, SMU_PCIE, mask);
->>>>>>> 4cf643a3
 	else if (adev->powerplay.pp_funcs->force_clock_level)
 		ret = amdgpu_dpm_force_clock_level(adev, PP_PCIE, mask);
 
@@ -1212,11 +1121,7 @@
 	uint32_t value = 0;
 
 	if (is_support_sw_smu(adev))
-<<<<<<< HEAD
-		value = smu_get_od_percentage(&(adev->smu), OD_SCLK);
-=======
 		value = smu_get_od_percentage(&(adev->smu), SMU_OD_SCLK);
->>>>>>> 4cf643a3
 	else if (adev->powerplay.pp_funcs->get_sclk_od)
 		value = amdgpu_dpm_get_sclk_od(adev);
 
@@ -1241,11 +1146,7 @@
 	}
 
 	if (is_support_sw_smu(adev)) {
-<<<<<<< HEAD
-		value = smu_set_od_percentage(&(adev->smu), OD_SCLK, (uint32_t)value);
-=======
 		value = smu_set_od_percentage(&(adev->smu), SMU_OD_SCLK, (uint32_t)value);
->>>>>>> 4cf643a3
 	} else {
 		if (adev->powerplay.pp_funcs->set_sclk_od)
 			amdgpu_dpm_set_sclk_od(adev, (uint32_t)value);
@@ -1271,11 +1172,7 @@
 	uint32_t value = 0;
 
 	if (is_support_sw_smu(adev))
-<<<<<<< HEAD
-		value = smu_get_od_percentage(&(adev->smu), OD_MCLK);
-=======
 		value = smu_get_od_percentage(&(adev->smu), SMU_OD_MCLK);
->>>>>>> 4cf643a3
 	else if (adev->powerplay.pp_funcs->get_mclk_od)
 		value = amdgpu_dpm_get_mclk_od(adev);
 
@@ -1300,11 +1197,7 @@
 	}
 
 	if (is_support_sw_smu(adev)) {
-<<<<<<< HEAD
-		value = smu_set_od_percentage(&(adev->smu), OD_MCLK, (uint32_t)value);
-=======
 		value = smu_set_od_percentage(&(adev->smu), SMU_OD_MCLK, (uint32_t)value);
->>>>>>> 4cf643a3
 	} else {
 		if (adev->powerplay.pp_funcs->set_mclk_od)
 			amdgpu_dpm_set_mclk_od(adev, (uint32_t)value);
@@ -1430,8 +1323,6 @@
 	r = amdgpu_dpm_read_sensor(adev, AMDGPU_PP_SENSOR_GPU_LOAD,
 				   (void *)&value, &size);
 
-<<<<<<< HEAD
-=======
 	if (r)
 		return r;
 
@@ -1458,7 +1349,6 @@
 	r = amdgpu_dpm_read_sensor(adev, AMDGPU_PP_SENSOR_MEM_LOAD,
 				   (void *)&value, &size);
 
->>>>>>> 4cf643a3
 	if (r)
 		return r;
 
@@ -1579,13 +1469,6 @@
 	     (ddev->switch_power_state != DRM_SWITCH_POWER_ON))
 		return -EINVAL;
 
-<<<<<<< HEAD
-	/* get the temperature */
-	r = amdgpu_dpm_read_sensor(adev, AMDGPU_PP_SENSOR_GPU_TEMP,
-				   (void *)&temp, &size);
-	if (r)
-		return r;
-=======
 	if (channel >= PP_TEMP_MAX)
 		return -EINVAL;
 
@@ -1612,7 +1495,6 @@
 			return r;
 		break;
 	}
->>>>>>> 4cf643a3
 
 	return snprintf(buf, PAGE_SIZE, "%d\n", temp);
 }
@@ -1744,19 +1626,11 @@
 	} else {
 		if (!adev->powerplay.pp_funcs->set_fan_control_mode)
 			return -EINVAL;
-<<<<<<< HEAD
 
 		err = kstrtoint(buf, 10, &value);
 		if (err)
 			return err;
 
-=======
-
-		err = kstrtoint(buf, 10, &value);
-		if (err)
-			return err;
-
->>>>>>> 4cf643a3
 		amdgpu_dpm_set_fan_control_mode(adev, value);
 	}
 
@@ -2836,8 +2710,6 @@
 
 }
 
-<<<<<<< HEAD
-=======
 int amdgpu_pm_virt_sysfs_init(struct amdgpu_device *adev)
 {
 	int ret = 0;
@@ -2876,7 +2748,6 @@
 	device_remove_file(adev->dev, &dev_attr_pp_dpm_mclk);
 }
 
->>>>>>> 4cf643a3
 int amdgpu_pm_load_smu_firmware(struct amdgpu_device *adev, uint32_t *smu_version)
 {
 	int r;
