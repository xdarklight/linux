--- conflicted
+++ resolved
@@ -183,10 +183,7 @@
 	switch (adev->ip_versions[UVD_HWIP][0]) {
 	case IP_VERSION(3, 0, 0):
 	case IP_VERSION(3, 0, 64):
-<<<<<<< HEAD
-=======
 	case IP_VERSION(3, 0, 192):
->>>>>>> 8590222e
 		if (amdgpu_sriov_vf(adev)) {
 			if (encode)
 				*codecs = &sriov_sc_video_codecs_encode;
