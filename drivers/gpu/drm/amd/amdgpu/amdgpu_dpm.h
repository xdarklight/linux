/*
 * Copyright 2014 Advanced Micro Devices, Inc.
 *
 * Permission is hereby granted, free of charge, to any person obtaining a
 * copy of this software and associated documentation files (the "Software"),
 * to deal in the Software without restriction, including without limitation
 * the rights to use, copy, modify, merge, publish, distribute, sublicense,
 * and/or sell copies of the Software, and to permit persons to whom the
 * Software is furnished to do so, subject to the following conditions:
 *
 * The above copyright notice and this permission notice shall be included in
 * all copies or substantial portions of the Software.
 *
 * THE SOFTWARE IS PROVIDED "AS IS", WITHOUT WARRANTY OF ANY KIND, EXPRESS OR
 * IMPLIED, INCLUDING BUT NOT LIMITED TO THE WARRANTIES OF MERCHANTABILITY,
 * FITNESS FOR A PARTICULAR PURPOSE AND NONINFRINGEMENT.  IN NO EVENT SHALL
 * THE COPYRIGHT HOLDER(S) OR AUTHOR(S) BE LIABLE FOR ANY CLAIM, DAMAGES OR
 * OTHER LIABILITY, WHETHER IN AN ACTION OF CONTRACT, TORT OR OTHERWISE,
 * ARISING FROM, OUT OF OR IN CONNECTION WITH THE SOFTWARE OR THE USE OR
 * OTHER DEALINGS IN THE SOFTWARE.
 *
 */
#ifndef __AMDGPU_DPM_H__
#define __AMDGPU_DPM_H__

enum amdgpu_int_thermal_type {
	THERMAL_TYPE_NONE,
	THERMAL_TYPE_EXTERNAL,
	THERMAL_TYPE_EXTERNAL_GPIO,
	THERMAL_TYPE_RV6XX,
	THERMAL_TYPE_RV770,
	THERMAL_TYPE_ADT7473_WITH_INTERNAL,
	THERMAL_TYPE_EVERGREEN,
	THERMAL_TYPE_SUMO,
	THERMAL_TYPE_NI,
	THERMAL_TYPE_SI,
	THERMAL_TYPE_EMC2103_WITH_INTERNAL,
	THERMAL_TYPE_CI,
	THERMAL_TYPE_KV,
};

enum amdgpu_dpm_auto_throttle_src {
	AMDGPU_DPM_AUTO_THROTTLE_SRC_THERMAL,
	AMDGPU_DPM_AUTO_THROTTLE_SRC_EXTERNAL
};

enum amdgpu_dpm_event_src {
	AMDGPU_DPM_EVENT_SRC_ANALOG = 0,
	AMDGPU_DPM_EVENT_SRC_EXTERNAL = 1,
	AMDGPU_DPM_EVENT_SRC_DIGITAL = 2,
	AMDGPU_DPM_EVENT_SRC_ANALOG_OR_EXTERNAL = 3,
	AMDGPU_DPM_EVENT_SRC_DIGIAL_OR_EXTERNAL = 4
};

struct amdgpu_ps {
	u32 caps; /* vbios flags */
	u32 class; /* vbios flags */
	u32 class2; /* vbios flags */
	/* UVD clocks */
	u32 vclk;
	u32 dclk;
	/* VCE clocks */
	u32 evclk;
	u32 ecclk;
	bool vce_active;
	enum amd_vce_level vce_level;
	/* asic priv */
	void *ps_priv;
};

struct amdgpu_dpm_thermal {
	/* thermal interrupt work */
	struct work_struct work;
	/* low temperature threshold */
	int                min_temp;
	/* high temperature threshold */
	int                max_temp;
	/* edge max emergency(shutdown) temp */
	int                max_edge_emergency_temp;
	/* hotspot low temperature threshold */
	int                min_hotspot_temp;
	/* hotspot high temperature critical threshold */
	int                max_hotspot_crit_temp;
	/* hotspot max emergency(shutdown) temp */
	int                max_hotspot_emergency_temp;
	/* memory low temperature threshold */
	int                min_mem_temp;
	/* memory high temperature critical threshold */
	int                max_mem_crit_temp;
	/* memory max emergency(shutdown) temp */
	int                max_mem_emergency_temp;
	/* was last interrupt low to high or high to low */
	bool               high_to_low;
	/* interrupt source */
	struct amdgpu_irq_src	irq;
};

enum amdgpu_clk_action
{
	AMDGPU_SCLK_UP = 1,
	AMDGPU_SCLK_DOWN
};

struct amdgpu_blacklist_clocks
{
	u32 sclk;
	u32 mclk;
	enum amdgpu_clk_action action;
};

struct amdgpu_clock_and_voltage_limits {
	u32 sclk;
	u32 mclk;
	u16 vddc;
	u16 vddci;
};

struct amdgpu_clock_array {
	u32 count;
	u32 *values;
};

struct amdgpu_clock_voltage_dependency_entry {
	u32 clk;
	u16 v;
};

struct amdgpu_clock_voltage_dependency_table {
	u32 count;
	struct amdgpu_clock_voltage_dependency_entry *entries;
};

union amdgpu_cac_leakage_entry {
	struct {
		u16 vddc;
		u32 leakage;
	};
	struct {
		u16 vddc1;
		u16 vddc2;
		u16 vddc3;
	};
};

struct amdgpu_cac_leakage_table {
	u32 count;
	union amdgpu_cac_leakage_entry *entries;
};

struct amdgpu_phase_shedding_limits_entry {
	u16 voltage;
	u32 sclk;
	u32 mclk;
};

struct amdgpu_phase_shedding_limits_table {
	u32 count;
	struct amdgpu_phase_shedding_limits_entry *entries;
};

struct amdgpu_uvd_clock_voltage_dependency_entry {
	u32 vclk;
	u32 dclk;
	u16 v;
};

struct amdgpu_uvd_clock_voltage_dependency_table {
	u8 count;
	struct amdgpu_uvd_clock_voltage_dependency_entry *entries;
};

struct amdgpu_vce_clock_voltage_dependency_entry {
	u32 ecclk;
	u32 evclk;
	u16 v;
};

struct amdgpu_vce_clock_voltage_dependency_table {
	u8 count;
	struct amdgpu_vce_clock_voltage_dependency_entry *entries;
};

struct amdgpu_ppm_table {
	u8 ppm_design;
	u16 cpu_core_number;
	u32 platform_tdp;
	u32 small_ac_platform_tdp;
	u32 platform_tdc;
	u32 small_ac_platform_tdc;
	u32 apu_tdp;
	u32 dgpu_tdp;
	u32 dgpu_ulv_power;
	u32 tj_max;
};

struct amdgpu_cac_tdp_table {
	u16 tdp;
	u16 configurable_tdp;
	u16 tdc;
	u16 battery_power_limit;
	u16 small_power_limit;
	u16 low_cac_leakage;
	u16 high_cac_leakage;
	u16 maximum_power_delivery_limit;
};

struct amdgpu_dpm_dynamic_state {
	struct amdgpu_clock_voltage_dependency_table vddc_dependency_on_sclk;
	struct amdgpu_clock_voltage_dependency_table vddci_dependency_on_mclk;
	struct amdgpu_clock_voltage_dependency_table vddc_dependency_on_mclk;
	struct amdgpu_clock_voltage_dependency_table mvdd_dependency_on_mclk;
	struct amdgpu_clock_voltage_dependency_table vddc_dependency_on_dispclk;
	struct amdgpu_uvd_clock_voltage_dependency_table uvd_clock_voltage_dependency_table;
	struct amdgpu_vce_clock_voltage_dependency_table vce_clock_voltage_dependency_table;
	struct amdgpu_clock_voltage_dependency_table samu_clock_voltage_dependency_table;
	struct amdgpu_clock_voltage_dependency_table acp_clock_voltage_dependency_table;
	struct amdgpu_clock_voltage_dependency_table vddgfx_dependency_on_sclk;
	struct amdgpu_clock_array valid_sclk_values;
	struct amdgpu_clock_array valid_mclk_values;
	struct amdgpu_clock_and_voltage_limits max_clock_voltage_on_dc;
	struct amdgpu_clock_and_voltage_limits max_clock_voltage_on_ac;
	u32 mclk_sclk_ratio;
	u32 sclk_mclk_delta;
	u16 vddc_vddci_delta;
	u16 min_vddc_for_pcie_gen2;
	struct amdgpu_cac_leakage_table cac_leakage_table;
	struct amdgpu_phase_shedding_limits_table phase_shedding_limits_table;
	struct amdgpu_ppm_table *ppm_table;
	struct amdgpu_cac_tdp_table *cac_tdp_table;
};

struct amdgpu_dpm_fan {
	u16 t_min;
	u16 t_med;
	u16 t_high;
	u16 pwm_min;
	u16 pwm_med;
	u16 pwm_high;
	u8 t_hyst;
	u32 cycle_delay;
	u16 t_max;
	u8 control_mode;
	u16 default_max_fan_pwm;
	u16 default_fan_output_sensitivity;
	u16 fan_output_sensitivity;
	bool ucode_fan_control;
};

enum amdgpu_pcie_gen {
	AMDGPU_PCIE_GEN1 = 0,
	AMDGPU_PCIE_GEN2 = 1,
	AMDGPU_PCIE_GEN3 = 2,
	AMDGPU_PCIE_GEN_INVALID = 0xffff
};

#define amdgpu_dpm_pre_set_power_state(adev) \
		((adev)->powerplay.pp_funcs->pre_set_power_state((adev)->powerplay.pp_handle))

#define amdgpu_dpm_set_power_state(adev) \
		((adev)->powerplay.pp_funcs->set_power_state((adev)->powerplay.pp_handle))

#define amdgpu_dpm_post_set_power_state(adev) \
		((adev)->powerplay.pp_funcs->post_set_power_state((adev)->powerplay.pp_handle))

#define amdgpu_dpm_display_configuration_changed(adev) \
		((adev)->powerplay.pp_funcs->display_configuration_changed((adev)->powerplay.pp_handle))

#define amdgpu_dpm_print_power_state(adev, ps) \
		((adev)->powerplay.pp_funcs->print_power_state((adev)->powerplay.pp_handle, (ps)))

#define amdgpu_dpm_vblank_too_short(adev) \
		((adev)->powerplay.pp_funcs->vblank_too_short((adev)->powerplay.pp_handle))

#define amdgpu_dpm_enable_bapm(adev, e) \
		((adev)->powerplay.pp_funcs->enable_bapm((adev)->powerplay.pp_handle, (e)))

#define amdgpu_dpm_set_fan_control_mode(adev, m) \
		((adev)->powerplay.pp_funcs->set_fan_control_mode((adev)->powerplay.pp_handle, (m)))

#define amdgpu_dpm_get_fan_control_mode(adev) \
		((adev)->powerplay.pp_funcs->get_fan_control_mode((adev)->powerplay.pp_handle))

#define amdgpu_dpm_set_fan_speed_percent(adev, s) \
		((adev)->powerplay.pp_funcs->set_fan_speed_percent((adev)->powerplay.pp_handle, (s)))

#define amdgpu_dpm_get_fan_speed_percent(adev, s) \
		((adev)->powerplay.pp_funcs->get_fan_speed_percent((adev)->powerplay.pp_handle, (s)))

#define amdgpu_dpm_get_fan_speed_rpm(adev, s) \
		((adev)->powerplay.pp_funcs->get_fan_speed_rpm)((adev)->powerplay.pp_handle, (s))

#define amdgpu_dpm_set_fan_speed_rpm(adev, s) \
		((adev)->powerplay.pp_funcs->set_fan_speed_rpm)((adev)->powerplay.pp_handle, (s))

#define amdgpu_dpm_force_performance_level(adev, l) \
		((adev)->powerplay.pp_funcs->force_performance_level((adev)->powerplay.pp_handle, (l)))

#define amdgpu_dpm_get_current_power_state(adev) \
		((adev)->powerplay.pp_funcs->get_current_power_state((adev)->powerplay.pp_handle))

#define amdgpu_smu_get_current_power_state(adev) \
		((adev)->smu.ppt_funcs->get_current_power_state(&((adev)->smu)))

#define amdgpu_smu_set_power_state(adev) \
		((adev)->smu.ppt_funcs->set_power_state(&((adev)->smu)))

#define amdgpu_dpm_get_pp_num_states(adev, data) \
		((adev)->powerplay.pp_funcs->get_pp_num_states((adev)->powerplay.pp_handle, data))

#define amdgpu_dpm_get_pp_table(adev, table) \
		((adev)->powerplay.pp_funcs->get_pp_table((adev)->powerplay.pp_handle, table))

#define amdgpu_dpm_set_pp_table(adev, buf, size) \
		((adev)->powerplay.pp_funcs->set_pp_table((adev)->powerplay.pp_handle, buf, size))

#define amdgpu_dpm_print_clock_levels(adev, type, buf) \
		((adev)->powerplay.pp_funcs->print_clock_levels((adev)->powerplay.pp_handle, type, buf))

#define amdgpu_dpm_force_clock_level(adev, type, level) \
		((adev)->powerplay.pp_funcs->force_clock_level((adev)->powerplay.pp_handle, type, level))

#define amdgpu_dpm_get_sclk_od(adev) \
		((adev)->powerplay.pp_funcs->get_sclk_od((adev)->powerplay.pp_handle))

#define amdgpu_dpm_set_sclk_od(adev, value) \
		((adev)->powerplay.pp_funcs->set_sclk_od((adev)->powerplay.pp_handle, value))

#define amdgpu_dpm_get_mclk_od(adev) \
		((adev)->powerplay.pp_funcs->get_mclk_od((adev)->powerplay.pp_handle))

#define amdgpu_dpm_set_mclk_od(adev, value) \
		((adev)->powerplay.pp_funcs->set_mclk_od((adev)->powerplay.pp_handle, value))

#define amdgpu_dpm_dispatch_task(adev, task_id, user_state)		\
		((adev)->powerplay.pp_funcs->dispatch_tasks)((adev)->powerplay.pp_handle, (task_id), (user_state))

#define amdgpu_dpm_check_state_equal(adev, cps, rps, equal) \
		((adev)->powerplay.pp_funcs->check_state_equal((adev)->powerplay.pp_handle, (cps), (rps), (equal)))

#define amdgpu_dpm_get_vce_clock_state(adev, i)				\
		((adev)->powerplay.pp_funcs->get_vce_clock_state((adev)->powerplay.pp_handle, (i)))

#define amdgpu_dpm_get_performance_level(adev)				\
		((adev)->powerplay.pp_funcs->get_performance_level((adev)->powerplay.pp_handle))

#define amdgpu_dpm_reset_power_profile_state(adev, request) \
		((adev)->powerplay.pp_funcs->reset_power_profile_state(\
			(adev)->powerplay.pp_handle, request))

#define amdgpu_dpm_switch_power_profile(adev, type, en) \
		((adev)->powerplay.pp_funcs->switch_power_profile(\
			(adev)->powerplay.pp_handle, type, en))

#define amdgpu_dpm_set_clockgating_by_smu(adev, msg_id) \
		((adev)->powerplay.pp_funcs->set_clockgating_by_smu(\
			(adev)->powerplay.pp_handle, msg_id))

#define amdgpu_dpm_get_power_profile_mode(adev, buf) \
		((adev)->powerplay.pp_funcs->get_power_profile_mode(\
			(adev)->powerplay.pp_handle, buf))

#define amdgpu_dpm_set_power_profile_mode(adev, parameter, size) \
		((adev)->powerplay.pp_funcs->set_power_profile_mode(\
			(adev)->powerplay.pp_handle, parameter, size))

#define amdgpu_dpm_odn_edit_dpm_table(adev, type, parameter, size) \
		((adev)->powerplay.pp_funcs->odn_edit_dpm_table(\
			(adev)->powerplay.pp_handle, type, parameter, size))

#define amdgpu_dpm_enable_mgpu_fan_boost(adev) \
		((adev)->powerplay.pp_funcs->enable_mgpu_fan_boost(\
			(adev)->powerplay.pp_handle))

#define amdgpu_dpm_get_ppfeature_status(adev, buf) \
		((adev)->powerplay.pp_funcs->get_ppfeature_status(\
			(adev)->powerplay.pp_handle, (buf)))

#define amdgpu_dpm_set_ppfeature_status(adev, ppfeatures) \
		((adev)->powerplay.pp_funcs->set_ppfeature_status(\
			(adev)->powerplay.pp_handle, (ppfeatures)))

struct amdgpu_dpm {
	struct amdgpu_ps        *ps;
	/* number of valid power states */
	int                     num_ps;
	/* current power state that is active */
	struct amdgpu_ps        *current_ps;
	/* requested power state */
	struct amdgpu_ps        *requested_ps;
	/* boot up power state */
	struct amdgpu_ps        *boot_ps;
	/* default uvd power state */
	struct amdgpu_ps        *uvd_ps;
	/* vce requirements */
	u32                  num_of_vce_states;
	struct amd_vce_state vce_states[AMD_MAX_VCE_LEVELS];
	enum amd_vce_level vce_level;
	enum amd_pm_state_type state;
	enum amd_pm_state_type user_state;
	enum amd_pm_state_type last_state;
	enum amd_pm_state_type last_user_state;
	u32                     platform_caps;
	u32                     voltage_response_time;
	u32                     backbias_response_time;
	void                    *priv;
	u32			new_active_crtcs;
	int			new_active_crtc_count;
	u32			current_active_crtcs;
	int			current_active_crtc_count;
	struct amdgpu_dpm_dynamic_state dyn_state;
	struct amdgpu_dpm_fan fan;
	u32 tdp_limit;
	u32 near_tdp_limit;
	u32 near_tdp_limit_adjusted;
	u32 sq_ramping_threshold;
	u32 cac_leakage;
	u16 tdp_od_limit;
	u32 tdp_adjustment;
	u16 load_line_slope;
	bool power_control;
	/* special states active */
	bool                    thermal_active;
	bool                    uvd_active;
	bool                    vce_active;
	/* thermal handling */
	struct amdgpu_dpm_thermal thermal;
	/* forced levels */
	enum amd_dpm_forced_level forced_level;
};

struct amdgpu_pm {
	struct mutex		mutex;
	u32                     current_sclk;
	u32                     current_mclk;
	u32                     default_sclk;
	u32                     default_mclk;
	struct amdgpu_i2c_chan *i2c_bus;
	/* internal thermal controller on rv6xx+ */
	enum amdgpu_int_thermal_type int_thermal_type;
	struct device	        *int_hwmon_dev;
	/* fan control parameters */
	bool                    no_fan;
	u8                      fan_pulses_per_revolution;
	u8                      fan_min_rpm;
	u8                      fan_max_rpm;
	/* dpm */
	bool                    dpm_enabled;
	bool                    sysfs_initialized;
	struct amdgpu_dpm       dpm;
	const struct firmware	*fw;	/* SMC firmware */
	uint32_t                fw_version;
	uint32_t                pcie_gen_mask;
	uint32_t                pcie_mlw_mask;
	struct amd_pp_display_configuration pm_display_cfg;/* set by dc */
	uint32_t                smu_prv_buffer_size;
	struct amdgpu_bo        *smu_prv_buffer;
	bool ac_power;
	/* powerplay feature */
	uint32_t pp_feature;

};

#define R600_SSTU_DFLT                               0
#define R600_SST_DFLT                                0x00C8

/* XXX are these ok? */
#define R600_TEMP_RANGE_MIN (90 * 1000)
#define R600_TEMP_RANGE_MAX (120 * 1000)

#define FDO_PWM_MODE_STATIC  1
#define FDO_PWM_MODE_STATIC_RPM 5

enum amdgpu_td {
	AMDGPU_TD_AUTO,
	AMDGPU_TD_UP,
	AMDGPU_TD_DOWN,
};

enum amdgpu_display_watermark {
	AMDGPU_DISPLAY_WATERMARK_LOW = 0,
	AMDGPU_DISPLAY_WATERMARK_HIGH = 1,
};

enum amdgpu_display_gap
{
    AMDGPU_PM_DISPLAY_GAP_VBLANK_OR_WM = 0,
    AMDGPU_PM_DISPLAY_GAP_VBLANK       = 1,
    AMDGPU_PM_DISPLAY_GAP_WATERMARK    = 2,
    AMDGPU_PM_DISPLAY_GAP_IGNORE       = 3,
};

void amdgpu_dpm_print_class_info(u32 class, u32 class2);
void amdgpu_dpm_print_cap_info(u32 caps);
void amdgpu_dpm_print_ps_status(struct amdgpu_device *adev,
				struct amdgpu_ps *rps);
u32 amdgpu_dpm_get_vblank_time(struct amdgpu_device *adev);
u32 amdgpu_dpm_get_vrefresh(struct amdgpu_device *adev);
void amdgpu_dpm_get_active_displays(struct amdgpu_device *adev);
int amdgpu_dpm_read_sensor(struct amdgpu_device *adev, enum amd_pp_sensors sensor,
			   void *data, uint32_t *size);

bool amdgpu_is_internal_thermal_sensor(enum amdgpu_int_thermal_type sensor);

int amdgpu_get_platform_caps(struct amdgpu_device *adev);

int amdgpu_parse_extended_power_table(struct amdgpu_device *adev);
void amdgpu_free_extended_power_table(struct amdgpu_device *adev);

void amdgpu_add_thermal_controller(struct amdgpu_device *adev);

enum amdgpu_pcie_gen amdgpu_get_pcie_gen_support(struct amdgpu_device *adev,
						 u32 sys_mask,
						 enum amdgpu_pcie_gen asic_gen,
						 enum amdgpu_pcie_gen default_gen);

struct amd_vce_state*
amdgpu_get_vce_clock_state(void *handle, u32 idx);

<<<<<<< HEAD
=======
int amdgpu_dpm_set_powergating_by_smu(struct amdgpu_device *adev,
				      uint32_t block_type, bool gate);

>>>>>>> 4cf643a3
extern int amdgpu_dpm_get_sclk(struct amdgpu_device *adev, bool low);

extern int amdgpu_dpm_get_mclk(struct amdgpu_device *adev, bool low);

#endif<|MERGE_RESOLUTION|>--- conflicted
+++ resolved
@@ -516,12 +516,9 @@
 struct amd_vce_state*
 amdgpu_get_vce_clock_state(void *handle, u32 idx);
 
-<<<<<<< HEAD
-=======
 int amdgpu_dpm_set_powergating_by_smu(struct amdgpu_device *adev,
 				      uint32_t block_type, bool gate);
 
->>>>>>> 4cf643a3
 extern int amdgpu_dpm_get_sclk(struct amdgpu_device *adev, bool low);
 
 extern int amdgpu_dpm_get_mclk(struct amdgpu_device *adev, bool low);
