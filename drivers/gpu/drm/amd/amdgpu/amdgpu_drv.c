/*
 * Copyright 2000 VA Linux Systems, Inc., Sunnyvale, California.
 * All Rights Reserved.
 *
 * Permission is hereby granted, free of charge, to any person obtaining a
 * copy of this software and associated documentation files (the "Software"),
 * to deal in the Software without restriction, including without limitation
 * the rights to use, copy, modify, merge, publish, distribute, sublicense,
 * and/or sell copies of the Software, and to permit persons to whom the
 * Software is furnished to do so, subject to the following conditions:
 *
 * The above copyright notice and this permission notice (including the next
 * paragraph) shall be included in all copies or substantial portions of the
 * Software.
 *
 * THE SOFTWARE IS PROVIDED "AS IS", WITHOUT WARRANTY OF ANY KIND, EXPRESS OR
 * IMPLIED, INCLUDING BUT NOT LIMITED TO THE WARRANTIES OF MERCHANTABILITY,
 * FITNESS FOR A PARTICULAR PURPOSE AND NONINFRINGEMENT.  IN NO EVENT SHALL
 * VA LINUX SYSTEMS AND/OR ITS SUPPLIERS BE LIABLE FOR ANY CLAIM, DAMAGES OR
 * OTHER LIABILITY, WHETHER IN AN ACTION OF CONTRACT, TORT OR OTHERWISE,
 * ARISING FROM, OUT OF OR IN CONNECTION WITH THE SOFTWARE OR THE USE OR
 * OTHER DEALINGS IN THE SOFTWARE.
 */

#include <drm/amdgpu_drm.h>
#include <drm/drm_drv.h>
#include <drm/drm_gem.h>
#include <drm/drm_vblank.h>
#include "amdgpu_drv.h"

#include <drm/drm_pciids.h>
#include <linux/console.h>
#include <linux/module.h>
#include <linux/pci.h>
#include <linux/pm_runtime.h>
#include <linux/vga_switcheroo.h>
#include <drm/drm_probe_helper.h>

#include "amdgpu.h"
#include "amdgpu_irq.h"
#include "amdgpu_dma_buf.h"

#include "amdgpu_amdkfd.h"

/*
 * KMS wrapper.
 * - 3.0.0 - initial driver
 * - 3.1.0 - allow reading more status registers (GRBM, SRBM, SDMA, CP)
 * - 3.2.0 - GFX8: Uses EOP_TC_WB_ACTION_EN, so UMDs don't have to do the same
 *           at the end of IBs.
 * - 3.3.0 - Add VM support for UVD on supported hardware.
 * - 3.4.0 - Add AMDGPU_INFO_NUM_EVICTIONS.
 * - 3.5.0 - Add support for new UVD_NO_OP register.
 * - 3.6.0 - kmd involves use CONTEXT_CONTROL in ring buffer.
 * - 3.7.0 - Add support for VCE clock list packet
 * - 3.8.0 - Add support raster config init in the kernel
 * - 3.9.0 - Add support for memory query info about VRAM and GTT.
 * - 3.10.0 - Add support for new fences ioctl, new gem ioctl flags
 * - 3.11.0 - Add support for sensor query info (clocks, temp, etc).
 * - 3.12.0 - Add query for double offchip LDS buffers
 * - 3.13.0 - Add PRT support
 * - 3.14.0 - Fix race in amdgpu_ctx_get_fence() and note new functionality
 * - 3.15.0 - Export more gpu info for gfx9
 * - 3.16.0 - Add reserved vmid support
 * - 3.17.0 - Add AMDGPU_NUM_VRAM_CPU_PAGE_FAULTS.
 * - 3.18.0 - Export gpu always on cu bitmap
 * - 3.19.0 - Add support for UVD MJPEG decode
 * - 3.20.0 - Add support for local BOs
 * - 3.21.0 - Add DRM_AMDGPU_FENCE_TO_HANDLE ioctl
 * - 3.22.0 - Add DRM_AMDGPU_SCHED ioctl
 * - 3.23.0 - Add query for VRAM lost counter
 * - 3.24.0 - Add high priority compute support for gfx9
 * - 3.25.0 - Add support for sensor query info (stable pstate sclk/mclk).
 * - 3.26.0 - GFX9: Process AMDGPU_IB_FLAG_TC_WB_NOT_INVALIDATE.
 * - 3.27.0 - Add new chunk to to AMDGPU_CS to enable BO_LIST creation.
 * - 3.28.0 - Add AMDGPU_CHUNK_ID_SCHEDULED_DEPENDENCIES
 * - 3.29.0 - Add AMDGPU_IB_FLAG_RESET_GDS_MAX_WAVE_ID
 * - 3.30.0 - Add AMDGPU_SCHED_OP_CONTEXT_PRIORITY_OVERRIDE.
 * - 3.31.0 - Add support for per-flip tiling attribute changes with DC
 * - 3.32.0 - Add syncobj timeline support to AMDGPU_CS.
<<<<<<< HEAD
 */
#define KMS_DRIVER_MAJOR	3
#define KMS_DRIVER_MINOR	32
=======
 * - 3.33.0 - Fixes for GDS ENOMEM failures in AMDGPU_CS.
 */
#define KMS_DRIVER_MAJOR	3
#define KMS_DRIVER_MINOR	33
>>>>>>> 4cf643a3
#define KMS_DRIVER_PATCHLEVEL	0

#define AMDGPU_MAX_TIMEOUT_PARAM_LENTH	256

int amdgpu_vram_limit = 0;
int amdgpu_vis_vram_limit = 0;
int amdgpu_gart_size = -1; /* auto */
int amdgpu_gtt_size = -1; /* auto */
int amdgpu_moverate = -1; /* auto */
int amdgpu_benchmarking = 0;
int amdgpu_testing = 0;
int amdgpu_audio = -1;
int amdgpu_disp_priority = 0;
int amdgpu_hw_i2c = 0;
int amdgpu_pcie_gen2 = -1;
int amdgpu_msi = -1;
char amdgpu_lockup_timeout[AMDGPU_MAX_TIMEOUT_PARAM_LENTH];
int amdgpu_dpm = -1;
int amdgpu_fw_load_type = -1;
int amdgpu_aspm = -1;
int amdgpu_runtime_pm = -1;
uint amdgpu_ip_block_mask = 0xffffffff;
int amdgpu_bapm = -1;
int amdgpu_deep_color = 0;
int amdgpu_vm_size = -1;
int amdgpu_vm_fragment_size = -1;
int amdgpu_vm_block_size = -1;
int amdgpu_vm_fault_stop = 0;
int amdgpu_vm_debug = 0;
int amdgpu_vm_update_mode = -1;
int amdgpu_exp_hw_support = 0;
int amdgpu_dc = -1;
int amdgpu_sched_jobs = 32;
int amdgpu_sched_hw_submission = 2;
uint amdgpu_pcie_gen_cap = 0;
uint amdgpu_pcie_lane_cap = 0;
uint amdgpu_cg_mask = 0xffffffff;
uint amdgpu_pg_mask = 0xffffffff;
uint amdgpu_sdma_phase_quantum = 32;
char *amdgpu_disable_cu = NULL;
char *amdgpu_virtual_display = NULL;
/* OverDrive(bit 14) disabled by default*/
uint amdgpu_pp_feature_mask = 0xffffbfff;
int amdgpu_ngg = 0;
int amdgpu_prim_buf_per_se = 0;
int amdgpu_pos_buf_per_se = 0;
int amdgpu_cntl_sb_buf_per_se = 0;
int amdgpu_param_buf_per_se = 0;
int amdgpu_job_hang_limit = 0;
int amdgpu_lbpw = -1;
int amdgpu_compute_multipipe = -1;
int amdgpu_gpu_recovery = -1; /* auto */
int amdgpu_emu_mode = 0;
uint amdgpu_smu_memory_pool_size = 0;
/* FBC (bit 0) disabled by default*/
uint amdgpu_dc_feature_mask = 0;
int amdgpu_async_gfx_ring = 1;
int amdgpu_mcbp = 0;
int amdgpu_discovery = 0;
int amdgpu_mes = 0;

struct amdgpu_mgpu_info mgpu_info = {
	.mutex = __MUTEX_INITIALIZER(mgpu_info.mutex),
};
int amdgpu_ras_enable = -1;
uint amdgpu_ras_mask = 0xffffffff;

/**
 * DOC: vramlimit (int)
 * Restrict the total amount of VRAM in MiB for testing.  The default is 0 (Use full VRAM).
 */
MODULE_PARM_DESC(vramlimit, "Restrict VRAM for testing, in megabytes");
module_param_named(vramlimit, amdgpu_vram_limit, int, 0600);

/**
 * DOC: vis_vramlimit (int)
 * Restrict the amount of CPU visible VRAM in MiB for testing.  The default is 0 (Use full CPU visible VRAM).
 */
MODULE_PARM_DESC(vis_vramlimit, "Restrict visible VRAM for testing, in megabytes");
module_param_named(vis_vramlimit, amdgpu_vis_vram_limit, int, 0444);

/**
 * DOC: gartsize (uint)
 * Restrict the size of GART in Mib (32, 64, etc.) for testing. The default is -1 (The size depends on asic).
 */
MODULE_PARM_DESC(gartsize, "Size of GART to setup in megabytes (32, 64, etc., -1=auto)");
module_param_named(gartsize, amdgpu_gart_size, uint, 0600);

/**
 * DOC: gttsize (int)
 * Restrict the size of GTT domain in MiB for testing. The default is -1 (It's VRAM size if 3GB < VRAM < 3/4 RAM,
 * otherwise 3/4 RAM size).
 */
MODULE_PARM_DESC(gttsize, "Size of the GTT domain in megabytes (-1 = auto)");
module_param_named(gttsize, amdgpu_gtt_size, int, 0600);

/**
 * DOC: moverate (int)
 * Set maximum buffer migration rate in MB/s. The default is -1 (8 MB/s).
 */
MODULE_PARM_DESC(moverate, "Maximum buffer migration rate in MB/s. (32, 64, etc., -1=auto, 0=1=disabled)");
module_param_named(moverate, amdgpu_moverate, int, 0600);

/**
 * DOC: benchmark (int)
 * Run benchmarks. The default is 0 (Skip benchmarks).
 */
MODULE_PARM_DESC(benchmark, "Run benchmark");
module_param_named(benchmark, amdgpu_benchmarking, int, 0444);

/**
 * DOC: test (int)
 * Test BO GTT->VRAM and VRAM->GTT GPU copies. The default is 0 (Skip test, only set 1 to run test).
 */
MODULE_PARM_DESC(test, "Run tests");
module_param_named(test, amdgpu_testing, int, 0444);

/**
 * DOC: audio (int)
 * Set HDMI/DPAudio. Only affects non-DC display handling. The default is -1 (Enabled), set 0 to disabled it.
 */
MODULE_PARM_DESC(audio, "Audio enable (-1 = auto, 0 = disable, 1 = enable)");
module_param_named(audio, amdgpu_audio, int, 0444);

/**
 * DOC: disp_priority (int)
 * Set display Priority (1 = normal, 2 = high). Only affects non-DC display handling. The default is 0 (auto).
 */
MODULE_PARM_DESC(disp_priority, "Display Priority (0 = auto, 1 = normal, 2 = high)");
module_param_named(disp_priority, amdgpu_disp_priority, int, 0444);

/**
 * DOC: hw_i2c (int)
 * To enable hw i2c engine. Only affects non-DC display handling. The default is 0 (Disabled).
 */
MODULE_PARM_DESC(hw_i2c, "hw i2c engine enable (0 = disable)");
module_param_named(hw_i2c, amdgpu_hw_i2c, int, 0444);

/**
 * DOC: pcie_gen2 (int)
 * To disable PCIE Gen2/3 mode (0 = disable, 1 = enable). The default is -1 (auto, enabled).
 */
MODULE_PARM_DESC(pcie_gen2, "PCIE Gen2 mode (-1 = auto, 0 = disable, 1 = enable)");
module_param_named(pcie_gen2, amdgpu_pcie_gen2, int, 0444);

/**
 * DOC: msi (int)
 * To disable Message Signaled Interrupts (MSI) functionality (1 = enable, 0 = disable). The default is -1 (auto, enabled).
 */
MODULE_PARM_DESC(msi, "MSI support (1 = enable, 0 = disable, -1 = auto)");
module_param_named(msi, amdgpu_msi, int, 0444);

/**
 * DOC: lockup_timeout (string)
 * Set GPU scheduler timeout value in ms.
 *
 * The format can be [Non-Compute] or [GFX,Compute,SDMA,Video]. That is there can be one or
 * multiple values specified. 0 and negative values are invalidated. They will be adjusted
 * to default timeout.
 *  - With one value specified, the setting will apply to all non-compute jobs.
 *  - With multiple values specified, the first one will be for GFX. The second one is for Compute.
 *    And the third and fourth ones are for SDMA and Video.
 * By default(with no lockup_timeout settings), the timeout for all non-compute(GFX, SDMA and Video)
 * jobs is 10000. And there is no timeout enforced on compute jobs.
 */
MODULE_PARM_DESC(lockup_timeout, "GPU lockup timeout in ms (default: 10000 for non-compute jobs and no timeout for compute jobs), "
		"format is [Non-Compute] or [GFX,Compute,SDMA,Video]");
module_param_string(lockup_timeout, amdgpu_lockup_timeout, sizeof(amdgpu_lockup_timeout), 0444);

/**
 * DOC: dpm (int)
 * Override for dynamic power management setting
 * (0 = disable, 1 = enable, 2 = enable sw smu driver for vega20)
 * The default is -1 (auto).
 */
MODULE_PARM_DESC(dpm, "DPM support (1 = enable, 0 = disable, -1 = auto)");
module_param_named(dpm, amdgpu_dpm, int, 0444);

/**
 * DOC: fw_load_type (int)
 * Set different firmware loading type for debugging (0 = direct, 1 = SMU, 2 = PSP). The default is -1 (auto).
 */
MODULE_PARM_DESC(fw_load_type, "firmware loading type (0 = direct, 1 = SMU, 2 = PSP, -1 = auto)");
module_param_named(fw_load_type, amdgpu_fw_load_type, int, 0444);

/**
 * DOC: aspm (int)
 * To disable ASPM (1 = enable, 0 = disable). The default is -1 (auto, enabled).
 */
MODULE_PARM_DESC(aspm, "ASPM support (1 = enable, 0 = disable, -1 = auto)");
module_param_named(aspm, amdgpu_aspm, int, 0444);

/**
 * DOC: runpm (int)
 * Override for runtime power management control for dGPUs in PX/HG laptops. The amdgpu driver can dynamically power down
 * the dGPU on PX/HG laptops when it is idle. The default is -1 (auto enable). Setting the value to 0 disables this functionality.
 */
MODULE_PARM_DESC(runpm, "PX runtime pm (1 = force enable, 0 = disable, -1 = PX only default)");
module_param_named(runpm, amdgpu_runtime_pm, int, 0444);

/**
 * DOC: ip_block_mask (uint)
 * Override what IP blocks are enabled on the GPU. Each GPU is a collection of IP blocks (gfx, display, video, etc.).
 * Use this parameter to disable specific blocks. Note that the IP blocks do not have a fixed index. Some asics may not have
 * some IPs or may include multiple instances of an IP so the ordering various from asic to asic. See the driver output in
 * the kernel log for the list of IPs on the asic. The default is 0xffffffff (enable all blocks on a device).
 */
MODULE_PARM_DESC(ip_block_mask, "IP Block Mask (all blocks enabled (default))");
module_param_named(ip_block_mask, amdgpu_ip_block_mask, uint, 0444);

/**
 * DOC: bapm (int)
 * Bidirectional Application Power Management (BAPM) used to dynamically share TDP between CPU and GPU. Set value 0 to disable it.
 * The default -1 (auto, enabled)
 */
MODULE_PARM_DESC(bapm, "BAPM support (1 = enable, 0 = disable, -1 = auto)");
module_param_named(bapm, amdgpu_bapm, int, 0444);

/**
 * DOC: deep_color (int)
 * Set 1 to enable Deep Color support. Only affects non-DC display handling. The default is 0 (disabled).
 */
MODULE_PARM_DESC(deep_color, "Deep Color support (1 = enable, 0 = disable (default))");
module_param_named(deep_color, amdgpu_deep_color, int, 0444);

/**
 * DOC: vm_size (int)
 * Override the size of the GPU's per client virtual address space in GiB.  The default is -1 (automatic for each asic).
 */
MODULE_PARM_DESC(vm_size, "VM address space size in gigabytes (default 64GB)");
module_param_named(vm_size, amdgpu_vm_size, int, 0444);

/**
 * DOC: vm_fragment_size (int)
 * Override VM fragment size in bits (4, 5, etc. 4 = 64K, 9 = 2M). The default is -1 (automatic for each asic).
 */
MODULE_PARM_DESC(vm_fragment_size, "VM fragment size in bits (4, 5, etc. 4 = 64K (default), Max 9 = 2M)");
module_param_named(vm_fragment_size, amdgpu_vm_fragment_size, int, 0444);

/**
 * DOC: vm_block_size (int)
 * Override VM page table size in bits (default depending on vm_size and hw setup). The default is -1 (automatic for each asic).
 */
MODULE_PARM_DESC(vm_block_size, "VM page table size in bits (default depending on vm_size)");
module_param_named(vm_block_size, amdgpu_vm_block_size, int, 0444);

/**
 * DOC: vm_fault_stop (int)
 * Stop on VM fault for debugging (0 = never, 1 = print first, 2 = always). The default is 0 (No stop).
 */
MODULE_PARM_DESC(vm_fault_stop, "Stop on VM fault (0 = never (default), 1 = print first, 2 = always)");
module_param_named(vm_fault_stop, amdgpu_vm_fault_stop, int, 0444);

/**
 * DOC: vm_debug (int)
 * Debug VM handling (0 = disabled, 1 = enabled). The default is 0 (Disabled).
 */
MODULE_PARM_DESC(vm_debug, "Debug VM handling (0 = disabled (default), 1 = enabled)");
module_param_named(vm_debug, amdgpu_vm_debug, int, 0644);

/**
 * DOC: vm_update_mode (int)
 * Override VM update mode. VM updated by using CPU (0 = never, 1 = Graphics only, 2 = Compute only, 3 = Both). The default
 * is -1 (Only in large BAR(LB) systems Compute VM tables will be updated by CPU, otherwise 0, never).
 */
MODULE_PARM_DESC(vm_update_mode, "VM update using CPU (0 = never (default except for large BAR(LB)), 1 = Graphics only, 2 = Compute only (default for LB), 3 = Both");
module_param_named(vm_update_mode, amdgpu_vm_update_mode, int, 0444);

/**
 * DOC: exp_hw_support (int)
 * Enable experimental hw support (1 = enable). The default is 0 (disabled).
 */
MODULE_PARM_DESC(exp_hw_support, "experimental hw support (1 = enable, 0 = disable (default))");
module_param_named(exp_hw_support, amdgpu_exp_hw_support, int, 0444);

/**
 * DOC: dc (int)
 * Disable/Enable Display Core driver for debugging (1 = enable, 0 = disable). The default is -1 (automatic for each asic).
 */
MODULE_PARM_DESC(dc, "Display Core driver (1 = enable, 0 = disable, -1 = auto (default))");
module_param_named(dc, amdgpu_dc, int, 0444);

/**
 * DOC: sched_jobs (int)
 * Override the max number of jobs supported in the sw queue. The default is 32.
 */
MODULE_PARM_DESC(sched_jobs, "the max number of jobs supported in the sw queue (default 32)");
module_param_named(sched_jobs, amdgpu_sched_jobs, int, 0444);

/**
 * DOC: sched_hw_submission (int)
 * Override the max number of HW submissions. The default is 2.
 */
MODULE_PARM_DESC(sched_hw_submission, "the max number of HW submissions (default 2)");
module_param_named(sched_hw_submission, amdgpu_sched_hw_submission, int, 0444);

/**
 * DOC: ppfeaturemask (uint)
 * Override power features enabled. See enum PP_FEATURE_MASK in drivers/gpu/drm/amd/include/amd_shared.h.
 * The default is the current set of stable power features.
 */
MODULE_PARM_DESC(ppfeaturemask, "all power features enabled (default))");
module_param_named(ppfeaturemask, amdgpu_pp_feature_mask, uint, 0444);

/**
 * DOC: pcie_gen_cap (uint)
 * Override PCIE gen speed capabilities. See the CAIL flags in drivers/gpu/drm/amd/include/amd_pcie.h.
 * The default is 0 (automatic for each asic).
 */
MODULE_PARM_DESC(pcie_gen_cap, "PCIE Gen Caps (0: autodetect (default))");
module_param_named(pcie_gen_cap, amdgpu_pcie_gen_cap, uint, 0444);

/**
 * DOC: pcie_lane_cap (uint)
 * Override PCIE lanes capabilities. See the CAIL flags in drivers/gpu/drm/amd/include/amd_pcie.h.
 * The default is 0 (automatic for each asic).
 */
MODULE_PARM_DESC(pcie_lane_cap, "PCIE Lane Caps (0: autodetect (default))");
module_param_named(pcie_lane_cap, amdgpu_pcie_lane_cap, uint, 0444);

/**
 * DOC: cg_mask (uint)
 * Override Clockgating features enabled on GPU (0 = disable clock gating). See the AMD_CG_SUPPORT flags in
 * drivers/gpu/drm/amd/include/amd_shared.h. The default is 0xffffffff (all enabled).
 */
MODULE_PARM_DESC(cg_mask, "Clockgating flags mask (0 = disable clock gating)");
module_param_named(cg_mask, amdgpu_cg_mask, uint, 0444);

/**
 * DOC: pg_mask (uint)
 * Override Powergating features enabled on GPU (0 = disable power gating). See the AMD_PG_SUPPORT flags in
 * drivers/gpu/drm/amd/include/amd_shared.h. The default is 0xffffffff (all enabled).
 */
MODULE_PARM_DESC(pg_mask, "Powergating flags mask (0 = disable power gating)");
module_param_named(pg_mask, amdgpu_pg_mask, uint, 0444);

/**
 * DOC: sdma_phase_quantum (uint)
 * Override SDMA context switch phase quantum (x 1K GPU clock cycles, 0 = no change). The default is 32.
 */
MODULE_PARM_DESC(sdma_phase_quantum, "SDMA context switch phase quantum (x 1K GPU clock cycles, 0 = no change (default 32))");
module_param_named(sdma_phase_quantum, amdgpu_sdma_phase_quantum, uint, 0444);

/**
 * DOC: disable_cu (charp)
 * Set to disable CUs (It's set like se.sh.cu,...). The default is NULL.
 */
MODULE_PARM_DESC(disable_cu, "Disable CUs (se.sh.cu,...)");
module_param_named(disable_cu, amdgpu_disable_cu, charp, 0444);

/**
 * DOC: virtual_display (charp)
 * Set to enable virtual display feature. This feature provides a virtual display hardware on headless boards
 * or in virtualized environments. It will be set like xxxx:xx:xx.x,x;xxxx:xx:xx.x,x. It's the pci address of
 * the device, plus the number of crtcs to expose. E.g., 0000:26:00.0,4 would enable 4 virtual crtcs on the pci
 * device at 26:00.0. The default is NULL.
 */
MODULE_PARM_DESC(virtual_display,
		 "Enable virtual display feature (the virtual_display will be set like xxxx:xx:xx.x,x;xxxx:xx:xx.x,x)");
module_param_named(virtual_display, amdgpu_virtual_display, charp, 0444);

/**
 * DOC: ngg (int)
 * Set to enable Next Generation Graphics (1 = enable). The default is 0 (disabled).
 */
MODULE_PARM_DESC(ngg, "Next Generation Graphics (1 = enable, 0 = disable(default depending on gfx))");
module_param_named(ngg, amdgpu_ngg, int, 0444);

/**
 * DOC: prim_buf_per_se (int)
 * Override the size of Primitive Buffer per Shader Engine in Byte. The default is 0 (depending on gfx).
 */
MODULE_PARM_DESC(prim_buf_per_se, "the size of Primitive Buffer per Shader Engine (default depending on gfx)");
module_param_named(prim_buf_per_se, amdgpu_prim_buf_per_se, int, 0444);

/**
 * DOC: pos_buf_per_se (int)
 * Override the size of Position Buffer per Shader Engine in Byte. The default is 0 (depending on gfx).
 */
MODULE_PARM_DESC(pos_buf_per_se, "the size of Position Buffer per Shader Engine (default depending on gfx)");
module_param_named(pos_buf_per_se, amdgpu_pos_buf_per_se, int, 0444);

/**
 * DOC: cntl_sb_buf_per_se (int)
 * Override the size of Control Sideband per Shader Engine in Byte. The default is 0 (depending on gfx).
 */
MODULE_PARM_DESC(cntl_sb_buf_per_se, "the size of Control Sideband per Shader Engine (default depending on gfx)");
module_param_named(cntl_sb_buf_per_se, amdgpu_cntl_sb_buf_per_se, int, 0444);

/**
 * DOC: param_buf_per_se (int)
 * Override the size of Off-Chip Parameter Cache per Shader Engine in Byte.
 * The default is 0 (depending on gfx).
 */
MODULE_PARM_DESC(param_buf_per_se, "the size of Off-Chip Parameter Cache per Shader Engine (default depending on gfx)");
module_param_named(param_buf_per_se, amdgpu_param_buf_per_se, int, 0444);

/**
 * DOC: job_hang_limit (int)
 * Set how much time allow a job hang and not drop it. The default is 0.
 */
MODULE_PARM_DESC(job_hang_limit, "how much time allow a job hang and not drop it (default 0)");
module_param_named(job_hang_limit, amdgpu_job_hang_limit, int ,0444);

/**
 * DOC: lbpw (int)
 * Override Load Balancing Per Watt (LBPW) support (1 = enable, 0 = disable). The default is -1 (auto, enabled).
 */
MODULE_PARM_DESC(lbpw, "Load Balancing Per Watt (LBPW) support (1 = enable, 0 = disable, -1 = auto)");
module_param_named(lbpw, amdgpu_lbpw, int, 0444);

MODULE_PARM_DESC(compute_multipipe, "Force compute queues to be spread across pipes (1 = enable, 0 = disable, -1 = auto)");
module_param_named(compute_multipipe, amdgpu_compute_multipipe, int, 0444);

/**
 * DOC: gpu_recovery (int)
 * Set to enable GPU recovery mechanism (1 = enable, 0 = disable). The default is -1 (auto, disabled except SRIOV).
 */
MODULE_PARM_DESC(gpu_recovery, "Enable GPU recovery mechanism, (1 = enable, 0 = disable, -1 = auto)");
module_param_named(gpu_recovery, amdgpu_gpu_recovery, int, 0444);

/**
 * DOC: emu_mode (int)
 * Set value 1 to enable emulation mode. This is only needed when running on an emulator. The default is 0 (disabled).
 */
MODULE_PARM_DESC(emu_mode, "Emulation mode, (1 = enable, 0 = disable)");
module_param_named(emu_mode, amdgpu_emu_mode, int, 0444);

/**
 * DOC: ras_enable (int)
 * Enable RAS features on the GPU (0 = disable, 1 = enable, -1 = auto (default))
 */
MODULE_PARM_DESC(ras_enable, "Enable RAS features on the GPU (0 = disable, 1 = enable, -1 = auto (default))");
module_param_named(ras_enable, amdgpu_ras_enable, int, 0444);

/**
 * DOC: ras_mask (uint)
 * Mask of RAS features to enable (default 0xffffffff), only valid when ras_enable == 1
 * See the flags in drivers/gpu/drm/amd/amdgpu/amdgpu_ras.h
 */
MODULE_PARM_DESC(ras_mask, "Mask of RAS features to enable (default 0xffffffff), only valid when ras_enable == 1");
module_param_named(ras_mask, amdgpu_ras_mask, uint, 0444);

/**
 * DOC: si_support (int)
 * Set SI support driver. This parameter works after set config CONFIG_DRM_AMDGPU_SI. For SI asic, when radeon driver is enabled,
 * set value 0 to use radeon driver, while set value 1 to use amdgpu driver. The default is using radeon driver when it available,
 * otherwise using amdgpu driver.
 */
#ifdef CONFIG_DRM_AMDGPU_SI

#if defined(CONFIG_DRM_RADEON) || defined(CONFIG_DRM_RADEON_MODULE)
int amdgpu_si_support = 0;
MODULE_PARM_DESC(si_support, "SI support (1 = enabled, 0 = disabled (default))");
#else
int amdgpu_si_support = 1;
MODULE_PARM_DESC(si_support, "SI support (1 = enabled (default), 0 = disabled)");
#endif

module_param_named(si_support, amdgpu_si_support, int, 0444);
#endif

/**
 * DOC: cik_support (int)
 * Set CIK support driver. This parameter works after set config CONFIG_DRM_AMDGPU_CIK. For CIK asic, when radeon driver is enabled,
 * set value 0 to use radeon driver, while set value 1 to use amdgpu driver. The default is using radeon driver when it available,
 * otherwise using amdgpu driver.
 */
#ifdef CONFIG_DRM_AMDGPU_CIK

#if defined(CONFIG_DRM_RADEON) || defined(CONFIG_DRM_RADEON_MODULE)
int amdgpu_cik_support = 0;
MODULE_PARM_DESC(cik_support, "CIK support (1 = enabled, 0 = disabled (default))");
#else
int amdgpu_cik_support = 1;
MODULE_PARM_DESC(cik_support, "CIK support (1 = enabled (default), 0 = disabled)");
#endif

module_param_named(cik_support, amdgpu_cik_support, int, 0444);
#endif

/**
 * DOC: smu_memory_pool_size (uint)
 * It is used to reserve gtt for smu debug usage, setting value 0 to disable it. The actual size is value * 256MiB.
 * E.g. 0x1 = 256Mbyte, 0x2 = 512Mbyte, 0x4 = 1 Gbyte, 0x8 = 2GByte. The default is 0 (disabled).
 */
MODULE_PARM_DESC(smu_memory_pool_size,
	"reserve gtt for smu debug usage, 0 = disable,"
		"0x1 = 256Mbyte, 0x2 = 512Mbyte, 0x4 = 1 Gbyte, 0x8 = 2GByte");
module_param_named(smu_memory_pool_size, amdgpu_smu_memory_pool_size, uint, 0444);

/**
 * DOC: async_gfx_ring (int)
 * It is used to enable gfx rings that could be configured with different prioritites or equal priorities
 */
MODULE_PARM_DESC(async_gfx_ring,
	"Asynchronous GFX rings that could be configured with either different priorities (HP3D ring and LP3D ring), or equal priorities (0 = disabled, 1 = enabled (default))");
module_param_named(async_gfx_ring, amdgpu_async_gfx_ring, int, 0444);

MODULE_PARM_DESC(mcbp,
	"Enable Mid-command buffer preemption (0 = disabled (default), 1 = enabled)");
module_param_named(mcbp, amdgpu_mcbp, int, 0444);

MODULE_PARM_DESC(discovery,
	"Allow driver to discover hardware IPs from IP Discovery table at the top of VRAM");
module_param_named(discovery, amdgpu_discovery, int, 0444);

MODULE_PARM_DESC(mes,
	"Enable Micro Engine Scheduler (0 = disabled (default), 1 = enabled)");
module_param_named(mes, amdgpu_mes, int, 0444);

#ifdef CONFIG_HSA_AMD
/**
 * DOC: sched_policy (int)
 * Set scheduling policy. Default is HWS(hardware scheduling) with over-subscription.
 * Setting 1 disables over-subscription. Setting 2 disables HWS and statically
 * assigns queues to HQDs.
 */
int sched_policy = KFD_SCHED_POLICY_HWS;
module_param(sched_policy, int, 0444);
MODULE_PARM_DESC(sched_policy,
	"Scheduling policy (0 = HWS (Default), 1 = HWS without over-subscription, 2 = Non-HWS (Used for debugging only)");

/**
 * DOC: hws_max_conc_proc (int)
 * Maximum number of processes that HWS can schedule concurrently. The maximum is the
 * number of VMIDs assigned to the HWS, which is also the default.
 */
int hws_max_conc_proc = 8;
module_param(hws_max_conc_proc, int, 0444);
MODULE_PARM_DESC(hws_max_conc_proc,
	"Max # processes HWS can execute concurrently when sched_policy=0 (0 = no concurrency, #VMIDs for KFD = Maximum(default))");

/**
 * DOC: cwsr_enable (int)
 * CWSR(compute wave store and resume) allows the GPU to preempt shader execution in
 * the middle of a compute wave. Default is 1 to enable this feature. Setting 0
 * disables it.
 */
int cwsr_enable = 1;
module_param(cwsr_enable, int, 0444);
MODULE_PARM_DESC(cwsr_enable, "CWSR enable (0 = Off, 1 = On (Default))");

/**
 * DOC: max_num_of_queues_per_device (int)
 * Maximum number of queues per device. Valid setting is between 1 and 4096. Default
 * is 4096.
 */
int max_num_of_queues_per_device = KFD_MAX_NUM_OF_QUEUES_PER_DEVICE_DEFAULT;
module_param(max_num_of_queues_per_device, int, 0444);
MODULE_PARM_DESC(max_num_of_queues_per_device,
	"Maximum number of supported queues per device (1 = Minimum, 4096 = default)");

/**
 * DOC: send_sigterm (int)
 * Send sigterm to HSA process on unhandled exceptions. Default is not to send sigterm
 * but just print errors on dmesg. Setting 1 enables sending sigterm.
 */
int send_sigterm;
module_param(send_sigterm, int, 0444);
MODULE_PARM_DESC(send_sigterm,
	"Send sigterm to HSA process on unhandled exception (0 = disable, 1 = enable)");

/**
 * DOC: debug_largebar (int)
 * Set debug_largebar as 1 to enable simulating large-bar capability on non-large bar
 * system. This limits the VRAM size reported to ROCm applications to the visible
 * size, usually 256MB.
 * Default value is 0, diabled.
 */
int debug_largebar;
module_param(debug_largebar, int, 0444);
MODULE_PARM_DESC(debug_largebar,
	"Debug large-bar flag used to simulate large-bar capability on non-large bar machine (0 = disable, 1 = enable)");

/**
 * DOC: ignore_crat (int)
 * Ignore CRAT table during KFD initialization. By default, KFD uses the ACPI CRAT
 * table to get information about AMD APUs. This option can serve as a workaround on
 * systems with a broken CRAT table.
 */
int ignore_crat;
module_param(ignore_crat, int, 0444);
MODULE_PARM_DESC(ignore_crat,
	"Ignore CRAT table during KFD initialization (0 = use CRAT (default), 1 = ignore CRAT)");

/**
 * DOC: noretry (int)
 * This parameter sets sh_mem_config.retry_disable. Default value, 0, enables retry.
 * Setting 1 disables retry.
 * Retry is needed for recoverable page faults.
 */
int noretry;
module_param(noretry, int, 0644);
MODULE_PARM_DESC(noretry,
	"Set sh_mem_config.retry_disable on Vega10 (0 = retry enabled (default), 1 = retry disabled)");

/**
 * DOC: halt_if_hws_hang (int)
 * Halt if HWS hang is detected. Default value, 0, disables the halt on hang.
 * Setting 1 enables halt on hang.
 */
int halt_if_hws_hang;
module_param(halt_if_hws_hang, int, 0644);
MODULE_PARM_DESC(halt_if_hws_hang, "Halt if HWS hang is detected (0 = off (default), 1 = on)");

/**
 * DOC: hws_gws_support(bool)
 * Whether HWS support gws barriers. Default value: false (not supported)
 * This will be replaced with a MEC firmware version check once firmware
 * is ready
 */
bool hws_gws_support;
module_param(hws_gws_support, bool, 0444);
MODULE_PARM_DESC(hws_gws_support, "MEC FW support gws barriers (false = not supported (Default), true = supported)");

/**
  * DOC: queue_preemption_timeout_ms (int)
  * queue preemption timeout in ms (1 = Minimum, 9000 = default)
  */
int queue_preemption_timeout_ms = 9000;
module_param(queue_preemption_timeout_ms, int, 0644);
MODULE_PARM_DESC(queue_preemption_timeout_ms, "queue preemption timeout in ms (1 = Minimum, 9000 = default)");
#endif

/**
 * DOC: dcfeaturemask (uint)
 * Override display features enabled. See enum DC_FEATURE_MASK in drivers/gpu/drm/amd/include/amd_shared.h.
 * The default is the current set of stable display features.
 */
MODULE_PARM_DESC(dcfeaturemask, "all stable DC features enabled (default))");
module_param_named(dcfeaturemask, amdgpu_dc_feature_mask, uint, 0444);

/**
 * DOC: abmlevel (uint)
 * Override the default ABM (Adaptive Backlight Management) level used for DC
 * enabled hardware. Requires DMCU to be supported and loaded.
 * Valid levels are 0-4. A value of 0 indicates that ABM should be disabled by
 * default. Values 1-4 control the maximum allowable brightness reduction via
 * the ABM algorithm, with 1 being the least reduction and 4 being the most
 * reduction.
 *
 * Defaults to 0, or disabled. Userspace can still override this level later
 * after boot.
 */
uint amdgpu_dm_abm_level = 0;
MODULE_PARM_DESC(abmlevel, "ABM level (0 = off (default), 1-4 = backlight reduction level) ");
module_param_named(abmlevel, amdgpu_dm_abm_level, uint, 0444);

static const struct pci_device_id pciidlist[] = {
#ifdef  CONFIG_DRM_AMDGPU_SI
	{0x1002, 0x6780, PCI_ANY_ID, PCI_ANY_ID, 0, 0, CHIP_TAHITI},
	{0x1002, 0x6784, PCI_ANY_ID, PCI_ANY_ID, 0, 0, CHIP_TAHITI},
	{0x1002, 0x6788, PCI_ANY_ID, PCI_ANY_ID, 0, 0, CHIP_TAHITI},
	{0x1002, 0x678A, PCI_ANY_ID, PCI_ANY_ID, 0, 0, CHIP_TAHITI},
	{0x1002, 0x6790, PCI_ANY_ID, PCI_ANY_ID, 0, 0, CHIP_TAHITI},
	{0x1002, 0x6791, PCI_ANY_ID, PCI_ANY_ID, 0, 0, CHIP_TAHITI},
	{0x1002, 0x6792, PCI_ANY_ID, PCI_ANY_ID, 0, 0, CHIP_TAHITI},
	{0x1002, 0x6798, PCI_ANY_ID, PCI_ANY_ID, 0, 0, CHIP_TAHITI},
	{0x1002, 0x6799, PCI_ANY_ID, PCI_ANY_ID, 0, 0, CHIP_TAHITI},
	{0x1002, 0x679A, PCI_ANY_ID, PCI_ANY_ID, 0, 0, CHIP_TAHITI},
	{0x1002, 0x679B, PCI_ANY_ID, PCI_ANY_ID, 0, 0, CHIP_TAHITI},
	{0x1002, 0x679E, PCI_ANY_ID, PCI_ANY_ID, 0, 0, CHIP_TAHITI},
	{0x1002, 0x679F, PCI_ANY_ID, PCI_ANY_ID, 0, 0, CHIP_TAHITI},
	{0x1002, 0x6800, PCI_ANY_ID, PCI_ANY_ID, 0, 0, CHIP_PITCAIRN|AMD_IS_MOBILITY},
	{0x1002, 0x6801, PCI_ANY_ID, PCI_ANY_ID, 0, 0, CHIP_PITCAIRN|AMD_IS_MOBILITY},
	{0x1002, 0x6802, PCI_ANY_ID, PCI_ANY_ID, 0, 0, CHIP_PITCAIRN|AMD_IS_MOBILITY},
	{0x1002, 0x6806, PCI_ANY_ID, PCI_ANY_ID, 0, 0, CHIP_PITCAIRN},
	{0x1002, 0x6808, PCI_ANY_ID, PCI_ANY_ID, 0, 0, CHIP_PITCAIRN},
	{0x1002, 0x6809, PCI_ANY_ID, PCI_ANY_ID, 0, 0, CHIP_PITCAIRN},
	{0x1002, 0x6810, PCI_ANY_ID, PCI_ANY_ID, 0, 0, CHIP_PITCAIRN},
	{0x1002, 0x6811, PCI_ANY_ID, PCI_ANY_ID, 0, 0, CHIP_PITCAIRN},
	{0x1002, 0x6816, PCI_ANY_ID, PCI_ANY_ID, 0, 0, CHIP_PITCAIRN},
	{0x1002, 0x6817, PCI_ANY_ID, PCI_ANY_ID, 0, 0, CHIP_PITCAIRN},
	{0x1002, 0x6818, PCI_ANY_ID, PCI_ANY_ID, 0, 0, CHIP_PITCAIRN},
	{0x1002, 0x6819, PCI_ANY_ID, PCI_ANY_ID, 0, 0, CHIP_PITCAIRN},
	{0x1002, 0x6600, PCI_ANY_ID, PCI_ANY_ID, 0, 0, CHIP_OLAND|AMD_IS_MOBILITY},
	{0x1002, 0x6601, PCI_ANY_ID, PCI_ANY_ID, 0, 0, CHIP_OLAND|AMD_IS_MOBILITY},
	{0x1002, 0x6602, PCI_ANY_ID, PCI_ANY_ID, 0, 0, CHIP_OLAND|AMD_IS_MOBILITY},
	{0x1002, 0x6603, PCI_ANY_ID, PCI_ANY_ID, 0, 0, CHIP_OLAND|AMD_IS_MOBILITY},
	{0x1002, 0x6604, PCI_ANY_ID, PCI_ANY_ID, 0, 0, CHIP_OLAND|AMD_IS_MOBILITY},
	{0x1002, 0x6605, PCI_ANY_ID, PCI_ANY_ID, 0, 0, CHIP_OLAND|AMD_IS_MOBILITY},
	{0x1002, 0x6606, PCI_ANY_ID, PCI_ANY_ID, 0, 0, CHIP_OLAND|AMD_IS_MOBILITY},
	{0x1002, 0x6607, PCI_ANY_ID, PCI_ANY_ID, 0, 0, CHIP_OLAND|AMD_IS_MOBILITY},
	{0x1002, 0x6608, PCI_ANY_ID, PCI_ANY_ID, 0, 0, CHIP_OLAND},
	{0x1002, 0x6610, PCI_ANY_ID, PCI_ANY_ID, 0, 0, CHIP_OLAND},
	{0x1002, 0x6611, PCI_ANY_ID, PCI_ANY_ID, 0, 0, CHIP_OLAND},
	{0x1002, 0x6613, PCI_ANY_ID, PCI_ANY_ID, 0, 0, CHIP_OLAND},
	{0x1002, 0x6617, PCI_ANY_ID, PCI_ANY_ID, 0, 0, CHIP_OLAND|AMD_IS_MOBILITY},
	{0x1002, 0x6620, PCI_ANY_ID, PCI_ANY_ID, 0, 0, CHIP_OLAND|AMD_IS_MOBILITY},
	{0x1002, 0x6621, PCI_ANY_ID, PCI_ANY_ID, 0, 0, CHIP_OLAND|AMD_IS_MOBILITY},
	{0x1002, 0x6623, PCI_ANY_ID, PCI_ANY_ID, 0, 0, CHIP_OLAND|AMD_IS_MOBILITY},
	{0x1002, 0x6631, PCI_ANY_ID, PCI_ANY_ID, 0, 0, CHIP_OLAND},
	{0x1002, 0x6820, PCI_ANY_ID, PCI_ANY_ID, 0, 0, CHIP_VERDE|AMD_IS_MOBILITY},
	{0x1002, 0x6821, PCI_ANY_ID, PCI_ANY_ID, 0, 0, CHIP_VERDE|AMD_IS_MOBILITY},
	{0x1002, 0x6822, PCI_ANY_ID, PCI_ANY_ID, 0, 0, CHIP_VERDE|AMD_IS_MOBILITY},
	{0x1002, 0x6823, PCI_ANY_ID, PCI_ANY_ID, 0, 0, CHIP_VERDE|AMD_IS_MOBILITY},
	{0x1002, 0x6824, PCI_ANY_ID, PCI_ANY_ID, 0, 0, CHIP_VERDE|AMD_IS_MOBILITY},
	{0x1002, 0x6825, PCI_ANY_ID, PCI_ANY_ID, 0, 0, CHIP_VERDE|AMD_IS_MOBILITY},
	{0x1002, 0x6826, PCI_ANY_ID, PCI_ANY_ID, 0, 0, CHIP_VERDE|AMD_IS_MOBILITY},
	{0x1002, 0x6827, PCI_ANY_ID, PCI_ANY_ID, 0, 0, CHIP_VERDE|AMD_IS_MOBILITY},
	{0x1002, 0x6828, PCI_ANY_ID, PCI_ANY_ID, 0, 0, CHIP_VERDE},
	{0x1002, 0x6829, PCI_ANY_ID, PCI_ANY_ID, 0, 0, CHIP_VERDE},
	{0x1002, 0x682A, PCI_ANY_ID, PCI_ANY_ID, 0, 0, CHIP_VERDE|AMD_IS_MOBILITY},
	{0x1002, 0x682B, PCI_ANY_ID, PCI_ANY_ID, 0, 0, CHIP_VERDE|AMD_IS_MOBILITY},
	{0x1002, 0x682C, PCI_ANY_ID, PCI_ANY_ID, 0, 0, CHIP_VERDE},
	{0x1002, 0x682D, PCI_ANY_ID, PCI_ANY_ID, 0, 0, CHIP_VERDE|AMD_IS_MOBILITY},
	{0x1002, 0x682F, PCI_ANY_ID, PCI_ANY_ID, 0, 0, CHIP_VERDE|AMD_IS_MOBILITY},
	{0x1002, 0x6830, PCI_ANY_ID, PCI_ANY_ID, 0, 0, CHIP_VERDE|AMD_IS_MOBILITY},
	{0x1002, 0x6831, PCI_ANY_ID, PCI_ANY_ID, 0, 0, CHIP_VERDE|AMD_IS_MOBILITY},
	{0x1002, 0x6835, PCI_ANY_ID, PCI_ANY_ID, 0, 0, CHIP_VERDE},
	{0x1002, 0x6837, PCI_ANY_ID, PCI_ANY_ID, 0, 0, CHIP_VERDE},
	{0x1002, 0x6838, PCI_ANY_ID, PCI_ANY_ID, 0, 0, CHIP_VERDE},
	{0x1002, 0x6839, PCI_ANY_ID, PCI_ANY_ID, 0, 0, CHIP_VERDE},
	{0x1002, 0x683B, PCI_ANY_ID, PCI_ANY_ID, 0, 0, CHIP_VERDE},
	{0x1002, 0x683D, PCI_ANY_ID, PCI_ANY_ID, 0, 0, CHIP_VERDE},
	{0x1002, 0x683F, PCI_ANY_ID, PCI_ANY_ID, 0, 0, CHIP_VERDE},
	{0x1002, 0x6660, PCI_ANY_ID, PCI_ANY_ID, 0, 0, CHIP_HAINAN|AMD_IS_MOBILITY},
	{0x1002, 0x6663, PCI_ANY_ID, PCI_ANY_ID, 0, 0, CHIP_HAINAN|AMD_IS_MOBILITY},
	{0x1002, 0x6664, PCI_ANY_ID, PCI_ANY_ID, 0, 0, CHIP_HAINAN|AMD_IS_MOBILITY},
	{0x1002, 0x6665, PCI_ANY_ID, PCI_ANY_ID, 0, 0, CHIP_HAINAN|AMD_IS_MOBILITY},
	{0x1002, 0x6667, PCI_ANY_ID, PCI_ANY_ID, 0, 0, CHIP_HAINAN|AMD_IS_MOBILITY},
	{0x1002, 0x666F, PCI_ANY_ID, PCI_ANY_ID, 0, 0, CHIP_HAINAN|AMD_IS_MOBILITY},
#endif
#ifdef CONFIG_DRM_AMDGPU_CIK
	/* Kaveri */
	{0x1002, 0x1304, PCI_ANY_ID, PCI_ANY_ID, 0, 0, CHIP_KAVERI|AMD_IS_MOBILITY|AMD_IS_APU},
	{0x1002, 0x1305, PCI_ANY_ID, PCI_ANY_ID, 0, 0, CHIP_KAVERI|AMD_IS_APU},
	{0x1002, 0x1306, PCI_ANY_ID, PCI_ANY_ID, 0, 0, CHIP_KAVERI|AMD_IS_MOBILITY|AMD_IS_APU},
	{0x1002, 0x1307, PCI_ANY_ID, PCI_ANY_ID, 0, 0, CHIP_KAVERI|AMD_IS_APU},
	{0x1002, 0x1309, PCI_ANY_ID, PCI_ANY_ID, 0, 0, CHIP_KAVERI|AMD_IS_MOBILITY|AMD_IS_APU},
	{0x1002, 0x130A, PCI_ANY_ID, PCI_ANY_ID, 0, 0, CHIP_KAVERI|AMD_IS_MOBILITY|AMD_IS_APU},
	{0x1002, 0x130B, PCI_ANY_ID, PCI_ANY_ID, 0, 0, CHIP_KAVERI|AMD_IS_MOBILITY|AMD_IS_APU},
	{0x1002, 0x130C, PCI_ANY_ID, PCI_ANY_ID, 0, 0, CHIP_KAVERI|AMD_IS_MOBILITY|AMD_IS_APU},
	{0x1002, 0x130D, PCI_ANY_ID, PCI_ANY_ID, 0, 0, CHIP_KAVERI|AMD_IS_MOBILITY|AMD_IS_APU},
	{0x1002, 0x130E, PCI_ANY_ID, PCI_ANY_ID, 0, 0, CHIP_KAVERI|AMD_IS_MOBILITY|AMD_IS_APU},
	{0x1002, 0x130F, PCI_ANY_ID, PCI_ANY_ID, 0, 0, CHIP_KAVERI|AMD_IS_APU},
	{0x1002, 0x1310, PCI_ANY_ID, PCI_ANY_ID, 0, 0, CHIP_KAVERI|AMD_IS_APU},
	{0x1002, 0x1311, PCI_ANY_ID, PCI_ANY_ID, 0, 0, CHIP_KAVERI|AMD_IS_APU},
	{0x1002, 0x1312, PCI_ANY_ID, PCI_ANY_ID, 0, 0, CHIP_KAVERI|AMD_IS_APU},
	{0x1002, 0x1313, PCI_ANY_ID, PCI_ANY_ID, 0, 0, CHIP_KAVERI|AMD_IS_APU},
	{0x1002, 0x1315, PCI_ANY_ID, PCI_ANY_ID, 0, 0, CHIP_KAVERI|AMD_IS_APU},
	{0x1002, 0x1316, PCI_ANY_ID, PCI_ANY_ID, 0, 0, CHIP_KAVERI|AMD_IS_APU},
	{0x1002, 0x1317, PCI_ANY_ID, PCI_ANY_ID, 0, 0, CHIP_KAVERI|AMD_IS_MOBILITY|AMD_IS_APU},
	{0x1002, 0x1318, PCI_ANY_ID, PCI_ANY_ID, 0, 0, CHIP_KAVERI|AMD_IS_MOBILITY|AMD_IS_APU},
	{0x1002, 0x131B, PCI_ANY_ID, PCI_ANY_ID, 0, 0, CHIP_KAVERI|AMD_IS_APU},
	{0x1002, 0x131C, PCI_ANY_ID, PCI_ANY_ID, 0, 0, CHIP_KAVERI|AMD_IS_APU},
	{0x1002, 0x131D, PCI_ANY_ID, PCI_ANY_ID, 0, 0, CHIP_KAVERI|AMD_IS_APU},
	/* Bonaire */
	{0x1002, 0x6640, PCI_ANY_ID, PCI_ANY_ID, 0, 0, CHIP_BONAIRE|AMD_IS_MOBILITY},
	{0x1002, 0x6641, PCI_ANY_ID, PCI_ANY_ID, 0, 0, CHIP_BONAIRE|AMD_IS_MOBILITY},
	{0x1002, 0x6646, PCI_ANY_ID, PCI_ANY_ID, 0, 0, CHIP_BONAIRE|AMD_IS_MOBILITY},
	{0x1002, 0x6647, PCI_ANY_ID, PCI_ANY_ID, 0, 0, CHIP_BONAIRE|AMD_IS_MOBILITY},
	{0x1002, 0x6649, PCI_ANY_ID, PCI_ANY_ID, 0, 0, CHIP_BONAIRE},
	{0x1002, 0x6650, PCI_ANY_ID, PCI_ANY_ID, 0, 0, CHIP_BONAIRE},
	{0x1002, 0x6651, PCI_ANY_ID, PCI_ANY_ID, 0, 0, CHIP_BONAIRE},
	{0x1002, 0x6658, PCI_ANY_ID, PCI_ANY_ID, 0, 0, CHIP_BONAIRE},
	{0x1002, 0x665c, PCI_ANY_ID, PCI_ANY_ID, 0, 0, CHIP_BONAIRE},
	{0x1002, 0x665d, PCI_ANY_ID, PCI_ANY_ID, 0, 0, CHIP_BONAIRE},
	{0x1002, 0x665f, PCI_ANY_ID, PCI_ANY_ID, 0, 0, CHIP_BONAIRE},
	/* Hawaii */
	{0x1002, 0x67A0, PCI_ANY_ID, PCI_ANY_ID, 0, 0, CHIP_HAWAII},
	{0x1002, 0x67A1, PCI_ANY_ID, PCI_ANY_ID, 0, 0, CHIP_HAWAII},
	{0x1002, 0x67A2, PCI_ANY_ID, PCI_ANY_ID, 0, 0, CHIP_HAWAII},
	{0x1002, 0x67A8, PCI_ANY_ID, PCI_ANY_ID, 0, 0, CHIP_HAWAII},
	{0x1002, 0x67A9, PCI_ANY_ID, PCI_ANY_ID, 0, 0, CHIP_HAWAII},
	{0x1002, 0x67AA, PCI_ANY_ID, PCI_ANY_ID, 0, 0, CHIP_HAWAII},
	{0x1002, 0x67B0, PCI_ANY_ID, PCI_ANY_ID, 0, 0, CHIP_HAWAII},
	{0x1002, 0x67B1, PCI_ANY_ID, PCI_ANY_ID, 0, 0, CHIP_HAWAII},
	{0x1002, 0x67B8, PCI_ANY_ID, PCI_ANY_ID, 0, 0, CHIP_HAWAII},
	{0x1002, 0x67B9, PCI_ANY_ID, PCI_ANY_ID, 0, 0, CHIP_HAWAII},
	{0x1002, 0x67BA, PCI_ANY_ID, PCI_ANY_ID, 0, 0, CHIP_HAWAII},
	{0x1002, 0x67BE, PCI_ANY_ID, PCI_ANY_ID, 0, 0, CHIP_HAWAII},
	/* Kabini */
	{0x1002, 0x9830, PCI_ANY_ID, PCI_ANY_ID, 0, 0, CHIP_KABINI|AMD_IS_MOBILITY|AMD_IS_APU},
	{0x1002, 0x9831, PCI_ANY_ID, PCI_ANY_ID, 0, 0, CHIP_KABINI|AMD_IS_APU},
	{0x1002, 0x9832, PCI_ANY_ID, PCI_ANY_ID, 0, 0, CHIP_KABINI|AMD_IS_MOBILITY|AMD_IS_APU},
	{0x1002, 0x9833, PCI_ANY_ID, PCI_ANY_ID, 0, 0, CHIP_KABINI|AMD_IS_APU},
	{0x1002, 0x9834, PCI_ANY_ID, PCI_ANY_ID, 0, 0, CHIP_KABINI|AMD_IS_MOBILITY|AMD_IS_APU},
	{0x1002, 0x9835, PCI_ANY_ID, PCI_ANY_ID, 0, 0, CHIP_KABINI|AMD_IS_APU},
	{0x1002, 0x9836, PCI_ANY_ID, PCI_ANY_ID, 0, 0, CHIP_KABINI|AMD_IS_MOBILITY|AMD_IS_APU},
	{0x1002, 0x9837, PCI_ANY_ID, PCI_ANY_ID, 0, 0, CHIP_KABINI|AMD_IS_APU},
	{0x1002, 0x9838, PCI_ANY_ID, PCI_ANY_ID, 0, 0, CHIP_KABINI|AMD_IS_MOBILITY|AMD_IS_APU},
	{0x1002, 0x9839, PCI_ANY_ID, PCI_ANY_ID, 0, 0, CHIP_KABINI|AMD_IS_MOBILITY|AMD_IS_APU},
	{0x1002, 0x983a, PCI_ANY_ID, PCI_ANY_ID, 0, 0, CHIP_KABINI|AMD_IS_APU},
	{0x1002, 0x983b, PCI_ANY_ID, PCI_ANY_ID, 0, 0, CHIP_KABINI|AMD_IS_MOBILITY|AMD_IS_APU},
	{0x1002, 0x983c, PCI_ANY_ID, PCI_ANY_ID, 0, 0, CHIP_KABINI|AMD_IS_APU},
	{0x1002, 0x983d, PCI_ANY_ID, PCI_ANY_ID, 0, 0, CHIP_KABINI|AMD_IS_APU},
	{0x1002, 0x983e, PCI_ANY_ID, PCI_ANY_ID, 0, 0, CHIP_KABINI|AMD_IS_APU},
	{0x1002, 0x983f, PCI_ANY_ID, PCI_ANY_ID, 0, 0, CHIP_KABINI|AMD_IS_APU},
	/* mullins */
	{0x1002, 0x9850, PCI_ANY_ID, PCI_ANY_ID, 0, 0, CHIP_MULLINS|AMD_IS_MOBILITY|AMD_IS_APU},
	{0x1002, 0x9851, PCI_ANY_ID, PCI_ANY_ID, 0, 0, CHIP_MULLINS|AMD_IS_MOBILITY|AMD_IS_APU},
	{0x1002, 0x9852, PCI_ANY_ID, PCI_ANY_ID, 0, 0, CHIP_MULLINS|AMD_IS_MOBILITY|AMD_IS_APU},
	{0x1002, 0x9853, PCI_ANY_ID, PCI_ANY_ID, 0, 0, CHIP_MULLINS|AMD_IS_MOBILITY|AMD_IS_APU},
	{0x1002, 0x9854, PCI_ANY_ID, PCI_ANY_ID, 0, 0, CHIP_MULLINS|AMD_IS_MOBILITY|AMD_IS_APU},
	{0x1002, 0x9855, PCI_ANY_ID, PCI_ANY_ID, 0, 0, CHIP_MULLINS|AMD_IS_MOBILITY|AMD_IS_APU},
	{0x1002, 0x9856, PCI_ANY_ID, PCI_ANY_ID, 0, 0, CHIP_MULLINS|AMD_IS_MOBILITY|AMD_IS_APU},
	{0x1002, 0x9857, PCI_ANY_ID, PCI_ANY_ID, 0, 0, CHIP_MULLINS|AMD_IS_MOBILITY|AMD_IS_APU},
	{0x1002, 0x9858, PCI_ANY_ID, PCI_ANY_ID, 0, 0, CHIP_MULLINS|AMD_IS_MOBILITY|AMD_IS_APU},
	{0x1002, 0x9859, PCI_ANY_ID, PCI_ANY_ID, 0, 0, CHIP_MULLINS|AMD_IS_MOBILITY|AMD_IS_APU},
	{0x1002, 0x985A, PCI_ANY_ID, PCI_ANY_ID, 0, 0, CHIP_MULLINS|AMD_IS_MOBILITY|AMD_IS_APU},
	{0x1002, 0x985B, PCI_ANY_ID, PCI_ANY_ID, 0, 0, CHIP_MULLINS|AMD_IS_MOBILITY|AMD_IS_APU},
	{0x1002, 0x985C, PCI_ANY_ID, PCI_ANY_ID, 0, 0, CHIP_MULLINS|AMD_IS_MOBILITY|AMD_IS_APU},
	{0x1002, 0x985D, PCI_ANY_ID, PCI_ANY_ID, 0, 0, CHIP_MULLINS|AMD_IS_MOBILITY|AMD_IS_APU},
	{0x1002, 0x985E, PCI_ANY_ID, PCI_ANY_ID, 0, 0, CHIP_MULLINS|AMD_IS_MOBILITY|AMD_IS_APU},
	{0x1002, 0x985F, PCI_ANY_ID, PCI_ANY_ID, 0, 0, CHIP_MULLINS|AMD_IS_MOBILITY|AMD_IS_APU},
#endif
	/* topaz */
	{0x1002, 0x6900, PCI_ANY_ID, PCI_ANY_ID, 0, 0, CHIP_TOPAZ},
	{0x1002, 0x6901, PCI_ANY_ID, PCI_ANY_ID, 0, 0, CHIP_TOPAZ},
	{0x1002, 0x6902, PCI_ANY_ID, PCI_ANY_ID, 0, 0, CHIP_TOPAZ},
	{0x1002, 0x6903, PCI_ANY_ID, PCI_ANY_ID, 0, 0, CHIP_TOPAZ},
	{0x1002, 0x6907, PCI_ANY_ID, PCI_ANY_ID, 0, 0, CHIP_TOPAZ},
	/* tonga */
	{0x1002, 0x6920, PCI_ANY_ID, PCI_ANY_ID, 0, 0, CHIP_TONGA},
	{0x1002, 0x6921, PCI_ANY_ID, PCI_ANY_ID, 0, 0, CHIP_TONGA},
	{0x1002, 0x6928, PCI_ANY_ID, PCI_ANY_ID, 0, 0, CHIP_TONGA},
	{0x1002, 0x6929, PCI_ANY_ID, PCI_ANY_ID, 0, 0, CHIP_TONGA},
	{0x1002, 0x692B, PCI_ANY_ID, PCI_ANY_ID, 0, 0, CHIP_TONGA},
	{0x1002, 0x692F, PCI_ANY_ID, PCI_ANY_ID, 0, 0, CHIP_TONGA},
	{0x1002, 0x6930, PCI_ANY_ID, PCI_ANY_ID, 0, 0, CHIP_TONGA},
	{0x1002, 0x6938, PCI_ANY_ID, PCI_ANY_ID, 0, 0, CHIP_TONGA},
	{0x1002, 0x6939, PCI_ANY_ID, PCI_ANY_ID, 0, 0, CHIP_TONGA},
	/* fiji */
	{0x1002, 0x7300, PCI_ANY_ID, PCI_ANY_ID, 0, 0, CHIP_FIJI},
	{0x1002, 0x730F, PCI_ANY_ID, PCI_ANY_ID, 0, 0, CHIP_FIJI},
	/* carrizo */
	{0x1002, 0x9870, PCI_ANY_ID, PCI_ANY_ID, 0, 0, CHIP_CARRIZO|AMD_IS_APU},
	{0x1002, 0x9874, PCI_ANY_ID, PCI_ANY_ID, 0, 0, CHIP_CARRIZO|AMD_IS_APU},
	{0x1002, 0x9875, PCI_ANY_ID, PCI_ANY_ID, 0, 0, CHIP_CARRIZO|AMD_IS_APU},
	{0x1002, 0x9876, PCI_ANY_ID, PCI_ANY_ID, 0, 0, CHIP_CARRIZO|AMD_IS_APU},
	{0x1002, 0x9877, PCI_ANY_ID, PCI_ANY_ID, 0, 0, CHIP_CARRIZO|AMD_IS_APU},
	/* stoney */
	{0x1002, 0x98E4, PCI_ANY_ID, PCI_ANY_ID, 0, 0, CHIP_STONEY|AMD_IS_APU},
	/* Polaris11 */
	{0x1002, 0x67E0, PCI_ANY_ID, PCI_ANY_ID, 0, 0, CHIP_POLARIS11},
	{0x1002, 0x67E3, PCI_ANY_ID, PCI_ANY_ID, 0, 0, CHIP_POLARIS11},
	{0x1002, 0x67E8, PCI_ANY_ID, PCI_ANY_ID, 0, 0, CHIP_POLARIS11},
	{0x1002, 0x67EB, PCI_ANY_ID, PCI_ANY_ID, 0, 0, CHIP_POLARIS11},
	{0x1002, 0x67EF, PCI_ANY_ID, PCI_ANY_ID, 0, 0, CHIP_POLARIS11},
	{0x1002, 0x67FF, PCI_ANY_ID, PCI_ANY_ID, 0, 0, CHIP_POLARIS11},
	{0x1002, 0x67E1, PCI_ANY_ID, PCI_ANY_ID, 0, 0, CHIP_POLARIS11},
	{0x1002, 0x67E7, PCI_ANY_ID, PCI_ANY_ID, 0, 0, CHIP_POLARIS11},
	{0x1002, 0x67E9, PCI_ANY_ID, PCI_ANY_ID, 0, 0, CHIP_POLARIS11},
	/* Polaris10 */
	{0x1002, 0x67C0, PCI_ANY_ID, PCI_ANY_ID, 0, 0, CHIP_POLARIS10},
	{0x1002, 0x67C1, PCI_ANY_ID, PCI_ANY_ID, 0, 0, CHIP_POLARIS10},
	{0x1002, 0x67C2, PCI_ANY_ID, PCI_ANY_ID, 0, 0, CHIP_POLARIS10},
	{0x1002, 0x67C4, PCI_ANY_ID, PCI_ANY_ID, 0, 0, CHIP_POLARIS10},
	{0x1002, 0x67C7, PCI_ANY_ID, PCI_ANY_ID, 0, 0, CHIP_POLARIS10},
	{0x1002, 0x67D0, PCI_ANY_ID, PCI_ANY_ID, 0, 0, CHIP_POLARIS10},
	{0x1002, 0x67DF, PCI_ANY_ID, PCI_ANY_ID, 0, 0, CHIP_POLARIS10},
	{0x1002, 0x67C8, PCI_ANY_ID, PCI_ANY_ID, 0, 0, CHIP_POLARIS10},
	{0x1002, 0x67C9, PCI_ANY_ID, PCI_ANY_ID, 0, 0, CHIP_POLARIS10},
	{0x1002, 0x67CA, PCI_ANY_ID, PCI_ANY_ID, 0, 0, CHIP_POLARIS10},
	{0x1002, 0x67CC, PCI_ANY_ID, PCI_ANY_ID, 0, 0, CHIP_POLARIS10},
	{0x1002, 0x67CF, PCI_ANY_ID, PCI_ANY_ID, 0, 0, CHIP_POLARIS10},
	{0x1002, 0x6FDF, PCI_ANY_ID, PCI_ANY_ID, 0, 0, CHIP_POLARIS10},
	/* Polaris12 */
	{0x1002, 0x6980, PCI_ANY_ID, PCI_ANY_ID, 0, 0, CHIP_POLARIS12},
	{0x1002, 0x6981, PCI_ANY_ID, PCI_ANY_ID, 0, 0, CHIP_POLARIS12},
	{0x1002, 0x6985, PCI_ANY_ID, PCI_ANY_ID, 0, 0, CHIP_POLARIS12},
	{0x1002, 0x6986, PCI_ANY_ID, PCI_ANY_ID, 0, 0, CHIP_POLARIS12},
	{0x1002, 0x6987, PCI_ANY_ID, PCI_ANY_ID, 0, 0, CHIP_POLARIS12},
	{0x1002, 0x6995, PCI_ANY_ID, PCI_ANY_ID, 0, 0, CHIP_POLARIS12},
	{0x1002, 0x6997, PCI_ANY_ID, PCI_ANY_ID, 0, 0, CHIP_POLARIS12},
	{0x1002, 0x699F, PCI_ANY_ID, PCI_ANY_ID, 0, 0, CHIP_POLARIS12},
	/* VEGAM */
	{0x1002, 0x694C, PCI_ANY_ID, PCI_ANY_ID, 0, 0, CHIP_VEGAM},
	{0x1002, 0x694E, PCI_ANY_ID, PCI_ANY_ID, 0, 0, CHIP_VEGAM},
	{0x1002, 0x694F, PCI_ANY_ID, PCI_ANY_ID, 0, 0, CHIP_VEGAM},
	/* Vega 10 */
	{0x1002, 0x6860, PCI_ANY_ID, PCI_ANY_ID, 0, 0, CHIP_VEGA10},
	{0x1002, 0x6861, PCI_ANY_ID, PCI_ANY_ID, 0, 0, CHIP_VEGA10},
	{0x1002, 0x6862, PCI_ANY_ID, PCI_ANY_ID, 0, 0, CHIP_VEGA10},
	{0x1002, 0x6863, PCI_ANY_ID, PCI_ANY_ID, 0, 0, CHIP_VEGA10},
	{0x1002, 0x6864, PCI_ANY_ID, PCI_ANY_ID, 0, 0, CHIP_VEGA10},
	{0x1002, 0x6867, PCI_ANY_ID, PCI_ANY_ID, 0, 0, CHIP_VEGA10},
	{0x1002, 0x6868, PCI_ANY_ID, PCI_ANY_ID, 0, 0, CHIP_VEGA10},
	{0x1002, 0x6869, PCI_ANY_ID, PCI_ANY_ID, 0, 0, CHIP_VEGA10},
	{0x1002, 0x686a, PCI_ANY_ID, PCI_ANY_ID, 0, 0, CHIP_VEGA10},
	{0x1002, 0x686b, PCI_ANY_ID, PCI_ANY_ID, 0, 0, CHIP_VEGA10},
	{0x1002, 0x686c, PCI_ANY_ID, PCI_ANY_ID, 0, 0, CHIP_VEGA10},
	{0x1002, 0x686d, PCI_ANY_ID, PCI_ANY_ID, 0, 0, CHIP_VEGA10},
	{0x1002, 0x686e, PCI_ANY_ID, PCI_ANY_ID, 0, 0, CHIP_VEGA10},
	{0x1002, 0x686f, PCI_ANY_ID, PCI_ANY_ID, 0, 0, CHIP_VEGA10},
	{0x1002, 0x687f, PCI_ANY_ID, PCI_ANY_ID, 0, 0, CHIP_VEGA10},
	/* Vega 12 */
	{0x1002, 0x69A0, PCI_ANY_ID, PCI_ANY_ID, 0, 0, CHIP_VEGA12},
	{0x1002, 0x69A1, PCI_ANY_ID, PCI_ANY_ID, 0, 0, CHIP_VEGA12},
	{0x1002, 0x69A2, PCI_ANY_ID, PCI_ANY_ID, 0, 0, CHIP_VEGA12},
	{0x1002, 0x69A3, PCI_ANY_ID, PCI_ANY_ID, 0, 0, CHIP_VEGA12},
	{0x1002, 0x69AF, PCI_ANY_ID, PCI_ANY_ID, 0, 0, CHIP_VEGA12},
	/* Vega 20 */
	{0x1002, 0x66A0, PCI_ANY_ID, PCI_ANY_ID, 0, 0, CHIP_VEGA20},
	{0x1002, 0x66A1, PCI_ANY_ID, PCI_ANY_ID, 0, 0, CHIP_VEGA20},
	{0x1002, 0x66A2, PCI_ANY_ID, PCI_ANY_ID, 0, 0, CHIP_VEGA20},
	{0x1002, 0x66A3, PCI_ANY_ID, PCI_ANY_ID, 0, 0, CHIP_VEGA20},
	{0x1002, 0x66A4, PCI_ANY_ID, PCI_ANY_ID, 0, 0, CHIP_VEGA20},
	{0x1002, 0x66A7, PCI_ANY_ID, PCI_ANY_ID, 0, 0, CHIP_VEGA20},
	{0x1002, 0x66AF, PCI_ANY_ID, PCI_ANY_ID, 0, 0, CHIP_VEGA20},
	/* Raven */
	{0x1002, 0x15dd, PCI_ANY_ID, PCI_ANY_ID, 0, 0, CHIP_RAVEN|AMD_IS_APU},
	{0x1002, 0x15d8, PCI_ANY_ID, PCI_ANY_ID, 0, 0, CHIP_RAVEN|AMD_IS_APU},
	/* Navi10 */
	{0x1002, 0x7310, PCI_ANY_ID, PCI_ANY_ID, 0, 0, CHIP_NAVI10},
	{0x1002, 0x7312, PCI_ANY_ID, PCI_ANY_ID, 0, 0, CHIP_NAVI10},
	{0x1002, 0x7318, PCI_ANY_ID, PCI_ANY_ID, 0, 0, CHIP_NAVI10},
	{0x1002, 0x7319, PCI_ANY_ID, PCI_ANY_ID, 0, 0, CHIP_NAVI10},
	{0x1002, 0x731A, PCI_ANY_ID, PCI_ANY_ID, 0, 0, CHIP_NAVI10},
	{0x1002, 0x731B, PCI_ANY_ID, PCI_ANY_ID, 0, 0, CHIP_NAVI10},
	{0x1002, 0x731F, PCI_ANY_ID, PCI_ANY_ID, 0, 0, CHIP_NAVI10},

	{0, 0, 0}
};

MODULE_DEVICE_TABLE(pci, pciidlist);

static struct drm_driver kms_driver;

static int amdgpu_pci_probe(struct pci_dev *pdev,
			    const struct pci_device_id *ent)
{
	struct drm_device *dev;
	unsigned long flags = ent->driver_data;
	int ret, retry = 0;
	bool supports_atomic = false;

	if (!amdgpu_virtual_display &&
	    amdgpu_device_asic_has_dc_support(flags & AMD_ASIC_MASK))
		supports_atomic = true;

	if ((flags & AMD_EXP_HW_SUPPORT) && !amdgpu_exp_hw_support) {
		DRM_INFO("This hardware requires experimental hardware support.\n"
			 "See modparam exp_hw_support\n");
		return -ENODEV;
	}

	/* Get rid of things like offb */
	ret = drm_fb_helper_remove_conflicting_pci_framebuffers(pdev, 0, "amdgpudrmfb");
	if (ret)
		return ret;

	dev = drm_dev_alloc(&kms_driver, &pdev->dev);
	if (IS_ERR(dev))
		return PTR_ERR(dev);

	if (!supports_atomic)
		dev->driver_features &= ~DRIVER_ATOMIC;

	ret = pci_enable_device(pdev);
	if (ret)
		goto err_free;

	dev->pdev = pdev;

	pci_set_drvdata(pdev, dev);

retry_init:
	ret = drm_dev_register(dev, ent->driver_data);
	if (ret == -EAGAIN && ++retry <= 3) {
		DRM_INFO("retry init %d\n", retry);
		/* Don't request EX mode too frequently which is attacking */
		msleep(5000);
		goto retry_init;
	} else if (ret)
		goto err_pci;

	return 0;

err_pci:
	pci_disable_device(pdev);
err_free:
	drm_dev_put(dev);
	return ret;
}

static void
amdgpu_pci_remove(struct pci_dev *pdev)
{
	struct drm_device *dev = pci_get_drvdata(pdev);

	DRM_ERROR("Device removal is currently not supported outside of fbcon\n");
	drm_dev_unplug(dev);
	drm_dev_put(dev);
	pci_disable_device(pdev);
	pci_set_drvdata(pdev, NULL);
}

static void
amdgpu_pci_shutdown(struct pci_dev *pdev)
{
	struct drm_device *dev = pci_get_drvdata(pdev);
	struct amdgpu_device *adev = dev->dev_private;

	/* if we are running in a VM, make sure the device
	 * torn down properly on reboot/shutdown.
	 * unfortunately we can't detect certain
	 * hypervisors so just do this all the time.
	 */
	amdgpu_device_ip_suspend(adev);
}

static int amdgpu_pmops_suspend(struct device *dev)
{
	struct pci_dev *pdev = to_pci_dev(dev);

	struct drm_device *drm_dev = pci_get_drvdata(pdev);
	return amdgpu_device_suspend(drm_dev, true, true);
}

static int amdgpu_pmops_resume(struct device *dev)
{
	struct pci_dev *pdev = to_pci_dev(dev);
	struct drm_device *drm_dev = pci_get_drvdata(pdev);

	/* GPU comes up enabled by the bios on resume */
	if (amdgpu_device_is_px(drm_dev)) {
		pm_runtime_disable(dev);
		pm_runtime_set_active(dev);
		pm_runtime_enable(dev);
	}

	return amdgpu_device_resume(drm_dev, true, true);
}

static int amdgpu_pmops_freeze(struct device *dev)
{
	struct pci_dev *pdev = to_pci_dev(dev);

	struct drm_device *drm_dev = pci_get_drvdata(pdev);
	return amdgpu_device_suspend(drm_dev, false, true);
}

static int amdgpu_pmops_thaw(struct device *dev)
{
	struct pci_dev *pdev = to_pci_dev(dev);

	struct drm_device *drm_dev = pci_get_drvdata(pdev);
	return amdgpu_device_resume(drm_dev, false, true);
}

static int amdgpu_pmops_poweroff(struct device *dev)
{
	struct pci_dev *pdev = to_pci_dev(dev);

	struct drm_device *drm_dev = pci_get_drvdata(pdev);
	return amdgpu_device_suspend(drm_dev, true, true);
}

static int amdgpu_pmops_restore(struct device *dev)
{
	struct pci_dev *pdev = to_pci_dev(dev);

	struct drm_device *drm_dev = pci_get_drvdata(pdev);
	return amdgpu_device_resume(drm_dev, false, true);
}

static int amdgpu_pmops_runtime_suspend(struct device *dev)
{
	struct pci_dev *pdev = to_pci_dev(dev);
	struct drm_device *drm_dev = pci_get_drvdata(pdev);
	int ret;

	if (!amdgpu_device_is_px(drm_dev)) {
		pm_runtime_forbid(dev);
		return -EBUSY;
	}

	drm_dev->switch_power_state = DRM_SWITCH_POWER_CHANGING;
	drm_kms_helper_poll_disable(drm_dev);

	ret = amdgpu_device_suspend(drm_dev, false, false);
	pci_save_state(pdev);
	pci_disable_device(pdev);
	pci_ignore_hotplug(pdev);
	if (amdgpu_is_atpx_hybrid())
		pci_set_power_state(pdev, PCI_D3cold);
	else if (!amdgpu_has_atpx_dgpu_power_cntl())
		pci_set_power_state(pdev, PCI_D3hot);
	drm_dev->switch_power_state = DRM_SWITCH_POWER_DYNAMIC_OFF;

	return 0;
}

static int amdgpu_pmops_runtime_resume(struct device *dev)
{
	struct pci_dev *pdev = to_pci_dev(dev);
	struct drm_device *drm_dev = pci_get_drvdata(pdev);
	int ret;

	if (!amdgpu_device_is_px(drm_dev))
		return -EINVAL;

	drm_dev->switch_power_state = DRM_SWITCH_POWER_CHANGING;

	if (amdgpu_is_atpx_hybrid() ||
	    !amdgpu_has_atpx_dgpu_power_cntl())
		pci_set_power_state(pdev, PCI_D0);
	pci_restore_state(pdev);
	ret = pci_enable_device(pdev);
	if (ret)
		return ret;
	pci_set_master(pdev);

	ret = amdgpu_device_resume(drm_dev, false, false);
	drm_kms_helper_poll_enable(drm_dev);
	drm_dev->switch_power_state = DRM_SWITCH_POWER_ON;
	return 0;
}

static int amdgpu_pmops_runtime_idle(struct device *dev)
{
	struct pci_dev *pdev = to_pci_dev(dev);
	struct drm_device *drm_dev = pci_get_drvdata(pdev);
	struct drm_crtc *crtc;

	if (!amdgpu_device_is_px(drm_dev)) {
		pm_runtime_forbid(dev);
		return -EBUSY;
	}

	list_for_each_entry(crtc, &drm_dev->mode_config.crtc_list, head) {
		if (crtc->enabled) {
			DRM_DEBUG_DRIVER("failing to power off - crtc active\n");
			return -EBUSY;
		}
	}

	pm_runtime_mark_last_busy(dev);
	pm_runtime_autosuspend(dev);
	/* we don't want the main rpm_idle to call suspend - we want to autosuspend */
	return 1;
}

long amdgpu_drm_ioctl(struct file *filp,
		      unsigned int cmd, unsigned long arg)
{
	struct drm_file *file_priv = filp->private_data;
	struct drm_device *dev;
	long ret;
	dev = file_priv->minor->dev;
	ret = pm_runtime_get_sync(dev->dev);
	if (ret < 0)
		return ret;

	ret = drm_ioctl(filp, cmd, arg);

	pm_runtime_mark_last_busy(dev->dev);
	pm_runtime_put_autosuspend(dev->dev);
	return ret;
}

static const struct dev_pm_ops amdgpu_pm_ops = {
	.suspend = amdgpu_pmops_suspend,
	.resume = amdgpu_pmops_resume,
	.freeze = amdgpu_pmops_freeze,
	.thaw = amdgpu_pmops_thaw,
	.poweroff = amdgpu_pmops_poweroff,
	.restore = amdgpu_pmops_restore,
	.runtime_suspend = amdgpu_pmops_runtime_suspend,
	.runtime_resume = amdgpu_pmops_runtime_resume,
	.runtime_idle = amdgpu_pmops_runtime_idle,
};

static int amdgpu_flush(struct file *f, fl_owner_t id)
{
	struct drm_file *file_priv = f->private_data;
	struct amdgpu_fpriv *fpriv = file_priv->driver_priv;
	long timeout = MAX_WAIT_SCHED_ENTITY_Q_EMPTY;

	timeout = amdgpu_ctx_mgr_entity_flush(&fpriv->ctx_mgr, timeout);
	timeout = amdgpu_vm_wait_idle(&fpriv->vm, timeout);

	return timeout >= 0 ? 0 : timeout;
}

static const struct file_operations amdgpu_driver_kms_fops = {
	.owner = THIS_MODULE,
	.open = drm_open,
	.flush = amdgpu_flush,
	.release = drm_release,
	.unlocked_ioctl = amdgpu_drm_ioctl,
	.mmap = amdgpu_mmap,
	.poll = drm_poll,
	.read = drm_read,
#ifdef CONFIG_COMPAT
	.compat_ioctl = amdgpu_kms_compat_ioctl,
#endif
};

int amdgpu_file_to_fpriv(struct file *filp, struct amdgpu_fpriv **fpriv)
{
        struct drm_file *file;

	if (!filp)
		return -EINVAL;

	if (filp->f_op != &amdgpu_driver_kms_fops) {
		return -EINVAL;
	}

	file = filp->private_data;
	*fpriv = file->driver_priv;
	return 0;
}

int amdgpu_device_get_job_timeout_settings(struct amdgpu_device *adev)
{
	char *input = amdgpu_lockup_timeout;
	char *timeout_setting = NULL;
	int index = 0;
	long timeout;
	int ret = 0;

	/*
	 * By default timeout for non compute jobs is 10000.
	 * And there is no timeout enforced on compute jobs.
	 */
	adev->gfx_timeout = adev->sdma_timeout = adev->video_timeout = 10000;
	adev->compute_timeout = MAX_SCHEDULE_TIMEOUT;

	if (strnlen(input, AMDGPU_MAX_TIMEOUT_PARAM_LENTH)) {
		while ((timeout_setting = strsep(&input, ",")) &&
				strnlen(timeout_setting, AMDGPU_MAX_TIMEOUT_PARAM_LENTH)) {
			ret = kstrtol(timeout_setting, 0, &timeout);
			if (ret)
				return ret;

			/* Invalidate 0 and negative values */
			if (timeout <= 0) {
				index++;
				continue;
			}

			switch (index++) {
			case 0:
				adev->gfx_timeout = timeout;
				break;
			case 1:
				adev->compute_timeout = timeout;
				break;
			case 2:
				adev->sdma_timeout = timeout;
				break;
			case 3:
				adev->video_timeout = timeout;
				break;
			default:
				break;
			}
		}
		/*
		 * There is only one value specified and
		 * it should apply to all non-compute jobs.
		 */
		if (index == 1)
			adev->sdma_timeout = adev->video_timeout = adev->gfx_timeout;
	}

	return ret;
}

static bool
amdgpu_get_crtc_scanout_position(struct drm_device *dev, unsigned int pipe,
				 bool in_vblank_irq, int *vpos, int *hpos,
				 ktime_t *stime, ktime_t *etime,
				 const struct drm_display_mode *mode)
{
	return amdgpu_display_get_crtc_scanoutpos(dev, pipe, 0, vpos, hpos,
						  stime, etime, mode);
}

static struct drm_driver kms_driver = {
	.driver_features =
	    DRIVER_USE_AGP | DRIVER_ATOMIC |
	    DRIVER_GEM |
	    DRIVER_PRIME | DRIVER_RENDER | DRIVER_MODESET | DRIVER_SYNCOBJ,
	.load = amdgpu_driver_load_kms,
	.open = amdgpu_driver_open_kms,
	.postclose = amdgpu_driver_postclose_kms,
	.lastclose = amdgpu_driver_lastclose_kms,
	.unload = amdgpu_driver_unload_kms,
	.get_vblank_counter = amdgpu_get_vblank_counter_kms,
	.enable_vblank = amdgpu_enable_vblank_kms,
	.disable_vblank = amdgpu_disable_vblank_kms,
	.get_vblank_timestamp = drm_calc_vbltimestamp_from_scanoutpos,
	.get_scanout_position = amdgpu_get_crtc_scanout_position,
	.irq_handler = amdgpu_irq_handler,
	.ioctls = amdgpu_ioctls_kms,
	.gem_free_object_unlocked = amdgpu_gem_object_free,
	.gem_open_object = amdgpu_gem_object_open,
	.gem_close_object = amdgpu_gem_object_close,
	.dumb_create = amdgpu_mode_dumb_create,
	.dumb_map_offset = amdgpu_mode_dumb_mmap,
	.fops = &amdgpu_driver_kms_fops,

	.prime_handle_to_fd = drm_gem_prime_handle_to_fd,
	.prime_fd_to_handle = drm_gem_prime_fd_to_handle,
	.gem_prime_export = amdgpu_gem_prime_export,
	.gem_prime_import = amdgpu_gem_prime_import,
	.gem_prime_res_obj = amdgpu_gem_prime_res_obj,
	.gem_prime_get_sg_table = amdgpu_gem_prime_get_sg_table,
	.gem_prime_import_sg_table = amdgpu_gem_prime_import_sg_table,
	.gem_prime_vmap = amdgpu_gem_prime_vmap,
	.gem_prime_vunmap = amdgpu_gem_prime_vunmap,
	.gem_prime_mmap = amdgpu_gem_prime_mmap,

	.name = DRIVER_NAME,
	.desc = DRIVER_DESC,
	.date = DRIVER_DATE,
	.major = KMS_DRIVER_MAJOR,
	.minor = KMS_DRIVER_MINOR,
	.patchlevel = KMS_DRIVER_PATCHLEVEL,
};

static struct pci_driver amdgpu_kms_pci_driver = {
	.name = DRIVER_NAME,
	.id_table = pciidlist,
	.probe = amdgpu_pci_probe,
	.remove = amdgpu_pci_remove,
	.shutdown = amdgpu_pci_shutdown,
	.driver.pm = &amdgpu_pm_ops,
};



static int __init amdgpu_init(void)
{
	int r;

	if (vgacon_text_force()) {
		DRM_ERROR("VGACON disables amdgpu kernel modesetting.\n");
		return -EINVAL;
	}

	r = amdgpu_sync_init();
	if (r)
		goto error_sync;

	r = amdgpu_fence_slab_init();
	if (r)
		goto error_fence;

	DRM_INFO("amdgpu kernel modesetting enabled.\n");
	kms_driver.num_ioctls = amdgpu_max_kms_ioctl;
	amdgpu_register_atpx_handler();

	/* Ignore KFD init failures. Normal when CONFIG_HSA_AMD is not set. */
	amdgpu_amdkfd_init();

	/* let modprobe override vga console setting */
	return pci_register_driver(&amdgpu_kms_pci_driver);

error_fence:
	amdgpu_sync_fini();

error_sync:
	return r;
}

static void __exit amdgpu_exit(void)
{
	amdgpu_amdkfd_fini();
	pci_unregister_driver(&amdgpu_kms_pci_driver);
	amdgpu_unregister_atpx_handler();
	amdgpu_sync_fini();
	amdgpu_fence_slab_fini();
}

module_init(amdgpu_init);
module_exit(amdgpu_exit);

MODULE_AUTHOR(DRIVER_AUTHOR);
MODULE_DESCRIPTION(DRIVER_DESC);
MODULE_LICENSE("GPL and additional rights");<|MERGE_RESOLUTION|>--- conflicted
+++ resolved
@@ -78,16 +78,10 @@
  * - 3.30.0 - Add AMDGPU_SCHED_OP_CONTEXT_PRIORITY_OVERRIDE.
  * - 3.31.0 - Add support for per-flip tiling attribute changes with DC
  * - 3.32.0 - Add syncobj timeline support to AMDGPU_CS.
-<<<<<<< HEAD
- */
-#define KMS_DRIVER_MAJOR	3
-#define KMS_DRIVER_MINOR	32
-=======
  * - 3.33.0 - Fixes for GDS ENOMEM failures in AMDGPU_CS.
  */
 #define KMS_DRIVER_MAJOR	3
 #define KMS_DRIVER_MINOR	33
->>>>>>> 4cf643a3
 #define KMS_DRIVER_PATCHLEVEL	0
 
 #define AMDGPU_MAX_TIMEOUT_PARAM_LENTH	256
