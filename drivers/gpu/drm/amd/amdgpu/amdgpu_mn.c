/*
 * Copyright 2014 Advanced Micro Devices, Inc.
 * All Rights Reserved.
 *
 * Permission is hereby granted, free of charge, to any person obtaining a
 * copy of this software and associated documentation files (the
 * "Software"), to deal in the Software without restriction, including
 * without limitation the rights to use, copy, modify, merge, publish,
 * distribute, sub license, and/or sell copies of the Software, and to
 * permit persons to whom the Software is furnished to do so, subject to
 * the following conditions:
 *
 * THE SOFTWARE IS PROVIDED "AS IS", WITHOUT WARRANTY OF ANY KIND, EXPRESS OR
 * IMPLIED, INCLUDING BUT NOT LIMITED TO THE WARRANTIES OF MERCHANTABILITY,
 * FITNESS FOR A PARTICULAR PURPOSE AND NON-INFRINGEMENT. IN NO EVENT SHALL
 * THE COPYRIGHT HOLDERS, AUTHORS AND/OR ITS SUPPLIERS BE LIABLE FOR ANY CLAIM,
 * DAMAGES OR OTHER LIABILITY, WHETHER IN AN ACTION OF CONTRACT, TORT OR
 * OTHERWISE, ARISING FROM, OUT OF OR IN CONNECTION WITH THE SOFTWARE OR THE
 * USE OR OTHER DEALINGS IN THE SOFTWARE.
 *
 * The above copyright notice and this permission notice (including the
 * next paragraph) shall be included in all copies or substantial portions
 * of the Software.
 *
 */
/*
 * Authors:
 *    Christian König <christian.koenig@amd.com>
 */

/**
 * DOC: MMU Notifier
 *
 * For coherent userptr handling registers an MMU notifier to inform the driver
 * about updates on the page tables of a process.
 *
 * When somebody tries to invalidate the page tables we block the update until
 * all operations on the pages in question are completed, then those pages are
 * marked as accessed and also dirty if it wasn't a read only access.
 *
 * New command submissions using the userptrs in question are delayed until all
 * page table invalidation are completed and we once more see a coherent process
 * address space.
 */

#include <linux/firmware.h>
#include <linux/module.h>
#include <linux/hmm.h>
#include <linux/interval_tree.h>

#include <drm/drm.h>

#include "amdgpu.h"
#include "amdgpu_amdkfd.h"

/**
 * struct amdgpu_mn
 *
 * @adev: amdgpu device pointer
 * @mm: process address space
 * @type: type of MMU notifier
 * @work: destruction work item
 * @node: hash table node to find structure by adev and mn
 * @lock: rw semaphore protecting the notifier nodes
 * @objects: interval tree containing amdgpu_mn_nodes
 * @mirror: HMM mirror function support
 *
 * Data for each amdgpu device and process address space.
 */
struct amdgpu_mn {
	/* constant after initialisation */
	struct amdgpu_device	*adev;
	struct mm_struct	*mm;
	enum amdgpu_mn_type	type;

	/* only used on destruction */
	struct work_struct	work;

	/* protected by adev->mn_lock */
	struct hlist_node	node;

	/* objects protected by lock */
	struct rw_semaphore	lock;
	struct rb_root_cached	objects;

	/* HMM mirror */
	struct hmm_mirror	mirror;
};

/**
 * struct amdgpu_mn_node
 *
 * @it: interval node defining start-last of the affected address range
 * @bos: list of all BOs in the affected address range
 *
 * Manages all BOs which are affected of a certain range of address space.
 */
struct amdgpu_mn_node {
	struct interval_tree_node	it;
	struct list_head		bos;
};

/**
 * amdgpu_mn_destroy - destroy the HMM mirror
 *
 * @work: previously sheduled work item
 *
 * Lazy destroys the notifier from a work item
 */
static void amdgpu_mn_destroy(struct work_struct *work)
{
	struct amdgpu_mn *amn = container_of(work, struct amdgpu_mn, work);
	struct amdgpu_device *adev = amn->adev;
	struct amdgpu_mn_node *node, *next_node;
	struct amdgpu_bo *bo, *next_bo;

	mutex_lock(&adev->mn_lock);
	down_write(&amn->lock);
	hash_del(&amn->node);
	rbtree_postorder_for_each_entry_safe(node, next_node,
					     &amn->objects.rb_root, it.rb) {
		list_for_each_entry_safe(bo, next_bo, &node->bos, mn_list) {
			bo->mn = NULL;
			list_del_init(&bo->mn_list);
		}
		kfree(node);
	}
	up_write(&amn->lock);
	mutex_unlock(&adev->mn_lock);

	hmm_mirror_unregister(&amn->mirror);
	kfree(amn);
}

/**
 * amdgpu_hmm_mirror_release - callback to notify about mm destruction
 *
 * @mirror: the HMM mirror (mm) this callback is about
 *
 * Shedule a work item to lazy destroy HMM mirror.
 */
static void amdgpu_hmm_mirror_release(struct hmm_mirror *mirror)
{
	struct amdgpu_mn *amn = container_of(mirror, struct amdgpu_mn, mirror);

	INIT_WORK(&amn->work, amdgpu_mn_destroy);
	schedule_work(&amn->work);
}

/**
 * amdgpu_mn_lock - take the write side lock for this notifier
 *
 * @mn: our notifier
 */
void amdgpu_mn_lock(struct amdgpu_mn *mn)
{
	if (mn)
		down_write(&mn->lock);
}

/**
 * amdgpu_mn_unlock - drop the write side lock for this notifier
 *
 * @mn: our notifier
 */
void amdgpu_mn_unlock(struct amdgpu_mn *mn)
{
	if (mn)
		up_write(&mn->lock);
}

/**
 * amdgpu_mn_read_lock - take the read side lock for this notifier
 *
 * @amn: our notifier
 */
static int amdgpu_mn_read_lock(struct amdgpu_mn *amn, bool blockable)
{
	if (blockable)
		down_read(&amn->lock);
	else if (!down_read_trylock(&amn->lock))
		return -EAGAIN;

	return 0;
}

/**
 * amdgpu_mn_read_unlock - drop the read side lock for this notifier
 *
 * @amn: our notifier
 */
static void amdgpu_mn_read_unlock(struct amdgpu_mn *amn)
{
	up_read(&amn->lock);
}

/**
 * amdgpu_mn_invalidate_node - unmap all BOs of a node
 *
 * @node: the node with the BOs to unmap
 * @start: start of address range affected
 * @end: end of address range affected
 *
 * Block for operations on BOs to finish and mark pages as accessed and
 * potentially dirty.
 */
static void amdgpu_mn_invalidate_node(struct amdgpu_mn_node *node,
				      unsigned long start,
				      unsigned long end)
{
	struct amdgpu_bo *bo;
	long r;

	list_for_each_entry(bo, &node->bos, mn_list) {

		if (!amdgpu_ttm_tt_affect_userptr(bo->tbo.ttm, start, end))
			continue;

		r = reservation_object_wait_timeout_rcu(bo->tbo.resv,
			true, false, MAX_SCHEDULE_TIMEOUT);
		if (r <= 0)
			DRM_ERROR("(%ld) failed to wait for user bo\n", r);
	}
}

/**
 * amdgpu_mn_sync_pagetables_gfx - callback to notify about mm change
 *
 * @mirror: the hmm_mirror (mm) is about to update
 * @update: the update start, end address
 *
 * Block for operations on BOs to finish and mark pages as accessed and
 * potentially dirty.
 */
static int amdgpu_mn_sync_pagetables_gfx(struct hmm_mirror *mirror,
			const struct hmm_update *update)
{
	struct amdgpu_mn *amn = container_of(mirror, struct amdgpu_mn, mirror);
	unsigned long start = update->start;
	unsigned long end = update->end;
	bool blockable = update->blockable;
	struct interval_tree_node *it;

	/* notification is exclusive, but interval is inclusive */
	end -= 1;

	/* TODO we should be able to split locking for interval tree and
	 * amdgpu_mn_invalidate_node
	 */
<<<<<<< HEAD
	if (amdgpu_mn_read_lock(amn, mmu_notifier_range_blockable(range)))
=======
	if (amdgpu_mn_read_lock(amn, blockable))
>>>>>>> 4cf643a3
		return -EAGAIN;

	it = interval_tree_iter_first(&amn->objects, start, end);
	while (it) {
		struct amdgpu_mn_node *node;

<<<<<<< HEAD
		if (!mmu_notifier_range_blockable(range)) {
=======
		if (!blockable) {
>>>>>>> 4cf643a3
			amdgpu_mn_read_unlock(amn);
			return -EAGAIN;
		}

		node = container_of(it, struct amdgpu_mn_node, it);
		it = interval_tree_iter_next(it, start, end);

		amdgpu_mn_invalidate_node(node, start, end);
	}

	amdgpu_mn_read_unlock(amn);

	return 0;
}

/**
 * amdgpu_mn_sync_pagetables_hsa - callback to notify about mm change
 *
 * @mirror: the hmm_mirror (mm) is about to update
 * @update: the update start, end address
 *
 * We temporarily evict all BOs between start and end. This
 * necessitates evicting all user-mode queues of the process. The BOs
 * are restorted in amdgpu_mn_invalidate_range_end_hsa.
 */
static int amdgpu_mn_sync_pagetables_hsa(struct hmm_mirror *mirror,
			const struct hmm_update *update)
{
	struct amdgpu_mn *amn = container_of(mirror, struct amdgpu_mn, mirror);
	unsigned long start = update->start;
	unsigned long end = update->end;
	bool blockable = update->blockable;
	struct interval_tree_node *it;

	/* notification is exclusive, but interval is inclusive */
	end -= 1;

<<<<<<< HEAD
	if (amdgpu_mn_read_lock(amn, mmu_notifier_range_blockable(range)))
=======
	if (amdgpu_mn_read_lock(amn, blockable))
>>>>>>> 4cf643a3
		return -EAGAIN;

	it = interval_tree_iter_first(&amn->objects, start, end);
	while (it) {
		struct amdgpu_mn_node *node;
		struct amdgpu_bo *bo;

<<<<<<< HEAD
		if (!mmu_notifier_range_blockable(range)) {
=======
		if (!blockable) {
>>>>>>> 4cf643a3
			amdgpu_mn_read_unlock(amn);
			return -EAGAIN;
		}

		node = container_of(it, struct amdgpu_mn_node, it);
		it = interval_tree_iter_next(it, start, end);

		list_for_each_entry(bo, &node->bos, mn_list) {
			struct kgd_mem *mem = bo->kfd_bo;

			if (amdgpu_ttm_tt_affect_userptr(bo->tbo.ttm,
							 start, end))
				amdgpu_amdkfd_evict_userptr(mem, amn->mm);
		}
	}

	amdgpu_mn_read_unlock(amn);

	return 0;
}

/* Low bits of any reasonable mm pointer will be unused due to struct
 * alignment. Use these bits to make a unique key from the mm pointer
 * and notifier type.
 */
#define AMDGPU_MN_KEY(mm, type) ((unsigned long)(mm) + (type))

static struct hmm_mirror_ops amdgpu_hmm_mirror_ops[] = {
	[AMDGPU_MN_TYPE_GFX] = {
		.sync_cpu_device_pagetables = amdgpu_mn_sync_pagetables_gfx,
		.release = amdgpu_hmm_mirror_release
	},
	[AMDGPU_MN_TYPE_HSA] = {
		.sync_cpu_device_pagetables = amdgpu_mn_sync_pagetables_hsa,
		.release = amdgpu_hmm_mirror_release
	},
};

/**
 * amdgpu_mn_get - create HMM mirror context
 *
 * @adev: amdgpu device pointer
 * @type: type of MMU notifier context
 *
 * Creates a HMM mirror context for current->mm.
 */
struct amdgpu_mn *amdgpu_mn_get(struct amdgpu_device *adev,
				enum amdgpu_mn_type type)
{
	struct mm_struct *mm = current->mm;
	struct amdgpu_mn *amn;
	unsigned long key = AMDGPU_MN_KEY(mm, type);
	int r;

	mutex_lock(&adev->mn_lock);
	if (down_write_killable(&mm->mmap_sem)) {
		mutex_unlock(&adev->mn_lock);
		return ERR_PTR(-EINTR);
	}

	hash_for_each_possible(adev->mn_hash, amn, node, key)
		if (AMDGPU_MN_KEY(amn->mm, amn->type) == key)
			goto release_locks;

	amn = kzalloc(sizeof(*amn), GFP_KERNEL);
	if (!amn) {
		amn = ERR_PTR(-ENOMEM);
		goto release_locks;
	}

	amn->adev = adev;
	amn->mm = mm;
	init_rwsem(&amn->lock);
	amn->type = type;
	amn->objects = RB_ROOT_CACHED;

	amn->mirror.ops = &amdgpu_hmm_mirror_ops[type];
	r = hmm_mirror_register(&amn->mirror, mm);
	if (r)
		goto free_amn;

	hash_add(adev->mn_hash, &amn->node, AMDGPU_MN_KEY(mm, type));

release_locks:
	up_write(&mm->mmap_sem);
	mutex_unlock(&adev->mn_lock);

	return amn;

free_amn:
	up_write(&mm->mmap_sem);
	mutex_unlock(&adev->mn_lock);
	kfree(amn);

	return ERR_PTR(r);
}

/**
 * amdgpu_mn_register - register a BO for notifier updates
 *
 * @bo: amdgpu buffer object
 * @addr: userptr addr we should monitor
 *
 * Registers an HMM mirror for the given BO at the specified address.
 * Returns 0 on success, -ERRNO if anything goes wrong.
 */
int amdgpu_mn_register(struct amdgpu_bo *bo, unsigned long addr)
{
	unsigned long end = addr + amdgpu_bo_size(bo) - 1;
	struct amdgpu_device *adev = amdgpu_ttm_adev(bo->tbo.bdev);
	enum amdgpu_mn_type type =
		bo->kfd_bo ? AMDGPU_MN_TYPE_HSA : AMDGPU_MN_TYPE_GFX;
	struct amdgpu_mn *amn;
	struct amdgpu_mn_node *node = NULL, *new_node;
	struct list_head bos;
	struct interval_tree_node *it;

	amn = amdgpu_mn_get(adev, type);
	if (IS_ERR(amn))
		return PTR_ERR(amn);

	new_node = kmalloc(sizeof(*new_node), GFP_KERNEL);
	if (!new_node)
		return -ENOMEM;

	INIT_LIST_HEAD(&bos);

	down_write(&amn->lock);

	while ((it = interval_tree_iter_first(&amn->objects, addr, end))) {
		kfree(node);
		node = container_of(it, struct amdgpu_mn_node, it);
		interval_tree_remove(&node->it, &amn->objects);
		addr = min(it->start, addr);
		end = max(it->last, end);
		list_splice(&node->bos, &bos);
	}

	if (!node)
		node = new_node;
	else
		kfree(new_node);

	bo->mn = amn;

	node->it.start = addr;
	node->it.last = end;
	INIT_LIST_HEAD(&node->bos);
	list_splice(&bos, &node->bos);
	list_add(&bo->mn_list, &node->bos);

	interval_tree_insert(&node->it, &amn->objects);

	up_write(&amn->lock);

	return 0;
}

/**
 * amdgpu_mn_unregister - unregister a BO for HMM mirror updates
 *
 * @bo: amdgpu buffer object
 *
 * Remove any registration of HMM mirror updates from the buffer object.
 */
void amdgpu_mn_unregister(struct amdgpu_bo *bo)
{
	struct amdgpu_device *adev = amdgpu_ttm_adev(bo->tbo.bdev);
	struct amdgpu_mn *amn;
	struct list_head *head;

	mutex_lock(&adev->mn_lock);

	amn = bo->mn;
	if (amn == NULL) {
		mutex_unlock(&adev->mn_lock);
		return;
	}

	down_write(&amn->lock);

	/* save the next list entry for later */
	head = bo->mn_list.next;

	bo->mn = NULL;
	list_del_init(&bo->mn_list);

	if (list_empty(head)) {
		struct amdgpu_mn_node *node;

		node = container_of(head, struct amdgpu_mn_node, bos);
		interval_tree_remove(&node->it, &amn->objects);
		kfree(node);
	}

	up_write(&amn->lock);
	mutex_unlock(&adev->mn_lock);
}

/* flags used by HMM internal, not related to CPU/GPU PTE flags */
static const uint64_t hmm_range_flags[HMM_PFN_FLAG_MAX] = {
		(1 << 0), /* HMM_PFN_VALID */
		(1 << 1), /* HMM_PFN_WRITE */
		0 /* HMM_PFN_DEVICE_PRIVATE */
};

static const uint64_t hmm_range_values[HMM_PFN_VALUE_MAX] = {
		0xfffffffffffffffeUL, /* HMM_PFN_ERROR */
		0, /* HMM_PFN_NONE */
		0xfffffffffffffffcUL /* HMM_PFN_SPECIAL */
};

void amdgpu_hmm_init_range(struct hmm_range *range)
{
	if (range) {
		range->flags = hmm_range_flags;
		range->values = hmm_range_values;
		range->pfn_shift = PAGE_SHIFT;
		INIT_LIST_HEAD(&range->list);
	}
}<|MERGE_RESOLUTION|>--- conflicted
+++ resolved
@@ -247,22 +247,14 @@
 	/* TODO we should be able to split locking for interval tree and
 	 * amdgpu_mn_invalidate_node
 	 */
-<<<<<<< HEAD
-	if (amdgpu_mn_read_lock(amn, mmu_notifier_range_blockable(range)))
-=======
 	if (amdgpu_mn_read_lock(amn, blockable))
->>>>>>> 4cf643a3
 		return -EAGAIN;
 
 	it = interval_tree_iter_first(&amn->objects, start, end);
 	while (it) {
 		struct amdgpu_mn_node *node;
 
-<<<<<<< HEAD
-		if (!mmu_notifier_range_blockable(range)) {
-=======
 		if (!blockable) {
->>>>>>> 4cf643a3
 			amdgpu_mn_read_unlock(amn);
 			return -EAGAIN;
 		}
@@ -300,11 +292,7 @@
 	/* notification is exclusive, but interval is inclusive */
 	end -= 1;
 
-<<<<<<< HEAD
-	if (amdgpu_mn_read_lock(amn, mmu_notifier_range_blockable(range)))
-=======
 	if (amdgpu_mn_read_lock(amn, blockable))
->>>>>>> 4cf643a3
 		return -EAGAIN;
 
 	it = interval_tree_iter_first(&amn->objects, start, end);
@@ -312,11 +300,7 @@
 		struct amdgpu_mn_node *node;
 		struct amdgpu_bo *bo;
 
-<<<<<<< HEAD
-		if (!mmu_notifier_range_blockable(range)) {
-=======
 		if (!blockable) {
->>>>>>> 4cf643a3
 			amdgpu_mn_read_unlock(amn);
 			return -EAGAIN;
 		}
