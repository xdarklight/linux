--- conflicted
+++ resolved
@@ -5130,11 +5130,7 @@
 		CONN_DATA_DETECT(link, lttpr_dpcd_data, sizeof(lttpr_dpcd_data), "LTTPR Caps: ");
 
 	DC_LOG_DC("is_lttpr_present = %d\n", is_lttpr_present);
-<<<<<<< HEAD
-	return is_lttpr_present;
-=======
 	return status;
->>>>>>> 0ee29814
 }
 
 bool dp_is_lttpr_present(struct dc_link *link)
@@ -5268,15 +5264,9 @@
 	uint32_t aux_channel_retry_cnt = 0;
 	uint8_t dpcd_power_state = '\0';
 
-<<<<<<< HEAD
-	lttpr_present = dp_is_lttpr_present(link) ||
-			(!vbios_lttpr_interop || !link->dc->caps.extended_aux_timeout_support);
-	DC_LOG_DC("lttpr_present = %d.\n", lttpr_present ? 1 : 0);
-=======
 	while (status != DC_OK && aux_channel_retry_cnt < 10) {
 		status = core_link_read_dpcd(link, DP_SET_POWER,
 				&dpcd_power_state, sizeof(dpcd_power_state));
->>>>>>> 0ee29814
 
 		/* Delay 1 ms if AUX CH is in power down state. Based on spec
 		 * section 2.3.1.2, if AUX CH may be powered down due to
