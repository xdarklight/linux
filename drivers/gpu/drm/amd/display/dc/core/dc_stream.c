--- conflicted
+++ resolved
@@ -193,12 +193,9 @@
 	if (new_stream->out_transfer_func)
 		dc_transfer_func_retain(new_stream->out_transfer_func);
 
-<<<<<<< HEAD
-=======
 	new_stream->stream_id = new_stream->ctx->dc_stream_id_count;
 	new_stream->ctx->dc_stream_id_count++;
 
->>>>>>> 4cf643a3
 	kref_init(&new_stream->refcount);
 
 	return new_stream;
@@ -249,11 +246,7 @@
 	unsigned int us_per_line;
 
 	if (stream->ctx->asic_id.chip_family == FAMILY_RV &&
-<<<<<<< HEAD
-			ASIC_REV_IS_RAVEN(stream->ctx->asic_id.hw_internal_rev)) {
-=======
 			ASICREV_IS_RAVEN(stream->ctx->asic_id.hw_internal_rev)) {
->>>>>>> 4cf643a3
 
 		vupdate_line = get_vupdate_offset_from_vsync(pipe_ctx);
 		if (!dc_stream_get_crtc_position(dc, &stream, 1, &vpos, &nvpos))
@@ -510,49 +503,12 @@
 	return 0;
 }
 
-<<<<<<< HEAD
-static void build_dp_sdp_info_frame(struct pipe_ctx *pipe_ctx,
-		const uint8_t  *custom_sdp_message,
-		unsigned int sdp_message_size)
-{
-	uint8_t i;
-	struct encoder_info_frame *info = &pipe_ctx->stream_res.encoder_info_frame;
-
-	/* set valid info */
-	info->dpsdp.valid = true;
-
-	/* set sdp message header */
-	info->dpsdp.hb0 = custom_sdp_message[0]; /* package id */
-	info->dpsdp.hb1 = custom_sdp_message[1]; /* package type */
-	info->dpsdp.hb2 = custom_sdp_message[2]; /* package specific byte 0 any data */
-	info->dpsdp.hb3 = custom_sdp_message[3]; /* package specific byte 0 any data */
-
-	/* set sdp message data */
-	for (i = 0; i < 32; i++)
-		info->dpsdp.sb[i] = (custom_sdp_message[i+4]);
-
-}
-
-static void invalid_dp_sdp_info_frame(struct pipe_ctx *pipe_ctx)
-{
-	struct encoder_info_frame *info = &pipe_ctx->stream_res.encoder_info_frame;
-
-	/* in-valid info */
-	info->dpsdp.valid = false;
-}
-
-=======
->>>>>>> 4cf643a3
 bool dc_stream_send_dp_sdp(const struct dc_stream_state *stream,
 		const uint8_t *custom_sdp_message,
 		unsigned int sdp_message_size)
 {
 	int i;
-<<<<<<< HEAD
-	struct dc  *core_dc;
-=======
 	struct dc  *dc;
->>>>>>> 4cf643a3
 	struct resource_context *res_ctx;
 
 	if (stream == NULL) {
@@ -560,13 +516,8 @@
 		return false;
 	}
 
-<<<<<<< HEAD
-	core_dc = stream->ctx->dc;
-	res_ctx = &core_dc->current_state->res_ctx;
-=======
 	dc = stream->ctx->dc;
 	res_ctx = &dc->current_state->res_ctx;
->>>>>>> 4cf643a3
 
 	for (i = 0; i < MAX_PIPES; i++) {
 		struct pipe_ctx *pipe_ctx = &res_ctx->pipe_ctx[i];
@@ -574,13 +525,6 @@
 		if (pipe_ctx->stream != stream)
 			continue;
 
-<<<<<<< HEAD
-		build_dp_sdp_info_frame(pipe_ctx, custom_sdp_message, sdp_message_size);
-
-		core_dc->hwss.update_info_frame(pipe_ctx);
-
-		invalid_dp_sdp_info_frame(pipe_ctx);
-=======
 		if (dc->hwss.send_immediate_sdp_message != NULL)
 			dc->hwss.send_immediate_sdp_message(pipe_ctx,
 								custom_sdp_message,
@@ -589,7 +533,6 @@
 			DC_LOG_WARNING("%s:send_immediate_sdp_message not implemented on this ASIC\n",
 			__func__);
 
->>>>>>> 4cf643a3
 	}
 
 	return true;
