--- conflicted
+++ resolved
@@ -1227,14 +1227,11 @@
 	.hubp_disable_control =  hubp1_disable_control,
 	.hubp_get_underflow_status = hubp1_get_underflow_status,
 	.hubp_init = hubp1_init,
-<<<<<<< HEAD
-=======
 
 #if defined(CONFIG_DRM_AMD_DC_DCN2_0)
 	.dmdata_set_attributes = NULL,
 	.dmdata_load = NULL,
 #endif
->>>>>>> 4cf643a3
 };
 
 /*****************************************/
