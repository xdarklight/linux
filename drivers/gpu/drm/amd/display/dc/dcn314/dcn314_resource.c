// SPDX-License-Identifier: MIT
/*
 * Copyright 2022 Advanced Micro Devices, Inc.
 *
 * Permission is hereby granted, free of charge, to any person obtaining a
 * copy of this software and associated documentation files (the "Software"),
 * to deal in the Software without restriction, including without limitation
 * the rights to use, copy, modify, merge, publish, distribute, sublicense,
 * and/or sell copies of the Software, and to permit persons to whom the
 * Software is furnished to do so, subject to the following conditions:
 *
 * The above copyright notice and this permission notice shall be included in
 * all copies or substantial portions of the Software.
 *
 * THE SOFTWARE IS PROVIDED "AS IS", WITHOUT WARRANTY OF ANY KIND, EXPRESS OR
 * IMPLIED, INCLUDING BUT NOT LIMITED TO THE WARRANTIES OF MERCHANTABILITY,
 * FITNESS FOR A PARTICULAR PURPOSE AND NONINFRINGEMENT.  IN NO EVENT SHALL
 * THE COPYRIGHT HOLDER(S) OR AUTHOR(S) BE LIABLE FOR ANY CLAIM, DAMAGES OR
 * OTHER LIABILITY, WHETHER IN AN ACTION OF CONTRACT, TORT OR OTHERWISE,
 * ARISING FROM, OUT OF OR IN CONNECTION WITH THE SOFTWARE OR THE USE OR
 * OTHER DEALINGS IN THE SOFTWARE.
 *
 * Authors: AMD
 *
 */


#include "dm_services.h"
#include "dc.h"

#include "dcn31/dcn31_init.h"
#include "dcn314/dcn314_init.h"

#include "resource.h"
#include "include/irq_service_interface.h"
#include "dcn314_resource.h"

#include "dcn20/dcn20_resource.h"
#include "dcn30/dcn30_resource.h"
#include "dcn31/dcn31_resource.h"

#include "dcn10/dcn10_ipp.h"
#include "dcn30/dcn30_hubbub.h"
#include "dcn31/dcn31_hubbub.h"
#include "dcn30/dcn30_mpc.h"
#include "dcn31/dcn31_hubp.h"
#include "irq/dcn31/irq_service_dcn31.h"
#include "irq/dcn314/irq_service_dcn314.h"
#include "dcn30/dcn30_dpp.h"
#include "dcn314/dcn314_optc.h"
#include "dcn20/dcn20_hwseq.h"
#include "dcn30/dcn30_hwseq.h"
#include "dce110/dce110_hw_sequencer.h"
#include "dcn30/dcn30_opp.h"
#include "dcn20/dcn20_dsc.h"
#include "dcn30/dcn30_vpg.h"
#include "dcn30/dcn30_afmt.h"
#include "dcn31/dcn31_dio_link_encoder.h"
#include "dcn314/dcn314_dio_stream_encoder.h"
#include "dcn31/dcn31_hpo_dp_stream_encoder.h"
#include "dcn31/dcn31_hpo_dp_link_encoder.h"
#include "dcn31/dcn31_apg.h"
#include "dcn31/dcn31_vpg.h"
#include "dcn31/dcn31_afmt.h"
#include "dce/dce_clock_source.h"
#include "dce/dce_audio.h"
#include "dce/dce_hwseq.h"
#include "clk_mgr.h"
#include "virtual/virtual_stream_encoder.h"
#include "dce110/dce110_resource.h"
#include "dml/display_mode_vba.h"
#include "dml/dcn31/dcn31_fpu.h"
#include "dml/dcn314/dcn314_fpu.h"
#include "dcn314/dcn314_dccg.h"
#include "dcn10/dcn10_resource.h"
#include "dcn31/dcn31_panel_cntl.h"
#include "dcn314/dcn314_hwseq.h"

#include "dcn30/dcn30_dwb.h"
#include "dcn30/dcn30_mmhubbub.h"

#include "dcn/dcn_3_1_4_offset.h"
#include "dcn/dcn_3_1_4_sh_mask.h"
#include "dpcs/dpcs_3_1_4_offset.h"
#include "dpcs/dpcs_3_1_4_sh_mask.h"

#define DCHUBBUB_DEBUG_CTRL_0__DET_DEPTH__SHIFT		0x10
#define DCHUBBUB_DEBUG_CTRL_0__DET_DEPTH_MASK		0x01FF0000L

#define DSCC0_DSCC_CONFIG0__ICH_RESET_AT_END_OF_LINE__SHIFT                   0x0
#define DSCC0_DSCC_CONFIG0__ICH_RESET_AT_END_OF_LINE_MASK                     0x0000000FL

#include "reg_helper.h"
#include "dce/dmub_abm.h"
#include "dce/dmub_psr.h"
#include "dce/dce_aux.h"
#include "dce/dce_i2c.h"
#include "dml/dcn314/display_mode_vba_314.h"
#include "vm_helper.h"
#include "dcn20/dcn20_vmid.h"

#include "link_enc_cfg.h"

#define DCN_BASE__INST0_SEG1				0x000000C0
#define DCN_BASE__INST0_SEG2				0x000034C0
#define DCN_BASE__INST0_SEG3				0x00009000

#define NBIO_BASE__INST0_SEG1				0x00000014

#define MAX_INSTANCE					7
#define MAX_SEGMENT					8

#define regBIF_BX2_BIOS_SCRATCH_2			0x003a
#define regBIF_BX2_BIOS_SCRATCH_2_BASE_IDX		1
#define regBIF_BX2_BIOS_SCRATCH_3			0x003b
#define regBIF_BX2_BIOS_SCRATCH_3_BASE_IDX		1
#define regBIF_BX2_BIOS_SCRATCH_6			0x003e
#define regBIF_BX2_BIOS_SCRATCH_6_BASE_IDX		1

struct IP_BASE_INSTANCE {
	unsigned int segment[MAX_SEGMENT];
};

struct IP_BASE {
	struct IP_BASE_INSTANCE instance[MAX_INSTANCE];
};

static const struct IP_BASE DCN_BASE = { { { { 0x00000012, 0x000000C0, 0x000034C0, 0x00009000, 0x02403C00, 0, 0, 0 } },
					{ { 0, 0, 0, 0, 0, 0, 0, 0 } },
					{ { 0, 0, 0, 0, 0, 0, 0, 0 } },
					{ { 0, 0, 0, 0, 0, 0, 0, 0 } },
					{ { 0, 0, 0, 0, 0, 0, 0, 0 } },
					{ { 0, 0, 0, 0, 0, 0, 0, 0 } },
					{ { 0, 0, 0, 0, 0, 0, 0, 0 } } } };


#define DC_LOGGER_INIT(logger)

enum dcn31_clk_src_array_id {
	DCN31_CLK_SRC_PLL0,
	DCN31_CLK_SRC_PLL1,
	DCN31_CLK_SRC_PLL2,
	DCN31_CLK_SRC_PLL3,
	DCN31_CLK_SRC_PLL4,
	DCN30_CLK_SRC_TOTAL
};

/* begin *********************
 * macros to expend register list macro defined in HW object header file
 */

/* DCN */
/* TODO awful hack. fixup dcn20_dwb.h */
#undef BASE_INNER
#define BASE_INNER(seg) DCN_BASE__INST0_SEG ## seg

#define BASE(seg) BASE_INNER(seg)

#define SR(reg_name)\
		.reg_name = BASE(reg ## reg_name ## _BASE_IDX) +  \
					reg ## reg_name

#define SRI(reg_name, block, id)\
	.reg_name = BASE(reg ## block ## id ## _ ## reg_name ## _BASE_IDX) + \
					reg ## block ## id ## _ ## reg_name

#define SRI2(reg_name, block, id)\
	.reg_name = BASE(reg ## reg_name ## _BASE_IDX) + \
					reg ## reg_name

#define SRIR(var_name, reg_name, block, id)\
	.var_name = BASE(reg ## block ## id ## _ ## reg_name ## _BASE_IDX) + \
					reg ## block ## id ## _ ## reg_name

#define SRII(reg_name, block, id)\
	.reg_name[id] = BASE(reg ## block ## id ## _ ## reg_name ## _BASE_IDX) + \
					reg ## block ## id ## _ ## reg_name

#define SRII_MPC_RMU(reg_name, block, id)\
	.RMU##_##reg_name[id] = BASE(reg ## block ## id ## _ ## reg_name ## _BASE_IDX) + \
					reg ## block ## id ## _ ## reg_name

#define SRII_DWB(reg_name, temp_name, block, id)\
	.reg_name[id] = BASE(reg ## block ## id ## _ ## temp_name ## _BASE_IDX) + \
					reg ## block ## id ## _ ## temp_name

#define DCCG_SRII(reg_name, block, id)\
	.block ## _ ## reg_name[id] = BASE(reg ## block ## id ## _ ## reg_name ## _BASE_IDX) + \
					reg ## block ## id ## _ ## reg_name

#define VUPDATE_SRII(reg_name, block, id)\
	.reg_name[id] = BASE(reg ## reg_name ## _ ## block ## id ## _BASE_IDX) + \
					reg ## reg_name ## _ ## block ## id

/* NBIO */
#define NBIO_BASE_INNER(seg) \
	NBIO_BASE__INST0_SEG ## seg

#define NBIO_BASE(seg) \
	NBIO_BASE_INNER(seg)

#define NBIO_SR(reg_name)\
		.reg_name = NBIO_BASE(regBIF_BX2_ ## reg_name ## _BASE_IDX) + \
					regBIF_BX2_ ## reg_name

/* MMHUB */
#define MMHUB_BASE_INNER(seg) \
	MMHUB_BASE__INST0_SEG ## seg

#define MMHUB_BASE(seg) \
	MMHUB_BASE_INNER(seg)

#define MMHUB_SR(reg_name)\
		.reg_name = MMHUB_BASE(reg ## reg_name ## _BASE_IDX) + \
					reg ## reg_name

/* CLOCK */
#define CLK_BASE_INNER(seg) \
	CLK_BASE__INST0_SEG ## seg

#define CLK_BASE(seg) \
	CLK_BASE_INNER(seg)

#define CLK_SRI(reg_name, block, inst)\
	.reg_name = CLK_BASE(reg ## block ## _ ## inst ## _ ## reg_name ## _BASE_IDX) + \
					reg ## block ## _ ## inst ## _ ## reg_name


static const struct bios_registers bios_regs = {
		NBIO_SR(BIOS_SCRATCH_3),
		NBIO_SR(BIOS_SCRATCH_6)
};

#define clk_src_regs(index, pllid)\
[index] = {\
	CS_COMMON_REG_LIST_DCN3_0(index, pllid),\
}

static const struct dce110_clk_src_regs clk_src_regs[] = {
	clk_src_regs(0, A),
	clk_src_regs(1, B),
	clk_src_regs(2, C),
	clk_src_regs(3, D),
	clk_src_regs(4, E)
};

static const struct dce110_clk_src_shift cs_shift = {
		CS_COMMON_MASK_SH_LIST_DCN3_1_4(__SHIFT)
};

static const struct dce110_clk_src_mask cs_mask = {
		CS_COMMON_MASK_SH_LIST_DCN3_1_4(_MASK)
};

#define abm_regs(id)\
[id] = {\
		ABM_DCN302_REG_LIST(id)\
}

static const struct dce_abm_registers abm_regs[] = {
		abm_regs(0),
		abm_regs(1),
		abm_regs(2),
		abm_regs(3),
};

static const struct dce_abm_shift abm_shift = {
		ABM_MASK_SH_LIST_DCN30(__SHIFT)
};

static const struct dce_abm_mask abm_mask = {
		ABM_MASK_SH_LIST_DCN30(_MASK)
};

#define audio_regs(id)\
[id] = {\
		AUD_COMMON_REG_LIST(id)\
}

static const struct dce_audio_registers audio_regs[] = {
	audio_regs(0),
	audio_regs(1),
	audio_regs(2),
	audio_regs(3),
	audio_regs(4),
	audio_regs(5),
	audio_regs(6)
};

#define DCE120_AUD_COMMON_MASK_SH_LIST(mask_sh)\
		SF(AZF0ENDPOINT0_AZALIA_F0_CODEC_ENDPOINT_INDEX, AZALIA_ENDPOINT_REG_INDEX, mask_sh),\
		SF(AZF0ENDPOINT0_AZALIA_F0_CODEC_ENDPOINT_DATA, AZALIA_ENDPOINT_REG_DATA, mask_sh),\
		AUD_COMMON_MASK_SH_LIST_BASE(mask_sh)

static const struct dce_audio_shift audio_shift = {
		DCE120_AUD_COMMON_MASK_SH_LIST(__SHIFT)
};

static const struct dce_audio_mask audio_mask = {
		DCE120_AUD_COMMON_MASK_SH_LIST(_MASK)
};

#define vpg_regs(id)\
[id] = {\
	VPG_DCN31_REG_LIST(id)\
}

static const struct dcn31_vpg_registers vpg_regs[] = {
	vpg_regs(0),
	vpg_regs(1),
	vpg_regs(2),
	vpg_regs(3),
	vpg_regs(4),
	vpg_regs(5),
	vpg_regs(6),
	vpg_regs(7),
	vpg_regs(8),
	vpg_regs(9),
};

static const struct dcn31_vpg_shift vpg_shift = {
	DCN31_VPG_MASK_SH_LIST(__SHIFT)
};

static const struct dcn31_vpg_mask vpg_mask = {
	DCN31_VPG_MASK_SH_LIST(_MASK)
};

#define afmt_regs(id)\
[id] = {\
	AFMT_DCN31_REG_LIST(id)\
}

static const struct dcn31_afmt_registers afmt_regs[] = {
	afmt_regs(0),
	afmt_regs(1),
	afmt_regs(2),
	afmt_regs(3),
	afmt_regs(4),
	afmt_regs(5)
};

static const struct dcn31_afmt_shift afmt_shift = {
	DCN31_AFMT_MASK_SH_LIST(__SHIFT)
};

static const struct dcn31_afmt_mask afmt_mask = {
	DCN31_AFMT_MASK_SH_LIST(_MASK)
};

#define apg_regs(id)\
[id] = {\
	APG_DCN31_REG_LIST(id)\
}

static const struct dcn31_apg_registers apg_regs[] = {
	apg_regs(0),
	apg_regs(1),
	apg_regs(2),
	apg_regs(3)
};

static const struct dcn31_apg_shift apg_shift = {
	DCN31_APG_MASK_SH_LIST(__SHIFT)
};

static const struct dcn31_apg_mask apg_mask = {
		DCN31_APG_MASK_SH_LIST(_MASK)
};

#define stream_enc_regs(id)\
[id] = {\
		SE_DCN314_REG_LIST(id)\
}

static const struct dcn10_stream_enc_registers stream_enc_regs[] = {
	stream_enc_regs(0),
	stream_enc_regs(1),
	stream_enc_regs(2),
	stream_enc_regs(3),
	stream_enc_regs(4)
};

static const struct dcn10_stream_encoder_shift se_shift = {
		SE_COMMON_MASK_SH_LIST_DCN314(__SHIFT)
};

static const struct dcn10_stream_encoder_mask se_mask = {
		SE_COMMON_MASK_SH_LIST_DCN314(_MASK)
};


#define aux_regs(id)\
[id] = {\
	DCN2_AUX_REG_LIST(id)\
}

static const struct dcn10_link_enc_aux_registers link_enc_aux_regs[] = {
		aux_regs(0),
		aux_regs(1),
		aux_regs(2),
		aux_regs(3),
		aux_regs(4)
};

#define hpd_regs(id)\
[id] = {\
	HPD_REG_LIST(id)\
}

static const struct dcn10_link_enc_hpd_registers link_enc_hpd_regs[] = {
		hpd_regs(0),
		hpd_regs(1),
		hpd_regs(2),
		hpd_regs(3),
		hpd_regs(4)
};

#define link_regs(id, phyid)\
[id] = {\
	LE_DCN31_REG_LIST(id), \
	UNIPHY_DCN2_REG_LIST(phyid), \
}

static const struct dce110_aux_registers_shift aux_shift = {
	DCN_AUX_MASK_SH_LIST(__SHIFT)
};

static const struct dce110_aux_registers_mask aux_mask = {
	DCN_AUX_MASK_SH_LIST(_MASK)
};

static const struct dcn10_link_enc_registers link_enc_regs[] = {
	link_regs(0, A),
	link_regs(1, B),
	link_regs(2, C),
	link_regs(3, D),
	link_regs(4, E)
};

static const struct dcn10_link_enc_shift le_shift = {
	LINK_ENCODER_MASK_SH_LIST_DCN31(__SHIFT),
	DPCS_DCN31_MASK_SH_LIST(__SHIFT)
};

static const struct dcn10_link_enc_mask le_mask = {
	LINK_ENCODER_MASK_SH_LIST_DCN31(_MASK),
	DPCS_DCN31_MASK_SH_LIST(_MASK)
};

#define hpo_dp_stream_encoder_reg_list(id)\
[id] = {\
	DCN3_1_HPO_DP_STREAM_ENC_REG_LIST(id)\
}

static const struct dcn31_hpo_dp_stream_encoder_registers hpo_dp_stream_enc_regs[] = {
	hpo_dp_stream_encoder_reg_list(0),
	hpo_dp_stream_encoder_reg_list(1),
	hpo_dp_stream_encoder_reg_list(2),
	hpo_dp_stream_encoder_reg_list(3)
};

static const struct dcn31_hpo_dp_stream_encoder_shift hpo_dp_se_shift = {
	DCN3_1_HPO_DP_STREAM_ENC_MASK_SH_LIST(__SHIFT)
};

static const struct dcn31_hpo_dp_stream_encoder_mask hpo_dp_se_mask = {
	DCN3_1_HPO_DP_STREAM_ENC_MASK_SH_LIST(_MASK)
};


#define hpo_dp_link_encoder_reg_list(id)\
[id] = {\
	DCN3_1_HPO_DP_LINK_ENC_REG_LIST(id),\
	DCN3_1_RDPCSTX_REG_LIST(0),\
	DCN3_1_RDPCSTX_REG_LIST(1),\
	DCN3_1_RDPCSTX_REG_LIST(2),\
}

static const struct dcn31_hpo_dp_link_encoder_registers hpo_dp_link_enc_regs[] = {
	hpo_dp_link_encoder_reg_list(0),
	hpo_dp_link_encoder_reg_list(1),
};

static const struct dcn31_hpo_dp_link_encoder_shift hpo_dp_le_shift = {
	DCN3_1_HPO_DP_LINK_ENC_MASK_SH_LIST(__SHIFT)
};

static const struct dcn31_hpo_dp_link_encoder_mask hpo_dp_le_mask = {
	DCN3_1_HPO_DP_LINK_ENC_MASK_SH_LIST(_MASK)
};

#define dpp_regs(id)\
[id] = {\
	DPP_REG_LIST_DCN30(id),\
}

static const struct dcn3_dpp_registers dpp_regs[] = {
	dpp_regs(0),
	dpp_regs(1),
	dpp_regs(2),
	dpp_regs(3)
};

static const struct dcn3_dpp_shift tf_shift = {
		DPP_REG_LIST_SH_MASK_DCN30(__SHIFT)
};

static const struct dcn3_dpp_mask tf_mask = {
		DPP_REG_LIST_SH_MASK_DCN30(_MASK)
};

#define opp_regs(id)\
[id] = {\
	OPP_REG_LIST_DCN30(id),\
}

static const struct dcn20_opp_registers opp_regs[] = {
	opp_regs(0),
	opp_regs(1),
	opp_regs(2),
	opp_regs(3)
};

static const struct dcn20_opp_shift opp_shift = {
	OPP_MASK_SH_LIST_DCN20(__SHIFT)
};

static const struct dcn20_opp_mask opp_mask = {
	OPP_MASK_SH_LIST_DCN20(_MASK)
};

#define aux_engine_regs(id)\
[id] = {\
	AUX_COMMON_REG_LIST0(id), \
	.AUXN_IMPCAL = 0, \
	.AUXP_IMPCAL = 0, \
	.AUX_RESET_MASK = DP_AUX0_AUX_CONTROL__AUX_RESET_MASK, \
}

static const struct dce110_aux_registers aux_engine_regs[] = {
		aux_engine_regs(0),
		aux_engine_regs(1),
		aux_engine_regs(2),
		aux_engine_regs(3),
		aux_engine_regs(4)
};

#define dwbc_regs_dcn3(id)\
[id] = {\
	DWBC_COMMON_REG_LIST_DCN30(id),\
}

static const struct dcn30_dwbc_registers dwbc30_regs[] = {
	dwbc_regs_dcn3(0),
};

static const struct dcn30_dwbc_shift dwbc30_shift = {
	DWBC_COMMON_MASK_SH_LIST_DCN30(__SHIFT)
};

static const struct dcn30_dwbc_mask dwbc30_mask = {
	DWBC_COMMON_MASK_SH_LIST_DCN30(_MASK)
};

#define mcif_wb_regs_dcn3(id)\
[id] = {\
	MCIF_WB_COMMON_REG_LIST_DCN30(id),\
}

static const struct dcn30_mmhubbub_registers mcif_wb30_regs[] = {
	mcif_wb_regs_dcn3(0)
};

static const struct dcn30_mmhubbub_shift mcif_wb30_shift = {
	MCIF_WB_COMMON_MASK_SH_LIST_DCN30(__SHIFT)
};

static const struct dcn30_mmhubbub_mask mcif_wb30_mask = {
	MCIF_WB_COMMON_MASK_SH_LIST_DCN30(_MASK)
};

#define dsc_regsDCN314(id)\
[id] = {\
	DSC_REG_LIST_DCN20(id)\
}

static const struct dcn20_dsc_registers dsc_regs[] = {
	dsc_regsDCN314(0),
	dsc_regsDCN314(1),
	dsc_regsDCN314(2),
	dsc_regsDCN314(3)
};

static const struct dcn20_dsc_shift dsc_shift = {
	DSC_REG_LIST_SH_MASK_DCN20(__SHIFT)
};

static const struct dcn20_dsc_mask dsc_mask = {
	DSC_REG_LIST_SH_MASK_DCN20(_MASK)
};

static const struct dcn30_mpc_registers mpc_regs = {
		MPC_REG_LIST_DCN3_0(0),
		MPC_REG_LIST_DCN3_0(1),
		MPC_REG_LIST_DCN3_0(2),
		MPC_REG_LIST_DCN3_0(3),
		MPC_OUT_MUX_REG_LIST_DCN3_0(0),
		MPC_OUT_MUX_REG_LIST_DCN3_0(1),
		MPC_OUT_MUX_REG_LIST_DCN3_0(2),
		MPC_OUT_MUX_REG_LIST_DCN3_0(3),
		MPC_RMU_GLOBAL_REG_LIST_DCN3AG,
		MPC_RMU_REG_LIST_DCN3AG(0),
		MPC_RMU_REG_LIST_DCN3AG(1),
		//MPC_RMU_REG_LIST_DCN3AG(2),
		MPC_DWB_MUX_REG_LIST_DCN3_0(0),
};

static const struct dcn30_mpc_shift mpc_shift = {
	MPC_COMMON_MASK_SH_LIST_DCN30(__SHIFT)
};

static const struct dcn30_mpc_mask mpc_mask = {
	MPC_COMMON_MASK_SH_LIST_DCN30(_MASK)
};

#define optc_regs(id)\
[id] = {OPTC_COMMON_REG_LIST_DCN3_14(id)}

static const struct dcn_optc_registers optc_regs[] = {
	optc_regs(0),
	optc_regs(1),
	optc_regs(2),
	optc_regs(3)
};

static const struct dcn_optc_shift optc_shift = {
	OPTC_COMMON_MASK_SH_LIST_DCN3_14(__SHIFT)
};

static const struct dcn_optc_mask optc_mask = {
	OPTC_COMMON_MASK_SH_LIST_DCN3_14(_MASK)
};

#define hubp_regs(id)\
[id] = {\
	HUBP_REG_LIST_DCN30(id)\
}

static const struct dcn_hubp2_registers hubp_regs[] = {
		hubp_regs(0),
		hubp_regs(1),
		hubp_regs(2),
		hubp_regs(3)
};


static const struct dcn_hubp2_shift hubp_shift = {
		HUBP_MASK_SH_LIST_DCN31(__SHIFT)
};

static const struct dcn_hubp2_mask hubp_mask = {
		HUBP_MASK_SH_LIST_DCN31(_MASK)
};
static const struct dcn_hubbub_registers hubbub_reg = {
		HUBBUB_REG_LIST_DCN31(0)
};

static const struct dcn_hubbub_shift hubbub_shift = {
		HUBBUB_MASK_SH_LIST_DCN31(__SHIFT)
};

static const struct dcn_hubbub_mask hubbub_mask = {
		HUBBUB_MASK_SH_LIST_DCN31(_MASK)
};

static const struct dccg_registers dccg_regs = {
		DCCG_REG_LIST_DCN314()
};

static const struct dccg_shift dccg_shift = {
		DCCG_MASK_SH_LIST_DCN314(__SHIFT)
};

static const struct dccg_mask dccg_mask = {
		DCCG_MASK_SH_LIST_DCN314(_MASK)
};


#define SRII2(reg_name_pre, reg_name_post, id)\
	.reg_name_pre ## _ ##  reg_name_post[id] = BASE(reg ## reg_name_pre \
			## id ## _ ## reg_name_post ## _BASE_IDX) + \
			reg ## reg_name_pre ## id ## _ ## reg_name_post


#define HWSEQ_DCN31_REG_LIST()\
	SR(DCHUBBUB_GLOBAL_TIMER_CNTL), \
	SR(DCHUBBUB_ARB_HOSTVM_CNTL), \
	SR(DIO_MEM_PWR_CTRL), \
	SR(ODM_MEM_PWR_CTRL3), \
	SR(DMU_MEM_PWR_CNTL), \
	SR(MMHUBBUB_MEM_PWR_CNTL), \
	SR(DCCG_GATE_DISABLE_CNTL), \
	SR(DCCG_GATE_DISABLE_CNTL2), \
	SR(DCFCLK_CNTL),\
	SR(DC_MEM_GLOBAL_PWR_REQ_CNTL), \
	SRII(PIXEL_RATE_CNTL, OTG, 0), \
	SRII(PIXEL_RATE_CNTL, OTG, 1),\
	SRII(PIXEL_RATE_CNTL, OTG, 2),\
	SRII(PIXEL_RATE_CNTL, OTG, 3),\
	SRII(PHYPLL_PIXEL_RATE_CNTL, OTG, 0),\
	SRII(PHYPLL_PIXEL_RATE_CNTL, OTG, 1),\
	SRII(PHYPLL_PIXEL_RATE_CNTL, OTG, 2),\
	SRII(PHYPLL_PIXEL_RATE_CNTL, OTG, 3),\
	SR(MICROSECOND_TIME_BASE_DIV), \
	SR(MILLISECOND_TIME_BASE_DIV), \
	SR(DISPCLK_FREQ_CHANGE_CNTL), \
	SR(RBBMIF_TIMEOUT_DIS), \
	SR(RBBMIF_TIMEOUT_DIS_2), \
	SR(DCHUBBUB_CRC_CTRL), \
	SR(DPP_TOP0_DPP_CRC_CTRL), \
	SR(DPP_TOP0_DPP_CRC_VAL_B_A), \
	SR(DPP_TOP0_DPP_CRC_VAL_R_G), \
	SR(MPC_CRC_CTRL), \
	SR(MPC_CRC_RESULT_GB), \
	SR(MPC_CRC_RESULT_C), \
	SR(MPC_CRC_RESULT_AR), \
	SR(DOMAIN0_PG_CONFIG), \
	SR(DOMAIN1_PG_CONFIG), \
	SR(DOMAIN2_PG_CONFIG), \
	SR(DOMAIN3_PG_CONFIG), \
	SR(DOMAIN16_PG_CONFIG), \
	SR(DOMAIN17_PG_CONFIG), \
	SR(DOMAIN18_PG_CONFIG), \
	SR(DOMAIN19_PG_CONFIG), \
	SR(DOMAIN0_PG_STATUS), \
	SR(DOMAIN1_PG_STATUS), \
	SR(DOMAIN2_PG_STATUS), \
	SR(DOMAIN3_PG_STATUS), \
	SR(DOMAIN16_PG_STATUS), \
	SR(DOMAIN17_PG_STATUS), \
	SR(DOMAIN18_PG_STATUS), \
	SR(DOMAIN19_PG_STATUS), \
	SR(D1VGA_CONTROL), \
	SR(D2VGA_CONTROL), \
	SR(D3VGA_CONTROL), \
	SR(D4VGA_CONTROL), \
	SR(D5VGA_CONTROL), \
	SR(D6VGA_CONTROL), \
	SR(DC_IP_REQUEST_CNTL), \
	SR(AZALIA_AUDIO_DTO), \
	SR(AZALIA_CONTROLLER_CLOCK_GATING), \
	SR(HPO_TOP_HW_CONTROL)

static const struct dce_hwseq_registers hwseq_reg = {
		HWSEQ_DCN31_REG_LIST()
};

#define HWSEQ_DCN31_MASK_SH_LIST(mask_sh)\
	HWSEQ_DCN_MASK_SH_LIST(mask_sh), \
	HWS_SF(, DCHUBBUB_GLOBAL_TIMER_CNTL, DCHUBBUB_GLOBAL_TIMER_REFDIV, mask_sh), \
	HWS_SF(, DCHUBBUB_ARB_HOSTVM_CNTL, DISABLE_HOSTVM_FORCE_ALLOW_PSTATE, mask_sh), \
	HWS_SF(, DOMAIN0_PG_CONFIG, DOMAIN_POWER_FORCEON, mask_sh), \
	HWS_SF(, DOMAIN0_PG_CONFIG, DOMAIN_POWER_GATE, mask_sh), \
	HWS_SF(, DOMAIN1_PG_CONFIG, DOMAIN_POWER_FORCEON, mask_sh), \
	HWS_SF(, DOMAIN1_PG_CONFIG, DOMAIN_POWER_GATE, mask_sh), \
	HWS_SF(, DOMAIN2_PG_CONFIG, DOMAIN_POWER_FORCEON, mask_sh), \
	HWS_SF(, DOMAIN2_PG_CONFIG, DOMAIN_POWER_GATE, mask_sh), \
	HWS_SF(, DOMAIN3_PG_CONFIG, DOMAIN_POWER_FORCEON, mask_sh), \
	HWS_SF(, DOMAIN3_PG_CONFIG, DOMAIN_POWER_GATE, mask_sh), \
	HWS_SF(, DOMAIN16_PG_CONFIG, DOMAIN_POWER_FORCEON, mask_sh), \
	HWS_SF(, DOMAIN16_PG_CONFIG, DOMAIN_POWER_GATE, mask_sh), \
	HWS_SF(, DOMAIN17_PG_CONFIG, DOMAIN_POWER_FORCEON, mask_sh), \
	HWS_SF(, DOMAIN17_PG_CONFIG, DOMAIN_POWER_GATE, mask_sh), \
	HWS_SF(, DOMAIN18_PG_CONFIG, DOMAIN_POWER_FORCEON, mask_sh), \
	HWS_SF(, DOMAIN18_PG_CONFIG, DOMAIN_POWER_GATE, mask_sh), \
	HWS_SF(, DOMAIN19_PG_CONFIG, DOMAIN_POWER_FORCEON, mask_sh), \
	HWS_SF(, DOMAIN19_PG_CONFIG, DOMAIN_POWER_GATE, mask_sh), \
	HWS_SF(, DOMAIN0_PG_STATUS, DOMAIN_PGFSM_PWR_STATUS, mask_sh), \
	HWS_SF(, DOMAIN1_PG_STATUS, DOMAIN_PGFSM_PWR_STATUS, mask_sh), \
	HWS_SF(, DOMAIN2_PG_STATUS, DOMAIN_PGFSM_PWR_STATUS, mask_sh), \
	HWS_SF(, DOMAIN3_PG_STATUS, DOMAIN_PGFSM_PWR_STATUS, mask_sh), \
	HWS_SF(, DOMAIN16_PG_STATUS, DOMAIN_PGFSM_PWR_STATUS, mask_sh), \
	HWS_SF(, DOMAIN17_PG_STATUS, DOMAIN_PGFSM_PWR_STATUS, mask_sh), \
	HWS_SF(, DOMAIN18_PG_STATUS, DOMAIN_PGFSM_PWR_STATUS, mask_sh), \
	HWS_SF(, DOMAIN19_PG_STATUS, DOMAIN_PGFSM_PWR_STATUS, mask_sh), \
	HWS_SF(, DC_IP_REQUEST_CNTL, IP_REQUEST_EN, mask_sh), \
	HWS_SF(, AZALIA_AUDIO_DTO, AZALIA_AUDIO_DTO_MODULE, mask_sh), \
	HWS_SF(, HPO_TOP_CLOCK_CONTROL, HPO_HDMISTREAMCLK_G_GATE_DIS, mask_sh), \
	HWS_SF(, DMU_MEM_PWR_CNTL, DMCU_ERAM_MEM_PWR_FORCE, mask_sh), \
	HWS_SF(, ODM_MEM_PWR_CTRL3, ODM_MEM_UNASSIGNED_PWR_MODE, mask_sh), \
	HWS_SF(, ODM_MEM_PWR_CTRL3, ODM_MEM_VBLANK_PWR_MODE, mask_sh), \
	HWS_SF(, MMHUBBUB_MEM_PWR_CNTL, VGA_MEM_PWR_FORCE, mask_sh), \
	HWS_SF(, DIO_MEM_PWR_CTRL, I2C_LIGHT_SLEEP_FORCE, mask_sh), \
	HWS_SF(, HPO_TOP_HW_CONTROL, HPO_IO_EN, mask_sh)

static const struct dce_hwseq_shift hwseq_shift = {
		HWSEQ_DCN31_MASK_SH_LIST(__SHIFT)
};

static const struct dce_hwseq_mask hwseq_mask = {
		HWSEQ_DCN31_MASK_SH_LIST(_MASK)
};
#define vmid_regs(id)\
[id] = {\
		DCN20_VMID_REG_LIST(id)\
}

static const struct dcn_vmid_registers vmid_regs[] = {
	vmid_regs(0),
	vmid_regs(1),
	vmid_regs(2),
	vmid_regs(3),
	vmid_regs(4),
	vmid_regs(5),
	vmid_regs(6),
	vmid_regs(7),
	vmid_regs(8),
	vmid_regs(9),
	vmid_regs(10),
	vmid_regs(11),
	vmid_regs(12),
	vmid_regs(13),
	vmid_regs(14),
	vmid_regs(15)
};

static const struct dcn20_vmid_shift vmid_shifts = {
		DCN20_VMID_MASK_SH_LIST(__SHIFT)
};

static const struct dcn20_vmid_mask vmid_masks = {
		DCN20_VMID_MASK_SH_LIST(_MASK)
};

static const struct resource_caps res_cap_dcn314 = {
	.num_timing_generator = 4,
	.num_opp = 4,
	.num_video_plane = 4,
	.num_audio = 5,
	.num_stream_encoder = 5,
	.num_dig_link_enc = 5,
	.num_hpo_dp_stream_encoder = 4,
	.num_hpo_dp_link_encoder = 2,
	.num_pll = 5,
	.num_dwb = 1,
	.num_ddc = 5,
	.num_vmid = 16,
	.num_mpc_3dlut = 2,
	.num_dsc = 3,
};

static const struct dc_plane_cap plane_cap = {
	.type = DC_PLANE_TYPE_DCN_UNIVERSAL,
	.blends_with_above = true,
	.blends_with_below = true,
	.per_pixel_alpha = true,

	.pixel_format_support = {
			.argb8888 = true,
			.nv12 = true,
			.fp16 = true,
			.p010 = true,
			.ayuv = false,
	},

	.max_upscale_factor = {
			.argb8888 = 16000,
			.nv12 = 16000,
			.fp16 = 16000
	},

	// 6:1 downscaling ratio: 1000/6 = 166.666
	.max_downscale_factor = {
			.argb8888 = 167,
			.nv12 = 167,
			.fp16 = 167
	},
	64,
	64
};

static const struct dc_debug_options debug_defaults_drv = {
	.disable_z10 = false,
	.enable_z9_disable_interface = true,
	.disable_dmcu = true,
	.force_abm_enable = false,
	.timing_trace = false,
	.clock_trace = true,
	.disable_pplib_clock_request = false,
	.pipe_split_policy = MPC_SPLIT_DYNAMIC,
	.force_single_disp_pipe_split = false,
	.disable_dcc = DCC_ENABLE,
	.vsr_support = true,
	.performance_trace = false,
	.max_downscale_src_width = 4096,/*upto true 4k*/
	.disable_pplib_wm_range = false,
	.scl_reset_length10 = true,
	.sanity_checks = false,
	.underflow_assert_delay_us = 0xFFFFFFFF,
	.dwb_fi_phase = -1, // -1 = disable,
	.dmub_command_table = true,
	.pstate_enabled = true,
	.use_max_lb = true,
	.enable_mem_low_power = {
		.bits = {
			.vga = true,
			.i2c = true,
			.dmcu = false, // This is previously known to cause hang on S3 cycles if enabled
			.dscl = true,
			.cm = true,
			.mpc = true,
			.optc = true,
			.vpg = true,
			.afmt = true,
		}
	},
	.seamless_boot_odm_combine = true
};

static const struct dc_debug_options debug_defaults_diags = {
	.disable_dmcu = true,
	.force_abm_enable = false,
	.timing_trace = true,
	.clock_trace = true,
	.disable_dpp_power_gate = true,
	.disable_hubp_power_gate = true,
	.disable_clock_gate = true,
	.disable_pplib_clock_request = true,
	.disable_pplib_wm_range = true,
	.disable_stutter = false,
	.scl_reset_length10 = true,
	.dwb_fi_phase = -1, // -1 = disable
	.dmub_command_table = true,
	.enable_tri_buf = true,
	.use_max_lb = true
};

static const struct dc_panel_config panel_config_defaults = {
	.ilr = {
		.optimize_edp_link_rate = true,
	},
};

static void dcn31_dpp_destroy(struct dpp **dpp)
{
	kfree(TO_DCN20_DPP(*dpp));
	*dpp = NULL;
}

static struct dpp *dcn31_dpp_create(
	struct dc_context *ctx,
	uint32_t inst)
{
	struct dcn3_dpp *dpp =
		kzalloc(sizeof(struct dcn3_dpp), GFP_KERNEL);

	if (!dpp)
		return NULL;

	if (dpp3_construct(dpp, ctx, inst,
			&dpp_regs[inst], &tf_shift, &tf_mask))
		return &dpp->base;

	BREAK_TO_DEBUGGER();
	kfree(dpp);
	return NULL;
}

static struct output_pixel_processor *dcn31_opp_create(
	struct dc_context *ctx, uint32_t inst)
{
	struct dcn20_opp *opp =
		kzalloc(sizeof(struct dcn20_opp), GFP_KERNEL);

	if (!opp) {
		BREAK_TO_DEBUGGER();
		return NULL;
	}

	dcn20_opp_construct(opp, ctx, inst,
			&opp_regs[inst], &opp_shift, &opp_mask);
	return &opp->base;
}

static struct dce_aux *dcn31_aux_engine_create(
	struct dc_context *ctx,
	uint32_t inst)
{
	struct aux_engine_dce110 *aux_engine =
		kzalloc(sizeof(struct aux_engine_dce110), GFP_KERNEL);

	if (!aux_engine)
		return NULL;

	dce110_aux_engine_construct(aux_engine, ctx, inst,
				    SW_AUX_TIMEOUT_PERIOD_MULTIPLIER * AUX_TIMEOUT_PERIOD,
				    &aux_engine_regs[inst],
					&aux_mask,
					&aux_shift,
					ctx->dc->caps.extended_aux_timeout_support);

	return &aux_engine->base;
}
#define i2c_inst_regs(id) { I2C_HW_ENGINE_COMMON_REG_LIST_DCN30(id) }

static const struct dce_i2c_registers i2c_hw_regs[] = {
		i2c_inst_regs(1),
		i2c_inst_regs(2),
		i2c_inst_regs(3),
		i2c_inst_regs(4),
		i2c_inst_regs(5),
};

static const struct dce_i2c_shift i2c_shifts = {
		I2C_COMMON_MASK_SH_LIST_DCN30(__SHIFT)
};

static const struct dce_i2c_mask i2c_masks = {
		I2C_COMMON_MASK_SH_LIST_DCN30(_MASK)
};

static struct dce_i2c_hw *dcn31_i2c_hw_create(
	struct dc_context *ctx,
	uint32_t inst)
{
	struct dce_i2c_hw *dce_i2c_hw =
		kzalloc(sizeof(struct dce_i2c_hw), GFP_KERNEL);

	if (!dce_i2c_hw)
		return NULL;

	dcn2_i2c_hw_construct(dce_i2c_hw, ctx, inst,
				    &i2c_hw_regs[inst], &i2c_shifts, &i2c_masks);

	return dce_i2c_hw;
}
static struct mpc *dcn31_mpc_create(
		struct dc_context *ctx,
		int num_mpcc,
		int num_rmu)
{
	struct dcn30_mpc *mpc30 = kzalloc(sizeof(struct dcn30_mpc),
					  GFP_KERNEL);

	if (!mpc30)
		return NULL;

	dcn30_mpc_construct(mpc30, ctx,
			&mpc_regs,
			&mpc_shift,
			&mpc_mask,
			num_mpcc,
			num_rmu);

	return &mpc30->base;
}

static struct hubbub *dcn31_hubbub_create(struct dc_context *ctx)
{
	int i;

	struct dcn20_hubbub *hubbub3 = kzalloc(sizeof(struct dcn20_hubbub),
					  GFP_KERNEL);

	if (!hubbub3)
		return NULL;

	hubbub31_construct(hubbub3, ctx,
			&hubbub_reg,
			&hubbub_shift,
			&hubbub_mask,
			dcn3_14_ip.det_buffer_size_kbytes,
			dcn3_14_ip.pixel_chunk_size_kbytes,
			dcn3_14_ip.config_return_buffer_size_in_kbytes);


	for (i = 0; i < res_cap_dcn314.num_vmid; i++) {
		struct dcn20_vmid *vmid = &hubbub3->vmid[i];

		vmid->ctx = ctx;

		vmid->regs = &vmid_regs[i];
		vmid->shifts = &vmid_shifts;
		vmid->masks = &vmid_masks;
	}

	return &hubbub3->base;
}

static struct timing_generator *dcn31_timing_generator_create(
		struct dc_context *ctx,
		uint32_t instance)
{
	struct optc *tgn10 =
		kzalloc(sizeof(struct optc), GFP_KERNEL);

	if (!tgn10)
		return NULL;

	tgn10->base.inst = instance;
	tgn10->base.ctx = ctx;

	tgn10->tg_regs = &optc_regs[instance];
	tgn10->tg_shift = &optc_shift;
	tgn10->tg_mask = &optc_mask;

	dcn314_timing_generator_init(tgn10);

	return &tgn10->base;
}

static const struct encoder_feature_support link_enc_feature = {
		.max_hdmi_deep_color = COLOR_DEPTH_121212,
		.max_hdmi_pixel_clock = 600000,
		.hdmi_ycbcr420_supported = true,
		.dp_ycbcr420_supported = true,
		.fec_supported = true,
		.flags.bits.IS_HBR2_CAPABLE = true,
		.flags.bits.IS_HBR3_CAPABLE = true,
		.flags.bits.IS_TPS3_CAPABLE = true,
		.flags.bits.IS_TPS4_CAPABLE = true
};

static struct link_encoder *dcn31_link_encoder_create(
	struct dc_context *ctx,
	const struct encoder_init_data *enc_init_data)
{
	struct dcn20_link_encoder *enc20 =
		kzalloc(sizeof(struct dcn20_link_encoder), GFP_KERNEL);

	if (!enc20)
		return NULL;

	dcn31_link_encoder_construct(enc20,
			enc_init_data,
			&link_enc_feature,
			&link_enc_regs[enc_init_data->transmitter],
			&link_enc_aux_regs[enc_init_data->channel - 1],
			&link_enc_hpd_regs[enc_init_data->hpd_source],
			&le_shift,
			&le_mask);

	return &enc20->enc10.base;
}

/* Create a minimal link encoder object not associated with a particular
 * physical connector.
 * resource_funcs.link_enc_create_minimal
 */
static struct link_encoder *dcn31_link_enc_create_minimal(
		struct dc_context *ctx, enum engine_id eng_id)
{
	struct dcn20_link_encoder *enc20;

	if ((eng_id - ENGINE_ID_DIGA) > ctx->dc->res_pool->res_cap->num_dig_link_enc)
		return NULL;

	enc20 = kzalloc(sizeof(struct dcn20_link_encoder), GFP_KERNEL);
	if (!enc20)
		return NULL;

	dcn31_link_encoder_construct_minimal(
			enc20,
			ctx,
			&link_enc_feature,
			&link_enc_regs[eng_id - ENGINE_ID_DIGA],
			eng_id);

	return &enc20->enc10.base;
}

static struct panel_cntl *dcn31_panel_cntl_create(const struct panel_cntl_init_data *init_data)
{
	struct dcn31_panel_cntl *panel_cntl =
		kzalloc(sizeof(struct dcn31_panel_cntl), GFP_KERNEL);

	if (!panel_cntl)
		return NULL;

	dcn31_panel_cntl_construct(panel_cntl, init_data);

	return &panel_cntl->base;
}

static void read_dce_straps(
	struct dc_context *ctx,
	struct resource_straps *straps)
{
	generic_reg_get(ctx, regDC_PINSTRAPS + BASE(regDC_PINSTRAPS_BASE_IDX),
		FN(DC_PINSTRAPS, DC_PINSTRAPS_AUDIO), &straps->dc_pinstraps_audio);

}

static struct audio *dcn31_create_audio(
		struct dc_context *ctx, unsigned int inst)
{
	return dce_audio_create(ctx, inst,
			&audio_regs[inst], &audio_shift, &audio_mask);
}

static struct vpg *dcn31_vpg_create(
	struct dc_context *ctx,
	uint32_t inst)
{
	struct dcn31_vpg *vpg31 = kzalloc(sizeof(struct dcn31_vpg), GFP_KERNEL);

	if (!vpg31)
		return NULL;

	vpg31_construct(vpg31, ctx, inst,
			&vpg_regs[inst],
			&vpg_shift,
			&vpg_mask);

	return &vpg31->base;
}

static struct afmt *dcn31_afmt_create(
	struct dc_context *ctx,
	uint32_t inst)
{
	struct dcn31_afmt *afmt31 = kzalloc(sizeof(struct dcn31_afmt), GFP_KERNEL);

	if (!afmt31)
		return NULL;

	afmt31_construct(afmt31, ctx, inst,
			&afmt_regs[inst],
			&afmt_shift,
			&afmt_mask);

	// Light sleep by default, no need to power down here

	return &afmt31->base;
}

static struct apg *dcn31_apg_create(
	struct dc_context *ctx,
	uint32_t inst)
{
	struct dcn31_apg *apg31 = kzalloc(sizeof(struct dcn31_apg), GFP_KERNEL);

	if (!apg31)
		return NULL;

	apg31_construct(apg31, ctx, inst,
			&apg_regs[inst],
			&apg_shift,
			&apg_mask);

	return &apg31->base;
}

static struct stream_encoder *dcn314_stream_encoder_create(
	enum engine_id eng_id,
	struct dc_context *ctx)
{
	struct dcn10_stream_encoder *enc1;
	struct vpg *vpg;
	struct afmt *afmt;
	int vpg_inst;
	int afmt_inst;

	/* Mapping of VPG, AFMT, DME register blocks to DIO block instance */
	if (eng_id < ENGINE_ID_DIGF) {
		vpg_inst = eng_id;
		afmt_inst = eng_id;
	} else
		return NULL;

	enc1 = kzalloc(sizeof(struct dcn10_stream_encoder), GFP_KERNEL);
	vpg = dcn31_vpg_create(ctx, vpg_inst);
	afmt = dcn31_afmt_create(ctx, afmt_inst);

	if (!enc1 || !vpg || !afmt) {
		kfree(enc1);
		kfree(vpg);
		kfree(afmt);
		return NULL;
	}

	dcn314_dio_stream_encoder_construct(enc1, ctx, ctx->dc_bios,
					eng_id, vpg, afmt,
					&stream_enc_regs[eng_id],
					&se_shift, &se_mask);

	return &enc1->base;
}

static struct hpo_dp_stream_encoder *dcn31_hpo_dp_stream_encoder_create(
	enum engine_id eng_id,
	struct dc_context *ctx)
{
	struct dcn31_hpo_dp_stream_encoder *hpo_dp_enc31;
	struct vpg *vpg;
	struct apg *apg;
	uint32_t hpo_dp_inst;
	uint32_t vpg_inst;
	uint32_t apg_inst;

	ASSERT((eng_id >= ENGINE_ID_HPO_DP_0) && (eng_id <= ENGINE_ID_HPO_DP_3));
	hpo_dp_inst = eng_id - ENGINE_ID_HPO_DP_0;

	/* Mapping of VPG register blocks to HPO DP block instance:
	 * VPG[6] -> HPO_DP[0]
	 * VPG[7] -> HPO_DP[1]
	 * VPG[8] -> HPO_DP[2]
	 * VPG[9] -> HPO_DP[3]
	 */
	//Uses offset index 5-8, but actually maps to vpg_inst 6-9
	vpg_inst = hpo_dp_inst + 5;

	/* Mapping of APG register blocks to HPO DP block instance:
	 * APG[0] -> HPO_DP[0]
	 * APG[1] -> HPO_DP[1]
	 * APG[2] -> HPO_DP[2]
	 * APG[3] -> HPO_DP[3]
	 */
	apg_inst = hpo_dp_inst;

	/* allocate HPO stream encoder and create VPG sub-block */
	hpo_dp_enc31 = kzalloc(sizeof(struct dcn31_hpo_dp_stream_encoder), GFP_KERNEL);
	vpg = dcn31_vpg_create(ctx, vpg_inst);
	apg = dcn31_apg_create(ctx, apg_inst);

	if (!hpo_dp_enc31 || !vpg || !apg) {
		kfree(hpo_dp_enc31);
		kfree(vpg);
		kfree(apg);
		return NULL;
	}

	dcn31_hpo_dp_stream_encoder_construct(hpo_dp_enc31, ctx, ctx->dc_bios,
					hpo_dp_inst, eng_id, vpg, apg,
					&hpo_dp_stream_enc_regs[hpo_dp_inst],
					&hpo_dp_se_shift, &hpo_dp_se_mask);

	return &hpo_dp_enc31->base;
}

static struct hpo_dp_link_encoder *dcn31_hpo_dp_link_encoder_create(
	uint8_t inst,
	struct dc_context *ctx)
{
	struct dcn31_hpo_dp_link_encoder *hpo_dp_enc31;

	/* allocate HPO link encoder */
	hpo_dp_enc31 = kzalloc(sizeof(struct dcn31_hpo_dp_link_encoder), GFP_KERNEL);

	hpo_dp_link_encoder31_construct(hpo_dp_enc31, ctx, inst,
					&hpo_dp_link_enc_regs[inst],
					&hpo_dp_le_shift, &hpo_dp_le_mask);

	return &hpo_dp_enc31->base;
}

static struct dce_hwseq *dcn314_hwseq_create(
	struct dc_context *ctx)
{
	struct dce_hwseq *hws = kzalloc(sizeof(struct dce_hwseq), GFP_KERNEL);

	if (hws) {
		hws->ctx = ctx;
		hws->regs = &hwseq_reg;
		hws->shifts = &hwseq_shift;
		hws->masks = &hwseq_mask;
		/* DCN3.1 FPGA Workaround
		 * Need to enable HPO DP Stream Encoder before setting OTG master enable.
		 * To do so, move calling function enable_stream_timing to only be done AFTER calling
		 * function core_link_enable_stream
		 */
		if (IS_FPGA_MAXIMUS_DC(ctx->dce_environment))
			hws->wa.dp_hpo_and_otg_sequence = true;
	}
	return hws;
}
static const struct resource_create_funcs res_create_funcs = {
	.read_dce_straps = read_dce_straps,
	.create_audio = dcn31_create_audio,
	.create_stream_encoder = dcn314_stream_encoder_create,
	.create_hpo_dp_stream_encoder = dcn31_hpo_dp_stream_encoder_create,
	.create_hpo_dp_link_encoder = dcn31_hpo_dp_link_encoder_create,
	.create_hwseq = dcn314_hwseq_create,
};

static const struct resource_create_funcs res_create_maximus_funcs = {
	.read_dce_straps = NULL,
	.create_audio = NULL,
	.create_stream_encoder = NULL,
	.create_hpo_dp_stream_encoder = dcn31_hpo_dp_stream_encoder_create,
	.create_hpo_dp_link_encoder = dcn31_hpo_dp_link_encoder_create,
	.create_hwseq = dcn314_hwseq_create,
};

static void dcn314_resource_destruct(struct dcn314_resource_pool *pool)
{
	unsigned int i;

	for (i = 0; i < pool->base.stream_enc_count; i++) {
		if (pool->base.stream_enc[i] != NULL) {
			if (pool->base.stream_enc[i]->vpg != NULL) {
				kfree(DCN30_VPG_FROM_VPG(pool->base.stream_enc[i]->vpg));
				pool->base.stream_enc[i]->vpg = NULL;
			}
			if (pool->base.stream_enc[i]->afmt != NULL) {
				kfree(DCN30_AFMT_FROM_AFMT(pool->base.stream_enc[i]->afmt));
				pool->base.stream_enc[i]->afmt = NULL;
			}
			kfree(DCN10STRENC_FROM_STRENC(pool->base.stream_enc[i]));
			pool->base.stream_enc[i] = NULL;
		}
	}

	for (i = 0; i < pool->base.hpo_dp_stream_enc_count; i++) {
		if (pool->base.hpo_dp_stream_enc[i] != NULL) {
			if (pool->base.hpo_dp_stream_enc[i]->vpg != NULL) {
				kfree(DCN30_VPG_FROM_VPG(pool->base.hpo_dp_stream_enc[i]->vpg));
				pool->base.hpo_dp_stream_enc[i]->vpg = NULL;
			}
			if (pool->base.hpo_dp_stream_enc[i]->apg != NULL) {
				kfree(DCN31_APG_FROM_APG(pool->base.hpo_dp_stream_enc[i]->apg));
				pool->base.hpo_dp_stream_enc[i]->apg = NULL;
			}
			kfree(DCN3_1_HPO_DP_STREAM_ENC_FROM_HPO_STREAM_ENC(pool->base.hpo_dp_stream_enc[i]));
			pool->base.hpo_dp_stream_enc[i] = NULL;
		}
	}

	for (i = 0; i < pool->base.hpo_dp_link_enc_count; i++) {
		if (pool->base.hpo_dp_link_enc[i] != NULL) {
			kfree(DCN3_1_HPO_DP_LINK_ENC_FROM_HPO_LINK_ENC(pool->base.hpo_dp_link_enc[i]));
			pool->base.hpo_dp_link_enc[i] = NULL;
		}
	}

	for (i = 0; i < pool->base.res_cap->num_dsc; i++) {
		if (pool->base.dscs[i] != NULL)
			dcn20_dsc_destroy(&pool->base.dscs[i]);
	}

	if (pool->base.mpc != NULL) {
		kfree(TO_DCN20_MPC(pool->base.mpc));
		pool->base.mpc = NULL;
	}
	if (pool->base.hubbub != NULL) {
		kfree(pool->base.hubbub);
		pool->base.hubbub = NULL;
	}
	for (i = 0; i < pool->base.pipe_count; i++) {
		if (pool->base.dpps[i] != NULL)
			dcn31_dpp_destroy(&pool->base.dpps[i]);

		if (pool->base.ipps[i] != NULL)
			pool->base.ipps[i]->funcs->ipp_destroy(&pool->base.ipps[i]);

		if (pool->base.hubps[i] != NULL) {
			kfree(TO_DCN20_HUBP(pool->base.hubps[i]));
			pool->base.hubps[i] = NULL;
		}

		if (pool->base.irqs != NULL)
			dal_irq_service_destroy(&pool->base.irqs);
	}

	for (i = 0; i < pool->base.res_cap->num_ddc; i++) {
		if (pool->base.engines[i] != NULL)
			dce110_engine_destroy(&pool->base.engines[i]);
		if (pool->base.hw_i2cs[i] != NULL) {
			kfree(pool->base.hw_i2cs[i]);
			pool->base.hw_i2cs[i] = NULL;
		}
		if (pool->base.sw_i2cs[i] != NULL) {
			kfree(pool->base.sw_i2cs[i]);
			pool->base.sw_i2cs[i] = NULL;
		}
	}

	for (i = 0; i < pool->base.res_cap->num_opp; i++) {
		if (pool->base.opps[i] != NULL)
			pool->base.opps[i]->funcs->opp_destroy(&pool->base.opps[i]);
	}

	for (i = 0; i < pool->base.res_cap->num_timing_generator; i++) {
		if (pool->base.timing_generators[i] != NULL)	{
			kfree(DCN10TG_FROM_TG(pool->base.timing_generators[i]));
			pool->base.timing_generators[i] = NULL;
		}
	}

	for (i = 0; i < pool->base.res_cap->num_dwb; i++) {
		if (pool->base.dwbc[i] != NULL) {
			kfree(TO_DCN30_DWBC(pool->base.dwbc[i]));
			pool->base.dwbc[i] = NULL;
		}
		if (pool->base.mcif_wb[i] != NULL) {
			kfree(TO_DCN30_MMHUBBUB(pool->base.mcif_wb[i]));
			pool->base.mcif_wb[i] = NULL;
		}
	}

	for (i = 0; i < pool->base.audio_count; i++) {
		if (pool->base.audios[i])
			dce_aud_destroy(&pool->base.audios[i]);
	}

	for (i = 0; i < pool->base.clk_src_count; i++) {
		if (pool->base.clock_sources[i] != NULL) {
			dcn20_clock_source_destroy(&pool->base.clock_sources[i]);
			pool->base.clock_sources[i] = NULL;
		}
	}

	for (i = 0; i < pool->base.res_cap->num_mpc_3dlut; i++) {
		if (pool->base.mpc_lut[i] != NULL) {
			dc_3dlut_func_release(pool->base.mpc_lut[i]);
			pool->base.mpc_lut[i] = NULL;
		}
		if (pool->base.mpc_shaper[i] != NULL) {
			dc_transfer_func_release(pool->base.mpc_shaper[i]);
			pool->base.mpc_shaper[i] = NULL;
		}
	}

	if (pool->base.dp_clock_source != NULL) {
		dcn20_clock_source_destroy(&pool->base.dp_clock_source);
		pool->base.dp_clock_source = NULL;
	}

	for (i = 0; i < pool->base.res_cap->num_timing_generator; i++) {
		if (pool->base.multiple_abms[i] != NULL)
			dce_abm_destroy(&pool->base.multiple_abms[i]);
	}

	if (pool->base.psr != NULL)
		dmub_psr_destroy(&pool->base.psr);

	if (pool->base.dccg != NULL)
		dcn_dccg_destroy(&pool->base.dccg);
}

static struct hubp *dcn31_hubp_create(
	struct dc_context *ctx,
	uint32_t inst)
{
	struct dcn20_hubp *hubp2 =
		kzalloc(sizeof(struct dcn20_hubp), GFP_KERNEL);

	if (!hubp2)
		return NULL;

	if (hubp31_construct(hubp2, ctx, inst,
			&hubp_regs[inst], &hubp_shift, &hubp_mask))
		return &hubp2->base;

	BREAK_TO_DEBUGGER();
	kfree(hubp2);
	return NULL;
}

static bool dcn31_dwbc_create(struct dc_context *ctx, struct resource_pool *pool)
{
	int i;
	uint32_t pipe_count = pool->res_cap->num_dwb;

	for (i = 0; i < pipe_count; i++) {
		struct dcn30_dwbc *dwbc30 = kzalloc(sizeof(struct dcn30_dwbc),
						    GFP_KERNEL);

		if (!dwbc30) {
			dm_error("DC: failed to create dwbc30!\n");
			return false;
		}

		dcn30_dwbc_construct(dwbc30, ctx,
				&dwbc30_regs[i],
				&dwbc30_shift,
				&dwbc30_mask,
				i);

		pool->dwbc[i] = &dwbc30->base;
	}
	return true;
}

static bool dcn31_mmhubbub_create(struct dc_context *ctx, struct resource_pool *pool)
{
	int i;
	uint32_t pipe_count = pool->res_cap->num_dwb;

	for (i = 0; i < pipe_count; i++) {
		struct dcn30_mmhubbub *mcif_wb30 = kzalloc(sizeof(struct dcn30_mmhubbub),
						    GFP_KERNEL);

		if (!mcif_wb30) {
			dm_error("DC: failed to create mcif_wb30!\n");
			return false;
		}

		dcn30_mmhubbub_construct(mcif_wb30, ctx,
				&mcif_wb30_regs[i],
				&mcif_wb30_shift,
				&mcif_wb30_mask,
				i);

		pool->mcif_wb[i] = &mcif_wb30->base;
	}
	return true;
}

static struct display_stream_compressor *dcn314_dsc_create(
	struct dc_context *ctx, uint32_t inst)
{
	struct dcn20_dsc *dsc =
		kzalloc(sizeof(struct dcn20_dsc), GFP_KERNEL);

	if (!dsc) {
		BREAK_TO_DEBUGGER();
		return NULL;
	}

	dsc2_construct(dsc, ctx, inst, &dsc_regs[inst], &dsc_shift, &dsc_mask);
	return &dsc->base;
}

static void dcn314_destroy_resource_pool(struct resource_pool **pool)
{
	struct dcn314_resource_pool *dcn314_pool = TO_DCN314_RES_POOL(*pool);

	dcn314_resource_destruct(dcn314_pool);
	kfree(dcn314_pool);
	*pool = NULL;
}

static struct clock_source *dcn31_clock_source_create(
		struct dc_context *ctx,
		struct dc_bios *bios,
		enum clock_source_id id,
		const struct dce110_clk_src_regs *regs,
		bool dp_clk_src)
{
	struct dce110_clk_src *clk_src =
		kzalloc(sizeof(struct dce110_clk_src), GFP_KERNEL);

	if (!clk_src)
		return NULL;

	if (dcn31_clk_src_construct(clk_src, ctx, bios, id,
			regs, &cs_shift, &cs_mask)) {
		clk_src->base.dp_clk_src = dp_clk_src;
		return &clk_src->base;
	}

	BREAK_TO_DEBUGGER();
	kfree(clk_src);
	return NULL;
}

static int dcn314_populate_dml_pipes_from_context(
	struct dc *dc, struct dc_state *context,
	display_e2e_pipe_params_st *pipes,
	bool fast_validate)
{
	int pipe_cnt;

	DC_FP_START();
	pipe_cnt = dcn314_populate_dml_pipes_from_context_fpu(dc, context, pipes, fast_validate);
	DC_FP_END();

	return pipe_cnt;
}

static struct dc_cap_funcs cap_funcs = {
	.get_dcc_compression_cap = dcn20_get_dcc_compression_cap
};

static void dcn314_update_bw_bounding_box(struct dc *dc, struct clk_bw_params *bw_params)
{
	DC_FP_START();
	dcn314_update_bw_bounding_box_fpu(dc, bw_params);
	DC_FP_END();
<<<<<<< HEAD
=======
}

static void dcn314_get_panel_config_defaults(struct dc_panel_config *panel_config)
{
	*panel_config = panel_config_defaults;
>>>>>>> 8950f345
}

static struct resource_funcs dcn314_res_pool_funcs = {
	.destroy = dcn314_destroy_resource_pool,
	.link_enc_create = dcn31_link_encoder_create,
	.link_enc_create_minimal = dcn31_link_enc_create_minimal,
	.link_encs_assign = link_enc_cfg_link_encs_assign,
	.link_enc_unassign = link_enc_cfg_link_enc_unassign,
	.panel_cntl_create = dcn31_panel_cntl_create,
	.validate_bandwidth = dcn31_validate_bandwidth,
	.calculate_wm_and_dlg = dcn31_calculate_wm_and_dlg,
	.update_soc_for_wm_a = dcn31_update_soc_for_wm_a,
	.populate_dml_pipes = dcn314_populate_dml_pipes_from_context,
	.acquire_idle_pipe_for_layer = dcn20_acquire_idle_pipe_for_layer,
	.add_stream_to_ctx = dcn30_add_stream_to_ctx,
	.add_dsc_to_stream_resource = dcn20_add_dsc_to_stream_resource,
	.remove_stream_from_ctx = dcn20_remove_stream_from_ctx,
	.populate_dml_writeback_from_context = dcn30_populate_dml_writeback_from_context,
	.set_mcif_arb_params = dcn30_set_mcif_arb_params,
	.find_first_free_match_stream_enc_for_link = dcn10_find_first_free_match_stream_enc_for_link,
	.acquire_post_bldn_3dlut = dcn30_acquire_post_bldn_3dlut,
	.release_post_bldn_3dlut = dcn30_release_post_bldn_3dlut,
	.update_bw_bounding_box = dcn314_update_bw_bounding_box,
	.patch_unknown_plane_state = dcn20_patch_unknown_plane_state,
	.get_panel_config_defaults = dcn314_get_panel_config_defaults,
};

static struct clock_source *dcn30_clock_source_create(
		struct dc_context *ctx,
		struct dc_bios *bios,
		enum clock_source_id id,
		const struct dce110_clk_src_regs *regs,
		bool dp_clk_src)
{
	struct dce110_clk_src *clk_src =
		kzalloc(sizeof(struct dce110_clk_src), GFP_KERNEL);

	if (!clk_src)
		return NULL;

	if (dcn31_clk_src_construct(clk_src, ctx, bios, id,
			regs, &cs_shift, &cs_mask)) {
		clk_src->base.dp_clk_src = dp_clk_src;
		return &clk_src->base;
	}

	BREAK_TO_DEBUGGER();
	kfree(clk_src);
	return NULL;
}

static bool dcn314_resource_construct(
	uint8_t num_virtual_links,
	struct dc *dc,
	struct dcn314_resource_pool *pool)
{
	int i;
	struct dc_context *ctx = dc->ctx;
	struct irq_service_init_data init_data;

	ctx->dc_bios->regs = &bios_regs;

	pool->base.res_cap = &res_cap_dcn314;
	pool->base.funcs = &dcn314_res_pool_funcs;

	/*************************************************
	 *  Resource + asic cap harcoding                *
	 *************************************************/
	pool->base.underlay_pipe_index = NO_UNDERLAY_PIPE;
	pool->base.pipe_count = pool->base.res_cap->num_timing_generator;
	pool->base.mpcc_count = pool->base.res_cap->num_timing_generator;
	dc->caps.max_downscale_ratio = 600;
	dc->caps.i2c_speed_in_khz = 100;
	dc->caps.i2c_speed_in_khz_hdcp = 100;
	dc->caps.max_cursor_size = 256;
	dc->caps.min_horizontal_blanking_period = 80;
	dc->caps.dmdata_alloc_size = 2048;
	dc->caps.max_slave_planes = 2;
	dc->caps.max_slave_yuv_planes = 2;
	dc->caps.max_slave_rgb_planes = 2;
	dc->caps.post_blend_color_processing = true;
	dc->caps.force_dp_tps4_for_cp2520 = true;
	dc->caps.dp_hpo = true;
	dc->caps.dp_hdmi21_pcon_support = true;
	dc->caps.edp_dsc_support = true;
	dc->caps.extended_aux_timeout_support = true;
	dc->caps.dmcub_support = true;
	dc->caps.is_apu = true;
	dc->caps.seamless_odm = true;

	dc->caps.zstate_support = true;

	/* Color pipeline capabilities */
	dc->caps.color.dpp.dcn_arch = 1;
	dc->caps.color.dpp.input_lut_shared = 0;
	dc->caps.color.dpp.icsc = 1;
	dc->caps.color.dpp.dgam_ram = 0; // must use gamma_corr
	dc->caps.color.dpp.dgam_rom_caps.srgb = 1;
	dc->caps.color.dpp.dgam_rom_caps.bt2020 = 1;
	dc->caps.color.dpp.dgam_rom_caps.gamma2_2 = 1;
	dc->caps.color.dpp.dgam_rom_caps.pq = 1;
	dc->caps.color.dpp.dgam_rom_caps.hlg = 1;
	dc->caps.color.dpp.post_csc = 1;
	dc->caps.color.dpp.gamma_corr = 1;
	dc->caps.color.dpp.dgam_rom_for_yuv = 0;

	dc->caps.color.dpp.hw_3d_lut = 1;
	dc->caps.color.dpp.ogam_ram = 1;
	// no OGAM ROM on DCN301
	dc->caps.color.dpp.ogam_rom_caps.srgb = 0;
	dc->caps.color.dpp.ogam_rom_caps.bt2020 = 0;
	dc->caps.color.dpp.ogam_rom_caps.gamma2_2 = 0;
	dc->caps.color.dpp.ogam_rom_caps.pq = 0;
	dc->caps.color.dpp.ogam_rom_caps.hlg = 0;
	dc->caps.color.dpp.ocsc = 0;

	dc->caps.color.mpc.gamut_remap = 1;
	dc->caps.color.mpc.num_3dluts = pool->base.res_cap->num_mpc_3dlut; //2
	dc->caps.color.mpc.ogam_ram = 1;
	dc->caps.color.mpc.ogam_rom_caps.srgb = 0;
	dc->caps.color.mpc.ogam_rom_caps.bt2020 = 0;
	dc->caps.color.mpc.ogam_rom_caps.gamma2_2 = 0;
	dc->caps.color.mpc.ogam_rom_caps.pq = 0;
	dc->caps.color.mpc.ogam_rom_caps.hlg = 0;
	dc->caps.color.mpc.ocsc = 1;

	/* Use pipe context based otg sync logic */
	dc->config.use_pipe_ctx_sync_logic = true;

	/* read VBIOS LTTPR caps */
	{
		if (ctx->dc_bios->funcs->get_lttpr_caps) {
			enum bp_result bp_query_result;
			uint8_t is_vbios_lttpr_enable = 0;

			bp_query_result = ctx->dc_bios->funcs->get_lttpr_caps(ctx->dc_bios, &is_vbios_lttpr_enable);
			dc->caps.vbios_lttpr_enable = (bp_query_result == BP_RESULT_OK) && !!is_vbios_lttpr_enable;
		}

		/* interop bit is implicit */
		{
			dc->caps.vbios_lttpr_aware = true;
		}
	}

	if (dc->ctx->dce_environment == DCE_ENV_PRODUCTION_DRV)
		dc->debug = debug_defaults_drv;
	else
		dc->debug = debug_defaults_diags;
	// Init the vm_helper
	if (dc->vm_helper)
		vm_helper_init(dc->vm_helper, 16);

	/*************************************************
	 *  Create resources                             *
	 *************************************************/

	/* Clock Sources for Pixel Clock*/
	pool->base.clock_sources[DCN31_CLK_SRC_PLL0] =
			dcn30_clock_source_create(ctx, ctx->dc_bios,
				CLOCK_SOURCE_COMBO_PHY_PLL0,
				&clk_src_regs[0], false);
	pool->base.clock_sources[DCN31_CLK_SRC_PLL1] =
			dcn30_clock_source_create(ctx, ctx->dc_bios,
				CLOCK_SOURCE_COMBO_PHY_PLL1,
				&clk_src_regs[1], false);
	pool->base.clock_sources[DCN31_CLK_SRC_PLL2] =
			dcn30_clock_source_create(ctx, ctx->dc_bios,
				CLOCK_SOURCE_COMBO_PHY_PLL2,
				&clk_src_regs[2], false);
	pool->base.clock_sources[DCN31_CLK_SRC_PLL3] =
			dcn30_clock_source_create(ctx, ctx->dc_bios,
				CLOCK_SOURCE_COMBO_PHY_PLL3,
				&clk_src_regs[3], false);
	pool->base.clock_sources[DCN31_CLK_SRC_PLL4] =
			dcn30_clock_source_create(ctx, ctx->dc_bios,
				CLOCK_SOURCE_COMBO_PHY_PLL4,
				&clk_src_regs[4], false);

	pool->base.clk_src_count = DCN30_CLK_SRC_TOTAL;

	/* todo: not reuse phy_pll registers */
	pool->base.dp_clock_source =
			dcn31_clock_source_create(ctx, ctx->dc_bios,
				CLOCK_SOURCE_ID_DP_DTO,
				&clk_src_regs[0], true);

	for (i = 0; i < pool->base.clk_src_count; i++) {
		if (pool->base.clock_sources[i] == NULL) {
			dm_error("DC: failed to create clock sources!\n");
			BREAK_TO_DEBUGGER();
			goto create_fail;
		}
	}

	pool->base.dccg = dccg314_create(ctx, &dccg_regs, &dccg_shift, &dccg_mask);
	if (pool->base.dccg == NULL) {
		dm_error("DC: failed to create dccg!\n");
		BREAK_TO_DEBUGGER();
		goto create_fail;
	}

	init_data.ctx = dc->ctx;
	pool->base.irqs = dal_irq_service_dcn314_create(&init_data);
	if (!pool->base.irqs)
		goto create_fail;

	/* HUBBUB */
	pool->base.hubbub = dcn31_hubbub_create(ctx);
	if (pool->base.hubbub == NULL) {
		BREAK_TO_DEBUGGER();
		dm_error("DC: failed to create hubbub!\n");
		goto create_fail;
	}

	/* HUBPs, DPPs, OPPs and TGs */
	for (i = 0; i < pool->base.pipe_count; i++) {
		pool->base.hubps[i] = dcn31_hubp_create(ctx, i);
		if (pool->base.hubps[i] == NULL) {
			BREAK_TO_DEBUGGER();
			dm_error(
				"DC: failed to create hubps!\n");
			goto create_fail;
		}

		pool->base.dpps[i] = dcn31_dpp_create(ctx, i);
		if (pool->base.dpps[i] == NULL) {
			BREAK_TO_DEBUGGER();
			dm_error(
				"DC: failed to create dpps!\n");
			goto create_fail;
		}
	}

	for (i = 0; i < pool->base.res_cap->num_opp; i++) {
		pool->base.opps[i] = dcn31_opp_create(ctx, i);
		if (pool->base.opps[i] == NULL) {
			BREAK_TO_DEBUGGER();
			dm_error(
				"DC: failed to create output pixel processor!\n");
			goto create_fail;
		}
	}

	for (i = 0; i < pool->base.res_cap->num_timing_generator; i++) {
		pool->base.timing_generators[i] = dcn31_timing_generator_create(
				ctx, i);
		if (pool->base.timing_generators[i] == NULL) {
			BREAK_TO_DEBUGGER();
			dm_error("DC: failed to create tg!\n");
			goto create_fail;
		}
	}
	pool->base.timing_generator_count = i;

	/* PSR */
	pool->base.psr = dmub_psr_create(ctx);
	if (pool->base.psr == NULL) {
		dm_error("DC: failed to create psr obj!\n");
		BREAK_TO_DEBUGGER();
		goto create_fail;
	}

	/* ABM */
	for (i = 0; i < pool->base.res_cap->num_timing_generator; i++) {
		pool->base.multiple_abms[i] = dmub_abm_create(ctx,
				&abm_regs[i],
				&abm_shift,
				&abm_mask);
		if (pool->base.multiple_abms[i] == NULL) {
			dm_error("DC: failed to create abm for pipe %d!\n", i);
			BREAK_TO_DEBUGGER();
			goto create_fail;
		}
	}

	/* MPC and DSC */
	pool->base.mpc = dcn31_mpc_create(ctx, pool->base.mpcc_count, pool->base.res_cap->num_mpc_3dlut);
	if (pool->base.mpc == NULL) {
		BREAK_TO_DEBUGGER();
		dm_error("DC: failed to create mpc!\n");
		goto create_fail;
	}

	for (i = 0; i < pool->base.res_cap->num_dsc; i++) {
		pool->base.dscs[i] = dcn314_dsc_create(ctx, i);
		if (pool->base.dscs[i] == NULL) {
			BREAK_TO_DEBUGGER();
			dm_error("DC: failed to create display stream compressor %d!\n", i);
			goto create_fail;
		}
	}

	/* DWB and MMHUBBUB */
	if (!dcn31_dwbc_create(ctx, &pool->base)) {
		BREAK_TO_DEBUGGER();
		dm_error("DC: failed to create dwbc!\n");
		goto create_fail;
	}

	if (!dcn31_mmhubbub_create(ctx, &pool->base)) {
		BREAK_TO_DEBUGGER();
		dm_error("DC: failed to create mcif_wb!\n");
		goto create_fail;
	}

	/* AUX and I2C */
	for (i = 0; i < pool->base.res_cap->num_ddc; i++) {
		pool->base.engines[i] = dcn31_aux_engine_create(ctx, i);
		if (pool->base.engines[i] == NULL) {
			BREAK_TO_DEBUGGER();
			dm_error(
				"DC:failed to create aux engine!!\n");
			goto create_fail;
		}
		pool->base.hw_i2cs[i] = dcn31_i2c_hw_create(ctx, i);
		if (pool->base.hw_i2cs[i] == NULL) {
			BREAK_TO_DEBUGGER();
			dm_error(
				"DC:failed to create hw i2c!!\n");
			goto create_fail;
		}
		pool->base.sw_i2cs[i] = NULL;
	}

	/* DCN314 has 4 DPIA */
	pool->base.usb4_dpia_count = 4;

	/* Audio, Stream Encoders including HPO and virtual, MPC 3D LUTs */
	if (!resource_construct(num_virtual_links, dc, &pool->base,
				(!IS_FPGA_MAXIMUS_DC(dc->ctx->dce_environment) ?
				 &res_create_funcs : &res_create_maximus_funcs)))
		goto create_fail;

	/* HW Sequencer and Plane caps */
	dcn314_hw_sequencer_construct(dc);

	dc->caps.max_planes =  pool->base.pipe_count;

	for (i = 0; i < dc->caps.max_planes; ++i)
		dc->caps.planes[i] = plane_cap;

	dc->cap_funcs = cap_funcs;

	dc->dcn_ip->max_num_dpp = dcn3_14_ip.max_num_dpp;

	return true;

create_fail:

	dcn314_resource_destruct(pool);

	return false;
}

struct resource_pool *dcn314_create_resource_pool(
		const struct dc_init_data *init_data,
		struct dc *dc)
{
	struct dcn314_resource_pool *pool =
		kzalloc(sizeof(struct dcn314_resource_pool), GFP_KERNEL);

	if (!pool)
		return NULL;

	if (dcn314_resource_construct(init_data->num_virtual_links, dc, pool))
		return &pool->base;

	BREAK_TO_DEBUGGER();
	kfree(pool);
	return NULL;
}<|MERGE_RESOLUTION|>--- conflicted
+++ resolved
@@ -1679,14 +1679,11 @@
 	DC_FP_START();
 	dcn314_update_bw_bounding_box_fpu(dc, bw_params);
 	DC_FP_END();
-<<<<<<< HEAD
-=======
 }
 
 static void dcn314_get_panel_config_defaults(struct dc_panel_config *panel_config)
 {
 	*panel_config = panel_config_defaults;
->>>>>>> 8950f345
 }
 
 static struct resource_funcs dcn314_res_pool_funcs = {
