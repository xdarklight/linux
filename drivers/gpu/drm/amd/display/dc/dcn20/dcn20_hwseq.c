--- conflicted
+++ resolved
@@ -1818,14 +1818,9 @@
 		}
 	}
 #ifdef CONFIG_DRM_AMD_DC_DSC_SUPPORT
-<<<<<<< HEAD
-	else if (pipe_ctx->stream_res.dsc)
-		dp_set_dsc_enable(pipe_ctx, false);
-=======
 	else if (pipe_ctx->stream_res.dsc) {
 		dp_set_dsc_enable(pipe_ctx, false);
 	}
->>>>>>> 6edb9833
 #endif
 
 	/* by upper caller loop, parent pipe: pipe0, will be reset last.
