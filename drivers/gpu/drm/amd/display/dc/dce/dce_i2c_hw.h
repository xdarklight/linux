/*
 * Copyright 2018 Advanced Micro Devices, Inc.
 *
 * Permission is hereby granted, free of charge, to any person obtaining a
 * copy of this software and associated documentation files (the "Software"),
 * to deal in the Software without restriction, including without limitation
 * the rights to use, copy, modify, merge, publish, distribute, sublicense,
 * and/or sell copies of the Software, and to permit persons to whom the
 * Software is furnished to do so, subject to the following conditions:
 *
 * The above copyright notice and this permission notice shall be included in
 * all copies or substantial portions of the Software.
 *
 * THE SOFTWARE IS PROVIDED "AS IS", WITHOUT WARRANTY OF ANY KIND, EXPRESS OR
 * IMPLIED, INCLUDING BUT NOT LIMITED TO THE WARRANTIES OF MERCHANTABILITY,
 * FITNESS FOR A PARTICULAR PURPOSE AND NONINFRINGEMENT.  IN NO EVENT SHALL
 * THE COPYRIGHT HOLDER(S) OR AUTHOR(S) BE LIABLE FOR ANY CLAIM, DAMAGES OR
 * OTHER LIABILITY, WHETHER IN AN ACTION OF CONTRACT, TORT OR OTHERWISE,
 * ARISING FROM, OUT OF OR IN CONNECTION WITH THE SOFTWARE OR THE USE OR
 * OTHER DEALINGS IN THE SOFTWARE.
 *
 * Authors: AMD
 *
 */

#ifndef __DCE_I2C_HW_H__
#define __DCE_I2C_HW_H__

enum dc_i2c_status {
	DC_I2C_STATUS__DC_I2C_STATUS_IDLE,
	DC_I2C_STATUS__DC_I2C_STATUS_USED_BY_SW,
	DC_I2C_STATUS__DC_I2C_STATUS_USED_BY_HW,
	DC_I2C_REG_RW_CNTL_STATUS_DMCU_ONLY = 2,
};

enum dc_i2c_arbitration {
	DC_I2C_ARBITRATION__DC_I2C_SW_PRIORITY_NORMAL,
	DC_I2C_ARBITRATION__DC_I2C_SW_PRIORITY_HIGH
};

enum i2c_channel_operation_result {
	I2C_CHANNEL_OPERATION_SUCCEEDED,
	I2C_CHANNEL_OPERATION_FAILED,
	I2C_CHANNEL_OPERATION_NOT_GRANTED,
	I2C_CHANNEL_OPERATION_IS_BUSY,
	I2C_CHANNEL_OPERATION_NO_HANDLE_PROVIDED,
	I2C_CHANNEL_OPERATION_CHANNEL_IN_USE,
	I2C_CHANNEL_OPERATION_CHANNEL_CLIENT_MAX_ALLOWED,
	I2C_CHANNEL_OPERATION_ENGINE_BUSY,
	I2C_CHANNEL_OPERATION_TIMEOUT,
	I2C_CHANNEL_OPERATION_NO_RESPONSE,
	I2C_CHANNEL_OPERATION_HW_REQUEST_I2C_BUS,
	I2C_CHANNEL_OPERATION_WRONG_PARAMETER,
	I2C_CHANNEL_OPERATION_OUT_NB_OF_RETRIES,
	I2C_CHANNEL_OPERATION_NOT_STARTED
};


enum dce_i2c_transaction_action {
	DCE_I2C_TRANSACTION_ACTION_I2C_WRITE = 0x00,
	DCE_I2C_TRANSACTION_ACTION_I2C_READ = 0x10,
	DCE_I2C_TRANSACTION_ACTION_I2C_STATUS_REQUEST = 0x20,

	DCE_I2C_TRANSACTION_ACTION_I2C_WRITE_MOT = 0x40,
	DCE_I2C_TRANSACTION_ACTION_I2C_READ_MOT = 0x50,
	DCE_I2C_TRANSACTION_ACTION_I2C_STATUS_REQUEST_MOT = 0x60,

	DCE_I2C_TRANSACTION_ACTION_DP_WRITE = 0x80,
	DCE_I2C_TRANSACTION_ACTION_DP_READ = 0x90
};

enum {
	I2C_SETUP_TIME_LIMIT_DCE = 255,
	I2C_SETUP_TIME_LIMIT_DCN = 3,
	I2C_HW_BUFFER_SIZE_DCE100 = 538,
	I2C_HW_BUFFER_SIZE_DCE = 144,
	I2C_SEND_RESET_LENGTH_9 = 9,
	I2C_SEND_RESET_LENGTH_10 = 10,
	DEFAULT_I2C_HW_SPEED = 50,
	DEFAULT_I2C_HW_SPEED_100KHZ = 100,
	TRANSACTION_TIMEOUT_IN_I2C_CLOCKS = 32,
};

#define I2C_HW_ENGINE_COMMON_REG_LIST(id)\
	SRI(SETUP, DC_I2C_DDC, id),\
	SRI(SPEED, DC_I2C_DDC, id),\
	SRI(HW_STATUS, DC_I2C_DDC, id),\
	SR(DC_I2C_ARBITRATION),\
	SR(DC_I2C_CONTROL),\
	SR(DC_I2C_SW_STATUS),\
	SR(DC_I2C_TRANSACTION0),\
	SR(DC_I2C_TRANSACTION1),\
	SR(DC_I2C_TRANSACTION2),\
	SR(DC_I2C_TRANSACTION3),\
	SR(DC_I2C_DATA),\
	SR(MICROSECOND_TIME_BASE_DIV)

#define I2C_SF(reg_name, field_name, post_fix)\
	.field_name = reg_name ## __ ## field_name ## post_fix

#define I2C_COMMON_MASK_SH_LIST_DCE_COMMON_BASE(mask_sh)\
	I2C_SF(DC_I2C_DDC1_SETUP, DC_I2C_DDC1_ENABLE, mask_sh),\
	I2C_SF(DC_I2C_DDC1_SETUP, DC_I2C_DDC1_TIME_LIMIT, mask_sh),\
	I2C_SF(DC_I2C_DDC1_SETUP, DC_I2C_DDC1_DATA_DRIVE_EN, mask_sh),\
	I2C_SF(DC_I2C_DDC1_SETUP, DC_I2C_DDC1_CLK_DRIVE_EN, mask_sh),\
	I2C_SF(DC_I2C_DDC1_SETUP, DC_I2C_DDC1_DATA_DRIVE_SEL, mask_sh),\
	I2C_SF(DC_I2C_DDC1_SETUP, DC_I2C_DDC1_INTRA_TRANSACTION_DELAY, mask_sh),\
	I2C_SF(DC_I2C_DDC1_SETUP, DC_I2C_DDC1_INTRA_BYTE_DELAY, mask_sh),\
	I2C_SF(DC_I2C_DDC1_HW_STATUS, DC_I2C_DDC1_HW_STATUS, mask_sh),\
	I2C_SF(DC_I2C_ARBITRATION, DC_I2C_SW_USE_I2C_REG_REQ, mask_sh),\
	I2C_SF(DC_I2C_ARBITRATION, DC_I2C_SW_DONE_USING_I2C_REG, mask_sh),\
	I2C_SF(DC_I2C_ARBITRATION, DC_I2C_NO_QUEUED_SW_GO, mask_sh),\
	I2C_SF(DC_I2C_ARBITRATION, DC_I2C_SW_PRIORITY, mask_sh),\
	I2C_SF(DC_I2C_CONTROL, DC_I2C_SOFT_RESET, mask_sh),\
	I2C_SF(DC_I2C_CONTROL, DC_I2C_SW_STATUS_RESET, mask_sh),\
	I2C_SF(DC_I2C_CONTROL, DC_I2C_GO, mask_sh),\
	I2C_SF(DC_I2C_CONTROL, DC_I2C_SEND_RESET, mask_sh),\
	I2C_SF(DC_I2C_CONTROL, DC_I2C_TRANSACTION_COUNT, mask_sh),\
	I2C_SF(DC_I2C_CONTROL, DC_I2C_DDC_SELECT, mask_sh),\
	I2C_SF(DC_I2C_DDC1_SPEED, DC_I2C_DDC1_PRESCALE, mask_sh),\
	I2C_SF(DC_I2C_DDC1_SPEED, DC_I2C_DDC1_THRESHOLD, mask_sh),\
	I2C_SF(DC_I2C_SW_STATUS, DC_I2C_SW_STOPPED_ON_NACK, mask_sh),\
	I2C_SF(DC_I2C_SW_STATUS, DC_I2C_SW_TIMEOUT, mask_sh),\
	I2C_SF(DC_I2C_SW_STATUS, DC_I2C_SW_ABORTED, mask_sh),\
	I2C_SF(DC_I2C_SW_STATUS, DC_I2C_SW_DONE, mask_sh),\
	I2C_SF(DC_I2C_SW_STATUS, DC_I2C_SW_STATUS, mask_sh),\
	I2C_SF(DC_I2C_TRANSACTION0, DC_I2C_STOP_ON_NACK0, mask_sh),\
	I2C_SF(DC_I2C_TRANSACTION0, DC_I2C_START0, mask_sh),\
	I2C_SF(DC_I2C_TRANSACTION0, DC_I2C_RW0, mask_sh),\
	I2C_SF(DC_I2C_TRANSACTION0, DC_I2C_STOP0, mask_sh),\
	I2C_SF(DC_I2C_TRANSACTION0, DC_I2C_COUNT0, mask_sh),\
	I2C_SF(DC_I2C_DATA, DC_I2C_DATA_RW, mask_sh),\
	I2C_SF(DC_I2C_DATA, DC_I2C_DATA, mask_sh),\
	I2C_SF(DC_I2C_DATA, DC_I2C_INDEX, mask_sh),\
	I2C_SF(DC_I2C_DATA, DC_I2C_INDEX_WRITE, mask_sh),\
	I2C_SF(MICROSECOND_TIME_BASE_DIV, XTAL_REF_DIV, mask_sh),\
	I2C_SF(DC_I2C_ARBITRATION, DC_I2C_REG_RW_CNTL_STATUS, mask_sh)

#define I2C_COMMON_MASK_SH_LIST_DCE110(mask_sh)\
	I2C_COMMON_MASK_SH_LIST_DCE_COMMON_BASE(mask_sh),\
	I2C_SF(DC_I2C_DDC1_SPEED, DC_I2C_DDC1_START_STOP_TIMING_CNTL, mask_sh)

struct dce_i2c_shift {
	uint8_t DC_I2C_DDC1_ENABLE;
	uint8_t DC_I2C_DDC1_TIME_LIMIT;
	uint8_t DC_I2C_DDC1_DATA_DRIVE_EN;
	uint8_t DC_I2C_DDC1_CLK_DRIVE_EN;
	uint8_t DC_I2C_DDC1_DATA_DRIVE_SEL;
	uint8_t DC_I2C_DDC1_INTRA_TRANSACTION_DELAY;
	uint8_t DC_I2C_DDC1_INTRA_BYTE_DELAY;
	uint8_t DC_I2C_DDC1_HW_STATUS;
	uint8_t DC_I2C_SW_DONE_USING_I2C_REG;
	uint8_t DC_I2C_SW_USE_I2C_REG_REQ;
	uint8_t DC_I2C_NO_QUEUED_SW_GO;
	uint8_t DC_I2C_SW_PRIORITY;
	uint8_t DC_I2C_SOFT_RESET;
	uint8_t DC_I2C_SW_STATUS_RESET;
	uint8_t DC_I2C_GO;
	uint8_t DC_I2C_SEND_RESET;
	uint8_t DC_I2C_TRANSACTION_COUNT;
	uint8_t DC_I2C_DDC_SELECT;
	uint8_t DC_I2C_DDC1_PRESCALE;
	uint8_t DC_I2C_DDC1_THRESHOLD;
	uint8_t DC_I2C_DDC1_START_STOP_TIMING_CNTL;
	uint8_t DC_I2C_SW_STOPPED_ON_NACK;
	uint8_t DC_I2C_SW_TIMEOUT;
	uint8_t DC_I2C_SW_ABORTED;
	uint8_t DC_I2C_SW_DONE;
	uint8_t DC_I2C_SW_STATUS;
	uint8_t DC_I2C_STOP_ON_NACK0;
	uint8_t DC_I2C_START0;
	uint8_t DC_I2C_RW0;
	uint8_t DC_I2C_STOP0;
	uint8_t DC_I2C_COUNT0;
	uint8_t DC_I2C_DATA_RW;
	uint8_t DC_I2C_DATA;
	uint8_t DC_I2C_INDEX;
	uint8_t DC_I2C_INDEX_WRITE;
	uint8_t XTAL_REF_DIV;
<<<<<<< HEAD
=======
#if defined(CONFIG_DRM_AMD_DC_DCN2_0)
	uint8_t DC_I2C_DDC1_SEND_RESET_LENGTH;
#endif
>>>>>>> 4cf643a3
	uint8_t DC_I2C_REG_RW_CNTL_STATUS;
};

struct dce_i2c_mask {
	uint32_t DC_I2C_DDC1_ENABLE;
	uint32_t DC_I2C_DDC1_TIME_LIMIT;
	uint32_t DC_I2C_DDC1_DATA_DRIVE_EN;
	uint32_t DC_I2C_DDC1_CLK_DRIVE_EN;
	uint32_t DC_I2C_DDC1_DATA_DRIVE_SEL;
	uint32_t DC_I2C_DDC1_INTRA_TRANSACTION_DELAY;
	uint32_t DC_I2C_DDC1_INTRA_BYTE_DELAY;
	uint32_t DC_I2C_DDC1_HW_STATUS;
	uint32_t DC_I2C_SW_DONE_USING_I2C_REG;
	uint32_t DC_I2C_SW_USE_I2C_REG_REQ;
	uint32_t DC_I2C_NO_QUEUED_SW_GO;
	uint32_t DC_I2C_SW_PRIORITY;
	uint32_t DC_I2C_SOFT_RESET;
	uint32_t DC_I2C_SW_STATUS_RESET;
	uint32_t DC_I2C_GO;
	uint32_t DC_I2C_SEND_RESET;
	uint32_t DC_I2C_TRANSACTION_COUNT;
	uint32_t DC_I2C_DDC_SELECT;
	uint32_t DC_I2C_DDC1_PRESCALE;
	uint32_t DC_I2C_DDC1_THRESHOLD;
	uint32_t DC_I2C_DDC1_START_STOP_TIMING_CNTL;
	uint32_t DC_I2C_SW_STOPPED_ON_NACK;
	uint32_t DC_I2C_SW_TIMEOUT;
	uint32_t DC_I2C_SW_ABORTED;
	uint32_t DC_I2C_SW_DONE;
	uint32_t DC_I2C_SW_STATUS;
	uint32_t DC_I2C_STOP_ON_NACK0;
	uint32_t DC_I2C_START0;
	uint32_t DC_I2C_RW0;
	uint32_t DC_I2C_STOP0;
	uint32_t DC_I2C_COUNT0;
	uint32_t DC_I2C_DATA_RW;
	uint32_t DC_I2C_DATA;
	uint32_t DC_I2C_INDEX;
	uint32_t DC_I2C_INDEX_WRITE;
	uint32_t XTAL_REF_DIV;
<<<<<<< HEAD
=======
#if defined(CONFIG_DRM_AMD_DC_DCN2_0)
	uint32_t DC_I2C_DDC1_SEND_RESET_LENGTH;
#endif
>>>>>>> 4cf643a3
	uint32_t DC_I2C_REG_RW_CNTL_STATUS;
};

#if defined(CONFIG_DRM_AMD_DC_DCN2_0)
#define I2C_COMMON_MASK_SH_LIST_DCN2(mask_sh)\
	I2C_COMMON_MASK_SH_LIST_DCE110(mask_sh),\
	I2C_SF(DC_I2C_DDC1_SETUP, DC_I2C_DDC1_SEND_RESET_LENGTH, mask_sh)
#endif

struct dce_i2c_registers {
	uint32_t SETUP;
	uint32_t SPEED;
	uint32_t HW_STATUS;
	uint32_t DC_I2C_ARBITRATION;
	uint32_t DC_I2C_CONTROL;
	uint32_t DC_I2C_SW_STATUS;
	uint32_t DC_I2C_TRANSACTION0;
	uint32_t DC_I2C_TRANSACTION1;
	uint32_t DC_I2C_TRANSACTION2;
	uint32_t DC_I2C_TRANSACTION3;
	uint32_t DC_I2C_DATA;
	uint32_t MICROSECOND_TIME_BASE_DIV;
};

enum dce_i2c_transaction_address_space {
	DCE_I2C_TRANSACTION_ADDRESS_SPACE_I2C = 1,
	DCE_I2C_TRANSACTION_ADDRESS_SPACE_DPCD
};

struct i2c_request_transaction_data {
	enum dce_i2c_transaction_action action;
	enum i2c_channel_operation_result status;
	uint8_t address;
	uint32_t length;
	uint8_t *data;
};

struct dce_i2c_hw {
	struct ddc *ddc;
	uint32_t original_speed;
	uint32_t engine_keep_power_up_count;
	uint32_t transaction_count;
	uint32_t buffer_used_bytes;
	uint32_t buffer_used_write;
	uint32_t reference_frequency;
	uint32_t default_speed;
	uint32_t engine_id;
	uint32_t setup_limit;
	uint32_t send_reset_length;
	uint32_t buffer_size;
	struct dc_context *ctx;

	const struct dce_i2c_registers *regs;
	const struct dce_i2c_shift *shifts;
	const struct dce_i2c_mask *masks;
};

void dce_i2c_hw_construct(
	struct dce_i2c_hw *dce_i2c_hw,
	struct dc_context *ctx,
	uint32_t engine_id,
	const struct dce_i2c_registers *regs,
	const struct dce_i2c_shift *shifts,
	const struct dce_i2c_mask *masks);

void dce100_i2c_hw_construct(
	struct dce_i2c_hw *dce_i2c_hw,
	struct dc_context *ctx,
	uint32_t engine_id,
	const struct dce_i2c_registers *regs,
	const struct dce_i2c_shift *shifts,
	const struct dce_i2c_mask *masks);

void dce112_i2c_hw_construct(
	struct dce_i2c_hw *dce_i2c_hw,
	struct dc_context *ctx,
	uint32_t engine_id,
	const struct dce_i2c_registers *regs,
	const struct dce_i2c_shift *shifts,
	const struct dce_i2c_mask *masks);

void dcn1_i2c_hw_construct(
	struct dce_i2c_hw *dce_i2c_hw,
	struct dc_context *ctx,
	uint32_t engine_id,
	const struct dce_i2c_registers *regs,
	const struct dce_i2c_shift *shifts,
	const struct dce_i2c_mask *masks);

#if defined(CONFIG_DRM_AMD_DC_DCN2_0)
void dcn2_i2c_hw_construct(
	struct dce_i2c_hw *dce_i2c_hw,
	struct dc_context *ctx,
	uint32_t engine_id,
	const struct dce_i2c_registers *regs,
	const struct dce_i2c_shift *shifts,
	const struct dce_i2c_mask *masks);
#endif

bool dce_i2c_submit_command_hw(
	struct resource_pool *pool,
	struct ddc *ddc,
	struct i2c_command *cmd,
	struct dce_i2c_hw *dce_i2c_hw);

struct dce_i2c_hw *acquire_i2c_hw_engine(
	struct resource_pool *pool,
	struct ddc *ddc);

#endif<|MERGE_RESOLUTION|>--- conflicted
+++ resolved
@@ -177,12 +177,9 @@
 	uint8_t DC_I2C_INDEX;
 	uint8_t DC_I2C_INDEX_WRITE;
 	uint8_t XTAL_REF_DIV;
-<<<<<<< HEAD
-=======
 #if defined(CONFIG_DRM_AMD_DC_DCN2_0)
 	uint8_t DC_I2C_DDC1_SEND_RESET_LENGTH;
 #endif
->>>>>>> 4cf643a3
 	uint8_t DC_I2C_REG_RW_CNTL_STATUS;
 };
 
@@ -223,12 +220,9 @@
 	uint32_t DC_I2C_INDEX;
 	uint32_t DC_I2C_INDEX_WRITE;
 	uint32_t XTAL_REF_DIV;
-<<<<<<< HEAD
-=======
 #if defined(CONFIG_DRM_AMD_DC_DCN2_0)
 	uint32_t DC_I2C_DDC1_SEND_RESET_LENGTH;
 #endif
->>>>>>> 4cf643a3
 	uint32_t DC_I2C_REG_RW_CNTL_STATUS;
 };
 
