/*
 * Copyright 2012-14 Advanced Micro Devices, Inc.
 *
 * Permission is hereby granted, free of charge, to any person obtaining a
 * copy of this software and associated documentation files (the "Software"),
 * to deal in the Software without restriction, including without limitation
 * the rights to use, copy, modify, merge, publish, distribute, sublicense,
 * and/or sell copies of the Software, and to permit persons to whom the
 * Software is furnished to do so, subject to the following conditions:
 *
 * The above copyright notice and this permission notice shall be included in
 * all copies or substantial portions of the Software.
 *
 * THE SOFTWARE IS PROVIDED "AS IS", WITHOUT WARRANTY OF ANY KIND, EXPRESS OR
 * IMPLIED, INCLUDING BUT NOT LIMITED TO THE WARRANTIES OF MERCHANTABILITY,
 * FITNESS FOR A PARTICULAR PURPOSE AND NONINFRINGEMENT.  IN NO EVENT SHALL
 * THE COPYRIGHT HOLDER(S) OR AUTHOR(S) BE LIABLE FOR ANY CLAIM, DAMAGES OR
 * OTHER LIABILITY, WHETHER IN AN ACTION OF CONTRACT, TORT OR OTHERWISE,
 * ARISING FROM, OUT OF OR IN CONNECTION WITH THE SOFTWARE OR THE USE OR
 * OTHER DEALINGS IN THE SOFTWARE.
 *
 * Authors: AMD
 *
 */

#ifndef DC_INTERFACE_H_
#define DC_INTERFACE_H_

#include "dc_types.h"
#include "grph_object_defs.h"
#include "logger_types.h"
#include "gpio_types.h"
#include "link_service_types.h"
#include "grph_object_ctrl_defs.h"
#include <inc/hw/opp.h>

#include "inc/hw_sequencer.h"
#include "inc/compressor.h"
#include "inc/hw/dmcu.h"
#include "dml/display_mode_lib.h"

<<<<<<< HEAD
#define DC_VER "3.2.27"
=======
#define DC_VER "3.2.35"
>>>>>>> 4cf643a3

#define MAX_SURFACES 3
#define MAX_PLANES 6
#define MAX_STREAMS 6
#define MAX_SINKS_PER_LINK 4

/*******************************************************************************
 * Display Core Interfaces
 ******************************************************************************/
struct dc_versions {
	const char *dc_ver;
	struct dmcu_version dmcu_version;
};

enum dc_plane_type {
	DC_PLANE_TYPE_INVALID,
	DC_PLANE_TYPE_DCE_RGB,
	DC_PLANE_TYPE_DCE_UNDERLAY,
	DC_PLANE_TYPE_DCN_UNIVERSAL,
};

struct dc_plane_cap {
	enum dc_plane_type type;
	uint32_t blends_with_above : 1;
	uint32_t blends_with_below : 1;
	uint32_t per_pixel_alpha : 1;
	struct {
		uint32_t argb8888 : 1;
		uint32_t nv12 : 1;
		uint32_t fp16 : 1;
<<<<<<< HEAD
=======
		uint32_t p010 : 1;
		uint32_t ayuv : 1;
>>>>>>> 4cf643a3
	} pixel_format_support;
	// max upscaling factor x1000
	// upscaling factors are always >= 1
	// for example, 1080p -> 8K is 4.0, or 4000 raw value
	struct {
		uint32_t argb8888;
		uint32_t nv12;
		uint32_t fp16;
	} max_upscale_factor;
	// max downscale factor x1000
	// downscale factors are always <= 1
	// for example, 8K -> 1080p is 0.25, or 250 raw value
	struct {
		uint32_t argb8888;
		uint32_t nv12;
		uint32_t fp16;
	} max_downscale_factor;
};

struct dc_caps {
	uint32_t max_streams;
	uint32_t max_links;
	uint32_t max_audios;
	uint32_t max_slave_planes;
	uint32_t max_planes;
	uint32_t max_downscale_ratio;
	uint32_t i2c_speed_in_khz;
	uint32_t dmdata_alloc_size;
	unsigned int max_cursor_size;
	unsigned int max_video_width;
	int linear_pitch_alignment;
	bool dcc_const_color;
	bool dynamic_audio;
	bool is_apu;
	bool dual_link_dvi;
	bool post_blend_color_processing;
	bool force_dp_tps4_for_cp2520;
	bool disable_dp_clk_share;
	bool psp_setup_panel_mode;
<<<<<<< HEAD
=======
#ifdef CONFIG_DRM_AMD_DC_DCN2_0
	bool hw_3d_lut;
#endif
>>>>>>> 4cf643a3
	struct dc_plane_cap planes[MAX_PLANES];
};

#if defined(CONFIG_DRM_AMD_DC_DCN2_0)
struct dc_bug_wa {
	bool no_connect_phy_config;
	bool dedcn20_305_wa;
};
#endif

struct dc_dcc_surface_param {
	struct dc_size surface_size;
	enum surface_pixel_format format;
	enum swizzle_mode_values swizzle_mode;
	enum dc_scan_direction scan;
};

struct dc_dcc_setting {
	unsigned int max_compressed_blk_size;
	unsigned int max_uncompressed_blk_size;
	bool independent_64b_blks;
};

struct dc_surface_dcc_cap {
	union {
		struct {
			struct dc_dcc_setting rgb;
		} grph;

		struct {
			struct dc_dcc_setting luma;
			struct dc_dcc_setting chroma;
		} video;
	};

	bool capable;
	bool const_color_support;
};

struct dc_static_screen_events {
	bool force_trigger;
	bool cursor_update;
	bool surface_update;
	bool overlay_update;
};


/* Surface update type is used by dc_update_surfaces_and_stream
 * The update type is determined at the very beginning of the function based
 * on parameters passed in and decides how much programming (or updating) is
 * going to be done during the call.
 *
 * UPDATE_TYPE_FAST is used for really fast updates that do not require much
 * logical calculations or hardware register programming. This update MUST be
 * ISR safe on windows. Currently fast update will only be used to flip surface
 * address.
 *
 * UPDATE_TYPE_MED is used for slower updates which require significant hw
 * re-programming however do not affect bandwidth consumption or clock
 * requirements. At present, this is the level at which front end updates
 * that do not require us to run bw_calcs happen. These are in/out transfer func
 * updates, viewport offset changes, recout size changes and pixel depth changes.
 * This update can be done at ISR, but we want to minimize how often this happens.
 *
 * UPDATE_TYPE_FULL is slow. Really slow. This requires us to recalculate our
 * bandwidth and clocks, possibly rearrange some pipes and reprogram anything front
 * end related. Any time viewport dimensions, recout dimensions, scaling ratios or
 * gamma need to be adjusted or pipe needs to be turned on (or disconnected) we do
 * a full update. This cannot be done at ISR level and should be a rare event.
 * Unless someone is stress testing mpo enter/exit, playing with colour or adjusting
 * underscan we don't expect to see this call at all.
 */

enum surface_update_type {
	UPDATE_TYPE_FAST, /* super fast, safe to execute in isr */
	UPDATE_TYPE_MED,  /* ISR safe, most of programming needed, no bw/clk change*/
	UPDATE_TYPE_FULL, /* may need to shuffle resources */
};

/* Forward declaration*/
struct dc;
struct dc_plane_state;
struct dc_state;


struct dc_cap_funcs {
	bool (*get_dcc_compression_cap)(const struct dc *dc,
			const struct dc_dcc_surface_param *input,
			struct dc_surface_dcc_cap *output);
};

struct link_training_settings;


/* Structure to hold configuration flags set by dm at dc creation. */
struct dc_config {
	bool gpu_vm_support;
	bool disable_disp_pll_sharing;
	bool fbc_support;
	bool optimize_edp_link_rate;
	bool disable_fractional_pwm;
	bool allow_seamless_boot_optimization;
	bool power_down_display_on_boot;
<<<<<<< HEAD
=======
	bool edp_not_connected;
	bool forced_clocks;

>>>>>>> 4cf643a3
};

enum visual_confirm {
	VISUAL_CONFIRM_DISABLE = 0,
	VISUAL_CONFIRM_SURFACE = 1,
	VISUAL_CONFIRM_HDR = 2,
};

enum dcc_option {
	DCC_ENABLE = 0,
	DCC_DISABLE = 1,
	DCC_HALF_REQ_DISALBE = 2,
};

enum pipe_split_policy {
	MPC_SPLIT_DYNAMIC = 0,
	MPC_SPLIT_AVOID = 1,
	MPC_SPLIT_AVOID_MULT_DISP = 2,
};

enum wm_report_mode {
	WM_REPORT_DEFAULT = 0,
	WM_REPORT_OVERRIDE = 1,
};

/*
 * For any clocks that may differ per pipe
 * only the max is stored in this structure
 */
struct dc_clocks {
	int dispclk_khz;
	int max_supported_dppclk_khz;
	int dppclk_khz;
	int dcfclk_khz;
	int socclk_khz;
	int dcfclk_deep_sleep_khz;
	int fclk_khz;
	int phyclk_khz;
	int dramclk_khz;
	bool p_state_change_support;
};

struct dc_bw_validation_profile {
	bool enable;

	unsigned long long total_ticks;
	unsigned long long voltage_level_ticks;
	unsigned long long watermark_ticks;
	unsigned long long rq_dlg_ticks;

	unsigned long long total_count;
	unsigned long long skip_fast_count;
	unsigned long long skip_pass_count;
	unsigned long long skip_fail_count;
};
<<<<<<< HEAD

#define BW_VAL_TRACE_SETUP() \
		unsigned long long end_tick = 0; \
		unsigned long long voltage_level_tick = 0; \
		unsigned long long watermark_tick = 0; \
		unsigned long long start_tick = dc->debug.bw_val_profile.enable ? \
				dm_get_timestamp(dc->ctx) : 0

#define BW_VAL_TRACE_COUNT() \
		if (dc->debug.bw_val_profile.enable) \
			dc->debug.bw_val_profile.total_count++

#define BW_VAL_TRACE_SKIP(status) \
		if (dc->debug.bw_val_profile.enable) { \
			if (!voltage_level_tick) \
				voltage_level_tick = dm_get_timestamp(dc->ctx); \
			dc->debug.bw_val_profile.skip_ ## status ## _count++; \
		}

#define BW_VAL_TRACE_END_VOLTAGE_LEVEL() \
		if (dc->debug.bw_val_profile.enable) \
			voltage_level_tick = dm_get_timestamp(dc->ctx)

#define BW_VAL_TRACE_END_WATERMARKS() \
		if (dc->debug.bw_val_profile.enable) \
			watermark_tick = dm_get_timestamp(dc->ctx)

#define BW_VAL_TRACE_FINISH() \
		if (dc->debug.bw_val_profile.enable) { \
			end_tick = dm_get_timestamp(dc->ctx); \
			dc->debug.bw_val_profile.total_ticks += end_tick - start_tick; \
			dc->debug.bw_val_profile.voltage_level_ticks += voltage_level_tick - start_tick; \
			if (watermark_tick) { \
				dc->debug.bw_val_profile.watermark_ticks += watermark_tick - voltage_level_tick; \
				dc->debug.bw_val_profile.rq_dlg_ticks += end_tick - watermark_tick; \
			} \
		}
=======
>>>>>>> 4cf643a3

#define BW_VAL_TRACE_SETUP() \
		unsigned long long end_tick = 0; \
		unsigned long long voltage_level_tick = 0; \
		unsigned long long watermark_tick = 0; \
		unsigned long long start_tick = dc->debug.bw_val_profile.enable ? \
				dm_get_timestamp(dc->ctx) : 0

#define BW_VAL_TRACE_COUNT() \
		if (dc->debug.bw_val_profile.enable) \
			dc->debug.bw_val_profile.total_count++

#define BW_VAL_TRACE_SKIP(status) \
		if (dc->debug.bw_val_profile.enable) { \
			if (!voltage_level_tick) \
				voltage_level_tick = dm_get_timestamp(dc->ctx); \
			dc->debug.bw_val_profile.skip_ ## status ## _count++; \
		}

#define BW_VAL_TRACE_END_VOLTAGE_LEVEL() \
		if (dc->debug.bw_val_profile.enable) \
			voltage_level_tick = dm_get_timestamp(dc->ctx)

#define BW_VAL_TRACE_END_WATERMARKS() \
		if (dc->debug.bw_val_profile.enable) \
			watermark_tick = dm_get_timestamp(dc->ctx)

#define BW_VAL_TRACE_FINISH() \
		if (dc->debug.bw_val_profile.enable) { \
			end_tick = dm_get_timestamp(dc->ctx); \
			dc->debug.bw_val_profile.total_ticks += end_tick - start_tick; \
			dc->debug.bw_val_profile.voltage_level_ticks += voltage_level_tick - start_tick; \
			if (watermark_tick) { \
				dc->debug.bw_val_profile.watermark_ticks += watermark_tick - voltage_level_tick; \
				dc->debug.bw_val_profile.rq_dlg_ticks += end_tick - watermark_tick; \
			} \
		}

struct dc_debug_options {
	enum visual_confirm visual_confirm;
	bool sanity_checks;
	bool max_disp_clk;
	bool surface_trace;
	bool timing_trace;
	bool clock_trace;
	bool validation_trace;
	bool bandwidth_calcs_trace;
	int max_downscale_src_width;

	/* stutter efficiency related */
	bool disable_stutter;
	bool use_max_lb;
	enum dcc_option disable_dcc;
	enum pipe_split_policy pipe_split_policy;
	bool force_single_disp_pipe_split;
	bool voltage_align_fclk;

	bool disable_dfs_bypass;
	bool disable_dpp_power_gate;
	bool disable_hubp_power_gate;
#ifdef CONFIG_DRM_AMD_DC_DSC_SUPPORT
	bool disable_dsc_power_gate;
#endif
	bool disable_pplib_wm_range;
	enum wm_report_mode pplib_wm_report_mode;
	unsigned int min_disp_clk_khz;
	int sr_exit_time_dpm0_ns;
	int sr_enter_plus_exit_time_dpm0_ns;
	int sr_exit_time_ns;
	int sr_enter_plus_exit_time_ns;
	int urgent_latency_ns;
	uint32_t underflow_assert_delay_us;
	int percent_of_ideal_drambw;
	int dram_clock_change_latency_ns;
	bool optimized_watermark;
	int always_scale;
	bool disable_pplib_clock_request;
	bool disable_clock_gate;
	bool disable_dmcu;
	bool disable_psr;
	bool force_abm_enable;
	bool disable_stereo_support;
	bool vsr_support;
	bool performance_trace;
	bool az_endpoint_mute_only;
	bool always_use_regamma;
	bool p010_mpo_support;
	bool recovery_enabled;
	bool avoid_vbios_exec_table;
	bool scl_reset_length10;
	bool hdmi20_disable;
	bool skip_detection_link_training;
	unsigned int force_odm_combine; //bit vector based on otg inst
	unsigned int force_fclk_khz;
	bool disable_tri_buf;
	struct dc_bw_validation_profile bw_val_profile;
<<<<<<< HEAD
=======
#ifdef CONFIG_DRM_AMD_DC_DSC_SUPPORT
	bool disable_fec;
#endif
	/* This forces a hard min on the DCFCLK requested to SMU/PP
	 * watermarks are not affected.
	 */
	unsigned int force_min_dcfclk_mhz;
>>>>>>> 4cf643a3
};

struct dc_debug_data {
	uint32_t ltFailCount;
	uint32_t i2cErrorCount;
	uint32_t auxErrorCount;
};

<<<<<<< HEAD
=======
#ifdef CONFIG_DRM_AMD_DC_DCN2_0
struct dc_phy_addr_space_config {
	struct {
		uint64_t start_addr;
		uint64_t end_addr;
		uint64_t fb_top;
		uint64_t fb_offset;
		uint64_t fb_base;
		uint64_t agp_top;
		uint64_t agp_bot;
		uint64_t agp_base;
	} system_aperture;

	struct {
		uint64_t page_table_start_addr;
		uint64_t page_table_end_addr;
		uint64_t page_table_base_addr;
	} gart_config;

	bool valid;
};

struct dc_virtual_addr_space_config {
	uint64_t	page_table_base_addr;
	uint64_t	page_table_start_addr;
	uint64_t	page_table_end_addr;
	uint32_t	page_table_block_size_in_bytes;
	uint8_t		page_table_depth; // 1 = 1 level, 2 = 2 level, etc.  0 = invalid
};
#endif

>>>>>>> 4cf643a3
struct dc_bounding_box_overrides {
	int sr_exit_time_ns;
	int sr_enter_plus_exit_time_ns;
	int urgent_latency_ns;
	int percent_of_ideal_drambw;
	int dram_clock_change_latency_ns;
<<<<<<< HEAD
=======
	/* This forces a hard min on the DCFCLK we use
	 * for DML.  Unlike the debug option for forcing
	 * DCFCLK, this override affects watermark calculations
	 */
	int min_dcfclk_mhz;
>>>>>>> 4cf643a3
};

struct dc_state;
struct resource_pool;
struct dce_hwseq;
struct gpu_info_soc_bounding_box_v1_0;
struct dc {
	struct dc_versions versions;
	struct dc_caps caps;
	struct dc_cap_funcs cap_funcs;
	struct dc_config config;
	struct dc_debug_options debug;
	struct dc_bounding_box_overrides bb_overrides;
<<<<<<< HEAD
=======
#if defined(CONFIG_DRM_AMD_DC_DCN2_0)
	struct dc_bug_wa work_arounds;
#endif
>>>>>>> 4cf643a3
	struct dc_context *ctx;
#ifdef CONFIG_DRM_AMD_DC_DCN2_0
	struct dc_phy_addr_space_config vm_pa_config;
#endif

	uint8_t link_count;
	struct dc_link *links[MAX_PIPES * 2];

	struct dc_state *current_state;
	struct resource_pool *res_pool;

	struct clk_mgr *clk_mgr;

	/* Display Engine Clock levels */
	struct dm_pp_clock_levels sclk_lvls;

	/* Inputs into BW and WM calculations. */
	struct bw_calcs_dceip *bw_dceip;
	struct bw_calcs_vbios *bw_vbios;
#ifdef CONFIG_DRM_AMD_DC_DCN1_0
	struct dcn_soc_bounding_box *dcn_soc;
	struct dcn_ip_params *dcn_ip;
	struct display_mode_lib dml;
#endif

	/* HW functions */
	struct hw_sequencer_funcs hwss;
	struct dce_hwseq *hwseq;

	/* Require to optimize clocks and bandwidth for added/removed planes */
	bool optimized_required;

	/* Require to maintain clocks and bandwidth for UEFI enabled HW */
	bool optimize_seamless_boot;

	/* FBC compressor */
	struct compressor *fbc_compressor;

	struct dc_debug_data debug_data;

	const char *build_id;
#ifdef CONFIG_DRM_AMD_DC_DCN2_0
	struct vm_helper *vm_helper;
	const struct gpu_info_soc_bounding_box_v1_0 *soc_bounding_box;
#endif
};

enum frame_buffer_mode {
	FRAME_BUFFER_MODE_LOCAL_ONLY = 0,
	FRAME_BUFFER_MODE_ZFB_ONLY,
	FRAME_BUFFER_MODE_MIXED_ZFB_AND_LOCAL,
} ;

struct dchub_init_data {
	int64_t zfb_phys_addr_base;
	int64_t zfb_mc_base_addr;
	uint64_t zfb_size_in_byte;
	enum frame_buffer_mode fb_mode;
	bool dchub_initialzied;
	bool dchub_info_valid;
};

struct dc_init_data {
	struct hw_asic_id asic_id;
	void *driver; /* ctx */
	struct cgs_device *cgs_device;
	struct dc_bounding_box_overrides bb_overrides;

	int num_virtual_links;
	/*
	 * If 'vbios_override' not NULL, it will be called instead
	 * of the real VBIOS. Intended use is Diagnostics on FPGA.
	 */
	struct dc_bios *vbios_override;
	enum dce_environment dce_environment;

	struct dc_config flags;
	uint32_t log_mask;
#ifdef CONFIG_DRM_AMD_DC_DCN2_0
	/**
	 * gpu_info FW provided soc bounding box struct or 0 if not
	 * available in FW
	 */
	const struct gpu_info_soc_bounding_box_v1_0 *soc_bounding_box;
#endif
};

struct dc_callback_init {
	uint8_t reserved;
};

struct dc *dc_create(const struct dc_init_data *init_params);
int dc_get_vmid_use_vector(struct dc *dc);
#ifdef CONFIG_DRM_AMD_DC_DCN2_0
void dc_setup_vm_context(struct dc *dc, struct dc_virtual_addr_space_config *va_config, int vmid);
/* Returns the number of vmids supported */
int dc_setup_system_context(struct dc *dc, struct dc_phy_addr_space_config *pa_config);
#endif
void dc_init_callbacks(struct dc *dc,
		const struct dc_callback_init *init_params);
void dc_destroy(struct dc **dc);

/*******************************************************************************
 * Surface Interfaces
 ******************************************************************************/

enum {
	TRANSFER_FUNC_POINTS = 1025
};

struct dc_hdr_static_metadata {
	/* display chromaticities and white point in units of 0.00001 */
	unsigned int chromaticity_green_x;
	unsigned int chromaticity_green_y;
	unsigned int chromaticity_blue_x;
	unsigned int chromaticity_blue_y;
	unsigned int chromaticity_red_x;
	unsigned int chromaticity_red_y;
	unsigned int chromaticity_white_point_x;
	unsigned int chromaticity_white_point_y;

	uint32_t min_luminance;
	uint32_t max_luminance;
	uint32_t maximum_content_light_level;
	uint32_t maximum_frame_average_light_level;
};

enum dc_transfer_func_type {
	TF_TYPE_PREDEFINED,
	TF_TYPE_DISTRIBUTED_POINTS,
	TF_TYPE_BYPASS,
	TF_TYPE_HWPWL
};

struct dc_transfer_func_distributed_points {
	struct fixed31_32 red[TRANSFER_FUNC_POINTS];
	struct fixed31_32 green[TRANSFER_FUNC_POINTS];
	struct fixed31_32 blue[TRANSFER_FUNC_POINTS];

	uint16_t end_exponent;
	uint16_t x_point_at_y1_red;
	uint16_t x_point_at_y1_green;
	uint16_t x_point_at_y1_blue;
};

enum dc_transfer_func_predefined {
	TRANSFER_FUNCTION_SRGB,
	TRANSFER_FUNCTION_BT709,
	TRANSFER_FUNCTION_PQ,
	TRANSFER_FUNCTION_LINEAR,
	TRANSFER_FUNCTION_UNITY,
	TRANSFER_FUNCTION_HLG,
	TRANSFER_FUNCTION_HLG12,
	TRANSFER_FUNCTION_GAMMA22
};

struct dc_transfer_func {
	struct kref refcount;
	enum dc_transfer_func_type type;
	enum dc_transfer_func_predefined tf;
	/* FP16 1.0 reference level in nits, default is 80 nits, only for PQ*/
	uint32_t sdr_ref_white_level;
	struct dc_context *ctx;
	union {
		struct pwl_params pwl;
		struct dc_transfer_func_distributed_points tf_pts;
	};
};

#if defined(CONFIG_DRM_AMD_DC_DCN2_0)


struct dc_3dlut {
	struct kref refcount;
	struct tetrahedral_params lut_3d;
	uint32_t hdr_multiplier;
	bool initialized;
	struct dc_context *ctx;
};
#endif
/*
 * This structure is filled in by dc_surface_get_status and contains
 * the last requested address and the currently active address so the called
 * can determine if there are any outstanding flips
 */
struct dc_plane_status {
	struct dc_plane_address requested_address;
	struct dc_plane_address current_address;
	bool is_flip_pending;
	bool is_right_eye;
};

union surface_update_flags {

	struct {
		uint32_t addr_update:1;
		/* Medium updates */
		uint32_t dcc_change:1;
		uint32_t color_space_change:1;
		uint32_t horizontal_mirror_change:1;
		uint32_t per_pixel_alpha_change:1;
		uint32_t global_alpha_change:1;
		uint32_t sdr_white_level:1;
		uint32_t rotation_change:1;
		uint32_t swizzle_change:1;
		uint32_t scaling_change:1;
		uint32_t position_change:1;
		uint32_t in_transfer_func_change:1;
		uint32_t input_csc_change:1;
		uint32_t coeff_reduction_change:1;
		uint32_t output_tf_change:1;
		uint32_t pixel_format_change:1;
		uint32_t plane_size_change:1;

		/* Full updates */
		uint32_t new_plane:1;
		uint32_t bpp_change:1;
		uint32_t gamma_change:1;
		uint32_t bandwidth_change:1;
		uint32_t clock_change:1;
		uint32_t stereo_format_change:1;
		uint32_t full_update:1;
	} bits;

	uint32_t raw;
};

struct dc_plane_state {
	struct dc_plane_address address;
	struct dc_plane_flip_time time;
#if defined(CONFIG_DRM_AMD_DC_DCN2_0)
	bool triplebuffer_flips;
#endif
	struct scaling_taps scaling_quality;
	struct rect src_rect;
	struct rect dst_rect;
	struct rect clip_rect;

	union plane_size plane_size;
	union dc_tiling_info tiling_info;

	struct dc_plane_dcc_param dcc;

	struct dc_gamma *gamma_correction;
	struct dc_transfer_func *in_transfer_func;
	struct dc_bias_and_scale *bias_and_scale;
	struct dc_csc_transform input_csc_color_matrix;
	struct fixed31_32 coeff_reduction_factor;
	uint32_t sdr_white_level;

	// TODO: No longer used, remove
	struct dc_hdr_static_metadata hdr_static_ctx;

	enum dc_color_space color_space;

#if defined(CONFIG_DRM_AMD_DC_DCN2_0)
	struct dc_3dlut *lut3d_func;
	struct dc_transfer_func *in_shaper_func;
	struct dc_transfer_func *blend_tf;
#endif

	enum surface_pixel_format format;
	enum dc_rotation_angle rotation;
	enum plane_stereo_format stereo_format;

	bool is_tiling_rotated;
	bool per_pixel_alpha;
	bool global_alpha;
	int  global_alpha_value;
	bool visible;
	bool flip_immediate;
	bool horizontal_mirror;

	union surface_update_flags update_flags;
	/* private to DC core */
	struct dc_plane_status status;
	struct dc_context *ctx;

	/* HACK: Workaround for forcing full reprogramming under some conditions */
	bool force_full_update;

	/* private to dc_surface.c */
	enum dc_irq_source irq_source;
	struct kref refcount;
};

struct dc_plane_info {
	union plane_size plane_size;
	union dc_tiling_info tiling_info;
	struct dc_plane_dcc_param dcc;
	enum surface_pixel_format format;
	enum dc_rotation_angle rotation;
	enum plane_stereo_format stereo_format;
	enum dc_color_space color_space;
	unsigned int sdr_white_level;
	bool horizontal_mirror;
	bool visible;
	bool per_pixel_alpha;
	bool global_alpha;
	int  global_alpha_value;
	bool input_csc_enabled;
};

struct dc_scaling_info {
	struct rect src_rect;
	struct rect dst_rect;
	struct rect clip_rect;
	struct scaling_taps scaling_quality;
};

struct dc_surface_update {
	struct dc_plane_state *surface;

	/* isr safe update parameters.  null means no updates */
	const struct dc_flip_addrs *flip_addr;
	const struct dc_plane_info *plane_info;
	const struct dc_scaling_info *scaling_info;

	/* following updates require alloc/sleep/spin that is not isr safe,
	 * null means no updates
	 */
	const struct dc_gamma *gamma;
	const struct dc_transfer_func *in_transfer_func;

	const struct dc_csc_transform *input_csc_color_matrix;
	const struct fixed31_32 *coeff_reduction_factor;
#if defined(CONFIG_DRM_AMD_DC_DCN2_0)
	const struct dc_transfer_func *func_shaper;
	const struct dc_3dlut *lut3d_func;
	const struct dc_transfer_func *blend_tf;
#endif
};

/*
 * Create a new surface with default parameters;
 */
struct dc_plane_state *dc_create_plane_state(struct dc *dc);
const struct dc_plane_status *dc_plane_get_status(
		const struct dc_plane_state *plane_state);

void dc_plane_state_retain(struct dc_plane_state *plane_state);
void dc_plane_state_release(struct dc_plane_state *plane_state);

void dc_gamma_retain(struct dc_gamma *dc_gamma);
void dc_gamma_release(struct dc_gamma **dc_gamma);
struct dc_gamma *dc_create_gamma(void);

void dc_transfer_func_retain(struct dc_transfer_func *dc_tf);
void dc_transfer_func_release(struct dc_transfer_func *dc_tf);
struct dc_transfer_func *dc_create_transfer_func(void);

#if defined(CONFIG_DRM_AMD_DC_DCN2_0)
struct dc_3dlut *dc_create_3dlut_func(void);
void dc_3dlut_func_release(struct dc_3dlut *lut);
void dc_3dlut_func_retain(struct dc_3dlut *lut);
#endif
/*
 * This structure holds a surface address.  There could be multiple addresses
 * in cases such as Stereo 3D, Planar YUV, etc.  Other per-flip attributes such
 * as frame durations and DCC format can also be set.
 */
struct dc_flip_addrs {
	struct dc_plane_address address;
	unsigned int flip_timestamp_in_us;
	bool flip_immediate;
	/* TODO: add flip duration for FreeSync */
};

bool dc_post_update_surfaces_to_stream(
		struct dc *dc);

#include "dc_stream.h"

/*
 * Structure to store surface/stream associations for validation
 */
struct dc_validation_set {
	struct dc_stream_state *stream;
	struct dc_plane_state *plane_states[MAX_SURFACES];
	uint8_t plane_count;
};

bool dc_validate_seamless_boot_timing(const struct dc *dc,
				const struct dc_sink *sink,
				struct dc_crtc_timing *crtc_timing);

enum dc_status dc_validate_plane(struct dc *dc, const struct dc_plane_state *plane_state);

void get_clock_requirements_for_state(struct dc_state *state, struct AsicStateEx *info);

/*
 * fast_validate: we return after determining if we can support the new state,
 * but before we populate the programming info
 */
enum dc_status dc_validate_global_state(
		struct dc *dc,
		struct dc_state *new_ctx,
		bool fast_validate);


void dc_resource_state_construct(
		const struct dc *dc,
		struct dc_state *dst_ctx);

void dc_resource_state_copy_construct(
		const struct dc_state *src_ctx,
		struct dc_state *dst_ctx);

void dc_resource_state_copy_construct_current(
		const struct dc *dc,
		struct dc_state *dst_ctx);

void dc_resource_state_destruct(struct dc_state *context);

/*
 * TODO update to make it about validation sets
 * Set up streams and links associated to drive sinks
 * The streams parameter is an absolute set of all active streams.
 *
 * After this call:
 *   Phy, Encoder, Timing Generator are programmed and enabled.
 *   New streams are enabled with blank stream; no memory read.
 */
bool dc_commit_state(struct dc *dc, struct dc_state *context);


struct dc_state *dc_create_state(struct dc *dc);
struct dc_state *dc_copy_state(struct dc_state *src_ctx);
void dc_retain_state(struct dc_state *context);
void dc_release_state(struct dc_state *context);

/*******************************************************************************
 * Link Interfaces
 ******************************************************************************/

struct dpcd_caps {
	union dpcd_rev dpcd_rev;
	union max_lane_count max_ln_count;
	union max_down_spread max_down_spread;
	union dprx_feature dprx_feature;

	/* valid only for eDP v1.4 or higher*/
	uint8_t edp_supported_link_rates_count;
	enum dc_link_rate edp_supported_link_rates[8];

	/* dongle type (DP converter, CV smart dongle) */
	enum display_dongle_type dongle_type;
	/* branch device or sink device */
	bool is_branch_dev;
	/* Dongle's downstream count. */
	union sink_count sink_count;
	/* If dongle_type == DISPLAY_DONGLE_DP_HDMI_CONVERTER,
	indicates 'Frame Sequential-to-lllFrame Pack' conversion capability.*/
	struct dc_dongle_caps dongle_caps;

	uint32_t sink_dev_id;
	int8_t sink_dev_id_str[6];
	int8_t sink_hw_revision;
	int8_t sink_fw_revision[2];

	uint32_t branch_dev_id;
	int8_t branch_dev_name[6];
	int8_t branch_hw_revision;
	int8_t branch_fw_revision[2];

	bool allow_invalid_MSA_timing_param;
	bool panel_mode_edp;
	bool dpcd_display_control_capable;
	bool ext_receiver_cap_field_present;
<<<<<<< HEAD
=======
#ifdef CONFIG_DRM_AMD_DC_DSC_SUPPORT
	union dpcd_fec_capability fec_cap;
	struct dpcd_dsc_capabilities dsc_caps;
#endif
>>>>>>> 4cf643a3
};

#include "dc_link.h"

/*******************************************************************************
 * Sink Interfaces - A sink corresponds to a display output device
 ******************************************************************************/

struct dc_container_id {
	// 128bit GUID in binary form
	unsigned char  guid[16];
	// 8 byte port ID -> ELD.PortID
	unsigned int   portId[2];
	// 128bit GUID in binary formufacturer name -> ELD.ManufacturerName
	unsigned short manufacturerName;
	// 2 byte product code -> ELD.ProductCode
	unsigned short productCode;
};


#ifdef CONFIG_DRM_AMD_DC_DSC_SUPPORT
struct dc_sink_dsc_caps {
	// 'true' if these are virtual DPCD's DSC caps (immediately upstream of sink in MST topology),
	// 'false' if they are sink's DSC caps
	bool is_virtual_dpcd_dsc;
	struct dsc_dec_dpcd_caps dsc_dec_caps;
};
#endif

/*
 * The sink structure contains EDID and other display device properties
 */
struct dc_sink {
	enum signal_type sink_signal;
	struct dc_edid dc_edid; /* raw edid */
	struct dc_edid_caps edid_caps; /* parse display caps */
	struct dc_container_id *dc_container_id;
	uint32_t dongle_max_pix_clk;
	void *priv;
	struct stereo_3d_features features_3d[TIMING_3D_FORMAT_MAX];
	bool converter_disable_audio;

#ifdef CONFIG_DRM_AMD_DC_DSC_SUPPORT
	struct dc_sink_dsc_caps sink_dsc_caps;
#endif

	/* private to DC core */
	struct dc_link *link;
	struct dc_context *ctx;

	uint32_t sink_id;

	/* private to dc_sink.c */
	// refcount must be the last member in dc_sink, since we want the
	// sink structure to be logically cloneable up to (but not including)
	// refcount
	struct kref refcount;
};

void dc_sink_retain(struct dc_sink *sink);
void dc_sink_release(struct dc_sink *sink);

struct dc_sink_init_data {
	enum signal_type sink_signal;
	struct dc_link *link;
	uint32_t dongle_max_pix_clk;
	bool converter_disable_audio;
};

struct dc_sink *dc_sink_create(const struct dc_sink_init_data *init_params);

/* Newer interfaces  */
struct dc_cursor {
	struct dc_plane_address address;
	struct dc_cursor_attributes attributes;
};


/*******************************************************************************
 * Interrupt interfaces
 ******************************************************************************/
enum dc_irq_source dc_interrupt_to_irq_source(
		struct dc *dc,
		uint32_t src_id,
		uint32_t ext_id);
bool dc_interrupt_set(struct dc *dc, enum dc_irq_source src, bool enable);
void dc_interrupt_ack(struct dc *dc, enum dc_irq_source src);
enum dc_irq_source dc_get_hpd_irq_source_at_index(
		struct dc *dc, uint32_t link_index);

/*******************************************************************************
 * Power Interfaces
 ******************************************************************************/

void dc_set_power_state(
		struct dc *dc,
		enum dc_acpi_cm_power_state power_state);
void dc_resume(struct dc *dc);
unsigned int dc_get_current_backlight_pwm(struct dc *dc);
unsigned int dc_get_target_backlight_pwm(struct dc *dc);

bool dc_is_dmcu_initialized(struct dc *dc);

#if defined(CONFIG_DRM_AMD_DC_DSC_SUPPORT)
/*******************************************************************************
 * DSC Interfaces
 ******************************************************************************/
#include "dc_dsc.h"
#endif
#endif /* DC_INTERFACE_H_ */<|MERGE_RESOLUTION|>--- conflicted
+++ resolved
@@ -39,11 +39,7 @@
 #include "inc/hw/dmcu.h"
 #include "dml/display_mode_lib.h"
 
-<<<<<<< HEAD
-#define DC_VER "3.2.27"
-=======
 #define DC_VER "3.2.35"
->>>>>>> 4cf643a3
 
 #define MAX_SURFACES 3
 #define MAX_PLANES 6
@@ -74,11 +70,8 @@
 		uint32_t argb8888 : 1;
 		uint32_t nv12 : 1;
 		uint32_t fp16 : 1;
-<<<<<<< HEAD
-=======
 		uint32_t p010 : 1;
 		uint32_t ayuv : 1;
->>>>>>> 4cf643a3
 	} pixel_format_support;
 	// max upscaling factor x1000
 	// upscaling factors are always >= 1
@@ -118,12 +111,9 @@
 	bool force_dp_tps4_for_cp2520;
 	bool disable_dp_clk_share;
 	bool psp_setup_panel_mode;
-<<<<<<< HEAD
-=======
 #ifdef CONFIG_DRM_AMD_DC_DCN2_0
 	bool hw_3d_lut;
 #endif
->>>>>>> 4cf643a3
 	struct dc_plane_cap planes[MAX_PLANES];
 };
 
@@ -227,12 +217,9 @@
 	bool disable_fractional_pwm;
 	bool allow_seamless_boot_optimization;
 	bool power_down_display_on_boot;
-<<<<<<< HEAD
-=======
 	bool edp_not_connected;
 	bool forced_clocks;
 
->>>>>>> 4cf643a3
 };
 
 enum visual_confirm {
@@ -288,46 +275,6 @@
 	unsigned long long skip_pass_count;
 	unsigned long long skip_fail_count;
 };
-<<<<<<< HEAD
-
-#define BW_VAL_TRACE_SETUP() \
-		unsigned long long end_tick = 0; \
-		unsigned long long voltage_level_tick = 0; \
-		unsigned long long watermark_tick = 0; \
-		unsigned long long start_tick = dc->debug.bw_val_profile.enable ? \
-				dm_get_timestamp(dc->ctx) : 0
-
-#define BW_VAL_TRACE_COUNT() \
-		if (dc->debug.bw_val_profile.enable) \
-			dc->debug.bw_val_profile.total_count++
-
-#define BW_VAL_TRACE_SKIP(status) \
-		if (dc->debug.bw_val_profile.enable) { \
-			if (!voltage_level_tick) \
-				voltage_level_tick = dm_get_timestamp(dc->ctx); \
-			dc->debug.bw_val_profile.skip_ ## status ## _count++; \
-		}
-
-#define BW_VAL_TRACE_END_VOLTAGE_LEVEL() \
-		if (dc->debug.bw_val_profile.enable) \
-			voltage_level_tick = dm_get_timestamp(dc->ctx)
-
-#define BW_VAL_TRACE_END_WATERMARKS() \
-		if (dc->debug.bw_val_profile.enable) \
-			watermark_tick = dm_get_timestamp(dc->ctx)
-
-#define BW_VAL_TRACE_FINISH() \
-		if (dc->debug.bw_val_profile.enable) { \
-			end_tick = dm_get_timestamp(dc->ctx); \
-			dc->debug.bw_val_profile.total_ticks += end_tick - start_tick; \
-			dc->debug.bw_val_profile.voltage_level_ticks += voltage_level_tick - start_tick; \
-			if (watermark_tick) { \
-				dc->debug.bw_val_profile.watermark_ticks += watermark_tick - voltage_level_tick; \
-				dc->debug.bw_val_profile.rq_dlg_ticks += end_tick - watermark_tick; \
-			} \
-		}
-=======
->>>>>>> 4cf643a3
 
 #define BW_VAL_TRACE_SETUP() \
 		unsigned long long end_tick = 0; \
@@ -424,8 +371,6 @@
 	unsigned int force_fclk_khz;
 	bool disable_tri_buf;
 	struct dc_bw_validation_profile bw_val_profile;
-<<<<<<< HEAD
-=======
 #ifdef CONFIG_DRM_AMD_DC_DSC_SUPPORT
 	bool disable_fec;
 #endif
@@ -433,7 +378,6 @@
 	 * watermarks are not affected.
 	 */
 	unsigned int force_min_dcfclk_mhz;
->>>>>>> 4cf643a3
 };
 
 struct dc_debug_data {
@@ -442,8 +386,6 @@
 	uint32_t auxErrorCount;
 };
 
-<<<<<<< HEAD
-=======
 #ifdef CONFIG_DRM_AMD_DC_DCN2_0
 struct dc_phy_addr_space_config {
 	struct {
@@ -475,21 +417,17 @@
 };
 #endif
 
->>>>>>> 4cf643a3
 struct dc_bounding_box_overrides {
 	int sr_exit_time_ns;
 	int sr_enter_plus_exit_time_ns;
 	int urgent_latency_ns;
 	int percent_of_ideal_drambw;
 	int dram_clock_change_latency_ns;
-<<<<<<< HEAD
-=======
 	/* This forces a hard min on the DCFCLK we use
 	 * for DML.  Unlike the debug option for forcing
 	 * DCFCLK, this override affects watermark calculations
 	 */
 	int min_dcfclk_mhz;
->>>>>>> 4cf643a3
 };
 
 struct dc_state;
@@ -503,12 +441,9 @@
 	struct dc_config config;
 	struct dc_debug_options debug;
 	struct dc_bounding_box_overrides bb_overrides;
-<<<<<<< HEAD
-=======
 #if defined(CONFIG_DRM_AMD_DC_DCN2_0)
 	struct dc_bug_wa work_arounds;
 #endif
->>>>>>> 4cf643a3
 	struct dc_context *ctx;
 #ifdef CONFIG_DRM_AMD_DC_DCN2_0
 	struct dc_phy_addr_space_config vm_pa_config;
@@ -978,13 +913,10 @@
 	bool panel_mode_edp;
 	bool dpcd_display_control_capable;
 	bool ext_receiver_cap_field_present;
-<<<<<<< HEAD
-=======
 #ifdef CONFIG_DRM_AMD_DC_DSC_SUPPORT
 	union dpcd_fec_capability fec_cap;
 	struct dpcd_dsc_capabilities dsc_caps;
 #endif
->>>>>>> 4cf643a3
 };
 
 #include "dc_link.h"
