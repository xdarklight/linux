--- conflicted
+++ resolved
@@ -135,8 +135,6 @@
 	void (*hubp_disable_control)(struct hubp *hubp, bool disable_hubp);
 	unsigned int (*hubp_get_underflow_status)(struct hubp *hubp);
 	void (*hubp_init)(struct hubp *hubp);
-<<<<<<< HEAD
-=======
 
 #if defined(CONFIG_DRM_AMD_DC_DCN2_0)
 	void (*dmdata_set_attributes)(
@@ -159,7 +157,6 @@
 		struct hubp *hubp,
 		bool enable);
 #endif
->>>>>>> 4cf643a3
 
 };
 
