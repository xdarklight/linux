--- conflicted
+++ resolved
@@ -49,11 +49,8 @@
 	int (*get_dp_ref_clk_frequency)(struct clk_mgr *clk_mgr);
 
 	void (*init_clocks)(struct clk_mgr *clk_mgr);
-<<<<<<< HEAD
-=======
 
 	void (*enable_pme_wa) (struct clk_mgr *clk_mgr);
->>>>>>> 4cf643a3
 };
 
 struct clk_mgr {
