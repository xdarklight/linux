--- conflicted
+++ resolved
@@ -154,92 +154,9 @@
 	}
 }
 
-<<<<<<< HEAD
-/**
- * amdgpu_dm_set_regamma_lut: Set regamma lut for the given CRTC.
- * @crtc: amdgpu_dm crtc state
- *
- * Update the underlying dc_stream_state's output transfer function (OTF) in
- * preparation for hardware commit. If no lut is specified by user, we default
- * to SRGB.
- *
- * RETURNS:
- * 0 on success, -ENOMEM if memory cannot be allocated to calculate the OTF.
- */
-int amdgpu_dm_set_regamma_lut(struct dm_crtc_state *crtc)
-{
-	struct drm_property_blob *blob = crtc->base.gamma_lut;
-	struct dc_stream_state *stream = crtc->stream;
-	struct amdgpu_device *adev = (struct amdgpu_device *)
-		crtc->base.state->dev->dev_private;
-	struct drm_color_lut *lut;
-	uint32_t lut_size;
-	struct dc_gamma *gamma = NULL;
-	enum dc_transfer_func_type old_type = stream->out_transfer_func->type;
-
-	bool ret;
-
-	if (!blob && adev->asic_type <= CHIP_RAVEN) {
-		/* By default, use the SRGB predefined curve.*/
-		stream->out_transfer_func->type = TF_TYPE_PREDEFINED;
-		stream->out_transfer_func->tf = TRANSFER_FUNCTION_SRGB;
-		return 0;
-	}
-
-	if (blob) {
-		lut = (struct drm_color_lut *)blob->data;
-		lut_size = blob->length / sizeof(struct drm_color_lut);
-
-		gamma = dc_create_gamma();
-		if (!gamma)
-			return -ENOMEM;
-
-		gamma->num_entries = lut_size;
-		if (gamma->num_entries == MAX_COLOR_LEGACY_LUT_ENTRIES)
-			gamma->type = GAMMA_RGB_256;
-		else if (gamma->num_entries == MAX_COLOR_LUT_ENTRIES)
-			gamma->type = GAMMA_CS_TFM_1D;
-		else {
-			/* Invalid lut size */
-			dc_gamma_release(&gamma);
-			return -EINVAL;
-		}
-
-		/* Convert drm_lut into dc_gamma */
-		__drm_lut_to_dc_gamma(lut, gamma, gamma->type == GAMMA_RGB_256);
-	}
-
-	/* predefined gamma ROM only exist for RAVEN and pre-RAVEN ASIC,
-	 * set canRomBeUsed accordingly
-	 */
-	stream->out_transfer_func->type = TF_TYPE_DISTRIBUTED_POINTS;
-	ret = mod_color_calculate_regamma_params(stream->out_transfer_func,
-			gamma, true, adev->asic_type <= CHIP_RAVEN, NULL);
-
-	if (gamma)
-		dc_gamma_release(&gamma);
-
-	if (!ret) {
-		stream->out_transfer_func->type = old_type;
-		DRM_ERROR("Out of memory when calculating regamma params\n");
-		return -ENOMEM;
-	}
-
-	return 0;
-}
-
-/**
- * amdgpu_dm_set_ctm: Set the color transform matrix for the given CRTC.
- * @crtc: amdgpu_dm crtc state
- *
- * Update the underlying dc_stream_state's gamut remap matrix in preparation
- * for hardware commit. If no matrix is specified by user, gamut remap will be
- * disabled.
-=======
 /*
  * Converts a DRM CTM to a DC CSC float matrix.
  * The matrix needs to be a 3x4 (12 entry) matrix.
->>>>>>> 4cf643a3
  */
 static void __drm_ctm_to_dc_matrix(const struct drm_color_ctm *ctm,
 				   struct fixed31_32 *matrix)
