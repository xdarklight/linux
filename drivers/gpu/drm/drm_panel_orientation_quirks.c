/* SPDX-License-Identifier: MIT */
/*
 * drm_panel_orientation_quirks.c -- Quirks for non-normal panel orientation
 *
 * Copyright (C) 2017 Hans de Goede <hdegoede@redhat.com>
 *
 * Note the quirks in this file are shared with fbdev/efifb and as such
 * must not depend on other drm code.
 */

#include <linux/dmi.h>
#include <linux/module.h>
#include <drm/drm_connector.h>
#include <drm/drm_utils.h>

#ifdef CONFIG_DMI

/*
 * Some x86 clamshell design devices use portrait tablet screens and a display
 * engine which cannot rotate in hardware, so we need to rotate the fbcon to
 * compensate. Unfortunately these (cheap) devices also typically have quite
 * generic DMI data, so we match on a combination of DMI data, screen resolution
 * and a list of known BIOS dates to avoid false positives.
 */

struct drm_dmi_panel_orientation_data {
	int width;
	int height;
	const char * const *bios_dates;
	int orientation;
};

static const struct drm_dmi_panel_orientation_data acer_s1003 = {
	.width = 800,
	.height = 1280,
	.orientation = DRM_MODE_PANEL_ORIENTATION_RIGHT_UP,
};

static const struct drm_dmi_panel_orientation_data asus_t100ha = {
	.width = 800,
	.height = 1280,
	.orientation = DRM_MODE_PANEL_ORIENTATION_LEFT_UP,
};

static const struct drm_dmi_panel_orientation_data gpd_micropc = {
	.width = 720,
	.height = 1280,
	.bios_dates = (const char * const []){ "04/26/2019",
		NULL },
	.orientation = DRM_MODE_PANEL_ORIENTATION_RIGHT_UP,
};

static const struct drm_dmi_panel_orientation_data gpd_pocket = {
	.width = 1200,
	.height = 1920,
	.bios_dates = (const char * const []){ "05/26/2017", "06/28/2017",
		"07/05/2017", "08/07/2017", NULL },
	.orientation = DRM_MODE_PANEL_ORIENTATION_RIGHT_UP,
};

static const struct drm_dmi_panel_orientation_data gpd_pocket2 = {
	.width = 1200,
	.height = 1920,
	.bios_dates = (const char * const []){ "06/28/2018", "08/28/2018",
		"12/07/2018", NULL },
	.orientation = DRM_MODE_PANEL_ORIENTATION_RIGHT_UP,
};

static const struct drm_dmi_panel_orientation_data gpd_win = {
	.width = 720,
	.height = 1280,
	.bios_dates = (const char * const []){
		"10/25/2016", "11/18/2016", "12/23/2016", "12/26/2016",
		"02/21/2017", "03/20/2017", "05/25/2017", NULL },
	.orientation = DRM_MODE_PANEL_ORIENTATION_RIGHT_UP,
};

static const struct drm_dmi_panel_orientation_data gpd_win2 = {
	.width = 720,
	.height = 1280,
	.bios_dates = (const char * const []){
		"12/07/2017", "05/24/2018", "06/29/2018", NULL },
	.orientation = DRM_MODE_PANEL_ORIENTATION_RIGHT_UP,
};

static const struct drm_dmi_panel_orientation_data itworks_tw891 = {
	.width = 800,
	.height = 1280,
	.bios_dates = (const char * const []){ "10/16/2015", NULL },
	.orientation = DRM_MODE_PANEL_ORIENTATION_RIGHT_UP,
};

static const struct drm_dmi_panel_orientation_data lcd720x1280_rightside_up = {
	.width = 720,
	.height = 1280,
	.orientation = DRM_MODE_PANEL_ORIENTATION_RIGHT_UP,
};

static const struct drm_dmi_panel_orientation_data lcd800x1280_rightside_up = {
	.width = 800,
	.height = 1280,
	.orientation = DRM_MODE_PANEL_ORIENTATION_RIGHT_UP,
};

static const struct drm_dmi_panel_orientation_data lcd1200x1920_rightside_up = {
	.width = 1200,
	.height = 1920,
	.orientation = DRM_MODE_PANEL_ORIENTATION_RIGHT_UP,
};

static const struct dmi_system_id orientation_data[] = {
	{	/* Acer One 10 (S1003) */
		.matches = {
		  DMI_EXACT_MATCH(DMI_SYS_VENDOR, "Acer"),
		  DMI_EXACT_MATCH(DMI_PRODUCT_NAME, "One S1003"),
		},
		.driver_data = (void *)&acer_s1003,
	}, {	/* Asus T100HA */
		.matches = {
		  DMI_EXACT_MATCH(DMI_SYS_VENDOR, "ASUSTeK COMPUTER INC."),
		  DMI_EXACT_MATCH(DMI_PRODUCT_NAME, "T100HAN"),
		},
		.driver_data = (void *)&asus_t100ha,
	}, {	/* GPD MicroPC (generic strings, also match on bios date) */
		.matches = {
		  DMI_EXACT_MATCH(DMI_SYS_VENDOR, "Default string"),
		  DMI_EXACT_MATCH(DMI_PRODUCT_NAME, "Default string"),
		  DMI_EXACT_MATCH(DMI_BOARD_VENDOR, "Default string"),
		  DMI_EXACT_MATCH(DMI_BOARD_NAME, "Default string"),
		},
		.driver_data = (void *)&gpd_micropc,
<<<<<<< HEAD
=======
	}, {	/* GPD MicroPC (later BIOS versions with proper DMI strings) */
		.matches = {
		  DMI_EXACT_MATCH(DMI_SYS_VENDOR, "GPD"),
		  DMI_EXACT_MATCH(DMI_PRODUCT_NAME, "MicroPC"),
		},
		.driver_data = (void *)&lcd720x1280_rightside_up,
>>>>>>> e5704b3f
	}, {	/*
		 * GPD Pocket, note that the the DMI data is less generic then
		 * it seems, devices with a board-vendor of "AMI Corporation"
		 * are quite rare, as are devices which have both board- *and*
		 * product-id set to "Default String"
		 */
		.matches = {
		  DMI_EXACT_MATCH(DMI_BOARD_VENDOR, "AMI Corporation"),
		  DMI_EXACT_MATCH(DMI_BOARD_NAME, "Default string"),
		  DMI_EXACT_MATCH(DMI_BOARD_SERIAL, "Default string"),
		  DMI_EXACT_MATCH(DMI_PRODUCT_NAME, "Default string"),
		},
		.driver_data = (void *)&gpd_pocket,
	}, {	/* GPD Pocket 2 (generic strings, also match on bios date) */
		.matches = {
		  DMI_EXACT_MATCH(DMI_SYS_VENDOR, "Default string"),
		  DMI_EXACT_MATCH(DMI_PRODUCT_NAME, "Default string"),
		  DMI_EXACT_MATCH(DMI_BOARD_VENDOR, "Default string"),
		  DMI_EXACT_MATCH(DMI_BOARD_NAME, "Default string"),
		},
		.driver_data = (void *)&gpd_pocket2,
	}, {	/* GPD Win (same note on DMI match as GPD Pocket) */
		.matches = {
		  DMI_EXACT_MATCH(DMI_BOARD_VENDOR, "AMI Corporation"),
		  DMI_EXACT_MATCH(DMI_BOARD_NAME, "Default string"),
		  DMI_EXACT_MATCH(DMI_BOARD_SERIAL, "Default string"),
		  DMI_EXACT_MATCH(DMI_PRODUCT_NAME, "Default string"),
		},
		.driver_data = (void *)&gpd_win,
	}, {	/* GPD Win 2 (too generic strings, also match on bios date) */
		.matches = {
		  DMI_EXACT_MATCH(DMI_SYS_VENDOR, "Default string"),
		  DMI_EXACT_MATCH(DMI_PRODUCT_NAME, "Default string"),
		  DMI_EXACT_MATCH(DMI_BOARD_VENDOR, "Default string"),
		  DMI_EXACT_MATCH(DMI_BOARD_NAME, "Default string"),
		},
		.driver_data = (void *)&gpd_win2,
	}, {	/* I.T.Works TW891 */
		.matches = {
		  DMI_EXACT_MATCH(DMI_SYS_VENDOR, "To be filled by O.E.M."),
		  DMI_EXACT_MATCH(DMI_PRODUCT_NAME, "TW891"),
		  DMI_EXACT_MATCH(DMI_BOARD_VENDOR, "To be filled by O.E.M."),
		  DMI_EXACT_MATCH(DMI_BOARD_NAME, "TW891"),
		},
		.driver_data = (void *)&itworks_tw891,
	}, {	/*
		 * Lenovo Ideapad Miix 310 laptop, only some production batches
		 * have a portrait screen, the resolution checks makes the quirk
		 * apply only to those batches.
		 */
		.matches = {
		  DMI_EXACT_MATCH(DMI_SYS_VENDOR, "LENOVO"),
		  DMI_EXACT_MATCH(DMI_PRODUCT_NAME, "80SG"),
		  DMI_EXACT_MATCH(DMI_PRODUCT_VERSION, "MIIX 310-10ICR"),
		},
		.driver_data = (void *)&lcd800x1280_rightside_up,
	}, {	/* Lenovo Ideapad Miix 320 */
		.matches = {
		  DMI_EXACT_MATCH(DMI_SYS_VENDOR, "LENOVO"),
		  DMI_EXACT_MATCH(DMI_PRODUCT_NAME, "80XF"),
		  DMI_EXACT_MATCH(DMI_PRODUCT_VERSION, "Lenovo MIIX 320-10ICR"),
		},
		.driver_data = (void *)&lcd800x1280_rightside_up,
	}, {	/* Lenovo Ideapad D330 */
		.matches = {
		  DMI_EXACT_MATCH(DMI_SYS_VENDOR, "LENOVO"),
		  DMI_EXACT_MATCH(DMI_PRODUCT_NAME, "81H3"),
		  DMI_EXACT_MATCH(DMI_PRODUCT_VERSION, "Lenovo ideapad D330-10IGM"),
		},
		.driver_data = (void *)&lcd1200x1920_rightside_up,
	}, {	/* VIOS LTH17 */
		.matches = {
		  DMI_EXACT_MATCH(DMI_SYS_VENDOR, "VIOS"),
		  DMI_EXACT_MATCH(DMI_PRODUCT_NAME, "LTH17"),
		},
		.driver_data = (void *)&lcd800x1280_rightside_up,
	},
	{}
};

/**
 * drm_get_panel_orientation_quirk - Check for panel orientation quirks
 * @width: width in pixels of the panel
 * @height: height in pixels of the panel
 *
 * This function checks for platform specific (e.g. DMI based) quirks
 * providing info on panel_orientation for systems where this cannot be
 * probed from the hard-/firm-ware. To avoid false-positive this function
 * takes the panel resolution as argument and checks that against the
 * resolution expected by the quirk-table entry.
 *
 * Note this function is also used outside of the drm-subsys, by for example
 * the efifb code. Because of this this function gets compiled into its own
 * kernel-module when built as a module.
 *
 * Returns:
 * A DRM_MODE_PANEL_ORIENTATION_* value if there is a quirk for this system,
 * or DRM_MODE_PANEL_ORIENTATION_UNKNOWN if there is no quirk.
 */
int drm_get_panel_orientation_quirk(int width, int height)
{
	const struct dmi_system_id *match;
	const struct drm_dmi_panel_orientation_data *data;
	const char *bios_date;
	int i;

	for (match = dmi_first_match(orientation_data);
	     match;
	     match = dmi_first_match(match + 1)) {
		data = match->driver_data;

		if (data->width != width ||
		    data->height != height)
			continue;

		if (!data->bios_dates)
			return data->orientation;

		bios_date = dmi_get_system_info(DMI_BIOS_DATE);
		if (!bios_date)
			continue;

		i = match_string(data->bios_dates, -1, bios_date);
		if (i >= 0)
			return data->orientation;
	}

	return DRM_MODE_PANEL_ORIENTATION_UNKNOWN;
}
EXPORT_SYMBOL(drm_get_panel_orientation_quirk);

#else

/* There are no quirks for non x86 devices yet */
int drm_get_panel_orientation_quirk(int width, int height)
{
	return DRM_MODE_PANEL_ORIENTATION_UNKNOWN;
}
EXPORT_SYMBOL(drm_get_panel_orientation_quirk);

#endif

MODULE_LICENSE("Dual MIT/GPL");<|MERGE_RESOLUTION|>--- conflicted
+++ resolved
@@ -129,15 +129,12 @@
 		  DMI_EXACT_MATCH(DMI_BOARD_NAME, "Default string"),
 		},
 		.driver_data = (void *)&gpd_micropc,
-<<<<<<< HEAD
-=======
 	}, {	/* GPD MicroPC (later BIOS versions with proper DMI strings) */
 		.matches = {
 		  DMI_EXACT_MATCH(DMI_SYS_VENDOR, "GPD"),
 		  DMI_EXACT_MATCH(DMI_PRODUCT_NAME, "MicroPC"),
 		},
 		.driver_data = (void *)&lcd720x1280_rightside_up,
->>>>>>> e5704b3f
 	}, {	/*
 		 * GPD Pocket, note that the the DMI data is less generic then
 		 * it seems, devices with a board-vendor of "AMI Corporation"
