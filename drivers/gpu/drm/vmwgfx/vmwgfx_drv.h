--- conflicted
+++ resolved
@@ -1410,8 +1410,6 @@
 #define VMW_DEBUG_USER(fmt, ...)                                              \
 	DRM_DEBUG_DRIVER(fmt, ##__VA_ARGS__)
 
-<<<<<<< HEAD
-=======
 /**
  * VMW_DEBUG_KMS - Debug output for kernel mode-setting
  *
@@ -1431,7 +1429,6 @@
 vm_fault_t vmw_bo_vm_fault(struct vm_fault *vmf);
 vm_fault_t vmw_bo_vm_mkwrite(struct vm_fault *vmf);
 
->>>>>>> 4cf643a3
 /**
  * Inline helper functions
  */
