// SPDX-License-Identifier: GPL-2.0 OR MIT
/**************************************************************************
 *
 * Copyright 2009-2015 VMware, Inc., Palo Alto, CA., USA
 *
 * Permission is hereby granted, free of charge, to any person obtaining a
 * copy of this software and associated documentation files (the
 * "Software"), to deal in the Software without restriction, including
 * without limitation the rights to use, copy, modify, merge, publish,
 * distribute, sub license, and/or sell copies of the Software, and to
 * permit persons to whom the Software is furnished to do so, subject to
 * the following conditions:
 *
 * The above copyright notice and this permission notice (including the
 * next paragraph) shall be included in all copies or substantial portions
 * of the Software.
 *
 * THE SOFTWARE IS PROVIDED "AS IS", WITHOUT WARRANTY OF ANY KIND, EXPRESS OR
 * IMPLIED, INCLUDING BUT NOT LIMITED TO THE WARRANTIES OF MERCHANTABILITY,
 * FITNESS FOR A PARTICULAR PURPOSE AND NON-INFRINGEMENT. IN NO EVENT SHALL
 * THE COPYRIGHT HOLDERS, AUTHORS AND/OR ITS SUPPLIERS BE LIABLE FOR ANY CLAIM,
 * DAMAGES OR OTHER LIABILITY, WHETHER IN AN ACTION OF CONTRACT, TORT OR
 * OTHERWISE, ARISING FROM, OUT OF OR IN CONNECTION WITH THE SOFTWARE OR THE
 * USE OR OTHER DEALINGS IN THE SOFTWARE.
 *
 **************************************************************************/

#include "vmwgfx_drv.h"
#include <drm/vmwgfx_drm.h>
#include <drm/ttm/ttm_placement.h>
#include <drm/drmP.h>
#include "vmwgfx_resource_priv.h"
#include "vmwgfx_binding.h"

#define VMW_RES_EVICT_ERR_COUNT 10

/**
 * vmw_resource_mob_attach - Mark a resource as attached to its backing mob
 * @res: The resource
 */
void vmw_resource_mob_attach(struct vmw_resource *res)
{
	struct vmw_buffer_object *backup = res->backup;
	struct rb_node **new = &backup->res_tree.rb_node, *parent = NULL;

	lockdep_assert_held(&backup->base.resv->lock.base);
	res->used_prio = (res->res_dirty) ? res->func->dirty_prio :
		res->func->prio;

	while (*new) {
		struct vmw_resource *this =
			container_of(*new, struct vmw_resource, mob_node);

		parent = *new;
		new = (res->backup_offset < this->backup_offset) ?
			&((*new)->rb_left) : &((*new)->rb_right);
	}

	rb_link_node(&res->mob_node, parent, new);
	rb_insert_color(&res->mob_node, &backup->res_tree);

	vmw_bo_prio_add(backup, res->used_prio);
}

/**
 * vmw_resource_mob_detach - Mark a resource as detached from its backing mob
 * @res: The resource
 */
void vmw_resource_mob_detach(struct vmw_resource *res)
{
	struct vmw_buffer_object *backup = res->backup;

	lockdep_assert_held(&backup->base.resv->lock.base);
	if (vmw_resource_mob_attached(res)) {
		rb_erase(&res->mob_node, &backup->res_tree);
		RB_CLEAR_NODE(&res->mob_node);
		vmw_bo_prio_del(backup, res->used_prio);
	}
}


struct vmw_resource *vmw_resource_reference(struct vmw_resource *res)
{
	kref_get(&res->kref);
	return res;
}

struct vmw_resource *
vmw_resource_reference_unless_doomed(struct vmw_resource *res)
{
	return kref_get_unless_zero(&res->kref) ? res : NULL;
}

/**
 * vmw_resource_release_id - release a resource id to the id manager.
 *
 * @res: Pointer to the resource.
 *
 * Release the resource id to the resource id manager and set it to -1
 */
void vmw_resource_release_id(struct vmw_resource *res)
{
	struct vmw_private *dev_priv = res->dev_priv;
	struct idr *idr = &dev_priv->res_idr[res->func->res_type];

	spin_lock(&dev_priv->resource_lock);
	if (res->id != -1)
		idr_remove(idr, res->id);
	res->id = -1;
	spin_unlock(&dev_priv->resource_lock);
}

static void vmw_resource_release(struct kref *kref)
{
	struct vmw_resource *res =
	    container_of(kref, struct vmw_resource, kref);
	struct vmw_private *dev_priv = res->dev_priv;
	int id;
	struct idr *idr = &dev_priv->res_idr[res->func->res_type];

	spin_lock(&dev_priv->resource_lock);
	list_del_init(&res->lru_head);
	spin_unlock(&dev_priv->resource_lock);
	if (res->backup) {
		struct ttm_buffer_object *bo = &res->backup->base;

		ttm_bo_reserve(bo, false, false, NULL);
		if (vmw_resource_mob_attached(res) &&
		    res->func->unbind != NULL) {
			struct ttm_validate_buffer val_buf;

			val_buf.bo = bo;
			val_buf.num_shared = 0;
			res->func->unbind(res, false, &val_buf);
		}
		res->backup_dirty = false;
		vmw_resource_mob_detach(res);
		if (res->dirty)
			res->func->dirty_free(res);
		if (res->coherent)
			vmw_bo_dirty_release(res->backup);
		ttm_bo_unreserve(bo);
		vmw_bo_unreference(&res->backup);
	}

	if (likely(res->hw_destroy != NULL)) {
		mutex_lock(&dev_priv->binding_mutex);
		vmw_binding_res_list_kill(&res->binding_head);
		mutex_unlock(&dev_priv->binding_mutex);
		res->hw_destroy(res);
	}

	id = res->id;
	if (res->res_free != NULL)
		res->res_free(res);
	else
		kfree(res);

	spin_lock(&dev_priv->resource_lock);
	if (id != -1)
		idr_remove(idr, id);
	spin_unlock(&dev_priv->resource_lock);
}

void vmw_resource_unreference(struct vmw_resource **p_res)
{
	struct vmw_resource *res = *p_res;

	*p_res = NULL;
	kref_put(&res->kref, vmw_resource_release);
}


/**
 * vmw_resource_alloc_id - release a resource id to the id manager.
 *
 * @res: Pointer to the resource.
 *
 * Allocate the lowest free resource from the resource manager, and set
 * @res->id to that id. Returns 0 on success and -ENOMEM on failure.
 */
int vmw_resource_alloc_id(struct vmw_resource *res)
{
	struct vmw_private *dev_priv = res->dev_priv;
	int ret;
	struct idr *idr = &dev_priv->res_idr[res->func->res_type];

	BUG_ON(res->id != -1);

	idr_preload(GFP_KERNEL);
	spin_lock(&dev_priv->resource_lock);

	ret = idr_alloc(idr, res, 1, 0, GFP_NOWAIT);
	if (ret >= 0)
		res->id = ret;

	spin_unlock(&dev_priv->resource_lock);
	idr_preload_end();
	return ret < 0 ? ret : 0;
}

/**
 * vmw_resource_init - initialize a struct vmw_resource
 *
 * @dev_priv:       Pointer to a device private struct.
 * @res:            The struct vmw_resource to initialize.
 * @obj_type:       Resource object type.
 * @delay_id:       Boolean whether to defer device id allocation until
 *                  the first validation.
 * @res_free:       Resource destructor.
 * @func:           Resource function table.
 */
int vmw_resource_init(struct vmw_private *dev_priv, struct vmw_resource *res,
		      bool delay_id,
		      void (*res_free) (struct vmw_resource *res),
		      const struct vmw_res_func *func)
{
	kref_init(&res->kref);
	res->hw_destroy = NULL;
	res->res_free = res_free;
	res->dev_priv = dev_priv;
	res->func = func;
	RB_CLEAR_NODE(&res->mob_node);
	INIT_LIST_HEAD(&res->lru_head);
	INIT_LIST_HEAD(&res->binding_head);
	res->id = -1;
	res->backup = NULL;
	res->backup_offset = 0;
	res->backup_dirty = false;
	res->res_dirty = false;
	res->coherent = false;
	res->used_prio = 3;
	res->dirty = NULL;
	if (delay_id)
		return 0;
	else
		return vmw_resource_alloc_id(res);
}


/**
 * vmw_user_resource_lookup_handle - lookup a struct resource from a
 * TTM user-space handle and perform basic type checks
 *
 * @dev_priv:     Pointer to a device private struct
 * @tfile:        Pointer to a struct ttm_object_file identifying the caller
 * @handle:       The TTM user-space handle
 * @converter:    Pointer to an object describing the resource type
 * @p_res:        On successful return the location pointed to will contain
 *                a pointer to a refcounted struct vmw_resource.
 *
 * If the handle can't be found or is associated with an incorrect resource
 * type, -EINVAL will be returned.
 */
int vmw_user_resource_lookup_handle(struct vmw_private *dev_priv,
				    struct ttm_object_file *tfile,
				    uint32_t handle,
				    const struct vmw_user_resource_conv
				    *converter,
				    struct vmw_resource **p_res)
{
	struct ttm_base_object *base;
	struct vmw_resource *res;
	int ret = -EINVAL;

	base = ttm_base_object_lookup(tfile, handle);
	if (unlikely(base == NULL))
		return -EINVAL;

	if (unlikely(ttm_base_object_type(base) != converter->object_type))
		goto out_bad_resource;

	res = converter->base_obj_to_res(base);
	kref_get(&res->kref);

	*p_res = res;
	ret = 0;

out_bad_resource:
	ttm_base_object_unref(&base);

	return ret;
}

/**
 * vmw_user_resource_lookup_handle - lookup a struct resource from a
 * TTM user-space handle and perform basic type checks
 *
 * @dev_priv:     Pointer to a device private struct
 * @tfile:        Pointer to a struct ttm_object_file identifying the caller
 * @handle:       The TTM user-space handle
 * @converter:    Pointer to an object describing the resource type
 * @p_res:        On successful return the location pointed to will contain
 *                a pointer to a refcounted struct vmw_resource.
 *
 * If the handle can't be found or is associated with an incorrect resource
 * type, -EINVAL will be returned.
 */
struct vmw_resource *
vmw_user_resource_noref_lookup_handle(struct vmw_private *dev_priv,
				      struct ttm_object_file *tfile,
				      uint32_t handle,
				      const struct vmw_user_resource_conv
				      *converter)
{
	struct ttm_base_object *base;

	base = ttm_base_object_noref_lookup(tfile, handle);
	if (!base)
		return ERR_PTR(-ESRCH);

	if (unlikely(ttm_base_object_type(base) != converter->object_type)) {
		ttm_base_object_noref_release();
		return ERR_PTR(-EINVAL);
	}

	return converter->base_obj_to_res(base);
}

/**
 * Helper function that looks either a surface or bo.
 *
 * The pointer this pointed at by out_surf and out_buf needs to be null.
 */
int vmw_user_lookup_handle(struct vmw_private *dev_priv,
			   struct ttm_object_file *tfile,
			   uint32_t handle,
			   struct vmw_surface **out_surf,
			   struct vmw_buffer_object **out_buf)
{
	struct vmw_resource *res;
	int ret;

	BUG_ON(*out_surf || *out_buf);

	ret = vmw_user_resource_lookup_handle(dev_priv, tfile, handle,
					      user_surface_converter,
					      &res);
	if (!ret) {
		*out_surf = vmw_res_to_srf(res);
		return 0;
	}

	*out_surf = NULL;
	ret = vmw_user_bo_lookup(tfile, handle, out_buf, NULL);
	return ret;
}

/**
 * vmw_resource_buf_alloc - Allocate a backup buffer for a resource.
 *
 * @res:            The resource for which to allocate a backup buffer.
 * @interruptible:  Whether any sleeps during allocation should be
 *                  performed while interruptible.
 */
static int vmw_resource_buf_alloc(struct vmw_resource *res,
				  bool interruptible)
{
	unsigned long size =
		(res->backup_size + PAGE_SIZE - 1) & PAGE_MASK;
	struct vmw_buffer_object *backup;
	int ret;

	if (likely(res->backup)) {
		BUG_ON(res->backup->base.num_pages * PAGE_SIZE < size);
		return 0;
	}

	backup = kzalloc(sizeof(*backup), GFP_KERNEL);
	if (unlikely(!backup))
		return -ENOMEM;

	ret = vmw_bo_init(res->dev_priv, backup, res->backup_size,
			      res->func->backup_placement,
			      interruptible,
			      &vmw_bo_bo_free);
	if (unlikely(ret != 0))
		goto out_no_bo;

	res->backup = backup;

out_no_bo:
	return ret;
}

/**
 * vmw_resource_do_validate - Make a resource up-to-date and visible
 *                            to the device.
 *
 * @res:            The resource to make visible to the device.
 * @val_buf:        Information about a buffer possibly
 *                  containing backup data if a bind operation is needed.
 *
 * On hardware resource shortage, this function returns -EBUSY and
 * should be retried once resources have been freed up.
 */
static int vmw_resource_do_validate(struct vmw_resource *res,
				    struct ttm_validate_buffer *val_buf,
				    bool dirtying)
{
	int ret = 0;
	const struct vmw_res_func *func = res->func;

	if (unlikely(res->id == -1)) {
		ret = func->create(res);
		if (unlikely(ret != 0))
			return ret;
	}

	if (func->bind &&
	    ((func->needs_backup && !vmw_resource_mob_attached(res) &&
	      val_buf->bo != NULL) ||
	     (!func->needs_backup && val_buf->bo != NULL))) {
		ret = func->bind(res, val_buf);
		if (unlikely(ret != 0))
			goto out_bind_failed;
		if (func->needs_backup)
			vmw_resource_mob_attach(res);
	}

<<<<<<< HEAD
=======
	/*
	 * Handle the case where the backup mob is marked coherent but
	 * the resource isn't.
	 */
	if (func->dirty_alloc && vmw_resource_mob_attached(res) &&
	    !res->coherent) {
		if (res->backup->dirty && !res->dirty) {
			ret = func->dirty_alloc(res);
			if (ret)
				return ret;
		} else if (!res->backup->dirty && res->dirty) {
			func->dirty_free(res);
		}
	}

	/*
	 * Transfer the dirty regions to the resource and update
	 * the resource.
	 */
	if (res->dirty) {
		if (dirtying && !res->res_dirty) {
			pgoff_t start = res->backup_offset >> PAGE_SHIFT;
			pgoff_t end = __KERNEL_DIV_ROUND_UP
				(res->backup_offset + res->backup_size,
				 PAGE_SIZE);

			vmw_bo_dirty_unmap(res->backup, start, end);
		}

		vmw_bo_dirty_transfer_to_res(res);
		return func->dirty_sync(res);
	}

>>>>>>> 4cf643a3
	return 0;

out_bind_failed:
	func->destroy(res);

	return ret;
}

/**
 * vmw_resource_unreserve - Unreserve a resource previously reserved for
 * command submission.
 *
 * @res:               Pointer to the struct vmw_resource to unreserve.
 * @dirty_set:         Change dirty status of the resource.
 * @dirty:             When changing dirty status indicates the new status.
 * @switch_backup:     Backup buffer has been switched.
 * @new_backup:        Pointer to new backup buffer if command submission
 *                     switched. May be NULL.
 * @new_backup_offset: New backup offset if @switch_backup is true.
 *
 * Currently unreserving a resource means putting it back on the device's
 * resource lru list, so that it can be evicted if necessary.
 */
void vmw_resource_unreserve(struct vmw_resource *res,
			    bool dirty_set,
			    bool dirty,
			    bool switch_backup,
			    struct vmw_buffer_object *new_backup,
			    unsigned long new_backup_offset)
{
	struct vmw_private *dev_priv = res->dev_priv;

	if (!list_empty(&res->lru_head))
		return;

	if (switch_backup && new_backup != res->backup) {
		if (res->backup) {
			vmw_resource_mob_detach(res);
			if (res->coherent)
				vmw_bo_dirty_release(res->backup);
			vmw_bo_unreference(&res->backup);
		}

		if (new_backup) {
			res->backup = vmw_bo_reference(new_backup);

			/*
			 * The validation code should already have added a
			 * dirty tracker here.
			 */
			WARN_ON(res->coherent && !new_backup->dirty);

			vmw_resource_mob_attach(res);
		} else {
			res->backup = NULL;
		}
	} else if (switch_backup && res->coherent) {
		vmw_bo_dirty_release(res->backup);
	}

	if (switch_backup)
		res->backup_offset = new_backup_offset;

	if (dirty_set)
		res->res_dirty = dirty;

	if (!res->func->may_evict || res->id == -1 || res->pin_count)
		return;

	spin_lock(&dev_priv->resource_lock);
	list_add_tail(&res->lru_head,
		      &res->dev_priv->res_lru[res->func->res_type]);
	spin_unlock(&dev_priv->resource_lock);
}

/**
 * vmw_resource_check_buffer - Check whether a backup buffer is needed
 *                             for a resource and in that case, allocate
 *                             one, reserve and validate it.
 *
 * @ticket:         The ww aqcquire context to use, or NULL if trylocking.
 * @res:            The resource for which to allocate a backup buffer.
 * @interruptible:  Whether any sleeps during allocation should be
 *                  performed while interruptible.
 * @val_buf:        On successful return contains data about the
 *                  reserved and validated backup buffer.
 */
static int
vmw_resource_check_buffer(struct ww_acquire_ctx *ticket,
			  struct vmw_resource *res,
			  bool interruptible,
			  struct ttm_validate_buffer *val_buf)
{
	struct ttm_operation_ctx ctx = { true, false };
	struct list_head val_list;
	bool backup_dirty = false;
	int ret;

	if (unlikely(res->backup == NULL)) {
		ret = vmw_resource_buf_alloc(res, interruptible);
		if (unlikely(ret != 0))
			return ret;
	}

	INIT_LIST_HEAD(&val_list);
	ttm_bo_get(&res->backup->base);
	val_buf->bo = &res->backup->base;
	val_buf->num_shared = 0;
	list_add_tail(&val_buf->head, &val_list);
	ret = ttm_eu_reserve_buffers(ticket, &val_list, interruptible, NULL,
				     true);
	if (unlikely(ret != 0))
		goto out_no_reserve;

	if (res->func->needs_backup && !vmw_resource_mob_attached(res))
		return 0;

	backup_dirty = res->backup_dirty;
	ret = ttm_bo_validate(&res->backup->base,
			      res->func->backup_placement,
			      &ctx);

	if (unlikely(ret != 0))
		goto out_no_validate;

	return 0;

out_no_validate:
	ttm_eu_backoff_reservation(ticket, &val_list);
out_no_reserve:
	ttm_bo_put(val_buf->bo);
	val_buf->bo = NULL;
	if (backup_dirty)
		vmw_bo_unreference(&res->backup);

	return ret;
}

/**
 * vmw_resource_reserve - Reserve a resource for command submission
 *
 * @res:            The resource to reserve.
 *
 * This function takes the resource off the LRU list and make sure
 * a backup buffer is present for guest-backed resources. However,
 * the buffer may not be bound to the resource at this point.
 *
 */
int vmw_resource_reserve(struct vmw_resource *res, bool interruptible,
			 bool no_backup)
{
	struct vmw_private *dev_priv = res->dev_priv;
	int ret;

	spin_lock(&dev_priv->resource_lock);
	list_del_init(&res->lru_head);
	spin_unlock(&dev_priv->resource_lock);

	if (res->func->needs_backup && res->backup == NULL &&
	    !no_backup) {
		ret = vmw_resource_buf_alloc(res, interruptible);
		if (unlikely(ret != 0)) {
			DRM_ERROR("Failed to allocate a backup buffer "
				  "of size %lu. bytes\n",
				  (unsigned long) res->backup_size);
			return ret;
		}
	}

	return 0;
}

/**
 * vmw_resource_backoff_reservation - Unreserve and unreference a
 *                                    backup buffer
 *.
 * @ticket:         The ww acquire ctx used for reservation.
 * @val_buf:        Backup buffer information.
 */
static void
vmw_resource_backoff_reservation(struct ww_acquire_ctx *ticket,
				 struct ttm_validate_buffer *val_buf)
{
	struct list_head val_list;

	if (likely(val_buf->bo == NULL))
		return;

	INIT_LIST_HEAD(&val_list);
	list_add_tail(&val_buf->head, &val_list);
	ttm_eu_backoff_reservation(ticket, &val_list);
	ttm_bo_put(val_buf->bo);
	val_buf->bo = NULL;
}

/**
 * vmw_resource_do_evict - Evict a resource, and transfer its data
 *                         to a backup buffer.
 *
 * @ticket:         The ww acquire ticket to use, or NULL if trylocking.
 * @res:            The resource to evict.
 * @interruptible:  Whether to wait interruptible.
 */
static int vmw_resource_do_evict(struct ww_acquire_ctx *ticket,
				 struct vmw_resource *res, bool interruptible)
{
	struct ttm_validate_buffer val_buf;
	const struct vmw_res_func *func = res->func;
	int ret;

	BUG_ON(!func->may_evict);

	val_buf.bo = NULL;
	val_buf.num_shared = 0;
	ret = vmw_resource_check_buffer(ticket, res, interruptible, &val_buf);
	if (unlikely(ret != 0))
		return ret;

	if (unlikely(func->unbind != NULL &&
		     (!func->needs_backup || vmw_resource_mob_attached(res)))) {
		ret = func->unbind(res, res->res_dirty, &val_buf);
		if (unlikely(ret != 0))
			goto out_no_unbind;
		vmw_resource_mob_detach(res);
	}
	ret = func->destroy(res);
	res->backup_dirty = true;
	res->res_dirty = false;
out_no_unbind:
	vmw_resource_backoff_reservation(ticket, &val_buf);

	return ret;
}


/**
 * vmw_resource_validate - Make a resource up-to-date and visible
 *                         to the device.
 * @res: The resource to make visible to the device.
 * @intr: Perform waits interruptible if possible.
 * @dirtying: Pending GPU operation will dirty the resource
 *
 * On succesful return, any backup DMA buffer pointed to by @res->backup will
 * be reserved and validated.
 * On hardware resource shortage, this function will repeatedly evict
 * resources of the same type until the validation succeeds.
 *
 * Return: Zero on success, -ERESTARTSYS if interrupted, negative error code
 * on failure.
 */
int vmw_resource_validate(struct vmw_resource *res, bool intr,
			  bool dirtying)
{
	int ret;
	struct vmw_resource *evict_res;
	struct vmw_private *dev_priv = res->dev_priv;
	struct list_head *lru_list = &dev_priv->res_lru[res->func->res_type];
	struct ttm_validate_buffer val_buf;
	unsigned err_count = 0;

	if (!res->func->create)
		return 0;

	val_buf.bo = NULL;
	val_buf.num_shared = 0;
	if (res->backup)
		val_buf.bo = &res->backup->base;
	do {
		ret = vmw_resource_do_validate(res, &val_buf, dirtying);
		if (likely(ret != -EBUSY))
			break;

		spin_lock(&dev_priv->resource_lock);
		if (list_empty(lru_list) || !res->func->may_evict) {
			DRM_ERROR("Out of device device resources "
				  "for %s.\n", res->func->type_name);
			ret = -EBUSY;
			spin_unlock(&dev_priv->resource_lock);
			break;
		}

		evict_res = vmw_resource_reference
			(list_first_entry(lru_list, struct vmw_resource,
					  lru_head));
		list_del_init(&evict_res->lru_head);

		spin_unlock(&dev_priv->resource_lock);

		/* Trylock backup buffers with a NULL ticket. */
		ret = vmw_resource_do_evict(NULL, evict_res, intr);
		if (unlikely(ret != 0)) {
			spin_lock(&dev_priv->resource_lock);
			list_add_tail(&evict_res->lru_head, lru_list);
			spin_unlock(&dev_priv->resource_lock);
			if (ret == -ERESTARTSYS ||
			    ++err_count > VMW_RES_EVICT_ERR_COUNT) {
				vmw_resource_unreference(&evict_res);
				goto out_no_validate;
			}
		}

		vmw_resource_unreference(&evict_res);
	} while (1);

	if (unlikely(ret != 0))
		goto out_no_validate;
	else if (!res->func->needs_backup && res->backup) {
		WARN_ON_ONCE(vmw_resource_mob_attached(res));
		vmw_bo_unreference(&res->backup);
	}

	return 0;

out_no_validate:
	return ret;
}


/**
 * vmw_resource_unbind_list
 *
 * @vbo: Pointer to the current backing MOB.
 *
 * Evicts the Guest Backed hardware resource if the backup
 * buffer is being moved out of MOB memory.
 * Note that this function will not race with the resource
 * validation code, since resource validation and eviction
 * both require the backup buffer to be reserved.
 */
void vmw_resource_unbind_list(struct vmw_buffer_object *vbo)
{
	struct ttm_validate_buffer val_buf = {
		.bo = &vbo->base,
		.num_shared = 0
	};

	lockdep_assert_held(&vbo->base.resv->lock.base);
	while (!RB_EMPTY_ROOT(&vbo->res_tree)) {
		struct rb_node *node = vbo->res_tree.rb_node;
		struct vmw_resource *res =
			container_of(node, struct vmw_resource, mob_node);

		if (!WARN_ON_ONCE(!res->func->unbind))
			(void) res->func->unbind(res, res->res_dirty, &val_buf);

<<<<<<< HEAD
		(void) res->func->unbind(res, res->res_dirty, &val_buf);
=======
>>>>>>> 4cf643a3
		res->backup_dirty = true;
		res->res_dirty = false;
		vmw_resource_mob_detach(res);
	}

	(void) ttm_bo_wait(&vbo->base, false, false);
}


/**
 * vmw_query_readback_all - Read back cached query states
 *
 * @dx_query_mob: Buffer containing the DX query MOB
 *
 * Read back cached states from the device if they exist.  This function
 * assumings binding_mutex is held.
 */
int vmw_query_readback_all(struct vmw_buffer_object *dx_query_mob)
{
	struct vmw_resource *dx_query_ctx;
	struct vmw_private *dev_priv;
	struct {
		SVGA3dCmdHeader header;
		SVGA3dCmdDXReadbackAllQuery body;
	} *cmd;


	/* No query bound, so do nothing */
	if (!dx_query_mob || !dx_query_mob->dx_query_ctx)
		return 0;

	dx_query_ctx = dx_query_mob->dx_query_ctx;
	dev_priv     = dx_query_ctx->dev_priv;

	cmd = VMW_FIFO_RESERVE_DX(dev_priv, sizeof(*cmd), dx_query_ctx->id);
	if (unlikely(cmd == NULL))
		return -ENOMEM;

	cmd->header.id   = SVGA_3D_CMD_DX_READBACK_ALL_QUERY;
	cmd->header.size = sizeof(cmd->body);
	cmd->body.cid    = dx_query_ctx->id;

	vmw_fifo_commit(dev_priv, sizeof(*cmd));

	/* Triggers a rebind the next time affected context is bound */
	dx_query_mob->dx_query_ctx = NULL;

	return 0;
}



/**
 * vmw_query_move_notify - Read back cached query states
 *
 * @bo: The TTM buffer object about to move.
 * @mem: The memory region @bo is moving to.
 *
 * Called before the query MOB is swapped out to read back cached query
 * states from the device.
 */
void vmw_query_move_notify(struct ttm_buffer_object *bo,
			   struct ttm_mem_reg *mem)
{
	struct vmw_buffer_object *dx_query_mob;
	struct ttm_bo_device *bdev = bo->bdev;
	struct vmw_private *dev_priv;


	dev_priv = container_of(bdev, struct vmw_private, bdev);

	mutex_lock(&dev_priv->binding_mutex);

	dx_query_mob = container_of(bo, struct vmw_buffer_object, base);
	if (mem == NULL || !dx_query_mob || !dx_query_mob->dx_query_ctx) {
		mutex_unlock(&dev_priv->binding_mutex);
		return;
	}

	/* If BO is being moved from MOB to system memory */
	if (mem->mem_type == TTM_PL_SYSTEM && bo->mem.mem_type == VMW_PL_MOB) {
		struct vmw_fence_obj *fence;

		(void) vmw_query_readback_all(dx_query_mob);
		mutex_unlock(&dev_priv->binding_mutex);

		/* Create a fence and attach the BO to it */
		(void) vmw_execbuf_fence_commands(NULL, dev_priv, &fence, NULL);
		vmw_bo_fence_single(bo, fence);

		if (fence != NULL)
			vmw_fence_obj_unreference(&fence);

		(void) ttm_bo_wait(bo, false, false);
	} else
		mutex_unlock(&dev_priv->binding_mutex);

}

/**
 * vmw_resource_needs_backup - Return whether a resource needs a backup buffer.
 *
 * @res:            The resource being queried.
 */
bool vmw_resource_needs_backup(const struct vmw_resource *res)
{
	return res->func->needs_backup;
}

/**
 * vmw_resource_evict_type - Evict all resources of a specific type
 *
 * @dev_priv:       Pointer to a device private struct
 * @type:           The resource type to evict
 *
 * To avoid thrashing starvation or as part of the hibernation sequence,
 * try to evict all evictable resources of a specific type.
 */
static void vmw_resource_evict_type(struct vmw_private *dev_priv,
				    enum vmw_res_type type)
{
	struct list_head *lru_list = &dev_priv->res_lru[type];
	struct vmw_resource *evict_res;
	unsigned err_count = 0;
	int ret;
	struct ww_acquire_ctx ticket;

	do {
		spin_lock(&dev_priv->resource_lock);

		if (list_empty(lru_list))
			goto out_unlock;

		evict_res = vmw_resource_reference(
			list_first_entry(lru_list, struct vmw_resource,
					 lru_head));
		list_del_init(&evict_res->lru_head);
		spin_unlock(&dev_priv->resource_lock);

		/* Wait lock backup buffers with a ticket. */
		ret = vmw_resource_do_evict(&ticket, evict_res, false);
		if (unlikely(ret != 0)) {
			spin_lock(&dev_priv->resource_lock);
			list_add_tail(&evict_res->lru_head, lru_list);
			spin_unlock(&dev_priv->resource_lock);
			if (++err_count > VMW_RES_EVICT_ERR_COUNT) {
				vmw_resource_unreference(&evict_res);
				return;
			}
		}

		vmw_resource_unreference(&evict_res);
	} while (1);

out_unlock:
	spin_unlock(&dev_priv->resource_lock);
}

/**
 * vmw_resource_evict_all - Evict all evictable resources
 *
 * @dev_priv:       Pointer to a device private struct
 *
 * To avoid thrashing starvation or as part of the hibernation sequence,
 * evict all evictable resources. In particular this means that all
 * guest-backed resources that are registered with the device are
 * evicted and the OTable becomes clean.
 */
void vmw_resource_evict_all(struct vmw_private *dev_priv)
{
	enum vmw_res_type type;

	mutex_lock(&dev_priv->cmdbuf_mutex);

	for (type = 0; type < vmw_res_max; ++type)
		vmw_resource_evict_type(dev_priv, type);

	mutex_unlock(&dev_priv->cmdbuf_mutex);
}

/**
 * vmw_resource_pin - Add a pin reference on a resource
 *
 * @res: The resource to add a pin reference on
 *
 * This function adds a pin reference, and if needed validates the resource.
 * Having a pin reference means that the resource can never be evicted, and
 * its id will never change as long as there is a pin reference.
 * This function returns 0 on success and a negative error code on failure.
 */
int vmw_resource_pin(struct vmw_resource *res, bool interruptible)
{
	struct ttm_operation_ctx ctx = { interruptible, false };
	struct vmw_private *dev_priv = res->dev_priv;
	int ret;

	ttm_write_lock(&dev_priv->reservation_sem, interruptible);
	mutex_lock(&dev_priv->cmdbuf_mutex);
	ret = vmw_resource_reserve(res, interruptible, false);
	if (ret)
		goto out_no_reserve;

	if (res->pin_count == 0) {
		struct vmw_buffer_object *vbo = NULL;

		if (res->backup) {
			vbo = res->backup;

			ttm_bo_reserve(&vbo->base, interruptible, false, NULL);
			if (!vbo->pin_count) {
				ret = ttm_bo_validate
					(&vbo->base,
					 res->func->backup_placement,
					 &ctx);
				if (ret) {
					ttm_bo_unreserve(&vbo->base);
					goto out_no_validate;
				}
			}

			/* Do we really need to pin the MOB as well? */
			vmw_bo_pin_reserved(vbo, true);
		}
		ret = vmw_resource_validate(res, interruptible, true);
		if (vbo)
			ttm_bo_unreserve(&vbo->base);
		if (ret)
			goto out_no_validate;
	}
	res->pin_count++;

out_no_validate:
	vmw_resource_unreserve(res, false, false, false, NULL, 0UL);
out_no_reserve:
	mutex_unlock(&dev_priv->cmdbuf_mutex);
	ttm_write_unlock(&dev_priv->reservation_sem);

	return ret;
}

/**
 * vmw_resource_unpin - Remove a pin reference from a resource
 *
 * @res: The resource to remove a pin reference from
 *
 * Having a pin reference means that the resource can never be evicted, and
 * its id will never change as long as there is a pin reference.
 */
void vmw_resource_unpin(struct vmw_resource *res)
{
	struct vmw_private *dev_priv = res->dev_priv;
	int ret;

	(void) ttm_read_lock(&dev_priv->reservation_sem, false);
	mutex_lock(&dev_priv->cmdbuf_mutex);

	ret = vmw_resource_reserve(res, false, true);
	WARN_ON(ret);

	WARN_ON(res->pin_count == 0);
	if (--res->pin_count == 0 && res->backup) {
		struct vmw_buffer_object *vbo = res->backup;

		(void) ttm_bo_reserve(&vbo->base, false, false, NULL);
		vmw_bo_pin_reserved(vbo, false);
		ttm_bo_unreserve(&vbo->base);
	}

	vmw_resource_unreserve(res, false, false, false, NULL, 0UL);

	mutex_unlock(&dev_priv->cmdbuf_mutex);
	ttm_read_unlock(&dev_priv->reservation_sem);
}

/**
 * vmw_res_type - Return the resource type
 *
 * @res: Pointer to the resource
 */
enum vmw_res_type vmw_res_type(const struct vmw_resource *res)
{
	return res->func->res_type;
}

/**
 * vmw_resource_update_dirty - Update a resource's dirty tracker with a
 * sequential range of touched backing store memory.
 * @res: The resource.
 * @start: The first page touched.
 * @end: The last page touched + 1.
 */
void vmw_resource_dirty_update(struct vmw_resource *res, pgoff_t start,
			       pgoff_t end)
{
	if (res->dirty)
		res->func->dirty_range_add(res, start << PAGE_SHIFT,
					   end << PAGE_SHIFT);
}

/**
 * vmw_resources_clean - Clean resources intersecting a mob range
 * @vbo: The mob buffer object
 * @start: The mob page offset starting the range
 * @end: The mob page offset ending the range
 * @num_prefault: Returns how many pages including the first have been
 * cleaned and are ok to prefault
 */
int vmw_resources_clean(struct vmw_buffer_object *vbo, pgoff_t start,
			pgoff_t end, pgoff_t *num_prefault)
{
	struct rb_node *cur = vbo->res_tree.rb_node;
	struct vmw_resource *found = NULL;
	unsigned long res_start = start << PAGE_SHIFT;
	unsigned long res_end = end << PAGE_SHIFT;
	unsigned long last_cleaned = 0;

	/*
	 * Find the resource with lowest backup_offset that intersects the
	 * range.
	 */
	while (cur) {
		struct vmw_resource *cur_res =
			container_of(cur, struct vmw_resource, mob_node);

		if (cur_res->backup_offset >= res_end) {
			cur = cur->rb_left;
		} else if (cur_res->backup_offset + cur_res->backup_size <=
			   res_start) {
			cur = cur->rb_right;
		} else {
			found = cur_res;
			cur = cur->rb_left;
			/* Continue to look for resources with lower offsets */
		}
	}

	/*
	 * In order of increasing backup_offset, clean dirty resorces
	 * intersecting the range.
	 */
	while (found) {
		if (found->res_dirty) {
			int ret;

			if (!found->func->clean)
				return -EINVAL;

			ret = found->func->clean(found);
			if (ret)
				return ret;

			found->res_dirty = false;
		}
		last_cleaned = found->backup_offset + found->backup_size;
		cur = rb_next(&found->mob_node);
		if (!cur)
			break;

		found = container_of(cur, struct vmw_resource, mob_node);
		if (found->backup_offset >= res_end)
			break;
	}

	/*
	 * Set number of pages allowed prefaulting and fence the buffer object
	 */
	*num_prefault = 1;
	if (last_cleaned > res_start) {
		struct ttm_buffer_object *bo = &vbo->base;

		*num_prefault = __KERNEL_DIV_ROUND_UP(last_cleaned - res_start,
						      PAGE_SIZE);
		vmw_bo_fence_single(bo, NULL);
		if (bo->moving)
			dma_fence_put(bo->moving);
		bo->moving = dma_fence_get
			(reservation_object_get_excl(bo->resv));
	}

	return 0;
}<|MERGE_RESOLUTION|>--- conflicted
+++ resolved
@@ -418,8 +418,6 @@
 			vmw_resource_mob_attach(res);
 	}
 
-<<<<<<< HEAD
-=======
 	/*
 	 * Handle the case where the backup mob is marked coherent but
 	 * the resource isn't.
@@ -453,7 +451,6 @@
 		return func->dirty_sync(res);
 	}
 
->>>>>>> 4cf643a3
 	return 0;
 
 out_bind_failed:
@@ -799,10 +796,6 @@
 		if (!WARN_ON_ONCE(!res->func->unbind))
 			(void) res->func->unbind(res, res->res_dirty, &val_buf);
 
-<<<<<<< HEAD
-		(void) res->func->unbind(res, res->res_dirty, &val_buf);
-=======
->>>>>>> 4cf643a3
 		res->backup_dirty = true;
 		res->res_dirty = false;
 		vmw_resource_mob_detach(res);
