// SPDX-License-Identifier: GPL-2.0
/*
 * (C) COPYRIGHT 2018 ARM Limited. All rights reserved.
 * Author: James.Qian.Wang <james.qian.wang@arm.com>
 *
 */
#include <drm/drm_print.h>

#include "komeda_dev.h"
#include "komeda_pipeline.h"

/** komeda_pipeline_add - Add a pipeline to &komeda_dev */
struct komeda_pipeline *
komeda_pipeline_add(struct komeda_dev *mdev, size_t size,
		    const struct komeda_pipeline_funcs *funcs)
{
	struct komeda_pipeline *pipe;

	if (mdev->n_pipelines + 1 > KOMEDA_MAX_PIPELINES) {
		DRM_ERROR("Exceed max support %d pipelines.\n",
			  KOMEDA_MAX_PIPELINES);
		return ERR_PTR(-ENOSPC);
	}

	if (size < sizeof(*pipe)) {
		DRM_ERROR("Request pipeline size too small.\n");
		return ERR_PTR(-EINVAL);
	}

	pipe = devm_kzalloc(mdev->dev, size, GFP_KERNEL);
	if (!pipe)
		return ERR_PTR(-ENOMEM);

	pipe->mdev = mdev;
	pipe->id   = mdev->n_pipelines;
	pipe->funcs = funcs;

	mdev->pipelines[mdev->n_pipelines] = pipe;
	mdev->n_pipelines++;

	return pipe;
}

void komeda_pipeline_destroy(struct komeda_dev *mdev,
			     struct komeda_pipeline *pipe)
{
	struct komeda_component *c;
	int i;

	dp_for_each_set_bit(i, pipe->avail_comps) {
		c = komeda_pipeline_get_component(pipe, i);
		komeda_component_destroy(mdev, c);
	}

	clk_put(pipe->pxlclk);

	of_node_put(pipe->of_output_dev);
	of_node_put(pipe->of_output_port);
	of_node_put(pipe->of_node);

	devm_kfree(mdev->dev, pipe);
}

static struct komeda_component **
komeda_pipeline_get_component_pos(struct komeda_pipeline *pipe, int id)
{
	struct komeda_dev *mdev = pipe->mdev;
	struct komeda_pipeline *temp = NULL;
	struct komeda_component **pos = NULL;

	switch (id) {
	case KOMEDA_COMPONENT_LAYER0:
	case KOMEDA_COMPONENT_LAYER1:
	case KOMEDA_COMPONENT_LAYER2:
	case KOMEDA_COMPONENT_LAYER3:
		pos = to_cpos(pipe->layers[id - KOMEDA_COMPONENT_LAYER0]);
		break;
	case KOMEDA_COMPONENT_WB_LAYER:
		pos = to_cpos(pipe->wb_layer);
		break;
	case KOMEDA_COMPONENT_COMPIZ0:
	case KOMEDA_COMPONENT_COMPIZ1:
		temp = mdev->pipelines[id - KOMEDA_COMPONENT_COMPIZ0];
		if (!temp) {
			DRM_ERROR("compiz-%d doesn't exist.\n", id);
			return NULL;
		}
		pos = to_cpos(temp->compiz);
		break;
	case KOMEDA_COMPONENT_SCALER0:
	case KOMEDA_COMPONENT_SCALER1:
		pos = to_cpos(pipe->scalers[id - KOMEDA_COMPONENT_SCALER0]);
		break;
	case KOMEDA_COMPONENT_SPLITTER:
		pos = to_cpos(pipe->splitter);
		break;
	case KOMEDA_COMPONENT_MERGER:
		pos = to_cpos(pipe->merger);
		break;
	case KOMEDA_COMPONENT_IPS0:
	case KOMEDA_COMPONENT_IPS1:
		temp = mdev->pipelines[id - KOMEDA_COMPONENT_IPS0];
		if (!temp) {
			DRM_ERROR("ips-%d doesn't exist.\n", id);
			return NULL;
		}
		pos = to_cpos(temp->improc);
		break;
	case KOMEDA_COMPONENT_TIMING_CTRLR:
		pos = to_cpos(pipe->ctrlr);
		break;
	default:
		pos = NULL;
		DRM_ERROR("Unknown pipeline resource ID: %d.\n", id);
		break;
	}

	return pos;
}

struct komeda_component *
komeda_pipeline_get_component(struct komeda_pipeline *pipe, int id)
{
	struct komeda_component **pos = NULL;
	struct komeda_component *c = NULL;

	pos = komeda_pipeline_get_component_pos(pipe, id);
	if (pos)
		c = *pos;

	return c;
}

struct komeda_component *
komeda_pipeline_get_first_component(struct komeda_pipeline *pipe,
				    u32 comp_mask)
{
	struct komeda_component *c = NULL;
	int id;

	id = find_first_bit((unsigned long *)&comp_mask, 32);
	if (id < 32)
		c = komeda_pipeline_get_component(pipe, id);

	return c;
}

static struct komeda_component *
komeda_component_pickup_input(struct komeda_component *c, u32 avail_comps)
{
	u32 avail_inputs = c->supported_inputs & (avail_comps);

	return komeda_pipeline_get_first_component(c->pipeline, avail_inputs);
}

/** komeda_component_add - Add a component to &komeda_pipeline */
struct komeda_component *
komeda_component_add(struct komeda_pipeline *pipe,
		     size_t comp_sz, u32 id, u32 hw_id,
		     const struct komeda_component_funcs *funcs,
		     u8 max_active_inputs, u32 supported_inputs,
		     u8 max_active_outputs, u32 __iomem *reg,
		     const char *name_fmt, ...)
{
	struct komeda_component **pos;
	struct komeda_component *c;
	int idx, *num = NULL;

	if (max_active_inputs > KOMEDA_COMPONENT_N_INPUTS) {
		WARN(1, "please large KOMEDA_COMPONENT_N_INPUTS to %d.\n",
		     max_active_inputs);
		return ERR_PTR(-ENOSPC);
	}

	pos = komeda_pipeline_get_component_pos(pipe, id);
	if (!pos || (*pos))
		return ERR_PTR(-EINVAL);

	if (has_bit(id, KOMEDA_PIPELINE_LAYERS)) {
		idx = id - KOMEDA_COMPONENT_LAYER0;
		num = &pipe->n_layers;
		if (idx != pipe->n_layers) {
			DRM_ERROR("please add Layer by id sequence.\n");
			return ERR_PTR(-EINVAL);
		}
	} else if (has_bit(id,  KOMEDA_PIPELINE_SCALERS)) {
		idx = id - KOMEDA_COMPONENT_SCALER0;
		num = &pipe->n_scalers;
		if (idx != pipe->n_scalers) {
			DRM_ERROR("please add Scaler by id sequence.\n");
			return ERR_PTR(-EINVAL);
		}
	}

	c = devm_kzalloc(pipe->mdev->dev, comp_sz, GFP_KERNEL);
	if (!c)
		return ERR_PTR(-ENOMEM);

	c->id = id;
	c->hw_id = hw_id;
	c->reg = reg;
	c->pipeline = pipe;
	c->max_active_inputs = max_active_inputs;
	c->max_active_outputs = max_active_outputs;
	c->supported_inputs = supported_inputs;
	c->funcs = funcs;

	if (name_fmt) {
		va_list args;

		va_start(args, name_fmt);
		vsnprintf(c->name, sizeof(c->name), name_fmt, args);
		va_end(args);
	}

	if (num)
		*num = *num + 1;

	pipe->avail_comps |= BIT(c->id);
	*pos = c;

	return c;
}

void komeda_component_destroy(struct komeda_dev *mdev,
			      struct komeda_component *c)
{
	devm_kfree(mdev->dev, c);
}

static void komeda_component_dump(struct komeda_component *c)
{
	if (!c)
		return;

	DRM_DEBUG("	%s: ID %d-0x%08lx.\n",
		  c->name, c->id, BIT(c->id));
	DRM_DEBUG("		max_active_inputs:%d, supported_inputs: 0x%08x.\n",
		  c->max_active_inputs, c->supported_inputs);
	DRM_DEBUG("		max_active_outputs:%d, supported_outputs: 0x%08x.\n",
		  c->max_active_outputs, c->supported_outputs);
}

static void komeda_pipeline_dump(struct komeda_pipeline *pipe)
{
	struct komeda_component *c;
	int id;

	DRM_INFO("Pipeline-%d: n_layers: %d, n_scalers: %d, output: %s\n",
		 pipe->id, pipe->n_layers, pipe->n_scalers,
		 pipe->of_output_dev ? pipe->of_output_dev->full_name : "none");

	dp_for_each_set_bit(id, pipe->avail_comps) {
		c = komeda_pipeline_get_component(pipe, id);

		komeda_component_dump(c);
	}
}

static void komeda_component_verify_inputs(struct komeda_component *c)
{
	struct komeda_pipeline *pipe = c->pipeline;
	struct komeda_component *input;
	int id;

	dp_for_each_set_bit(id, c->supported_inputs) {
		input = komeda_pipeline_get_component(pipe, id);
		if (!input) {
			c->supported_inputs &= ~(BIT(id));
			DRM_WARN("Can not find input(ID-%d) for component: %s.\n",
				 id, c->name);
			continue;
		}

		input->supported_outputs |= BIT(c->id);
	}
}

<<<<<<< HEAD
static void komeda_pipeline_assemble(struct komeda_pipeline *pipe)
{
	struct komeda_component *c;
	int id;

	dp_for_each_set_bit(id, pipe->avail_comps) {
		c = komeda_pipeline_get_component(pipe, id);

		komeda_component_verify_inputs(c);
	}
=======
static struct komeda_layer *
komeda_get_layer_split_right_layer(struct komeda_pipeline *pipe,
				   struct komeda_layer *left)
{
	int index = left->base.id - KOMEDA_COMPONENT_LAYER0;
	int i;

	for (i = index + 1; i < pipe->n_layers; i++)
		if (left->layer_type == pipe->layers[i]->layer_type)
			return pipe->layers[i];
	return NULL;
}

static void komeda_pipeline_assemble(struct komeda_pipeline *pipe)
{
	struct komeda_component *c;
	struct komeda_layer *layer;
	int i, id;

	dp_for_each_set_bit(id, pipe->avail_comps) {
		c = komeda_pipeline_get_component(pipe, id);
		komeda_component_verify_inputs(c);
	}
	/* calculate right layer for the layer split */
	for (i = 0; i < pipe->n_layers; i++) {
		layer = pipe->layers[i];

		layer->right = komeda_get_layer_split_right_layer(pipe, layer);
	}
}

/* if pipeline_A accept another pipeline_B's component as input, treat
 * pipeline_B as slave of pipeline_A.
 */
struct komeda_pipeline *
komeda_pipeline_get_slave(struct komeda_pipeline *master)
{
	struct komeda_component *slave;

	slave = komeda_component_pickup_input(&master->compiz->base,
					      KOMEDA_PIPELINE_COMPIZS);

	return slave ? slave->pipeline : NULL;
>>>>>>> 4cf643a3
}

int komeda_assemble_pipelines(struct komeda_dev *mdev)
{
	struct komeda_pipeline *pipe;
	int i;

	for (i = 0; i < mdev->n_pipelines; i++) {
		pipe = mdev->pipelines[i];

		komeda_pipeline_assemble(pipe);
		komeda_pipeline_dump(pipe);
	}

	return 0;
}

void komeda_pipeline_dump_register(struct komeda_pipeline *pipe,
				   struct seq_file *sf)
{
	struct komeda_component *c;
	u32 id;

	seq_printf(sf, "\n======== Pipeline-%d ==========\n", pipe->id);

	if (pipe->funcs && pipe->funcs->dump_register)
		pipe->funcs->dump_register(pipe, sf);

	dp_for_each_set_bit(id, pipe->avail_comps) {
		c = komeda_pipeline_get_component(pipe, id);

		seq_printf(sf, "\n------%s------\n", c->name);
		if (c->funcs->dump_register)
			c->funcs->dump_register(c, sf);
	}
}<|MERGE_RESOLUTION|>--- conflicted
+++ resolved
@@ -276,18 +276,6 @@
 	}
 }
 
-<<<<<<< HEAD
-static void komeda_pipeline_assemble(struct komeda_pipeline *pipe)
-{
-	struct komeda_component *c;
-	int id;
-
-	dp_for_each_set_bit(id, pipe->avail_comps) {
-		c = komeda_pipeline_get_component(pipe, id);
-
-		komeda_component_verify_inputs(c);
-	}
-=======
 static struct komeda_layer *
 komeda_get_layer_split_right_layer(struct komeda_pipeline *pipe,
 				   struct komeda_layer *left)
@@ -331,7 +319,6 @@
 					      KOMEDA_PIPELINE_COMPIZS);
 
 	return slave ? slave->pipeline : NULL;
->>>>>>> 4cf643a3
 }
 
 int komeda_assemble_pipelines(struct komeda_dev *mdev)
