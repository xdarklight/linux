--- conflicted
+++ resolved
@@ -61,8 +61,6 @@
 }
 
 static struct drm_private_state *
-<<<<<<< HEAD
-=======
 komeda_scaler_atomic_duplicate_state(struct drm_private_obj *obj)
 {
 	struct komeda_scaler_state *st;
@@ -106,7 +104,6 @@
 }
 
 static struct drm_private_state *
->>>>>>> 4cf643a3
 komeda_compiz_atomic_duplicate_state(struct drm_private_obj *obj)
 {
 	struct komeda_compiz_state *st;
@@ -150,8 +147,6 @@
 }
 
 static struct drm_private_state *
-<<<<<<< HEAD
-=======
 komeda_splitter_atomic_duplicate_state(struct drm_private_obj *obj)
 {
 	struct komeda_splitter_state *st;
@@ -239,7 +234,6 @@
 }
 
 static struct drm_private_state *
->>>>>>> 4cf643a3
 komeda_improc_atomic_duplicate_state(struct drm_private_obj *obj)
 {
 	struct komeda_improc_state *st;
@@ -388,8 +382,6 @@
 				return err;
 		}
 
-<<<<<<< HEAD
-=======
 		if (pipe->wb_layer) {
 			err = komeda_layer_obj_add(kms, pipe->wb_layer);
 			if (err)
@@ -402,13 +394,10 @@
 				return err;
 		}
 
->>>>>>> 4cf643a3
 		err = komeda_compiz_obj_add(kms, pipe->compiz);
 		if (err)
 			return err;
 
-<<<<<<< HEAD
-=======
 		if (pipe->splitter) {
 			err = komeda_splitter_obj_add(kms, pipe->splitter);
 			if (err)
@@ -421,7 +410,6 @@
 				return err;
 		}
 
->>>>>>> 4cf643a3
 		err = komeda_improc_obj_add(kms, pipe->improc);
 		if (err)
 			return err;
