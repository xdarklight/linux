// SPDX-License-Identifier: GPL-2.0
/*
 * (C) COPYRIGHT 2018 ARM Limited. All rights reserved.
 * Author: James.Qian.Wang <james.qian.wang@arm.com>
 *
 */
#include <linux/clk.h>
#include <linux/pm_runtime.h>
#include <linux/spinlock.h>

#include <drm/drm_atomic.h>
#include <drm/drm_atomic_helper.h>
#include <drm/drm_crtc_helper.h>
#include <drm/drm_plane_helper.h>
#include <drm/drm_print.h>
#include <drm/drm_vblank.h>

#include "komeda_dev.h"
#include "komeda_kms.h"

<<<<<<< HEAD
=======
static void komeda_crtc_update_clock_ratio(struct komeda_crtc_state *kcrtc_st)
{
	u64 pxlclk, aclk;

	if (!kcrtc_st->base.active) {
		kcrtc_st->clock_ratio = 0;
		return;
	}

	pxlclk = kcrtc_st->base.adjusted_mode.clock * 1000;
	aclk = komeda_calc_aclk(kcrtc_st);

	kcrtc_st->clock_ratio = div64_u64(aclk << 32, pxlclk);
}

>>>>>>> 4cf643a3
/**
 * komeda_crtc_atomic_check - build display output data flow
 * @crtc: DRM crtc
 * @state: the crtc state object
 *
 * crtc_atomic_check is the final check stage, so beside build a display data
 * pipeline according to the crtc_state, but still needs to release or disable
 * the unclaimed pipeline resources.
 *
 * RETURNS:
 * Zero for success or -errno
 */
static int
komeda_crtc_atomic_check(struct drm_crtc *crtc,
			 struct drm_crtc_state *state)
{
	struct komeda_crtc *kcrtc = to_kcrtc(crtc);
	struct komeda_crtc_state *kcrtc_st = to_kcrtc_st(state);
	int err;

<<<<<<< HEAD
=======
	if (drm_atomic_crtc_needs_modeset(state))
		komeda_crtc_update_clock_ratio(kcrtc_st);

>>>>>>> 4cf643a3
	if (state->active) {
		err = komeda_build_display_data_flow(kcrtc, kcrtc_st);
		if (err)
			return err;
	}

	/* release unclaimed pipeline resources */
<<<<<<< HEAD
=======
	err = komeda_release_unclaimed_resources(kcrtc->slave, kcrtc_st);
	if (err)
		return err;

>>>>>>> 4cf643a3
	err = komeda_release_unclaimed_resources(kcrtc->master, kcrtc_st);
	if (err)
		return err;

	return 0;
}

<<<<<<< HEAD
static u32 komeda_calc_mclk(struct komeda_crtc_state *kcrtc_st)
{
	unsigned long mclk = kcrtc_st->base.adjusted_mode.clock * 1000;

	return mclk;
=======
unsigned long komeda_calc_aclk(struct komeda_crtc_state *kcrtc_st)
{
	struct komeda_dev *mdev = kcrtc_st->base.crtc->dev->dev_private;
	unsigned long pxlclk = kcrtc_st->base.adjusted_mode.clock;

	return clk_round_rate(mdev->aclk, pxlclk * 1000);
>>>>>>> 4cf643a3
}

/* For active a crtc, mainly need two parts of preparation
 * 1. adjust display operation mode.
 * 2. enable needed clk
 */
static int
komeda_crtc_prepare(struct komeda_crtc *kcrtc)
{
	struct komeda_dev *mdev = kcrtc->base.dev->dev_private;
	struct komeda_pipeline *master = kcrtc->master;
	struct komeda_crtc_state *kcrtc_st = to_kcrtc_st(kcrtc->base.state);
	unsigned long pxlclk_rate = kcrtc_st->base.adjusted_mode.clock * 1000;
	u32 new_mode;
	int err;

	mutex_lock(&mdev->lock);

	new_mode = mdev->dpmode | BIT(master->id);
	if (WARN_ON(new_mode == mdev->dpmode)) {
		err = 0;
		goto unlock;
	}

	err = mdev->funcs->change_opmode(mdev, new_mode);
	if (err) {
		DRM_ERROR("failed to change opmode: 0x%x -> 0x%x.\n,",
			  mdev->dpmode, new_mode);
		goto unlock;
	}

	mdev->dpmode = new_mode;
<<<<<<< HEAD
	/* Only need to enable mclk on single display mode, but no need to
	 * enable mclk it on dual display mode, since the dual mode always
	 * switch from single display mode, the mclk already enabled, no need
	 * to enable it again.
	 */
	if (new_mode != KOMEDA_MODE_DUAL_DISP) {
		err = clk_set_rate(mdev->mclk, komeda_calc_mclk(kcrtc_st));
		if (err)
			DRM_ERROR("failed to set mclk.\n");
		err = clk_prepare_enable(mdev->mclk);
		if (err)
			DRM_ERROR("failed to enable mclk.\n");
	}

	err = clk_prepare_enable(master->aclk);
	if (err)
		DRM_ERROR("failed to enable axi clk for pipe%d.\n", master->id);
=======
	/* Only need to enable aclk on single display mode, but no need to
	 * enable aclk it on dual display mode, since the dual mode always
	 * switch from single display mode, the aclk already enabled, no need
	 * to enable it again.
	 */
	if (new_mode != KOMEDA_MODE_DUAL_DISP) {
		err = clk_set_rate(mdev->aclk, komeda_calc_aclk(kcrtc_st));
		if (err)
			DRM_ERROR("failed to set aclk.\n");
		err = clk_prepare_enable(mdev->aclk);
		if (err)
			DRM_ERROR("failed to enable aclk.\n");
	}

>>>>>>> 4cf643a3
	err = clk_set_rate(master->pxlclk, pxlclk_rate);
	if (err)
		DRM_ERROR("failed to set pxlclk for pipe%d\n", master->id);
	err = clk_prepare_enable(master->pxlclk);
	if (err)
		DRM_ERROR("failed to enable pxl clk for pipe%d.\n", master->id);

unlock:
	mutex_unlock(&mdev->lock);

	return err;
}

static int
komeda_crtc_unprepare(struct komeda_crtc *kcrtc)
{
	struct komeda_dev *mdev = kcrtc->base.dev->dev_private;
	struct komeda_pipeline *master = kcrtc->master;
	u32 new_mode;
	int err;

	mutex_lock(&mdev->lock);

	new_mode = mdev->dpmode & (~BIT(master->id));

	if (WARN_ON(new_mode == mdev->dpmode)) {
		err = 0;
		goto unlock;
	}

	err = mdev->funcs->change_opmode(mdev, new_mode);
	if (err) {
		DRM_ERROR("failed to change opmode: 0x%x -> 0x%x.\n,",
			  mdev->dpmode, new_mode);
		goto unlock;
	}

	mdev->dpmode = new_mode;

	clk_disable_unprepare(master->pxlclk);
<<<<<<< HEAD
	clk_disable_unprepare(master->aclk);
	if (new_mode == KOMEDA_MODE_INACTIVE)
		clk_disable_unprepare(mdev->mclk);
=======
	if (new_mode == KOMEDA_MODE_INACTIVE)
		clk_disable_unprepare(mdev->aclk);
>>>>>>> 4cf643a3

unlock:
	mutex_unlock(&mdev->lock);

	return err;
}

void komeda_crtc_handle_event(struct komeda_crtc   *kcrtc,
			      struct komeda_events *evts)
{
	struct drm_crtc *crtc = &kcrtc->base;
	u32 events = evts->pipes[kcrtc->master->id];

	if (events & KOMEDA_EVENT_VSYNC)
		drm_crtc_handle_vblank(crtc);

<<<<<<< HEAD
=======
	if (events & KOMEDA_EVENT_EOW) {
		struct komeda_wb_connector *wb_conn = kcrtc->wb_conn;

		if (wb_conn)
			drm_writeback_signal_completion(&wb_conn->base, 0);
		else
			DRM_WARN("CRTC[%d]: EOW happen but no wb_connector.\n",
				 drm_crtc_index(&kcrtc->base));
	}
>>>>>>> 4cf643a3
	/* will handle it together with the write back support */
	if (events & KOMEDA_EVENT_EOW)
		DRM_DEBUG("EOW.\n");

	if (events & KOMEDA_EVENT_FLIP) {
		unsigned long flags;
		struct drm_pending_vblank_event *event;

		spin_lock_irqsave(&crtc->dev->event_lock, flags);
		if (kcrtc->disable_done) {
			complete_all(kcrtc->disable_done);
			kcrtc->disable_done = NULL;
		} else if (crtc->state->event) {
			event = crtc->state->event;
			/*
			 * Consume event before notifying drm core that flip
			 * happened.
			 */
			crtc->state->event = NULL;
			drm_crtc_send_vblank_event(crtc, event);
		} else {
			DRM_WARN("CRTC[%d]: FLIP happen but no pending commit.\n",
				 drm_crtc_index(&kcrtc->base));
		}
		spin_unlock_irqrestore(&crtc->dev->event_lock, flags);
	}
}

static void
komeda_crtc_do_flush(struct drm_crtc *crtc,
		     struct drm_crtc_state *old)
{
	struct komeda_crtc *kcrtc = to_kcrtc(crtc);
	struct komeda_crtc_state *kcrtc_st = to_kcrtc_st(crtc->state);
	struct komeda_dev *mdev = kcrtc->base.dev->dev_private;
	struct komeda_pipeline *master = kcrtc->master;
<<<<<<< HEAD
=======
	struct komeda_pipeline *slave = kcrtc->slave;
	struct komeda_wb_connector *wb_conn = kcrtc->wb_conn;
	struct drm_connector_state *conn_st;
>>>>>>> 4cf643a3

	DRM_DEBUG_ATOMIC("CRTC%d_FLUSH: active_pipes: 0x%x, affected: 0x%x.\n",
			 drm_crtc_index(crtc),
			 kcrtc_st->active_pipes, kcrtc_st->affected_pipes);

	/* step 1: update the pipeline/component state to HW */
	if (has_bit(master->id, kcrtc_st->affected_pipes))
		komeda_pipeline_update(master, old->state);

<<<<<<< HEAD
=======
	if (slave && has_bit(slave->id, kcrtc_st->affected_pipes))
		komeda_pipeline_update(slave, old->state);

	conn_st = wb_conn ? wb_conn->base.base.state : NULL;
	if (conn_st && conn_st->writeback_job)
		drm_writeback_queue_job(&wb_conn->base, conn_st);

>>>>>>> 4cf643a3
	/* step 2: notify the HW to kickoff the update */
	mdev->funcs->flush(mdev, master->id, kcrtc_st->active_pipes);
}

static void
komeda_crtc_atomic_enable(struct drm_crtc *crtc,
			  struct drm_crtc_state *old)
{
	komeda_crtc_prepare(to_kcrtc(crtc));
	drm_crtc_vblank_on(crtc);
	komeda_crtc_do_flush(crtc, old);
}

static void
komeda_crtc_atomic_disable(struct drm_crtc *crtc,
			   struct drm_crtc_state *old)
{
	struct komeda_crtc *kcrtc = to_kcrtc(crtc);
	struct komeda_crtc_state *old_st = to_kcrtc_st(old);
	struct komeda_dev *mdev = crtc->dev->dev_private;
	struct komeda_pipeline *master = kcrtc->master;
<<<<<<< HEAD
=======
	struct komeda_pipeline *slave  = kcrtc->slave;
>>>>>>> 4cf643a3
	struct completion *disable_done = &crtc->state->commit->flip_done;
	struct completion temp;
	int timeout;

	DRM_DEBUG_ATOMIC("CRTC%d_DISABLE: active_pipes: 0x%x, affected: 0x%x.\n",
			 drm_crtc_index(crtc),
			 old_st->active_pipes, old_st->affected_pipes);

<<<<<<< HEAD
=======
	if (slave && has_bit(slave->id, old_st->active_pipes))
		komeda_pipeline_disable(slave, old->state);

>>>>>>> 4cf643a3
	if (has_bit(master->id, old_st->active_pipes))
		komeda_pipeline_disable(master, old->state);

	/* crtc_disable has two scenarios according to the state->active switch.
	 * 1. active -> inactive
	 *    this commit is a disable commit. and the commit will be finished
	 *    or done after the disable operation. on this case we can directly
	 *    use the crtc->state->event to tracking the HW disable operation.
	 * 2. active -> active
	 *    the crtc->commit is not for disable, but a modeset operation when
	 *    crtc is active, such commit actually has been completed by 3
	 *    DRM operations:
	 *    crtc_disable, update_planes(crtc_flush), crtc_enable
	 *    so on this case the crtc->commit is for the whole process.
	 *    we can not use it for tracing the disable, we need a temporary
	 *    flip_done for tracing the disable. and crtc->state->event for
	 *    the crtc_enable operation.
	 *    That's also the reason why skip modeset commit in
	 *    komeda_crtc_atomic_flush()
	 */
	if (crtc->state->active) {
		struct komeda_pipeline_state *pipe_st;
		/* clear the old active_comps to zero */
		pipe_st = komeda_pipeline_get_old_state(master, old->state);
		pipe_st->active_comps = 0;

		init_completion(&temp);
		kcrtc->disable_done = &temp;
		disable_done = &temp;
	}

	mdev->funcs->flush(mdev, master->id, 0);

	/* wait the disable take affect.*/
	timeout = wait_for_completion_timeout(disable_done, HZ);
	if (timeout == 0) {
		DRM_ERROR("disable pipeline%d timeout.\n", kcrtc->master->id);
		if (crtc->state->active) {
			unsigned long flags;

			spin_lock_irqsave(&crtc->dev->event_lock, flags);
			kcrtc->disable_done = NULL;
			spin_unlock_irqrestore(&crtc->dev->event_lock, flags);
		}
	}

	drm_crtc_vblank_off(crtc);
	komeda_crtc_unprepare(kcrtc);
}

static void
komeda_crtc_atomic_flush(struct drm_crtc *crtc,
			 struct drm_crtc_state *old)
{
	/* commit with modeset will be handled in enable/disable */
	if (drm_atomic_crtc_needs_modeset(crtc->state))
		return;

	komeda_crtc_do_flush(crtc, old);
}

static enum drm_mode_status
komeda_crtc_mode_valid(struct drm_crtc *crtc, const struct drm_display_mode *m)
{
	struct komeda_dev *mdev = crtc->dev->dev_private;
	struct komeda_crtc *kcrtc = to_kcrtc(crtc);
	struct komeda_pipeline *master = kcrtc->master;
	long mode_clk, pxlclk;

	if (m->flags & DRM_MODE_FLAG_INTERLACE)
		return MODE_NO_INTERLACE;

<<<<<<< HEAD
	/* main clock/AXI clk must be faster than pxlclk*/
=======
>>>>>>> 4cf643a3
	mode_clk = m->clock * 1000;
	pxlclk = clk_round_rate(master->pxlclk, mode_clk);
	if (pxlclk != mode_clk) {
		DRM_DEBUG_ATOMIC("pxlclk doesn't support %ld Hz\n", mode_clk);

		return MODE_NOCLOCK;
	}

<<<<<<< HEAD
	if (clk_round_rate(mdev->mclk, mode_clk) < pxlclk) {
		DRM_DEBUG_ATOMIC("mclk can't satisfy the requirement of %s-clk: %ld.\n",
				 m->name, pxlclk);

		return MODE_CLOCK_HIGH;
	}

	if (clk_round_rate(master->aclk, mode_clk) < pxlclk) {
		DRM_DEBUG_ATOMIC("aclk can't satisfy the requirement of %s-clk: %ld.\n",
=======
	/* main engine clock must be faster than pxlclk*/
	if (clk_round_rate(mdev->aclk, mode_clk) < pxlclk) {
		DRM_DEBUG_ATOMIC("engine clk can't satisfy the requirement of %s-clk: %ld.\n",
>>>>>>> 4cf643a3
				 m->name, pxlclk);

		return MODE_CLOCK_HIGH;
	}

	return MODE_OK;
}

static bool komeda_crtc_mode_fixup(struct drm_crtc *crtc,
				   const struct drm_display_mode *m,
				   struct drm_display_mode *adjusted_mode)
{
	struct komeda_crtc *kcrtc = to_kcrtc(crtc);
	struct komeda_pipeline *master = kcrtc->master;
	long mode_clk = m->clock * 1000;

	adjusted_mode->clock = clk_round_rate(master->pxlclk, mode_clk) / 1000;

	return true;
}

static const struct drm_crtc_helper_funcs komeda_crtc_helper_funcs = {
	.atomic_check	= komeda_crtc_atomic_check,
	.atomic_flush	= komeda_crtc_atomic_flush,
	.atomic_enable	= komeda_crtc_atomic_enable,
	.atomic_disable	= komeda_crtc_atomic_disable,
	.mode_valid	= komeda_crtc_mode_valid,
	.mode_fixup	= komeda_crtc_mode_fixup,
};

static void komeda_crtc_reset(struct drm_crtc *crtc)
{
	struct komeda_crtc_state *state;

	if (crtc->state)
		__drm_atomic_helper_crtc_destroy_state(crtc->state);

	kfree(to_kcrtc_st(crtc->state));
	crtc->state = NULL;

	state = kzalloc(sizeof(*state), GFP_KERNEL);
	if (state) {
		crtc->state = &state->base;
		crtc->state->crtc = crtc;
	}
}

static struct drm_crtc_state *
komeda_crtc_atomic_duplicate_state(struct drm_crtc *crtc)
{
	struct komeda_crtc_state *old = to_kcrtc_st(crtc->state);
	struct komeda_crtc_state *new;

	new = kzalloc(sizeof(*new), GFP_KERNEL);
	if (!new)
		return NULL;

	__drm_atomic_helper_crtc_duplicate_state(crtc, &new->base);

	new->affected_pipes = old->active_pipes;
<<<<<<< HEAD
=======
	new->clock_ratio = old->clock_ratio;
	new->max_slave_zorder = old->max_slave_zorder;
>>>>>>> 4cf643a3

	return &new->base;
}

static void komeda_crtc_atomic_destroy_state(struct drm_crtc *crtc,
					     struct drm_crtc_state *state)
{
	__drm_atomic_helper_crtc_destroy_state(state);
	kfree(to_kcrtc_st(state));
}

static int komeda_crtc_vblank_enable(struct drm_crtc *crtc)
{
	struct komeda_dev *mdev = crtc->dev->dev_private;
	struct komeda_crtc *kcrtc = to_kcrtc(crtc);

	mdev->funcs->on_off_vblank(mdev, kcrtc->master->id, true);
	return 0;
}

static void komeda_crtc_vblank_disable(struct drm_crtc *crtc)
{
	struct komeda_dev *mdev = crtc->dev->dev_private;
	struct komeda_crtc *kcrtc = to_kcrtc(crtc);

	mdev->funcs->on_off_vblank(mdev, kcrtc->master->id, false);
}

<<<<<<< HEAD
=======
static int
komeda_crtc_atomic_get_property(struct drm_crtc *crtc,
				const struct drm_crtc_state *state,
				struct drm_property *property, uint64_t *val)
{
	struct komeda_crtc *kcrtc = to_kcrtc(crtc);
	struct komeda_crtc_state *kcrtc_st = to_kcrtc_st(state);

	if (property == kcrtc->clock_ratio_property) {
		*val = kcrtc_st->clock_ratio;
	} else {
		DRM_DEBUG_DRIVER("Unknown property %s\n", property->name);
		return -EINVAL;
	}

	return 0;
}

>>>>>>> 4cf643a3
static const struct drm_crtc_funcs komeda_crtc_funcs = {
	.gamma_set		= drm_atomic_helper_legacy_gamma_set,
	.destroy		= drm_crtc_cleanup,
	.set_config		= drm_atomic_helper_set_config,
	.page_flip		= drm_atomic_helper_page_flip,
	.reset			= komeda_crtc_reset,
	.atomic_duplicate_state	= komeda_crtc_atomic_duplicate_state,
	.atomic_destroy_state	= komeda_crtc_atomic_destroy_state,
	.enable_vblank		= komeda_crtc_vblank_enable,
	.disable_vblank		= komeda_crtc_vblank_disable,
<<<<<<< HEAD
=======
	.atomic_get_property	= komeda_crtc_atomic_get_property,
>>>>>>> 4cf643a3
};

int komeda_kms_setup_crtcs(struct komeda_kms_dev *kms,
			   struct komeda_dev *mdev)
{
	struct komeda_crtc *crtc;
	struct komeda_pipeline *master;
	char str[16];
	int i;

	kms->n_crtcs = 0;

	for (i = 0; i < mdev->n_pipelines; i++) {
		crtc = &kms->crtcs[kms->n_crtcs];
		master = mdev->pipelines[i];

		crtc->master = master;
		crtc->slave  = komeda_pipeline_get_slave(master);

		if (crtc->slave)
			sprintf(str, "pipe-%d", crtc->slave->id);
		else
			sprintf(str, "None");

		DRM_INFO("crtc%d: master(pipe-%d) slave(%s) output: %s.\n",
			 kms->n_crtcs, master->id, str,
			 master->of_output_dev ?
			 master->of_output_dev->full_name : "None");

		kms->n_crtcs++;
	}

	return 0;
}

static int komeda_crtc_create_clock_ratio_property(struct komeda_crtc *kcrtc)
{
	struct drm_crtc *crtc = &kcrtc->base;
	struct drm_property *prop;

	prop = drm_property_create_range(crtc->dev, DRM_MODE_PROP_ATOMIC,
					 "CLOCK_RATIO", 0, U64_MAX);
	if (!prop)
		return -ENOMEM;

	drm_object_attach_property(&crtc->base, prop, 0);
	kcrtc->clock_ratio_property = prop;

	return 0;
}

static int komeda_crtc_create_slave_planes_property(struct komeda_crtc *kcrtc)
{
	struct drm_crtc *crtc = &kcrtc->base;
	struct drm_property *prop;

	if (kcrtc->slave_planes == 0)
		return 0;

	prop = drm_property_create_range(crtc->dev, DRM_MODE_PROP_IMMUTABLE,
					 "slave_planes", 0, U32_MAX);
	if (!prop)
		return -ENOMEM;

	drm_object_attach_property(&crtc->base, prop, kcrtc->slave_planes);

	kcrtc->slave_planes_property = prop;

	return 0;
}

static struct drm_plane *
get_crtc_primary(struct komeda_kms_dev *kms, struct komeda_crtc *crtc)
{
	struct komeda_plane *kplane;
	struct drm_plane *plane;

	drm_for_each_plane(plane, &kms->base) {
		if (plane->type != DRM_PLANE_TYPE_PRIMARY)
			continue;

		kplane = to_kplane(plane);
		/* only master can be primary */
		if (kplane->layer->base.pipeline == crtc->master)
			return plane;
	}

	return NULL;
}

static int komeda_crtc_add(struct komeda_kms_dev *kms,
			   struct komeda_crtc *kcrtc)
{
	struct drm_crtc *crtc = &kcrtc->base;
	int err;

	err = drm_crtc_init_with_planes(&kms->base, crtc,
					get_crtc_primary(kms, kcrtc), NULL,
					&komeda_crtc_funcs, NULL);
	if (err)
		return err;

	drm_crtc_helper_add(crtc, &komeda_crtc_helper_funcs);
	drm_crtc_vblank_reset(crtc);

	crtc->port = kcrtc->master->of_output_port;

	err = komeda_crtc_create_clock_ratio_property(kcrtc);
	if (err)
		return err;

	err = komeda_crtc_create_slave_planes_property(kcrtc);
	if (err)
		return err;

	return err;
}

int komeda_kms_add_crtcs(struct komeda_kms_dev *kms, struct komeda_dev *mdev)
{
	int i, err;

	for (i = 0; i < kms->n_crtcs; i++) {
		err = komeda_crtc_add(kms, &kms->crtcs[i]);
		if (err)
			return err;
	}

	return 0;
}<|MERGE_RESOLUTION|>--- conflicted
+++ resolved
@@ -18,8 +18,6 @@
 #include "komeda_dev.h"
 #include "komeda_kms.h"
 
-<<<<<<< HEAD
-=======
 static void komeda_crtc_update_clock_ratio(struct komeda_crtc_state *kcrtc_st)
 {
 	u64 pxlclk, aclk;
@@ -35,7 +33,6 @@
 	kcrtc_st->clock_ratio = div64_u64(aclk << 32, pxlclk);
 }
 
->>>>>>> 4cf643a3
 /**
  * komeda_crtc_atomic_check - build display output data flow
  * @crtc: DRM crtc
@@ -56,12 +53,9 @@
 	struct komeda_crtc_state *kcrtc_st = to_kcrtc_st(state);
 	int err;
 
-<<<<<<< HEAD
-=======
 	if (drm_atomic_crtc_needs_modeset(state))
 		komeda_crtc_update_clock_ratio(kcrtc_st);
 
->>>>>>> 4cf643a3
 	if (state->active) {
 		err = komeda_build_display_data_flow(kcrtc, kcrtc_st);
 		if (err)
@@ -69,13 +63,10 @@
 	}
 
 	/* release unclaimed pipeline resources */
-<<<<<<< HEAD
-=======
 	err = komeda_release_unclaimed_resources(kcrtc->slave, kcrtc_st);
 	if (err)
 		return err;
 
->>>>>>> 4cf643a3
 	err = komeda_release_unclaimed_resources(kcrtc->master, kcrtc_st);
 	if (err)
 		return err;
@@ -83,20 +74,12 @@
 	return 0;
 }
 
-<<<<<<< HEAD
-static u32 komeda_calc_mclk(struct komeda_crtc_state *kcrtc_st)
-{
-	unsigned long mclk = kcrtc_st->base.adjusted_mode.clock * 1000;
-
-	return mclk;
-=======
 unsigned long komeda_calc_aclk(struct komeda_crtc_state *kcrtc_st)
 {
 	struct komeda_dev *mdev = kcrtc_st->base.crtc->dev->dev_private;
 	unsigned long pxlclk = kcrtc_st->base.adjusted_mode.clock;
 
 	return clk_round_rate(mdev->aclk, pxlclk * 1000);
->>>>>>> 4cf643a3
 }
 
 /* For active a crtc, mainly need two parts of preparation
@@ -129,25 +112,6 @@
 	}
 
 	mdev->dpmode = new_mode;
-<<<<<<< HEAD
-	/* Only need to enable mclk on single display mode, but no need to
-	 * enable mclk it on dual display mode, since the dual mode always
-	 * switch from single display mode, the mclk already enabled, no need
-	 * to enable it again.
-	 */
-	if (new_mode != KOMEDA_MODE_DUAL_DISP) {
-		err = clk_set_rate(mdev->mclk, komeda_calc_mclk(kcrtc_st));
-		if (err)
-			DRM_ERROR("failed to set mclk.\n");
-		err = clk_prepare_enable(mdev->mclk);
-		if (err)
-			DRM_ERROR("failed to enable mclk.\n");
-	}
-
-	err = clk_prepare_enable(master->aclk);
-	if (err)
-		DRM_ERROR("failed to enable axi clk for pipe%d.\n", master->id);
-=======
 	/* Only need to enable aclk on single display mode, but no need to
 	 * enable aclk it on dual display mode, since the dual mode always
 	 * switch from single display mode, the aclk already enabled, no need
@@ -162,7 +126,6 @@
 			DRM_ERROR("failed to enable aclk.\n");
 	}
 
->>>>>>> 4cf643a3
 	err = clk_set_rate(master->pxlclk, pxlclk_rate);
 	if (err)
 		DRM_ERROR("failed to set pxlclk for pipe%d\n", master->id);
@@ -203,14 +166,8 @@
 	mdev->dpmode = new_mode;
 
 	clk_disable_unprepare(master->pxlclk);
-<<<<<<< HEAD
-	clk_disable_unprepare(master->aclk);
-	if (new_mode == KOMEDA_MODE_INACTIVE)
-		clk_disable_unprepare(mdev->mclk);
-=======
 	if (new_mode == KOMEDA_MODE_INACTIVE)
 		clk_disable_unprepare(mdev->aclk);
->>>>>>> 4cf643a3
 
 unlock:
 	mutex_unlock(&mdev->lock);
@@ -227,8 +184,6 @@
 	if (events & KOMEDA_EVENT_VSYNC)
 		drm_crtc_handle_vblank(crtc);
 
-<<<<<<< HEAD
-=======
 	if (events & KOMEDA_EVENT_EOW) {
 		struct komeda_wb_connector *wb_conn = kcrtc->wb_conn;
 
@@ -238,7 +193,6 @@
 			DRM_WARN("CRTC[%d]: EOW happen but no wb_connector.\n",
 				 drm_crtc_index(&kcrtc->base));
 	}
->>>>>>> 4cf643a3
 	/* will handle it together with the write back support */
 	if (events & KOMEDA_EVENT_EOW)
 		DRM_DEBUG("EOW.\n");
@@ -275,12 +229,9 @@
 	struct komeda_crtc_state *kcrtc_st = to_kcrtc_st(crtc->state);
 	struct komeda_dev *mdev = kcrtc->base.dev->dev_private;
 	struct komeda_pipeline *master = kcrtc->master;
-<<<<<<< HEAD
-=======
 	struct komeda_pipeline *slave = kcrtc->slave;
 	struct komeda_wb_connector *wb_conn = kcrtc->wb_conn;
 	struct drm_connector_state *conn_st;
->>>>>>> 4cf643a3
 
 	DRM_DEBUG_ATOMIC("CRTC%d_FLUSH: active_pipes: 0x%x, affected: 0x%x.\n",
 			 drm_crtc_index(crtc),
@@ -290,8 +241,6 @@
 	if (has_bit(master->id, kcrtc_st->affected_pipes))
 		komeda_pipeline_update(master, old->state);
 
-<<<<<<< HEAD
-=======
 	if (slave && has_bit(slave->id, kcrtc_st->affected_pipes))
 		komeda_pipeline_update(slave, old->state);
 
@@ -299,7 +248,6 @@
 	if (conn_st && conn_st->writeback_job)
 		drm_writeback_queue_job(&wb_conn->base, conn_st);
 
->>>>>>> 4cf643a3
 	/* step 2: notify the HW to kickoff the update */
 	mdev->funcs->flush(mdev, master->id, kcrtc_st->active_pipes);
 }
@@ -321,10 +269,7 @@
 	struct komeda_crtc_state *old_st = to_kcrtc_st(old);
 	struct komeda_dev *mdev = crtc->dev->dev_private;
 	struct komeda_pipeline *master = kcrtc->master;
-<<<<<<< HEAD
-=======
 	struct komeda_pipeline *slave  = kcrtc->slave;
->>>>>>> 4cf643a3
 	struct completion *disable_done = &crtc->state->commit->flip_done;
 	struct completion temp;
 	int timeout;
@@ -333,12 +278,9 @@
 			 drm_crtc_index(crtc),
 			 old_st->active_pipes, old_st->affected_pipes);
 
-<<<<<<< HEAD
-=======
 	if (slave && has_bit(slave->id, old_st->active_pipes))
 		komeda_pipeline_disable(slave, old->state);
 
->>>>>>> 4cf643a3
 	if (has_bit(master->id, old_st->active_pipes))
 		komeda_pipeline_disable(master, old->state);
 
@@ -411,10 +353,6 @@
 	if (m->flags & DRM_MODE_FLAG_INTERLACE)
 		return MODE_NO_INTERLACE;
 
-<<<<<<< HEAD
-	/* main clock/AXI clk must be faster than pxlclk*/
-=======
->>>>>>> 4cf643a3
 	mode_clk = m->clock * 1000;
 	pxlclk = clk_round_rate(master->pxlclk, mode_clk);
 	if (pxlclk != mode_clk) {
@@ -423,21 +361,9 @@
 		return MODE_NOCLOCK;
 	}
 
-<<<<<<< HEAD
-	if (clk_round_rate(mdev->mclk, mode_clk) < pxlclk) {
-		DRM_DEBUG_ATOMIC("mclk can't satisfy the requirement of %s-clk: %ld.\n",
-				 m->name, pxlclk);
-
-		return MODE_CLOCK_HIGH;
-	}
-
-	if (clk_round_rate(master->aclk, mode_clk) < pxlclk) {
-		DRM_DEBUG_ATOMIC("aclk can't satisfy the requirement of %s-clk: %ld.\n",
-=======
 	/* main engine clock must be faster than pxlclk*/
 	if (clk_round_rate(mdev->aclk, mode_clk) < pxlclk) {
 		DRM_DEBUG_ATOMIC("engine clk can't satisfy the requirement of %s-clk: %ld.\n",
->>>>>>> 4cf643a3
 				 m->name, pxlclk);
 
 		return MODE_CLOCK_HIGH;
@@ -498,11 +424,8 @@
 	__drm_atomic_helper_crtc_duplicate_state(crtc, &new->base);
 
 	new->affected_pipes = old->active_pipes;
-<<<<<<< HEAD
-=======
 	new->clock_ratio = old->clock_ratio;
 	new->max_slave_zorder = old->max_slave_zorder;
->>>>>>> 4cf643a3
 
 	return &new->base;
 }
@@ -531,8 +454,6 @@
 	mdev->funcs->on_off_vblank(mdev, kcrtc->master->id, false);
 }
 
-<<<<<<< HEAD
-=======
 static int
 komeda_crtc_atomic_get_property(struct drm_crtc *crtc,
 				const struct drm_crtc_state *state,
@@ -551,7 +472,6 @@
 	return 0;
 }
 
->>>>>>> 4cf643a3
 static const struct drm_crtc_funcs komeda_crtc_funcs = {
 	.gamma_set		= drm_atomic_helper_legacy_gamma_set,
 	.destroy		= drm_crtc_cleanup,
@@ -562,10 +482,7 @@
 	.atomic_destroy_state	= komeda_crtc_atomic_destroy_state,
 	.enable_vblank		= komeda_crtc_vblank_enable,
 	.disable_vblank		= komeda_crtc_vblank_disable,
-<<<<<<< HEAD
-=======
 	.atomic_get_property	= komeda_crtc_atomic_get_property,
->>>>>>> 4cf643a3
 };
 
 int komeda_kms_setup_crtcs(struct komeda_kms_dev *kms,
