--- conflicted
+++ resolved
@@ -664,363 +664,6 @@
 	*pl = nvbo->placement;
 }
 
-<<<<<<< HEAD
-
-static int
-nve0_bo_move_init(struct nouveau_channel *chan, u32 handle)
-{
-	int ret = RING_SPACE(chan, 2);
-	if (ret == 0) {
-		BEGIN_NVC0(chan, NvSubCopy, 0x0000, 1);
-		OUT_RING  (chan, handle & 0x0000ffff);
-		FIRE_RING (chan);
-	}
-	return ret;
-}
-
-static int
-nve0_bo_move_copy(struct nouveau_channel *chan, struct ttm_buffer_object *bo,
-		  struct ttm_resource *old_reg, struct ttm_resource *new_reg)
-{
-	struct nouveau_mem *mem = nouveau_mem(old_reg);
-	int ret = RING_SPACE(chan, 10);
-	if (ret == 0) {
-		BEGIN_NVC0(chan, NvSubCopy, 0x0400, 8);
-		OUT_RING  (chan, upper_32_bits(mem->vma[0].addr));
-		OUT_RING  (chan, lower_32_bits(mem->vma[0].addr));
-		OUT_RING  (chan, upper_32_bits(mem->vma[1].addr));
-		OUT_RING  (chan, lower_32_bits(mem->vma[1].addr));
-		OUT_RING  (chan, PAGE_SIZE);
-		OUT_RING  (chan, PAGE_SIZE);
-		OUT_RING  (chan, PAGE_SIZE);
-		OUT_RING  (chan, new_reg->num_pages);
-		BEGIN_IMC0(chan, NvSubCopy, 0x0300, 0x0386);
-	}
-	return ret;
-}
-
-static int
-nvc0_bo_move_init(struct nouveau_channel *chan, u32 handle)
-{
-	int ret = RING_SPACE(chan, 2);
-	if (ret == 0) {
-		BEGIN_NVC0(chan, NvSubCopy, 0x0000, 1);
-		OUT_RING  (chan, handle);
-	}
-	return ret;
-}
-
-static int
-nvc0_bo_move_copy(struct nouveau_channel *chan, struct ttm_buffer_object *bo,
-		  struct ttm_resource *old_reg, struct ttm_resource *new_reg)
-{
-	struct nouveau_mem *mem = nouveau_mem(old_reg);
-	u64 src_offset = mem->vma[0].addr;
-	u64 dst_offset = mem->vma[1].addr;
-	u32 page_count = new_reg->num_pages;
-	int ret;
-
-	page_count = new_reg->num_pages;
-	while (page_count) {
-		int line_count = (page_count > 8191) ? 8191 : page_count;
-
-		ret = RING_SPACE(chan, 11);
-		if (ret)
-			return ret;
-
-		BEGIN_NVC0(chan, NvSubCopy, 0x030c, 8);
-		OUT_RING  (chan, upper_32_bits(src_offset));
-		OUT_RING  (chan, lower_32_bits(src_offset));
-		OUT_RING  (chan, upper_32_bits(dst_offset));
-		OUT_RING  (chan, lower_32_bits(dst_offset));
-		OUT_RING  (chan, PAGE_SIZE);
-		OUT_RING  (chan, PAGE_SIZE);
-		OUT_RING  (chan, PAGE_SIZE);
-		OUT_RING  (chan, line_count);
-		BEGIN_NVC0(chan, NvSubCopy, 0x0300, 1);
-		OUT_RING  (chan, 0x00000110);
-
-		page_count -= line_count;
-		src_offset += (PAGE_SIZE * line_count);
-		dst_offset += (PAGE_SIZE * line_count);
-	}
-
-	return 0;
-}
-
-static int
-nvc0_bo_move_m2mf(struct nouveau_channel *chan, struct ttm_buffer_object *bo,
-		  struct ttm_resource *old_reg, struct ttm_resource *new_reg)
-{
-	struct nouveau_mem *mem = nouveau_mem(old_reg);
-	u64 src_offset = mem->vma[0].addr;
-	u64 dst_offset = mem->vma[1].addr;
-	u32 page_count = new_reg->num_pages;
-	int ret;
-
-	page_count = new_reg->num_pages;
-	while (page_count) {
-		int line_count = (page_count > 2047) ? 2047 : page_count;
-
-		ret = RING_SPACE(chan, 12);
-		if (ret)
-			return ret;
-
-		BEGIN_NVC0(chan, NvSubCopy, 0x0238, 2);
-		OUT_RING  (chan, upper_32_bits(dst_offset));
-		OUT_RING  (chan, lower_32_bits(dst_offset));
-		BEGIN_NVC0(chan, NvSubCopy, 0x030c, 6);
-		OUT_RING  (chan, upper_32_bits(src_offset));
-		OUT_RING  (chan, lower_32_bits(src_offset));
-		OUT_RING  (chan, PAGE_SIZE); /* src_pitch */
-		OUT_RING  (chan, PAGE_SIZE); /* dst_pitch */
-		OUT_RING  (chan, PAGE_SIZE); /* line_length */
-		OUT_RING  (chan, line_count);
-		BEGIN_NVC0(chan, NvSubCopy, 0x0300, 1);
-		OUT_RING  (chan, 0x00100110);
-
-		page_count -= line_count;
-		src_offset += (PAGE_SIZE * line_count);
-		dst_offset += (PAGE_SIZE * line_count);
-	}
-
-	return 0;
-}
-
-static int
-nva3_bo_move_copy(struct nouveau_channel *chan, struct ttm_buffer_object *bo,
-		  struct ttm_resource *old_reg, struct ttm_resource *new_reg)
-{
-	struct nouveau_mem *mem = nouveau_mem(old_reg);
-	u64 src_offset = mem->vma[0].addr;
-	u64 dst_offset = mem->vma[1].addr;
-	u32 page_count = new_reg->num_pages;
-	int ret;
-
-	page_count = new_reg->num_pages;
-	while (page_count) {
-		int line_count = (page_count > 8191) ? 8191 : page_count;
-
-		ret = RING_SPACE(chan, 11);
-		if (ret)
-			return ret;
-
-		BEGIN_NV04(chan, NvSubCopy, 0x030c, 8);
-		OUT_RING  (chan, upper_32_bits(src_offset));
-		OUT_RING  (chan, lower_32_bits(src_offset));
-		OUT_RING  (chan, upper_32_bits(dst_offset));
-		OUT_RING  (chan, lower_32_bits(dst_offset));
-		OUT_RING  (chan, PAGE_SIZE);
-		OUT_RING  (chan, PAGE_SIZE);
-		OUT_RING  (chan, PAGE_SIZE);
-		OUT_RING  (chan, line_count);
-		BEGIN_NV04(chan, NvSubCopy, 0x0300, 1);
-		OUT_RING  (chan, 0x00000110);
-
-		page_count -= line_count;
-		src_offset += (PAGE_SIZE * line_count);
-		dst_offset += (PAGE_SIZE * line_count);
-	}
-
-	return 0;
-}
-
-static int
-nv98_bo_move_exec(struct nouveau_channel *chan, struct ttm_buffer_object *bo,
-		  struct ttm_resource *old_reg, struct ttm_resource *new_reg)
-{
-	struct nouveau_mem *mem = nouveau_mem(old_reg);
-	int ret = RING_SPACE(chan, 7);
-	if (ret == 0) {
-		BEGIN_NV04(chan, NvSubCopy, 0x0320, 6);
-		OUT_RING  (chan, upper_32_bits(mem->vma[0].addr));
-		OUT_RING  (chan, lower_32_bits(mem->vma[0].addr));
-		OUT_RING  (chan, upper_32_bits(mem->vma[1].addr));
-		OUT_RING  (chan, lower_32_bits(mem->vma[1].addr));
-		OUT_RING  (chan, 0x00000000 /* COPY */);
-		OUT_RING  (chan, new_reg->num_pages << PAGE_SHIFT);
-	}
-	return ret;
-}
-
-static int
-nv84_bo_move_exec(struct nouveau_channel *chan, struct ttm_buffer_object *bo,
-		  struct ttm_resource *old_reg, struct ttm_resource *new_reg)
-{
-	struct nouveau_mem *mem = nouveau_mem(old_reg);
-	int ret = RING_SPACE(chan, 7);
-	if (ret == 0) {
-		BEGIN_NV04(chan, NvSubCopy, 0x0304, 6);
-		OUT_RING  (chan, new_reg->num_pages << PAGE_SHIFT);
-		OUT_RING  (chan, upper_32_bits(mem->vma[0].addr));
-		OUT_RING  (chan, lower_32_bits(mem->vma[0].addr));
-		OUT_RING  (chan, upper_32_bits(mem->vma[1].addr));
-		OUT_RING  (chan, lower_32_bits(mem->vma[1].addr));
-		OUT_RING  (chan, 0x00000000 /* MODE_COPY, QUERY_NONE */);
-	}
-	return ret;
-}
-
-static int
-nv50_bo_move_init(struct nouveau_channel *chan, u32 handle)
-{
-	int ret = RING_SPACE(chan, 6);
-	if (ret == 0) {
-		BEGIN_NV04(chan, NvSubCopy, 0x0000, 1);
-		OUT_RING  (chan, handle);
-		BEGIN_NV04(chan, NvSubCopy, 0x0180, 3);
-		OUT_RING  (chan, chan->drm->ntfy.handle);
-		OUT_RING  (chan, chan->vram.handle);
-		OUT_RING  (chan, chan->vram.handle);
-	}
-
-	return ret;
-}
-
-static int
-nv50_bo_move_m2mf(struct nouveau_channel *chan, struct ttm_buffer_object *bo,
-		  struct ttm_resource *old_reg, struct ttm_resource *new_reg)
-{
-	struct nouveau_mem *mem = nouveau_mem(old_reg);
-	u64 length = (new_reg->num_pages << PAGE_SHIFT);
-	u64 src_offset = mem->vma[0].addr;
-	u64 dst_offset = mem->vma[1].addr;
-	int src_tiled = !!mem->kind;
-	int dst_tiled = !!nouveau_mem(new_reg)->kind;
-	int ret;
-
-	while (length) {
-		u32 amount, stride, height;
-
-		ret = RING_SPACE(chan, 18 + 6 * (src_tiled + dst_tiled));
-		if (ret)
-			return ret;
-
-		amount  = min(length, (u64)(4 * 1024 * 1024));
-		stride  = 16 * 4;
-		height  = amount / stride;
-
-		if (src_tiled) {
-			BEGIN_NV04(chan, NvSubCopy, 0x0200, 7);
-			OUT_RING  (chan, 0);
-			OUT_RING  (chan, 0);
-			OUT_RING  (chan, stride);
-			OUT_RING  (chan, height);
-			OUT_RING  (chan, 1);
-			OUT_RING  (chan, 0);
-			OUT_RING  (chan, 0);
-		} else {
-			BEGIN_NV04(chan, NvSubCopy, 0x0200, 1);
-			OUT_RING  (chan, 1);
-		}
-		if (dst_tiled) {
-			BEGIN_NV04(chan, NvSubCopy, 0x021c, 7);
-			OUT_RING  (chan, 0);
-			OUT_RING  (chan, 0);
-			OUT_RING  (chan, stride);
-			OUT_RING  (chan, height);
-			OUT_RING  (chan, 1);
-			OUT_RING  (chan, 0);
-			OUT_RING  (chan, 0);
-		} else {
-			BEGIN_NV04(chan, NvSubCopy, 0x021c, 1);
-			OUT_RING  (chan, 1);
-		}
-
-		BEGIN_NV04(chan, NvSubCopy, 0x0238, 2);
-		OUT_RING  (chan, upper_32_bits(src_offset));
-		OUT_RING  (chan, upper_32_bits(dst_offset));
-		BEGIN_NV04(chan, NvSubCopy, 0x030c, 8);
-		OUT_RING  (chan, lower_32_bits(src_offset));
-		OUT_RING  (chan, lower_32_bits(dst_offset));
-		OUT_RING  (chan, stride);
-		OUT_RING  (chan, stride);
-		OUT_RING  (chan, stride);
-		OUT_RING  (chan, height);
-		OUT_RING  (chan, 0x00000101);
-		OUT_RING  (chan, 0x00000000);
-		BEGIN_NV04(chan, NvSubCopy, NV_MEMORY_TO_MEMORY_FORMAT_NOP, 1);
-		OUT_RING  (chan, 0);
-
-		length -= amount;
-		src_offset += amount;
-		dst_offset += amount;
-	}
-
-	return 0;
-}
-
-static int
-nv04_bo_move_init(struct nouveau_channel *chan, u32 handle)
-{
-	int ret = RING_SPACE(chan, 4);
-	if (ret == 0) {
-		BEGIN_NV04(chan, NvSubCopy, 0x0000, 1);
-		OUT_RING  (chan, handle);
-		BEGIN_NV04(chan, NvSubCopy, 0x0180, 1);
-		OUT_RING  (chan, chan->drm->ntfy.handle);
-	}
-
-	return ret;
-}
-
-static inline uint32_t
-nouveau_bo_mem_ctxdma(struct ttm_buffer_object *bo,
-		      struct nouveau_channel *chan, struct ttm_resource *reg)
-{
-	if (reg->mem_type == TTM_PL_TT)
-		return NvDmaTT;
-	return chan->vram.handle;
-}
-
-static int
-nv04_bo_move_m2mf(struct nouveau_channel *chan, struct ttm_buffer_object *bo,
-		  struct ttm_resource *old_reg, struct ttm_resource *new_reg)
-{
-	u32 src_offset = old_reg->start << PAGE_SHIFT;
-	u32 dst_offset = new_reg->start << PAGE_SHIFT;
-	u32 page_count = new_reg->num_pages;
-	int ret;
-
-	ret = RING_SPACE(chan, 3);
-	if (ret)
-		return ret;
-
-	BEGIN_NV04(chan, NvSubCopy, NV_MEMORY_TO_MEMORY_FORMAT_DMA_SOURCE, 2);
-	OUT_RING  (chan, nouveau_bo_mem_ctxdma(bo, chan, old_reg));
-	OUT_RING  (chan, nouveau_bo_mem_ctxdma(bo, chan, new_reg));
-
-	page_count = new_reg->num_pages;
-	while (page_count) {
-		int line_count = (page_count > 2047) ? 2047 : page_count;
-
-		ret = RING_SPACE(chan, 11);
-		if (ret)
-			return ret;
-
-		BEGIN_NV04(chan, NvSubCopy,
-				 NV_MEMORY_TO_MEMORY_FORMAT_OFFSET_IN, 8);
-		OUT_RING  (chan, src_offset);
-		OUT_RING  (chan, dst_offset);
-		OUT_RING  (chan, PAGE_SIZE); /* src_pitch */
-		OUT_RING  (chan, PAGE_SIZE); /* dst_pitch */
-		OUT_RING  (chan, PAGE_SIZE); /* line_length */
-		OUT_RING  (chan, line_count);
-		OUT_RING  (chan, 0x00000101);
-		OUT_RING  (chan, 0x00000000);
-		BEGIN_NV04(chan, NvSubCopy, NV_MEMORY_TO_MEMORY_FORMAT_NOP, 1);
-		OUT_RING  (chan, 0);
-
-		page_count -= line_count;
-		src_offset += (PAGE_SIZE * line_count);
-		dst_offset += (PAGE_SIZE * line_count);
-	}
-
-	return 0;
-}
-
-=======
->>>>>>> 62975d27
 static int
 nouveau_bo_move_prep(struct nouveau_drm *drm, struct ttm_buffer_object *bo,
 		     struct ttm_resource *reg)
