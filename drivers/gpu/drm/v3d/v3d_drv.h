// SPDX-License-Identifier: GPL-2.0+
/* Copyright (C) 2015-2018 Broadcom */

#include <linux/mm_types.h>
#include <drm/drmP.h>
#include <drm/drm_encoder.h>
#include <drm/drm_gem.h>
#include <drm/drm_gem_shmem_helper.h>
#include <drm/gpu_scheduler.h>
#include "uapi/drm/v3d_drm.h"

#define GMP_GRANULARITY (128 * 1024)

/* Enum for each of the V3D queues. */
enum v3d_queue {
	V3D_BIN,
	V3D_RENDER,
	V3D_TFU,
	V3D_CSD,
	V3D_CACHE_CLEAN,
};

#define V3D_MAX_QUEUES (V3D_CACHE_CLEAN + 1)

struct v3d_queue_state {
	struct drm_gpu_scheduler sched;

	u64 fence_context;
	u64 emit_seqno;
};

struct v3d_dev {
	struct drm_device drm;

	/* Short representation (e.g. 33, 41) of the V3D tech version
	 * and revision.
	 */
	int ver;
	bool single_irq_line;

	struct device *dev;
	struct platform_device *pdev;
	void __iomem *hub_regs;
	void __iomem *core_regs[3];
	void __iomem *bridge_regs;
	void __iomem *gca_regs;
	struct clk *clk;
	struct reset_control *reset;

	/* Virtual and DMA addresses of the single shared page table. */
	volatile u32 *pt;
	dma_addr_t pt_paddr;

	/* Virtual and DMA addresses of the MMU's scratch page.  When
	 * a read or write is invalid in the MMU, it will be
	 * redirected here.
	 */
	void *mmu_scratch;
	dma_addr_t mmu_scratch_paddr;
	/* virtual address bits from V3D to the MMU. */
	int va_width;

	/* Number of V3D cores. */
	u32 cores;

	/* Allocator managing the address space.  All units are in
	 * number of pages.
	 */
	struct drm_mm mm;
	spinlock_t mm_lock;

	struct work_struct overflow_mem_work;

	struct v3d_bin_job *bin_job;
	struct v3d_render_job *render_job;
	struct v3d_tfu_job *tfu_job;
	struct v3d_csd_job *csd_job;

	struct v3d_queue_state queue[V3D_MAX_QUEUES];

	/* Spinlock used to synchronize the overflow memory
	 * management against bin job submission.
	 */
	spinlock_t job_lock;

	/* Protects bo_stats */
	struct mutex bo_lock;

	/* Lock taken when resetting the GPU, to keep multiple
	 * processes from trying to park the scheduler threads and
	 * reset at once.
	 */
	struct mutex reset_lock;

	/* Lock taken when creating and pushing the GPU scheduler
	 * jobs, to keep the sched-fence seqnos in order.
	 */
	struct mutex sched_lock;

	/* Lock taken during a cache clean and when initiating an L2
	 * flush, to keep L2 flushes from interfering with the
	 * synchronous L2 cleans.
	 */
	struct mutex cache_clean_lock;

	struct {
		u32 num_allocated;
		u32 pages_allocated;
	} bo_stats;
};

static inline struct v3d_dev *
to_v3d_dev(struct drm_device *dev)
{
	return (struct v3d_dev *)dev->dev_private;
}

static inline bool
v3d_has_csd(struct v3d_dev *v3d)
{
	return v3d->ver >= 41;
}

/* The per-fd struct, which tracks the MMU mappings. */
struct v3d_file_priv {
	struct v3d_dev *v3d;

	struct drm_sched_entity sched_entity[V3D_MAX_QUEUES];
};

struct v3d_bo {
	struct drm_gem_shmem_object base;

	struct drm_mm_node node;

	/* List entry for the BO's position in
	 * v3d_render_job->unref_list
	 */
	struct list_head unref_head;
};

static inline struct v3d_bo *
to_v3d_bo(struct drm_gem_object *bo)
{
	return (struct v3d_bo *)bo;
}

struct v3d_fence {
	struct dma_fence base;
	struct drm_device *dev;
	/* v3d seqno for signaled() test */
	u64 seqno;
	enum v3d_queue queue;
};

static inline struct v3d_fence *
to_v3d_fence(struct dma_fence *fence)
{
	return (struct v3d_fence *)fence;
}

#define V3D_READ(offset) readl(v3d->hub_regs + offset)
#define V3D_WRITE(offset, val) writel(val, v3d->hub_regs + offset)

#define V3D_BRIDGE_READ(offset) readl(v3d->bridge_regs + offset)
#define V3D_BRIDGE_WRITE(offset, val) writel(val, v3d->bridge_regs + offset)

#define V3D_GCA_READ(offset) readl(v3d->gca_regs + offset)
#define V3D_GCA_WRITE(offset, val) writel(val, v3d->gca_regs + offset)

#define V3D_CORE_READ(core, offset) readl(v3d->core_regs[core] + offset)
#define V3D_CORE_WRITE(core, offset, val) writel(val, v3d->core_regs[core] + offset)

struct v3d_job {
	struct drm_sched_job base;

	struct kref refcount;

	struct v3d_dev *v3d;

	/* This is the array of BOs that were looked up at the start
	 * of submission.
	 */
	struct drm_gem_object **bo;
	u32 bo_count;

	/* Array of struct dma_fence * to block on before submitting this job.
	 */
	struct xarray deps;
	unsigned long last_dep;

	/* v3d fence to be signaled by IRQ handler when the job is complete. */
	struct dma_fence *irq_fence;
<<<<<<< HEAD
=======

	/* scheduler fence for when the job is considered complete and
	 * the BO reservations can be released.
	 */
	struct dma_fence *done_fence;
>>>>>>> 4cf643a3

	/* Callback for the freeing of the job on refcount going to 0. */
	void (*free)(struct kref *ref);
};

struct v3d_bin_job {
	struct v3d_job base;

	/* GPU virtual addresses of the start/end of the CL job. */
	u32 start, end;

	u32 timedout_ctca, timedout_ctra;

	/* Corresponding render job, for attaching our overflow memory. */
	struct v3d_render_job *render;

	/* Submitted tile memory allocation start/size, tile state. */
	u32 qma, qms, qts;
};

struct v3d_render_job {
	struct v3d_job base;

	/* GPU virtual addresses of the start/end of the CL job. */
	u32 start, end;

	u32 timedout_ctca, timedout_ctra;

	/* List of overflow BOs used in the job that need to be
	 * released once the job is complete.
	 */
	struct list_head unref_list;
};

struct v3d_tfu_job {
	struct v3d_job base;

	struct drm_v3d_submit_tfu args;
};

<<<<<<< HEAD
	/* An optional fence userspace can pass in for the job to depend on. */
	struct dma_fence *in_fence;

	/* v3d fence to be signaled by IRQ handler when the job is complete. */
	struct dma_fence *irq_fence;

	struct v3d_dev *v3d;
=======
struct v3d_csd_job {
	struct v3d_job base;
>>>>>>> 4cf643a3

	u32 timedout_batches;

	struct drm_v3d_submit_csd args;
};

/**
 * _wait_for - magic (register) wait macro
 *
 * Does the right thing for modeset paths when run under kdgb or similar atomic
 * contexts. Note that it's important that we check the condition again after
 * having timed out, since the timeout could be due to preemption or similar and
 * we've never had a chance to check the condition before the timeout.
 */
#define wait_for(COND, MS) ({ \
	unsigned long timeout__ = jiffies + msecs_to_jiffies(MS) + 1;	\
	int ret__ = 0;							\
	while (!(COND)) {						\
		if (time_after(jiffies, timeout__)) {			\
			if (!(COND))					\
				ret__ = -ETIMEDOUT;			\
			break;						\
		}							\
		msleep(1);					\
	}								\
	ret__;								\
})

static inline unsigned long nsecs_to_jiffies_timeout(const u64 n)
{
	/* nsecs_to_jiffies64() does not guard against overflow */
	if (NSEC_PER_SEC % HZ &&
	    div_u64(n, NSEC_PER_SEC) >= MAX_JIFFY_OFFSET / HZ)
		return MAX_JIFFY_OFFSET;

	return min_t(u64, MAX_JIFFY_OFFSET, nsecs_to_jiffies64(n) + 1);
}

/* v3d_bo.c */
struct drm_gem_object *v3d_create_object(struct drm_device *dev, size_t size);
void v3d_free_object(struct drm_gem_object *gem_obj);
struct v3d_bo *v3d_bo_create(struct drm_device *dev, struct drm_file *file_priv,
			     size_t size);
int v3d_create_bo_ioctl(struct drm_device *dev, void *data,
			struct drm_file *file_priv);
int v3d_mmap_bo_ioctl(struct drm_device *dev, void *data,
		      struct drm_file *file_priv);
int v3d_get_bo_offset_ioctl(struct drm_device *dev, void *data,
			    struct drm_file *file_priv);
struct drm_gem_object *v3d_prime_import_sg_table(struct drm_device *dev,
						 struct dma_buf_attachment *attach,
						 struct sg_table *sgt);

/* v3d_debugfs.c */
int v3d_debugfs_init(struct drm_minor *minor);

/* v3d_fence.c */
extern const struct dma_fence_ops v3d_fence_ops;
struct dma_fence *v3d_fence_create(struct v3d_dev *v3d, enum v3d_queue queue);

/* v3d_gem.c */
int v3d_gem_init(struct drm_device *dev);
void v3d_gem_destroy(struct drm_device *dev);
int v3d_submit_cl_ioctl(struct drm_device *dev, void *data,
			struct drm_file *file_priv);
int v3d_submit_tfu_ioctl(struct drm_device *dev, void *data,
			 struct drm_file *file_priv);
int v3d_submit_csd_ioctl(struct drm_device *dev, void *data,
			 struct drm_file *file_priv);
int v3d_wait_bo_ioctl(struct drm_device *dev, void *data,
		      struct drm_file *file_priv);
void v3d_job_put(struct v3d_job *job);
void v3d_reset(struct v3d_dev *v3d);
void v3d_invalidate_caches(struct v3d_dev *v3d);
void v3d_clean_caches(struct v3d_dev *v3d);

/* v3d_irq.c */
int v3d_irq_init(struct v3d_dev *v3d);
void v3d_irq_enable(struct v3d_dev *v3d);
void v3d_irq_disable(struct v3d_dev *v3d);
void v3d_irq_reset(struct v3d_dev *v3d);

/* v3d_mmu.c */
int v3d_mmu_get_offset(struct drm_file *file_priv, struct v3d_bo *bo,
		       u32 *offset);
int v3d_mmu_set_page_table(struct v3d_dev *v3d);
void v3d_mmu_insert_ptes(struct v3d_bo *bo);
void v3d_mmu_remove_ptes(struct v3d_bo *bo);

/* v3d_sched.c */
int v3d_sched_init(struct v3d_dev *v3d);
void v3d_sched_fini(struct v3d_dev *v3d);<|MERGE_RESOLUTION|>--- conflicted
+++ resolved
@@ -191,14 +191,11 @@
 
 	/* v3d fence to be signaled by IRQ handler when the job is complete. */
 	struct dma_fence *irq_fence;
-<<<<<<< HEAD
-=======
 
 	/* scheduler fence for when the job is considered complete and
 	 * the BO reservations can be released.
 	 */
 	struct dma_fence *done_fence;
->>>>>>> 4cf643a3
 
 	/* Callback for the freeing of the job on refcount going to 0. */
 	void (*free)(struct kref *ref);
@@ -239,18 +236,8 @@
 	struct drm_v3d_submit_tfu args;
 };
 
-<<<<<<< HEAD
-	/* An optional fence userspace can pass in for the job to depend on. */
-	struct dma_fence *in_fence;
-
-	/* v3d fence to be signaled by IRQ handler when the job is complete. */
-	struct dma_fence *irq_fence;
-
-	struct v3d_dev *v3d;
-=======
 struct v3d_csd_job {
 	struct v3d_job base;
->>>>>>> 4cf643a3
 
 	u32 timedout_batches;
 
