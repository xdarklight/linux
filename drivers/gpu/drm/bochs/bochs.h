--- conflicted
+++ resolved
@@ -73,43 +73,8 @@
 	struct drm_device *dev;
 	struct drm_simple_display_pipe pipe;
 	struct drm_connector connector;
-<<<<<<< HEAD
-
-	/* ttm */
-	struct {
-		struct ttm_bo_device bdev;
-		bool initialized;
-	} ttm;
 };
 
-struct bochs_bo {
-	struct ttm_buffer_object bo;
-	struct ttm_placement placement;
-	struct ttm_bo_kmap_obj kmap;
-	struct drm_gem_object gem;
-	struct ttm_place placements[3];
-	int pin_count;
-};
-
-static inline struct bochs_bo *bochs_bo(struct ttm_buffer_object *bo)
-{
-	return container_of(bo, struct bochs_bo, bo);
-}
-
-static inline struct bochs_bo *gem_to_bochs_bo(struct drm_gem_object *gem)
-{
-	return container_of(gem, struct bochs_bo, gem);
-}
-
-static inline u64 bochs_bo_mmap_offset(struct bochs_bo *bo)
-{
-	return drm_vma_node_offset_addr(&bo->bo.vma_node);
-}
-
-=======
-};
-
->>>>>>> 4cf643a3
 /* ---------------------------------------------------------------------- */
 
 /* bochs_hw.c */
