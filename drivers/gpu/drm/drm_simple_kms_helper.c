--- conflicted
+++ resolved
@@ -222,13 +222,8 @@
 						   &pipe->crtc);
 
 	ret = drm_atomic_helper_check_plane_state(plane_state, crtc_state,
-<<<<<<< HEAD
-						  DRM_PLANE_HELPER_NO_SCALING,
-						  DRM_PLANE_HELPER_NO_SCALING,
-=======
 						  DRM_PLANE_NO_SCALING,
 						  DRM_PLANE_NO_SCALING,
->>>>>>> 66283a8f
 						  false, false);
 	if (ret)
 		return ret;
