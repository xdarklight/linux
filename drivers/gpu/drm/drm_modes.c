/*
 * Copyright © 1997-2003 by The XFree86 Project, Inc.
 * Copyright © 2007 Dave Airlie
 * Copyright © 2007-2008 Intel Corporation
 *   Jesse Barnes <jesse.barnes@intel.com>
 * Copyright 2005-2006 Luc Verhaegen
 * Copyright (c) 2001, Andy Ritger  aritger@nvidia.com
 *
 * Permission is hereby granted, free of charge, to any person obtaining a
 * copy of this software and associated documentation files (the "Software"),
 * to deal in the Software without restriction, including without limitation
 * the rights to use, copy, modify, merge, publish, distribute, sublicense,
 * and/or sell copies of the Software, and to permit persons to whom the
 * Software is furnished to do so, subject to the following conditions:
 *
 * The above copyright notice and this permission notice shall be included in
 * all copies or substantial portions of the Software.
 *
 * THE SOFTWARE IS PROVIDED "AS IS", WITHOUT WARRANTY OF ANY KIND, EXPRESS OR
 * IMPLIED, INCLUDING BUT NOT LIMITED TO THE WARRANTIES OF MERCHANTABILITY,
 * FITNESS FOR A PARTICULAR PURPOSE AND NONINFRINGEMENT.  IN NO EVENT SHALL
 * THE COPYRIGHT HOLDER(S) OR AUTHOR(S) BE LIABLE FOR ANY CLAIM, DAMAGES OR
 * OTHER LIABILITY, WHETHER IN AN ACTION OF CONTRACT, TORT OR OTHERWISE,
 * ARISING FROM, OUT OF OR IN CONNECTION WITH THE SOFTWARE OR THE USE OR
 * OTHER DEALINGS IN THE SOFTWARE.
 *
 * Except as contained in this notice, the name of the copyright holder(s)
 * and author(s) shall not be used in advertising or otherwise to promote
 * the sale, use or other dealings in this Software without prior written
 * authorization from the copyright holder(s) and author(s).
 */

#include <linux/ctype.h>
#include <linux/list.h>
#include <linux/list_sort.h>
#include <linux/export.h>

#include <video/of_videomode.h>
#include <video/videomode.h>

#include <drm/drm_crtc.h>
#include <drm/drm_device.h>
#include <drm/drm_modes.h>
#include <drm/drm_print.h>

#include "drm_crtc_internal.h"

/**
 * drm_mode_debug_printmodeline - print a mode to dmesg
 * @mode: mode to print
 *
 * Describe @mode using DRM_DEBUG.
 */
void drm_mode_debug_printmodeline(const struct drm_display_mode *mode)
{
	DRM_DEBUG_KMS("Modeline " DRM_MODE_FMT "\n", DRM_MODE_ARG(mode));
}
EXPORT_SYMBOL(drm_mode_debug_printmodeline);

/**
 * drm_mode_create - create a new display mode
 * @dev: DRM device
 *
 * Create a new, cleared drm_display_mode with kzalloc, allocate an ID for it
 * and return it.
 *
 * Returns:
 * Pointer to new mode on success, NULL on error.
 */
struct drm_display_mode *drm_mode_create(struct drm_device *dev)
{
	struct drm_display_mode *nmode;

	nmode = kzalloc(sizeof(struct drm_display_mode), GFP_KERNEL);
	if (!nmode)
		return NULL;

	return nmode;
}
EXPORT_SYMBOL(drm_mode_create);

/**
 * drm_mode_destroy - remove a mode
 * @dev: DRM device
 * @mode: mode to remove
 *
 * Release @mode's unique ID, then free it @mode structure itself using kfree.
 */
void drm_mode_destroy(struct drm_device *dev, struct drm_display_mode *mode)
{
	if (!mode)
		return;

	kfree(mode);
}
EXPORT_SYMBOL(drm_mode_destroy);

/**
 * drm_mode_probed_add - add a mode to a connector's probed_mode list
 * @connector: connector the new mode
 * @mode: mode data
 *
 * Add @mode to @connector's probed_mode list for later use. This list should
 * then in a second step get filtered and all the modes actually supported by
 * the hardware moved to the @connector's modes list.
 */
void drm_mode_probed_add(struct drm_connector *connector,
			 struct drm_display_mode *mode)
{
	WARN_ON(!mutex_is_locked(&connector->dev->mode_config.mutex));

	list_add_tail(&mode->head, &connector->probed_modes);
}
EXPORT_SYMBOL(drm_mode_probed_add);

/**
 * drm_cvt_mode -create a modeline based on the CVT algorithm
 * @dev: drm device
 * @hdisplay: hdisplay size
 * @vdisplay: vdisplay size
 * @vrefresh: vrefresh rate
 * @reduced: whether to use reduced blanking
 * @interlaced: whether to compute an interlaced mode
 * @margins: whether to add margins (borders)
 *
 * This function is called to generate the modeline based on CVT algorithm
 * according to the hdisplay, vdisplay, vrefresh.
 * It is based from the VESA(TM) Coordinated Video Timing Generator by
 * Graham Loveridge April 9, 2003 available at
 * http://www.elo.utfsm.cl/~elo212/docs/CVTd6r1.xls 
 *
 * And it is copied from xf86CVTmode in xserver/hw/xfree86/modes/xf86cvt.c.
 * What I have done is to translate it by using integer calculation.
 *
 * Returns:
 * The modeline based on the CVT algorithm stored in a drm_display_mode object.
 * The display mode object is allocated with drm_mode_create(). Returns NULL
 * when no mode could be allocated.
 */
struct drm_display_mode *drm_cvt_mode(struct drm_device *dev, int hdisplay,
				      int vdisplay, int vrefresh,
				      bool reduced, bool interlaced, bool margins)
{
#define HV_FACTOR			1000
	/* 1) top/bottom margin size (% of height) - default: 1.8, */
#define	CVT_MARGIN_PERCENTAGE		18
	/* 2) character cell horizontal granularity (pixels) - default 8 */
#define	CVT_H_GRANULARITY		8
	/* 3) Minimum vertical porch (lines) - default 3 */
#define	CVT_MIN_V_PORCH			3
	/* 4) Minimum number of vertical back porch lines - default 6 */
#define	CVT_MIN_V_BPORCH		6
	/* Pixel Clock step (kHz) */
#define CVT_CLOCK_STEP			250
	struct drm_display_mode *drm_mode;
	unsigned int vfieldrate, hperiod;
	int hdisplay_rnd, hmargin, vdisplay_rnd, vmargin, vsync;
	int interlace;
	u64 tmp;

	/* allocate the drm_display_mode structure. If failure, we will
	 * return directly
	 */
	drm_mode = drm_mode_create(dev);
	if (!drm_mode)
		return NULL;

	/* the CVT default refresh rate is 60Hz */
	if (!vrefresh)
		vrefresh = 60;

	/* the required field fresh rate */
	if (interlaced)
		vfieldrate = vrefresh * 2;
	else
		vfieldrate = vrefresh;

	/* horizontal pixels */
	hdisplay_rnd = hdisplay - (hdisplay % CVT_H_GRANULARITY);

	/* determine the left&right borders */
	hmargin = 0;
	if (margins) {
		hmargin = hdisplay_rnd * CVT_MARGIN_PERCENTAGE / 1000;
		hmargin -= hmargin % CVT_H_GRANULARITY;
	}
	/* find the total active pixels */
	drm_mode->hdisplay = hdisplay_rnd + 2 * hmargin;

	/* find the number of lines per field */
	if (interlaced)
		vdisplay_rnd = vdisplay / 2;
	else
		vdisplay_rnd = vdisplay;

	/* find the top & bottom borders */
	vmargin = 0;
	if (margins)
		vmargin = vdisplay_rnd * CVT_MARGIN_PERCENTAGE / 1000;

	drm_mode->vdisplay = vdisplay + 2 * vmargin;

	/* Interlaced */
	if (interlaced)
		interlace = 1;
	else
		interlace = 0;

	/* Determine VSync Width from aspect ratio */
	if (!(vdisplay % 3) && ((vdisplay * 4 / 3) == hdisplay))
		vsync = 4;
	else if (!(vdisplay % 9) && ((vdisplay * 16 / 9) == hdisplay))
		vsync = 5;
	else if (!(vdisplay % 10) && ((vdisplay * 16 / 10) == hdisplay))
		vsync = 6;
	else if (!(vdisplay % 4) && ((vdisplay * 5 / 4) == hdisplay))
		vsync = 7;
	else if (!(vdisplay % 9) && ((vdisplay * 15 / 9) == hdisplay))
		vsync = 7;
	else /* custom */
		vsync = 10;

	if (!reduced) {
		/* simplify the GTF calculation */
		/* 4) Minimum time of vertical sync + back porch interval (µs)
		 * default 550.0
		 */
		int tmp1, tmp2;
#define CVT_MIN_VSYNC_BP	550
		/* 3) Nominal HSync width (% of line period) - default 8 */
#define CVT_HSYNC_PERCENTAGE	8
		unsigned int hblank_percentage;
		int vsyncandback_porch, vback_porch, hblank;

		/* estimated the horizontal period */
		tmp1 = HV_FACTOR * 1000000  -
				CVT_MIN_VSYNC_BP * HV_FACTOR * vfieldrate;
		tmp2 = (vdisplay_rnd + 2 * vmargin + CVT_MIN_V_PORCH) * 2 +
				interlace;
		hperiod = tmp1 * 2 / (tmp2 * vfieldrate);

		tmp1 = CVT_MIN_VSYNC_BP * HV_FACTOR / hperiod + 1;
		/* 9. Find number of lines in sync + backporch */
		if (tmp1 < (vsync + CVT_MIN_V_PORCH))
			vsyncandback_porch = vsync + CVT_MIN_V_PORCH;
		else
			vsyncandback_porch = tmp1;
		/* 10. Find number of lines in back porch */
		vback_porch = vsyncandback_porch - vsync;
		drm_mode->vtotal = vdisplay_rnd + 2 * vmargin +
				vsyncandback_porch + CVT_MIN_V_PORCH;
		/* 5) Definition of Horizontal blanking time limitation */
		/* Gradient (%/kHz) - default 600 */
#define CVT_M_FACTOR	600
		/* Offset (%) - default 40 */
#define CVT_C_FACTOR	40
		/* Blanking time scaling factor - default 128 */
#define CVT_K_FACTOR	128
		/* Scaling factor weighting - default 20 */
#define CVT_J_FACTOR	20
#define CVT_M_PRIME	(CVT_M_FACTOR * CVT_K_FACTOR / 256)
#define CVT_C_PRIME	((CVT_C_FACTOR - CVT_J_FACTOR) * CVT_K_FACTOR / 256 + \
			 CVT_J_FACTOR)
		/* 12. Find ideal blanking duty cycle from formula */
		hblank_percentage = CVT_C_PRIME * HV_FACTOR - CVT_M_PRIME *
					hperiod / 1000;
		/* 13. Blanking time */
		if (hblank_percentage < 20 * HV_FACTOR)
			hblank_percentage = 20 * HV_FACTOR;
		hblank = drm_mode->hdisplay * hblank_percentage /
			 (100 * HV_FACTOR - hblank_percentage);
		hblank -= hblank % (2 * CVT_H_GRANULARITY);
		/* 14. find the total pixels per line */
		drm_mode->htotal = drm_mode->hdisplay + hblank;
		drm_mode->hsync_end = drm_mode->hdisplay + hblank / 2;
		drm_mode->hsync_start = drm_mode->hsync_end -
			(drm_mode->htotal * CVT_HSYNC_PERCENTAGE) / 100;
		drm_mode->hsync_start += CVT_H_GRANULARITY -
			drm_mode->hsync_start % CVT_H_GRANULARITY;
		/* fill the Vsync values */
		drm_mode->vsync_start = drm_mode->vdisplay + CVT_MIN_V_PORCH;
		drm_mode->vsync_end = drm_mode->vsync_start + vsync;
	} else {
		/* Reduced blanking */
		/* Minimum vertical blanking interval time (µs)- default 460 */
#define CVT_RB_MIN_VBLANK	460
		/* Fixed number of clocks for horizontal sync */
#define CVT_RB_H_SYNC		32
		/* Fixed number of clocks for horizontal blanking */
#define CVT_RB_H_BLANK		160
		/* Fixed number of lines for vertical front porch - default 3*/
#define CVT_RB_VFPORCH		3
		int vbilines;
		int tmp1, tmp2;
		/* 8. Estimate Horizontal period. */
		tmp1 = HV_FACTOR * 1000000 -
			CVT_RB_MIN_VBLANK * HV_FACTOR * vfieldrate;
		tmp2 = vdisplay_rnd + 2 * vmargin;
		hperiod = tmp1 / (tmp2 * vfieldrate);
		/* 9. Find number of lines in vertical blanking */
		vbilines = CVT_RB_MIN_VBLANK * HV_FACTOR / hperiod + 1;
		/* 10. Check if vertical blanking is sufficient */
		if (vbilines < (CVT_RB_VFPORCH + vsync + CVT_MIN_V_BPORCH))
			vbilines = CVT_RB_VFPORCH + vsync + CVT_MIN_V_BPORCH;
		/* 11. Find total number of lines in vertical field */
		drm_mode->vtotal = vdisplay_rnd + 2 * vmargin + vbilines;
		/* 12. Find total number of pixels in a line */
		drm_mode->htotal = drm_mode->hdisplay + CVT_RB_H_BLANK;
		/* Fill in HSync values */
		drm_mode->hsync_end = drm_mode->hdisplay + CVT_RB_H_BLANK / 2;
		drm_mode->hsync_start = drm_mode->hsync_end - CVT_RB_H_SYNC;
		/* Fill in VSync values */
		drm_mode->vsync_start = drm_mode->vdisplay + CVT_RB_VFPORCH;
		drm_mode->vsync_end = drm_mode->vsync_start + vsync;
	}
	/* 15/13. Find pixel clock frequency (kHz for xf86) */
	tmp = drm_mode->htotal; /* perform intermediate calcs in u64 */
	tmp *= HV_FACTOR * 1000;
	do_div(tmp, hperiod);
	tmp -= drm_mode->clock % CVT_CLOCK_STEP;
	drm_mode->clock = tmp;
	/* 18/16. Find actual vertical frame frequency */
	/* ignore - just set the mode flag for interlaced */
	if (interlaced) {
		drm_mode->vtotal *= 2;
		drm_mode->flags |= DRM_MODE_FLAG_INTERLACE;
	}
	/* Fill the mode line name */
	drm_mode_set_name(drm_mode);
	if (reduced)
		drm_mode->flags |= (DRM_MODE_FLAG_PHSYNC |
					DRM_MODE_FLAG_NVSYNC);
	else
		drm_mode->flags |= (DRM_MODE_FLAG_PVSYNC |
					DRM_MODE_FLAG_NHSYNC);

	return drm_mode;
}
EXPORT_SYMBOL(drm_cvt_mode);

/**
 * drm_gtf_mode_complex - create the modeline based on the full GTF algorithm
 * @dev: drm device
 * @hdisplay: hdisplay size
 * @vdisplay: vdisplay size
 * @vrefresh: vrefresh rate.
 * @interlaced: whether to compute an interlaced mode
 * @margins: desired margin (borders) size
 * @GTF_M: extended GTF formula parameters
 * @GTF_2C: extended GTF formula parameters
 * @GTF_K: extended GTF formula parameters
 * @GTF_2J: extended GTF formula parameters
 *
 * GTF feature blocks specify C and J in multiples of 0.5, so we pass them
 * in here multiplied by two.  For a C of 40, pass in 80.
 *
 * Returns:
 * The modeline based on the full GTF algorithm stored in a drm_display_mode object.
 * The display mode object is allocated with drm_mode_create(). Returns NULL
 * when no mode could be allocated.
 */
struct drm_display_mode *
drm_gtf_mode_complex(struct drm_device *dev, int hdisplay, int vdisplay,
		     int vrefresh, bool interlaced, int margins,
		     int GTF_M, int GTF_2C, int GTF_K, int GTF_2J)
{	/* 1) top/bottom margin size (% of height) - default: 1.8, */
#define	GTF_MARGIN_PERCENTAGE		18
	/* 2) character cell horizontal granularity (pixels) - default 8 */
#define	GTF_CELL_GRAN			8
	/* 3) Minimum vertical porch (lines) - default 3 */
#define	GTF_MIN_V_PORCH			1
	/* width of vsync in lines */
#define V_SYNC_RQD			3
	/* width of hsync as % of total line */
#define H_SYNC_PERCENT			8
	/* min time of vsync + back porch (microsec) */
#define MIN_VSYNC_PLUS_BP		550
	/* C' and M' are part of the Blanking Duty Cycle computation */
#define GTF_C_PRIME	((((GTF_2C - GTF_2J) * GTF_K / 256) + GTF_2J) / 2)
#define GTF_M_PRIME	(GTF_K * GTF_M / 256)
	struct drm_display_mode *drm_mode;
	unsigned int hdisplay_rnd, vdisplay_rnd, vfieldrate_rqd;
	int top_margin, bottom_margin;
	int interlace;
	unsigned int hfreq_est;
	int vsync_plus_bp, vback_porch;
	unsigned int vtotal_lines, vfieldrate_est, hperiod;
	unsigned int vfield_rate, vframe_rate;
	int left_margin, right_margin;
	unsigned int total_active_pixels, ideal_duty_cycle;
	unsigned int hblank, total_pixels, pixel_freq;
	int hsync, hfront_porch, vodd_front_porch_lines;
	unsigned int tmp1, tmp2;

	drm_mode = drm_mode_create(dev);
	if (!drm_mode)
		return NULL;

	/* 1. In order to give correct results, the number of horizontal
	 * pixels requested is first processed to ensure that it is divisible
	 * by the character size, by rounding it to the nearest character
	 * cell boundary:
	 */
	hdisplay_rnd = (hdisplay + GTF_CELL_GRAN / 2) / GTF_CELL_GRAN;
	hdisplay_rnd = hdisplay_rnd * GTF_CELL_GRAN;

	/* 2. If interlace is requested, the number of vertical lines assumed
	 * by the calculation must be halved, as the computation calculates
	 * the number of vertical lines per field.
	 */
	if (interlaced)
		vdisplay_rnd = vdisplay / 2;
	else
		vdisplay_rnd = vdisplay;

	/* 3. Find the frame rate required: */
	if (interlaced)
		vfieldrate_rqd = vrefresh * 2;
	else
		vfieldrate_rqd = vrefresh;

	/* 4. Find number of lines in Top margin: */
	top_margin = 0;
	if (margins)
		top_margin = (vdisplay_rnd * GTF_MARGIN_PERCENTAGE + 500) /
				1000;
	/* 5. Find number of lines in bottom margin: */
	bottom_margin = top_margin;

	/* 6. If interlace is required, then set variable interlace: */
	if (interlaced)
		interlace = 1;
	else
		interlace = 0;

	/* 7. Estimate the Horizontal frequency */
	{
		tmp1 = (1000000  - MIN_VSYNC_PLUS_BP * vfieldrate_rqd) / 500;
		tmp2 = (vdisplay_rnd + 2 * top_margin + GTF_MIN_V_PORCH) *
				2 + interlace;
		hfreq_est = (tmp2 * 1000 * vfieldrate_rqd) / tmp1;
	}

	/* 8. Find the number of lines in V sync + back porch */
	/* [V SYNC+BP] = RINT(([MIN VSYNC+BP] * hfreq_est / 1000000)) */
	vsync_plus_bp = MIN_VSYNC_PLUS_BP * hfreq_est / 1000;
	vsync_plus_bp = (vsync_plus_bp + 500) / 1000;
	/*  9. Find the number of lines in V back porch alone: */
	vback_porch = vsync_plus_bp - V_SYNC_RQD;
	/*  10. Find the total number of lines in Vertical field period: */
	vtotal_lines = vdisplay_rnd + top_margin + bottom_margin +
			vsync_plus_bp + GTF_MIN_V_PORCH;
	/*  11. Estimate the Vertical field frequency: */
	vfieldrate_est = hfreq_est / vtotal_lines;
	/*  12. Find the actual horizontal period: */
	hperiod = 1000000 / (vfieldrate_rqd * vtotal_lines);

	/*  13. Find the actual Vertical field frequency: */
	vfield_rate = hfreq_est / vtotal_lines;
	/*  14. Find the Vertical frame frequency: */
	if (interlaced)
		vframe_rate = vfield_rate / 2;
	else
		vframe_rate = vfield_rate;
	/*  15. Find number of pixels in left margin: */
	if (margins)
		left_margin = (hdisplay_rnd * GTF_MARGIN_PERCENTAGE + 500) /
				1000;
	else
		left_margin = 0;

	/* 16.Find number of pixels in right margin: */
	right_margin = left_margin;
	/* 17.Find total number of active pixels in image and left and right */
	total_active_pixels = hdisplay_rnd + left_margin + right_margin;
	/* 18.Find the ideal blanking duty cycle from blanking duty cycle */
	ideal_duty_cycle = GTF_C_PRIME * 1000 -
				(GTF_M_PRIME * 1000000 / hfreq_est);
	/* 19.Find the number of pixels in the blanking time to the nearest
	 * double character cell: */
	hblank = total_active_pixels * ideal_duty_cycle /
			(100000 - ideal_duty_cycle);
	hblank = (hblank + GTF_CELL_GRAN) / (2 * GTF_CELL_GRAN);
	hblank = hblank * 2 * GTF_CELL_GRAN;
	/* 20.Find total number of pixels: */
	total_pixels = total_active_pixels + hblank;
	/* 21.Find pixel clock frequency: */
	pixel_freq = total_pixels * hfreq_est / 1000;
	/* Stage 1 computations are now complete; I should really pass
	 * the results to another function and do the Stage 2 computations,
	 * but I only need a few more values so I'll just append the
	 * computations here for now */
	/* 17. Find the number of pixels in the horizontal sync period: */
	hsync = H_SYNC_PERCENT * total_pixels / 100;
	hsync = (hsync + GTF_CELL_GRAN / 2) / GTF_CELL_GRAN;
	hsync = hsync * GTF_CELL_GRAN;
	/* 18. Find the number of pixels in horizontal front porch period */
	hfront_porch = hblank / 2 - hsync;
	/*  36. Find the number of lines in the odd front porch period: */
	vodd_front_porch_lines = GTF_MIN_V_PORCH ;

	/* finally, pack the results in the mode struct */
	drm_mode->hdisplay = hdisplay_rnd;
	drm_mode->hsync_start = hdisplay_rnd + hfront_porch;
	drm_mode->hsync_end = drm_mode->hsync_start + hsync;
	drm_mode->htotal = total_pixels;
	drm_mode->vdisplay = vdisplay_rnd;
	drm_mode->vsync_start = vdisplay_rnd + vodd_front_porch_lines;
	drm_mode->vsync_end = drm_mode->vsync_start + V_SYNC_RQD;
	drm_mode->vtotal = vtotal_lines;

	drm_mode->clock = pixel_freq;

	if (interlaced) {
		drm_mode->vtotal *= 2;
		drm_mode->flags |= DRM_MODE_FLAG_INTERLACE;
	}

	drm_mode_set_name(drm_mode);
	if (GTF_M == 600 && GTF_2C == 80 && GTF_K == 128 && GTF_2J == 40)
		drm_mode->flags = DRM_MODE_FLAG_NHSYNC | DRM_MODE_FLAG_PVSYNC;
	else
		drm_mode->flags = DRM_MODE_FLAG_PHSYNC | DRM_MODE_FLAG_NVSYNC;

	return drm_mode;
}
EXPORT_SYMBOL(drm_gtf_mode_complex);

/**
 * drm_gtf_mode - create the modeline based on the GTF algorithm
 * @dev: drm device
 * @hdisplay: hdisplay size
 * @vdisplay: vdisplay size
 * @vrefresh: vrefresh rate.
 * @interlaced: whether to compute an interlaced mode
 * @margins: desired margin (borders) size
 *
 * return the modeline based on GTF algorithm
 *
 * This function is to create the modeline based on the GTF algorithm.
 * Generalized Timing Formula is derived from:
 *
 *	GTF Spreadsheet by Andy Morrish (1/5/97)
 *	available at http://www.vesa.org
 *
 * And it is copied from the file of xserver/hw/xfree86/modes/xf86gtf.c.
 * What I have done is to translate it by using integer calculation.
 * I also refer to the function of fb_get_mode in the file of
 * drivers/video/fbmon.c
 *
 * Standard GTF parameters::
 *
 *     M = 600
 *     C = 40
 *     K = 128
 *     J = 20
 *
 * Returns:
 * The modeline based on the GTF algorithm stored in a drm_display_mode object.
 * The display mode object is allocated with drm_mode_create(). Returns NULL
 * when no mode could be allocated.
 */
struct drm_display_mode *
drm_gtf_mode(struct drm_device *dev, int hdisplay, int vdisplay, int vrefresh,
	     bool interlaced, int margins)
{
	return drm_gtf_mode_complex(dev, hdisplay, vdisplay, vrefresh,
				    interlaced, margins,
				    600, 40 * 2, 128, 20 * 2);
}
EXPORT_SYMBOL(drm_gtf_mode);

#ifdef CONFIG_VIDEOMODE_HELPERS
/**
 * drm_display_mode_from_videomode - fill in @dmode using @vm,
 * @vm: videomode structure to use as source
 * @dmode: drm_display_mode structure to use as destination
 *
 * Fills out @dmode using the display mode specified in @vm.
 */
void drm_display_mode_from_videomode(const struct videomode *vm,
				     struct drm_display_mode *dmode)
{
	dmode->hdisplay = vm->hactive;
	dmode->hsync_start = dmode->hdisplay + vm->hfront_porch;
	dmode->hsync_end = dmode->hsync_start + vm->hsync_len;
	dmode->htotal = dmode->hsync_end + vm->hback_porch;

	dmode->vdisplay = vm->vactive;
	dmode->vsync_start = dmode->vdisplay + vm->vfront_porch;
	dmode->vsync_end = dmode->vsync_start + vm->vsync_len;
	dmode->vtotal = dmode->vsync_end + vm->vback_porch;

	dmode->clock = vm->pixelclock / 1000;

	dmode->flags = 0;
	if (vm->flags & DISPLAY_FLAGS_HSYNC_HIGH)
		dmode->flags |= DRM_MODE_FLAG_PHSYNC;
	else if (vm->flags & DISPLAY_FLAGS_HSYNC_LOW)
		dmode->flags |= DRM_MODE_FLAG_NHSYNC;
	if (vm->flags & DISPLAY_FLAGS_VSYNC_HIGH)
		dmode->flags |= DRM_MODE_FLAG_PVSYNC;
	else if (vm->flags & DISPLAY_FLAGS_VSYNC_LOW)
		dmode->flags |= DRM_MODE_FLAG_NVSYNC;
	if (vm->flags & DISPLAY_FLAGS_INTERLACED)
		dmode->flags |= DRM_MODE_FLAG_INTERLACE;
	if (vm->flags & DISPLAY_FLAGS_DOUBLESCAN)
		dmode->flags |= DRM_MODE_FLAG_DBLSCAN;
	if (vm->flags & DISPLAY_FLAGS_DOUBLECLK)
		dmode->flags |= DRM_MODE_FLAG_DBLCLK;
	drm_mode_set_name(dmode);
}
EXPORT_SYMBOL_GPL(drm_display_mode_from_videomode);

/**
 * drm_display_mode_to_videomode - fill in @vm using @dmode,
 * @dmode: drm_display_mode structure to use as source
 * @vm: videomode structure to use as destination
 *
 * Fills out @vm using the display mode specified in @dmode.
 */
void drm_display_mode_to_videomode(const struct drm_display_mode *dmode,
				   struct videomode *vm)
{
	vm->hactive = dmode->hdisplay;
	vm->hfront_porch = dmode->hsync_start - dmode->hdisplay;
	vm->hsync_len = dmode->hsync_end - dmode->hsync_start;
	vm->hback_porch = dmode->htotal - dmode->hsync_end;

	vm->vactive = dmode->vdisplay;
	vm->vfront_porch = dmode->vsync_start - dmode->vdisplay;
	vm->vsync_len = dmode->vsync_end - dmode->vsync_start;
	vm->vback_porch = dmode->vtotal - dmode->vsync_end;

	vm->pixelclock = dmode->clock * 1000;

	vm->flags = 0;
	if (dmode->flags & DRM_MODE_FLAG_PHSYNC)
		vm->flags |= DISPLAY_FLAGS_HSYNC_HIGH;
	else if (dmode->flags & DRM_MODE_FLAG_NHSYNC)
		vm->flags |= DISPLAY_FLAGS_HSYNC_LOW;
	if (dmode->flags & DRM_MODE_FLAG_PVSYNC)
		vm->flags |= DISPLAY_FLAGS_VSYNC_HIGH;
	else if (dmode->flags & DRM_MODE_FLAG_NVSYNC)
		vm->flags |= DISPLAY_FLAGS_VSYNC_LOW;
	if (dmode->flags & DRM_MODE_FLAG_INTERLACE)
		vm->flags |= DISPLAY_FLAGS_INTERLACED;
	if (dmode->flags & DRM_MODE_FLAG_DBLSCAN)
		vm->flags |= DISPLAY_FLAGS_DOUBLESCAN;
	if (dmode->flags & DRM_MODE_FLAG_DBLCLK)
		vm->flags |= DISPLAY_FLAGS_DOUBLECLK;
}
EXPORT_SYMBOL_GPL(drm_display_mode_to_videomode);

/**
 * drm_bus_flags_from_videomode - extract information about pixelclk and
 * DE polarity from videomode and store it in a separate variable
 * @vm: videomode structure to use
 * @bus_flags: information about pixelclk, sync and DE polarity will be stored
 * here
 *
 * Sets DRM_BUS_FLAG_DE_(LOW|HIGH),  DRM_BUS_FLAG_PIXDATA_DRIVE_(POS|NEG)EDGE
 * and DISPLAY_FLAGS_SYNC_(POS|NEG)EDGE in @bus_flags according to DISPLAY_FLAGS
 * found in @vm
 */
void drm_bus_flags_from_videomode(const struct videomode *vm, u32 *bus_flags)
{
	*bus_flags = 0;
	if (vm->flags & DISPLAY_FLAGS_PIXDATA_POSEDGE)
		*bus_flags |= DRM_BUS_FLAG_PIXDATA_DRIVE_POSEDGE;
	if (vm->flags & DISPLAY_FLAGS_PIXDATA_NEGEDGE)
		*bus_flags |= DRM_BUS_FLAG_PIXDATA_DRIVE_NEGEDGE;

	if (vm->flags & DISPLAY_FLAGS_SYNC_POSEDGE)
		*bus_flags |= DRM_BUS_FLAG_SYNC_DRIVE_POSEDGE;
	if (vm->flags & DISPLAY_FLAGS_SYNC_NEGEDGE)
		*bus_flags |= DRM_BUS_FLAG_SYNC_DRIVE_NEGEDGE;

	if (vm->flags & DISPLAY_FLAGS_DE_LOW)
		*bus_flags |= DRM_BUS_FLAG_DE_LOW;
	if (vm->flags & DISPLAY_FLAGS_DE_HIGH)
		*bus_flags |= DRM_BUS_FLAG_DE_HIGH;
}
EXPORT_SYMBOL_GPL(drm_bus_flags_from_videomode);

#ifdef CONFIG_OF
/**
 * of_get_drm_display_mode - get a drm_display_mode from devicetree
 * @np: device_node with the timing specification
 * @dmode: will be set to the return value
 * @bus_flags: information about pixelclk, sync and DE polarity
 * @index: index into the list of display timings in devicetree
 *
 * This function is expensive and should only be used, if only one mode is to be
 * read from DT. To get multiple modes start with of_get_display_timings and
 * work with that instead.
 *
 * Returns:
 * 0 on success, a negative errno code when no of videomode node was found.
 */
int of_get_drm_display_mode(struct device_node *np,
			    struct drm_display_mode *dmode, u32 *bus_flags,
			    int index)
{
	struct videomode vm;
	int ret;

	ret = of_get_videomode(np, &vm, index);
	if (ret)
		return ret;

	drm_display_mode_from_videomode(&vm, dmode);
	if (bus_flags)
		drm_bus_flags_from_videomode(&vm, bus_flags);

	pr_debug("%pOF: got %dx%d display mode\n",
		np, vm.hactive, vm.vactive);
	drm_mode_debug_printmodeline(dmode);

	return 0;
}
EXPORT_SYMBOL_GPL(of_get_drm_display_mode);
#endif /* CONFIG_OF */
#endif /* CONFIG_VIDEOMODE_HELPERS */

/**
 * drm_mode_set_name - set the name on a mode
 * @mode: name will be set in this mode
 *
 * Set the name of @mode to a standard format which is <hdisplay>x<vdisplay>
 * with an optional 'i' suffix for interlaced modes.
 */
void drm_mode_set_name(struct drm_display_mode *mode)
{
	bool interlaced = !!(mode->flags & DRM_MODE_FLAG_INTERLACE);

	snprintf(mode->name, DRM_DISPLAY_MODE_LEN, "%dx%d%s",
		 mode->hdisplay, mode->vdisplay,
		 interlaced ? "i" : "");
}
EXPORT_SYMBOL(drm_mode_set_name);

/**
 * drm_mode_hsync - get the hsync of a mode
 * @mode: mode
 *
 * Returns:
 * @modes's hsync rate in kHz, rounded to the nearest integer. Calculates the
 * value first if it is not yet set.
 */
int drm_mode_hsync(const struct drm_display_mode *mode)
{
	unsigned int calc_val;

	if (mode->hsync)
		return mode->hsync;

	if (mode->htotal <= 0)
		return 0;

	calc_val = (mode->clock * 1000) / mode->htotal; /* hsync in Hz */
	calc_val += 500;				/* round to 1000Hz */
	calc_val /= 1000;				/* truncate to kHz */

	return calc_val;
}
EXPORT_SYMBOL(drm_mode_hsync);

/**
 * drm_mode_vrefresh - get the vrefresh of a mode
 * @mode: mode
 *
 * Returns:
 * @modes's vrefresh rate in Hz, rounded to the nearest integer. Calculates the
 * value first if it is not yet set.
 */
int drm_mode_vrefresh(const struct drm_display_mode *mode)
{
	int refresh = 0;

	if (mode->vrefresh > 0)
		refresh = mode->vrefresh;
	else if (mode->htotal > 0 && mode->vtotal > 0) {
		unsigned int num, den;

		num = mode->clock * 1000;
		den = mode->htotal * mode->vtotal;

		if (mode->flags & DRM_MODE_FLAG_INTERLACE)
			num *= 2;
		if (mode->flags & DRM_MODE_FLAG_DBLSCAN)
			den *= 2;
		if (mode->vscan > 1)
			den *= mode->vscan;

		refresh = DIV_ROUND_CLOSEST(num, den);
	}
	return refresh;
}
EXPORT_SYMBOL(drm_mode_vrefresh);

/**
 * drm_mode_get_hv_timing - Fetches hdisplay/vdisplay for given mode
 * @mode: mode to query
 * @hdisplay: hdisplay value to fill in
 * @vdisplay: vdisplay value to fill in
 *
 * The vdisplay value will be doubled if the specified mode is a stereo mode of
 * the appropriate layout.
 */
void drm_mode_get_hv_timing(const struct drm_display_mode *mode,
			    int *hdisplay, int *vdisplay)
{
	struct drm_display_mode adjusted = *mode;

	drm_mode_set_crtcinfo(&adjusted, CRTC_STEREO_DOUBLE_ONLY);
	*hdisplay = adjusted.crtc_hdisplay;
	*vdisplay = adjusted.crtc_vdisplay;
}
EXPORT_SYMBOL(drm_mode_get_hv_timing);

/**
 * drm_mode_set_crtcinfo - set CRTC modesetting timing parameters
 * @p: mode
 * @adjust_flags: a combination of adjustment flags
 *
 * Setup the CRTC modesetting timing parameters for @p, adjusting if necessary.
 *
 * - The CRTC_INTERLACE_HALVE_V flag can be used to halve vertical timings of
 *   interlaced modes.
 * - The CRTC_STEREO_DOUBLE flag can be used to compute the timings for
 *   buffers containing two eyes (only adjust the timings when needed, eg. for
 *   "frame packing" or "side by side full").
 * - The CRTC_NO_DBLSCAN and CRTC_NO_VSCAN flags request that adjustment *not*
 *   be performed for doublescan and vscan > 1 modes respectively.
 */
void drm_mode_set_crtcinfo(struct drm_display_mode *p, int adjust_flags)
{
	if (!p)
		return;

	p->crtc_clock = p->clock;
	p->crtc_hdisplay = p->hdisplay;
	p->crtc_hsync_start = p->hsync_start;
	p->crtc_hsync_end = p->hsync_end;
	p->crtc_htotal = p->htotal;
	p->crtc_hskew = p->hskew;
	p->crtc_vdisplay = p->vdisplay;
	p->crtc_vsync_start = p->vsync_start;
	p->crtc_vsync_end = p->vsync_end;
	p->crtc_vtotal = p->vtotal;

	if (p->flags & DRM_MODE_FLAG_INTERLACE) {
		if (adjust_flags & CRTC_INTERLACE_HALVE_V) {
			p->crtc_vdisplay /= 2;
			p->crtc_vsync_start /= 2;
			p->crtc_vsync_end /= 2;
			p->crtc_vtotal /= 2;
		}
	}

	if (!(adjust_flags & CRTC_NO_DBLSCAN)) {
		if (p->flags & DRM_MODE_FLAG_DBLSCAN) {
			p->crtc_vdisplay *= 2;
			p->crtc_vsync_start *= 2;
			p->crtc_vsync_end *= 2;
			p->crtc_vtotal *= 2;
		}
	}

	if (!(adjust_flags & CRTC_NO_VSCAN)) {
		if (p->vscan > 1) {
			p->crtc_vdisplay *= p->vscan;
			p->crtc_vsync_start *= p->vscan;
			p->crtc_vsync_end *= p->vscan;
			p->crtc_vtotal *= p->vscan;
		}
	}

	if (adjust_flags & CRTC_STEREO_DOUBLE) {
		unsigned int layout = p->flags & DRM_MODE_FLAG_3D_MASK;

		switch (layout) {
		case DRM_MODE_FLAG_3D_FRAME_PACKING:
			p->crtc_clock *= 2;
			p->crtc_vdisplay += p->crtc_vtotal;
			p->crtc_vsync_start += p->crtc_vtotal;
			p->crtc_vsync_end += p->crtc_vtotal;
			p->crtc_vtotal += p->crtc_vtotal;
			break;
		}
	}

	p->crtc_vblank_start = min(p->crtc_vsync_start, p->crtc_vdisplay);
	p->crtc_vblank_end = max(p->crtc_vsync_end, p->crtc_vtotal);
	p->crtc_hblank_start = min(p->crtc_hsync_start, p->crtc_hdisplay);
	p->crtc_hblank_end = max(p->crtc_hsync_end, p->crtc_htotal);
}
EXPORT_SYMBOL(drm_mode_set_crtcinfo);

/**
 * drm_mode_copy - copy the mode
 * @dst: mode to overwrite
 * @src: mode to copy
 *
 * Copy an existing mode into another mode, preserving the object id and
 * list head of the destination mode.
 */
void drm_mode_copy(struct drm_display_mode *dst, const struct drm_display_mode *src)
{
	struct list_head head = dst->head;

	*dst = *src;
	dst->head = head;
}
EXPORT_SYMBOL(drm_mode_copy);

/**
 * drm_mode_duplicate - allocate and duplicate an existing mode
 * @dev: drm_device to allocate the duplicated mode for
 * @mode: mode to duplicate
 *
 * Just allocate a new mode, copy the existing mode into it, and return
 * a pointer to it.  Used to create new instances of established modes.
 *
 * Returns:
 * Pointer to duplicated mode on success, NULL on error.
 */
struct drm_display_mode *drm_mode_duplicate(struct drm_device *dev,
					    const struct drm_display_mode *mode)
{
	struct drm_display_mode *nmode;

	nmode = drm_mode_create(dev);
	if (!nmode)
		return NULL;

	drm_mode_copy(nmode, mode);

	return nmode;
}
EXPORT_SYMBOL(drm_mode_duplicate);

static bool drm_mode_match_timings(const struct drm_display_mode *mode1,
				   const struct drm_display_mode *mode2)
{
	return mode1->hdisplay == mode2->hdisplay &&
		mode1->hsync_start == mode2->hsync_start &&
		mode1->hsync_end == mode2->hsync_end &&
		mode1->htotal == mode2->htotal &&
		mode1->hskew == mode2->hskew &&
		mode1->vdisplay == mode2->vdisplay &&
		mode1->vsync_start == mode2->vsync_start &&
		mode1->vsync_end == mode2->vsync_end &&
		mode1->vtotal == mode2->vtotal &&
		mode1->vscan == mode2->vscan;
}

static bool drm_mode_match_clock(const struct drm_display_mode *mode1,
				  const struct drm_display_mode *mode2)
{
	/*
	 * do clock check convert to PICOS
	 * so fb modes get matched the same
	 */
	if (mode1->clock && mode2->clock)
		return KHZ2PICOS(mode1->clock) == KHZ2PICOS(mode2->clock);
	else
		return mode1->clock == mode2->clock;
}

static bool drm_mode_match_flags(const struct drm_display_mode *mode1,
				 const struct drm_display_mode *mode2)
{
	return (mode1->flags & ~DRM_MODE_FLAG_3D_MASK) ==
		(mode2->flags & ~DRM_MODE_FLAG_3D_MASK);
}

static bool drm_mode_match_3d_flags(const struct drm_display_mode *mode1,
				    const struct drm_display_mode *mode2)
{
	return (mode1->flags & DRM_MODE_FLAG_3D_MASK) ==
		(mode2->flags & DRM_MODE_FLAG_3D_MASK);
}

static bool drm_mode_match_aspect_ratio(const struct drm_display_mode *mode1,
					const struct drm_display_mode *mode2)
{
	return mode1->picture_aspect_ratio == mode2->picture_aspect_ratio;
}

/**
 * drm_mode_match - test modes for (partial) equality
 * @mode1: first mode
 * @mode2: second mode
 * @match_flags: which parts need to match (DRM_MODE_MATCH_*)
 *
 * Check to see if @mode1 and @mode2 are equivalent.
 *
 * Returns:
 * True if the modes are (partially) equal, false otherwise.
 */
bool drm_mode_match(const struct drm_display_mode *mode1,
		    const struct drm_display_mode *mode2,
		    unsigned int match_flags)
{
	if (!mode1 && !mode2)
		return true;

	if (!mode1 || !mode2)
		return false;

	if (match_flags & DRM_MODE_MATCH_TIMINGS &&
	    !drm_mode_match_timings(mode1, mode2))
		return false;

	if (match_flags & DRM_MODE_MATCH_CLOCK &&
	    !drm_mode_match_clock(mode1, mode2))
		return false;

	if (match_flags & DRM_MODE_MATCH_FLAGS &&
	    !drm_mode_match_flags(mode1, mode2))
		return false;

	if (match_flags & DRM_MODE_MATCH_3D_FLAGS &&
	    !drm_mode_match_3d_flags(mode1, mode2))
		return false;

	if (match_flags & DRM_MODE_MATCH_ASPECT_RATIO &&
	    !drm_mode_match_aspect_ratio(mode1, mode2))
		return false;

	return true;
}
EXPORT_SYMBOL(drm_mode_match);

/**
 * drm_mode_equal - test modes for equality
 * @mode1: first mode
 * @mode2: second mode
 *
 * Check to see if @mode1 and @mode2 are equivalent.
 *
 * Returns:
 * True if the modes are equal, false otherwise.
 */
bool drm_mode_equal(const struct drm_display_mode *mode1,
		    const struct drm_display_mode *mode2)
{
	return drm_mode_match(mode1, mode2,
			      DRM_MODE_MATCH_TIMINGS |
			      DRM_MODE_MATCH_CLOCK |
			      DRM_MODE_MATCH_FLAGS |
			      DRM_MODE_MATCH_3D_FLAGS|
			      DRM_MODE_MATCH_ASPECT_RATIO);
}
EXPORT_SYMBOL(drm_mode_equal);

/**
 * drm_mode_equal_no_clocks - test modes for equality
 * @mode1: first mode
 * @mode2: second mode
 *
 * Check to see if @mode1 and @mode2 are equivalent, but
 * don't check the pixel clocks.
 *
 * Returns:
 * True if the modes are equal, false otherwise.
 */
bool drm_mode_equal_no_clocks(const struct drm_display_mode *mode1,
			      const struct drm_display_mode *mode2)
{
	return drm_mode_match(mode1, mode2,
			      DRM_MODE_MATCH_TIMINGS |
			      DRM_MODE_MATCH_FLAGS |
			      DRM_MODE_MATCH_3D_FLAGS);
}
EXPORT_SYMBOL(drm_mode_equal_no_clocks);

/**
 * drm_mode_equal_no_clocks_no_stereo - test modes for equality
 * @mode1: first mode
 * @mode2: second mode
 *
 * Check to see if @mode1 and @mode2 are equivalent, but
 * don't check the pixel clocks nor the stereo layout.
 *
 * Returns:
 * True if the modes are equal, false otherwise.
 */
bool drm_mode_equal_no_clocks_no_stereo(const struct drm_display_mode *mode1,
					const struct drm_display_mode *mode2)
{
	return drm_mode_match(mode1, mode2,
			      DRM_MODE_MATCH_TIMINGS |
			      DRM_MODE_MATCH_FLAGS);
}
EXPORT_SYMBOL(drm_mode_equal_no_clocks_no_stereo);

static enum drm_mode_status
drm_mode_validate_basic(const struct drm_display_mode *mode)
{
	if (mode->type & ~DRM_MODE_TYPE_ALL)
		return MODE_BAD;

	if (mode->flags & ~DRM_MODE_FLAG_ALL)
		return MODE_BAD;

	if ((mode->flags & DRM_MODE_FLAG_3D_MASK) > DRM_MODE_FLAG_3D_MAX)
		return MODE_BAD;

	if (mode->clock == 0)
		return MODE_CLOCK_LOW;

	if (mode->hdisplay == 0 ||
	    mode->hsync_start < mode->hdisplay ||
	    mode->hsync_end < mode->hsync_start ||
	    mode->htotal < mode->hsync_end)
		return MODE_H_ILLEGAL;

	if (mode->vdisplay == 0 ||
	    mode->vsync_start < mode->vdisplay ||
	    mode->vsync_end < mode->vsync_start ||
	    mode->vtotal < mode->vsync_end)
		return MODE_V_ILLEGAL;

	return MODE_OK;
}

/**
 * drm_mode_validate_driver - make sure the mode is somewhat sane
 * @dev: drm device
 * @mode: mode to check
 *
 * First do basic validation on the mode, and then allow the driver
 * to check for device/driver specific limitations via the optional
 * &drm_mode_config_helper_funcs.mode_valid hook.
 *
 * Returns:
 * The mode status
 */
enum drm_mode_status
drm_mode_validate_driver(struct drm_device *dev,
			const struct drm_display_mode *mode)
{
	enum drm_mode_status status;

	status = drm_mode_validate_basic(mode);
	if (status != MODE_OK)
		return status;

	if (dev->mode_config.funcs->mode_valid)
		return dev->mode_config.funcs->mode_valid(dev, mode);
	else
		return MODE_OK;
}
EXPORT_SYMBOL(drm_mode_validate_driver);

/**
 * drm_mode_validate_size - make sure modes adhere to size constraints
 * @mode: mode to check
 * @maxX: maximum width
 * @maxY: maximum height
 *
 * This function is a helper which can be used to validate modes against size
 * limitations of the DRM device/connector. If a mode is too big its status
 * member is updated with the appropriate validation failure code. The list
 * itself is not changed.
 *
 * Returns:
 * The mode status
 */
enum drm_mode_status
drm_mode_validate_size(const struct drm_display_mode *mode,
		       int maxX, int maxY)
{
	if (maxX > 0 && mode->hdisplay > maxX)
		return MODE_VIRTUAL_X;

	if (maxY > 0 && mode->vdisplay > maxY)
		return MODE_VIRTUAL_Y;

	return MODE_OK;
}
EXPORT_SYMBOL(drm_mode_validate_size);

/**
 * drm_mode_validate_ycbcr420 - add 'ycbcr420-only' modes only when allowed
 * @mode: mode to check
 * @connector: drm connector under action
 *
 * This function is a helper which can be used to filter out any YCBCR420
 * only mode, when the source doesn't support it.
 *
 * Returns:
 * The mode status
 */
enum drm_mode_status
drm_mode_validate_ycbcr420(const struct drm_display_mode *mode,
			   struct drm_connector *connector)
{
	u8 vic = drm_match_cea_mode(mode);
	enum drm_mode_status status = MODE_OK;
	struct drm_hdmi_info *hdmi = &connector->display_info.hdmi;

	if (test_bit(vic, hdmi->y420_vdb_modes)) {
		if (!connector->ycbcr_420_allowed)
			status = MODE_NO_420;
	}

	return status;
}
EXPORT_SYMBOL(drm_mode_validate_ycbcr420);

#define MODE_STATUS(status) [MODE_ ## status + 3] = #status

static const char * const drm_mode_status_names[] = {
	MODE_STATUS(OK),
	MODE_STATUS(HSYNC),
	MODE_STATUS(VSYNC),
	MODE_STATUS(H_ILLEGAL),
	MODE_STATUS(V_ILLEGAL),
	MODE_STATUS(BAD_WIDTH),
	MODE_STATUS(NOMODE),
	MODE_STATUS(NO_INTERLACE),
	MODE_STATUS(NO_DBLESCAN),
	MODE_STATUS(NO_VSCAN),
	MODE_STATUS(MEM),
	MODE_STATUS(VIRTUAL_X),
	MODE_STATUS(VIRTUAL_Y),
	MODE_STATUS(MEM_VIRT),
	MODE_STATUS(NOCLOCK),
	MODE_STATUS(CLOCK_HIGH),
	MODE_STATUS(CLOCK_LOW),
	MODE_STATUS(CLOCK_RANGE),
	MODE_STATUS(BAD_HVALUE),
	MODE_STATUS(BAD_VVALUE),
	MODE_STATUS(BAD_VSCAN),
	MODE_STATUS(HSYNC_NARROW),
	MODE_STATUS(HSYNC_WIDE),
	MODE_STATUS(HBLANK_NARROW),
	MODE_STATUS(HBLANK_WIDE),
	MODE_STATUS(VSYNC_NARROW),
	MODE_STATUS(VSYNC_WIDE),
	MODE_STATUS(VBLANK_NARROW),
	MODE_STATUS(VBLANK_WIDE),
	MODE_STATUS(PANEL),
	MODE_STATUS(INTERLACE_WIDTH),
	MODE_STATUS(ONE_WIDTH),
	MODE_STATUS(ONE_HEIGHT),
	MODE_STATUS(ONE_SIZE),
	MODE_STATUS(NO_REDUCED),
	MODE_STATUS(NO_STEREO),
	MODE_STATUS(NO_420),
	MODE_STATUS(STALE),
	MODE_STATUS(BAD),
	MODE_STATUS(ERROR),
};

#undef MODE_STATUS

const char *drm_get_mode_status_name(enum drm_mode_status status)
{
	int index = status + 3;

	if (WARN_ON(index < 0 || index >= ARRAY_SIZE(drm_mode_status_names)))
		return "";

	return drm_mode_status_names[index];
}

/**
 * drm_mode_prune_invalid - remove invalid modes from mode list
 * @dev: DRM device
 * @mode_list: list of modes to check
 * @verbose: be verbose about it
 *
 * This helper function can be used to prune a display mode list after
 * validation has been completed. All modes whose status is not MODE_OK will be
 * removed from the list, and if @verbose the status code and mode name is also
 * printed to dmesg.
 */
void drm_mode_prune_invalid(struct drm_device *dev,
			    struct list_head *mode_list, bool verbose)
{
	struct drm_display_mode *mode, *t;

	list_for_each_entry_safe(mode, t, mode_list, head) {
		if (mode->status != MODE_OK) {
			list_del(&mode->head);
			if (verbose) {
				drm_mode_debug_printmodeline(mode);
				DRM_DEBUG_KMS("Not using %s mode: %s\n",
					      mode->name,
					      drm_get_mode_status_name(mode->status));
			}
			drm_mode_destroy(dev, mode);
		}
	}
}
EXPORT_SYMBOL(drm_mode_prune_invalid);

/**
 * drm_mode_compare - compare modes for favorability
 * @priv: unused
 * @lh_a: list_head for first mode
 * @lh_b: list_head for second mode
 *
 * Compare two modes, given by @lh_a and @lh_b, returning a value indicating
 * which is better.
 *
 * Returns:
 * Negative if @lh_a is better than @lh_b, zero if they're equivalent, or
 * positive if @lh_b is better than @lh_a.
 */
static int drm_mode_compare(void *priv, struct list_head *lh_a, struct list_head *lh_b)
{
	struct drm_display_mode *a = list_entry(lh_a, struct drm_display_mode, head);
	struct drm_display_mode *b = list_entry(lh_b, struct drm_display_mode, head);
	int diff;

	diff = ((b->type & DRM_MODE_TYPE_PREFERRED) != 0) -
		((a->type & DRM_MODE_TYPE_PREFERRED) != 0);
	if (diff)
		return diff;
	diff = b->hdisplay * b->vdisplay - a->hdisplay * a->vdisplay;
	if (diff)
		return diff;

	diff = b->vrefresh - a->vrefresh;
	if (diff)
		return diff;

	diff = b->clock - a->clock;
	return diff;
}

/**
 * drm_mode_sort - sort mode list
 * @mode_list: list of drm_display_mode structures to sort
 *
 * Sort @mode_list by favorability, moving good modes to the head of the list.
 */
void drm_mode_sort(struct list_head *mode_list)
{
	list_sort(NULL, mode_list, drm_mode_compare);
}
EXPORT_SYMBOL(drm_mode_sort);

/**
 * drm_connector_list_update - update the mode list for the connector
 * @connector: the connector to update
 *
 * This moves the modes from the @connector probed_modes list
 * to the actual mode list. It compares the probed mode against the current
 * list and only adds different/new modes.
 *
 * This is just a helper functions doesn't validate any modes itself and also
 * doesn't prune any invalid modes. Callers need to do that themselves.
 */
void drm_connector_list_update(struct drm_connector *connector)
{
	struct drm_display_mode *pmode, *pt;

	WARN_ON(!mutex_is_locked(&connector->dev->mode_config.mutex));

	list_for_each_entry_safe(pmode, pt, &connector->probed_modes, head) {
		struct drm_display_mode *mode;
		bool found_it = false;

		/* go through current modes checking for the new probed mode */
		list_for_each_entry(mode, &connector->modes, head) {
			if (!drm_mode_equal(pmode, mode))
				continue;

			found_it = true;

			/*
			 * If the old matching mode is stale (ie. left over
			 * from a previous probe) just replace it outright.
			 * Otherwise just merge the type bits between all
			 * equal probed modes.
			 *
			 * If two probed modes are considered equal, pick the
			 * actual timings from the one that's marked as
			 * preferred (in case the match isn't 100%). If
			 * multiple or zero preferred modes are present, favor
			 * the mode added to the probed_modes list first.
			 */
			if (mode->status == MODE_STALE) {
				drm_mode_copy(mode, pmode);
			} else if ((mode->type & DRM_MODE_TYPE_PREFERRED) == 0 &&
				   (pmode->type & DRM_MODE_TYPE_PREFERRED) != 0) {
				pmode->type |= mode->type;
				drm_mode_copy(mode, pmode);
			} else {
				mode->type |= pmode->type;
			}

			list_del(&pmode->head);
			drm_mode_destroy(connector->dev, pmode);
			break;
		}

		if (!found_it) {
			list_move_tail(&pmode->head, &connector->modes);
		}
	}
}
EXPORT_SYMBOL(drm_connector_list_update);

static int drm_mode_parse_cmdline_bpp(const char *str, char **end_ptr,
				      struct drm_cmdline_mode *mode)
{
	unsigned int bpp;

	if (str[0] != '-')
		return -EINVAL;

	str++;
	bpp = simple_strtol(str, end_ptr, 10);
	if (*end_ptr == str)
		return -EINVAL;

	mode->bpp = bpp;
	mode->bpp_specified = true;

	return 0;
}

static int drm_mode_parse_cmdline_refresh(const char *str, char **end_ptr,
					  struct drm_cmdline_mode *mode)
{
	unsigned int refresh;

	if (str[0] != '@')
		return -EINVAL;

	str++;
	refresh = simple_strtol(str, end_ptr, 10);
	if (*end_ptr == str)
		return -EINVAL;

	mode->refresh = refresh;
	mode->refresh_specified = true;

	return 0;
}

static int drm_mode_parse_cmdline_extra(const char *str, int length,
<<<<<<< HEAD
					struct drm_connector *connector,
=======
					const struct drm_connector *connector,
>>>>>>> dae1ccee
					struct drm_cmdline_mode *mode)
{
	int i;

	for (i = 0; i < length; i++) {
		switch (str[i]) {
		case 'i':
			mode->interlace = true;
			break;
		case 'm':
			mode->margins = true;
			break;
		case 'D':
			if (mode->force != DRM_FORCE_UNSPECIFIED)
				return -EINVAL;

			if ((connector->connector_type != DRM_MODE_CONNECTOR_DVII) &&
			    (connector->connector_type != DRM_MODE_CONNECTOR_HDMIB))
				mode->force = DRM_FORCE_ON;
			else
				mode->force = DRM_FORCE_ON_DIGITAL;
			break;
		case 'd':
			if (mode->force != DRM_FORCE_UNSPECIFIED)
				return -EINVAL;

			mode->force = DRM_FORCE_OFF;
			break;
		case 'e':
			if (mode->force != DRM_FORCE_UNSPECIFIED)
				return -EINVAL;

			mode->force = DRM_FORCE_ON;
			break;
		default:
			return -EINVAL;
		}
	}

	return 0;
}

static int drm_mode_parse_cmdline_res_mode(const char *str, unsigned int length,
					   bool extras,
<<<<<<< HEAD
					   struct drm_connector *connector,
=======
					   const struct drm_connector *connector,
>>>>>>> dae1ccee
					   struct drm_cmdline_mode *mode)
{
	const char *str_start = str;
	bool rb = false, cvt = false;
	int xres = 0, yres = 0;
	int remaining, i;
	char *end_ptr;

	xres = simple_strtol(str, &end_ptr, 10);
	if (end_ptr == str)
		return -EINVAL;

	if (end_ptr[0] != 'x')
		return -EINVAL;
	end_ptr++;

	str = end_ptr;
	yres = simple_strtol(str, &end_ptr, 10);
	if (end_ptr == str)
		return -EINVAL;

	remaining = length - (end_ptr - str_start);
	if (remaining < 0)
		return -EINVAL;

	for (i = 0; i < remaining; i++) {
		switch (end_ptr[i]) {
		case 'M':
			cvt = true;
			break;
		case 'R':
			rb = true;
			break;
		default:
			/*
			 * Try to pass that to our extras parsing
			 * function to handle the case where the
			 * extras are directly after the resolution
			 */
			if (extras) {
				int ret = drm_mode_parse_cmdline_extra(end_ptr + i,
								       1,
								       connector,
								       mode);
				if (ret)
					return ret;
			} else {
				return -EINVAL;
			}
		}
	}

	mode->xres = xres;
	mode->yres = yres;
	mode->cvt = cvt;
	mode->rb = rb;

	return 0;
}

static int drm_mode_parse_cmdline_options(char *str, size_t len,
<<<<<<< HEAD
					  struct drm_connector *connector,
=======
					  const struct drm_connector *connector,
>>>>>>> dae1ccee
					  struct drm_cmdline_mode *mode)
{
	unsigned int rotation = 0;
	char *sep = str;

	while ((sep = strchr(sep, ','))) {
		char *delim, *option;

		option = sep + 1;
		delim = strchr(option, '=');
		if (!delim) {
			delim = strchr(option, ',');

			if (!delim)
				delim = str + len;
		}

		if (!strncmp(option, "rotate", delim - option)) {
			const char *value = delim + 1;
			unsigned int deg;

			deg = simple_strtol(value, &sep, 10);

			/* Make sure we have parsed something */
			if (sep == value)
				return -EINVAL;

			switch (deg) {
			case 0:
				rotation |= DRM_MODE_ROTATE_0;
				break;

			case 90:
				rotation |= DRM_MODE_ROTATE_90;
				break;

			case 180:
				rotation |= DRM_MODE_ROTATE_180;
				break;

			case 270:
				rotation |= DRM_MODE_ROTATE_270;
				break;

			default:
				return -EINVAL;
			}
		} else if (!strncmp(option, "reflect_x", delim - option)) {
			rotation |= DRM_MODE_REFLECT_X;
			sep = delim;
		} else if (!strncmp(option, "reflect_y", delim - option)) {
			rotation |= DRM_MODE_REFLECT_Y;
			sep = delim;
		} else if (!strncmp(option, "margin_right", delim - option)) {
			const char *value = delim + 1;
			unsigned int margin;

			margin = simple_strtol(value, &sep, 10);

			/* Make sure we have parsed something */
			if (sep == value)
				return -EINVAL;

			mode->tv_margins.right = margin;
		} else if (!strncmp(option, "margin_left", delim - option)) {
			const char *value = delim + 1;
			unsigned int margin;

			margin = simple_strtol(value, &sep, 10);

			/* Make sure we have parsed something */
			if (sep == value)
				return -EINVAL;

			mode->tv_margins.left = margin;
		} else if (!strncmp(option, "margin_top", delim - option)) {
			const char *value = delim + 1;
			unsigned int margin;

			margin = simple_strtol(value, &sep, 10);

			/* Make sure we have parsed something */
			if (sep == value)
				return -EINVAL;

			mode->tv_margins.top = margin;
		} else if (!strncmp(option, "margin_bottom", delim - option)) {
			const char *value = delim + 1;
			unsigned int margin;

			margin = simple_strtol(value, &sep, 10);

			/* Make sure we have parsed something */
			if (sep == value)
				return -EINVAL;

			mode->tv_margins.bottom = margin;
		} else {
			return -EINVAL;
		}
	}

	mode->rotation_reflection = rotation;

	return 0;
}

/**
 * drm_mode_parse_command_line_for_connector - parse command line modeline for connector
 * @mode_option: optional per connector mode option
 * @connector: connector to parse modeline for
 * @mode: preallocated drm_cmdline_mode structure to fill out
 *
 * This parses @mode_option command line modeline for modes and options to
 * configure the connector. If @mode_option is NULL the default command line
 * modeline in fb_mode_option will be parsed instead.
 *
 * This uses the same parameters as the fb modedb.c, except for an extra
 * force-enable, force-enable-digital and force-disable bit at the end::
 *
 *	<xres>x<yres>[M][R][-<bpp>][@<refresh>][i][m][eDd]
 *
 * Additionals options can be provided following the mode, using a comma to
 * separate each option. Valid options can be found in
 * Documentation/fb/modedb.txt.
 *
 * The intermediate drm_cmdline_mode structure is required to store additional
 * options from the command line modline like the force-enable/disable flag.
 *
 * Returns:
 * True if a valid modeline has been parsed, false otherwise.
 */
bool drm_mode_parse_command_line_for_connector(const char *mode_option,
					       const struct drm_connector *connector,
					       struct drm_cmdline_mode *mode)
{
	const char *name;
	bool named_mode = false, parse_extras = false;
	unsigned int bpp_off = 0, refresh_off = 0, options_off = 0;
	unsigned int mode_end = 0;
	char *bpp_ptr = NULL, *refresh_ptr = NULL, *extra_ptr = NULL;
	char *options_ptr = NULL;
	char *bpp_end_ptr = NULL, *refresh_end_ptr = NULL;
	int ret;

#ifdef CONFIG_FB
	if (!mode_option)
		mode_option = fb_mode_option;
#endif

	if (!mode_option) {
		mode->specified = false;
		return false;
	}

	name = mode_option;

	/*
	 * This is a bit convoluted. To differentiate between the
	 * named modes and poorly formatted resolutions, we need a
	 * bunch of things:
	 *   - We need to make sure that the first character (which
	 *     would be our resolution in X) is a digit.
	 *   - However, if the X resolution is missing, then we end up
	 *     with something like x<yres>, with our first character
	 *     being an alpha-numerical character, which would be
	 *     considered a named mode.
	 *
	 * If this isn't enough, we should add more heuristics here,
	 * and matching unit-tests.
	 */
	if (!isdigit(name[0]) && name[0] != 'x')
		named_mode = true;

	/* Try to locate the bpp and refresh specifiers, if any */
	bpp_ptr = strchr(name, '-');
	if (bpp_ptr) {
		bpp_off = bpp_ptr - name;
		mode->bpp_specified = true;
	}

	refresh_ptr = strchr(name, '@');
	if (refresh_ptr) {
		if (named_mode)
			return false;

		refresh_off = refresh_ptr - name;
		mode->refresh_specified = true;
	}

	/* Locate the start of named options */
	options_ptr = strchr(name, ',');
	if (options_ptr)
		options_off = options_ptr - name;

	/* Locate the end of the name / resolution, and parse it */
	if (bpp_ptr) {
		mode_end = bpp_off;
	} else if (refresh_ptr) {
		mode_end = refresh_off;
	} else if (options_ptr) {
		mode_end = options_off;
	} else {
		mode_end = strlen(name);
		parse_extras = true;
	}

	if (named_mode) {
		strncpy(mode->name, name, mode_end);
	} else {
		ret = drm_mode_parse_cmdline_res_mode(name, mode_end,
						      parse_extras,
						      connector,
						      mode);
		if (ret)
			return false;
	}
	mode->specified = true;

	if (bpp_ptr) {
		ret = drm_mode_parse_cmdline_bpp(bpp_ptr, &bpp_end_ptr, mode);
		if (ret)
			return false;
	}

	if (refresh_ptr) {
		ret = drm_mode_parse_cmdline_refresh(refresh_ptr,
						     &refresh_end_ptr, mode);
		if (ret)
			return false;
	}

	/*
	 * Locate the end of the bpp / refresh, and parse the extras
	 * if relevant
	 */
	if (bpp_ptr && refresh_ptr)
		extra_ptr = max(bpp_end_ptr, refresh_end_ptr);
	else if (bpp_ptr)
		extra_ptr = bpp_end_ptr;
	else if (refresh_ptr)
		extra_ptr = refresh_end_ptr;

	if (extra_ptr &&
	    extra_ptr != options_ptr) {
		int len = strlen(name) - (extra_ptr - name);

		ret = drm_mode_parse_cmdline_extra(extra_ptr, len,
						   connector, mode);
		if (ret)
			return false;
	}

	if (options_ptr) {
		int len = strlen(name) - (options_ptr - name);

		ret = drm_mode_parse_cmdline_options(options_ptr, len,
						     connector, mode);
		if (ret)
			return false;
	}

	return true;
}
EXPORT_SYMBOL(drm_mode_parse_command_line_for_connector);

/**
 * drm_mode_create_from_cmdline_mode - convert a command line modeline into a DRM display mode
 * @dev: DRM device to create the new mode for
 * @cmd: input command line modeline
 *
 * Returns:
 * Pointer to converted mode on success, NULL on error.
 */
struct drm_display_mode *
drm_mode_create_from_cmdline_mode(struct drm_device *dev,
				  struct drm_cmdline_mode *cmd)
{
	struct drm_display_mode *mode;

	if (cmd->cvt)
		mode = drm_cvt_mode(dev,
				    cmd->xres, cmd->yres,
				    cmd->refresh_specified ? cmd->refresh : 60,
				    cmd->rb, cmd->interlace,
				    cmd->margins);
	else
		mode = drm_gtf_mode(dev,
				    cmd->xres, cmd->yres,
				    cmd->refresh_specified ? cmd->refresh : 60,
				    cmd->interlace,
				    cmd->margins);
	if (!mode)
		return NULL;

	mode->type |= DRM_MODE_TYPE_USERDEF;
	/* fix up 1368x768: GFT/CVT can't express 1366 width due to alignment */
	if (cmd->xres == 1366)
		drm_mode_fixup_1366x768(mode);
	drm_mode_set_crtcinfo(mode, CRTC_INTERLACE_HALVE_V);
	return mode;
}
EXPORT_SYMBOL(drm_mode_create_from_cmdline_mode);

/**
 * drm_crtc_convert_to_umode - convert a drm_display_mode into a modeinfo
 * @out: drm_mode_modeinfo struct to return to the user
 * @in: drm_display_mode to use
 *
 * Convert a drm_display_mode into a drm_mode_modeinfo structure to return to
 * the user.
 */
void drm_mode_convert_to_umode(struct drm_mode_modeinfo *out,
			       const struct drm_display_mode *in)
{
	WARN(in->hdisplay > USHRT_MAX || in->hsync_start > USHRT_MAX ||
	     in->hsync_end > USHRT_MAX || in->htotal > USHRT_MAX ||
	     in->hskew > USHRT_MAX || in->vdisplay > USHRT_MAX ||
	     in->vsync_start > USHRT_MAX || in->vsync_end > USHRT_MAX ||
	     in->vtotal > USHRT_MAX || in->vscan > USHRT_MAX,
	     "timing values too large for mode info\n");

	out->clock = in->clock;
	out->hdisplay = in->hdisplay;
	out->hsync_start = in->hsync_start;
	out->hsync_end = in->hsync_end;
	out->htotal = in->htotal;
	out->hskew = in->hskew;
	out->vdisplay = in->vdisplay;
	out->vsync_start = in->vsync_start;
	out->vsync_end = in->vsync_end;
	out->vtotal = in->vtotal;
	out->vscan = in->vscan;
	out->vrefresh = in->vrefresh;
	out->flags = in->flags;
	out->type = in->type;

	switch (in->picture_aspect_ratio) {
	case HDMI_PICTURE_ASPECT_4_3:
		out->flags |= DRM_MODE_FLAG_PIC_AR_4_3;
		break;
	case HDMI_PICTURE_ASPECT_16_9:
		out->flags |= DRM_MODE_FLAG_PIC_AR_16_9;
		break;
	case HDMI_PICTURE_ASPECT_64_27:
		out->flags |= DRM_MODE_FLAG_PIC_AR_64_27;
		break;
	case HDMI_PICTURE_ASPECT_256_135:
		out->flags |= DRM_MODE_FLAG_PIC_AR_256_135;
		break;
	case HDMI_PICTURE_ASPECT_RESERVED:
	default:
		out->flags |= DRM_MODE_FLAG_PIC_AR_NONE;
		break;
	}

	strncpy(out->name, in->name, DRM_DISPLAY_MODE_LEN);
	out->name[DRM_DISPLAY_MODE_LEN-1] = 0;
}

/**
 * drm_crtc_convert_umode - convert a modeinfo into a drm_display_mode
 * @dev: drm device
 * @out: drm_display_mode to return to the user
 * @in: drm_mode_modeinfo to use
 *
 * Convert a drm_mode_modeinfo into a drm_display_mode structure to return to
 * the caller.
 *
 * Returns:
 * Zero on success, negative errno on failure.
 */
int drm_mode_convert_umode(struct drm_device *dev,
			   struct drm_display_mode *out,
			   const struct drm_mode_modeinfo *in)
{
	if (in->clock > INT_MAX || in->vrefresh > INT_MAX)
		return -ERANGE;

	out->clock = in->clock;
	out->hdisplay = in->hdisplay;
	out->hsync_start = in->hsync_start;
	out->hsync_end = in->hsync_end;
	out->htotal = in->htotal;
	out->hskew = in->hskew;
	out->vdisplay = in->vdisplay;
	out->vsync_start = in->vsync_start;
	out->vsync_end = in->vsync_end;
	out->vtotal = in->vtotal;
	out->vscan = in->vscan;
	out->vrefresh = in->vrefresh;
	out->flags = in->flags;
	/*
	 * Old xf86-video-vmware (possibly others too) used to
	 * leave 'type' unititialized. Just ignore any bits we
	 * don't like. It's a just hint after all, and more
	 * useful for the kernel->userspace direction anyway.
	 */
	out->type = in->type & DRM_MODE_TYPE_ALL;
	strncpy(out->name, in->name, DRM_DISPLAY_MODE_LEN);
	out->name[DRM_DISPLAY_MODE_LEN-1] = 0;

	/* Clearing picture aspect ratio bits from out flags,
	 * as the aspect-ratio information is not stored in
	 * flags for kernel-mode, but in picture_aspect_ratio.
	 */
	out->flags &= ~DRM_MODE_FLAG_PIC_AR_MASK;

	switch (in->flags & DRM_MODE_FLAG_PIC_AR_MASK) {
	case DRM_MODE_FLAG_PIC_AR_4_3:
		out->picture_aspect_ratio |= HDMI_PICTURE_ASPECT_4_3;
		break;
	case DRM_MODE_FLAG_PIC_AR_16_9:
		out->picture_aspect_ratio |= HDMI_PICTURE_ASPECT_16_9;
		break;
	case DRM_MODE_FLAG_PIC_AR_64_27:
		out->picture_aspect_ratio |= HDMI_PICTURE_ASPECT_64_27;
		break;
	case DRM_MODE_FLAG_PIC_AR_256_135:
		out->picture_aspect_ratio |= HDMI_PICTURE_ASPECT_256_135;
		break;
	default:
		out->picture_aspect_ratio = HDMI_PICTURE_ASPECT_NONE;
		break;
	}

	out->status = drm_mode_validate_driver(dev, out);
	if (out->status != MODE_OK)
		return -EINVAL;

	drm_mode_set_crtcinfo(out, CRTC_INTERLACE_HALVE_V);

	return 0;
}

/**
 * drm_mode_is_420_only - if a given videomode can be only supported in YCBCR420
 * output format
 *
 * @display: display under action
 * @mode: video mode to be tested.
 *
 * Returns:
 * true if the mode can be supported in YCBCR420 format
 * false if not.
 */
bool drm_mode_is_420_only(const struct drm_display_info *display,
			  const struct drm_display_mode *mode)
{
	u8 vic = drm_match_cea_mode(mode);

	return test_bit(vic, display->hdmi.y420_vdb_modes);
}
EXPORT_SYMBOL(drm_mode_is_420_only);

/**
 * drm_mode_is_420_also - if a given videomode can be supported in YCBCR420
 * output format also (along with RGB/YCBCR444/422)
 *
 * @display: display under action.
 * @mode: video mode to be tested.
 *
 * Returns:
 * true if the mode can be support YCBCR420 format
 * false if not.
 */
bool drm_mode_is_420_also(const struct drm_display_info *display,
			  const struct drm_display_mode *mode)
{
	u8 vic = drm_match_cea_mode(mode);

	return test_bit(vic, display->hdmi.y420_cmdb_modes);
}
EXPORT_SYMBOL(drm_mode_is_420_also);
/**
 * drm_mode_is_420 - if a given videomode can be supported in YCBCR420
 * output format
 *
 * @display: display under action.
 * @mode: video mode to be tested.
 *
 * Returns:
 * true if the mode can be supported in YCBCR420 format
 * false if not.
 */
bool drm_mode_is_420(const struct drm_display_info *display,
		     const struct drm_display_mode *mode)
{
	return drm_mode_is_420_only(display, mode) ||
		drm_mode_is_420_also(display, mode);
}
EXPORT_SYMBOL(drm_mode_is_420);<|MERGE_RESOLUTION|>--- conflicted
+++ resolved
@@ -1448,11 +1448,7 @@
 }
 
 static int drm_mode_parse_cmdline_extra(const char *str, int length,
-<<<<<<< HEAD
-					struct drm_connector *connector,
-=======
 					const struct drm_connector *connector,
->>>>>>> dae1ccee
 					struct drm_cmdline_mode *mode)
 {
 	int i;
@@ -1497,11 +1493,7 @@
 
 static int drm_mode_parse_cmdline_res_mode(const char *str, unsigned int length,
 					   bool extras,
-<<<<<<< HEAD
-					   struct drm_connector *connector,
-=======
 					   const struct drm_connector *connector,
->>>>>>> dae1ccee
 					   struct drm_cmdline_mode *mode)
 {
 	const char *str_start = str;
@@ -1563,11 +1555,7 @@
 }
 
 static int drm_mode_parse_cmdline_options(char *str, size_t len,
-<<<<<<< HEAD
-					  struct drm_connector *connector,
-=======
 					  const struct drm_connector *connector,
->>>>>>> dae1ccee
 					  struct drm_cmdline_mode *mode)
 {
 	unsigned int rotation = 0;
