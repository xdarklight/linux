/*
 * Copyright (C) 2014 Red Hat
 * Copyright (C) 2014 Intel Corp.
 *
 * Permission is hereby granted, free of charge, to any person obtaining a
 * copy of this software and associated documentation files (the "Software"),
 * to deal in the Software without restriction, including without limitation
 * the rights to use, copy, modify, merge, publish, distribute, sublicense,
 * and/or sell copies of the Software, and to permit persons to whom the
 * Software is furnished to do so, subject to the following conditions:
 *
 * The above copyright notice and this permission notice shall be included in
 * all copies or substantial portions of the Software.
 *
 * THE SOFTWARE IS PROVIDED "AS IS", WITHOUT WARRANTY OF ANY KIND, EXPRESS OR
 * IMPLIED, INCLUDING BUT NOT LIMITED TO THE WARRANTIES OF MERCHANTABILITY,
 * FITNESS FOR A PARTICULAR PURPOSE AND NONINFRINGEMENT.  IN NO EVENT SHALL
 * THE COPYRIGHT HOLDER(S) OR AUTHOR(S) BE LIABLE FOR ANY CLAIM, DAMAGES OR
 * OTHER LIABILITY, WHETHER IN AN ACTION OF CONTRACT, TORT OR OTHERWISE,
 * ARISING FROM, OUT OF OR IN CONNECTION WITH THE SOFTWARE OR THE USE OR
 * OTHER DEALINGS IN THE SOFTWARE.
 *
 * Authors:
 * Rob Clark <robdclark@gmail.com>
 * Daniel Vetter <daniel.vetter@ffwll.ch>
 */


#include <linux/sync_file.h>

#include <drm/drm_atomic.h>
#include <drm/drm_atomic_uapi.h>
#include <drm/drm_debugfs.h>
#include <drm/drm_device.h>
#include <drm/drm_drv.h>
#include <drm/drm_file.h>
#include <drm/drm_fourcc.h>
#include <drm/drm_mode.h>
#include <drm/drm_print.h>
#include <drm/drm_writeback.h>

#include "drm_crtc_internal.h"
#include "drm_internal.h"

void __drm_crtc_commit_free(struct kref *kref)
{
	struct drm_crtc_commit *commit =
		container_of(kref, struct drm_crtc_commit, ref);

	kfree(commit);
}
EXPORT_SYMBOL(__drm_crtc_commit_free);

/**
 * drm_atomic_state_default_release -
 * release memory initialized by drm_atomic_state_init
 * @state: atomic state
 *
 * Free all the memory allocated by drm_atomic_state_init.
 * This should only be used by drivers which are still subclassing
 * &drm_atomic_state and haven't switched to &drm_private_state yet.
 */
void drm_atomic_state_default_release(struct drm_atomic_state *state)
{
	kfree(state->connectors);
	kfree(state->crtcs);
	kfree(state->planes);
	kfree(state->private_objs);
}
EXPORT_SYMBOL(drm_atomic_state_default_release);

/**
 * drm_atomic_state_init - init new atomic state
 * @dev: DRM device
 * @state: atomic state
 *
 * Default implementation for filling in a new atomic state.
 * This should only be used by drivers which are still subclassing
 * &drm_atomic_state and haven't switched to &drm_private_state yet.
 */
int
drm_atomic_state_init(struct drm_device *dev, struct drm_atomic_state *state)
{
	kref_init(&state->ref);

	/* TODO legacy paths should maybe do a better job about
	 * setting this appropriately?
	 */
	state->allow_modeset = true;

	state->crtcs = kcalloc(dev->mode_config.num_crtc,
			       sizeof(*state->crtcs), GFP_KERNEL);
	if (!state->crtcs)
		goto fail;
	state->planes = kcalloc(dev->mode_config.num_total_plane,
				sizeof(*state->planes), GFP_KERNEL);
	if (!state->planes)
		goto fail;

	state->dev = dev;

	DRM_DEBUG_ATOMIC("Allocated atomic state %p\n", state);

	return 0;
fail:
	drm_atomic_state_default_release(state);
	return -ENOMEM;
}
EXPORT_SYMBOL(drm_atomic_state_init);

/**
 * drm_atomic_state_alloc - allocate atomic state
 * @dev: DRM device
 *
 * This allocates an empty atomic state to track updates.
 */
struct drm_atomic_state *
drm_atomic_state_alloc(struct drm_device *dev)
{
	struct drm_mode_config *config = &dev->mode_config;

	if (!config->funcs->atomic_state_alloc) {
		struct drm_atomic_state *state;

		state = kzalloc(sizeof(*state), GFP_KERNEL);
		if (!state)
			return NULL;
		if (drm_atomic_state_init(dev, state) < 0) {
			kfree(state);
			return NULL;
		}
		return state;
	}

	return config->funcs->atomic_state_alloc(dev);
}
EXPORT_SYMBOL(drm_atomic_state_alloc);

/**
 * drm_atomic_state_default_clear - clear base atomic state
 * @state: atomic state
 *
 * Default implementation for clearing atomic state.
 * This should only be used by drivers which are still subclassing
 * &drm_atomic_state and haven't switched to &drm_private_state yet.
 */
void drm_atomic_state_default_clear(struct drm_atomic_state *state)
{
	struct drm_device *dev = state->dev;
	struct drm_mode_config *config = &dev->mode_config;
	int i;

	DRM_DEBUG_ATOMIC("Clearing atomic state %p\n", state);

	for (i = 0; i < state->num_connector; i++) {
		struct drm_connector *connector = state->connectors[i].ptr;

		if (!connector)
			continue;

		connector->funcs->atomic_destroy_state(connector,
						       state->connectors[i].state);
		state->connectors[i].ptr = NULL;
		state->connectors[i].state = NULL;
		state->connectors[i].old_state = NULL;
		state->connectors[i].new_state = NULL;
		drm_connector_put(connector);
	}

	for (i = 0; i < config->num_crtc; i++) {
		struct drm_crtc *crtc = state->crtcs[i].ptr;

		if (!crtc)
			continue;

		crtc->funcs->atomic_destroy_state(crtc,
						  state->crtcs[i].state);

		state->crtcs[i].ptr = NULL;
		state->crtcs[i].state = NULL;
		state->crtcs[i].old_state = NULL;
		state->crtcs[i].new_state = NULL;

		if (state->crtcs[i].commit) {
			drm_crtc_commit_put(state->crtcs[i].commit);
			state->crtcs[i].commit = NULL;
		}
	}

	for (i = 0; i < config->num_total_plane; i++) {
		struct drm_plane *plane = state->planes[i].ptr;

		if (!plane)
			continue;

		plane->funcs->atomic_destroy_state(plane,
						   state->planes[i].state);
		state->planes[i].ptr = NULL;
		state->planes[i].state = NULL;
		state->planes[i].old_state = NULL;
		state->planes[i].new_state = NULL;
	}

	for (i = 0; i < state->num_private_objs; i++) {
		struct drm_private_obj *obj = state->private_objs[i].ptr;

		obj->funcs->atomic_destroy_state(obj,
						 state->private_objs[i].state);
		state->private_objs[i].ptr = NULL;
		state->private_objs[i].state = NULL;
		state->private_objs[i].old_state = NULL;
		state->private_objs[i].new_state = NULL;
	}
	state->num_private_objs = 0;

	if (state->fake_commit) {
		drm_crtc_commit_put(state->fake_commit);
		state->fake_commit = NULL;
	}
}
EXPORT_SYMBOL(drm_atomic_state_default_clear);

/**
 * drm_atomic_state_clear - clear state object
 * @state: atomic state
 *
 * When the w/w mutex algorithm detects a deadlock we need to back off and drop
 * all locks. So someone else could sneak in and change the current modeset
 * configuration. Which means that all the state assembled in @state is no
 * longer an atomic update to the current state, but to some arbitrary earlier
 * state. Which could break assumptions the driver's
 * &drm_mode_config_funcs.atomic_check likely relies on.
 *
 * Hence we must clear all cached state and completely start over, using this
 * function.
 */
void drm_atomic_state_clear(struct drm_atomic_state *state)
{
	struct drm_device *dev = state->dev;
	struct drm_mode_config *config = &dev->mode_config;

	if (config->funcs->atomic_state_clear)
		config->funcs->atomic_state_clear(state);
	else
		drm_atomic_state_default_clear(state);
}
EXPORT_SYMBOL(drm_atomic_state_clear);

/**
 * __drm_atomic_state_free - free all memory for an atomic state
 * @ref: This atomic state to deallocate
 *
 * This frees all memory associated with an atomic state, including all the
 * per-object state for planes, crtcs and connectors.
 */
void __drm_atomic_state_free(struct kref *ref)
{
	struct drm_atomic_state *state = container_of(ref, typeof(*state), ref);
	struct drm_mode_config *config = &state->dev->mode_config;

	drm_atomic_state_clear(state);

	DRM_DEBUG_ATOMIC("Freeing atomic state %p\n", state);

	if (config->funcs->atomic_state_free) {
		config->funcs->atomic_state_free(state);
	} else {
		drm_atomic_state_default_release(state);
		kfree(state);
	}
}
EXPORT_SYMBOL(__drm_atomic_state_free);

/**
 * drm_atomic_get_crtc_state - get crtc state
 * @state: global atomic state object
 * @crtc: crtc to get state object for
 *
 * This function returns the crtc state for the given crtc, allocating it if
 * needed. It will also grab the relevant crtc lock to make sure that the state
 * is consistent.
 *
 * Returns:
 *
 * Either the allocated state or the error code encoded into the pointer. When
 * the error is EDEADLK then the w/w mutex code has detected a deadlock and the
 * entire atomic sequence must be restarted. All other errors are fatal.
 */
struct drm_crtc_state *
drm_atomic_get_crtc_state(struct drm_atomic_state *state,
			  struct drm_crtc *crtc)
{
	int ret, index = drm_crtc_index(crtc);
	struct drm_crtc_state *crtc_state;

	WARN_ON(!state->acquire_ctx);

	crtc_state = drm_atomic_get_existing_crtc_state(state, crtc);
	if (crtc_state)
		return crtc_state;

	ret = drm_modeset_lock(&crtc->mutex, state->acquire_ctx);
	if (ret)
		return ERR_PTR(ret);

	crtc_state = crtc->funcs->atomic_duplicate_state(crtc);
	if (!crtc_state)
		return ERR_PTR(-ENOMEM);

	state->crtcs[index].state = crtc_state;
	state->crtcs[index].old_state = crtc->state;
	state->crtcs[index].new_state = crtc_state;
	state->crtcs[index].ptr = crtc;
	crtc_state->state = state;

	DRM_DEBUG_ATOMIC("Added [CRTC:%d:%s] %p state to %p\n",
			 crtc->base.id, crtc->name, crtc_state, state);

	return crtc_state;
}
EXPORT_SYMBOL(drm_atomic_get_crtc_state);

static int drm_atomic_crtc_check(const struct drm_crtc_state *old_crtc_state,
				 const struct drm_crtc_state *new_crtc_state)
{
	struct drm_crtc *crtc = new_crtc_state->crtc;

	/* NOTE: we explicitly don't enforce constraints such as primary
	 * layer covering entire screen, since that is something we want
	 * to allow (on hw that supports it).  For hw that does not, it
	 * should be checked in driver's crtc->atomic_check() vfunc.
	 *
	 * TODO: Add generic modeset state checks once we support those.
	 */

	if (new_crtc_state->active && !new_crtc_state->enable) {
		DRM_DEBUG_ATOMIC("[CRTC:%d:%s] active without enabled\n",
				 crtc->base.id, crtc->name);
		return -EINVAL;
	}

	/* The state->enable vs. state->mode_blob checks can be WARN_ON,
	 * as this is a kernel-internal detail that userspace should never
	 * be able to trigger. */
	if (drm_core_check_feature(crtc->dev, DRIVER_ATOMIC) &&
	    WARN_ON(new_crtc_state->enable && !new_crtc_state->mode_blob)) {
		DRM_DEBUG_ATOMIC("[CRTC:%d:%s] enabled without mode blob\n",
				 crtc->base.id, crtc->name);
		return -EINVAL;
	}

	if (drm_core_check_feature(crtc->dev, DRIVER_ATOMIC) &&
	    WARN_ON(!new_crtc_state->enable && new_crtc_state->mode_blob)) {
		DRM_DEBUG_ATOMIC("[CRTC:%d:%s] disabled with mode blob\n",
				 crtc->base.id, crtc->name);
		return -EINVAL;
	}

	/*
	 * Reject event generation for when a CRTC is off and stays off.
	 * It wouldn't be hard to implement this, but userspace has a track
	 * record of happily burning through 100% cpu (or worse, crash) when the
	 * display pipe is suspended. To avoid all that fun just reject updates
	 * that ask for events since likely that indicates a bug in the
	 * compositor's drawing loop. This is consistent with the vblank IOCTL
	 * and legacy page_flip IOCTL which also reject service on a disabled
	 * pipe.
	 */
	if (new_crtc_state->event &&
	    !new_crtc_state->active && !old_crtc_state->active) {
		DRM_DEBUG_ATOMIC("[CRTC:%d:%s] requesting event but off\n",
				 crtc->base.id, crtc->name);
		return -EINVAL;
	}

	return 0;
}

static void drm_atomic_crtc_print_state(struct drm_printer *p,
		const struct drm_crtc_state *state)
{
	struct drm_crtc *crtc = state->crtc;

	drm_printf(p, "crtc[%u]: %s\n", crtc->base.id, crtc->name);
	drm_printf(p, "\tenable=%d\n", state->enable);
	drm_printf(p, "\tactive=%d\n", state->active);
	drm_printf(p, "\tself_refresh_active=%d\n", state->self_refresh_active);
	drm_printf(p, "\tplanes_changed=%d\n", state->planes_changed);
	drm_printf(p, "\tmode_changed=%d\n", state->mode_changed);
	drm_printf(p, "\tactive_changed=%d\n", state->active_changed);
	drm_printf(p, "\tconnectors_changed=%d\n", state->connectors_changed);
	drm_printf(p, "\tcolor_mgmt_changed=%d\n", state->color_mgmt_changed);
	drm_printf(p, "\tplane_mask=%x\n", state->plane_mask);
	drm_printf(p, "\tconnector_mask=%x\n", state->connector_mask);
	drm_printf(p, "\tencoder_mask=%x\n", state->encoder_mask);
	drm_printf(p, "\tmode: " DRM_MODE_FMT "\n", DRM_MODE_ARG(&state->mode));

	if (crtc->funcs->atomic_print_state)
		crtc->funcs->atomic_print_state(p, state);
}

static int drm_atomic_connector_check(struct drm_connector *connector,
		struct drm_connector_state *state)
{
	struct drm_crtc_state *crtc_state;
	struct drm_writeback_job *writeback_job = state->writeback_job;
	const struct drm_display_info *info = &connector->display_info;

	state->max_bpc = info->bpc ? info->bpc : 8;
	if (connector->max_bpc_property)
		state->max_bpc = min(state->max_bpc, state->max_requested_bpc);

	if ((connector->connector_type != DRM_MODE_CONNECTOR_WRITEBACK) || !writeback_job)
		return 0;

	if (writeback_job->fb && !state->crtc) {
		DRM_DEBUG_ATOMIC("[CONNECTOR:%d:%s] framebuffer without CRTC\n",
				 connector->base.id, connector->name);
		return -EINVAL;
	}

	if (state->crtc)
		crtc_state = drm_atomic_get_existing_crtc_state(state->state,
								state->crtc);

	if (writeback_job->fb && !crtc_state->active) {
		DRM_DEBUG_ATOMIC("[CONNECTOR:%d:%s] has framebuffer, but [CRTC:%d] is off\n",
				 connector->base.id, connector->name,
				 state->crtc->base.id);
		return -EINVAL;
	}

	if (writeback_job->out_fence && !writeback_job->fb) {
		DRM_DEBUG_ATOMIC("[CONNECTOR:%d:%s] requesting out-fence without framebuffer\n",
				 connector->base.id, connector->name);
		return -EINVAL;
	}

	return 0;
}

/**
 * drm_atomic_get_plane_state - get plane state
 * @state: global atomic state object
 * @plane: plane to get state object for
 *
 * This function returns the plane state for the given plane, allocating it if
 * needed. It will also grab the relevant plane lock to make sure that the state
 * is consistent.
 *
 * Returns:
 *
 * Either the allocated state or the error code encoded into the pointer. When
 * the error is EDEADLK then the w/w mutex code has detected a deadlock and the
 * entire atomic sequence must be restarted. All other errors are fatal.
 */
struct drm_plane_state *
drm_atomic_get_plane_state(struct drm_atomic_state *state,
			  struct drm_plane *plane)
{
	int ret, index = drm_plane_index(plane);
	struct drm_plane_state *plane_state;

	WARN_ON(!state->acquire_ctx);

	/* the legacy pointers should never be set */
	WARN_ON(plane->fb);
	WARN_ON(plane->old_fb);
	WARN_ON(plane->crtc);

	plane_state = drm_atomic_get_existing_plane_state(state, plane);
	if (plane_state)
		return plane_state;

	ret = drm_modeset_lock(&plane->mutex, state->acquire_ctx);
	if (ret)
		return ERR_PTR(ret);

	plane_state = plane->funcs->atomic_duplicate_state(plane);
	if (!plane_state)
		return ERR_PTR(-ENOMEM);

	state->planes[index].state = plane_state;
	state->planes[index].ptr = plane;
	state->planes[index].old_state = plane->state;
	state->planes[index].new_state = plane_state;
	plane_state->state = state;

	DRM_DEBUG_ATOMIC("Added [PLANE:%d:%s] %p state to %p\n",
			 plane->base.id, plane->name, plane_state, state);

	if (plane_state->crtc) {
		struct drm_crtc_state *crtc_state;

		crtc_state = drm_atomic_get_crtc_state(state,
						       plane_state->crtc);
		if (IS_ERR(crtc_state))
			return ERR_CAST(crtc_state);
	}

	return plane_state;
}
EXPORT_SYMBOL(drm_atomic_get_plane_state);

static bool
plane_switching_crtc(const struct drm_plane_state *old_plane_state,
		     const struct drm_plane_state *new_plane_state)
{
	if (!old_plane_state->crtc || !new_plane_state->crtc)
		return false;

	if (old_plane_state->crtc == new_plane_state->crtc)
		return false;

	/* This could be refined, but currently there's no helper or driver code
	 * to implement direct switching of active planes nor userspace to take
	 * advantage of more direct plane switching without the intermediate
	 * full OFF state.
	 */
	return true;
}

/**
 * drm_atomic_plane_check - check plane state
 * @old_plane_state: old plane state to check
 * @new_plane_state: new plane state to check
 *
 * Provides core sanity checks for plane state.
 *
 * RETURNS:
 * Zero on success, error code on failure
 */
static int drm_atomic_plane_check(const struct drm_plane_state *old_plane_state,
				  const struct drm_plane_state *new_plane_state)
{
	struct drm_plane *plane = new_plane_state->plane;
	struct drm_crtc *crtc = new_plane_state->crtc;
	const struct drm_framebuffer *fb = new_plane_state->fb;
	unsigned int fb_width, fb_height;
	struct drm_mode_rect *clips;
	uint32_t num_clips;
	int ret;

	/* either *both* CRTC and FB must be set, or neither */
	if (crtc && !fb) {
		DRM_DEBUG_ATOMIC("[PLANE:%d:%s] CRTC set but no FB\n",
				 plane->base.id, plane->name);
		return -EINVAL;
	} else if (fb && !crtc) {
		DRM_DEBUG_ATOMIC("[PLANE:%d:%s] FB set but no CRTC\n",
				 plane->base.id, plane->name);
		return -EINVAL;
	}

	/* if disabled, we don't care about the rest of the state: */
	if (!crtc)
		return 0;

	/* Check whether this plane is usable on this CRTC */
	if (!(plane->possible_crtcs & drm_crtc_mask(crtc))) {
		DRM_DEBUG_ATOMIC("Invalid [CRTC:%d:%s] for [PLANE:%d:%s]\n",
				 crtc->base.id, crtc->name,
				 plane->base.id, plane->name);
		return -EINVAL;
	}

	/* Check whether this plane supports the fb pixel format. */
	ret = drm_plane_check_pixel_format(plane, fb->format->format,
					   fb->modifier);
	if (ret) {
		struct drm_format_name_buf format_name;
		DRM_DEBUG_ATOMIC("[PLANE:%d:%s] invalid pixel format %s, modifier 0x%llx\n",
				 plane->base.id, plane->name,
				 drm_get_format_name(fb->format->format,
						     &format_name),
				 fb->modifier);
		return ret;
	}

	/* Give drivers some help against integer overflows */
	if (new_plane_state->crtc_w > INT_MAX ||
	    new_plane_state->crtc_x > INT_MAX - (int32_t) new_plane_state->crtc_w ||
	    new_plane_state->crtc_h > INT_MAX ||
	    new_plane_state->crtc_y > INT_MAX - (int32_t) new_plane_state->crtc_h) {
		DRM_DEBUG_ATOMIC("[PLANE:%d:%s] invalid CRTC coordinates %ux%u+%d+%d\n",
				 plane->base.id, plane->name,
				 new_plane_state->crtc_w, new_plane_state->crtc_h,
				 new_plane_state->crtc_x, new_plane_state->crtc_y);
		return -ERANGE;
	}

	fb_width = fb->width << 16;
	fb_height = fb->height << 16;

	/* Make sure source coordinates are inside the fb. */
	if (new_plane_state->src_w > fb_width ||
	    new_plane_state->src_x > fb_width - new_plane_state->src_w ||
	    new_plane_state->src_h > fb_height ||
	    new_plane_state->src_y > fb_height - new_plane_state->src_h) {
		DRM_DEBUG_ATOMIC("[PLANE:%d:%s] invalid source coordinates "
				 "%u.%06ux%u.%06u+%u.%06u+%u.%06u (fb %ux%u)\n",
				 plane->base.id, plane->name,
				 new_plane_state->src_w >> 16,
				 ((new_plane_state->src_w & 0xffff) * 15625) >> 10,
				 new_plane_state->src_h >> 16,
				 ((new_plane_state->src_h & 0xffff) * 15625) >> 10,
				 new_plane_state->src_x >> 16,
				 ((new_plane_state->src_x & 0xffff) * 15625) >> 10,
				 new_plane_state->src_y >> 16,
				 ((new_plane_state->src_y & 0xffff) * 15625) >> 10,
				 fb->width, fb->height);
		return -ENOSPC;
	}

	clips = drm_plane_get_damage_clips(new_plane_state);
	num_clips = drm_plane_get_damage_clips_count(new_plane_state);

	/* Make sure damage clips are valid and inside the fb. */
	while (num_clips > 0) {
		if (clips->x1 >= clips->x2 ||
		    clips->y1 >= clips->y2 ||
		    clips->x1 < 0 ||
		    clips->y1 < 0 ||
		    clips->x2 > fb_width ||
		    clips->y2 > fb_height) {
			DRM_DEBUG_ATOMIC("[PLANE:%d:%s] invalid damage clip %d %d %d %d\n",
					 plane->base.id, plane->name, clips->x1,
					 clips->y1, clips->x2, clips->y2);
			return -EINVAL;
		}
		clips++;
		num_clips--;
	}

	if (plane_switching_crtc(old_plane_state, new_plane_state)) {
		DRM_DEBUG_ATOMIC("[PLANE:%d:%s] switching CRTC directly\n",
				 plane->base.id, plane->name);
		return -EINVAL;
	}

	return 0;
}

static void drm_atomic_plane_print_state(struct drm_printer *p,
		const struct drm_plane_state *state)
{
	struct drm_plane *plane = state->plane;
	struct drm_rect src  = drm_plane_state_src(state);
	struct drm_rect dest = drm_plane_state_dest(state);

	drm_printf(p, "plane[%u]: %s\n", plane->base.id, plane->name);
	drm_printf(p, "\tcrtc=%s\n", state->crtc ? state->crtc->name : "(null)");
	drm_printf(p, "\tfb=%u\n", state->fb ? state->fb->base.id : 0);
	if (state->fb)
		drm_framebuffer_print_info(p, 2, state->fb);
	drm_printf(p, "\tcrtc-pos=" DRM_RECT_FMT "\n", DRM_RECT_ARG(&dest));
	drm_printf(p, "\tsrc-pos=" DRM_RECT_FP_FMT "\n", DRM_RECT_FP_ARG(&src));
	drm_printf(p, "\trotation=%x\n", state->rotation);
	drm_printf(p, "\tnormalized-zpos=%x\n", state->normalized_zpos);
	drm_printf(p, "\tcolor-encoding=%s\n",
		   drm_get_color_encoding_name(state->color_encoding));
	drm_printf(p, "\tcolor-range=%s\n",
		   drm_get_color_range_name(state->color_range));

	if (plane->funcs->atomic_print_state)
		plane->funcs->atomic_print_state(p, state);
}

/**
 * DOC: handling driver private state
 *
 * Very often the DRM objects exposed to userspace in the atomic modeset api
 * (&drm_connector, &drm_crtc and &drm_plane) do not map neatly to the
 * underlying hardware. Especially for any kind of shared resources (e.g. shared
 * clocks, scaler units, bandwidth and fifo limits shared among a group of
 * planes or CRTCs, and so on) it makes sense to model these as independent
 * objects. Drivers then need to do similar state tracking and commit ordering for
 * such private (since not exposed to userpace) objects as the atomic core and
 * helpers already provide for connectors, planes and CRTCs.
 *
 * To make this easier on drivers the atomic core provides some support to track
 * driver private state objects using struct &drm_private_obj, with the
 * associated state struct &drm_private_state.
 *
 * Similar to userspace-exposed objects, private state structures can be
 * acquired by calling drm_atomic_get_private_obj_state(). Since this function
 * does not take care of locking, drivers should wrap it for each type of
 * private state object they have with the required call to drm_modeset_lock()
 * for the corresponding &drm_modeset_lock.
 *
 * All private state structures contained in a &drm_atomic_state update can be
 * iterated using for_each_oldnew_private_obj_in_state(),
 * for_each_new_private_obj_in_state() and for_each_old_private_obj_in_state().
 * Drivers are recommended to wrap these for each type of driver private state
 * object they have, filtering on &drm_private_obj.funcs using for_each_if(), at
 * least if they want to iterate over all objects of a given type.
 *
 * An earlier way to handle driver private state was by subclassing struct
 * &drm_atomic_state. But since that encourages non-standard ways to implement
 * the check/commit split atomic requires (by using e.g. "check and rollback or
 * commit instead" of "duplicate state, check, then either commit or release
 * duplicated state) it is deprecated in favour of using &drm_private_state.
 */

/**
 * drm_atomic_private_obj_init - initialize private object
 * @dev: DRM device this object will be attached to
 * @obj: private object
 * @state: initial private object state
 * @funcs: pointer to the struct of function pointers that identify the object
 * type
 *
 * Initialize the private object, which can be embedded into any
 * driver private object that needs its own atomic state.
 */
void
drm_atomic_private_obj_init(struct drm_device *dev,
			    struct drm_private_obj *obj,
			    struct drm_private_state *state,
			    const struct drm_private_state_funcs *funcs)
{
	memset(obj, 0, sizeof(*obj));

	drm_modeset_lock_init(&obj->lock);

	obj->state = state;
	obj->funcs = funcs;
	list_add_tail(&obj->head, &dev->mode_config.privobj_list);
}
EXPORT_SYMBOL(drm_atomic_private_obj_init);

/**
 * drm_atomic_private_obj_fini - finalize private object
 * @obj: private object
 *
 * Finalize the private object.
 */
void
drm_atomic_private_obj_fini(struct drm_private_obj *obj)
{
	list_del(&obj->head);
	obj->funcs->atomic_destroy_state(obj, obj->state);
	drm_modeset_lock_fini(&obj->lock);
}
EXPORT_SYMBOL(drm_atomic_private_obj_fini);

/**
 * drm_atomic_get_private_obj_state - get private object state
 * @state: global atomic state
 * @obj: private object to get the state for
 *
 * This function returns the private object state for the given private object,
 * allocating the state if needed. It will also grab the relevant private
 * object lock to make sure that the state is consistent.
 *
 * RETURNS:
 *
 * Either the allocated state or the error code encoded into a pointer.
 */
struct drm_private_state *
drm_atomic_get_private_obj_state(struct drm_atomic_state *state,
				 struct drm_private_obj *obj)
{
	int index, num_objs, i, ret;
	size_t size;
	struct __drm_private_objs_state *arr;
	struct drm_private_state *obj_state;

	for (i = 0; i < state->num_private_objs; i++)
		if (obj == state->private_objs[i].ptr)
			return state->private_objs[i].state;

	ret = drm_modeset_lock(&obj->lock, state->acquire_ctx);
	if (ret)
		return ERR_PTR(ret);

	num_objs = state->num_private_objs + 1;
	size = sizeof(*state->private_objs) * num_objs;
	arr = krealloc(state->private_objs, size, GFP_KERNEL);
	if (!arr)
		return ERR_PTR(-ENOMEM);

	state->private_objs = arr;
	index = state->num_private_objs;
	memset(&state->private_objs[index], 0, sizeof(*state->private_objs));

	obj_state = obj->funcs->atomic_duplicate_state(obj);
	if (!obj_state)
		return ERR_PTR(-ENOMEM);

	state->private_objs[index].state = obj_state;
	state->private_objs[index].old_state = obj->state;
	state->private_objs[index].new_state = obj_state;
	state->private_objs[index].ptr = obj;
	obj_state->state = state;

	state->num_private_objs = num_objs;

	DRM_DEBUG_ATOMIC("Added new private object %p state %p to %p\n",
			 obj, obj_state, state);

	return obj_state;
}
EXPORT_SYMBOL(drm_atomic_get_private_obj_state);

/**
 * drm_atomic_get_old_private_obj_state
 * @state: global atomic state object
 * @obj: private_obj to grab
 *
 * This function returns the old private object state for the given private_obj,
 * or NULL if the private_obj is not part of the global atomic state.
 */
struct drm_private_state *
drm_atomic_get_old_private_obj_state(struct drm_atomic_state *state,
				     struct drm_private_obj *obj)
{
	int i;

	for (i = 0; i < state->num_private_objs; i++)
		if (obj == state->private_objs[i].ptr)
			return state->private_objs[i].old_state;

	return NULL;
}
EXPORT_SYMBOL(drm_atomic_get_old_private_obj_state);

/**
 * drm_atomic_get_new_private_obj_state
 * @state: global atomic state object
 * @obj: private_obj to grab
 *
 * This function returns the new private object state for the given private_obj,
 * or NULL if the private_obj is not part of the global atomic state.
 */
struct drm_private_state *
drm_atomic_get_new_private_obj_state(struct drm_atomic_state *state,
				     struct drm_private_obj *obj)
{
	int i;

	for (i = 0; i < state->num_private_objs; i++)
		if (obj == state->private_objs[i].ptr)
			return state->private_objs[i].new_state;

	return NULL;
}
EXPORT_SYMBOL(drm_atomic_get_new_private_obj_state);

/**
<<<<<<< HEAD
=======
 * drm_atomic_get_old_connector_for_encoder - Get old connector for an encoder
 * @state: Atomic state
 * @encoder: The encoder to fetch the connector state for
 *
 * This function finds and returns the connector that was connected to @encoder
 * as specified by the @state.
 *
 * If there is no connector in @state which previously had @encoder connected to
 * it, this function will return NULL. While this may seem like an invalid use
 * case, it is sometimes useful to differentiate commits which had no prior
 * connectors attached to @encoder vs ones that did (and to inspect their
 * state). This is especially true in enable hooks because the pipeline has
 * changed.
 *
 * Returns: The old connector connected to @encoder, or NULL if the encoder is
 * not connected.
 */
struct drm_connector *
drm_atomic_get_old_connector_for_encoder(struct drm_atomic_state *state,
					 struct drm_encoder *encoder)
{
	struct drm_connector_state *conn_state;
	struct drm_connector *connector;
	unsigned int i;

	for_each_old_connector_in_state(state, connector, conn_state, i) {
		if (conn_state->best_encoder == encoder)
			return connector;
	}

	return NULL;
}
EXPORT_SYMBOL(drm_atomic_get_old_connector_for_encoder);

/**
 * drm_atomic_get_new_connector_for_encoder - Get new connector for an encoder
 * @state: Atomic state
 * @encoder: The encoder to fetch the connector state for
 *
 * This function finds and returns the connector that will be connected to
 * @encoder as specified by the @state.
 *
 * If there is no connector in @state which will have @encoder connected to it,
 * this function will return NULL. While this may seem like an invalid use case,
 * it is sometimes useful to differentiate commits which have no connectors
 * attached to @encoder vs ones that do (and to inspect their state). This is
 * especially true in disable hooks because the pipeline will change.
 *
 * Returns: The new connector connected to @encoder, or NULL if the encoder is
 * not connected.
 */
struct drm_connector *
drm_atomic_get_new_connector_for_encoder(struct drm_atomic_state *state,
					 struct drm_encoder *encoder)
{
	struct drm_connector_state *conn_state;
	struct drm_connector *connector;
	unsigned int i;

	for_each_new_connector_in_state(state, connector, conn_state, i) {
		if (conn_state->best_encoder == encoder)
			return connector;
	}

	return NULL;
}
EXPORT_SYMBOL(drm_atomic_get_new_connector_for_encoder);

/**
>>>>>>> 4cf643a3
 * drm_atomic_get_connector_state - get connector state
 * @state: global atomic state object
 * @connector: connector to get state object for
 *
 * This function returns the connector state for the given connector,
 * allocating it if needed. It will also grab the relevant connector lock to
 * make sure that the state is consistent.
 *
 * Returns:
 *
 * Either the allocated state or the error code encoded into the pointer. When
 * the error is EDEADLK then the w/w mutex code has detected a deadlock and the
 * entire atomic sequence must be restarted. All other errors are fatal.
 */
struct drm_connector_state *
drm_atomic_get_connector_state(struct drm_atomic_state *state,
			  struct drm_connector *connector)
{
	int ret, index;
	struct drm_mode_config *config = &connector->dev->mode_config;
	struct drm_connector_state *connector_state;

	WARN_ON(!state->acquire_ctx);

	ret = drm_modeset_lock(&config->connection_mutex, state->acquire_ctx);
	if (ret)
		return ERR_PTR(ret);

	index = drm_connector_index(connector);

	if (index >= state->num_connector) {
		struct __drm_connnectors_state *c;
		int alloc = max(index + 1, config->num_connector);

		c = krealloc(state->connectors, alloc * sizeof(*state->connectors), GFP_KERNEL);
		if (!c)
			return ERR_PTR(-ENOMEM);

		state->connectors = c;
		memset(&state->connectors[state->num_connector], 0,
		       sizeof(*state->connectors) * (alloc - state->num_connector));

		state->num_connector = alloc;
	}

	if (state->connectors[index].state)
		return state->connectors[index].state;

	connector_state = connector->funcs->atomic_duplicate_state(connector);
	if (!connector_state)
		return ERR_PTR(-ENOMEM);

	drm_connector_get(connector);
	state->connectors[index].state = connector_state;
	state->connectors[index].old_state = connector->state;
	state->connectors[index].new_state = connector_state;
	state->connectors[index].ptr = connector;
	connector_state->state = state;

	DRM_DEBUG_ATOMIC("Added [CONNECTOR:%d:%s] %p state to %p\n",
			 connector->base.id, connector->name,
			 connector_state, state);

	if (connector_state->crtc) {
		struct drm_crtc_state *crtc_state;

		crtc_state = drm_atomic_get_crtc_state(state,
						       connector_state->crtc);
		if (IS_ERR(crtc_state))
			return ERR_CAST(crtc_state);
	}

	return connector_state;
}
EXPORT_SYMBOL(drm_atomic_get_connector_state);

static void drm_atomic_connector_print_state(struct drm_printer *p,
		const struct drm_connector_state *state)
{
	struct drm_connector *connector = state->connector;

	drm_printf(p, "connector[%u]: %s\n", connector->base.id, connector->name);
	drm_printf(p, "\tcrtc=%s\n", state->crtc ? state->crtc->name : "(null)");
	drm_printf(p, "\tself_refresh_aware=%d\n", state->self_refresh_aware);

	if (connector->connector_type == DRM_MODE_CONNECTOR_WRITEBACK)
		if (state->writeback_job && state->writeback_job->fb)
			drm_printf(p, "\tfb=%d\n", state->writeback_job->fb->base.id);

	if (connector->funcs->atomic_print_state)
		connector->funcs->atomic_print_state(p, state);
}

/**
 * drm_atomic_add_affected_connectors - add connectors for crtc
 * @state: atomic state
 * @crtc: DRM crtc
 *
 * This function walks the current configuration and adds all connectors
 * currently using @crtc to the atomic configuration @state. Note that this
 * function must acquire the connection mutex. This can potentially cause
 * unneeded seralization if the update is just for the planes on one crtc. Hence
 * drivers and helpers should only call this when really needed (e.g. when a
 * full modeset needs to happen due to some change).
 *
 * Returns:
 * 0 on success or can fail with -EDEADLK or -ENOMEM. When the error is EDEADLK
 * then the w/w mutex code has detected a deadlock and the entire atomic
 * sequence must be restarted. All other errors are fatal.
 */
int
drm_atomic_add_affected_connectors(struct drm_atomic_state *state,
				   struct drm_crtc *crtc)
{
	struct drm_mode_config *config = &state->dev->mode_config;
	struct drm_connector *connector;
	struct drm_connector_state *conn_state;
	struct drm_connector_list_iter conn_iter;
	struct drm_crtc_state *crtc_state;
	int ret;

	crtc_state = drm_atomic_get_crtc_state(state, crtc);
	if (IS_ERR(crtc_state))
		return PTR_ERR(crtc_state);

	ret = drm_modeset_lock(&config->connection_mutex, state->acquire_ctx);
	if (ret)
		return ret;

	DRM_DEBUG_ATOMIC("Adding all current connectors for [CRTC:%d:%s] to %p\n",
			 crtc->base.id, crtc->name, state);

	/*
	 * Changed connectors are already in @state, so only need to look
	 * at the connector_mask in crtc_state.
	 */
	drm_connector_list_iter_begin(state->dev, &conn_iter);
	drm_for_each_connector_iter(connector, &conn_iter) {
		if (!(crtc_state->connector_mask & drm_connector_mask(connector)))
			continue;

		conn_state = drm_atomic_get_connector_state(state, connector);
		if (IS_ERR(conn_state)) {
			drm_connector_list_iter_end(&conn_iter);
			return PTR_ERR(conn_state);
		}
	}
	drm_connector_list_iter_end(&conn_iter);

	return 0;
}
EXPORT_SYMBOL(drm_atomic_add_affected_connectors);

/**
 * drm_atomic_add_affected_planes - add planes for crtc
 * @state: atomic state
 * @crtc: DRM crtc
 *
 * This function walks the current configuration and adds all planes
 * currently used by @crtc to the atomic configuration @state. This is useful
 * when an atomic commit also needs to check all currently enabled plane on
 * @crtc, e.g. when changing the mode. It's also useful when re-enabling a CRTC
 * to avoid special code to force-enable all planes.
 *
 * Since acquiring a plane state will always also acquire the w/w mutex of the
 * current CRTC for that plane (if there is any) adding all the plane states for
 * a CRTC will not reduce parallism of atomic updates.
 *
 * Returns:
 * 0 on success or can fail with -EDEADLK or -ENOMEM. When the error is EDEADLK
 * then the w/w mutex code has detected a deadlock and the entire atomic
 * sequence must be restarted. All other errors are fatal.
 */
int
drm_atomic_add_affected_planes(struct drm_atomic_state *state,
			       struct drm_crtc *crtc)
{
	const struct drm_crtc_state *old_crtc_state =
		drm_atomic_get_old_crtc_state(state, crtc);
	struct drm_plane *plane;

	WARN_ON(!drm_atomic_get_new_crtc_state(state, crtc));

	DRM_DEBUG_ATOMIC("Adding all current planes for [CRTC:%d:%s] to %p\n",
			 crtc->base.id, crtc->name, state);

	drm_for_each_plane_mask(plane, state->dev, old_crtc_state->plane_mask) {
		struct drm_plane_state *plane_state =
			drm_atomic_get_plane_state(state, plane);

		if (IS_ERR(plane_state))
			return PTR_ERR(plane_state);
	}
	return 0;
}
EXPORT_SYMBOL(drm_atomic_add_affected_planes);

/**
 * drm_atomic_check_only - check whether a given config would work
 * @state: atomic configuration to check
 *
 * Note that this function can return -EDEADLK if the driver needed to acquire
 * more locks but encountered a deadlock. The caller must then do the usual w/w
 * backoff dance and restart. All other errors are fatal.
 *
 * Returns:
 * 0 on success, negative error code on failure.
 */
int drm_atomic_check_only(struct drm_atomic_state *state)
{
	struct drm_device *dev = state->dev;
	struct drm_mode_config *config = &dev->mode_config;
	struct drm_plane *plane;
	struct drm_plane_state *old_plane_state;
	struct drm_plane_state *new_plane_state;
	struct drm_crtc *crtc;
	struct drm_crtc_state *old_crtc_state;
	struct drm_crtc_state *new_crtc_state;
	struct drm_connector *conn;
	struct drm_connector_state *conn_state;
	int i, ret = 0;

	DRM_DEBUG_ATOMIC("checking %p\n", state);

	for_each_oldnew_plane_in_state(state, plane, old_plane_state, new_plane_state, i) {
		ret = drm_atomic_plane_check(old_plane_state, new_plane_state);
		if (ret) {
			DRM_DEBUG_ATOMIC("[PLANE:%d:%s] atomic core check failed\n",
					 plane->base.id, plane->name);
			return ret;
		}
	}

	for_each_oldnew_crtc_in_state(state, crtc, old_crtc_state, new_crtc_state, i) {
		ret = drm_atomic_crtc_check(old_crtc_state, new_crtc_state);
		if (ret) {
			DRM_DEBUG_ATOMIC("[CRTC:%d:%s] atomic core check failed\n",
					 crtc->base.id, crtc->name);
			return ret;
		}
	}

	for_each_new_connector_in_state(state, conn, conn_state, i) {
		ret = drm_atomic_connector_check(conn, conn_state);
		if (ret) {
			DRM_DEBUG_ATOMIC("[CONNECTOR:%d:%s] atomic core check failed\n",
					 conn->base.id, conn->name);
			return ret;
		}
	}

	if (config->funcs->atomic_check) {
		ret = config->funcs->atomic_check(state->dev, state);

		if (ret) {
			DRM_DEBUG_ATOMIC("atomic driver check for %p failed: %d\n",
					 state, ret);
			return ret;
		}
	}

	if (!state->allow_modeset) {
		for_each_new_crtc_in_state(state, crtc, new_crtc_state, i) {
			if (drm_atomic_crtc_needs_modeset(new_crtc_state)) {
				DRM_DEBUG_ATOMIC("[CRTC:%d:%s] requires full modeset\n",
						 crtc->base.id, crtc->name);
				return -EINVAL;
			}
		}
	}

	return 0;
}
EXPORT_SYMBOL(drm_atomic_check_only);

/**
 * drm_atomic_commit - commit configuration atomically
 * @state: atomic configuration to check
 *
 * Note that this function can return -EDEADLK if the driver needed to acquire
 * more locks but encountered a deadlock. The caller must then do the usual w/w
 * backoff dance and restart. All other errors are fatal.
 *
 * This function will take its own reference on @state.
 * Callers should always release their reference with drm_atomic_state_put().
 *
 * Returns:
 * 0 on success, negative error code on failure.
 */
int drm_atomic_commit(struct drm_atomic_state *state)
{
	struct drm_mode_config *config = &state->dev->mode_config;
	int ret;

	ret = drm_atomic_check_only(state);
	if (ret)
		return ret;

	DRM_DEBUG_ATOMIC("committing %p\n", state);

	return config->funcs->atomic_commit(state->dev, state, false);
}
EXPORT_SYMBOL(drm_atomic_commit);

/**
 * drm_atomic_nonblocking_commit - atomic nonblocking commit
 * @state: atomic configuration to check
 *
 * Note that this function can return -EDEADLK if the driver needed to acquire
 * more locks but encountered a deadlock. The caller must then do the usual w/w
 * backoff dance and restart. All other errors are fatal.
 *
 * This function will take its own reference on @state.
 * Callers should always release their reference with drm_atomic_state_put().
 *
 * Returns:
 * 0 on success, negative error code on failure.
 */
int drm_atomic_nonblocking_commit(struct drm_atomic_state *state)
{
	struct drm_mode_config *config = &state->dev->mode_config;
	int ret;

	ret = drm_atomic_check_only(state);
	if (ret)
		return ret;

	DRM_DEBUG_ATOMIC("committing %p nonblocking\n", state);

	return config->funcs->atomic_commit(state->dev, state, true);
}
EXPORT_SYMBOL(drm_atomic_nonblocking_commit);

/* just used from drm-client and atomic-helper: */
int __drm_atomic_helper_disable_plane(struct drm_plane *plane,
				      struct drm_plane_state *plane_state)
{
	int ret;

	ret = drm_atomic_set_crtc_for_plane(plane_state, NULL);
	if (ret != 0)
		return ret;

	drm_atomic_set_fb_for_plane(plane_state, NULL);
	plane_state->crtc_x = 0;
	plane_state->crtc_y = 0;
	plane_state->crtc_w = 0;
	plane_state->crtc_h = 0;
	plane_state->src_x = 0;
	plane_state->src_y = 0;
	plane_state->src_w = 0;
	plane_state->src_h = 0;

	return 0;
}
EXPORT_SYMBOL(__drm_atomic_helper_disable_plane);

static int update_output_state(struct drm_atomic_state *state,
			       struct drm_mode_set *set)
{
	struct drm_device *dev = set->crtc->dev;
	struct drm_crtc *crtc;
	struct drm_crtc_state *new_crtc_state;
	struct drm_connector *connector;
	struct drm_connector_state *new_conn_state;
	int ret, i;

	ret = drm_modeset_lock(&dev->mode_config.connection_mutex,
			       state->acquire_ctx);
	if (ret)
		return ret;

	/* First disable all connectors on the target crtc. */
	ret = drm_atomic_add_affected_connectors(state, set->crtc);
	if (ret)
		return ret;

	for_each_new_connector_in_state(state, connector, new_conn_state, i) {
		if (new_conn_state->crtc == set->crtc) {
			ret = drm_atomic_set_crtc_for_connector(new_conn_state,
								NULL);
			if (ret)
				return ret;

			/* Make sure legacy setCrtc always re-trains */
			new_conn_state->link_status = DRM_LINK_STATUS_GOOD;
		}
	}

	/* Then set all connectors from set->connectors on the target crtc */
	for (i = 0; i < set->num_connectors; i++) {
		new_conn_state = drm_atomic_get_connector_state(state,
								set->connectors[i]);
		if (IS_ERR(new_conn_state))
			return PTR_ERR(new_conn_state);

		ret = drm_atomic_set_crtc_for_connector(new_conn_state,
							set->crtc);
		if (ret)
			return ret;
	}

	for_each_new_crtc_in_state(state, crtc, new_crtc_state, i) {
		/*
		 * Don't update ->enable for the CRTC in the set_config request,
		 * since a mismatch would indicate a bug in the upper layers.
		 * The actual modeset code later on will catch any
		 * inconsistencies here.
		 */
		if (crtc == set->crtc)
			continue;

		if (!new_crtc_state->connector_mask) {
			ret = drm_atomic_set_mode_prop_for_crtc(new_crtc_state,
								NULL);
			if (ret < 0)
				return ret;

			new_crtc_state->active = false;
		}
	}

	return 0;
}

/* just used from drm-client and atomic-helper: */
int __drm_atomic_helper_set_config(struct drm_mode_set *set,
				   struct drm_atomic_state *state)
{
	struct drm_crtc_state *crtc_state;
	struct drm_plane_state *primary_state;
	struct drm_crtc *crtc = set->crtc;
	int hdisplay, vdisplay;
	int ret;

	crtc_state = drm_atomic_get_crtc_state(state, crtc);
	if (IS_ERR(crtc_state))
		return PTR_ERR(crtc_state);

	primary_state = drm_atomic_get_plane_state(state, crtc->primary);
	if (IS_ERR(primary_state))
		return PTR_ERR(primary_state);

	if (!set->mode) {
		WARN_ON(set->fb);
		WARN_ON(set->num_connectors);

		ret = drm_atomic_set_mode_for_crtc(crtc_state, NULL);
		if (ret != 0)
			return ret;

		crtc_state->active = false;

		ret = drm_atomic_set_crtc_for_plane(primary_state, NULL);
		if (ret != 0)
			return ret;

		drm_atomic_set_fb_for_plane(primary_state, NULL);

		goto commit;
	}

	WARN_ON(!set->fb);
	WARN_ON(!set->num_connectors);

	ret = drm_atomic_set_mode_for_crtc(crtc_state, set->mode);
	if (ret != 0)
		return ret;

	crtc_state->active = true;

	ret = drm_atomic_set_crtc_for_plane(primary_state, crtc);
	if (ret != 0)
		return ret;

	drm_mode_get_hv_timing(set->mode, &hdisplay, &vdisplay);

	drm_atomic_set_fb_for_plane(primary_state, set->fb);
	primary_state->crtc_x = 0;
	primary_state->crtc_y = 0;
	primary_state->crtc_w = hdisplay;
	primary_state->crtc_h = vdisplay;
	primary_state->src_x = set->x << 16;
	primary_state->src_y = set->y << 16;
	if (drm_rotation_90_or_270(primary_state->rotation)) {
		primary_state->src_w = vdisplay << 16;
		primary_state->src_h = hdisplay << 16;
	} else {
		primary_state->src_w = hdisplay << 16;
		primary_state->src_h = vdisplay << 16;
	}

commit:
	ret = update_output_state(state, set);
	if (ret)
		return ret;

	return 0;
}
EXPORT_SYMBOL(__drm_atomic_helper_set_config);

void drm_atomic_print_state(const struct drm_atomic_state *state)
{
	struct drm_printer p = drm_info_printer(state->dev->dev);
	struct drm_plane *plane;
	struct drm_plane_state *plane_state;
	struct drm_crtc *crtc;
	struct drm_crtc_state *crtc_state;
	struct drm_connector *connector;
	struct drm_connector_state *connector_state;
	int i;

	DRM_DEBUG_ATOMIC("checking %p\n", state);

	for_each_new_plane_in_state(state, plane, plane_state, i)
		drm_atomic_plane_print_state(&p, plane_state);

	for_each_new_crtc_in_state(state, crtc, crtc_state, i)
		drm_atomic_crtc_print_state(&p, crtc_state);

	for_each_new_connector_in_state(state, connector, connector_state, i)
		drm_atomic_connector_print_state(&p, connector_state);
}

static void __drm_state_dump(struct drm_device *dev, struct drm_printer *p,
			     bool take_locks)
{
	struct drm_mode_config *config = &dev->mode_config;
	struct drm_plane *plane;
	struct drm_crtc *crtc;
	struct drm_connector *connector;
	struct drm_connector_list_iter conn_iter;

	if (!drm_drv_uses_atomic_modeset(dev))
		return;

	list_for_each_entry(plane, &config->plane_list, head) {
		if (take_locks)
			drm_modeset_lock(&plane->mutex, NULL);
		drm_atomic_plane_print_state(p, plane->state);
		if (take_locks)
			drm_modeset_unlock(&plane->mutex);
	}

	list_for_each_entry(crtc, &config->crtc_list, head) {
		if (take_locks)
			drm_modeset_lock(&crtc->mutex, NULL);
		drm_atomic_crtc_print_state(p, crtc->state);
		if (take_locks)
			drm_modeset_unlock(&crtc->mutex);
	}

	drm_connector_list_iter_begin(dev, &conn_iter);
	if (take_locks)
		drm_modeset_lock(&dev->mode_config.connection_mutex, NULL);
	drm_for_each_connector_iter(connector, &conn_iter)
		drm_atomic_connector_print_state(p, connector->state);
	if (take_locks)
		drm_modeset_unlock(&dev->mode_config.connection_mutex);
	drm_connector_list_iter_end(&conn_iter);
}

/**
 * drm_state_dump - dump entire device atomic state
 * @dev: the drm device
 * @p: where to print the state to
 *
 * Just for debugging.  Drivers might want an option to dump state
 * to dmesg in case of error irq's.  (Hint, you probably want to
 * ratelimit this!)
 *
 * The caller must drm_modeset_lock_all(), or if this is called
 * from error irq handler, it should not be enabled by default.
 * (Ie. if you are debugging errors you might not care that this
 * is racey.  But calling this without all modeset locks held is
 * not inherently safe.)
 */
void drm_state_dump(struct drm_device *dev, struct drm_printer *p)
{
	__drm_state_dump(dev, p, false);
}
EXPORT_SYMBOL(drm_state_dump);

#ifdef CONFIG_DEBUG_FS
static int drm_state_info(struct seq_file *m, void *data)
{
	struct drm_info_node *node = (struct drm_info_node *) m->private;
	struct drm_device *dev = node->minor->dev;
	struct drm_printer p = drm_seq_file_printer(m);

	__drm_state_dump(dev, &p, true);

	return 0;
}

/* any use in debugfs files to dump individual planes/crtc/etc? */
static const struct drm_info_list drm_atomic_debugfs_list[] = {
	{"state", drm_state_info, 0},
};

int drm_atomic_debugfs_init(struct drm_minor *minor)
{
	return drm_debugfs_create_files(drm_atomic_debugfs_list,
			ARRAY_SIZE(drm_atomic_debugfs_list),
			minor->debugfs_root, minor);
}
#endif<|MERGE_RESOLUTION|>--- conflicted
+++ resolved
@@ -848,8 +848,6 @@
 EXPORT_SYMBOL(drm_atomic_get_new_private_obj_state);
 
 /**
-<<<<<<< HEAD
-=======
  * drm_atomic_get_old_connector_for_encoder - Get old connector for an encoder
  * @state: Atomic state
  * @encoder: The encoder to fetch the connector state for
@@ -919,7 +917,6 @@
 EXPORT_SYMBOL(drm_atomic_get_new_connector_for_encoder);
 
 /**
->>>>>>> 4cf643a3
  * drm_atomic_get_connector_state - get connector state
  * @state: global atomic state object
  * @connector: connector to get state object for
