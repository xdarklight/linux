/*
 * OHCI HCD (Host Controller Driver) for USB.
 *
 *  Copyright (C) 2004 SAN People (Pty) Ltd.
 *  Copyright (C) 2005 Thibaut VARENE <varenet@parisc-linux.org>
 *
 * AT91 Bus Glue
 *
 * Based on fragments of 2.4 driver by Rick Bronson.
 * Based on ohci-omap.c
 *
 * This file is licenced under the GPL.
 */

#include <linux/clk.h>
#include <linux/dma-mapping.h>
#include <linux/of_platform.h>
#include <linux/of_gpio.h>
#include <linux/platform_device.h>
#include <linux/platform_data/atmel.h>
#include <linux/io.h>
#include <linux/kernel.h>
#include <linux/module.h>
#include <linux/usb.h>
#include <linux/usb/hcd.h>

#include <mach/hardware.h>
#include <asm/gpio.h>

#include <mach/cpu.h>


#include "ohci.h"

#define valid_port(index)	((index) >= 0 && (index) < AT91_MAX_USBH_PORTS)
#define at91_for_each_port(index)	\
		for ((index) = 0; (index) < AT91_MAX_USBH_PORTS; (index)++)

/* interface, function and usb clocks; sometimes also an AHB clock */
static struct clk *iclk, *fclk, *uclk, *hclk;
<<<<<<< HEAD
=======
/* interface and function clocks; sometimes also an AHB clock */

#define DRIVER_DESC "OHCI Atmel driver"

static const char hcd_name[] = "ohci-atmel";

static struct hc_driver __read_mostly ohci_at91_hc_driver;
>>>>>>> d8ec26d7
static int clocked;
static int (*orig_ohci_hub_control)(struct usb_hcd  *hcd, u16 typeReq,
			u16 wValue, u16 wIndex, char *buf, u16 wLength);
static int (*orig_ohci_hub_status_data)(struct usb_hcd *hcd, char *buf);

extern int usb_disabled(void);

/*-------------------------------------------------------------------------*/

static void at91_start_clock(void)
{
	if (IS_ENABLED(CONFIG_COMMON_CLK)) {
		clk_set_rate(uclk, 48000000);
		clk_prepare_enable(uclk);
	}
	clk_prepare_enable(hclk);
	clk_prepare_enable(iclk);
	clk_prepare_enable(fclk);
	clocked = 1;
}

static void at91_stop_clock(void)
{
	clk_disable_unprepare(fclk);
	clk_disable_unprepare(iclk);
	clk_disable_unprepare(hclk);
	if (IS_ENABLED(CONFIG_COMMON_CLK))
		clk_disable_unprepare(uclk);
	clocked = 0;
}

static void at91_start_hc(struct platform_device *pdev)
{
	struct usb_hcd *hcd = platform_get_drvdata(pdev);
	struct ohci_regs __iomem *regs = hcd->regs;

	dev_dbg(&pdev->dev, "start\n");

	/*
	 * Start the USB clocks.
	 */
	at91_start_clock();

	/*
	 * The USB host controller must remain in reset.
	 */
	writel(0, &regs->control);
}

static void at91_stop_hc(struct platform_device *pdev)
{
	struct usb_hcd *hcd = platform_get_drvdata(pdev);
	struct ohci_regs __iomem *regs = hcd->regs;

	dev_dbg(&pdev->dev, "stop\n");

	/*
	 * Put the USB host controller into reset.
	 */
	writel(0, &regs->control);

	/*
	 * Stop the USB clocks.
	 */
	at91_stop_clock();
}


/*-------------------------------------------------------------------------*/

static void usb_hcd_at91_remove (struct usb_hcd *, struct platform_device *);

/* configure so an HC device and id are always provided */
/* always called with process context; sleeping is OK */


/**
 * usb_hcd_at91_probe - initialize AT91-based HCDs
 * Context: !in_interrupt()
 *
 * Allocates basic resources for this USB host controller, and
 * then invokes the start() method for the HCD associated with it
 * through the hotplug entry's driver_data.
 */
static int usb_hcd_at91_probe(const struct hc_driver *driver,
			struct platform_device *pdev)
{
	struct at91_usbh_data *board;
	struct ohci_hcd *ohci;
	int retval;
	struct usb_hcd *hcd = NULL;
	struct device *dev = &pdev->dev;
	struct resource *res;
	int irq;

	res = platform_get_resource(pdev, IORESOURCE_MEM, 0);
	if (!res) {
		dev_dbg(dev, "hcd probe: missing memory resource\n");
		return -ENXIO;
	}

	irq = platform_get_irq(pdev, 0);
	if (irq < 0) {
		dev_dbg(dev, "hcd probe: missing irq resource\n");
		return irq;
	}

	hcd = usb_create_hcd(driver, &pdev->dev, "at91");
	if (!hcd)
		return -ENOMEM;
	hcd->rsrc_start = res->start;
	hcd->rsrc_len = resource_size(res);

	if (!request_mem_region(hcd->rsrc_start, hcd->rsrc_len, hcd_name)) {
		pr_debug("request_mem_region failed\n");
		retval = -EBUSY;
		goto err1;
	}

	hcd->regs = ioremap(hcd->rsrc_start, hcd->rsrc_len);
	if (!hcd->regs) {
		pr_debug("ioremap failed\n");
		retval = -EIO;
		goto err2;
	}

	iclk = clk_get(&pdev->dev, "ohci_clk");
	if (IS_ERR(iclk)) {
		dev_err(&pdev->dev, "failed to get ohci_clk\n");
		retval = PTR_ERR(iclk);
		goto err3;
	}
	fclk = clk_get(&pdev->dev, "uhpck");
	if (IS_ERR(fclk)) {
		dev_err(&pdev->dev, "failed to get uhpck\n");
		retval = PTR_ERR(fclk);
		goto err4;
	}
	hclk = clk_get(&pdev->dev, "hclk");
	if (IS_ERR(hclk)) {
		dev_err(&pdev->dev, "failed to get hclk\n");
		retval = PTR_ERR(hclk);
		goto err5;
	}
	if (IS_ENABLED(CONFIG_COMMON_CLK)) {
		uclk = clk_get(&pdev->dev, "usb_clk");
		if (IS_ERR(uclk)) {
			dev_err(&pdev->dev, "failed to get uclk\n");
			retval = PTR_ERR(uclk);
			goto err6;
		}
	}

	board = hcd->self.controller->platform_data;
	ohci = hcd_to_ohci(hcd);
	ohci->num_ports = board->ports;
	at91_start_hc(pdev);

	retval = usb_add_hcd(hcd, irq, IRQF_SHARED);
	if (retval == 0)
		return retval;

	/* Error handling */
	at91_stop_hc(pdev);

	if (IS_ENABLED(CONFIG_COMMON_CLK))
		clk_put(uclk);
 err6:
	clk_put(hclk);
 err5:
	clk_put(fclk);
 err4:
	clk_put(iclk);

 err3:
	iounmap(hcd->regs);

 err2:
	release_mem_region(hcd->rsrc_start, hcd->rsrc_len);

 err1:
	usb_put_hcd(hcd);
	return retval;
}


/* may be called with controller, bus, and devices active */

/**
 * usb_hcd_at91_remove - shutdown processing for AT91-based HCDs
 * @dev: USB Host Controller being removed
 * Context: !in_interrupt()
 *
 * Reverses the effect of usb_hcd_at91_probe(), first invoking
 * the HCD's stop() method.  It is always called from a thread
 * context, "rmmod" or something similar.
 *
 */
static void usb_hcd_at91_remove(struct usb_hcd *hcd,
				struct platform_device *pdev)
{
	usb_remove_hcd(hcd);
	at91_stop_hc(pdev);
	iounmap(hcd->regs);
	release_mem_region(hcd->rsrc_start, hcd->rsrc_len);
	usb_put_hcd(hcd);

	if (IS_ENABLED(CONFIG_COMMON_CLK))
		clk_put(uclk);
	clk_put(hclk);
	clk_put(fclk);
	clk_put(iclk);
	fclk = iclk = hclk = NULL;
}

/*-------------------------------------------------------------------------*/
<<<<<<< HEAD

static int
ohci_at91_reset (struct usb_hcd *hcd)
{
	struct at91_usbh_data	*board = dev_get_platdata(hcd->self.controller);
	struct ohci_hcd		*ohci = hcd_to_ohci (hcd);
	int			ret;

	if ((ret = ohci_init(ohci)) < 0)
		return ret;

	ohci->num_ports = board->ports;
	return 0;
}

static int
ohci_at91_start (struct usb_hcd *hcd)
{
	struct ohci_hcd		*ohci = hcd_to_ohci (hcd);
	int			ret;

	if ((ret = ohci_run(ohci)) < 0) {
		dev_err(hcd->self.controller, "can't start %s\n",
			hcd->self.bus_name);
		ohci_stop(hcd);
		return ret;
	}
	return 0;
}

=======
>>>>>>> d8ec26d7
static void ohci_at91_usb_set_power(struct at91_usbh_data *pdata, int port, int enable)
{
	if (!valid_port(port))
		return;

	if (!gpio_is_valid(pdata->vbus_pin[port]))
		return;

	gpio_set_value(pdata->vbus_pin[port],
		       pdata->vbus_pin_active_low[port] ^ enable);
}

static int ohci_at91_usb_get_power(struct at91_usbh_data *pdata, int port)
{
	if (!valid_port(port))
		return -EINVAL;

	if (!gpio_is_valid(pdata->vbus_pin[port]))
		return -EINVAL;

	return gpio_get_value(pdata->vbus_pin[port]) ^
		pdata->vbus_pin_active_low[port];
}

/*
 * Update the status data from the hub with the over-current indicator change.
 */
static int ohci_at91_hub_status_data(struct usb_hcd *hcd, char *buf)
{
<<<<<<< HEAD
	struct at91_usbh_data *pdata = dev_get_platdata(hcd->self.controller);
	int length = ohci_hub_status_data(hcd, buf);
=======
	struct at91_usbh_data *pdata = hcd->self.controller->platform_data;
	int length = orig_ohci_hub_status_data(hcd, buf);
>>>>>>> d8ec26d7
	int port;

	at91_for_each_port(port) {
		if (pdata->overcurrent_changed[port]) {
			if (!length)
				length = 1;
			buf[0] |= 1 << (port + 1);
		}
	}

	return length;
}

/*
 * Look at the control requests to the root hub and see if we need to override.
 */
static int ohci_at91_hub_control(struct usb_hcd *hcd, u16 typeReq, u16 wValue,
				 u16 wIndex, char *buf, u16 wLength)
{
	struct at91_usbh_data *pdata = dev_get_platdata(hcd->self.controller);
	struct usb_hub_descriptor *desc;
	int ret = -EINVAL;
	u32 *data = (u32 *)buf;

	dev_dbg(hcd->self.controller,
		"ohci_at91_hub_control(%p,0x%04x,0x%04x,0x%04x,%p,%04x)\n",
		hcd, typeReq, wValue, wIndex, buf, wLength);

	wIndex--;

	switch (typeReq) {
	case SetPortFeature:
		if (wValue == USB_PORT_FEAT_POWER) {
			dev_dbg(hcd->self.controller, "SetPortFeat: POWER\n");
			if (valid_port(wIndex)) {
				ohci_at91_usb_set_power(pdata, wIndex, 1);
				ret = 0;
			}

			goto out;
		}
		break;

	case ClearPortFeature:
		switch (wValue) {
		case USB_PORT_FEAT_C_OVER_CURRENT:
			dev_dbg(hcd->self.controller,
				"ClearPortFeature: C_OVER_CURRENT\n");

			if (valid_port(wIndex)) {
				pdata->overcurrent_changed[wIndex] = 0;
				pdata->overcurrent_status[wIndex] = 0;
			}

			goto out;

		case USB_PORT_FEAT_OVER_CURRENT:
			dev_dbg(hcd->self.controller,
				"ClearPortFeature: OVER_CURRENT\n");

			if (valid_port(wIndex))
				pdata->overcurrent_status[wIndex] = 0;

			goto out;

		case USB_PORT_FEAT_POWER:
			dev_dbg(hcd->self.controller,
				"ClearPortFeature: POWER\n");

			if (valid_port(wIndex)) {
				ohci_at91_usb_set_power(pdata, wIndex, 0);
				return 0;
			}
		}
		break;
	}

	ret = orig_ohci_hub_control(hcd, typeReq, wValue, wIndex + 1,
				buf, wLength);
	if (ret)
		goto out;

	switch (typeReq) {
	case GetHubDescriptor:

		/* update the hub's descriptor */

		desc = (struct usb_hub_descriptor *)buf;

		dev_dbg(hcd->self.controller, "wHubCharacteristics 0x%04x\n",
			desc->wHubCharacteristics);

		/* remove the old configurations for power-switching, and
		 * over-current protection, and insert our new configuration
		 */

		desc->wHubCharacteristics &= ~cpu_to_le16(HUB_CHAR_LPSM);
		desc->wHubCharacteristics |= cpu_to_le16(0x0001);

		if (pdata->overcurrent_supported) {
			desc->wHubCharacteristics &= ~cpu_to_le16(HUB_CHAR_OCPM);
			desc->wHubCharacteristics |=  cpu_to_le16(0x0008|0x0001);
		}

		dev_dbg(hcd->self.controller, "wHubCharacteristics after 0x%04x\n",
			desc->wHubCharacteristics);

		return ret;

	case GetPortStatus:
		/* check port status */

		dev_dbg(hcd->self.controller, "GetPortStatus(%d)\n", wIndex);

		if (valid_port(wIndex)) {
			if (!ohci_at91_usb_get_power(pdata, wIndex))
				*data &= ~cpu_to_le32(RH_PS_PPS);

			if (pdata->overcurrent_changed[wIndex])
				*data |= cpu_to_le32(RH_PS_OCIC);

			if (pdata->overcurrent_status[wIndex])
				*data |= cpu_to_le32(RH_PS_POCI);
		}
	}

 out:
	return ret;
}

/*-------------------------------------------------------------------------*/

static irqreturn_t ohci_hcd_at91_overcurrent_irq(int irq, void *data)
{
	struct platform_device *pdev = data;
	struct at91_usbh_data *pdata = dev_get_platdata(&pdev->dev);
	int val, gpio, port;

	/* From the GPIO notifying the over-current situation, find
	 * out the corresponding port */
	at91_for_each_port(port) {
		if (gpio_is_valid(pdata->overcurrent_pin[port]) &&
				gpio_to_irq(pdata->overcurrent_pin[port]) == irq) {
			gpio = pdata->overcurrent_pin[port];
			break;
		}
	}

	if (port == AT91_MAX_USBH_PORTS) {
		dev_err(& pdev->dev, "overcurrent interrupt from unknown GPIO\n");
		return IRQ_HANDLED;
	}

	val = gpio_get_value(gpio);

	/* When notified of an over-current situation, disable power
	   on the corresponding port, and mark this port in
	   over-current. */
	if (!val) {
		ohci_at91_usb_set_power(pdata, port, 0);
		pdata->overcurrent_status[port]  = 1;
		pdata->overcurrent_changed[port] = 1;
	}

	dev_dbg(& pdev->dev, "overcurrent situation %s\n",
		val ? "exited" : "notified");

	return IRQ_HANDLED;
}

#ifdef CONFIG_OF
static const struct of_device_id at91_ohci_dt_ids[] = {
	{ .compatible = "atmel,at91rm9200-ohci" },
	{ /* sentinel */ }
};

MODULE_DEVICE_TABLE(of, at91_ohci_dt_ids);

static int ohci_at91_of_init(struct platform_device *pdev)
{
	struct device_node *np = pdev->dev.of_node;
	int i, gpio, ret;
	enum of_gpio_flags flags;
	struct at91_usbh_data	*pdata;
	u32 ports;

	if (!np)
		return 0;

	/* Right now device-tree probed devices don't get dma_mask set.
	 * Since shared usb code relies on it, set it here for now.
	 * Once we have dma capability bindings this can go away.
	 */
	ret = dma_coerce_mask_and_coherent(&pdev->dev, DMA_BIT_MASK(32));
	if (ret)
		return ret;

	pdata = devm_kzalloc(&pdev->dev, sizeof(*pdata), GFP_KERNEL);
	if (!pdata)
		return -ENOMEM;

	if (!of_property_read_u32(np, "num-ports", &ports))
		pdata->ports = ports;

	at91_for_each_port(i) {
		gpio = of_get_named_gpio_flags(np, "atmel,vbus-gpio", i, &flags);
		pdata->vbus_pin[i] = gpio;
		if (!gpio_is_valid(gpio))
			continue;
		pdata->vbus_pin_active_low[i] = flags & OF_GPIO_ACTIVE_LOW;
	}

	at91_for_each_port(i)
		pdata->overcurrent_pin[i] =
			of_get_named_gpio_flags(np, "atmel,oc-gpio", i, &flags);

	pdev->dev.platform_data = pdata;

	return 0;
}
#else
static int ohci_at91_of_init(struct platform_device *pdev)
{
	return 0;
}
#endif

/*-------------------------------------------------------------------------*/

static int ohci_hcd_at91_drv_probe(struct platform_device *pdev)
{
	struct at91_usbh_data	*pdata;
	int			i;
	int			gpio;
	int			ret;

	ret = ohci_at91_of_init(pdev);
	if (ret)
		return ret;

	pdata = dev_get_platdata(&pdev->dev);

	if (pdata) {
		at91_for_each_port(i) {
			/*
			 * do not configure PIO if not in relation with
			 * real USB port on board
			 */
			if (i >= pdata->ports) {
				pdata->vbus_pin[i] = -EINVAL;
				pdata->overcurrent_pin[i] = -EINVAL;
				break;
			}

			if (!gpio_is_valid(pdata->vbus_pin[i]))
				continue;
			gpio = pdata->vbus_pin[i];

			ret = gpio_request(gpio, "ohci_vbus");
			if (ret) {
				dev_err(&pdev->dev,
					"can't request vbus gpio %d\n", gpio);
				continue;
			}
			ret = gpio_direction_output(gpio,
						!pdata->vbus_pin_active_low[i]);
			if (ret) {
				dev_err(&pdev->dev,
					"can't put vbus gpio %d as output %d\n",
					gpio, !pdata->vbus_pin_active_low[i]);
				gpio_free(gpio);
				continue;
			}

			ohci_at91_usb_set_power(pdata, i, 1);
		}

		at91_for_each_port(i) {
			if (!gpio_is_valid(pdata->overcurrent_pin[i]))
				continue;
			gpio = pdata->overcurrent_pin[i];

			ret = gpio_request(gpio, "ohci_overcurrent");
			if (ret) {
				dev_err(&pdev->dev,
					"can't request overcurrent gpio %d\n",
					gpio);
				continue;
			}

			ret = gpio_direction_input(gpio);
			if (ret) {
				dev_err(&pdev->dev,
					"can't configure overcurrent gpio %d as input\n",
					gpio);
				gpio_free(gpio);
				continue;
			}

			ret = request_irq(gpio_to_irq(gpio),
					  ohci_hcd_at91_overcurrent_irq,
					  IRQF_SHARED, "ohci_overcurrent", pdev);
			if (ret) {
				gpio_free(gpio);
				dev_err(&pdev->dev,
					"can't get gpio IRQ for overcurrent\n");
			}
		}
	}

	device_init_wakeup(&pdev->dev, 1);
	return usb_hcd_at91_probe(&ohci_at91_hc_driver, pdev);
}

static int ohci_hcd_at91_drv_remove(struct platform_device *pdev)
{
	struct at91_usbh_data	*pdata = dev_get_platdata(&pdev->dev);
	int			i;

	if (pdata) {
		at91_for_each_port(i) {
			if (!gpio_is_valid(pdata->vbus_pin[i]))
				continue;
			ohci_at91_usb_set_power(pdata, i, 0);
			gpio_free(pdata->vbus_pin[i]);
		}

		at91_for_each_port(i) {
			if (!gpio_is_valid(pdata->overcurrent_pin[i]))
				continue;
			free_irq(gpio_to_irq(pdata->overcurrent_pin[i]), pdev);
			gpio_free(pdata->overcurrent_pin[i]);
		}
	}

	device_init_wakeup(&pdev->dev, 0);
	usb_hcd_at91_remove(platform_get_drvdata(pdev), pdev);
	return 0;
}

#ifdef CONFIG_PM

static int
ohci_hcd_at91_drv_suspend(struct platform_device *pdev, pm_message_t mesg)
{
	struct usb_hcd	*hcd = platform_get_drvdata(pdev);
	struct ohci_hcd	*ohci = hcd_to_ohci(hcd);

	if (device_may_wakeup(&pdev->dev))
		enable_irq_wake(hcd->irq);

	/*
	 * The integrated transceivers seem unable to notice disconnect,
	 * reconnect, or wakeup without the 48 MHz clock active.  so for
	 * correctness, always discard connection state (using reset).
	 *
	 * REVISIT: some boards will be able to turn VBUS off...
	 */
	if (at91_suspend_entering_slow_clock()) {
		ohci->hc_control = ohci_readl(ohci, &ohci->regs->control);
		ohci->hc_control &= OHCI_CTRL_RWC;
		ohci_writel(ohci, ohci->hc_control, &ohci->regs->control);
		ohci->rh_state = OHCI_RH_HALTED;

		/* flush the writes */
		(void) ohci_readl (ohci, &ohci->regs->control);
		at91_stop_clock();
	}

	return 0;
}

static int ohci_hcd_at91_drv_resume(struct platform_device *pdev)
{
	struct usb_hcd	*hcd = platform_get_drvdata(pdev);

	if (device_may_wakeup(&pdev->dev))
		disable_irq_wake(hcd->irq);

	if (!clocked)
		at91_start_clock();

	ohci_resume(hcd, false);
	return 0;
}
#else
#define ohci_hcd_at91_drv_suspend NULL
#define ohci_hcd_at91_drv_resume  NULL
#endif

static struct platform_driver ohci_hcd_at91_driver = {
	.probe		= ohci_hcd_at91_drv_probe,
	.remove		= ohci_hcd_at91_drv_remove,
	.shutdown	= usb_hcd_platform_shutdown,
	.suspend	= ohci_hcd_at91_drv_suspend,
	.resume		= ohci_hcd_at91_drv_resume,
	.driver		= {
		.name	= "at91_ohci",
		.owner	= THIS_MODULE,
		.of_match_table	= of_match_ptr(at91_ohci_dt_ids),
	},
};

static int __init ohci_at91_init(void)
{
	if (usb_disabled())
		return -ENODEV;

	pr_info("%s: " DRIVER_DESC "\n", hcd_name);
	ohci_init_driver(&ohci_at91_hc_driver, NULL);

	/*
	 * The Atmel HW has some unusual quirks, which require Atmel-specific
	 * workarounds. We override certain hc_driver functions here to
	 * achieve that. We explicitly do not enhance ohci_driver_overrides to
	 * allow this more easily, since this is an unusual case, and we don't
	 * want to encourage others to override these functions by making it
	 * too easy.
	 */

	orig_ohci_hub_control = ohci_at91_hc_driver.hub_control;
	orig_ohci_hub_status_data = ohci_at91_hc_driver.hub_status_data;

	ohci_at91_hc_driver.hub_status_data	= ohci_at91_hub_status_data;
	ohci_at91_hc_driver.hub_control		= ohci_at91_hub_control;

	return platform_driver_register(&ohci_hcd_at91_driver);
}
module_init(ohci_at91_init);

static void __exit ohci_at91_cleanup(void)
{
	platform_driver_unregister(&ohci_hcd_at91_driver);
}
module_exit(ohci_at91_cleanup);

MODULE_DESCRIPTION(DRIVER_DESC);
MODULE_LICENSE("GPL");
MODULE_ALIAS("platform:at91_ohci");<|MERGE_RESOLUTION|>--- conflicted
+++ resolved
@@ -38,8 +38,6 @@
 
 /* interface, function and usb clocks; sometimes also an AHB clock */
 static struct clk *iclk, *fclk, *uclk, *hclk;
-<<<<<<< HEAD
-=======
 /* interface and function clocks; sometimes also an AHB clock */
 
 #define DRIVER_DESC "OHCI Atmel driver"
@@ -47,7 +45,6 @@
 static const char hcd_name[] = "ohci-atmel";
 
 static struct hc_driver __read_mostly ohci_at91_hc_driver;
->>>>>>> d8ec26d7
 static int clocked;
 static int (*orig_ohci_hub_control)(struct usb_hcd  *hcd, u16 typeReq,
 			u16 wValue, u16 wIndex, char *buf, u16 wLength);
@@ -264,39 +261,6 @@
 }
 
 /*-------------------------------------------------------------------------*/
-<<<<<<< HEAD
-
-static int
-ohci_at91_reset (struct usb_hcd *hcd)
-{
-	struct at91_usbh_data	*board = dev_get_platdata(hcd->self.controller);
-	struct ohci_hcd		*ohci = hcd_to_ohci (hcd);
-	int			ret;
-
-	if ((ret = ohci_init(ohci)) < 0)
-		return ret;
-
-	ohci->num_ports = board->ports;
-	return 0;
-}
-
-static int
-ohci_at91_start (struct usb_hcd *hcd)
-{
-	struct ohci_hcd		*ohci = hcd_to_ohci (hcd);
-	int			ret;
-
-	if ((ret = ohci_run(ohci)) < 0) {
-		dev_err(hcd->self.controller, "can't start %s\n",
-			hcd->self.bus_name);
-		ohci_stop(hcd);
-		return ret;
-	}
-	return 0;
-}
-
-=======
->>>>>>> d8ec26d7
 static void ohci_at91_usb_set_power(struct at91_usbh_data *pdata, int port, int enable)
 {
 	if (!valid_port(port))
@@ -326,13 +290,8 @@
  */
 static int ohci_at91_hub_status_data(struct usb_hcd *hcd, char *buf)
 {
-<<<<<<< HEAD
-	struct at91_usbh_data *pdata = dev_get_platdata(hcd->self.controller);
-	int length = ohci_hub_status_data(hcd, buf);
-=======
 	struct at91_usbh_data *pdata = hcd->self.controller->platform_data;
 	int length = orig_ohci_hub_status_data(hcd, buf);
->>>>>>> d8ec26d7
 	int port;
 
 	at91_for_each_port(port) {
