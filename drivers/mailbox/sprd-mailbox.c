// SPDX-License-Identifier: GPL-2.0-only
/*
 * Spreadtrum mailbox driver
 *
 * Copyright (c) 2020 Spreadtrum Communications Inc.
 */

#include <linux/delay.h>
#include <linux/err.h>
#include <linux/interrupt.h>
#include <linux/io.h>
#include <linux/mailbox_controller.h>
#include <linux/module.h>
#include <linux/of_device.h>
#include <linux/platform_device.h>
#include <linux/clk.h>

#define SPRD_MBOX_ID		0x0
#define SPRD_MBOX_MSG_LOW	0x4
#define SPRD_MBOX_MSG_HIGH	0x8
#define SPRD_MBOX_TRIGGER	0xc
#define SPRD_MBOX_FIFO_RST	0x10
#define SPRD_MBOX_FIFO_STS	0x14
#define SPRD_MBOX_IRQ_STS	0x18
#define SPRD_MBOX_IRQ_MSK	0x1c
#define SPRD_MBOX_LOCK		0x20
#define SPRD_MBOX_FIFO_DEPTH	0x24

/* Bit and mask definition for inbox's SPRD_MBOX_FIFO_STS register */
#define SPRD_INBOX_FIFO_DELIVER_MASK		GENMASK(23, 16)
#define SPRD_INBOX_FIFO_OVERLOW_MASK		GENMASK(15, 8)
#define SPRD_INBOX_FIFO_DELIVER_SHIFT		16
#define SPRD_INBOX_FIFO_BUSY_MASK		GENMASK(7, 0)

/* Bit and mask definition for SPRD_MBOX_IRQ_STS register */
#define SPRD_MBOX_IRQ_CLR			BIT(0)

<<<<<<< HEAD
/* Bit and mask definiation for outbox's SPRD_MBOX_FIFO_STS register */
=======
/* Bit and mask definition for outbox's SPRD_MBOX_FIFO_STS register */
>>>>>>> 11e4b63a
#define SPRD_OUTBOX_FIFO_FULL			BIT(2)
#define SPRD_OUTBOX_FIFO_WR_SHIFT		16
#define SPRD_OUTBOX_FIFO_RD_SHIFT		24
#define SPRD_OUTBOX_FIFO_POS_MASK		GENMASK(7, 0)

/* Bit and mask definition for inbox's SPRD_MBOX_IRQ_MSK register */
#define SPRD_INBOX_FIFO_BLOCK_IRQ		BIT(0)
#define SPRD_INBOX_FIFO_OVERFLOW_IRQ		BIT(1)
#define SPRD_INBOX_FIFO_DELIVER_IRQ		BIT(2)
#define SPRD_INBOX_FIFO_IRQ_MASK		GENMASK(2, 0)

/* Bit and mask definition for outbox's SPRD_MBOX_IRQ_MSK register */
#define SPRD_OUTBOX_FIFO_NOT_EMPTY_IRQ		BIT(0)
#define SPRD_OUTBOX_FIFO_IRQ_MASK		GENMASK(4, 0)

#define SPRD_OUTBOX_BASE_SPAN			0x1000
#define SPRD_MBOX_CHAN_MAX			8
#define SPRD_SUPP_INBOX_ID_SC9863A		7

struct sprd_mbox_priv {
	struct mbox_controller	mbox;
	struct device		*dev;
	void __iomem		*inbox_base;
	void __iomem		*outbox_base;
	/*  Base register address for supplementary outbox */
	void __iomem		*supp_base;
	struct clk		*clk;
	u32			outbox_fifo_depth;

	struct mutex		lock;
	u32			refcnt;
	struct mbox_chan	chan[SPRD_MBOX_CHAN_MAX];
};

static struct sprd_mbox_priv *to_sprd_mbox_priv(struct mbox_controller *mbox)
{
	return container_of(mbox, struct sprd_mbox_priv, mbox);
}

static u32 sprd_mbox_get_fifo_len(struct sprd_mbox_priv *priv, u32 fifo_sts)
{
	u32 wr_pos = (fifo_sts >> SPRD_OUTBOX_FIFO_WR_SHIFT) &
		SPRD_OUTBOX_FIFO_POS_MASK;
	u32 rd_pos = (fifo_sts >> SPRD_OUTBOX_FIFO_RD_SHIFT) &
		SPRD_OUTBOX_FIFO_POS_MASK;
	u32 fifo_len;

	/*
	 * If the read pointer is equal with write pointer, which means the fifo
	 * is full or empty.
	 */
	if (wr_pos == rd_pos) {
		if (fifo_sts & SPRD_OUTBOX_FIFO_FULL)
			fifo_len = priv->outbox_fifo_depth;
		else
			fifo_len = 0;
	} else if (wr_pos > rd_pos) {
		fifo_len = wr_pos - rd_pos;
	} else {
		fifo_len = priv->outbox_fifo_depth - rd_pos + wr_pos;
	}

	return fifo_len;
}

static irqreturn_t do_outbox_isr(void __iomem *base, struct sprd_mbox_priv *priv)
{
	struct mbox_chan *chan;
	u32 fifo_sts, fifo_len, msg[2];
	int i, id;

	fifo_sts = readl(base + SPRD_MBOX_FIFO_STS);

	fifo_len = sprd_mbox_get_fifo_len(priv, fifo_sts);
	if (!fifo_len) {
		dev_warn_ratelimited(priv->dev, "spurious outbox interrupt\n");
		return IRQ_NONE;
	}

	for (i = 0; i < fifo_len; i++) {
		msg[0] = readl(base + SPRD_MBOX_MSG_LOW);
		msg[1] = readl(base + SPRD_MBOX_MSG_HIGH);
		id = readl(base + SPRD_MBOX_ID);

		chan = &priv->chan[id];
		if (chan->cl)
			mbox_chan_received_data(chan, (void *)msg);
		else
			dev_warn_ratelimited(priv->dev,
				    "message's been dropped at ch[%d]\n", id);

		/* Trigger to update outbox FIFO pointer */
		writel(0x1, base + SPRD_MBOX_TRIGGER);
	}

	/* Clear irq status after reading all message. */
	writel(SPRD_MBOX_IRQ_CLR, base + SPRD_MBOX_IRQ_STS);

	return IRQ_HANDLED;
}

static irqreturn_t sprd_mbox_outbox_isr(int irq, void *data)
{
	struct sprd_mbox_priv *priv = data;

	return do_outbox_isr(priv->outbox_base, priv);
}

static irqreturn_t sprd_mbox_supp_isr(int irq, void *data)
{
	struct sprd_mbox_priv *priv = data;

	return do_outbox_isr(priv->supp_base, priv);
}

static irqreturn_t sprd_mbox_inbox_isr(int irq, void *data)
{
	struct sprd_mbox_priv *priv = data;
	struct mbox_chan *chan;
	u32 fifo_sts, send_sts, busy, id;

	fifo_sts = readl(priv->inbox_base + SPRD_MBOX_FIFO_STS);

	/* Get the inbox data delivery status */
	send_sts = (fifo_sts & SPRD_INBOX_FIFO_DELIVER_MASK) >>
		SPRD_INBOX_FIFO_DELIVER_SHIFT;
	if (!send_sts) {
		dev_warn_ratelimited(priv->dev, "spurious inbox interrupt\n");
		return IRQ_NONE;
	}

	while (send_sts) {
		id = __ffs(send_sts);
		send_sts &= (send_sts - 1);

		chan = &priv->chan[id];

		/*
		 * Check if the message was fetched by remote target, if yes,
		 * that means the transmission has been completed.
		 */
		busy = fifo_sts & SPRD_INBOX_FIFO_BUSY_MASK;
		if (!(busy & BIT(id)))
			mbox_chan_txdone(chan, 0);
	}

	/* Clear FIFO delivery and overflow status */
	writel(fifo_sts &
	       (SPRD_INBOX_FIFO_DELIVER_MASK | SPRD_INBOX_FIFO_OVERLOW_MASK),
	       priv->inbox_base + SPRD_MBOX_FIFO_RST);

	/* Clear irq status */
	writel(SPRD_MBOX_IRQ_CLR, priv->inbox_base + SPRD_MBOX_IRQ_STS);

	return IRQ_HANDLED;
}

static int sprd_mbox_send_data(struct mbox_chan *chan, void *msg)
{
	struct sprd_mbox_priv *priv = to_sprd_mbox_priv(chan->mbox);
	unsigned long id = (unsigned long)chan->con_priv;
	u32 *data = msg;

	/* Write data into inbox FIFO, and only support 8 bytes every time */
	writel(data[0], priv->inbox_base + SPRD_MBOX_MSG_LOW);
	writel(data[1], priv->inbox_base + SPRD_MBOX_MSG_HIGH);

	/* Set target core id */
	writel(id, priv->inbox_base + SPRD_MBOX_ID);

	/* Trigger remote request */
	writel(0x1, priv->inbox_base + SPRD_MBOX_TRIGGER);

	return 0;
}

static int sprd_mbox_flush(struct mbox_chan *chan, unsigned long timeout)
{
	struct sprd_mbox_priv *priv = to_sprd_mbox_priv(chan->mbox);
	unsigned long id = (unsigned long)chan->con_priv;
	u32 busy;

	timeout = jiffies + msecs_to_jiffies(timeout);

	while (time_before(jiffies, timeout)) {
		busy = readl(priv->inbox_base + SPRD_MBOX_FIFO_STS) &
			SPRD_INBOX_FIFO_BUSY_MASK;
		if (!(busy & BIT(id))) {
			mbox_chan_txdone(chan, 0);
			return 0;
		}

		udelay(1);
	}

	return -ETIME;
}

static int sprd_mbox_startup(struct mbox_chan *chan)
{
	struct sprd_mbox_priv *priv = to_sprd_mbox_priv(chan->mbox);
	u32 val;

	mutex_lock(&priv->lock);
	if (priv->refcnt++ == 0) {
		/* Select outbox FIFO mode and reset the outbox FIFO status */
		writel(0x0, priv->outbox_base + SPRD_MBOX_FIFO_RST);

		/* Enable inbox FIFO overflow and delivery interrupt */
		val = readl(priv->inbox_base + SPRD_MBOX_IRQ_MSK);
		val &= ~(SPRD_INBOX_FIFO_OVERFLOW_IRQ | SPRD_INBOX_FIFO_DELIVER_IRQ);
		writel(val, priv->inbox_base + SPRD_MBOX_IRQ_MSK);

		/* Enable outbox FIFO not empty interrupt */
		val = readl(priv->outbox_base + SPRD_MBOX_IRQ_MSK);
		val &= ~SPRD_OUTBOX_FIFO_NOT_EMPTY_IRQ;
		writel(val, priv->outbox_base + SPRD_MBOX_IRQ_MSK);

		/* Enable supplementary outbox as the fundamental one */
		if (priv->supp_base) {
			writel(0x0, priv->supp_base + SPRD_MBOX_FIFO_RST);
			val = readl(priv->supp_base + SPRD_MBOX_IRQ_MSK);
			val &= ~SPRD_OUTBOX_FIFO_NOT_EMPTY_IRQ;
			writel(val, priv->supp_base + SPRD_MBOX_IRQ_MSK);
		}
	}
	mutex_unlock(&priv->lock);

	return 0;
}

static void sprd_mbox_shutdown(struct mbox_chan *chan)
{
	struct sprd_mbox_priv *priv = to_sprd_mbox_priv(chan->mbox);

	mutex_lock(&priv->lock);
	if (--priv->refcnt == 0) {
		/* Disable inbox & outbox interrupt */
		writel(SPRD_INBOX_FIFO_IRQ_MASK, priv->inbox_base + SPRD_MBOX_IRQ_MSK);
		writel(SPRD_OUTBOX_FIFO_IRQ_MASK, priv->outbox_base + SPRD_MBOX_IRQ_MSK);

		if (priv->supp_base)
			writel(SPRD_OUTBOX_FIFO_IRQ_MASK,
			       priv->supp_base + SPRD_MBOX_IRQ_MSK);
	}
	mutex_unlock(&priv->lock);
}

static const struct mbox_chan_ops sprd_mbox_ops = {
	.send_data	= sprd_mbox_send_data,
	.flush		= sprd_mbox_flush,
	.startup	= sprd_mbox_startup,
	.shutdown	= sprd_mbox_shutdown,
};

static void sprd_mbox_disable(void *data)
{
	struct sprd_mbox_priv *priv = data;

	clk_disable_unprepare(priv->clk);
}

static int sprd_mbox_probe(struct platform_device *pdev)
{
	struct device *dev = &pdev->dev;
	struct sprd_mbox_priv *priv;
	int ret, inbox_irq, outbox_irq, supp_irq;
	unsigned long id, supp;

	priv = devm_kzalloc(dev, sizeof(*priv), GFP_KERNEL);
	if (!priv)
		return -ENOMEM;

	priv->dev = dev;
	mutex_init(&priv->lock);

	/*
	 * Unisoc mailbox uses an inbox to send messages to the target
	 * core, and uses (an) outbox(es) to receive messages from other
	 * cores.
	 *
	 * Thus in general the mailbox controller supplies 2 different
	 * register addresses and IRQ numbers for inbox and outbox.
	 *
	 * If necessary, a supplementary inbox could be enabled optionally
	 * with an independent FIFO and an extra interrupt.
	 */
	priv->inbox_base = devm_platform_ioremap_resource(pdev, 0);
	if (IS_ERR(priv->inbox_base))
		return PTR_ERR(priv->inbox_base);

	priv->outbox_base = devm_platform_ioremap_resource(pdev, 1);
	if (IS_ERR(priv->outbox_base))
		return PTR_ERR(priv->outbox_base);

	priv->clk = devm_clk_get(dev, "enable");
	if (IS_ERR(priv->clk)) {
		dev_err(dev, "failed to get mailbox clock\n");
		return PTR_ERR(priv->clk);
	}

	ret = clk_prepare_enable(priv->clk);
	if (ret)
		return ret;

	ret = devm_add_action_or_reset(dev, sprd_mbox_disable, priv);
	if (ret) {
		dev_err(dev, "failed to add mailbox disable action\n");
		return ret;
	}

	inbox_irq = platform_get_irq_byname(pdev, "inbox");
	if (inbox_irq < 0)
		return inbox_irq;

	ret = devm_request_irq(dev, inbox_irq, sprd_mbox_inbox_isr,
			       IRQF_NO_SUSPEND, dev_name(dev), priv);
	if (ret) {
		dev_err(dev, "failed to request inbox IRQ: %d\n", ret);
		return ret;
	}

	outbox_irq = platform_get_irq_byname(pdev, "outbox");
	if (outbox_irq < 0)
		return outbox_irq;

	ret = devm_request_irq(dev, outbox_irq, sprd_mbox_outbox_isr,
			       IRQF_NO_SUSPEND, dev_name(dev), priv);
	if (ret) {
		dev_err(dev, "failed to request outbox IRQ: %d\n", ret);
		return ret;
	}

	/* Supplementary outbox IRQ is optional */
	supp_irq = platform_get_irq_byname(pdev, "supp-outbox");
	if (supp_irq > 0) {
		ret = devm_request_irq(dev, supp_irq, sprd_mbox_supp_isr,
				       IRQF_NO_SUSPEND, dev_name(dev), priv);
		if (ret) {
			dev_err(dev, "failed to request outbox IRQ: %d\n", ret);
			return ret;
		}

		supp = (unsigned long) of_device_get_match_data(dev);
		if (!supp) {
			dev_err(dev, "no supplementary outbox specified\n");
			return -ENODEV;
		}
		priv->supp_base = priv->outbox_base + (SPRD_OUTBOX_BASE_SPAN * supp);
	}

	/* Get the default outbox FIFO depth */
	priv->outbox_fifo_depth =
		readl(priv->outbox_base + SPRD_MBOX_FIFO_DEPTH) + 1;
	priv->mbox.dev = dev;
	priv->mbox.chans = &priv->chan[0];
	priv->mbox.num_chans = SPRD_MBOX_CHAN_MAX;
	priv->mbox.ops = &sprd_mbox_ops;
	priv->mbox.txdone_irq = true;

	for (id = 0; id < SPRD_MBOX_CHAN_MAX; id++)
		priv->chan[id].con_priv = (void *)id;

	ret = devm_mbox_controller_register(dev, &priv->mbox);
	if (ret) {
		dev_err(dev, "failed to register mailbox: %d\n", ret);
		return ret;
	}

	return 0;
}

static const struct of_device_id sprd_mbox_of_match[] = {
	{ .compatible = "sprd,sc9860-mailbox" },
	{ .compatible = "sprd,sc9863a-mailbox",
	  .data = (void *)SPRD_SUPP_INBOX_ID_SC9863A },
	{ },
};
MODULE_DEVICE_TABLE(of, sprd_mbox_of_match);

static struct platform_driver sprd_mbox_driver = {
	.driver = {
		.name = "sprd-mailbox",
		.of_match_table = sprd_mbox_of_match,
	},
	.probe	= sprd_mbox_probe,
};
module_platform_driver(sprd_mbox_driver);

MODULE_AUTHOR("Baolin Wang <baolin.wang@unisoc.com>");
MODULE_DESCRIPTION("Spreadtrum mailbox driver");
MODULE_LICENSE("GPL v2");<|MERGE_RESOLUTION|>--- conflicted
+++ resolved
@@ -35,11 +35,7 @@
 /* Bit and mask definition for SPRD_MBOX_IRQ_STS register */
 #define SPRD_MBOX_IRQ_CLR			BIT(0)
 
-<<<<<<< HEAD
-/* Bit and mask definiation for outbox's SPRD_MBOX_FIFO_STS register */
-=======
 /* Bit and mask definition for outbox's SPRD_MBOX_FIFO_STS register */
->>>>>>> 11e4b63a
 #define SPRD_OUTBOX_FIFO_FULL			BIT(2)
 #define SPRD_OUTBOX_FIFO_WR_SHIFT		16
 #define SPRD_OUTBOX_FIFO_RD_SHIFT		24
