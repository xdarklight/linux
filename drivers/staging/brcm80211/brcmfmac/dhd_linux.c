/*
 * Copyright (c) 2010 Broadcom Corporation
 *
 * Permission to use, copy, modify, and/or distribute this software for any
 * purpose with or without fee is hereby granted, provided that the above
 * copyright notice and this permission notice appear in all copies.
 *
 * THE SOFTWARE IS PROVIDED "AS IS" AND THE AUTHOR DISCLAIMS ALL WARRANTIES
 * WITH REGARD TO THIS SOFTWARE INCLUDING ALL IMPLIED WARRANTIES OF
 * MERCHANTABILITY AND FITNESS. IN NO EVENT SHALL THE AUTHOR BE LIABLE FOR ANY
 * SPECIAL, DIRECT, INDIRECT, OR CONSEQUENTIAL DAMAGES OR ANY DAMAGES
 * WHATSOEVER RESULTING FROM LOSS OF USE, DATA OR PROFITS, WHETHER IN AN ACTION
 * OF CONTRACT, NEGLIGENCE OR OTHER TORTIOUS ACTION, ARISING OUT OF OR IN
 * CONNECTION WITH THE USE OR PERFORMANCE OF THIS SOFTWARE.
 */

#include <linux/init.h>
#include <linux/kernel.h>
#include <linux/kthread.h>
#include <linux/slab.h>
#include <linux/skbuff.h>
#include <linux/netdevice.h>
#include <linux/etherdevice.h>
#include <linux/mmc/sdio_func.h>
#include <linux/random.h>
#include <linux/spinlock.h>
#include <linux/ethtool.h>
#include <linux/fcntl.h>
#include <linux/fs.h>
#include <linux/uaccess.h>
#include <linux/interrupt.h>
#include <linux/hardirq.h>
#include <net/cfg80211.h>
#include <defs.h>
#include <brcmu_utils.h>
#include <brcmu_wifi.h>

#include "dhd.h"
#include "dhd_bus.h"
#include "dhd_proto.h"
#include "dhd_dbg.h"
#include "wl_cfg80211.h"
#include "bcmchip.h"

#if defined(CONFIG_PM_SLEEP)
#include <linux/suspend.h>
atomic_t brcmf_mmc_suspend;
#endif	/*  defined(CONFIG_PM_SLEEP) */

MODULE_AUTHOR("Broadcom Corporation");
MODULE_DESCRIPTION("Broadcom 802.11n wireless LAN fullmac driver.");
MODULE_SUPPORTED_DEVICE("Broadcom 802.11n WLAN fullmac cards");
MODULE_LICENSE("Dual BSD/GPL");


/* Interface control information */
struct brcmf_if {
	struct brcmf_info *info;	/* back pointer to brcmf_info */
	/* OS/stack specifics */
	struct net_device *net;
	struct net_device_stats stats;
	int idx;		/* iface idx in dongle */
	int state;		/* interface state */
	uint subunit;		/* subunit */
	u8 mac_addr[ETH_ALEN];	/* assigned MAC address */
	bool attached;		/* Delayed attachment when unset */
	bool txflowcontrol;	/* Per interface flow control indicator */
	char name[IFNAMSIZ];	/* linux interface name */
};

/* Local private structure (extension of pub) */
struct brcmf_info {
	struct brcmf_pub pub;

	/* OS/stack specifics */
	struct brcmf_if *iflist[BRCMF_MAX_IFS];

	struct semaphore proto_sem;
	wait_queue_head_t ioctl_resp_wait;

	/* Thread to issue ioctl for multicast */
	struct task_struct *sysioc_tsk;
	struct semaphore sysioc_sem;
	bool set_multicast;
	bool set_macaddress;
	u8 macvalue[ETH_ALEN];
	atomic_t pend_8021x_cnt;
};

/* Error bits */
module_param(brcmf_msg_level, int, 0);

/* Spawn a thread for system ioctls (set mac, set mcast) */
uint brcmf_sysioc = true;
module_param(brcmf_sysioc, uint, 0);

/* ARP offload agent mode : Enable ARP Host Auto-Reply
and ARP Peer Auto-Reply */
uint brcmf_arp_mode = 0xb;
module_param(brcmf_arp_mode, uint, 0);

/* ARP offload enable */
uint brcmf_arp_enable = true;
module_param(brcmf_arp_enable, uint, 0);

/* Global Pkt filter enable control */
uint brcmf_pkt_filter_enable = true;
module_param(brcmf_pkt_filter_enable, uint, 0);

/*  Pkt filter init setup */
uint brcmf_pkt_filter_init;
module_param(brcmf_pkt_filter_init, uint, 0);

/* Pkt filter mode control */
uint brcmf_master_mode = true;
module_param(brcmf_master_mode, uint, 0);

module_param(brcmf_dongle_memsize, int, 0);

/* Contorl fw roaming */
uint brcmf_roam = 1;

/* Control radio state */
uint brcmf_radio_up = 1;

/* Network inteface name */
char iface_name[IFNAMSIZ] = "wlan";
module_param_string(iface_name, iface_name, IFNAMSIZ, 0);

/* The following are specific to the SDIO dongle */

/* IOCTL response timeout */
int brcmf_ioctl_timeout_msec = IOCTL_RESP_TIMEOUT;

/* Idle timeout for backplane clock */
int brcmf_idletime = BRCMF_IDLETIME_TICKS;
module_param(brcmf_idletime, int, 0);

/* Use polling */
uint brcmf_poll;
module_param(brcmf_poll, uint, 0);

/* Use interrupts */
uint brcmf_intr = true;
module_param(brcmf_intr, uint, 0);

/* SDIO Drive Strength (in milliamps) */
uint brcmf_sdiod_drive_strength = 6;
module_param(brcmf_sdiod_drive_strength, uint, 0);

/* Tx/Rx bounds */
module_param(brcmf_txbound, uint, 0);
module_param(brcmf_rxbound, uint, 0);

#ifdef SDTEST
/* Echo packet generator (pkts/s) */
uint brcmf_pktgen;
module_param(brcmf_pktgen, uint, 0);

/* Echo packet len (0 => sawtooth, max 2040) */
uint brcmf_pktgen_len;
module_param(brcmf_pktgen_len, uint, 0);
#endif

static int brcmf_toe_get(struct brcmf_info *drvr_priv, int idx, u32 *toe_ol);
static int brcmf_toe_set(struct brcmf_info *drvr_priv, int idx, u32 toe_ol);
static int brcmf_host_event(struct brcmf_info *drvr_priv, int *ifidx, void *pktdata,
			    struct brcmf_event_msg *event_ptr,
			    void **data_ptr);

/*
 * Generalized timeout mechanism.  Uses spin sleep with exponential
 * back-off until
 * the sleep time reaches one jiffy, then switches over to task delay.  Usage:
 *
 *      brcmf_timeout_start(&tmo, usec);
 *      while (!brcmf_timeout_expired(&tmo))
 *              if (poll_something())
 *                      break;
 *      if (brcmf_timeout_expired(&tmo))
 *              fatal();
 */

void brcmf_timeout_start(struct brcmf_timeout *tmo, uint usec)
{
	tmo->limit = usec;
	tmo->increment = 0;
	tmo->elapsed = 0;
	tmo->tick = 1000000 / HZ;
}

int brcmf_timeout_expired(struct brcmf_timeout *tmo)
{
	/* Does nothing the first call */
	if (tmo->increment == 0) {
		tmo->increment = 1;
		return 0;
	}

	if (tmo->elapsed >= tmo->limit)
		return 1;

	/* Add the delay that's about to take place */
	tmo->elapsed += tmo->increment;

	if (tmo->increment < tmo->tick) {
		udelay(tmo->increment);
		tmo->increment *= 2;
		if (tmo->increment > tmo->tick)
			tmo->increment = tmo->tick;
	} else {
		wait_queue_head_t delay_wait;
		DECLARE_WAITQUEUE(wait, current);
		int pending;
		init_waitqueue_head(&delay_wait);
		add_wait_queue(&delay_wait, &wait);
		set_current_state(TASK_INTERRUPTIBLE);
		schedule_timeout(1);
		pending = signal_pending(current);
		remove_wait_queue(&delay_wait, &wait);
		set_current_state(TASK_RUNNING);
		if (pending)
			return 1;	/* Interrupted */
	}

	return 0;
}

static int brcmf_net2idx(struct brcmf_info *drvr_priv, struct net_device *net)
{
	int i = 0;

	while (i < BRCMF_MAX_IFS) {
		if (drvr_priv->iflist[i] && (drvr_priv->iflist[i]->net == net))
			return i;
		i++;
	}

	return BRCMF_BAD_IF;
}

int brcmf_ifname2idx(struct brcmf_info *drvr_priv, char *name)
{
	int i = BRCMF_MAX_IFS;

	if (name == NULL || *name == '\0')
		return 0;

	while (--i > 0)
		if (drvr_priv->iflist[i]
		    && !strncmp(drvr_priv->iflist[i]->name, name, IFNAMSIZ))
			break;

	BRCMF_TRACE(("%s: return idx %d for \"%s\"\n", __func__, i, name));

	return i;		/* default - the primary interface */
}

char *brcmf_ifname(struct brcmf_pub *drvr, int ifidx)
{
	struct brcmf_info *drvr_priv = drvr->info;

	if (ifidx < 0 || ifidx >= BRCMF_MAX_IFS) {
		BRCMF_ERROR(("%s: ifidx %d out of range\n", __func__, ifidx));
		return "<if_bad>";
	}

	if (drvr_priv->iflist[ifidx] == NULL) {
		BRCMF_ERROR(("%s: null i/f %d\n", __func__, ifidx));
		return "<if_null>";
	}

	if (drvr_priv->iflist[ifidx]->net)
		return drvr_priv->iflist[ifidx]->net->name;

	return "<if_none>";
}

static void _brcmf_set_multicast_list(struct brcmf_info *drvr_priv, int ifidx)
{
	struct net_device *dev;
	struct netdev_hw_addr *ha;
	u32 allmulti, cnt;

	struct brcmf_ioctl ioc;
	char *buf, *bufp;
	uint buflen;
	int ret;

	dev = drvr_priv->iflist[ifidx]->net;
	cnt = netdev_mc_count(dev);

	/* Determine initial value of allmulti flag */
	allmulti = (dev->flags & IFF_ALLMULTI) ? true : false;

	/* Send down the multicast list first. */

	buflen = sizeof("mcast_list") + sizeof(cnt) + (cnt * ETH_ALEN);
	bufp = buf = kmalloc(buflen, GFP_ATOMIC);
	if (!bufp) {
		BRCMF_ERROR(("%s: out of memory for mcast_list, cnt %d\n",
			     brcmf_ifname(&drvr_priv->pub, ifidx), cnt));
		return;
	}

	strcpy(bufp, "mcast_list");
	bufp += strlen("mcast_list") + 1;

	cnt = cpu_to_le32(cnt);
	memcpy(bufp, &cnt, sizeof(cnt));
	bufp += sizeof(cnt);

	netdev_for_each_mc_addr(ha, dev) {
		if (!cnt)
			break;
		memcpy(bufp, ha->addr, ETH_ALEN);
		bufp += ETH_ALEN;
		cnt--;
	}

	memset(&ioc, 0, sizeof(ioc));
	ioc.cmd = BRCMF_C_SET_VAR;
	ioc.buf = buf;
	ioc.len = buflen;
	ioc.set = true;

	ret = brcmf_proto_ioctl(&drvr_priv->pub, ifidx, &ioc, ioc.buf, ioc.len);
	if (ret < 0) {
		BRCMF_ERROR(("%s: set mcast_list failed, cnt %d\n",
			     brcmf_ifname(&drvr_priv->pub, ifidx), cnt));
		allmulti = cnt ? true : allmulti;
	}

	kfree(buf);

	/* Now send the allmulti setting.  This is based on the setting in the
	 * net_device flags, but might be modified above to be turned on if we
	 * were trying to set some addresses and dongle rejected it...
	 */

	buflen = sizeof("allmulti") + sizeof(allmulti);
	buf = kmalloc(buflen, GFP_ATOMIC);
	if (!buf) {
		BRCMF_ERROR(("%s: out of memory for allmulti\n",
			     brcmf_ifname(&drvr_priv->pub, ifidx)));
		return;
	}
	allmulti = cpu_to_le32(allmulti);

	if (!brcmu_mkiovar
	    ("allmulti", (void *)&allmulti, sizeof(allmulti), buf, buflen)) {
		BRCMF_ERROR(("%s: mkiovar failed for allmulti, datalen %d "
			     "buflen %u\n",
			     brcmf_ifname(&drvr_priv->pub, ifidx),
			     (int)sizeof(allmulti), buflen));
		kfree(buf);
		return;
	}

	memset(&ioc, 0, sizeof(ioc));
	ioc.cmd = BRCMF_C_SET_VAR;
	ioc.buf = buf;
	ioc.len = buflen;
	ioc.set = true;

	ret = brcmf_proto_ioctl(&drvr_priv->pub, ifidx, &ioc, ioc.buf, ioc.len);
	if (ret < 0) {
		BRCMF_ERROR(("%s: set allmulti %d failed\n",
			     brcmf_ifname(&drvr_priv->pub, ifidx),
			     le32_to_cpu(allmulti)));
	}

	kfree(buf);

	/* Finally, pick up the PROMISC flag as well, like the NIC
		 driver does */

	allmulti = (dev->flags & IFF_PROMISC) ? true : false;
	allmulti = cpu_to_le32(allmulti);

	memset(&ioc, 0, sizeof(ioc));
	ioc.cmd = BRCMF_C_SET_PROMISC;
	ioc.buf = &allmulti;
	ioc.len = sizeof(allmulti);
	ioc.set = true;

	ret = brcmf_proto_ioctl(&drvr_priv->pub, ifidx, &ioc, ioc.buf, ioc.len);
	if (ret < 0) {
		BRCMF_ERROR(("%s: set promisc %d failed\n",
			     brcmf_ifname(&drvr_priv->pub, ifidx),
			     le32_to_cpu(allmulti)));
	}
}

static int _brcmf_set_mac_address(struct brcmf_info *drvr_priv, int ifidx, u8 *addr)
{
	char buf[32];
	struct brcmf_ioctl ioc;
	int ret;

	BRCMF_TRACE(("%s enter\n", __func__));
	if (!brcmu_mkiovar
	    ("cur_etheraddr", (char *)addr, ETH_ALEN, buf, 32)) {
		BRCMF_ERROR(("%s: mkiovar failed for cur_etheraddr\n",
			     brcmf_ifname(&drvr_priv->pub, ifidx)));
		return -1;
	}
	memset(&ioc, 0, sizeof(ioc));
	ioc.cmd = BRCMF_C_SET_VAR;
	ioc.buf = buf;
	ioc.len = 32;
	ioc.set = true;

	ret = brcmf_proto_ioctl(&drvr_priv->pub, ifidx, &ioc, ioc.buf, ioc.len);
	if (ret < 0) {
		BRCMF_ERROR(("%s: set cur_etheraddr failed\n",
			     brcmf_ifname(&drvr_priv->pub, ifidx)));
	} else {
		memcpy(drvr_priv->iflist[ifidx]->net->dev_addr, addr, ETH_ALEN);
	}

	return ret;
}

#ifdef SOFTAP
extern struct net_device *ap_net_dev;
#endif

/* Virtual interfaces only ((ifp && ifp->info && ifp->idx == true) */
static void brcmf_op_if(struct brcmf_if *ifp)
{
	struct brcmf_info *drvr_priv;
	int ret = 0, err = 0;

	drvr_priv = ifp->info;

	BRCMF_TRACE(("%s: idx %d, state %d\n", __func__, ifp->idx, ifp->state));

	switch (ifp->state) {
	case BRCMF_E_IF_ADD:
		/*
		 * Delete the existing interface before overwriting it
		 * in case we missed the BRCMF_E_IF_DEL event.
		 */
		if (ifp->net != NULL) {
			BRCMF_ERROR(("%s: ERROR: netdev:%s already exists, "
				     "try free & unregister\n",
				     __func__, ifp->net->name));
			netif_stop_queue(ifp->net);
			unregister_netdev(ifp->net);
			free_netdev(ifp->net);
		}
		/* Allocate etherdev, including space for private structure */
		ifp->net = alloc_etherdev(sizeof(drvr_priv));
		if (!ifp->net) {
			BRCMF_ERROR(("%s: OOM - alloc_etherdev\n", __func__));
			ret = -ENOMEM;
		}
		if (ret == 0) {
			strcpy(ifp->net->name, ifp->name);
			memcpy(netdev_priv(ifp->net), &drvr_priv, sizeof(drvr_priv));
			err = brcmf_net_attach(&drvr_priv->pub, ifp->idx);
			if (err != 0) {
				BRCMF_ERROR(("%s: brcmf_net_attach failed, "
					     "err %d\n",
					     __func__, err));
				ret = -EOPNOTSUPP;
			} else {
#ifdef SOFTAP
				/* semaphore that the soft AP CODE
					 waits on */
				extern struct semaphore ap_eth_sema;

				/* save ptr to wl0.1 netdev for use
					 in wl_iw.c  */
				ap_net_dev = ifp->net;
				/* signal to the SOFTAP 'sleeper' thread,
					 wl0.1 is ready */
				up(&ap_eth_sema);
#endif
				BRCMF_TRACE(("\n ==== pid:%x, net_device for "
					     "if:%s created ===\n\n",
					     current->pid, ifp->net->name));
				ifp->state = 0;
			}
		}
		break;
	case BRCMF_E_IF_DEL:
		if (ifp->net != NULL) {
			BRCMF_TRACE(("\n%s: got 'WLC_E_IF_DEL' state\n",
				     __func__));
			netif_stop_queue(ifp->net);
			unregister_netdev(ifp->net);
			ret = BRCMF_DEL_IF;	/* Make sure the free_netdev()
							 is called */
		}
		break;
	default:
		BRCMF_ERROR(("%s: bad op %d\n", __func__, ifp->state));
		break;
	}

	if (ret < 0) {
		if (ifp->net)
			free_netdev(ifp->net);

		drvr_priv->iflist[ifp->idx] = NULL;
		kfree(ifp);
#ifdef SOFTAP
		if (ifp->net == ap_net_dev)
			ap_net_dev = NULL;	/*  NULL  SOFTAP global
							 wl0.1 as well */
#endif				/*  SOFTAP */
	}
}

static int _brcmf_sysioc_thread(void *data)
{
	struct brcmf_info *drvr_priv = (struct brcmf_info *) data;
	int i;
#ifdef SOFTAP
	bool in_ap = false;
#endif

	allow_signal(SIGTERM);

	while (down_interruptible(&drvr_priv->sysioc_sem) == 0) {
		if (kthread_should_stop())
			break;
		for (i = 0; i < BRCMF_MAX_IFS; i++) {
			struct brcmf_if *ifentry = drvr_priv->iflist[i];
			if (ifentry) {
#ifdef SOFTAP
				in_ap = (ap_net_dev != NULL);
#endif				/* SOFTAP */
				if (ifentry->state)
					brcmf_op_if(ifentry);
#ifdef SOFTAP
				if (drvr_priv->iflist[i] == NULL) {
					BRCMF_TRACE(("\n\n %s: interface %d "
						     "removed!\n", __func__,
						     i));
					continue;
				}

				if (in_ap && drvr_priv->set_macaddress) {
					BRCMF_TRACE(("attempt to set MAC for"
						     " %s in AP Mode,"
						     " blocked.\n",
						     ifentry->net->name));
					drvr_priv->set_macaddress = false;
					continue;
				}

				if (in_ap && drvr_priv->set_multicast) {
					BRCMF_TRACE(("attempt to set MULTICAST "
						     "list for %s in AP Mode, "
						     "blocked.\n",
						     ifentry->net->name));
					drvr_priv->set_multicast = false;
					continue;
				}
#endif				/* SOFTAP */
				if (drvr_priv->set_multicast) {
					drvr_priv->set_multicast = false;
					_brcmf_set_multicast_list(drvr_priv, i);
				}
				if (drvr_priv->set_macaddress) {
					drvr_priv->set_macaddress = false;
					_brcmf_set_mac_address(drvr_priv, i,
						drvr_priv->macvalue);
				}
			}
		}
	}
	return 0;
}

static int brcmf_netdev_set_mac_address(struct net_device *dev, void *addr)
{
	int ret = 0;

	struct brcmf_info *drvr_priv = *(struct brcmf_info **) netdev_priv(dev);
	struct sockaddr *sa = (struct sockaddr *)addr;
	int ifidx;

	ifidx = brcmf_net2idx(drvr_priv, dev);
	if (ifidx == BRCMF_BAD_IF)
		return -1;

	memcpy(&drvr_priv->macvalue, sa->sa_data, ETH_ALEN);
	drvr_priv->set_macaddress = true;
	up(&drvr_priv->sysioc_sem);

	return ret;
}

static void brcmf_netdev_set_multicast_list(struct net_device *dev)
{
	struct brcmf_info *drvr_priv = *(struct brcmf_info **) netdev_priv(dev);
	int ifidx;

	ifidx = brcmf_net2idx(drvr_priv, dev);
	if (ifidx == BRCMF_BAD_IF)
		return;

	drvr_priv->set_multicast = true;
	up(&drvr_priv->sysioc_sem);
}

int brcmf_sendpkt(struct brcmf_pub *drvr, int ifidx, struct sk_buff *pktbuf)
{
	struct brcmf_info *drvr_priv = drvr->info;

	/* Reject if down */
	if (!drvr->up || (drvr->busstate == BRCMF_BUS_DOWN))
		return -ENODEV;

	/* Update multicast statistic */
	if (pktbuf->len >= ETH_ALEN) {
		u8 *pktdata = (u8 *) (pktbuf->data);
		struct ethhdr *eh = (struct ethhdr *)pktdata;

		if (is_multicast_ether_addr(eh->h_dest))
			drvr->tx_multicast++;
		if (ntohs(eh->h_proto) == ETH_P_PAE)
			atomic_inc(&drvr_priv->pend_8021x_cnt);
	}

	/* If the protocol uses a data header, apply it */
	brcmf_proto_hdrpush(drvr, ifidx, pktbuf);

	/* Use bus module to send data frame */
	return brcmf_sdbrcm_bus_txdata(drvr->bus, pktbuf);
}

static int brcmf_netdev_start_xmit(struct sk_buff *skb, struct net_device *net)
{
	int ret;
	struct brcmf_info *drvr_priv = *(struct brcmf_info **) netdev_priv(net);
	int ifidx;

	BRCMF_TRACE(("%s: Enter\n", __func__));

	/* Reject if down */
	if (!drvr_priv->pub.up || (drvr_priv->pub.busstate == BRCMF_BUS_DOWN)) {
		BRCMF_ERROR(("%s: xmit rejected pub.up=%d busstate=%d\n",
			     __func__, drvr_priv->pub.up,
			     drvr_priv->pub.busstate));
		netif_stop_queue(net);
		return -ENODEV;
	}

	ifidx = brcmf_net2idx(drvr_priv, net);
	if (ifidx == BRCMF_BAD_IF) {
		BRCMF_ERROR(("%s: bad ifidx %d\n", __func__, ifidx));
		netif_stop_queue(net);
		return -ENODEV;
	}

	/* Make sure there's enough room for any header */
	if (skb_headroom(skb) < drvr_priv->pub.hdrlen) {
		struct sk_buff *skb2;

		BRCMF_INFO(("%s: insufficient headroom\n",
			    brcmf_ifname(&drvr_priv->pub, ifidx)));
		drvr_priv->pub.tx_realloc++;
		skb2 = skb_realloc_headroom(skb, drvr_priv->pub.hdrlen);
		dev_kfree_skb(skb);
		skb = skb2;
		if (skb == NULL) {
			BRCMF_ERROR(("%s: skb_realloc_headroom failed\n",
				     brcmf_ifname(&drvr_priv->pub, ifidx)));
			ret = -ENOMEM;
			goto done;
		}
	}

	ret = brcmf_sendpkt(&drvr_priv->pub, ifidx, skb);

done:
	if (ret)
		drvr_priv->pub.dstats.tx_dropped++;
	else
		drvr_priv->pub.tx_packets++;

	/* Return ok: we always eat the packet */
	return 0;
}

void brcmf_txflowcontrol(struct brcmf_pub *drvr, int ifidx, bool state)
{
	struct net_device *net;
	struct brcmf_info *drvr_priv = drvr->info;

	BRCMF_TRACE(("%s: Enter\n", __func__));

	drvr->txoff = state;
	net = drvr_priv->iflist[ifidx]->net;
	if (state == ON)
		netif_stop_queue(net);
	else
		netif_wake_queue(net);
}

void brcmf_rx_frame(struct brcmf_pub *drvr, int ifidx, struct sk_buff *skb,
		  int numpkt)
{
	struct brcmf_info *drvr_priv = drvr->info;
	unsigned char *eth;
	uint len;
	void *data;
	struct sk_buff *pnext, *save_pktbuf;
	int i;
	struct brcmf_if *ifp;
	struct brcmf_event_msg event;
<<<<<<< HEAD

	BRCMF_TRACE(("%s: Enter\n", __func__));

	save_pktbuf = skb;

	for (i = 0; skb && i < numpkt; i++, skb = pnext) {

=======

	BRCMF_TRACE(("%s: Enter\n", __func__));

	save_pktbuf = skb;

	for (i = 0; skb && i < numpkt; i++, skb = pnext) {

>>>>>>> 5f66d2b5
		pnext = skb->next;
		skb->next = NULL;

		/* Get the protocol, maintain skb around eth_type_trans()
		 * The main reason for this hack is for the limitation of
		 * Linux 2.4 where 'eth_type_trans' uses the
		 * 'net->hard_header_len'
		 * to perform skb_pull inside vs ETH_HLEN. Since to avoid
		 * coping of the packet coming from the network stack to add
		 * BDC, Hardware header etc, during network interface
		 * registration
		 * we set the 'net->hard_header_len' to ETH_HLEN + extra space
		 * required
		 * for BDC, Hardware header etc. and not just the ETH_HLEN
		 */
		eth = skb->data;
		len = skb->len;

		ifp = drvr_priv->iflist[ifidx];
		if (ifp == NULL)
			ifp = drvr_priv->iflist[0];

		skb->dev = ifp->net;
		skb->protocol = eth_type_trans(skb, skb->dev);

		if (skb->pkt_type == PACKET_MULTICAST)
			drvr_priv->pub.rx_multicast++;

		skb->data = eth;
		skb->len = len;

		/* Strip header, count, deliver upward */
		skb_pull(skb, ETH_HLEN);

		/* Process special event packets and then discard them */
		if (ntohs(skb->protocol) == ETH_P_LINK_CTL)
			brcmf_host_event(drvr_priv, &ifidx,
					  skb_mac_header(skb),
					  &event, &data);

		if (drvr_priv->iflist[ifidx] &&
		    !drvr_priv->iflist[ifidx]->state)
			ifp = drvr_priv->iflist[ifidx];

		if (ifp->net)
			ifp->net->last_rx = jiffies;

		drvr->dstats.rx_bytes += skb->len;
		drvr->rx_packets++;	/* Local count */

		if (in_interrupt()) {
			netif_rx(skb);
		} else {
			/* If the receive is not processed inside an ISR,
			 * the softirqd must be woken explicitly to service
			 * the NET_RX_SOFTIRQ.  In 2.6 kernels, this is handled
			 * by netif_rx_ni(), but in earlier kernels, we need
			 * to do it manually.
			 */
			netif_rx_ni(skb);
		}
	}
}

void brcmf_txcomplete(struct brcmf_pub *drvr, struct sk_buff *txp, bool success)
{
	uint ifidx;
	struct brcmf_info *drvr_priv = drvr->info;
	struct ethhdr *eh;
	u16 type;

	brcmf_proto_hdrpull(drvr, &ifidx, txp);

	eh = (struct ethhdr *)(txp->data);
	type = ntohs(eh->h_proto);

	if (type == ETH_P_PAE)
		atomic_dec(&drvr_priv->pend_8021x_cnt);

}

static struct net_device_stats *brcmf_netdev_get_stats(struct net_device *net)
{
	struct brcmf_info *drvr_priv = *(struct brcmf_info **) netdev_priv(net);
	struct brcmf_if *ifp;
	int ifidx;

	BRCMF_TRACE(("%s: Enter\n", __func__));

	ifidx = brcmf_net2idx(drvr_priv, net);
	if (ifidx == BRCMF_BAD_IF)
		return NULL;

	ifp = drvr_priv->iflist[ifidx];

	if (drvr_priv->pub.up) {
		/* Use the protocol to get dongle stats */
		brcmf_proto_dstats(&drvr_priv->pub);
	}

	/* Copy dongle stats to net device stats */
	ifp->stats.rx_packets = drvr_priv->pub.dstats.rx_packets;
	ifp->stats.tx_packets = drvr_priv->pub.dstats.tx_packets;
	ifp->stats.rx_bytes = drvr_priv->pub.dstats.rx_bytes;
	ifp->stats.tx_bytes = drvr_priv->pub.dstats.tx_bytes;
	ifp->stats.rx_errors = drvr_priv->pub.dstats.rx_errors;
	ifp->stats.tx_errors = drvr_priv->pub.dstats.tx_errors;
	ifp->stats.rx_dropped = drvr_priv->pub.dstats.rx_dropped;
	ifp->stats.tx_dropped = drvr_priv->pub.dstats.tx_dropped;
	ifp->stats.multicast = drvr_priv->pub.dstats.multicast;

	return &ifp->stats;
}

/* Retrieve current toe component enables, which are kept
	 as a bitmap in toe_ol iovar */
static int brcmf_toe_get(struct brcmf_info *drvr_priv, int ifidx, u32 *toe_ol)
{
	struct brcmf_ioctl ioc;
	char buf[32];
	int ret;

	memset(&ioc, 0, sizeof(ioc));

	ioc.cmd = BRCMF_C_GET_VAR;
	ioc.buf = buf;
	ioc.len = (uint) sizeof(buf);
	ioc.set = false;

	strcpy(buf, "toe_ol");
	ret = brcmf_proto_ioctl(&drvr_priv->pub, ifidx, &ioc, ioc.buf, ioc.len);
	if (ret < 0) {
		/* Check for older dongle image that doesn't support toe_ol */
		if (ret == -EIO) {
			BRCMF_ERROR(("%s: toe not supported by device\n",
				     brcmf_ifname(&drvr_priv->pub, ifidx)));
			return -EOPNOTSUPP;
		}

		BRCMF_INFO(("%s: could not get toe_ol: ret=%d\n",
			    brcmf_ifname(&drvr_priv->pub, ifidx), ret));
		return ret;
	}

	memcpy(toe_ol, buf, sizeof(u32));
	return 0;
}

/* Set current toe component enables in toe_ol iovar,
	 and set toe global enable iovar */
static int brcmf_toe_set(struct brcmf_info *drvr_priv, int ifidx, u32 toe_ol)
{
	struct brcmf_ioctl ioc;
	char buf[32];
	int toe, ret;

	memset(&ioc, 0, sizeof(ioc));

	ioc.cmd = BRCMF_C_SET_VAR;
	ioc.buf = buf;
	ioc.len = (uint) sizeof(buf);
	ioc.set = true;

	/* Set toe_ol as requested */

	strcpy(buf, "toe_ol");
	memcpy(&buf[sizeof("toe_ol")], &toe_ol, sizeof(u32));

	ret = brcmf_proto_ioctl(&drvr_priv->pub, ifidx, &ioc, ioc.buf, ioc.len);
	if (ret < 0) {
		BRCMF_ERROR(("%s: could not set toe_ol: ret=%d\n",
			     brcmf_ifname(&drvr_priv->pub, ifidx), ret));
		return ret;
	}

	/* Enable toe globally only if any components are enabled. */

	toe = (toe_ol != 0);

	strcpy(buf, "toe");
	memcpy(&buf[sizeof("toe")], &toe, sizeof(u32));

	ret = brcmf_proto_ioctl(&drvr_priv->pub, ifidx, &ioc, ioc.buf, ioc.len);
	if (ret < 0) {
		BRCMF_ERROR(("%s: could not set toe: ret=%d\n",
			     brcmf_ifname(&drvr_priv->pub, ifidx), ret));
		return ret;
	}

	return 0;
}

static void brcmf_ethtool_get_drvinfo(struct net_device *net,
				    struct ethtool_drvinfo *info)
{
	struct brcmf_info *drvr_priv = *(struct brcmf_info **) netdev_priv(net);

	sprintf(info->driver, KBUILD_MODNAME);
	sprintf(info->version, "%lu", drvr_priv->pub.drv_version);
	sprintf(info->fw_version, "%s", BCM4329_FW_NAME);
	sprintf(info->bus_info, "%s",
		dev_name(&brcmf_cfg80211_get_sdio_func()->dev));
}

struct ethtool_ops brcmf_ethtool_ops = {
	.get_drvinfo = brcmf_ethtool_get_drvinfo
};

static int brcmf_ethtool(struct brcmf_info *drvr_priv, void *uaddr)
{
	struct ethtool_drvinfo info;
	char drvname[sizeof(info.driver)];
	u32 cmd;
	struct ethtool_value edata;
	u32 toe_cmpnt, csum_dir;
	int ret;

	BRCMF_TRACE(("%s: Enter\n", __func__));

	/* all ethtool calls start with a cmd word */
	if (copy_from_user(&cmd, uaddr, sizeof(u32)))
		return -EFAULT;

	switch (cmd) {
	case ETHTOOL_GDRVINFO:
		/* Copy out any request driver name */
		if (copy_from_user(&info, uaddr, sizeof(info)))
			return -EFAULT;
		strncpy(drvname, info.driver, sizeof(info.driver));
		drvname[sizeof(info.driver) - 1] = '\0';

		/* clear struct for return */
		memset(&info, 0, sizeof(info));
		info.cmd = cmd;

		/* if requested, identify ourselves */
		if (strcmp(drvname, "?dhd") == 0) {
			sprintf(info.driver, "dhd");
			strcpy(info.version, BRCMF_VERSION_STR);
		}

		/* otherwise, require dongle to be up */
		else if (!drvr_priv->pub.up) {
			BRCMF_ERROR(("%s: dongle is not up\n", __func__));
			return -ENODEV;
		}

		/* finally, report dongle driver type */
		else if (drvr_priv->pub.iswl)
			sprintf(info.driver, "wl");
		else
			sprintf(info.driver, "xx");

		sprintf(info.version, "%lu", drvr_priv->pub.drv_version);
		if (copy_to_user(uaddr, &info, sizeof(info)))
			return -EFAULT;
		BRCMF_CTL(("%s: given %*s, returning %s\n", __func__,
			   (int)sizeof(drvname), drvname, info.driver));
		break;

		/* Get toe offload components from dongle */
	case ETHTOOL_GRXCSUM:
	case ETHTOOL_GTXCSUM:
		ret = brcmf_toe_get(drvr_priv, 0, &toe_cmpnt);
		if (ret < 0)
			return ret;

		csum_dir =
		    (cmd == ETHTOOL_GTXCSUM) ? TOE_TX_CSUM_OL : TOE_RX_CSUM_OL;

		edata.cmd = cmd;
		edata.data = (toe_cmpnt & csum_dir) ? 1 : 0;

		if (copy_to_user(uaddr, &edata, sizeof(edata)))
			return -EFAULT;
		break;

		/* Set toe offload components in dongle */
	case ETHTOOL_SRXCSUM:
	case ETHTOOL_STXCSUM:
		if (copy_from_user(&edata, uaddr, sizeof(edata)))
			return -EFAULT;

		/* Read the current settings, update and write back */
		ret = brcmf_toe_get(drvr_priv, 0, &toe_cmpnt);
		if (ret < 0)
			return ret;

		csum_dir =
		    (cmd == ETHTOOL_STXCSUM) ? TOE_TX_CSUM_OL : TOE_RX_CSUM_OL;

		if (edata.data != 0)
			toe_cmpnt |= csum_dir;
		else
			toe_cmpnt &= ~csum_dir;

		ret = brcmf_toe_set(drvr_priv, 0, toe_cmpnt);
		if (ret < 0)
			return ret;

		/* If setting TX checksum mode, tell Linux the new mode */
		if (cmd == ETHTOOL_STXCSUM) {
			if (edata.data)
				drvr_priv->iflist[0]->net->features |=
				    NETIF_F_IP_CSUM;
			else
				drvr_priv->iflist[0]->net->features &=
				    ~NETIF_F_IP_CSUM;
		}

		break;

	default:
		return -EOPNOTSUPP;
	}

	return 0;
}

static int brcmf_netdev_ioctl_entry(struct net_device *net, struct ifreq *ifr,
				    int cmd)
{
	struct brcmf_info *drvr_priv = *(struct brcmf_info **) netdev_priv(net);
	struct brcmf_c_ioctl ioc;
	int bcmerror = 0;
	int buflen = 0;
	void *buf = NULL;
	uint driver = 0;
	int ifidx;
	bool is_set_key_cmd;

	ifidx = brcmf_net2idx(drvr_priv, net);
	BRCMF_TRACE(("%s: ifidx %d, cmd 0x%04x\n", __func__, ifidx, cmd));

	if (ifidx == BRCMF_BAD_IF)
		return -1;

	if (cmd == SIOCETHTOOL)
		return brcmf_ethtool(drvr_priv, (void *)ifr->ifr_data);

	if (cmd != SIOCDEVPRIVATE)
		return -EOPNOTSUPP;

	memset(&ioc, 0, sizeof(ioc));

	/* Copy the ioc control structure part of ioctl request */
	if (copy_from_user(&ioc, ifr->ifr_data, sizeof(struct brcmf_ioctl))) {
		bcmerror = -EINVAL;
		goto done;
	}

	/* Copy out any buffer passed */
	if (ioc.buf) {
		buflen = min_t(int, ioc.len, BRCMF_IOCTL_MAXLEN);
		/* optimization for direct ioctl calls from kernel */
		/*
		   if (segment_eq(get_fs(), KERNEL_DS)) {
		   buf = ioc.buf;
		   } else {
		 */
		{
			buf = kmalloc(buflen, GFP_ATOMIC);
			if (!buf) {
				bcmerror = -ENOMEM;
				goto done;
			}
			if (copy_from_user(buf, ioc.buf, buflen)) {
				bcmerror = -EINVAL;
				goto done;
			}
		}
	}

	/* To differentiate read 4 more byes */
	if ((copy_from_user(&driver, (char *)ifr->ifr_data +
			    sizeof(struct brcmf_ioctl), sizeof(uint)) != 0)) {
		bcmerror = -EINVAL;
		goto done;
	}

	if (!capable(CAP_NET_ADMIN)) {
		bcmerror = -EPERM;
		goto done;
	}

	/* check for local brcmf ioctl and handle it */
	if (driver == BRCMF_IOCTL_MAGIC) {
		bcmerror = brcmf_c_ioctl((void *)&drvr_priv->pub, &ioc, buf, buflen);
		if (bcmerror)
			drvr_priv->pub.bcmerror = bcmerror;
		goto done;
	}

	/* send to dongle (must be up, and wl) */
	if ((drvr_priv->pub.busstate != BRCMF_BUS_DATA)) {
		BRCMF_ERROR(("%s DONGLE_DOWN,__func__\n", __func__));
		bcmerror = -EIO;
		goto done;
	}

	if (!drvr_priv->pub.iswl) {
		bcmerror = -EIO;
		goto done;
	}

	/*
	 * Intercept BRCMF_C_SET_KEY IOCTL - serialize M4 send and
	 * set key IOCTL to prevent M4 encryption.
	 */
	is_set_key_cmd = ((ioc.cmd == BRCMF_C_SET_KEY) ||
			  ((ioc.cmd == BRCMF_C_SET_VAR) &&
			   !(strncmp("wsec_key", ioc.buf, 9))) ||
			  ((ioc.cmd == BRCMF_C_SET_VAR) &&
			   !(strncmp("bsscfg:wsec_key", ioc.buf, 15))));
	if (is_set_key_cmd)
		brcmf_netdev_wait_pend8021x(net);

	bcmerror =
	    brcmf_proto_ioctl(&drvr_priv->pub, ifidx, (struct brcmf_ioctl *)&ioc,
			      buf, buflen);

done:
	if (!bcmerror && buf && ioc.buf) {
		if (copy_to_user(ioc.buf, buf, buflen))
			bcmerror = -EFAULT;
	}

	kfree(buf);

	if (bcmerror > 0)
		bcmerror = 0;

	return bcmerror;
}

static int brcmf_netdev_stop(struct net_device *net)
{
#if !defined(IGNORE_ETH0_DOWN)
	struct brcmf_info *drvr_priv = *(struct brcmf_info **) netdev_priv(net);

	BRCMF_TRACE(("%s: Enter\n", __func__));
	brcmf_cfg80211_down();
	if (drvr_priv->pub.up == 0)
		return 0;

	/* Set state and stop OS transmissions */
	drvr_priv->pub.up = 0;
	netif_stop_queue(net);
#else
	BRCMF_ERROR(("BYPASS %s:due to BRCM compilation: under investigation\n",
		     __func__));
#endif				/* !defined(IGNORE_ETH0_DOWN) */

	return 0;
}

static int brcmf_netdev_open(struct net_device *net)
{
	struct brcmf_info *drvr_priv = *(struct brcmf_info **) netdev_priv(net);
	u32 toe_ol;
	int ifidx = brcmf_net2idx(drvr_priv, net);
	s32 ret = 0;

	BRCMF_TRACE(("%s: ifidx %d\n", __func__, ifidx));

	if (ifidx == 0) {	/* do it only for primary eth0 */

		/* try to bring up bus */
		ret = brcmf_bus_start(&drvr_priv->pub);
		if (ret != 0) {
			BRCMF_ERROR(("%s: failed with code %d\n",
				     __func__, ret));
			return -1;
		}
		atomic_set(&drvr_priv->pend_8021x_cnt, 0);

		memcpy(net->dev_addr, drvr_priv->pub.mac, ETH_ALEN);

		/* Get current TOE mode from dongle */
		if (brcmf_toe_get(drvr_priv, ifidx, &toe_ol) >= 0
		    && (toe_ol & TOE_TX_CSUM_OL) != 0)
			drvr_priv->iflist[ifidx]->net->features |=
				NETIF_F_IP_CSUM;
		else
			drvr_priv->iflist[ifidx]->net->features &=
				~NETIF_F_IP_CSUM;
	}
	/* Allow transmit calls */
	netif_start_queue(net);
	drvr_priv->pub.up = 1;
	if (unlikely(brcmf_cfg80211_up())) {
		BRCMF_ERROR(("%s: failed to bring up cfg80211\n",
			     __func__));
		return -1;
	}

	return ret;
}

int
brcmf_add_if(struct brcmf_info *drvr_priv, int ifidx, void *handle, char *name,
	   u8 *mac_addr, u32 flags, u8 bssidx)
{
	struct brcmf_if *ifp;

	BRCMF_TRACE(("%s: idx %d, handle->%p\n", __func__, ifidx, handle));

	ifp = drvr_priv->iflist[ifidx];
	if (!ifp) {
		ifp = kmalloc(sizeof(struct brcmf_if), GFP_ATOMIC);
		if (!ifp) {
			BRCMF_ERROR(("%s: OOM - struct brcmf_if\n", __func__));
			return -ENOMEM;
		}
	}

	memset(ifp, 0, sizeof(struct brcmf_if));
	ifp->info = drvr_priv;
	drvr_priv->iflist[ifidx] = ifp;
	strlcpy(ifp->name, name, IFNAMSIZ);
	if (mac_addr != NULL)
		memcpy(&ifp->mac_addr, mac_addr, ETH_ALEN);

	if (handle == NULL) {
		ifp->state = BRCMF_E_IF_ADD;
		ifp->idx = ifidx;
		up(&drvr_priv->sysioc_sem);
	} else
		ifp->net = (struct net_device *)handle;

	return 0;
}

void brcmf_del_if(struct brcmf_info *drvr_priv, int ifidx)
{
	struct brcmf_if *ifp;

	BRCMF_TRACE(("%s: idx %d\n", __func__, ifidx));

	ifp = drvr_priv->iflist[ifidx];
	if (!ifp) {
		BRCMF_ERROR(("%s: Null interface\n", __func__));
		return;
	}

	ifp->state = BRCMF_E_IF_DEL;
	ifp->idx = ifidx;
	up(&drvr_priv->sysioc_sem);
}

struct brcmf_pub *brcmf_attach(struct brcmf_bus *bus, uint bus_hdrlen)
{
	struct brcmf_info *drvr_priv = NULL;
	struct net_device *net;

	BRCMF_TRACE(("%s: Enter\n", __func__));

	/* Allocate etherdev, including space for private structure */
	net = alloc_etherdev(sizeof(drvr_priv));
	if (!net) {
		BRCMF_ERROR(("%s: OOM - alloc_etherdev\n", __func__));
		goto fail;
	}

	/* Allocate primary brcmf_info */
	drvr_priv = kzalloc(sizeof(struct brcmf_info), GFP_ATOMIC);
	if (!drvr_priv) {
		BRCMF_ERROR(("%s: OOM - alloc brcmf_info\n", __func__));
		goto fail;
	}

	/*
	 * Save the brcmf_info into the priv
	 */
	memcpy(netdev_priv(net), &drvr_priv, sizeof(drvr_priv));

	/* Set network interface name if it was provided as module parameter */
	if (iface_name[0]) {
		int len;
		char ch;
		strncpy(net->name, iface_name, IFNAMSIZ);
		net->name[IFNAMSIZ - 1] = 0;
		len = strlen(net->name);
		ch = net->name[len - 1];
		if ((ch > '9' || ch < '0') && (len < IFNAMSIZ - 2))
			strcat(net->name, "%d");
	}

	if (brcmf_add_if(drvr_priv, 0, (void *)net, net->name, NULL, 0, 0) ==
	    BRCMF_BAD_IF)
		goto fail;

	net->netdev_ops = NULL;
	sema_init(&drvr_priv->proto_sem, 1);
	/* Initialize other structure content */
	init_waitqueue_head(&drvr_priv->ioctl_resp_wait);

	/* Link to info module */
	drvr_priv->pub.info = drvr_priv;

	/* Link to bus module */
	drvr_priv->pub.bus = bus;
	drvr_priv->pub.hdrlen = bus_hdrlen;

	/* Attach and link in the protocol */
	if (brcmf_proto_attach(&drvr_priv->pub) != 0) {
		BRCMF_ERROR(("brcmf_prot_attach failed\n"));
		goto fail;
	}

	/* Attach and link in the cfg80211 */
	if (unlikely(brcmf_cfg80211_attach(net, &drvr_priv->pub))) {
		BRCMF_ERROR(("wl_cfg80211_attach failed\n"));
		goto fail;
	}

	if (brcmf_sysioc) {
		sema_init(&drvr_priv->sysioc_sem, 0);
		drvr_priv->sysioc_tsk = kthread_run(_brcmf_sysioc_thread, drvr_priv,
						"_brcmf_sysioc");
		if (IS_ERR(drvr_priv->sysioc_tsk)) {
			printk(KERN_WARNING
				"_brcmf_sysioc thread failed to start\n");
			drvr_priv->sysioc_tsk = NULL;
		}
	} else
		drvr_priv->sysioc_tsk = NULL;

	/*
	 * Save the brcmf_info into the priv
	 */
	memcpy(netdev_priv(net), &drvr_priv, sizeof(drvr_priv));

#if defined(CONFIG_PM_SLEEP)
	atomic_set(&brcmf_mmc_suspend, false);
#endif	/* defined(CONFIG_PM_SLEEP) */
	return &drvr_priv->pub;

fail:
	if (net)
		free_netdev(net);
	if (drvr_priv)
		brcmf_detach(&drvr_priv->pub);

	return NULL;
}

int brcmf_bus_start(struct brcmf_pub *drvr)
{
	int ret = -1;
	struct brcmf_info *drvr_priv = drvr->info;
	/* Room for "event_msgs" + '\0' + bitvec */
	char iovbuf[BRCMF_EVENTING_MASK_LEN + 12];

	BRCMF_TRACE(("%s:\n", __func__));

	/* Bring up the bus */
	ret = brcmf_sdbrcm_bus_init(&drvr_priv->pub, true);
	if (ret != 0) {
		BRCMF_ERROR(("%s, brcmf_sdbrcm_bus_init failed %d\n", __func__,
			     ret));
		return ret;
	}

	/* If bus is not ready, can't come up */
	if (drvr_priv->pub.busstate != BRCMF_BUS_DATA) {
		BRCMF_ERROR(("%s failed bus is not ready\n", __func__));
		return -ENODEV;
	}

	brcmu_mkiovar("event_msgs", drvr->eventmask, BRCMF_EVENTING_MASK_LEN,
		      iovbuf, sizeof(iovbuf));
	brcmf_proto_cdc_query_ioctl(drvr, 0, BRCMF_C_GET_VAR, iovbuf,
				    sizeof(iovbuf));
	memcpy(drvr->eventmask, iovbuf, BRCMF_EVENTING_MASK_LEN);

	setbit(drvr->eventmask, BRCMF_E_SET_SSID);
	setbit(drvr->eventmask, BRCMF_E_PRUNE);
	setbit(drvr->eventmask, BRCMF_E_AUTH);
	setbit(drvr->eventmask, BRCMF_E_REASSOC);
	setbit(drvr->eventmask, BRCMF_E_REASSOC_IND);
	setbit(drvr->eventmask, BRCMF_E_DEAUTH_IND);
	setbit(drvr->eventmask, BRCMF_E_DISASSOC_IND);
	setbit(drvr->eventmask, BRCMF_E_DISASSOC);
	setbit(drvr->eventmask, BRCMF_E_JOIN);
	setbit(drvr->eventmask, BRCMF_E_ASSOC_IND);
	setbit(drvr->eventmask, BRCMF_E_PSK_SUP);
	setbit(drvr->eventmask, BRCMF_E_LINK);
	setbit(drvr->eventmask, BRCMF_E_NDIS_LINK);
	setbit(drvr->eventmask, BRCMF_E_MIC_ERROR);
	setbit(drvr->eventmask, BRCMF_E_PMKID_CACHE);
	setbit(drvr->eventmask, BRCMF_E_TXFAIL);
	setbit(drvr->eventmask, BRCMF_E_JOIN_START);
	setbit(drvr->eventmask, BRCMF_E_SCAN_COMPLETE);

/* enable dongle roaming event */

	drvr->pktfilter_count = 1;
	/* Setup filter to allow only unicast */
	drvr->pktfilter[0] = "100 0 0 0 0x01 0x00";

	/* Bus is ready, do any protocol initialization */
	ret = brcmf_proto_init(&drvr_priv->pub);
	if (ret < 0)
		return ret;

	return 0;
}

static struct net_device_ops brcmf_netdev_ops_pri = {
	.ndo_open = brcmf_netdev_open,
	.ndo_stop = brcmf_netdev_stop,
	.ndo_get_stats = brcmf_netdev_get_stats,
	.ndo_do_ioctl = brcmf_netdev_ioctl_entry,
	.ndo_start_xmit = brcmf_netdev_start_xmit,
	.ndo_set_mac_address = brcmf_netdev_set_mac_address,
	.ndo_set_multicast_list = brcmf_netdev_set_multicast_list
};

int brcmf_net_attach(struct brcmf_pub *drvr, int ifidx)
{
	struct brcmf_info *drvr_priv = drvr->info;
	struct net_device *net;
	u8 temp_addr[ETH_ALEN] = {
		0x00, 0x90, 0x4c, 0x11, 0x22, 0x33};

	BRCMF_TRACE(("%s: ifidx %d\n", __func__, ifidx));

	net = drvr_priv->iflist[ifidx]->net;
	net->netdev_ops = &brcmf_netdev_ops_pri;

	/*
	 * We have to use the primary MAC for virtual interfaces
	 */
	if (ifidx != 0) {
		/* for virtual interfaces use the primary MAC  */
		memcpy(temp_addr, drvr_priv->pub.mac, ETH_ALEN);

	}

	if (ifidx == 1) {
		BRCMF_TRACE(("%s ACCESS POINT MAC:\n", __func__));
		/*  ACCESSPOINT INTERFACE CASE */
		temp_addr[0] |= 0X02;	/* set bit 2 ,
			 - Locally Administered address  */

	}
	net->hard_header_len = ETH_HLEN + drvr_priv->pub.hdrlen;
	net->ethtool_ops = &brcmf_ethtool_ops;

	drvr_priv->pub.rxsz = net->mtu + net->hard_header_len +
				drvr_priv->pub.hdrlen;

	memcpy(net->dev_addr, temp_addr, ETH_ALEN);

	if (register_netdev(net) != 0) {
		BRCMF_ERROR(("%s: couldn't register the net device\n",
			     __func__));
		goto fail;
	}

	BRCMF_INFO(("%s: Broadcom Dongle Host Driver\n", net->name));

	return 0;

fail:
	net->netdev_ops = NULL;
	return -EBADE;
}

static void brcmf_bus_detach(struct brcmf_pub *drvr)
{
	struct brcmf_info *drvr_priv;

	BRCMF_TRACE(("%s: Enter\n", __func__));

	if (drvr) {
		drvr_priv = drvr->info;
		if (drvr_priv) {
			/* Stop the protocol module */
			brcmf_proto_stop(&drvr_priv->pub);

			/* Stop the bus module */
			brcmf_sdbrcm_bus_stop(drvr_priv->pub.bus, true);
		}
	}
}

void brcmf_detach(struct brcmf_pub *drvr)
{
	struct brcmf_info *drvr_priv;

	BRCMF_TRACE(("%s: Enter\n", __func__));

	if (drvr) {
		drvr_priv = drvr->info;
		if (drvr_priv) {
			struct brcmf_if *ifp;
			int i;

			for (i = 1; i < BRCMF_MAX_IFS; i++)
				if (drvr_priv->iflist[i])
					brcmf_del_if(drvr_priv, i);

			ifp = drvr_priv->iflist[0];
			if (ifp->net->netdev_ops == &brcmf_netdev_ops_pri) {
				brcmf_netdev_stop(ifp->net);
				unregister_netdev(ifp->net);
			}

			if (drvr_priv->sysioc_tsk) {
				send_sig(SIGTERM, drvr_priv->sysioc_tsk, 1);
				kthread_stop(drvr_priv->sysioc_tsk);
				drvr_priv->sysioc_tsk = NULL;
			}
<<<<<<< HEAD

			brcmf_bus_detach(drvr);

			if (drvr->prot)
				brcmf_proto_detach(drvr);

			brcmf_cfg80211_detach();

=======

			brcmf_bus_detach(drvr);

			if (drvr->prot)
				brcmf_proto_detach(drvr);

			brcmf_cfg80211_detach();

>>>>>>> 5f66d2b5
			free_netdev(ifp->net);
			kfree(ifp);
			kfree(drvr_priv);
		}
	}
}

static void __exit brcmf_module_cleanup(void)
{
	BRCMF_TRACE(("%s: Enter\n", __func__));

	brcmf_bus_unregister();
}

static int __init brcmf_module_init(void)
{
	int error;

	BRCMF_TRACE(("%s: Enter\n", __func__));

	error = brcmf_bus_register();

	if (error) {
		BRCMF_ERROR(("%s: brcmf_bus_register failed\n", __func__));
		goto failed;
	}
	return 0;

failed:
	return -EINVAL;
}

module_init(brcmf_module_init);
module_exit(brcmf_module_cleanup);

int brcmf_os_proto_block(struct brcmf_pub *drvr)
{
	struct brcmf_info *drvr_priv = drvr->info;

	if (drvr_priv) {
		down(&drvr_priv->proto_sem);
		return 1;
	}
	return 0;
}

int brcmf_os_proto_unblock(struct brcmf_pub *drvr)
{
	struct brcmf_info *drvr_priv = drvr->info;

	if (drvr_priv) {
		up(&drvr_priv->proto_sem);
		return 1;
	}

	return 0;
}

unsigned int brcmf_os_get_ioctl_resp_timeout(void)
{
	return (unsigned int)brcmf_ioctl_timeout_msec;
}

void brcmf_os_set_ioctl_resp_timeout(unsigned int timeout_msec)
{
	brcmf_ioctl_timeout_msec = (int)timeout_msec;
}

int brcmf_os_ioctl_resp_wait(struct brcmf_pub *drvr, uint *condition,
			     bool *pending)
{
	struct brcmf_info *drvr_priv = drvr->info;
	DECLARE_WAITQUEUE(wait, current);
	int timeout = brcmf_ioctl_timeout_msec;

	/* Convert timeout in millsecond to jiffies */
	timeout = timeout * HZ / 1000;

	/* Wait until control frame is available */
	add_wait_queue(&drvr_priv->ioctl_resp_wait, &wait);
	set_current_state(TASK_INTERRUPTIBLE);

	while (!(*condition) && (!signal_pending(current) && timeout))
		timeout = schedule_timeout(timeout);

	if (signal_pending(current))
		*pending = true;

	set_current_state(TASK_RUNNING);
	remove_wait_queue(&drvr_priv->ioctl_resp_wait, &wait);

	return timeout;
}

int brcmf_os_ioctl_resp_wake(struct brcmf_pub *drvr)
{
	struct brcmf_info *drvr_priv = drvr->info;

	if (waitqueue_active(&drvr_priv->ioctl_resp_wait))
		wake_up_interruptible(&drvr_priv->ioctl_resp_wait);

	return 0;
}

static int brcmf_host_event(struct brcmf_info *drvr_priv, int *ifidx, void *pktdata,
			    struct brcmf_event_msg *event, void **data)
{
	int bcmerror = 0;

	bcmerror = brcmf_c_host_event(drvr_priv, ifidx, pktdata, event, data);
	if (bcmerror != 0)
		return bcmerror;

	if (drvr_priv->iflist[*ifidx]->net)
		brcmf_cfg80211_event(drvr_priv->iflist[*ifidx]->net,
				     event, *data);

	return bcmerror;
}

int brcmf_netdev_reset(struct net_device *dev, u8 flag)
{
	struct brcmf_info *drvr_priv = *(struct brcmf_info **)netdev_priv(dev);

	brcmf_bus_devreset(&drvr_priv->pub, flag);

	return 1;
}

static int brcmf_get_pend_8021x_cnt(struct brcmf_info *drvr_priv)
{
	return atomic_read(&drvr_priv->pend_8021x_cnt);
}

#define MAX_WAIT_FOR_8021X_TX	10

int brcmf_netdev_wait_pend8021x(struct net_device *dev)
{
	struct brcmf_info *drvr_priv = *(struct brcmf_info **)netdev_priv(dev);
	int timeout = 10 * HZ / 1000;
	int ntimes = MAX_WAIT_FOR_8021X_TX;
	int pend = brcmf_get_pend_8021x_cnt(drvr_priv);

	while (ntimes && pend) {
		if (pend) {
			set_current_state(TASK_INTERRUPTIBLE);
			schedule_timeout(timeout);
			set_current_state(TASK_RUNNING);
			ntimes--;
		}
		pend = brcmf_get_pend_8021x_cnt(drvr_priv);
	}
	return pend;
}

#ifdef BCMDBG
int brcmf_write_to_file(struct brcmf_pub *drvr, u8 *buf, int size)
{
	int ret = 0;
	struct file *fp;
	mm_segment_t old_fs;
	loff_t pos = 0;

	/* change to KERNEL_DS address limit */
	old_fs = get_fs();
	set_fs(KERNEL_DS);

	/* open file to write */
	fp = filp_open("/tmp/mem_dump", O_WRONLY | O_CREAT, 0640);
	if (!fp) {
		BRCMF_ERROR(("%s: open file error\n", __func__));
		ret = -1;
		goto exit;
	}

	/* Write buf to file */
	fp->f_op->write(fp, buf, size, &pos);

exit:
	/* free buf before return */
	kfree(buf);
	/* close file before return */
	if (fp)
		filp_close(fp, current->files);
	/* restore previous address limit */
	set_fs(old_fs);

	return ret;
}
#endif				/* BCMDBG */<|MERGE_RESOLUTION|>--- conflicted
+++ resolved
@@ -714,7 +714,6 @@
 	int i;
 	struct brcmf_if *ifp;
 	struct brcmf_event_msg event;
-<<<<<<< HEAD
 
 	BRCMF_TRACE(("%s: Enter\n", __func__));
 
@@ -722,15 +721,6 @@
 
 	for (i = 0; skb && i < numpkt; i++, skb = pnext) {
 
-=======
-
-	BRCMF_TRACE(("%s: Enter\n", __func__));
-
-	save_pktbuf = skb;
-
-	for (i = 0; skb && i < numpkt; i++, skb = pnext) {
-
->>>>>>> 5f66d2b5
 		pnext = skb->next;
 		skb->next = NULL;
 
@@ -1546,7 +1536,6 @@
 				kthread_stop(drvr_priv->sysioc_tsk);
 				drvr_priv->sysioc_tsk = NULL;
 			}
-<<<<<<< HEAD
 
 			brcmf_bus_detach(drvr);
 
@@ -1555,16 +1544,6 @@
 
 			brcmf_cfg80211_detach();
 
-=======
-
-			brcmf_bus_detach(drvr);
-
-			if (drvr->prot)
-				brcmf_proto_detach(drvr);
-
-			brcmf_cfg80211_detach();
-
->>>>>>> 5f66d2b5
 			free_netdev(ifp->net);
 			kfree(ifp);
 			kfree(drvr_priv);
