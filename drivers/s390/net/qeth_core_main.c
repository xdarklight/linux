// SPDX-License-Identifier: GPL-2.0
/*
 *    Copyright IBM Corp. 2007, 2009
 *    Author(s): Utz Bacher <utz.bacher@de.ibm.com>,
 *		 Frank Pavlic <fpavlic@de.ibm.com>,
 *		 Thomas Spatzier <tspat@de.ibm.com>,
 *		 Frank Blaschka <frank.blaschka@de.ibm.com>
 */

#define KMSG_COMPONENT "qeth"
#define pr_fmt(fmt) KMSG_COMPONENT ": " fmt

#include <linux/compat.h>
#include <linux/module.h>
#include <linux/moduleparam.h>
#include <linux/string.h>
#include <linux/errno.h>
#include <linux/kernel.h>
#include <linux/log2.h>
#include <linux/ip.h>
#include <linux/tcp.h>
#include <linux/mii.h>
#include <linux/mm.h>
#include <linux/kthread.h>
#include <linux/slab.h>
#include <linux/if_vlan.h>
#include <linux/netdevice.h>
#include <linux/netdev_features.h>
#include <linux/skbuff.h>
#include <linux/vmalloc.h>

#include <net/iucv/af_iucv.h>
#include <net/dsfield.h>

#include <asm/ebcdic.h>
#include <asm/chpid.h>
#include <asm/io.h>
#include <asm/sysinfo.h>
#include <asm/diag.h>
#include <asm/cio.h>
#include <asm/ccwdev.h>
#include <asm/cpcmd.h>

#include "qeth_core.h"

struct qeth_dbf_info qeth_dbf[QETH_DBF_INFOS] = {
	/* define dbf - Name, Pages, Areas, Maxlen, Level, View, Handle */
	/*                   N  P  A    M  L  V                      H  */
	[QETH_DBF_SETUP] = {"qeth_setup",
				8, 1,   8, 5, &debug_hex_ascii_view, NULL},
	[QETH_DBF_MSG]	 = {"qeth_msg", 8, 1, 11 * sizeof(long), 3,
			    &debug_sprintf_view, NULL},
	[QETH_DBF_CTRL]  = {"qeth_control",
		8, 1, QETH_DBF_CTRL_LEN, 5, &debug_hex_ascii_view, NULL},
};
EXPORT_SYMBOL_GPL(qeth_dbf);

struct kmem_cache *qeth_core_header_cache;
EXPORT_SYMBOL_GPL(qeth_core_header_cache);
static struct kmem_cache *qeth_qdio_outbuf_cache;

static struct device *qeth_core_root_dev;
static struct lock_class_key qdio_out_skb_queue_key;

static void qeth_issue_next_read_cb(struct qeth_card *card,
				    struct qeth_cmd_buffer *iob);
static void qeth_free_buffer_pool(struct qeth_card *);
static int qeth_qdio_establish(struct qeth_card *);
static void qeth_free_qdio_queues(struct qeth_card *card);
static void qeth_notify_skbs(struct qeth_qdio_out_q *queue,
		struct qeth_qdio_out_buffer *buf,
		enum iucv_tx_notify notification);
static void qeth_release_skbs(struct qeth_qdio_out_buffer *buf);
static int qeth_init_qdio_out_buf(struct qeth_qdio_out_q *, int);

static void qeth_close_dev_handler(struct work_struct *work)
{
	struct qeth_card *card;

	card = container_of(work, struct qeth_card, close_dev_work);
	QETH_CARD_TEXT(card, 2, "cldevhdl");
	ccwgroup_set_offline(card->gdev);
}

static const char *qeth_get_cardname(struct qeth_card *card)
{
	if (IS_VM_NIC(card)) {
		switch (card->info.type) {
		case QETH_CARD_TYPE_OSD:
			return " Virtual NIC QDIO";
		case QETH_CARD_TYPE_IQD:
			return " Virtual NIC Hiper";
		case QETH_CARD_TYPE_OSM:
			return " Virtual NIC QDIO - OSM";
		case QETH_CARD_TYPE_OSX:
			return " Virtual NIC QDIO - OSX";
		default:
			return " unknown";
		}
	} else {
		switch (card->info.type) {
		case QETH_CARD_TYPE_OSD:
			return " OSD Express";
		case QETH_CARD_TYPE_IQD:
			return " HiperSockets";
		case QETH_CARD_TYPE_OSN:
			return " OSN QDIO";
		case QETH_CARD_TYPE_OSM:
			return " OSM QDIO";
		case QETH_CARD_TYPE_OSX:
			return " OSX QDIO";
		default:
			return " unknown";
		}
	}
	return " n/a";
}

/* max length to be returned: 14 */
const char *qeth_get_cardname_short(struct qeth_card *card)
{
	if (IS_VM_NIC(card)) {
		switch (card->info.type) {
		case QETH_CARD_TYPE_OSD:
			return "Virt.NIC QDIO";
		case QETH_CARD_TYPE_IQD:
			return "Virt.NIC Hiper";
		case QETH_CARD_TYPE_OSM:
			return "Virt.NIC OSM";
		case QETH_CARD_TYPE_OSX:
			return "Virt.NIC OSX";
		default:
			return "unknown";
		}
	} else {
		switch (card->info.type) {
		case QETH_CARD_TYPE_OSD:
			switch (card->info.link_type) {
			case QETH_LINK_TYPE_FAST_ETH:
				return "OSD_100";
			case QETH_LINK_TYPE_HSTR:
				return "HSTR";
			case QETH_LINK_TYPE_GBIT_ETH:
				return "OSD_1000";
			case QETH_LINK_TYPE_10GBIT_ETH:
				return "OSD_10GIG";
			case QETH_LINK_TYPE_25GBIT_ETH:
				return "OSD_25GIG";
			case QETH_LINK_TYPE_LANE_ETH100:
				return "OSD_FE_LANE";
			case QETH_LINK_TYPE_LANE_TR:
				return "OSD_TR_LANE";
			case QETH_LINK_TYPE_LANE_ETH1000:
				return "OSD_GbE_LANE";
			case QETH_LINK_TYPE_LANE:
				return "OSD_ATM_LANE";
			default:
				return "OSD_Express";
			}
		case QETH_CARD_TYPE_IQD:
			return "HiperSockets";
		case QETH_CARD_TYPE_OSN:
			return "OSN";
		case QETH_CARD_TYPE_OSM:
			return "OSM_1000";
		case QETH_CARD_TYPE_OSX:
			return "OSX_10GIG";
		default:
			return "unknown";
		}
	}
	return "n/a";
}

void qeth_set_allowed_threads(struct qeth_card *card, unsigned long threads,
			 int clear_start_mask)
{
	unsigned long flags;

	spin_lock_irqsave(&card->thread_mask_lock, flags);
	card->thread_allowed_mask = threads;
	if (clear_start_mask)
		card->thread_start_mask &= threads;
	spin_unlock_irqrestore(&card->thread_mask_lock, flags);
	wake_up(&card->wait_q);
}
EXPORT_SYMBOL_GPL(qeth_set_allowed_threads);

int qeth_threads_running(struct qeth_card *card, unsigned long threads)
{
	unsigned long flags;
	int rc = 0;

	spin_lock_irqsave(&card->thread_mask_lock, flags);
	rc = (card->thread_running_mask & threads);
	spin_unlock_irqrestore(&card->thread_mask_lock, flags);
	return rc;
}
EXPORT_SYMBOL_GPL(qeth_threads_running);

void qeth_clear_working_pool_list(struct qeth_card *card)
{
	struct qeth_buffer_pool_entry *pool_entry, *tmp;

	QETH_CARD_TEXT(card, 5, "clwrklst");
	list_for_each_entry_safe(pool_entry, tmp,
			    &card->qdio.in_buf_pool.entry_list, list){
			list_del(&pool_entry->list);
	}
}
EXPORT_SYMBOL_GPL(qeth_clear_working_pool_list);

static int qeth_alloc_buffer_pool(struct qeth_card *card)
{
	struct qeth_buffer_pool_entry *pool_entry;
	void *ptr;
	int i, j;

	QETH_CARD_TEXT(card, 5, "alocpool");
	for (i = 0; i < card->qdio.init_pool.buf_count; ++i) {
		pool_entry = kzalloc(sizeof(*pool_entry), GFP_KERNEL);
		if (!pool_entry) {
			qeth_free_buffer_pool(card);
			return -ENOMEM;
		}
		for (j = 0; j < QETH_MAX_BUFFER_ELEMENTS(card); ++j) {
			ptr = (void *) __get_free_page(GFP_KERNEL);
			if (!ptr) {
				while (j > 0)
					free_page((unsigned long)
						  pool_entry->elements[--j]);
				kfree(pool_entry);
				qeth_free_buffer_pool(card);
				return -ENOMEM;
			}
			pool_entry->elements[j] = ptr;
		}
		list_add(&pool_entry->init_list,
			 &card->qdio.init_pool.entry_list);
	}
	return 0;
}

int qeth_realloc_buffer_pool(struct qeth_card *card, int bufcnt)
{
	QETH_CARD_TEXT(card, 2, "realcbp");

	if (card->state != CARD_STATE_DOWN)
		return -EPERM;

	/* TODO: steel/add buffers from/to a running card's buffer pool (?) */
	qeth_clear_working_pool_list(card);
	qeth_free_buffer_pool(card);
	card->qdio.in_buf_pool.buf_count = bufcnt;
	card->qdio.init_pool.buf_count = bufcnt;
	return qeth_alloc_buffer_pool(card);
}
EXPORT_SYMBOL_GPL(qeth_realloc_buffer_pool);

static void qeth_free_qdio_queue(struct qeth_qdio_q *q)
{
	if (!q)
		return;

	qdio_free_buffers(q->qdio_bufs, QDIO_MAX_BUFFERS_PER_Q);
	kfree(q);
}

static struct qeth_qdio_q *qeth_alloc_qdio_queue(void)
{
	struct qeth_qdio_q *q = kzalloc(sizeof(*q), GFP_KERNEL);
	int i;

	if (!q)
		return NULL;

	if (qdio_alloc_buffers(q->qdio_bufs, QDIO_MAX_BUFFERS_PER_Q)) {
		kfree(q);
		return NULL;
	}

	for (i = 0; i < QDIO_MAX_BUFFERS_PER_Q; ++i)
		q->bufs[i].buffer = q->qdio_bufs[i];

	QETH_DBF_HEX(SETUP, 2, &q, sizeof(void *));
	return q;
}

static int qeth_cq_init(struct qeth_card *card)
{
	int rc;

	if (card->options.cq == QETH_CQ_ENABLED) {
		QETH_CARD_TEXT(card, 2, "cqinit");
		qdio_reset_buffers(card->qdio.c_q->qdio_bufs,
				   QDIO_MAX_BUFFERS_PER_Q);
		card->qdio.c_q->next_buf_to_init = 127;
		rc = do_QDIO(CARD_DDEV(card), QDIO_FLAG_SYNC_INPUT,
			     card->qdio.no_in_queues - 1, 0,
			     127);
		if (rc) {
			QETH_CARD_TEXT_(card, 2, "1err%d", rc);
			goto out;
		}
	}
	rc = 0;
out:
	return rc;
}

static int qeth_alloc_cq(struct qeth_card *card)
{
	int rc;

	if (card->options.cq == QETH_CQ_ENABLED) {
		int i;
		struct qdio_outbuf_state *outbuf_states;

		QETH_CARD_TEXT(card, 2, "cqon");
		card->qdio.c_q = qeth_alloc_qdio_queue();
		if (!card->qdio.c_q) {
			rc = -1;
			goto kmsg_out;
		}
		card->qdio.no_in_queues = 2;
		card->qdio.out_bufstates =
			kcalloc(card->qdio.no_out_queues *
					QDIO_MAX_BUFFERS_PER_Q,
				sizeof(struct qdio_outbuf_state),
				GFP_KERNEL);
		outbuf_states = card->qdio.out_bufstates;
		if (outbuf_states == NULL) {
			rc = -1;
			goto free_cq_out;
		}
		for (i = 0; i < card->qdio.no_out_queues; ++i) {
			card->qdio.out_qs[i]->bufstates = outbuf_states;
			outbuf_states += QDIO_MAX_BUFFERS_PER_Q;
		}
	} else {
		QETH_CARD_TEXT(card, 2, "nocq");
		card->qdio.c_q = NULL;
		card->qdio.no_in_queues = 1;
	}
	QETH_CARD_TEXT_(card, 2, "iqc%d", card->qdio.no_in_queues);
	rc = 0;
out:
	return rc;
free_cq_out:
	qeth_free_qdio_queue(card->qdio.c_q);
	card->qdio.c_q = NULL;
kmsg_out:
	dev_err(&card->gdev->dev, "Failed to create completion queue\n");
	goto out;
}

static void qeth_free_cq(struct qeth_card *card)
{
	if (card->qdio.c_q) {
		--card->qdio.no_in_queues;
		qeth_free_qdio_queue(card->qdio.c_q);
		card->qdio.c_q = NULL;
	}
	kfree(card->qdio.out_bufstates);
	card->qdio.out_bufstates = NULL;
}

static enum iucv_tx_notify qeth_compute_cq_notification(int sbalf15,
							int delayed)
{
	enum iucv_tx_notify n;

	switch (sbalf15) {
	case 0:
		n = delayed ? TX_NOTIFY_DELAYED_OK : TX_NOTIFY_OK;
		break;
	case 4:
	case 16:
	case 17:
	case 18:
		n = delayed ? TX_NOTIFY_DELAYED_UNREACHABLE :
			TX_NOTIFY_UNREACHABLE;
		break;
	default:
		n = delayed ? TX_NOTIFY_DELAYED_GENERALERROR :
			TX_NOTIFY_GENERALERROR;
		break;
	}

	return n;
}

static void qeth_cleanup_handled_pending(struct qeth_qdio_out_q *q, int bidx,
					 int forced_cleanup)
{
	if (q->card->options.cq != QETH_CQ_ENABLED)
		return;

	if (q->bufs[bidx]->next_pending != NULL) {
		struct qeth_qdio_out_buffer *head = q->bufs[bidx];
		struct qeth_qdio_out_buffer *c = q->bufs[bidx]->next_pending;

		while (c) {
			if (forced_cleanup ||
			    atomic_read(&c->state) ==
			      QETH_QDIO_BUF_HANDLED_DELAYED) {
				struct qeth_qdio_out_buffer *f = c;
				QETH_CARD_TEXT(f->q->card, 5, "fp");
				QETH_CARD_TEXT_(f->q->card, 5, "%lx", (long) f);
				/* release here to avoid interleaving between
				   outbound tasklet and inbound tasklet
				   regarding notifications and lifecycle */
				qeth_release_skbs(c);

				c = f->next_pending;
				WARN_ON_ONCE(head->next_pending != f);
				head->next_pending = c;
				kmem_cache_free(qeth_qdio_outbuf_cache, f);
			} else {
				head = c;
				c = c->next_pending;
			}

		}
	}
	if (forced_cleanup && (atomic_read(&(q->bufs[bidx]->state)) ==
					QETH_QDIO_BUF_HANDLED_DELAYED)) {
		/* for recovery situations */
		qeth_init_qdio_out_buf(q, bidx);
		QETH_CARD_TEXT(q->card, 2, "clprecov");
	}
}


static void qeth_qdio_handle_aob(struct qeth_card *card,
				 unsigned long phys_aob_addr)
{
	struct qaob *aob;
	struct qeth_qdio_out_buffer *buffer;
	enum iucv_tx_notify notification;
	unsigned int i;

	aob = (struct qaob *) phys_to_virt(phys_aob_addr);
	QETH_CARD_TEXT(card, 5, "haob");
	QETH_CARD_TEXT_(card, 5, "%lx", phys_aob_addr);
	buffer = (struct qeth_qdio_out_buffer *) aob->user1;
	QETH_CARD_TEXT_(card, 5, "%lx", aob->user1);

	if (atomic_cmpxchg(&buffer->state, QETH_QDIO_BUF_PRIMED,
			   QETH_QDIO_BUF_IN_CQ) == QETH_QDIO_BUF_PRIMED) {
		notification = TX_NOTIFY_OK;
	} else {
		WARN_ON_ONCE(atomic_read(&buffer->state) !=
							QETH_QDIO_BUF_PENDING);
		atomic_set(&buffer->state, QETH_QDIO_BUF_IN_CQ);
		notification = TX_NOTIFY_DELAYED_OK;
	}

	if (aob->aorc != 0)  {
		QETH_CARD_TEXT_(card, 2, "aorc%02X", aob->aorc);
		notification = qeth_compute_cq_notification(aob->aorc, 1);
	}
	qeth_notify_skbs(buffer->q, buffer, notification);

	/* Free dangling allocations. The attached skbs are handled by
	 * qeth_cleanup_handled_pending().
	 */
	for (i = 0;
	     i < aob->sb_count && i < QETH_MAX_BUFFER_ELEMENTS(card);
	     i++) {
		if (aob->sba[i] && buffer->is_header[i])
			kmem_cache_free(qeth_core_header_cache,
					(void *) aob->sba[i]);
	}
	atomic_set(&buffer->state, QETH_QDIO_BUF_HANDLED_DELAYED);

	qdio_release_aob(aob);
}

static inline int qeth_is_cq(struct qeth_card *card, unsigned int queue)
{
	return card->options.cq == QETH_CQ_ENABLED &&
	    card->qdio.c_q != NULL &&
	    queue != 0 &&
	    queue == card->qdio.no_in_queues - 1;
}

static void qeth_setup_ccw(struct ccw1 *ccw, u8 cmd_code, u8 flags, u32 len,
			   void *data)
{
	ccw->cmd_code = cmd_code;
	ccw->flags = flags | CCW_FLAG_SLI;
	ccw->count = len;
	ccw->cda = (__u32) __pa(data);
}

static int __qeth_issue_next_read(struct qeth_card *card)
{
	struct qeth_cmd_buffer *iob = card->read_cmd;
	struct qeth_channel *channel = iob->channel;
	struct ccw1 *ccw = __ccw_from_cmd(iob);
	int rc;

	QETH_CARD_TEXT(card, 5, "issnxrd");
	if (channel->state != CH_STATE_UP)
		return -EIO;

	memset(iob->data, 0, iob->length);
	qeth_setup_ccw(ccw, CCW_CMD_READ, 0, iob->length, iob->data);
	iob->callback = qeth_issue_next_read_cb;
	/* keep the cmd alive after completion: */
	qeth_get_cmd(iob);

	QETH_CARD_TEXT(card, 6, "noirqpnd");
	rc = ccw_device_start(channel->ccwdev, ccw, (addr_t) iob, 0, 0);
	if (rc) {
		QETH_DBF_MESSAGE(2, "error %i on device %x when starting next read ccw!\n",
				 rc, CARD_DEVID(card));
		atomic_set(&channel->irq_pending, 0);
		qeth_put_cmd(iob);
		card->read_or_write_problem = 1;
		qeth_schedule_recovery(card);
		wake_up(&card->wait_q);
	}
	return rc;
}

static int qeth_issue_next_read(struct qeth_card *card)
{
	int ret;

	spin_lock_irq(get_ccwdev_lock(CARD_RDEV(card)));
	ret = __qeth_issue_next_read(card);
	spin_unlock_irq(get_ccwdev_lock(CARD_RDEV(card)));

	return ret;
}

static struct qeth_reply *qeth_alloc_reply(struct qeth_card *card)
{
	struct qeth_reply *reply;

	reply = kzalloc(sizeof(*reply), GFP_KERNEL);
	if (reply) {
		refcount_set(&reply->refcnt, 1);
		init_completion(&reply->received);
	}
	return reply;
}

static void qeth_get_reply(struct qeth_reply *reply)
{
	refcount_inc(&reply->refcnt);
}

static void qeth_put_reply(struct qeth_reply *reply)
{
	if (refcount_dec_and_test(&reply->refcnt))
		kfree(reply);
}

static void qeth_enqueue_reply(struct qeth_card *card, struct qeth_reply *reply)
{
	spin_lock_irq(&card->lock);
	list_add_tail(&reply->list, &card->cmd_waiter_list);
	spin_unlock_irq(&card->lock);
}

static void qeth_dequeue_reply(struct qeth_card *card, struct qeth_reply *reply)
{
	spin_lock_irq(&card->lock);
	list_del(&reply->list);
	spin_unlock_irq(&card->lock);
}

void qeth_notify_reply(struct qeth_reply *reply, int reason)
{
	reply->rc = reason;
	complete(&reply->received);
}
EXPORT_SYMBOL_GPL(qeth_notify_reply);

static void qeth_issue_ipa_msg(struct qeth_ipa_cmd *cmd, int rc,
		struct qeth_card *card)
{
	const char *ipa_name;
	int com = cmd->hdr.command;
	ipa_name = qeth_get_ipa_cmd_name(com);

	if (rc)
		QETH_DBF_MESSAGE(2, "IPA: %s(%#x) for device %x returned %#x \"%s\"\n",
				 ipa_name, com, CARD_DEVID(card), rc,
				 qeth_get_ipa_msg(rc));
	else
		QETH_DBF_MESSAGE(5, "IPA: %s(%#x) for device %x succeeded\n",
				 ipa_name, com, CARD_DEVID(card));
}

static struct qeth_ipa_cmd *qeth_check_ipa_data(struct qeth_card *card,
						struct qeth_ipa_cmd *cmd)
{
	QETH_CARD_TEXT(card, 5, "chkipad");

	if (IS_IPA_REPLY(cmd)) {
		if (cmd->hdr.command != IPA_CMD_SETCCID &&
		    cmd->hdr.command != IPA_CMD_DELCCID &&
		    cmd->hdr.command != IPA_CMD_MODCCID &&
		    cmd->hdr.command != IPA_CMD_SET_DIAG_ASS)
			qeth_issue_ipa_msg(cmd, cmd->hdr.return_code, card);
		return cmd;
	}

	/* handle unsolicited event: */
	switch (cmd->hdr.command) {
	case IPA_CMD_STOPLAN:
		if (cmd->hdr.return_code == IPA_RC_VEPA_TO_VEB_TRANSITION) {
			dev_err(&card->gdev->dev,
				"Interface %s is down because the adjacent port is no longer in reflective relay mode\n",
				QETH_CARD_IFNAME(card));
			schedule_work(&card->close_dev_work);
		} else {
			dev_warn(&card->gdev->dev,
				 "The link for interface %s on CHPID 0x%X failed\n",
				 QETH_CARD_IFNAME(card), card->info.chpid);
			qeth_issue_ipa_msg(cmd, cmd->hdr.return_code, card);
			netif_carrier_off(card->dev);
		}
		return NULL;
	case IPA_CMD_STARTLAN:
		dev_info(&card->gdev->dev,
			 "The link for %s on CHPID 0x%X has been restored\n",
			 QETH_CARD_IFNAME(card), card->info.chpid);
		if (card->info.hwtrap)
			card->info.hwtrap = 2;
		qeth_schedule_recovery(card);
		return NULL;
	case IPA_CMD_SETBRIDGEPORT_IQD:
	case IPA_CMD_SETBRIDGEPORT_OSA:
	case IPA_CMD_ADDRESS_CHANGE_NOTIF:
		if (card->discipline->control_event_handler(card, cmd))
			return cmd;
		return NULL;
	case IPA_CMD_MODCCID:
		return cmd;
	case IPA_CMD_REGISTER_LOCAL_ADDR:
		QETH_CARD_TEXT(card, 3, "irla");
		return NULL;
	case IPA_CMD_UNREGISTER_LOCAL_ADDR:
		QETH_CARD_TEXT(card, 3, "urla");
		return NULL;
	default:
		QETH_DBF_MESSAGE(2, "Received data is IPA but not a reply!\n");
		return cmd;
	}
}

void qeth_clear_ipacmd_list(struct qeth_card *card)
{
	struct qeth_reply *reply;
	unsigned long flags;

	QETH_CARD_TEXT(card, 4, "clipalst");

	spin_lock_irqsave(&card->lock, flags);
	list_for_each_entry(reply, &card->cmd_waiter_list, list)
		qeth_notify_reply(reply, -EIO);
	spin_unlock_irqrestore(&card->lock, flags);
}
EXPORT_SYMBOL_GPL(qeth_clear_ipacmd_list);

static int qeth_check_idx_response(struct qeth_card *card,
	unsigned char *buffer)
{
	QETH_DBF_HEX(CTRL, 2, buffer, QETH_DBF_CTRL_LEN);
	if ((buffer[2] & 0xc0) == 0xc0) {
		QETH_DBF_MESSAGE(2, "received an IDX TERMINATE with cause code %#04x\n",
				 buffer[4]);
		QETH_CARD_TEXT(card, 2, "ckidxres");
		QETH_CARD_TEXT(card, 2, " idxterm");
		QETH_CARD_TEXT_(card, 2, "  rc%d", -EIO);
		if (buffer[4] == 0xf6) {
			dev_err(&card->gdev->dev,
			"The qeth device is not configured "
			"for the OSI layer required by z/VM\n");
			return -EPERM;
		}
		return -EIO;
	}
	return 0;
}

void qeth_put_cmd(struct qeth_cmd_buffer *iob)
{
	if (refcount_dec_and_test(&iob->ref_count)) {
		if (iob->reply)
			qeth_put_reply(iob->reply);
		kfree(iob->data);
		kfree(iob);
	}
}
EXPORT_SYMBOL_GPL(qeth_put_cmd);

static void qeth_release_buffer_cb(struct qeth_card *card,
				   struct qeth_cmd_buffer *iob)
{
	qeth_put_cmd(iob);
}

static void qeth_cancel_cmd(struct qeth_cmd_buffer *iob, int rc)
{
	struct qeth_reply *reply = iob->reply;

	if (reply)
		qeth_notify_reply(reply, rc);
	qeth_put_cmd(iob);
}

struct qeth_cmd_buffer *qeth_alloc_cmd(struct qeth_channel *channel,
				       unsigned int length, unsigned int ccws,
				       long timeout)
{
	struct qeth_cmd_buffer *iob;

	if (length > QETH_BUFSIZE)
		return NULL;

	iob = kzalloc(sizeof(*iob), GFP_KERNEL);
	if (!iob)
		return NULL;

	iob->data = kzalloc(ALIGN(length, 8) + ccws * sizeof(struct ccw1),
			    GFP_KERNEL | GFP_DMA);
	if (!iob->data) {
		kfree(iob);
		return NULL;
	}

	refcount_set(&iob->ref_count, 1);
	iob->channel = channel;
	iob->timeout = timeout;
	iob->length = length;
	return iob;
}
EXPORT_SYMBOL_GPL(qeth_alloc_cmd);

static void qeth_issue_next_read_cb(struct qeth_card *card,
				    struct qeth_cmd_buffer *iob)
{
	struct qeth_ipa_cmd *cmd = NULL;
	struct qeth_reply *reply = NULL;
	struct qeth_reply *r;
	unsigned long flags;
	int rc = 0;

	QETH_CARD_TEXT(card, 4, "sndctlcb");
	rc = qeth_check_idx_response(card, iob->data);
	switch (rc) {
	case 0:
		break;
	case -EIO:
		qeth_clear_ipacmd_list(card);
		qeth_schedule_recovery(card);
		/* fall through */
	default:
		goto out;
	}

	if (IS_IPA(iob->data)) {
		cmd = (struct qeth_ipa_cmd *) PDU_ENCAPSULATION(iob->data);
		cmd = qeth_check_ipa_data(card, cmd);
		if (!cmd)
			goto out;
		if (IS_OSN(card) && card->osn_info.assist_cb &&
		    cmd->hdr.command != IPA_CMD_STARTLAN) {
			card->osn_info.assist_cb(card->dev, cmd);
			goto out;
		}
	} else {
		/* non-IPA commands should only flow during initialization */
		if (card->state != CARD_STATE_DOWN)
			goto out;
	}

	/* match against pending cmd requests */
	spin_lock_irqsave(&card->lock, flags);
	list_for_each_entry(r, &card->cmd_waiter_list, list) {
		if ((r->seqno == QETH_IDX_COMMAND_SEQNO) ||
		    (cmd && (r->seqno == cmd->hdr.seqno))) {
			reply = r;
			/* take the object outside the lock */
			qeth_get_reply(reply);
			break;
		}
	}
	spin_unlock_irqrestore(&card->lock, flags);

	if (!reply)
		goto out;

	if (!reply->callback) {
		rc = 0;
	} else {
		if (cmd) {
			reply->offset = (u16)((char *)cmd - (char *)iob->data);
			rc = reply->callback(card, reply, (unsigned long)cmd);
		} else {
			rc = reply->callback(card, reply, (unsigned long)iob);
		}
	}

	if (rc <= 0)
		qeth_notify_reply(reply, rc);
	qeth_put_reply(reply);

out:
	memcpy(&card->seqno.pdu_hdr_ack,
		QETH_PDU_HEADER_SEQ_NO(iob->data),
		QETH_SEQ_NO_LENGTH);
	qeth_put_cmd(iob);
	__qeth_issue_next_read(card);
}

static int qeth_set_thread_start_bit(struct qeth_card *card,
		unsigned long thread)
{
	unsigned long flags;

	spin_lock_irqsave(&card->thread_mask_lock, flags);
	if (!(card->thread_allowed_mask & thread) ||
	      (card->thread_start_mask & thread)) {
		spin_unlock_irqrestore(&card->thread_mask_lock, flags);
		return -EPERM;
	}
	card->thread_start_mask |= thread;
	spin_unlock_irqrestore(&card->thread_mask_lock, flags);
	return 0;
}

void qeth_clear_thread_start_bit(struct qeth_card *card, unsigned long thread)
{
	unsigned long flags;

	spin_lock_irqsave(&card->thread_mask_lock, flags);
	card->thread_start_mask &= ~thread;
	spin_unlock_irqrestore(&card->thread_mask_lock, flags);
	wake_up(&card->wait_q);
}
EXPORT_SYMBOL_GPL(qeth_clear_thread_start_bit);

void qeth_clear_thread_running_bit(struct qeth_card *card, unsigned long thread)
{
	unsigned long flags;

	spin_lock_irqsave(&card->thread_mask_lock, flags);
	card->thread_running_mask &= ~thread;
	spin_unlock_irqrestore(&card->thread_mask_lock, flags);
	wake_up_all(&card->wait_q);
}
EXPORT_SYMBOL_GPL(qeth_clear_thread_running_bit);

static int __qeth_do_run_thread(struct qeth_card *card, unsigned long thread)
{
	unsigned long flags;
	int rc = 0;

	spin_lock_irqsave(&card->thread_mask_lock, flags);
	if (card->thread_start_mask & thread) {
		if ((card->thread_allowed_mask & thread) &&
		    !(card->thread_running_mask & thread)) {
			rc = 1;
			card->thread_start_mask &= ~thread;
			card->thread_running_mask |= thread;
		} else
			rc = -EPERM;
	}
	spin_unlock_irqrestore(&card->thread_mask_lock, flags);
	return rc;
}

int qeth_do_run_thread(struct qeth_card *card, unsigned long thread)
{
	int rc = 0;

	wait_event(card->wait_q,
		   (rc = __qeth_do_run_thread(card, thread)) >= 0);
	return rc;
}
EXPORT_SYMBOL_GPL(qeth_do_run_thread);

void qeth_schedule_recovery(struct qeth_card *card)
{
	QETH_CARD_TEXT(card, 2, "startrec");
	if (qeth_set_thread_start_bit(card, QETH_RECOVER_THREAD) == 0)
		schedule_work(&card->kernel_thread_starter);
}
EXPORT_SYMBOL_GPL(qeth_schedule_recovery);

static int qeth_get_problem(struct qeth_card *card, struct ccw_device *cdev,
			    struct irb *irb)
{
	int dstat, cstat;
	char *sense;

	sense = (char *) irb->ecw;
	cstat = irb->scsw.cmd.cstat;
	dstat = irb->scsw.cmd.dstat;

	if (cstat & (SCHN_STAT_CHN_CTRL_CHK | SCHN_STAT_INTF_CTRL_CHK |
		     SCHN_STAT_CHN_DATA_CHK | SCHN_STAT_CHAIN_CHECK |
		     SCHN_STAT_PROT_CHECK | SCHN_STAT_PROG_CHECK)) {
		QETH_CARD_TEXT(card, 2, "CGENCHK");
		dev_warn(&cdev->dev, "The qeth device driver "
			"failed to recover an error on the device\n");
		QETH_DBF_MESSAGE(2, "check on channel %x with dstat=%#x, cstat=%#x\n",
				 CCW_DEVID(cdev), dstat, cstat);
		print_hex_dump(KERN_WARNING, "qeth: irb ", DUMP_PREFIX_OFFSET,
				16, 1, irb, 64, 1);
		return 1;
	}

	if (dstat & DEV_STAT_UNIT_CHECK) {
		if (sense[SENSE_RESETTING_EVENT_BYTE] &
		    SENSE_RESETTING_EVENT_FLAG) {
			QETH_CARD_TEXT(card, 2, "REVIND");
			return 1;
		}
		if (sense[SENSE_COMMAND_REJECT_BYTE] &
		    SENSE_COMMAND_REJECT_FLAG) {
			QETH_CARD_TEXT(card, 2, "CMDREJi");
			return 1;
		}
		if ((sense[2] == 0xaf) && (sense[3] == 0xfe)) {
			QETH_CARD_TEXT(card, 2, "AFFE");
			return 1;
		}
		if ((!sense[0]) && (!sense[1]) && (!sense[2]) && (!sense[3])) {
			QETH_CARD_TEXT(card, 2, "ZEROSEN");
			return 0;
		}
		QETH_CARD_TEXT(card, 2, "DGENCHK");
			return 1;
	}
	return 0;
}

static int qeth_check_irb_error(struct qeth_card *card, struct ccw_device *cdev,
				struct irb *irb)
{
	if (!IS_ERR(irb))
		return 0;

	switch (PTR_ERR(irb)) {
	case -EIO:
		QETH_DBF_MESSAGE(2, "i/o-error on channel %x\n",
				 CCW_DEVID(cdev));
		QETH_CARD_TEXT(card, 2, "ckirberr");
		QETH_CARD_TEXT_(card, 2, "  rc%d", -EIO);
		return -EIO;
	case -ETIMEDOUT:
		dev_warn(&cdev->dev, "A hardware operation timed out"
			" on the device\n");
		QETH_CARD_TEXT(card, 2, "ckirberr");
		QETH_CARD_TEXT_(card, 2, "  rc%d", -ETIMEDOUT);
		return -ETIMEDOUT;
	default:
		QETH_DBF_MESSAGE(2, "unknown error %ld on channel %x\n",
				 PTR_ERR(irb), CCW_DEVID(cdev));
		QETH_CARD_TEXT(card, 2, "ckirberr");
		QETH_CARD_TEXT(card, 2, "  rc???");
		return PTR_ERR(irb);
	}
}

static void qeth_irq(struct ccw_device *cdev, unsigned long intparm,
		struct irb *irb)
{
	int rc;
	int cstat, dstat;
	struct qeth_cmd_buffer *iob = NULL;
	struct ccwgroup_device *gdev;
	struct qeth_channel *channel;
	struct qeth_card *card;

	/* while we hold the ccwdev lock, this stays valid: */
	gdev = dev_get_drvdata(&cdev->dev);
	card = dev_get_drvdata(&gdev->dev);
	if (!card)
		return;

	QETH_CARD_TEXT(card, 5, "irq");

	if (card->read.ccwdev == cdev) {
		channel = &card->read;
		QETH_CARD_TEXT(card, 5, "read");
	} else if (card->write.ccwdev == cdev) {
		channel = &card->write;
		QETH_CARD_TEXT(card, 5, "write");
	} else {
		channel = &card->data;
		QETH_CARD_TEXT(card, 5, "data");
	}

	if (qeth_intparm_is_iob(intparm))
		iob = (struct qeth_cmd_buffer *) __va((addr_t)intparm);

	rc = qeth_check_irb_error(card, cdev, irb);
	if (rc) {
		/* IO was terminated, free its resources. */
		if (iob)
			qeth_cancel_cmd(iob, rc);
		atomic_set(&channel->irq_pending, 0);
		wake_up(&card->wait_q);
		return;
	}

	atomic_set(&channel->irq_pending, 0);

	if (irb->scsw.cmd.fctl & (SCSW_FCTL_CLEAR_FUNC))
		channel->state = CH_STATE_STOPPED;

	if (irb->scsw.cmd.fctl & (SCSW_FCTL_HALT_FUNC))
		channel->state = CH_STATE_HALTED;

	if (intparm == QETH_CLEAR_CHANNEL_PARM) {
		QETH_CARD_TEXT(card, 6, "clrchpar");
		/* we don't have to handle this further */
		intparm = 0;
	}
	if (intparm == QETH_HALT_CHANNEL_PARM) {
		QETH_CARD_TEXT(card, 6, "hltchpar");
		/* we don't have to handle this further */
		intparm = 0;
	}

	cstat = irb->scsw.cmd.cstat;
	dstat = irb->scsw.cmd.dstat;

	if ((dstat & DEV_STAT_UNIT_EXCEP) ||
	    (dstat & DEV_STAT_UNIT_CHECK) ||
	    (cstat)) {
		if (irb->esw.esw0.erw.cons) {
			dev_warn(&channel->ccwdev->dev,
				"The qeth device driver failed to recover "
				"an error on the device\n");
			QETH_DBF_MESSAGE(2, "sense data available on channel %x: cstat %#X dstat %#X\n",
					 CCW_DEVID(channel->ccwdev), cstat,
					 dstat);
			print_hex_dump(KERN_WARNING, "qeth: irb ",
				DUMP_PREFIX_OFFSET, 16, 1, irb, 32, 1);
			print_hex_dump(KERN_WARNING, "qeth: sense data ",
				DUMP_PREFIX_OFFSET, 16, 1, irb->ecw, 32, 1);
		}

		rc = qeth_get_problem(card, cdev, irb);
		if (rc) {
			card->read_or_write_problem = 1;
			if (iob)
				qeth_cancel_cmd(iob, rc);
			qeth_clear_ipacmd_list(card);
			qeth_schedule_recovery(card);
			goto out;
		}
	}

	if (iob && iob->callback)
		iob->callback(card, iob);

out:
	wake_up(&card->wait_q);
	return;
}

static void qeth_notify_skbs(struct qeth_qdio_out_q *q,
		struct qeth_qdio_out_buffer *buf,
		enum iucv_tx_notify notification)
{
	struct sk_buff *skb;

	skb_queue_walk(&buf->skb_list, skb) {
		QETH_CARD_TEXT_(q->card, 5, "skbn%d", notification);
		QETH_CARD_TEXT_(q->card, 5, "%lx", (long) skb);
		if (skb->protocol == htons(ETH_P_AF_IUCV) && skb->sk)
			iucv_sk(skb->sk)->sk_txnotify(skb, notification);
	}
}

static void qeth_release_skbs(struct qeth_qdio_out_buffer *buf)
{
	struct sk_buff *skb;

	/* release may never happen from within CQ tasklet scope */
	WARN_ON_ONCE(atomic_read(&buf->state) == QETH_QDIO_BUF_IN_CQ);

	if (atomic_read(&buf->state) == QETH_QDIO_BUF_PENDING)
		qeth_notify_skbs(buf->q, buf, TX_NOTIFY_GENERALERROR);

	while ((skb = __skb_dequeue(&buf->skb_list)) != NULL)
		consume_skb(skb);
}

static void qeth_clear_output_buffer(struct qeth_qdio_out_q *queue,
				     struct qeth_qdio_out_buffer *buf)
{
	int i;

	/* is PCI flag set on buffer? */
	if (buf->buffer->element[0].sflags & SBAL_SFLAGS0_PCI_REQ)
		atomic_dec(&queue->set_pci_flags_count);

	qeth_release_skbs(buf);

	for (i = 0; i < queue->max_elements; ++i) {
		if (buf->buffer->element[i].addr && buf->is_header[i])
			kmem_cache_free(qeth_core_header_cache,
				buf->buffer->element[i].addr);
		buf->is_header[i] = 0;
	}

	qeth_scrub_qdio_buffer(buf->buffer, queue->max_elements);
	buf->next_element_to_fill = 0;
	atomic_set(&buf->state, QETH_QDIO_BUF_EMPTY);
}

static void qeth_drain_output_queue(struct qeth_qdio_out_q *q, bool free)
{
	int j;

	for (j = 0; j < QDIO_MAX_BUFFERS_PER_Q; ++j) {
		if (!q->bufs[j])
			continue;
		qeth_cleanup_handled_pending(q, j, 1);
		qeth_clear_output_buffer(q, q->bufs[j]);
		if (free) {
			kmem_cache_free(qeth_qdio_outbuf_cache, q->bufs[j]);
			q->bufs[j] = NULL;
		}
	}
}

void qeth_drain_output_queues(struct qeth_card *card)
{
	int i;

	QETH_CARD_TEXT(card, 2, "clearqdbf");
	/* clear outbound buffers to free skbs */
	for (i = 0; i < card->qdio.no_out_queues; ++i) {
		if (card->qdio.out_qs[i])
			qeth_drain_output_queue(card->qdio.out_qs[i], false);
	}
}
EXPORT_SYMBOL_GPL(qeth_drain_output_queues);

static void qeth_free_buffer_pool(struct qeth_card *card)
{
	struct qeth_buffer_pool_entry *pool_entry, *tmp;
	int i = 0;
	list_for_each_entry_safe(pool_entry, tmp,
				 &card->qdio.init_pool.entry_list, init_list){
		for (i = 0; i < QETH_MAX_BUFFER_ELEMENTS(card); ++i)
			free_page((unsigned long)pool_entry->elements[i]);
		list_del(&pool_entry->init_list);
		kfree(pool_entry);
	}
}

static void qeth_clean_channel(struct qeth_channel *channel)
{
	struct ccw_device *cdev = channel->ccwdev;

	QETH_DBF_TEXT(SETUP, 2, "freech");

	spin_lock_irq(get_ccwdev_lock(cdev));
	cdev->handler = NULL;
	spin_unlock_irq(get_ccwdev_lock(cdev));
}

static void qeth_setup_channel(struct qeth_channel *channel)
{
	struct ccw_device *cdev = channel->ccwdev;

	QETH_DBF_TEXT(SETUP, 2, "setupch");

	channel->state = CH_STATE_DOWN;
	atomic_set(&channel->irq_pending, 0);

	spin_lock_irq(get_ccwdev_lock(cdev));
	cdev->handler = qeth_irq;
	spin_unlock_irq(get_ccwdev_lock(cdev));
}

static int qeth_osa_set_output_queues(struct qeth_card *card, bool single)
{
	unsigned int count = single ? 1 : card->dev->num_tx_queues;
	int rc;

	rtnl_lock();
	rc = netif_set_real_num_tx_queues(card->dev, count);
	rtnl_unlock();

	if (rc)
		return rc;

	if (card->qdio.no_out_queues == count)
		return 0;

	if (atomic_read(&card->qdio.state) != QETH_QDIO_UNINITIALIZED)
		qeth_free_qdio_queues(card);

	if (count == 1)
		dev_info(&card->gdev->dev, "Priority Queueing not supported\n");

	card->qdio.default_out_queue = single ? 0 : QETH_DEFAULT_QUEUE;
	card->qdio.no_out_queues = count;
	return 0;
}

static int qeth_update_from_chp_desc(struct qeth_card *card)
{
	struct ccw_device *ccwdev;
	struct channel_path_desc_fmt0 *chp_dsc;
	int rc = 0;

	QETH_CARD_TEXT(card, 2, "chp_desc");

	ccwdev = card->data.ccwdev;
	chp_dsc = ccw_device_get_chp_desc(ccwdev, 0);
	if (!chp_dsc)
		return -ENOMEM;

	card->info.func_level = 0x4100 + chp_dsc->desc;

	if (IS_OSD(card) || IS_OSX(card))
		/* CHPP field bit 6 == 1 -> single queue */
		rc = qeth_osa_set_output_queues(card, chp_dsc->chpp & 0x02);

	kfree(chp_dsc);
<<<<<<< HEAD
	QETH_DBF_TEXT_(SETUP, 2, "nr:%x", card->qdio.no_out_queues);
	QETH_DBF_TEXT_(SETUP, 2, "lvl:%02x", card->info.func_level);
=======
	QETH_CARD_TEXT_(card, 2, "nr:%x", card->qdio.no_out_queues);
	QETH_CARD_TEXT_(card, 2, "lvl:%02x", card->info.func_level);
>>>>>>> 7650b1a9
	return rc;
}

static void qeth_init_qdio_info(struct qeth_card *card)
{
	QETH_CARD_TEXT(card, 4, "intqdinf");
	atomic_set(&card->qdio.state, QETH_QDIO_UNINITIALIZED);
	card->qdio.do_prio_queueing = QETH_PRIOQ_DEFAULT;
	card->qdio.default_out_queue = QETH_DEFAULT_QUEUE;

	/* inbound */
	card->qdio.no_in_queues = 1;
	card->qdio.in_buf_size = QETH_IN_BUF_SIZE_DEFAULT;
	if (IS_IQD(card))
		card->qdio.init_pool.buf_count = QETH_IN_BUF_COUNT_HSDEFAULT;
	else
		card->qdio.init_pool.buf_count = QETH_IN_BUF_COUNT_DEFAULT;
	card->qdio.in_buf_pool.buf_count = card->qdio.init_pool.buf_count;
	INIT_LIST_HEAD(&card->qdio.in_buf_pool.entry_list);
	INIT_LIST_HEAD(&card->qdio.init_pool.entry_list);
}

static void qeth_set_initial_options(struct qeth_card *card)
{
	card->options.route4.type = NO_ROUTER;
	card->options.route6.type = NO_ROUTER;
	card->options.rx_sg_cb = QETH_RX_SG_CB;
	card->options.isolation = ISOLATION_MODE_NONE;
	card->options.cq = QETH_CQ_DISABLED;
	card->options.layer = QETH_DISCIPLINE_UNDETERMINED;
}

static int qeth_do_start_thread(struct qeth_card *card, unsigned long thread)
{
	unsigned long flags;
	int rc = 0;

	spin_lock_irqsave(&card->thread_mask_lock, flags);
	QETH_CARD_TEXT_(card, 4, "  %02x%02x%02x",
			(u8) card->thread_start_mask,
			(u8) card->thread_allowed_mask,
			(u8) card->thread_running_mask);
	rc = (card->thread_start_mask & thread);
	spin_unlock_irqrestore(&card->thread_mask_lock, flags);
	return rc;
}

static void qeth_start_kernel_thread(struct work_struct *work)
{
	struct task_struct *ts;
	struct qeth_card *card = container_of(work, struct qeth_card,
					kernel_thread_starter);
	QETH_CARD_TEXT(card , 2, "strthrd");

	if (card->read.state != CH_STATE_UP &&
	    card->write.state != CH_STATE_UP)
		return;
	if (qeth_do_start_thread(card, QETH_RECOVER_THREAD)) {
		ts = kthread_run(card->discipline->recover, (void *)card,
				"qeth_recover");
		if (IS_ERR(ts)) {
			qeth_clear_thread_start_bit(card, QETH_RECOVER_THREAD);
			qeth_clear_thread_running_bit(card,
				QETH_RECOVER_THREAD);
		}
	}
}

static void qeth_buffer_reclaim_work(struct work_struct *);
static void qeth_setup_card(struct qeth_card *card)
{
	QETH_CARD_TEXT(card, 2, "setupcrd");

	card->info.type = CARD_RDEV(card)->id.driver_info;
	card->state = CARD_STATE_DOWN;
	spin_lock_init(&card->lock);
	spin_lock_init(&card->thread_mask_lock);
	mutex_init(&card->conf_mutex);
	mutex_init(&card->discipline_mutex);
	INIT_WORK(&card->kernel_thread_starter, qeth_start_kernel_thread);
	INIT_LIST_HEAD(&card->cmd_waiter_list);
	init_waitqueue_head(&card->wait_q);
	qeth_set_initial_options(card);
	/* IP address takeover */
	INIT_LIST_HEAD(&card->ipato.entries);
	qeth_init_qdio_info(card);
	INIT_DELAYED_WORK(&card->buffer_reclaim_work, qeth_buffer_reclaim_work);
	INIT_WORK(&card->close_dev_work, qeth_close_dev_handler);
}

static void qeth_core_sl_print(struct seq_file *m, struct service_level *slr)
{
	struct qeth_card *card = container_of(slr, struct qeth_card,
					qeth_service_level);
	if (card->info.mcl_level[0])
		seq_printf(m, "qeth: %s firmware level %s\n",
			CARD_BUS_ID(card), card->info.mcl_level);
}

static struct qeth_card *qeth_alloc_card(struct ccwgroup_device *gdev)
{
	struct qeth_card *card;

	QETH_DBF_TEXT(SETUP, 2, "alloccrd");
	card = kzalloc(sizeof(*card), GFP_KERNEL);
	if (!card)
		goto out;
	QETH_DBF_HEX(SETUP, 2, &card, sizeof(void *));

	card->gdev = gdev;
	dev_set_drvdata(&gdev->dev, card);
	CARD_RDEV(card) = gdev->cdev[0];
	CARD_WDEV(card) = gdev->cdev[1];
	CARD_DDEV(card) = gdev->cdev[2];

	card->event_wq = alloc_ordered_workqueue("%s_event", 0,
						 dev_name(&gdev->dev));
	if (!card->event_wq)
		goto out_wq;

	card->read_cmd = qeth_alloc_cmd(&card->read, QETH_BUFSIZE, 1, 0);
	if (!card->read_cmd)
		goto out_read_cmd;

	qeth_setup_channel(&card->read);
	qeth_setup_channel(&card->write);
	qeth_setup_channel(&card->data);
	card->qeth_service_level.seq_print = qeth_core_sl_print;
	register_service_level(&card->qeth_service_level);
	return card;

out_read_cmd:
	destroy_workqueue(card->event_wq);
out_wq:
	dev_set_drvdata(&gdev->dev, NULL);
	kfree(card);
out:
	return NULL;
}

static int qeth_clear_channel(struct qeth_card *card,
			      struct qeth_channel *channel)
{
	int rc;

	QETH_CARD_TEXT(card, 3, "clearch");
	spin_lock_irq(get_ccwdev_lock(channel->ccwdev));
	rc = ccw_device_clear(channel->ccwdev, QETH_CLEAR_CHANNEL_PARM);
	spin_unlock_irq(get_ccwdev_lock(channel->ccwdev));

	if (rc)
		return rc;
	rc = wait_event_interruptible_timeout(card->wait_q,
			channel->state == CH_STATE_STOPPED, QETH_TIMEOUT);
	if (rc == -ERESTARTSYS)
		return rc;
	if (channel->state != CH_STATE_STOPPED)
		return -ETIME;
	channel->state = CH_STATE_DOWN;
	return 0;
}

static int qeth_halt_channel(struct qeth_card *card,
			     struct qeth_channel *channel)
{
	int rc;

	QETH_CARD_TEXT(card, 3, "haltch");
	spin_lock_irq(get_ccwdev_lock(channel->ccwdev));
	rc = ccw_device_halt(channel->ccwdev, QETH_HALT_CHANNEL_PARM);
	spin_unlock_irq(get_ccwdev_lock(channel->ccwdev));

	if (rc)
		return rc;
	rc = wait_event_interruptible_timeout(card->wait_q,
			channel->state == CH_STATE_HALTED, QETH_TIMEOUT);
	if (rc == -ERESTARTSYS)
		return rc;
	if (channel->state != CH_STATE_HALTED)
		return -ETIME;
	return 0;
}

static int qeth_halt_channels(struct qeth_card *card)
{
	int rc1 = 0, rc2 = 0, rc3 = 0;

	QETH_CARD_TEXT(card, 3, "haltchs");
	rc1 = qeth_halt_channel(card, &card->read);
	rc2 = qeth_halt_channel(card, &card->write);
	rc3 = qeth_halt_channel(card, &card->data);
	if (rc1)
		return rc1;
	if (rc2)
		return rc2;
	return rc3;
}

static int qeth_clear_channels(struct qeth_card *card)
{
	int rc1 = 0, rc2 = 0, rc3 = 0;

	QETH_CARD_TEXT(card, 3, "clearchs");
	rc1 = qeth_clear_channel(card, &card->read);
	rc2 = qeth_clear_channel(card, &card->write);
	rc3 = qeth_clear_channel(card, &card->data);
	if (rc1)
		return rc1;
	if (rc2)
		return rc2;
	return rc3;
}

static int qeth_clear_halt_card(struct qeth_card *card, int halt)
{
	int rc = 0;

	QETH_CARD_TEXT(card, 3, "clhacrd");

	if (halt)
		rc = qeth_halt_channels(card);
	if (rc)
		return rc;
	return qeth_clear_channels(card);
}

int qeth_qdio_clear_card(struct qeth_card *card, int use_halt)
{
	int rc = 0;

	QETH_CARD_TEXT(card, 3, "qdioclr");
	switch (atomic_cmpxchg(&card->qdio.state, QETH_QDIO_ESTABLISHED,
		QETH_QDIO_CLEANING)) {
	case QETH_QDIO_ESTABLISHED:
		if (IS_IQD(card))
			rc = qdio_shutdown(CARD_DDEV(card),
				QDIO_FLAG_CLEANUP_USING_HALT);
		else
			rc = qdio_shutdown(CARD_DDEV(card),
				QDIO_FLAG_CLEANUP_USING_CLEAR);
		if (rc)
			QETH_CARD_TEXT_(card, 3, "1err%d", rc);
		atomic_set(&card->qdio.state, QETH_QDIO_ALLOCATED);
		break;
	case QETH_QDIO_CLEANING:
		return rc;
	default:
		break;
	}
	rc = qeth_clear_halt_card(card, use_halt);
	if (rc)
		QETH_CARD_TEXT_(card, 3, "2err%d", rc);
	card->state = CARD_STATE_DOWN;
	return rc;
}
EXPORT_SYMBOL_GPL(qeth_qdio_clear_card);

static enum qeth_discipline_id qeth_vm_detect_layer(struct qeth_card *card)
{
	enum qeth_discipline_id disc = QETH_DISCIPLINE_UNDETERMINED;
	struct diag26c_vnic_resp *response = NULL;
	struct diag26c_vnic_req *request = NULL;
	struct ccw_dev_id id;
	char userid[80];
	int rc = 0;

	QETH_CARD_TEXT(card, 2, "vmlayer");

	cpcmd("QUERY USERID", userid, sizeof(userid), &rc);
	if (rc)
		goto out;

	request = kzalloc(sizeof(*request), GFP_KERNEL | GFP_DMA);
	response = kzalloc(sizeof(*response), GFP_KERNEL | GFP_DMA);
	if (!request || !response) {
		rc = -ENOMEM;
		goto out;
	}

	ccw_device_get_id(CARD_RDEV(card), &id);
	request->resp_buf_len = sizeof(*response);
	request->resp_version = DIAG26C_VERSION6_VM65918;
	request->req_format = DIAG26C_VNIC_INFO;
	ASCEBC(userid, 8);
	memcpy(&request->sys_name, userid, 8);
	request->devno = id.devno;

	QETH_DBF_HEX(CTRL, 2, request, sizeof(*request));
	rc = diag26c(request, response, DIAG26C_PORT_VNIC);
	QETH_DBF_HEX(CTRL, 2, request, sizeof(*request));
	if (rc)
		goto out;
	QETH_DBF_HEX(CTRL, 2, response, sizeof(*response));

	if (request->resp_buf_len < sizeof(*response) ||
	    response->version != request->resp_version) {
		rc = -EIO;
		goto out;
	}

	if (response->protocol == VNIC_INFO_PROT_L2)
		disc = QETH_DISCIPLINE_LAYER2;
	else if (response->protocol == VNIC_INFO_PROT_L3)
		disc = QETH_DISCIPLINE_LAYER3;

out:
	kfree(response);
	kfree(request);
	if (rc)
		QETH_CARD_TEXT_(card, 2, "err%x", rc);
	return disc;
}

/* Determine whether the device requires a specific layer discipline */
static enum qeth_discipline_id qeth_enforce_discipline(struct qeth_card *card)
{
	enum qeth_discipline_id disc = QETH_DISCIPLINE_UNDETERMINED;

	if (IS_OSM(card) || IS_OSN(card))
		disc = QETH_DISCIPLINE_LAYER2;
	else if (IS_VM_NIC(card))
		disc = IS_IQD(card) ? QETH_DISCIPLINE_LAYER3 :
				      qeth_vm_detect_layer(card);

	switch (disc) {
	case QETH_DISCIPLINE_LAYER2:
		QETH_CARD_TEXT(card, 3, "force l2");
		break;
	case QETH_DISCIPLINE_LAYER3:
		QETH_CARD_TEXT(card, 3, "force l3");
		break;
	default:
		QETH_CARD_TEXT(card, 3, "force no");
	}

	return disc;
}

static void qeth_set_blkt_defaults(struct qeth_card *card)
{
	QETH_CARD_TEXT(card, 2, "cfgblkt");

	if (card->info.use_v1_blkt) {
		card->info.blkt.time_total = 0;
		card->info.blkt.inter_packet = 0;
		card->info.blkt.inter_packet_jumbo = 0;
	} else {
		card->info.blkt.time_total = 250;
		card->info.blkt.inter_packet = 5;
		card->info.blkt.inter_packet_jumbo = 15;
	}
}

static void qeth_init_tokens(struct qeth_card *card)
{
	card->token.issuer_rm_w = 0x00010103UL;
	card->token.cm_filter_w = 0x00010108UL;
	card->token.cm_connection_w = 0x0001010aUL;
	card->token.ulp_filter_w = 0x0001010bUL;
	card->token.ulp_connection_w = 0x0001010dUL;
}

static void qeth_init_func_level(struct qeth_card *card)
{
	switch (card->info.type) {
	case QETH_CARD_TYPE_IQD:
		card->info.func_level =	QETH_IDX_FUNC_LEVEL_IQD;
		break;
	case QETH_CARD_TYPE_OSD:
	case QETH_CARD_TYPE_OSN:
		card->info.func_level = QETH_IDX_FUNC_LEVEL_OSD;
		break;
	default:
		break;
	}
}

static void qeth_idx_finalize_cmd(struct qeth_card *card,
				  struct qeth_cmd_buffer *iob)
{
	memcpy(QETH_TRANSPORT_HEADER_SEQ_NO(iob->data), &card->seqno.trans_hdr,
	       QETH_SEQ_NO_LENGTH);
	if (iob->channel == &card->write)
		card->seqno.trans_hdr++;
}

static int qeth_peer_func_level(int level)
{
	if ((level & 0xff) == 8)
		return (level & 0xff) + 0x400;
	if (((level >> 8) & 3) == 1)
		return (level & 0xff) + 0x200;
	return level;
}

static void qeth_mpc_finalize_cmd(struct qeth_card *card,
				  struct qeth_cmd_buffer *iob)
{
	qeth_idx_finalize_cmd(card, iob);

	memcpy(QETH_PDU_HEADER_SEQ_NO(iob->data),
	       &card->seqno.pdu_hdr, QETH_SEQ_NO_LENGTH);
	card->seqno.pdu_hdr++;
	memcpy(QETH_PDU_HEADER_ACK_SEQ_NO(iob->data),
	       &card->seqno.pdu_hdr_ack, QETH_SEQ_NO_LENGTH);

	iob->reply->seqno = QETH_IDX_COMMAND_SEQNO;
	iob->callback = qeth_release_buffer_cb;
}

static struct qeth_cmd_buffer *qeth_mpc_alloc_cmd(struct qeth_card *card,
						  void *data,
						  unsigned int data_length)
{
	struct qeth_cmd_buffer *iob;

	iob = qeth_alloc_cmd(&card->write, data_length, 1, QETH_TIMEOUT);
	if (!iob)
		return NULL;

	memcpy(iob->data, data, data_length);
	qeth_setup_ccw(__ccw_from_cmd(iob), CCW_CMD_WRITE, 0, data_length,
		       iob->data);
	iob->finalize = qeth_mpc_finalize_cmd;
	return iob;
}

/**
 * qeth_send_control_data() -	send control command to the card
 * @card:			qeth_card structure pointer
 * @iob:			qeth_cmd_buffer pointer
 * @reply_cb:			callback function pointer
 * @cb_card:			pointer to the qeth_card structure
 * @cb_reply:			pointer to the qeth_reply structure
 * @cb_cmd:			pointer to the original iob for non-IPA
 *				commands, or to the qeth_ipa_cmd structure
 *				for the IPA commands.
 * @reply_param:		private pointer passed to the callback
 *
 * Callback function gets called one or more times, with cb_cmd
 * pointing to the response returned by the hardware. Callback
 * function must return
 *   > 0 if more reply blocks are expected,
 *     0 if the last or only reply block is received, and
 *   < 0 on error.
 * Callback function can get the value of the reply_param pointer from the
 * field 'param' of the structure qeth_reply.
 */

static int qeth_send_control_data(struct qeth_card *card,
				  struct qeth_cmd_buffer *iob,
				  int (*reply_cb)(struct qeth_card *cb_card,
						  struct qeth_reply *cb_reply,
						  unsigned long cb_cmd),
				  void *reply_param)
{
	struct qeth_channel *channel = iob->channel;
	long timeout = iob->timeout;
	int rc;
	struct qeth_reply *reply = NULL;

	QETH_CARD_TEXT(card, 2, "sendctl");

	reply = qeth_alloc_reply(card);
	if (!reply) {
		qeth_put_cmd(iob);
		return -ENOMEM;
	}
	reply->callback = reply_cb;
	reply->param = reply_param;

	/* pairs with qeth_put_cmd(): */
	qeth_get_reply(reply);
	iob->reply = reply;

	timeout = wait_event_interruptible_timeout(card->wait_q,
						   qeth_trylock_channel(channel),
						   timeout);
	if (timeout <= 0) {
		qeth_put_reply(reply);
		qeth_put_cmd(iob);
		return (timeout == -ERESTARTSYS) ? -EINTR : -ETIME;
	}

	if (iob->finalize)
		iob->finalize(card, iob);
	QETH_DBF_HEX(CTRL, 2, iob->data, min(iob->length, QETH_DBF_CTRL_LEN));

	qeth_enqueue_reply(card, reply);

	QETH_CARD_TEXT(card, 6, "noirqpnd");
	spin_lock_irq(get_ccwdev_lock(channel->ccwdev));
	rc = ccw_device_start_timeout(channel->ccwdev, __ccw_from_cmd(iob),
				      (addr_t) iob, 0, 0, timeout);
	spin_unlock_irq(get_ccwdev_lock(channel->ccwdev));
	if (rc) {
		QETH_DBF_MESSAGE(2, "qeth_send_control_data on device %x: ccw_device_start rc = %i\n",
				 CARD_DEVID(card), rc);
		QETH_CARD_TEXT_(card, 2, " err%d", rc);
		qeth_dequeue_reply(card, reply);
		qeth_put_reply(reply);
		qeth_put_cmd(iob);
		atomic_set(&channel->irq_pending, 0);
		wake_up(&card->wait_q);
		return rc;
	}

	timeout = wait_for_completion_interruptible_timeout(&reply->received,
							    timeout);
	if (timeout <= 0)
		rc = (timeout == -ERESTARTSYS) ? -EINTR : -ETIME;

	qeth_dequeue_reply(card, reply);
	if (!rc)
		rc = reply->rc;
	qeth_put_reply(reply);
	return rc;
}

static void qeth_read_conf_data_cb(struct qeth_card *card,
				   struct qeth_cmd_buffer *iob)
{
	unsigned char *prcd = iob->data;

	QETH_CARD_TEXT(card, 2, "cfgunit");
	card->info.chpid = prcd[30];
	card->info.unit_addr2 = prcd[31];
	card->info.cula = prcd[63];
	card->info.is_vm_nic = ((prcd[0x10] == _ascebc['V']) &&
				(prcd[0x11] == _ascebc['M']));
	card->info.use_v1_blkt = prcd[74] == 0xF0 && prcd[75] == 0xF0 &&
				 prcd[76] >= 0xF1 && prcd[76] <= 0xF4;

	qeth_notify_reply(iob->reply, 0);
	qeth_put_cmd(iob);
}

static int qeth_read_conf_data(struct qeth_card *card)
{
	struct qeth_channel *channel = &card->data;
	struct qeth_cmd_buffer *iob;
	struct ciw *ciw;

	/* scan for RCD command in extended SenseID data */
	ciw = ccw_device_get_ciw(channel->ccwdev, CIW_TYPE_RCD);
	if (!ciw || ciw->cmd == 0)
		return -EOPNOTSUPP;

	iob = qeth_alloc_cmd(channel, ciw->count, 1, QETH_RCD_TIMEOUT);
	if (!iob)
		return -ENOMEM;

	iob->callback = qeth_read_conf_data_cb;
	qeth_setup_ccw(__ccw_from_cmd(iob), ciw->cmd, 0, iob->length,
		       iob->data);

	return qeth_send_control_data(card, iob, NULL, NULL);
}

static int qeth_idx_check_activate_response(struct qeth_card *card,
					    struct qeth_channel *channel,
					    struct qeth_cmd_buffer *iob)
{
	int rc;

	rc = qeth_check_idx_response(card, iob->data);
	if (rc)
		return rc;

	if (QETH_IS_IDX_ACT_POS_REPLY(iob->data))
		return 0;

	/* negative reply: */
	QETH_CARD_TEXT_(card, 2, "idxneg%c",
			QETH_IDX_ACT_CAUSE_CODE(iob->data));

	switch (QETH_IDX_ACT_CAUSE_CODE(iob->data)) {
	case QETH_IDX_ACT_ERR_EXCL:
		dev_err(&channel->ccwdev->dev,
			"The adapter is used exclusively by another host\n");
		return -EBUSY;
	case QETH_IDX_ACT_ERR_AUTH:
	case QETH_IDX_ACT_ERR_AUTH_USER:
		dev_err(&channel->ccwdev->dev,
			"Setting the device online failed because of insufficient authorization\n");
		return -EPERM;
	default:
		QETH_DBF_MESSAGE(2, "IDX_ACTIVATE on channel %x: negative reply\n",
				 CCW_DEVID(channel->ccwdev));
		return -EIO;
	}
}

static void qeth_idx_activate_read_channel_cb(struct qeth_card *card,
					      struct qeth_cmd_buffer *iob)
{
	struct qeth_channel *channel = iob->channel;
	u16 peer_level;
	int rc;

	QETH_CARD_TEXT(card, 2, "idxrdcb");

	rc = qeth_idx_check_activate_response(card, channel, iob);
	if (rc)
		goto out;

	memcpy(&peer_level, QETH_IDX_ACT_FUNC_LEVEL(iob->data), 2);
	if (peer_level != qeth_peer_func_level(card->info.func_level)) {
		QETH_DBF_MESSAGE(2, "IDX_ACTIVATE on channel %x: function level mismatch (sent: %#x, received: %#x)\n",
				 CCW_DEVID(channel->ccwdev),
				 card->info.func_level, peer_level);
		rc = -EINVAL;
		goto out;
	}

	memcpy(&card->token.issuer_rm_r,
	       QETH_IDX_ACT_ISSUER_RM_TOKEN(iob->data),
	       QETH_MPC_TOKEN_LENGTH);
	memcpy(&card->info.mcl_level[0],
	       QETH_IDX_REPLY_LEVEL(iob->data), QETH_MCL_LENGTH);

out:
	qeth_notify_reply(iob->reply, rc);
	qeth_put_cmd(iob);
}

static void qeth_idx_activate_write_channel_cb(struct qeth_card *card,
					       struct qeth_cmd_buffer *iob)
{
	struct qeth_channel *channel = iob->channel;
	u16 peer_level;
	int rc;

	QETH_CARD_TEXT(card, 2, "idxwrcb");

	rc = qeth_idx_check_activate_response(card, channel, iob);
	if (rc)
		goto out;

	memcpy(&peer_level, QETH_IDX_ACT_FUNC_LEVEL(iob->data), 2);
	if ((peer_level & ~0x0100) !=
	    qeth_peer_func_level(card->info.func_level)) {
		QETH_DBF_MESSAGE(2, "IDX_ACTIVATE on channel %x: function level mismatch (sent: %#x, received: %#x)\n",
				 CCW_DEVID(channel->ccwdev),
				 card->info.func_level, peer_level);
		rc = -EINVAL;
	}

out:
	qeth_notify_reply(iob->reply, rc);
	qeth_put_cmd(iob);
}

static void qeth_idx_setup_activate_cmd(struct qeth_card *card,
					struct qeth_cmd_buffer *iob)
{
	u16 addr = (card->info.cula << 8) + card->info.unit_addr2;
	u8 port = ((u8)card->dev->dev_port) | 0x80;
	struct ccw1 *ccw = __ccw_from_cmd(iob);
	struct ccw_dev_id dev_id;

	qeth_setup_ccw(&ccw[0], CCW_CMD_WRITE, CCW_FLAG_CC, IDX_ACTIVATE_SIZE,
		       iob->data);
	qeth_setup_ccw(&ccw[1], CCW_CMD_READ, 0, iob->length, iob->data);
	ccw_device_get_id(CARD_DDEV(card), &dev_id);
	iob->finalize = qeth_idx_finalize_cmd;

	memcpy(QETH_IDX_ACT_PNO(iob->data), &port, 1);
	memcpy(QETH_IDX_ACT_ISSUER_RM_TOKEN(iob->data),
	       &card->token.issuer_rm_w, QETH_MPC_TOKEN_LENGTH);
	memcpy(QETH_IDX_ACT_FUNC_LEVEL(iob->data),
	       &card->info.func_level, 2);
	memcpy(QETH_IDX_ACT_QDIO_DEV_CUA(iob->data), &dev_id.devno, 2);
	memcpy(QETH_IDX_ACT_QDIO_DEV_REALADDR(iob->data), &addr, 2);
}

static int qeth_idx_activate_read_channel(struct qeth_card *card)
{
	struct qeth_channel *channel = &card->read;
	struct qeth_cmd_buffer *iob;
	int rc;

	QETH_CARD_TEXT(card, 2, "idxread");

	iob = qeth_alloc_cmd(channel, QETH_BUFSIZE, 2, QETH_TIMEOUT);
	if (!iob)
		return -ENOMEM;

	memcpy(iob->data, IDX_ACTIVATE_READ, IDX_ACTIVATE_SIZE);
	qeth_idx_setup_activate_cmd(card, iob);
	iob->callback = qeth_idx_activate_read_channel_cb;

	rc = qeth_send_control_data(card, iob, NULL, NULL);
	if (rc)
		return rc;

	channel->state = CH_STATE_UP;
	return 0;
}

static int qeth_idx_activate_write_channel(struct qeth_card *card)
{
	struct qeth_channel *channel = &card->write;
	struct qeth_cmd_buffer *iob;
	int rc;

	QETH_CARD_TEXT(card, 2, "idxwrite");

	iob = qeth_alloc_cmd(channel, QETH_BUFSIZE, 2, QETH_TIMEOUT);
	if (!iob)
		return -ENOMEM;

	memcpy(iob->data, IDX_ACTIVATE_WRITE, IDX_ACTIVATE_SIZE);
	qeth_idx_setup_activate_cmd(card, iob);
	iob->callback = qeth_idx_activate_write_channel_cb;

	rc = qeth_send_control_data(card, iob, NULL, NULL);
	if (rc)
		return rc;

	channel->state = CH_STATE_UP;
	return 0;
}

static int qeth_cm_enable_cb(struct qeth_card *card, struct qeth_reply *reply,
		unsigned long data)
{
	struct qeth_cmd_buffer *iob;

	QETH_CARD_TEXT(card, 2, "cmenblcb");

	iob = (struct qeth_cmd_buffer *) data;
	memcpy(&card->token.cm_filter_r,
	       QETH_CM_ENABLE_RESP_FILTER_TOKEN(iob->data),
	       QETH_MPC_TOKEN_LENGTH);
	return 0;
}

static int qeth_cm_enable(struct qeth_card *card)
{
	struct qeth_cmd_buffer *iob;

	QETH_CARD_TEXT(card, 2, "cmenable");

	iob = qeth_mpc_alloc_cmd(card, CM_ENABLE, CM_ENABLE_SIZE);
	if (!iob)
		return -ENOMEM;

	memcpy(QETH_CM_ENABLE_ISSUER_RM_TOKEN(iob->data),
	       &card->token.issuer_rm_r, QETH_MPC_TOKEN_LENGTH);
	memcpy(QETH_CM_ENABLE_FILTER_TOKEN(iob->data),
	       &card->token.cm_filter_w, QETH_MPC_TOKEN_LENGTH);

	return qeth_send_control_data(card, iob, qeth_cm_enable_cb, NULL);
}

static int qeth_cm_setup_cb(struct qeth_card *card, struct qeth_reply *reply,
		unsigned long data)
{
	struct qeth_cmd_buffer *iob;

	QETH_CARD_TEXT(card, 2, "cmsetpcb");

	iob = (struct qeth_cmd_buffer *) data;
	memcpy(&card->token.cm_connection_r,
	       QETH_CM_SETUP_RESP_DEST_ADDR(iob->data),
	       QETH_MPC_TOKEN_LENGTH);
	return 0;
}

static int qeth_cm_setup(struct qeth_card *card)
{
	struct qeth_cmd_buffer *iob;

	QETH_CARD_TEXT(card, 2, "cmsetup");

	iob = qeth_mpc_alloc_cmd(card, CM_SETUP, CM_SETUP_SIZE);
	if (!iob)
		return -ENOMEM;

	memcpy(QETH_CM_SETUP_DEST_ADDR(iob->data),
	       &card->token.issuer_rm_r, QETH_MPC_TOKEN_LENGTH);
	memcpy(QETH_CM_SETUP_CONNECTION_TOKEN(iob->data),
	       &card->token.cm_connection_w, QETH_MPC_TOKEN_LENGTH);
	memcpy(QETH_CM_SETUP_FILTER_TOKEN(iob->data),
	       &card->token.cm_filter_r, QETH_MPC_TOKEN_LENGTH);
	return qeth_send_control_data(card, iob, qeth_cm_setup_cb, NULL);
}

static int qeth_update_max_mtu(struct qeth_card *card, unsigned int max_mtu)
{
	struct net_device *dev = card->dev;
	unsigned int new_mtu;

	if (!max_mtu) {
		/* IQD needs accurate max MTU to set up its RX buffers: */
		if (IS_IQD(card))
			return -EINVAL;
		/* tolerate quirky HW: */
		max_mtu = ETH_MAX_MTU;
	}

	rtnl_lock();
	if (IS_IQD(card)) {
		/* move any device with default MTU to new max MTU: */
		new_mtu = (dev->mtu == dev->max_mtu) ? max_mtu : dev->mtu;

		/* adjust RX buffer size to new max MTU: */
		card->qdio.in_buf_size = max_mtu + 2 * PAGE_SIZE;
		if (dev->max_mtu && dev->max_mtu != max_mtu)
			qeth_free_qdio_queues(card);
	} else {
		if (dev->mtu)
			new_mtu = dev->mtu;
		/* default MTUs for first setup: */
		else if (IS_LAYER2(card))
			new_mtu = ETH_DATA_LEN;
		else
			new_mtu = ETH_DATA_LEN - 8; /* allow for LLC + SNAP */
	}

	dev->max_mtu = max_mtu;
	dev->mtu = min(new_mtu, max_mtu);
	rtnl_unlock();
	return 0;
}

static int qeth_get_mtu_outof_framesize(int framesize)
{
	switch (framesize) {
	case 0x4000:
		return 8192;
	case 0x6000:
		return 16384;
	case 0xa000:
		return 32768;
	case 0xffff:
		return 57344;
	default:
		return 0;
	}
}

static int qeth_ulp_enable_cb(struct qeth_card *card, struct qeth_reply *reply,
		unsigned long data)
{
	__u16 mtu, framesize;
	__u16 len;
	__u8 link_type;
	struct qeth_cmd_buffer *iob;

	QETH_CARD_TEXT(card, 2, "ulpenacb");

	iob = (struct qeth_cmd_buffer *) data;
	memcpy(&card->token.ulp_filter_r,
	       QETH_ULP_ENABLE_RESP_FILTER_TOKEN(iob->data),
	       QETH_MPC_TOKEN_LENGTH);
	if (IS_IQD(card)) {
		memcpy(&framesize, QETH_ULP_ENABLE_RESP_MAX_MTU(iob->data), 2);
		mtu = qeth_get_mtu_outof_framesize(framesize);
	} else {
		mtu = *(__u16 *)QETH_ULP_ENABLE_RESP_MAX_MTU(iob->data);
	}
	*(u16 *)reply->param = mtu;

	memcpy(&len, QETH_ULP_ENABLE_RESP_DIFINFO_LEN(iob->data), 2);
	if (len >= QETH_MPC_DIFINFO_LEN_INDICATES_LINK_TYPE) {
		memcpy(&link_type,
		       QETH_ULP_ENABLE_RESP_LINK_TYPE(iob->data), 1);
		card->info.link_type = link_type;
	} else
		card->info.link_type = 0;
	QETH_CARD_TEXT_(card, 2, "link%d", card->info.link_type);
	return 0;
}

static u8 qeth_mpc_select_prot_type(struct qeth_card *card)
{
	if (IS_OSN(card))
		return QETH_PROT_OSN2;
	return IS_LAYER2(card) ? QETH_PROT_LAYER2 : QETH_PROT_TCPIP;
}

static int qeth_ulp_enable(struct qeth_card *card)
{
	u8 prot_type = qeth_mpc_select_prot_type(card);
	struct qeth_cmd_buffer *iob;
	u16 max_mtu;
	int rc;

	QETH_CARD_TEXT(card, 2, "ulpenabl");

	iob = qeth_mpc_alloc_cmd(card, ULP_ENABLE, ULP_ENABLE_SIZE);
	if (!iob)
		return -ENOMEM;

	*(QETH_ULP_ENABLE_LINKNUM(iob->data)) = (u8) card->dev->dev_port;
	memcpy(QETH_ULP_ENABLE_PROT_TYPE(iob->data), &prot_type, 1);
	memcpy(QETH_ULP_ENABLE_DEST_ADDR(iob->data),
	       &card->token.cm_connection_r, QETH_MPC_TOKEN_LENGTH);
	memcpy(QETH_ULP_ENABLE_FILTER_TOKEN(iob->data),
	       &card->token.ulp_filter_w, QETH_MPC_TOKEN_LENGTH);
	rc = qeth_send_control_data(card, iob, qeth_ulp_enable_cb, &max_mtu);
	if (rc)
		return rc;
	return qeth_update_max_mtu(card, max_mtu);
}

static int qeth_ulp_setup_cb(struct qeth_card *card, struct qeth_reply *reply,
		unsigned long data)
{
	struct qeth_cmd_buffer *iob;

	QETH_CARD_TEXT(card, 2, "ulpstpcb");

	iob = (struct qeth_cmd_buffer *) data;
	memcpy(&card->token.ulp_connection_r,
	       QETH_ULP_SETUP_RESP_CONNECTION_TOKEN(iob->data),
	       QETH_MPC_TOKEN_LENGTH);
	if (!strncmp("00S", QETH_ULP_SETUP_RESP_CONNECTION_TOKEN(iob->data),
		     3)) {
		QETH_CARD_TEXT(card, 2, "olmlimit");
		dev_err(&card->gdev->dev, "A connection could not be "
			"established because of an OLM limit\n");
		return -EMLINK;
	}
	return 0;
}

static int qeth_ulp_setup(struct qeth_card *card)
{
	__u16 temp;
	struct qeth_cmd_buffer *iob;
	struct ccw_dev_id dev_id;

	QETH_CARD_TEXT(card, 2, "ulpsetup");

	iob = qeth_mpc_alloc_cmd(card, ULP_SETUP, ULP_SETUP_SIZE);
	if (!iob)
		return -ENOMEM;

	memcpy(QETH_ULP_SETUP_DEST_ADDR(iob->data),
	       &card->token.cm_connection_r, QETH_MPC_TOKEN_LENGTH);
	memcpy(QETH_ULP_SETUP_CONNECTION_TOKEN(iob->data),
	       &card->token.ulp_connection_w, QETH_MPC_TOKEN_LENGTH);
	memcpy(QETH_ULP_SETUP_FILTER_TOKEN(iob->data),
	       &card->token.ulp_filter_r, QETH_MPC_TOKEN_LENGTH);

	ccw_device_get_id(CARD_DDEV(card), &dev_id);
	memcpy(QETH_ULP_SETUP_CUA(iob->data), &dev_id.devno, 2);
	temp = (card->info.cula << 8) + card->info.unit_addr2;
	memcpy(QETH_ULP_SETUP_REAL_DEVADDR(iob->data), &temp, 2);
	return qeth_send_control_data(card, iob, qeth_ulp_setup_cb, NULL);
}

static int qeth_init_qdio_out_buf(struct qeth_qdio_out_q *q, int bidx)
{
	struct qeth_qdio_out_buffer *newbuf;

	newbuf = kmem_cache_zalloc(qeth_qdio_outbuf_cache, GFP_ATOMIC);
	if (!newbuf)
		return -ENOMEM;

	newbuf->buffer = q->qdio_bufs[bidx];
	skb_queue_head_init(&newbuf->skb_list);
	lockdep_set_class(&newbuf->skb_list.lock, &qdio_out_skb_queue_key);
	newbuf->q = q;
	newbuf->next_pending = q->bufs[bidx];
	atomic_set(&newbuf->state, QETH_QDIO_BUF_EMPTY);
	q->bufs[bidx] = newbuf;
	return 0;
}

static void qeth_free_output_queue(struct qeth_qdio_out_q *q)
{
	if (!q)
		return;

	qeth_drain_output_queue(q, true);
	qdio_free_buffers(q->qdio_bufs, QDIO_MAX_BUFFERS_PER_Q);
	kfree(q);
}

static struct qeth_qdio_out_q *qeth_alloc_output_queue(void)
{
	struct qeth_qdio_out_q *q = kzalloc(sizeof(*q), GFP_KERNEL);

	if (!q)
		return NULL;

	if (qdio_alloc_buffers(q->qdio_bufs, QDIO_MAX_BUFFERS_PER_Q)) {
		kfree(q);
		return NULL;
	}
	return q;
}

static int qeth_alloc_qdio_queues(struct qeth_card *card)
{
	int i, j;

	QETH_CARD_TEXT(card, 2, "allcqdbf");

	if (atomic_cmpxchg(&card->qdio.state, QETH_QDIO_UNINITIALIZED,
		QETH_QDIO_ALLOCATED) != QETH_QDIO_UNINITIALIZED)
		return 0;

	QETH_CARD_TEXT(card, 2, "inq");
	card->qdio.in_q = qeth_alloc_qdio_queue();
	if (!card->qdio.in_q)
		goto out_nomem;

	/* inbound buffer pool */
	if (qeth_alloc_buffer_pool(card))
		goto out_freeinq;

	/* outbound */
	for (i = 0; i < card->qdio.no_out_queues; ++i) {
		card->qdio.out_qs[i] = qeth_alloc_output_queue();
		if (!card->qdio.out_qs[i])
			goto out_freeoutq;
		QETH_CARD_TEXT_(card, 2, "outq %i", i);
		QETH_CARD_HEX(card, 2, &card->qdio.out_qs[i], sizeof(void *));
		card->qdio.out_qs[i]->card = card;
		card->qdio.out_qs[i]->queue_no = i;
		/* give outbound qeth_qdio_buffers their qdio_buffers */
		for (j = 0; j < QDIO_MAX_BUFFERS_PER_Q; ++j) {
			WARN_ON(card->qdio.out_qs[i]->bufs[j] != NULL);
			if (qeth_init_qdio_out_buf(card->qdio.out_qs[i], j))
				goto out_freeoutqbufs;
		}
	}

	/* completion */
	if (qeth_alloc_cq(card))
		goto out_freeoutq;

	return 0;

out_freeoutqbufs:
	while (j > 0) {
		--j;
		kmem_cache_free(qeth_qdio_outbuf_cache,
				card->qdio.out_qs[i]->bufs[j]);
		card->qdio.out_qs[i]->bufs[j] = NULL;
	}
out_freeoutq:
	while (i > 0) {
		qeth_free_output_queue(card->qdio.out_qs[--i]);
		card->qdio.out_qs[i] = NULL;
	}
	qeth_free_buffer_pool(card);
out_freeinq:
	qeth_free_qdio_queue(card->qdio.in_q);
	card->qdio.in_q = NULL;
out_nomem:
	atomic_set(&card->qdio.state, QETH_QDIO_UNINITIALIZED);
	return -ENOMEM;
}

static void qeth_free_qdio_queues(struct qeth_card *card)
{
	int i, j;

	if (atomic_xchg(&card->qdio.state, QETH_QDIO_UNINITIALIZED) ==
		QETH_QDIO_UNINITIALIZED)
		return;

	qeth_free_cq(card);
	cancel_delayed_work_sync(&card->buffer_reclaim_work);
	for (j = 0; j < QDIO_MAX_BUFFERS_PER_Q; ++j) {
		if (card->qdio.in_q->bufs[j].rx_skb)
			dev_kfree_skb_any(card->qdio.in_q->bufs[j].rx_skb);
	}
	qeth_free_qdio_queue(card->qdio.in_q);
	card->qdio.in_q = NULL;
	/* inbound buffer pool */
	qeth_free_buffer_pool(card);
	/* free outbound qdio_qs */
	for (i = 0; i < card->qdio.no_out_queues; i++) {
		qeth_free_output_queue(card->qdio.out_qs[i]);
		card->qdio.out_qs[i] = NULL;
	}
}

static void qeth_create_qib_param_field(struct qeth_card *card,
		char *param_field)
{

	param_field[0] = _ascebc['P'];
	param_field[1] = _ascebc['C'];
	param_field[2] = _ascebc['I'];
	param_field[3] = _ascebc['T'];
	*((unsigned int *) (&param_field[4])) = QETH_PCI_THRESHOLD_A(card);
	*((unsigned int *) (&param_field[8])) = QETH_PCI_THRESHOLD_B(card);
	*((unsigned int *) (&param_field[12])) = QETH_PCI_TIMER_VALUE(card);
}

static void qeth_create_qib_param_field_blkt(struct qeth_card *card,
		char *param_field)
{
	param_field[16] = _ascebc['B'];
	param_field[17] = _ascebc['L'];
	param_field[18] = _ascebc['K'];
	param_field[19] = _ascebc['T'];
	*((unsigned int *) (&param_field[20])) = card->info.blkt.time_total;
	*((unsigned int *) (&param_field[24])) = card->info.blkt.inter_packet;
	*((unsigned int *) (&param_field[28])) =
		card->info.blkt.inter_packet_jumbo;
}

static int qeth_qdio_activate(struct qeth_card *card)
{
	QETH_CARD_TEXT(card, 3, "qdioact");
	return qdio_activate(CARD_DDEV(card));
}

static int qeth_dm_act(struct qeth_card *card)
{
	struct qeth_cmd_buffer *iob;

	QETH_CARD_TEXT(card, 2, "dmact");

	iob = qeth_mpc_alloc_cmd(card, DM_ACT, DM_ACT_SIZE);
	if (!iob)
		return -ENOMEM;

	memcpy(QETH_DM_ACT_DEST_ADDR(iob->data),
	       &card->token.cm_connection_r, QETH_MPC_TOKEN_LENGTH);
	memcpy(QETH_DM_ACT_CONNECTION_TOKEN(iob->data),
	       &card->token.ulp_connection_r, QETH_MPC_TOKEN_LENGTH);
	return qeth_send_control_data(card, iob, NULL, NULL);
}

static int qeth_mpc_initialize(struct qeth_card *card)
{
	int rc;

	QETH_CARD_TEXT(card, 2, "mpcinit");

	rc = qeth_issue_next_read(card);
	if (rc) {
		QETH_CARD_TEXT_(card, 2, "1err%d", rc);
		return rc;
	}
	rc = qeth_cm_enable(card);
	if (rc) {
		QETH_CARD_TEXT_(card, 2, "2err%d", rc);
		goto out_qdio;
	}
	rc = qeth_cm_setup(card);
	if (rc) {
		QETH_CARD_TEXT_(card, 2, "3err%d", rc);
		goto out_qdio;
	}
	rc = qeth_ulp_enable(card);
	if (rc) {
		QETH_CARD_TEXT_(card, 2, "4err%d", rc);
		goto out_qdio;
	}
	rc = qeth_ulp_setup(card);
	if (rc) {
		QETH_CARD_TEXT_(card, 2, "5err%d", rc);
		goto out_qdio;
	}
	rc = qeth_alloc_qdio_queues(card);
	if (rc) {
		QETH_CARD_TEXT_(card, 2, "5err%d", rc);
		goto out_qdio;
	}
	rc = qeth_qdio_establish(card);
	if (rc) {
		QETH_CARD_TEXT_(card, 2, "6err%d", rc);
		qeth_free_qdio_queues(card);
		goto out_qdio;
	}
	rc = qeth_qdio_activate(card);
	if (rc) {
		QETH_CARD_TEXT_(card, 2, "7err%d", rc);
		goto out_qdio;
	}
	rc = qeth_dm_act(card);
	if (rc) {
		QETH_CARD_TEXT_(card, 2, "8err%d", rc);
		goto out_qdio;
	}

	return 0;
out_qdio:
	qeth_qdio_clear_card(card, !IS_IQD(card));
	qdio_free(CARD_DDEV(card));
	return rc;
}

void qeth_print_status_message(struct qeth_card *card)
{
	switch (card->info.type) {
	case QETH_CARD_TYPE_OSD:
	case QETH_CARD_TYPE_OSM:
	case QETH_CARD_TYPE_OSX:
		/* VM will use a non-zero first character
		 * to indicate a HiperSockets like reporting
		 * of the level OSA sets the first character to zero
		 * */
		if (!card->info.mcl_level[0]) {
			sprintf(card->info.mcl_level, "%02x%02x",
				card->info.mcl_level[2],
				card->info.mcl_level[3]);
			break;
		}
		/* fallthrough */
	case QETH_CARD_TYPE_IQD:
		if (IS_VM_NIC(card) || (card->info.mcl_level[0] & 0x80)) {
			card->info.mcl_level[0] = (char) _ebcasc[(__u8)
				card->info.mcl_level[0]];
			card->info.mcl_level[1] = (char) _ebcasc[(__u8)
				card->info.mcl_level[1]];
			card->info.mcl_level[2] = (char) _ebcasc[(__u8)
				card->info.mcl_level[2]];
			card->info.mcl_level[3] = (char) _ebcasc[(__u8)
				card->info.mcl_level[3]];
			card->info.mcl_level[QETH_MCL_LENGTH] = 0;
		}
		break;
	default:
		memset(&card->info.mcl_level[0], 0, QETH_MCL_LENGTH + 1);
	}
	dev_info(&card->gdev->dev,
		 "Device is a%s card%s%s%s\nwith link type %s.\n",
		 qeth_get_cardname(card),
		 (card->info.mcl_level[0]) ? " (level: " : "",
		 (card->info.mcl_level[0]) ? card->info.mcl_level : "",
		 (card->info.mcl_level[0]) ? ")" : "",
		 qeth_get_cardname_short(card));
}
EXPORT_SYMBOL_GPL(qeth_print_status_message);

static void qeth_initialize_working_pool_list(struct qeth_card *card)
{
	struct qeth_buffer_pool_entry *entry;

	QETH_CARD_TEXT(card, 5, "inwrklst");

	list_for_each_entry(entry,
			    &card->qdio.init_pool.entry_list, init_list) {
		qeth_put_buffer_pool_entry(card, entry);
	}
}

static struct qeth_buffer_pool_entry *qeth_find_free_buffer_pool_entry(
					struct qeth_card *card)
{
	struct list_head *plh;
	struct qeth_buffer_pool_entry *entry;
	int i, free;
	struct page *page;

	if (list_empty(&card->qdio.in_buf_pool.entry_list))
		return NULL;

	list_for_each(plh, &card->qdio.in_buf_pool.entry_list) {
		entry = list_entry(plh, struct qeth_buffer_pool_entry, list);
		free = 1;
		for (i = 0; i < QETH_MAX_BUFFER_ELEMENTS(card); ++i) {
			if (page_count(virt_to_page(entry->elements[i])) > 1) {
				free = 0;
				break;
			}
		}
		if (free) {
			list_del_init(&entry->list);
			return entry;
		}
	}

	/* no free buffer in pool so take first one and swap pages */
	entry = list_entry(card->qdio.in_buf_pool.entry_list.next,
			struct qeth_buffer_pool_entry, list);
	for (i = 0; i < QETH_MAX_BUFFER_ELEMENTS(card); ++i) {
		if (page_count(virt_to_page(entry->elements[i])) > 1) {
			page = alloc_page(GFP_ATOMIC);
			if (!page) {
				return NULL;
			} else {
				free_page((unsigned long)entry->elements[i]);
				entry->elements[i] = page_address(page);
				QETH_CARD_STAT_INC(card, rx_sg_alloc_page);
			}
		}
	}
	list_del_init(&entry->list);
	return entry;
}

static int qeth_init_input_buffer(struct qeth_card *card,
		struct qeth_qdio_buffer *buf)
{
	struct qeth_buffer_pool_entry *pool_entry;
	int i;

	if ((card->options.cq == QETH_CQ_ENABLED) && (!buf->rx_skb)) {
		buf->rx_skb = netdev_alloc_skb(card->dev,
					       QETH_RX_PULL_LEN + ETH_HLEN);
		if (!buf->rx_skb)
			return 1;
	}

	pool_entry = qeth_find_free_buffer_pool_entry(card);
	if (!pool_entry)
		return 1;

	/*
	 * since the buffer is accessed only from the input_tasklet
	 * there shouldn't be a need to synchronize; also, since we use
	 * the QETH_IN_BUF_REQUEUE_THRESHOLD we should never run  out off
	 * buffers
	 */

	buf->pool_entry = pool_entry;
	for (i = 0; i < QETH_MAX_BUFFER_ELEMENTS(card); ++i) {
		buf->buffer->element[i].length = PAGE_SIZE;
		buf->buffer->element[i].addr =  pool_entry->elements[i];
		if (i == QETH_MAX_BUFFER_ELEMENTS(card) - 1)
			buf->buffer->element[i].eflags = SBAL_EFLAGS_LAST_ENTRY;
		else
			buf->buffer->element[i].eflags = 0;
		buf->buffer->element[i].sflags = 0;
	}
	return 0;
}

int qeth_init_qdio_queues(struct qeth_card *card)
{
	unsigned int i;
	int rc;

	QETH_CARD_TEXT(card, 2, "initqdqs");

	/* inbound queue */
	qdio_reset_buffers(card->qdio.in_q->qdio_bufs, QDIO_MAX_BUFFERS_PER_Q);
	memset(&card->rx, 0, sizeof(struct qeth_rx));
	qeth_initialize_working_pool_list(card);
	/*give only as many buffers to hardware as we have buffer pool entries*/
	for (i = 0; i < card->qdio.in_buf_pool.buf_count - 1; ++i)
		qeth_init_input_buffer(card, &card->qdio.in_q->bufs[i]);
	card->qdio.in_q->next_buf_to_init =
		card->qdio.in_buf_pool.buf_count - 1;
	rc = do_QDIO(CARD_DDEV(card), QDIO_FLAG_SYNC_INPUT, 0, 0,
		     card->qdio.in_buf_pool.buf_count - 1);
	if (rc) {
		QETH_CARD_TEXT_(card, 2, "1err%d", rc);
		return rc;
	}

	/* completion */
	rc = qeth_cq_init(card);
	if (rc) {
		return rc;
	}

	/* outbound queue */
	for (i = 0; i < card->qdio.no_out_queues; ++i) {
		struct qeth_qdio_out_q *queue = card->qdio.out_qs[i];

		qdio_reset_buffers(queue->qdio_bufs, QDIO_MAX_BUFFERS_PER_Q);
		queue->max_elements = QETH_MAX_BUFFER_ELEMENTS(card);
		queue->next_buf_to_fill = 0;
		queue->do_pack = 0;
		atomic_set(&queue->used_buffers, 0);
		atomic_set(&queue->set_pci_flags_count, 0);
		atomic_set(&queue->state, QETH_OUT_Q_UNLOCKED);
	}
	return 0;
}
EXPORT_SYMBOL_GPL(qeth_init_qdio_queues);

static void qeth_ipa_finalize_cmd(struct qeth_card *card,
				  struct qeth_cmd_buffer *iob)
{
	qeth_mpc_finalize_cmd(card, iob);

	/* override with IPA-specific values: */
	__ipa_cmd(iob)->hdr.seqno = card->seqno.ipa;
	iob->reply->seqno = card->seqno.ipa++;
}

void qeth_prepare_ipa_cmd(struct qeth_card *card, struct qeth_cmd_buffer *iob,
			  u16 cmd_length)
{
	u8 prot_type = qeth_mpc_select_prot_type(card);
	u16 total_length = iob->length;

	qeth_setup_ccw(__ccw_from_cmd(iob), CCW_CMD_WRITE, 0, total_length,
		       iob->data);
	iob->finalize = qeth_ipa_finalize_cmd;

	memcpy(iob->data, IPA_PDU_HEADER, IPA_PDU_HEADER_SIZE);
	memcpy(QETH_IPA_PDU_LEN_TOTAL(iob->data), &total_length, 2);
	memcpy(QETH_IPA_CMD_PROT_TYPE(iob->data), &prot_type, 1);
	memcpy(QETH_IPA_PDU_LEN_PDU1(iob->data), &cmd_length, 2);
	memcpy(QETH_IPA_PDU_LEN_PDU2(iob->data), &cmd_length, 2);
	memcpy(QETH_IPA_CMD_DEST_ADDR(iob->data),
	       &card->token.ulp_connection_r, QETH_MPC_TOKEN_LENGTH);
	memcpy(QETH_IPA_PDU_LEN_PDU3(iob->data), &cmd_length, 2);
}
EXPORT_SYMBOL_GPL(qeth_prepare_ipa_cmd);

struct qeth_cmd_buffer *qeth_ipa_alloc_cmd(struct qeth_card *card,
					   enum qeth_ipa_cmds cmd_code,
					   enum qeth_prot_versions prot,
					   unsigned int data_length)
{
	enum qeth_link_types link_type = card->info.link_type;
	struct qeth_cmd_buffer *iob;
	struct qeth_ipacmd_hdr *hdr;

	data_length += offsetof(struct qeth_ipa_cmd, data);
	iob = qeth_alloc_cmd(&card->write, IPA_PDU_HEADER_SIZE + data_length, 1,
			     QETH_IPA_TIMEOUT);
	if (!iob)
		return NULL;

	qeth_prepare_ipa_cmd(card, iob, data_length);

	hdr = &__ipa_cmd(iob)->hdr;
	hdr->command = cmd_code;
	hdr->initiator = IPA_CMD_INITIATOR_HOST;
	/* hdr->seqno is set by qeth_send_control_data() */
	hdr->adapter_type = (link_type == QETH_LINK_TYPE_HSTR) ? 2 : 1;
	hdr->rel_adapter_no = (u8) card->dev->dev_port;
	hdr->prim_version_no = IS_LAYER2(card) ? 2 : 1;
	hdr->param_count = 1;
	hdr->prot_version = prot;
	return iob;
}
EXPORT_SYMBOL_GPL(qeth_ipa_alloc_cmd);

static int qeth_send_ipa_cmd_cb(struct qeth_card *card,
				struct qeth_reply *reply, unsigned long data)
{
	struct qeth_ipa_cmd *cmd = (struct qeth_ipa_cmd *) data;

	return (cmd->hdr.return_code) ? -EIO : 0;
}

/**
 * qeth_send_ipa_cmd() - send an IPA command
 *
 * See qeth_send_control_data() for explanation of the arguments.
 */

int qeth_send_ipa_cmd(struct qeth_card *card, struct qeth_cmd_buffer *iob,
		int (*reply_cb)(struct qeth_card *, struct qeth_reply*,
			unsigned long),
		void *reply_param)
{
	int rc;

	QETH_CARD_TEXT(card, 4, "sendipa");

	if (card->read_or_write_problem) {
		qeth_put_cmd(iob);
		return -EIO;
	}

	if (reply_cb == NULL)
		reply_cb = qeth_send_ipa_cmd_cb;
	rc = qeth_send_control_data(card, iob, reply_cb, reply_param);
	if (rc == -ETIME) {
		qeth_clear_ipacmd_list(card);
		qeth_schedule_recovery(card);
	}
	return rc;
}
EXPORT_SYMBOL_GPL(qeth_send_ipa_cmd);

static int qeth_send_startlan_cb(struct qeth_card *card,
				 struct qeth_reply *reply, unsigned long data)
{
	struct qeth_ipa_cmd *cmd = (struct qeth_ipa_cmd *) data;

	if (cmd->hdr.return_code == IPA_RC_LAN_OFFLINE)
		return -ENETDOWN;

	return (cmd->hdr.return_code) ? -EIO : 0;
}

static int qeth_send_startlan(struct qeth_card *card)
{
	struct qeth_cmd_buffer *iob;

	QETH_CARD_TEXT(card, 2, "strtlan");

	iob = qeth_ipa_alloc_cmd(card, IPA_CMD_STARTLAN, QETH_PROT_NONE, 0);
	if (!iob)
		return -ENOMEM;
	return qeth_send_ipa_cmd(card, iob, qeth_send_startlan_cb, NULL);
}

static int qeth_setadpparms_inspect_rc(struct qeth_ipa_cmd *cmd)
{
	if (!cmd->hdr.return_code)
		cmd->hdr.return_code =
			cmd->data.setadapterparms.hdr.return_code;
	return cmd->hdr.return_code;
}

static int qeth_query_setadapterparms_cb(struct qeth_card *card,
		struct qeth_reply *reply, unsigned long data)
{
	struct qeth_ipa_cmd *cmd = (struct qeth_ipa_cmd *) data;

	QETH_CARD_TEXT(card, 3, "quyadpcb");
	if (qeth_setadpparms_inspect_rc(cmd))
		return -EIO;

	if (cmd->data.setadapterparms.data.query_cmds_supp.lan_type & 0x7f) {
		card->info.link_type =
		      cmd->data.setadapterparms.data.query_cmds_supp.lan_type;
		QETH_CARD_TEXT_(card, 2, "lnk %d", card->info.link_type);
	}
	card->options.adp.supported_funcs =
		cmd->data.setadapterparms.data.query_cmds_supp.supported_cmds;
	return 0;
}

static struct qeth_cmd_buffer *qeth_get_adapter_cmd(struct qeth_card *card,
						    enum qeth_ipa_setadp_cmd adp_cmd,
						    unsigned int data_length)
{
	struct qeth_ipacmd_setadpparms_hdr *hdr;
	struct qeth_cmd_buffer *iob;

	iob = qeth_ipa_alloc_cmd(card, IPA_CMD_SETADAPTERPARMS, QETH_PROT_IPV4,
				 data_length +
				 offsetof(struct qeth_ipacmd_setadpparms,
					  data));
	if (!iob)
		return NULL;

	hdr = &__ipa_cmd(iob)->data.setadapterparms.hdr;
	hdr->cmdlength = sizeof(*hdr) + data_length;
	hdr->command_code = adp_cmd;
	hdr->used_total = 1;
	hdr->seq_no = 1;
	return iob;
}

static int qeth_query_setadapterparms(struct qeth_card *card)
{
	int rc;
	struct qeth_cmd_buffer *iob;

	QETH_CARD_TEXT(card, 3, "queryadp");
	iob = qeth_get_adapter_cmd(card, IPA_SETADP_QUERY_COMMANDS_SUPPORTED,
				   SETADP_DATA_SIZEOF(query_cmds_supp));
	if (!iob)
		return -ENOMEM;
	rc = qeth_send_ipa_cmd(card, iob, qeth_query_setadapterparms_cb, NULL);
	return rc;
}

static int qeth_query_ipassists_cb(struct qeth_card *card,
		struct qeth_reply *reply, unsigned long data)
{
	struct qeth_ipa_cmd *cmd;

	QETH_CARD_TEXT(card, 2, "qipasscb");

	cmd = (struct qeth_ipa_cmd *) data;

	switch (cmd->hdr.return_code) {
	case IPA_RC_SUCCESS:
		break;
	case IPA_RC_NOTSUPP:
	case IPA_RC_L2_UNSUPPORTED_CMD:
		QETH_CARD_TEXT(card, 2, "ipaunsup");
		card->options.ipa4.supported_funcs |= IPA_SETADAPTERPARMS;
		card->options.ipa6.supported_funcs |= IPA_SETADAPTERPARMS;
		return -EOPNOTSUPP;
	default:
		QETH_DBF_MESSAGE(1, "IPA_CMD_QIPASSIST on device %x: Unhandled rc=%#x\n",
				 CARD_DEVID(card), cmd->hdr.return_code);
		return -EIO;
	}

	if (cmd->hdr.prot_version == QETH_PROT_IPV4) {
		card->options.ipa4.supported_funcs = cmd->hdr.ipa_supported;
		card->options.ipa4.enabled_funcs = cmd->hdr.ipa_enabled;
	} else if (cmd->hdr.prot_version == QETH_PROT_IPV6) {
		card->options.ipa6.supported_funcs = cmd->hdr.ipa_supported;
		card->options.ipa6.enabled_funcs = cmd->hdr.ipa_enabled;
	} else
		QETH_DBF_MESSAGE(1, "IPA_CMD_QIPASSIST on device %x: Flawed LIC detected\n",
				 CARD_DEVID(card));
	return 0;
}

static int qeth_query_ipassists(struct qeth_card *card,
				enum qeth_prot_versions prot)
{
	int rc;
	struct qeth_cmd_buffer *iob;

	QETH_CARD_TEXT_(card, 2, "qipassi%i", prot);
	iob = qeth_ipa_alloc_cmd(card, IPA_CMD_QIPASSIST, prot, 0);
	if (!iob)
		return -ENOMEM;
	rc = qeth_send_ipa_cmd(card, iob, qeth_query_ipassists_cb, NULL);
	return rc;
}

static int qeth_query_switch_attributes_cb(struct qeth_card *card,
				struct qeth_reply *reply, unsigned long data)
{
	struct qeth_ipa_cmd *cmd = (struct qeth_ipa_cmd *) data;
	struct qeth_query_switch_attributes *attrs;
	struct qeth_switch_info *sw_info;

	QETH_CARD_TEXT(card, 2, "qswiatcb");
	if (qeth_setadpparms_inspect_rc(cmd))
		return -EIO;

	sw_info = (struct qeth_switch_info *)reply->param;
	attrs = &cmd->data.setadapterparms.data.query_switch_attributes;
	sw_info->capabilities = attrs->capabilities;
	sw_info->settings = attrs->settings;
	QETH_CARD_TEXT_(card, 2, "%04x%04x", sw_info->capabilities,
			sw_info->settings);
	return 0;
}

int qeth_query_switch_attributes(struct qeth_card *card,
				 struct qeth_switch_info *sw_info)
{
	struct qeth_cmd_buffer *iob;

	QETH_CARD_TEXT(card, 2, "qswiattr");
	if (!qeth_adp_supported(card, IPA_SETADP_QUERY_SWITCH_ATTRIBUTES))
		return -EOPNOTSUPP;
	if (!netif_carrier_ok(card->dev))
		return -ENOMEDIUM;
	iob = qeth_get_adapter_cmd(card, IPA_SETADP_QUERY_SWITCH_ATTRIBUTES, 0);
	if (!iob)
		return -ENOMEM;
	return qeth_send_ipa_cmd(card, iob,
				qeth_query_switch_attributes_cb, sw_info);
}

struct qeth_cmd_buffer *qeth_get_diag_cmd(struct qeth_card *card,
					  enum qeth_diags_cmds sub_cmd,
					  unsigned int data_length)
{
	struct qeth_ipacmd_diagass *cmd;
	struct qeth_cmd_buffer *iob;

	iob = qeth_ipa_alloc_cmd(card, IPA_CMD_SET_DIAG_ASS, QETH_PROT_NONE,
				 DIAG_HDR_LEN + data_length);
	if (!iob)
		return NULL;

	cmd = &__ipa_cmd(iob)->data.diagass;
	cmd->subcmd_len = DIAG_SUB_HDR_LEN + data_length;
	cmd->subcmd = sub_cmd;
	return iob;
}
EXPORT_SYMBOL_GPL(qeth_get_diag_cmd);

static int qeth_query_setdiagass_cb(struct qeth_card *card,
		struct qeth_reply *reply, unsigned long data)
{
	struct qeth_ipa_cmd *cmd = (struct qeth_ipa_cmd *) data;
	u16 rc = cmd->hdr.return_code;

	if (rc) {
		QETH_CARD_TEXT_(card, 2, "diagq:%x", rc);
		return -EIO;
	}

	card->info.diagass_support = cmd->data.diagass.ext;
	return 0;
}

static int qeth_query_setdiagass(struct qeth_card *card)
{
	struct qeth_cmd_buffer *iob;

	QETH_CARD_TEXT(card, 2, "qdiagass");
	iob = qeth_get_diag_cmd(card, QETH_DIAGS_CMD_QUERY, 0);
	if (!iob)
		return -ENOMEM;
	return qeth_send_ipa_cmd(card, iob, qeth_query_setdiagass_cb, NULL);
}

static void qeth_get_trap_id(struct qeth_card *card, struct qeth_trap_id *tid)
{
	unsigned long info = get_zeroed_page(GFP_KERNEL);
	struct sysinfo_2_2_2 *info222 = (struct sysinfo_2_2_2 *)info;
	struct sysinfo_3_2_2 *info322 = (struct sysinfo_3_2_2 *)info;
	struct ccw_dev_id ccwid;
	int level;

	tid->chpid = card->info.chpid;
	ccw_device_get_id(CARD_RDEV(card), &ccwid);
	tid->ssid = ccwid.ssid;
	tid->devno = ccwid.devno;
	if (!info)
		return;
	level = stsi(NULL, 0, 0, 0);
	if ((level >= 2) && (stsi(info222, 2, 2, 2) == 0))
		tid->lparnr = info222->lpar_number;
	if ((level >= 3) && (stsi(info322, 3, 2, 2) == 0)) {
		EBCASC(info322->vm[0].name, sizeof(info322->vm[0].name));
		memcpy(tid->vmname, info322->vm[0].name, sizeof(tid->vmname));
	}
	free_page(info);
	return;
}

static int qeth_hw_trap_cb(struct qeth_card *card,
		struct qeth_reply *reply, unsigned long data)
{
	struct qeth_ipa_cmd *cmd = (struct qeth_ipa_cmd *) data;
	u16 rc = cmd->hdr.return_code;

	if (rc) {
		QETH_CARD_TEXT_(card, 2, "trapc:%x", rc);
		return -EIO;
	}
	return 0;
}

int qeth_hw_trap(struct qeth_card *card, enum qeth_diags_trap_action action)
{
	struct qeth_cmd_buffer *iob;
	struct qeth_ipa_cmd *cmd;

	QETH_CARD_TEXT(card, 2, "diagtrap");
	iob = qeth_get_diag_cmd(card, QETH_DIAGS_CMD_TRAP, 64);
	if (!iob)
		return -ENOMEM;
	cmd = __ipa_cmd(iob);
	cmd->data.diagass.type = 1;
	cmd->data.diagass.action = action;
	switch (action) {
	case QETH_DIAGS_TRAP_ARM:
		cmd->data.diagass.options = 0x0003;
		cmd->data.diagass.ext = 0x00010000 +
			sizeof(struct qeth_trap_id);
		qeth_get_trap_id(card,
			(struct qeth_trap_id *)cmd->data.diagass.cdata);
		break;
	case QETH_DIAGS_TRAP_DISARM:
		cmd->data.diagass.options = 0x0001;
		break;
	case QETH_DIAGS_TRAP_CAPTURE:
		break;
	}
	return qeth_send_ipa_cmd(card, iob, qeth_hw_trap_cb, NULL);
}
EXPORT_SYMBOL_GPL(qeth_hw_trap);

static int qeth_check_qdio_errors(struct qeth_card *card,
				  struct qdio_buffer *buf,
				  unsigned int qdio_error,
				  const char *dbftext)
{
	if (qdio_error) {
		QETH_CARD_TEXT(card, 2, dbftext);
		QETH_CARD_TEXT_(card, 2, " F15=%02X",
			       buf->element[15].sflags);
		QETH_CARD_TEXT_(card, 2, " F14=%02X",
			       buf->element[14].sflags);
		QETH_CARD_TEXT_(card, 2, " qerr=%X", qdio_error);
		if ((buf->element[15].sflags) == 0x12) {
			QETH_CARD_STAT_INC(card, rx_dropped);
			return 0;
		} else
			return 1;
	}
	return 0;
}

static void qeth_queue_input_buffer(struct qeth_card *card, int index)
{
	struct qeth_qdio_q *queue = card->qdio.in_q;
	struct list_head *lh;
	int count;
	int i;
	int rc;
	int newcount = 0;

	count = (index < queue->next_buf_to_init)?
		card->qdio.in_buf_pool.buf_count -
		(queue->next_buf_to_init - index) :
		card->qdio.in_buf_pool.buf_count -
		(queue->next_buf_to_init + QDIO_MAX_BUFFERS_PER_Q - index);
	/* only requeue at a certain threshold to avoid SIGAs */
	if (count >= QETH_IN_BUF_REQUEUE_THRESHOLD(card)) {
		for (i = queue->next_buf_to_init;
		     i < queue->next_buf_to_init + count; ++i) {
			if (qeth_init_input_buffer(card,
				&queue->bufs[i % QDIO_MAX_BUFFERS_PER_Q])) {
				break;
			} else {
				newcount++;
			}
		}

		if (newcount < count) {
			/* we are in memory shortage so we switch back to
			   traditional skb allocation and drop packages */
			atomic_set(&card->force_alloc_skb, 3);
			count = newcount;
		} else {
			atomic_add_unless(&card->force_alloc_skb, -1, 0);
		}

		if (!count) {
			i = 0;
			list_for_each(lh, &card->qdio.in_buf_pool.entry_list)
				i++;
			if (i == card->qdio.in_buf_pool.buf_count) {
				QETH_CARD_TEXT(card, 2, "qsarbw");
				card->reclaim_index = index;
				schedule_delayed_work(
					&card->buffer_reclaim_work,
					QETH_RECLAIM_WORK_TIME);
			}
			return;
		}

		/*
		 * according to old code it should be avoided to requeue all
		 * 128 buffers in order to benefit from PCI avoidance.
		 * this function keeps at least one buffer (the buffer at
		 * 'index') un-requeued -> this buffer is the first buffer that
		 * will be requeued the next time
		 */
		rc = do_QDIO(CARD_DDEV(card), QDIO_FLAG_SYNC_INPUT, 0,
			     queue->next_buf_to_init, count);
		if (rc) {
			QETH_CARD_TEXT(card, 2, "qinberr");
		}
		queue->next_buf_to_init = (queue->next_buf_to_init + count) %
					  QDIO_MAX_BUFFERS_PER_Q;
	}
}

static void qeth_buffer_reclaim_work(struct work_struct *work)
{
	struct qeth_card *card = container_of(work, struct qeth_card,
		buffer_reclaim_work.work);

	QETH_CARD_TEXT_(card, 2, "brw:%x", card->reclaim_index);
	qeth_queue_input_buffer(card, card->reclaim_index);
}

static void qeth_handle_send_error(struct qeth_card *card,
		struct qeth_qdio_out_buffer *buffer, unsigned int qdio_err)
{
	int sbalf15 = buffer->buffer->element[15].sflags;

	QETH_CARD_TEXT(card, 6, "hdsnderr");
	qeth_check_qdio_errors(card, buffer->buffer, qdio_err, "qouterr");

	if (!qdio_err)
		return;

	if ((sbalf15 >= 15) && (sbalf15 <= 31))
		return;

	QETH_CARD_TEXT(card, 1, "lnkfail");
	QETH_CARD_TEXT_(card, 1, "%04x %02x",
		       (u16)qdio_err, (u8)sbalf15);
}

/**
 * qeth_prep_flush_pack_buffer - Prepares flushing of a packing buffer.
 * @queue: queue to check for packing buffer
 *
 * Returns number of buffers that were prepared for flush.
 */
static int qeth_prep_flush_pack_buffer(struct qeth_qdio_out_q *queue)
{
	struct qeth_qdio_out_buffer *buffer;

	buffer = queue->bufs[queue->next_buf_to_fill];
	if ((atomic_read(&buffer->state) == QETH_QDIO_BUF_EMPTY) &&
	    (buffer->next_element_to_fill > 0)) {
		/* it's a packing buffer */
		atomic_set(&buffer->state, QETH_QDIO_BUF_PRIMED);
		queue->next_buf_to_fill =
			(queue->next_buf_to_fill + 1) % QDIO_MAX_BUFFERS_PER_Q;
		return 1;
	}
	return 0;
}

/*
 * Switched to packing state if the number of used buffers on a queue
 * reaches a certain limit.
 */
static void qeth_switch_to_packing_if_needed(struct qeth_qdio_out_q *queue)
{
	if (!queue->do_pack) {
		if (atomic_read(&queue->used_buffers)
		    >= QETH_HIGH_WATERMARK_PACK){
			/* switch non-PACKING -> PACKING */
			QETH_CARD_TEXT(queue->card, 6, "np->pack");
			QETH_TXQ_STAT_INC(queue, packing_mode_switch);
			queue->do_pack = 1;
		}
	}
}

/*
 * Switches from packing to non-packing mode. If there is a packing
 * buffer on the queue this buffer will be prepared to be flushed.
 * In that case 1 is returned to inform the caller. If no buffer
 * has to be flushed, zero is returned.
 */
static int qeth_switch_to_nonpacking_if_needed(struct qeth_qdio_out_q *queue)
{
	if (queue->do_pack) {
		if (atomic_read(&queue->used_buffers)
		    <= QETH_LOW_WATERMARK_PACK) {
			/* switch PACKING -> non-PACKING */
			QETH_CARD_TEXT(queue->card, 6, "pack->np");
			QETH_TXQ_STAT_INC(queue, packing_mode_switch);
			queue->do_pack = 0;
			return qeth_prep_flush_pack_buffer(queue);
		}
	}
	return 0;
}

static void qeth_flush_buffers(struct qeth_qdio_out_q *queue, int index,
			       int count)
{
	struct qeth_qdio_out_buffer *buf;
	int rc;
	int i;
	unsigned int qdio_flags;

	for (i = index; i < index + count; ++i) {
		int bidx = i % QDIO_MAX_BUFFERS_PER_Q;
		buf = queue->bufs[bidx];
		buf->buffer->element[buf->next_element_to_fill - 1].eflags |=
				SBAL_EFLAGS_LAST_ENTRY;

		if (queue->bufstates)
			queue->bufstates[bidx].user = buf;

		if (IS_IQD(queue->card))
			continue;

		if (!queue->do_pack) {
			if ((atomic_read(&queue->used_buffers) >=
				(QETH_HIGH_WATERMARK_PACK -
				 QETH_WATERMARK_PACK_FUZZ)) &&
			    !atomic_read(&queue->set_pci_flags_count)) {
				/* it's likely that we'll go to packing
				 * mode soon */
				atomic_inc(&queue->set_pci_flags_count);
				buf->buffer->element[0].sflags |= SBAL_SFLAGS0_PCI_REQ;
			}
		} else {
			if (!atomic_read(&queue->set_pci_flags_count)) {
				/*
				 * there's no outstanding PCI any more, so we
				 * have to request a PCI to be sure the the PCI
				 * will wake at some time in the future then we
				 * can flush packed buffers that might still be
				 * hanging around, which can happen if no
				 * further send was requested by the stack
				 */
				atomic_inc(&queue->set_pci_flags_count);
				buf->buffer->element[0].sflags |= SBAL_SFLAGS0_PCI_REQ;
			}
		}
	}

	QETH_TXQ_STAT_ADD(queue, bufs, count);
	qdio_flags = QDIO_FLAG_SYNC_OUTPUT;
	if (atomic_read(&queue->set_pci_flags_count))
		qdio_flags |= QDIO_FLAG_PCI_OUT;
	rc = do_QDIO(CARD_DDEV(queue->card), qdio_flags,
		     queue->queue_no, index, count);
	if (rc) {
		QETH_TXQ_STAT_ADD(queue, tx_errors, count);
		/* ignore temporary SIGA errors without busy condition */
		if (rc == -ENOBUFS)
			return;
		QETH_CARD_TEXT(queue->card, 2, "flushbuf");
		QETH_CARD_TEXT_(queue->card, 2, " q%d", queue->queue_no);
		QETH_CARD_TEXT_(queue->card, 2, " idx%d", index);
		QETH_CARD_TEXT_(queue->card, 2, " c%d", count);
		QETH_CARD_TEXT_(queue->card, 2, " err%d", rc);

		/* this must not happen under normal circumstances. if it
		 * happens something is really wrong -> recover */
		qeth_schedule_recovery(queue->card);
		return;
	}
}

static void qeth_check_outbound_queue(struct qeth_qdio_out_q *queue)
{
	int index;
	int flush_cnt = 0;
	int q_was_packing = 0;

	/*
	 * check if weed have to switch to non-packing mode or if
	 * we have to get a pci flag out on the queue
	 */
	if ((atomic_read(&queue->used_buffers) <= QETH_LOW_WATERMARK_PACK) ||
	    !atomic_read(&queue->set_pci_flags_count)) {
		if (atomic_xchg(&queue->state, QETH_OUT_Q_LOCKED_FLUSH) ==
				QETH_OUT_Q_UNLOCKED) {
			/*
			 * If we get in here, there was no action in
			 * do_send_packet. So, we check if there is a
			 * packing buffer to be flushed here.
			 */
			index = queue->next_buf_to_fill;
			q_was_packing = queue->do_pack;
			/* queue->do_pack may change */
			barrier();
			flush_cnt += qeth_switch_to_nonpacking_if_needed(queue);
			if (!flush_cnt &&
			    !atomic_read(&queue->set_pci_flags_count))
				flush_cnt += qeth_prep_flush_pack_buffer(queue);
			if (q_was_packing)
				QETH_TXQ_STAT_ADD(queue, bufs_pack, flush_cnt);
			if (flush_cnt)
				qeth_flush_buffers(queue, index, flush_cnt);
			atomic_set(&queue->state, QETH_OUT_Q_UNLOCKED);
		}
	}
}

static void qeth_qdio_start_poll(struct ccw_device *ccwdev, int queue,
				 unsigned long card_ptr)
{
	struct qeth_card *card = (struct qeth_card *)card_ptr;

	if (card->dev->flags & IFF_UP)
		napi_schedule(&card->napi);
}

int qeth_configure_cq(struct qeth_card *card, enum qeth_cq cq)
{
	int rc;

	if (card->options.cq ==  QETH_CQ_NOTAVAILABLE) {
		rc = -1;
		goto out;
	} else {
		if (card->options.cq == cq) {
			rc = 0;
			goto out;
		}

		if (card->state != CARD_STATE_DOWN) {
			rc = -1;
			goto out;
		}

		qeth_free_qdio_queues(card);
		card->options.cq = cq;
		rc = 0;
	}
out:
	return rc;

}
EXPORT_SYMBOL_GPL(qeth_configure_cq);

static void qeth_qdio_cq_handler(struct qeth_card *card, unsigned int qdio_err,
				 unsigned int queue, int first_element,
				 int count)
{
	struct qeth_qdio_q *cq = card->qdio.c_q;
	int i;
	int rc;

	if (!qeth_is_cq(card, queue))
		return;

	QETH_CARD_TEXT_(card, 5, "qcqhe%d", first_element);
	QETH_CARD_TEXT_(card, 5, "qcqhc%d", count);
	QETH_CARD_TEXT_(card, 5, "qcqherr%d", qdio_err);

	if (qdio_err) {
		netif_tx_stop_all_queues(card->dev);
		qeth_schedule_recovery(card);
		return;
	}

	for (i = first_element; i < first_element + count; ++i) {
		int bidx = i % QDIO_MAX_BUFFERS_PER_Q;
		struct qdio_buffer *buffer = cq->qdio_bufs[bidx];
		int e = 0;

		while ((e < QDIO_MAX_ELEMENTS_PER_BUFFER) &&
		       buffer->element[e].addr) {
			unsigned long phys_aob_addr;

			phys_aob_addr = (unsigned long) buffer->element[e].addr;
			qeth_qdio_handle_aob(card, phys_aob_addr);
			++e;
		}
		qeth_scrub_qdio_buffer(buffer, QDIO_MAX_ELEMENTS_PER_BUFFER);
	}
	rc = do_QDIO(CARD_DDEV(card), QDIO_FLAG_SYNC_INPUT, queue,
		    card->qdio.c_q->next_buf_to_init,
		    count);
	if (rc) {
		dev_warn(&card->gdev->dev,
			"QDIO reported an error, rc=%i\n", rc);
		QETH_CARD_TEXT(card, 2, "qcqherr");
	}
	card->qdio.c_q->next_buf_to_init = (card->qdio.c_q->next_buf_to_init
				   + count) % QDIO_MAX_BUFFERS_PER_Q;
}

static void qeth_qdio_input_handler(struct ccw_device *ccwdev,
				    unsigned int qdio_err, int queue,
				    int first_elem, int count,
				    unsigned long card_ptr)
{
	struct qeth_card *card = (struct qeth_card *)card_ptr;

	QETH_CARD_TEXT_(card, 2, "qihq%d", queue);
	QETH_CARD_TEXT_(card, 2, "qiec%d", qdio_err);

	if (qeth_is_cq(card, queue))
		qeth_qdio_cq_handler(card, qdio_err, queue, first_elem, count);
	else if (qdio_err)
		qeth_schedule_recovery(card);
}

static void qeth_qdio_output_handler(struct ccw_device *ccwdev,
				     unsigned int qdio_error, int __queue,
				     int first_element, int count,
				     unsigned long card_ptr)
{
	struct qeth_card *card        = (struct qeth_card *) card_ptr;
	struct qeth_qdio_out_q *queue = card->qdio.out_qs[__queue];
	struct qeth_qdio_out_buffer *buffer;
	struct net_device *dev = card->dev;
	struct netdev_queue *txq;
	int i;

	QETH_CARD_TEXT(card, 6, "qdouhdl");
	if (qdio_error & QDIO_ERROR_FATAL) {
		QETH_CARD_TEXT(card, 2, "achkcond");
		netif_tx_stop_all_queues(dev);
		qeth_schedule_recovery(card);
		return;
	}

	for (i = first_element; i < (first_element + count); ++i) {
		int bidx = i % QDIO_MAX_BUFFERS_PER_Q;
		buffer = queue->bufs[bidx];
		qeth_handle_send_error(card, buffer, qdio_error);

		if (queue->bufstates &&
		    (queue->bufstates[bidx].flags &
		     QDIO_OUTBUF_STATE_FLAG_PENDING) != 0) {
			WARN_ON_ONCE(card->options.cq != QETH_CQ_ENABLED);

			if (atomic_cmpxchg(&buffer->state,
					   QETH_QDIO_BUF_PRIMED,
					   QETH_QDIO_BUF_PENDING) ==
				QETH_QDIO_BUF_PRIMED) {
				qeth_notify_skbs(queue, buffer,
						 TX_NOTIFY_PENDING);
			}
			QETH_CARD_TEXT_(queue->card, 5, "pel%d", bidx);

			/* prepare the queue slot for re-use: */
			qeth_scrub_qdio_buffer(buffer->buffer,
					       queue->max_elements);
			if (qeth_init_qdio_out_buf(queue, bidx)) {
				QETH_CARD_TEXT(card, 2, "outofbuf");
				qeth_schedule_recovery(card);
			}
		} else {
			if (card->options.cq == QETH_CQ_ENABLED) {
				enum iucv_tx_notify n;

				n = qeth_compute_cq_notification(
					buffer->buffer->element[15].sflags, 0);
				qeth_notify_skbs(queue, buffer, n);
			}

			qeth_clear_output_buffer(queue, buffer);
		}
		qeth_cleanup_handled_pending(queue, bidx, 0);
	}
	atomic_sub(count, &queue->used_buffers);
	/* check if we need to do something on this outbound queue */
	if (!IS_IQD(card))
		qeth_check_outbound_queue(queue);

	if (IS_IQD(card))
		__queue = qeth_iqd_translate_txq(dev, __queue);
	txq = netdev_get_tx_queue(dev, __queue);
	/* xmit may have observed the full-condition, but not yet stopped the
	 * txq. In which case the code below won't trigger. So before returning,
	 * xmit will re-check the txq's fill level and wake it up if needed.
	 */
	if (netif_tx_queue_stopped(txq) && !qeth_out_queue_is_full(queue))
		netif_tx_wake_queue(txq);
}

/**
 * Note: Function assumes that we have 4 outbound queues.
 */
int qeth_get_priority_queue(struct qeth_card *card, struct sk_buff *skb)
{
	struct vlan_ethhdr *veth = vlan_eth_hdr(skb);
	u8 tos;

	switch (card->qdio.do_prio_queueing) {
	case QETH_PRIO_Q_ING_TOS:
	case QETH_PRIO_Q_ING_PREC:
		switch (qeth_get_ip_version(skb)) {
		case 4:
			tos = ipv4_get_dsfield(ip_hdr(skb));
			break;
		case 6:
			tos = ipv6_get_dsfield(ipv6_hdr(skb));
			break;
		default:
			return card->qdio.default_out_queue;
		}
		if (card->qdio.do_prio_queueing == QETH_PRIO_Q_ING_PREC)
			return ~tos >> 6 & 3;
		if (tos & IPTOS_MINCOST)
			return 3;
		if (tos & IPTOS_RELIABILITY)
			return 2;
		if (tos & IPTOS_THROUGHPUT)
			return 1;
		if (tos & IPTOS_LOWDELAY)
			return 0;
		break;
	case QETH_PRIO_Q_ING_SKB:
		if (skb->priority > 5)
			return 0;
		return ~skb->priority >> 1 & 3;
	case QETH_PRIO_Q_ING_VLAN:
		if (veth->h_vlan_proto == htons(ETH_P_8021Q))
			return ~ntohs(veth->h_vlan_TCI) >>
			       (VLAN_PRIO_SHIFT + 1) & 3;
		break;
	default:
		break;
	}
	return card->qdio.default_out_queue;
}
EXPORT_SYMBOL_GPL(qeth_get_priority_queue);

/**
 * qeth_get_elements_for_frags() -	find number of SBALEs for skb frags.
 * @skb:				SKB address
 *
 * Returns the number of pages, and thus QDIO buffer elements, needed to cover
 * fragmented part of the SKB. Returns zero for linear SKB.
 */
static int qeth_get_elements_for_frags(struct sk_buff *skb)
{
	int cnt, elements = 0;

	for (cnt = 0; cnt < skb_shinfo(skb)->nr_frags; cnt++) {
		struct skb_frag_struct *frag = &skb_shinfo(skb)->frags[cnt];

		elements += qeth_get_elements_for_range(
			(addr_t)skb_frag_address(frag),
			(addr_t)skb_frag_address(frag) + skb_frag_size(frag));
	}
	return elements;
}

/**
 * qeth_count_elements() -	Counts the number of QDIO buffer elements needed
 *				to transmit an skb.
 * @skb:			the skb to operate on.
 * @data_offset:		skip this part of the skb's linear data
 *
 * Returns the number of pages, and thus QDIO buffer elements, needed to map the
 * skb's data (both its linear part and paged fragments).
 */
unsigned int qeth_count_elements(struct sk_buff *skb, unsigned int data_offset)
{
	unsigned int elements = qeth_get_elements_for_frags(skb);
	addr_t end = (addr_t)skb->data + skb_headlen(skb);
	addr_t start = (addr_t)skb->data + data_offset;

	if (start != end)
		elements += qeth_get_elements_for_range(start, end);
	return elements;
}
EXPORT_SYMBOL_GPL(qeth_count_elements);

#define QETH_HDR_CACHE_OBJ_SIZE		(sizeof(struct qeth_hdr_tso) + \
					 MAX_TCP_HEADER)

/**
 * qeth_add_hw_header() - add a HW header to an skb.
 * @skb: skb that the HW header should be added to.
 * @hdr: double pointer to a qeth_hdr. When returning with >= 0,
 *	 it contains a valid pointer to a qeth_hdr.
 * @hdr_len: length of the HW header.
 * @proto_len: length of protocol headers that need to be in same page as the
 *	       HW header.
 *
 * Returns the pushed length. If the header can't be pushed on
 * (eg. because it would cross a page boundary), it is allocated from
 * the cache instead and 0 is returned.
 * The number of needed buffer elements is returned in @elements.
 * Error to create the hdr is indicated by returning with < 0.
 */
static int qeth_add_hw_header(struct qeth_qdio_out_q *queue,
			      struct sk_buff *skb, struct qeth_hdr **hdr,
			      unsigned int hdr_len, unsigned int proto_len,
			      unsigned int *elements)
{
	const unsigned int contiguous = proto_len ? proto_len : 1;
	const unsigned int max_elements = queue->max_elements;
	unsigned int __elements;
	addr_t start, end;
	bool push_ok;
	int rc;

check_layout:
	start = (addr_t)skb->data - hdr_len;
	end = (addr_t)skb->data;

	if (qeth_get_elements_for_range(start, end + contiguous) == 1) {
		/* Push HW header into same page as first protocol header. */
		push_ok = true;
		/* ... but TSO always needs a separate element for headers: */
		if (skb_is_gso(skb))
			__elements = 1 + qeth_count_elements(skb, proto_len);
		else
			__elements = qeth_count_elements(skb, 0);
	} else if (!proto_len && PAGE_ALIGNED(skb->data)) {
		/* Push HW header into preceding page, flush with skb->data. */
		push_ok = true;
		__elements = 1 + qeth_count_elements(skb, 0);
	} else {
		/* Use header cache, copy protocol headers up. */
		push_ok = false;
		__elements = 1 + qeth_count_elements(skb, proto_len);
	}

	/* Compress skb to fit into one IO buffer: */
	if (__elements > max_elements) {
		if (!skb_is_nonlinear(skb)) {
			/* Drop it, no easy way of shrinking it further. */
			QETH_DBF_MESSAGE(2, "Dropped an oversized skb (Max Elements=%u / Actual=%u / Length=%u).\n",
					 max_elements, __elements, skb->len);
			return -E2BIG;
		}

		rc = skb_linearize(skb);
		if (rc) {
			QETH_TXQ_STAT_INC(queue, skbs_linearized_fail);
			return rc;
		}

		QETH_TXQ_STAT_INC(queue, skbs_linearized);
		/* Linearization changed the layout, re-evaluate: */
		goto check_layout;
	}

	*elements = __elements;
	/* Add the header: */
	if (push_ok) {
		*hdr = skb_push(skb, hdr_len);
		return hdr_len;
	}
	/* fall back */
	if (hdr_len + proto_len > QETH_HDR_CACHE_OBJ_SIZE)
		return -E2BIG;
	*hdr = kmem_cache_alloc(qeth_core_header_cache, GFP_ATOMIC);
	if (!*hdr)
		return -ENOMEM;
	/* Copy protocol headers behind HW header: */
	skb_copy_from_linear_data(skb, ((char *)*hdr) + hdr_len, proto_len);
	return 0;
}

static void __qeth_fill_buffer(struct sk_buff *skb,
			       struct qeth_qdio_out_buffer *buf,
			       bool is_first_elem, unsigned int offset)
{
	struct qdio_buffer *buffer = buf->buffer;
	int element = buf->next_element_to_fill;
	int length = skb_headlen(skb) - offset;
	char *data = skb->data + offset;
	unsigned int elem_length, cnt;

	/* map linear part into buffer element(s) */
	while (length > 0) {
		elem_length = min_t(unsigned int, length,
				    PAGE_SIZE - offset_in_page(data));

		buffer->element[element].addr = data;
		buffer->element[element].length = elem_length;
		length -= elem_length;
		if (is_first_elem) {
			is_first_elem = false;
			if (length || skb_is_nonlinear(skb))
				/* skb needs additional elements */
				buffer->element[element].eflags =
					SBAL_EFLAGS_FIRST_FRAG;
			else
				buffer->element[element].eflags = 0;
		} else {
			buffer->element[element].eflags =
				SBAL_EFLAGS_MIDDLE_FRAG;
		}

		data += elem_length;
		element++;
	}

	/* map page frags into buffer element(s) */
	for (cnt = 0; cnt < skb_shinfo(skb)->nr_frags; cnt++) {
		skb_frag_t *frag = &skb_shinfo(skb)->frags[cnt];

		data = skb_frag_address(frag);
		length = skb_frag_size(frag);
		while (length > 0) {
			elem_length = min_t(unsigned int, length,
					    PAGE_SIZE - offset_in_page(data));

			buffer->element[element].addr = data;
			buffer->element[element].length = elem_length;
			buffer->element[element].eflags =
				SBAL_EFLAGS_MIDDLE_FRAG;

			length -= elem_length;
			data += elem_length;
			element++;
		}
	}

	if (buffer->element[element - 1].eflags)
		buffer->element[element - 1].eflags = SBAL_EFLAGS_LAST_FRAG;
	buf->next_element_to_fill = element;
}

/**
 * qeth_fill_buffer() - map skb into an output buffer
 * @queue:	QDIO queue to submit the buffer on
 * @buf:	buffer to transport the skb
 * @skb:	skb to map into the buffer
 * @hdr:	qeth_hdr for this skb. Either at skb->data, or allocated
 *		from qeth_core_header_cache.
 * @offset:	when mapping the skb, start at skb->data + offset
 * @hd_len:	if > 0, build a dedicated header element of this size
 * flush:	Prepare the buffer to be flushed, regardless of its fill level.
 */
static int qeth_fill_buffer(struct qeth_qdio_out_q *queue,
			    struct qeth_qdio_out_buffer *buf,
			    struct sk_buff *skb, struct qeth_hdr *hdr,
			    unsigned int offset, unsigned int hd_len,
			    bool flush)
{
	struct qdio_buffer *buffer = buf->buffer;
	bool is_first_elem = true;

	__skb_queue_tail(&buf->skb_list, skb);

	/* build dedicated header element */
	if (hd_len) {
		int element = buf->next_element_to_fill;
		is_first_elem = false;

		buffer->element[element].addr = hdr;
		buffer->element[element].length = hd_len;
		buffer->element[element].eflags = SBAL_EFLAGS_FIRST_FRAG;
		/* remember to free cache-allocated qeth_hdr: */
		buf->is_header[element] = ((void *)hdr != skb->data);
		buf->next_element_to_fill++;
	}

	__qeth_fill_buffer(skb, buf, is_first_elem, offset);

	if (!queue->do_pack) {
		QETH_CARD_TEXT(queue->card, 6, "fillbfnp");
	} else {
		QETH_CARD_TEXT(queue->card, 6, "fillbfpa");

		QETH_TXQ_STAT_INC(queue, skbs_pack);
		/* If the buffer still has free elements, keep using it. */
		if (!flush &&
		    buf->next_element_to_fill < queue->max_elements)
			return 0;
	}

	/* flush out the buffer */
	atomic_set(&buf->state, QETH_QDIO_BUF_PRIMED);
	queue->next_buf_to_fill = (queue->next_buf_to_fill + 1) %
				  QDIO_MAX_BUFFERS_PER_Q;
	return 1;
}

static int qeth_do_send_packet_fast(struct qeth_qdio_out_q *queue,
				    struct sk_buff *skb, struct qeth_hdr *hdr,
				    unsigned int offset, unsigned int hd_len)
{
	int index = queue->next_buf_to_fill;
	struct qeth_qdio_out_buffer *buffer = queue->bufs[index];
	struct netdev_queue *txq;
	bool stopped = false;

	/* Just a sanity check, the wake/stop logic should ensure that we always
	 * get a free buffer.
	 */
	if (atomic_read(&buffer->state) != QETH_QDIO_BUF_EMPTY)
		return -EBUSY;

	txq = netdev_get_tx_queue(queue->card->dev, skb_get_queue_mapping(skb));

	if (atomic_inc_return(&queue->used_buffers) >= QDIO_MAX_BUFFERS_PER_Q) {
		/* If a TX completion happens right _here_ and misses to wake
		 * the txq, then our re-check below will catch the race.
		 */
		QETH_TXQ_STAT_INC(queue, stopped);
		netif_tx_stop_queue(txq);
		stopped = true;
	}

	qeth_fill_buffer(queue, buffer, skb, hdr, offset, hd_len, stopped);
	qeth_flush_buffers(queue, index, 1);

	if (stopped && !qeth_out_queue_is_full(queue))
		netif_tx_start_queue(txq);
	return 0;
}

int qeth_do_send_packet(struct qeth_card *card, struct qeth_qdio_out_q *queue,
			struct sk_buff *skb, struct qeth_hdr *hdr,
			unsigned int offset, unsigned int hd_len,
			int elements_needed)
{
	struct qeth_qdio_out_buffer *buffer;
	struct netdev_queue *txq;
	bool stopped = false;
	int start_index;
	int flush_count = 0;
	int do_pack = 0;
	int tmp;
	int rc = 0;

	/* spin until we get the queue ... */
	while (atomic_cmpxchg(&queue->state, QETH_OUT_Q_UNLOCKED,
			      QETH_OUT_Q_LOCKED) != QETH_OUT_Q_UNLOCKED);
	start_index = queue->next_buf_to_fill;
	buffer = queue->bufs[queue->next_buf_to_fill];

	/* Just a sanity check, the wake/stop logic should ensure that we always
	 * get a free buffer.
	 */
	if (atomic_read(&buffer->state) != QETH_QDIO_BUF_EMPTY) {
		atomic_set(&queue->state, QETH_OUT_Q_UNLOCKED);
		return -EBUSY;
	}

	txq = netdev_get_tx_queue(card->dev, skb_get_queue_mapping(skb));

	/* check if we need to switch packing state of this queue */
	qeth_switch_to_packing_if_needed(queue);
	if (queue->do_pack) {
		do_pack = 1;
		/* does packet fit in current buffer? */
		if (buffer->next_element_to_fill + elements_needed >
		    queue->max_elements) {
			/* ... no -> set state PRIMED */
			atomic_set(&buffer->state, QETH_QDIO_BUF_PRIMED);
			flush_count++;
			queue->next_buf_to_fill =
				(queue->next_buf_to_fill + 1) %
				QDIO_MAX_BUFFERS_PER_Q;
			buffer = queue->bufs[queue->next_buf_to_fill];

			/* We stepped forward, so sanity-check again: */
			if (atomic_read(&buffer->state) !=
			    QETH_QDIO_BUF_EMPTY) {
				qeth_flush_buffers(queue, start_index,
							   flush_count);
				atomic_set(&queue->state,
						QETH_OUT_Q_UNLOCKED);
				rc = -EBUSY;
				goto out;
			}
		}
	}

	if (buffer->next_element_to_fill == 0 &&
	    atomic_inc_return(&queue->used_buffers) >= QDIO_MAX_BUFFERS_PER_Q) {
		/* If a TX completion happens right _here_ and misses to wake
		 * the txq, then our re-check below will catch the race.
		 */
		QETH_TXQ_STAT_INC(queue, stopped);
		netif_tx_stop_queue(txq);
		stopped = true;
	}

	flush_count += qeth_fill_buffer(queue, buffer, skb, hdr, offset, hd_len,
					stopped);
	if (flush_count)
		qeth_flush_buffers(queue, start_index, flush_count);
	else if (!atomic_read(&queue->set_pci_flags_count))
		atomic_xchg(&queue->state, QETH_OUT_Q_LOCKED_FLUSH);
	/*
	 * queue->state will go from LOCKED -> UNLOCKED or from
	 * LOCKED_FLUSH -> LOCKED if output_handler wanted to 'notify' us
	 * (switch packing state or flush buffer to get another pci flag out).
	 * In that case we will enter this loop
	 */
	while (atomic_dec_return(&queue->state)) {
		start_index = queue->next_buf_to_fill;
		/* check if we can go back to non-packing state */
		tmp = qeth_switch_to_nonpacking_if_needed(queue);
		/*
		 * check if we need to flush a packing buffer to get a pci
		 * flag out on the queue
		 */
		if (!tmp && !atomic_read(&queue->set_pci_flags_count))
			tmp = qeth_prep_flush_pack_buffer(queue);
		if (tmp) {
			qeth_flush_buffers(queue, start_index, tmp);
			flush_count += tmp;
		}
	}
out:
	/* at this point the queue is UNLOCKED again */
	if (do_pack)
		QETH_TXQ_STAT_ADD(queue, bufs_pack, flush_count);

	if (stopped && !qeth_out_queue_is_full(queue))
		netif_tx_start_queue(txq);
	return rc;
}
EXPORT_SYMBOL_GPL(qeth_do_send_packet);

static void qeth_fill_tso_ext(struct qeth_hdr_tso *hdr,
			      unsigned int payload_len, struct sk_buff *skb,
			      unsigned int proto_len)
{
	struct qeth_hdr_ext_tso *ext = &hdr->ext;

	ext->hdr_tot_len = sizeof(*ext);
	ext->imb_hdr_no = 1;
	ext->hdr_type = 1;
	ext->hdr_version = 1;
	ext->hdr_len = 28;
	ext->payload_len = payload_len;
	ext->mss = skb_shinfo(skb)->gso_size;
	ext->dg_hdr_len = proto_len;
}

int qeth_xmit(struct qeth_card *card, struct sk_buff *skb,
	      struct qeth_qdio_out_q *queue, int ipv,
	      void (*fill_header)(struct qeth_qdio_out_q *queue,
				  struct qeth_hdr *hdr, struct sk_buff *skb,
				  int ipv, unsigned int data_len))
{
	unsigned int proto_len, hw_hdr_len;
	unsigned int frame_len = skb->len;
	bool is_tso = skb_is_gso(skb);
	unsigned int data_offset = 0;
	struct qeth_hdr *hdr = NULL;
	unsigned int hd_len = 0;
	unsigned int elements;
	int push_len, rc;
	bool is_sg;

	if (is_tso) {
		hw_hdr_len = sizeof(struct qeth_hdr_tso);
		proto_len = skb_transport_offset(skb) + tcp_hdrlen(skb);
	} else {
		hw_hdr_len = sizeof(struct qeth_hdr);
		proto_len = (IS_IQD(card) && IS_LAYER2(card)) ? ETH_HLEN : 0;
	}

	rc = skb_cow_head(skb, hw_hdr_len);
	if (rc)
		return rc;

	push_len = qeth_add_hw_header(queue, skb, &hdr, hw_hdr_len, proto_len,
				      &elements);
	if (push_len < 0)
		return push_len;
	if (is_tso || !push_len) {
		/* HW header needs its own buffer element. */
		hd_len = hw_hdr_len + proto_len;
		data_offset = push_len + proto_len;
	}
	memset(hdr, 0, hw_hdr_len);
	fill_header(queue, hdr, skb, ipv, frame_len);
	if (is_tso)
		qeth_fill_tso_ext((struct qeth_hdr_tso *) hdr,
				  frame_len - proto_len, skb, proto_len);

	is_sg = skb_is_nonlinear(skb);
	if (IS_IQD(card)) {
		rc = qeth_do_send_packet_fast(queue, skb, hdr, data_offset,
					      hd_len);
	} else {
		/* TODO: drop skb_orphan() once TX completion is fast enough */
		skb_orphan(skb);
		rc = qeth_do_send_packet(card, queue, skb, hdr, data_offset,
					 hd_len, elements);
	}

	if (!rc) {
		QETH_TXQ_STAT_ADD(queue, buf_elements, elements);
		if (is_sg)
			QETH_TXQ_STAT_INC(queue, skbs_sg);
		if (is_tso) {
			QETH_TXQ_STAT_INC(queue, skbs_tso);
			QETH_TXQ_STAT_ADD(queue, tso_bytes, frame_len);
		}
	} else {
		if (!push_len)
			kmem_cache_free(qeth_core_header_cache, hdr);
	}
	return rc;
}
EXPORT_SYMBOL_GPL(qeth_xmit);

static int qeth_setadp_promisc_mode_cb(struct qeth_card *card,
		struct qeth_reply *reply, unsigned long data)
{
	struct qeth_ipa_cmd *cmd = (struct qeth_ipa_cmd *) data;
	struct qeth_ipacmd_setadpparms *setparms;

	QETH_CARD_TEXT(card, 4, "prmadpcb");

	setparms = &(cmd->data.setadapterparms);
	if (qeth_setadpparms_inspect_rc(cmd)) {
		QETH_CARD_TEXT_(card, 4, "prmrc%x", cmd->hdr.return_code);
		setparms->data.mode = SET_PROMISC_MODE_OFF;
	}
	card->info.promisc_mode = setparms->data.mode;
	return (cmd->hdr.return_code) ? -EIO : 0;
}

void qeth_setadp_promisc_mode(struct qeth_card *card)
{
	enum qeth_ipa_promisc_modes mode;
	struct net_device *dev = card->dev;
	struct qeth_cmd_buffer *iob;
	struct qeth_ipa_cmd *cmd;

	QETH_CARD_TEXT(card, 4, "setprom");

	if (((dev->flags & IFF_PROMISC) &&
	     (card->info.promisc_mode == SET_PROMISC_MODE_ON)) ||
	    (!(dev->flags & IFF_PROMISC) &&
	     (card->info.promisc_mode == SET_PROMISC_MODE_OFF)))
		return;
	mode = SET_PROMISC_MODE_OFF;
	if (dev->flags & IFF_PROMISC)
		mode = SET_PROMISC_MODE_ON;
	QETH_CARD_TEXT_(card, 4, "mode:%x", mode);

	iob = qeth_get_adapter_cmd(card, IPA_SETADP_SET_PROMISC_MODE,
				   SETADP_DATA_SIZEOF(mode));
	if (!iob)
		return;
	cmd = __ipa_cmd(iob);
	cmd->data.setadapterparms.data.mode = mode;
	qeth_send_ipa_cmd(card, iob, qeth_setadp_promisc_mode_cb, NULL);
}
EXPORT_SYMBOL_GPL(qeth_setadp_promisc_mode);

static int qeth_setadpparms_change_macaddr_cb(struct qeth_card *card,
		struct qeth_reply *reply, unsigned long data)
{
	struct qeth_ipa_cmd *cmd = (struct qeth_ipa_cmd *) data;
	struct qeth_ipacmd_setadpparms *adp_cmd;

	QETH_CARD_TEXT(card, 4, "chgmaccb");
	if (qeth_setadpparms_inspect_rc(cmd))
		return -EIO;

	adp_cmd = &cmd->data.setadapterparms;
	if (!is_valid_ether_addr(adp_cmd->data.change_addr.addr))
		return -EADDRNOTAVAIL;

	if (IS_LAYER2(card) && IS_OSD(card) && !IS_VM_NIC(card) &&
	    !(adp_cmd->hdr.flags & QETH_SETADP_FLAGS_VIRTUAL_MAC))
		return -EADDRNOTAVAIL;

	ether_addr_copy(card->dev->dev_addr, adp_cmd->data.change_addr.addr);
	return 0;
}

int qeth_setadpparms_change_macaddr(struct qeth_card *card)
{
	int rc;
	struct qeth_cmd_buffer *iob;
	struct qeth_ipa_cmd *cmd;

	QETH_CARD_TEXT(card, 4, "chgmac");

	iob = qeth_get_adapter_cmd(card, IPA_SETADP_ALTER_MAC_ADDRESS,
				   SETADP_DATA_SIZEOF(change_addr));
	if (!iob)
		return -ENOMEM;
	cmd = __ipa_cmd(iob);
	cmd->data.setadapterparms.data.change_addr.cmd = CHANGE_ADDR_READ_MAC;
	cmd->data.setadapterparms.data.change_addr.addr_size = ETH_ALEN;
	ether_addr_copy(cmd->data.setadapterparms.data.change_addr.addr,
			card->dev->dev_addr);
	rc = qeth_send_ipa_cmd(card, iob, qeth_setadpparms_change_macaddr_cb,
			       NULL);
	return rc;
}
EXPORT_SYMBOL_GPL(qeth_setadpparms_change_macaddr);

static int qeth_setadpparms_set_access_ctrl_cb(struct qeth_card *card,
		struct qeth_reply *reply, unsigned long data)
{
	struct qeth_ipa_cmd *cmd = (struct qeth_ipa_cmd *) data;
	struct qeth_set_access_ctrl *access_ctrl_req;
	int fallback = *(int *)reply->param;

	QETH_CARD_TEXT(card, 4, "setaccb");
	if (cmd->hdr.return_code)
		return -EIO;
	qeth_setadpparms_inspect_rc(cmd);

	access_ctrl_req = &cmd->data.setadapterparms.data.set_access_ctrl;
	QETH_CARD_TEXT_(card, 2, "rc=%d",
			cmd->data.setadapterparms.hdr.return_code);
	if (cmd->data.setadapterparms.hdr.return_code !=
						SET_ACCESS_CTRL_RC_SUCCESS)
		QETH_DBF_MESSAGE(3, "ERR:SET_ACCESS_CTRL(%#x) on device %x: %#x\n",
				 access_ctrl_req->subcmd_code, CARD_DEVID(card),
				 cmd->data.setadapterparms.hdr.return_code);
	switch (cmd->data.setadapterparms.hdr.return_code) {
	case SET_ACCESS_CTRL_RC_SUCCESS:
		if (card->options.isolation == ISOLATION_MODE_NONE) {
			dev_info(&card->gdev->dev,
			    "QDIO data connection isolation is deactivated\n");
		} else {
			dev_info(&card->gdev->dev,
			    "QDIO data connection isolation is activated\n");
		}
		break;
	case SET_ACCESS_CTRL_RC_ALREADY_NOT_ISOLATED:
		QETH_DBF_MESSAGE(2, "QDIO data connection isolation on device %x already deactivated\n",
				 CARD_DEVID(card));
		if (fallback)
			card->options.isolation = card->options.prev_isolation;
		break;
	case SET_ACCESS_CTRL_RC_ALREADY_ISOLATED:
		QETH_DBF_MESSAGE(2, "QDIO data connection isolation on device %x already activated\n",
				 CARD_DEVID(card));
		if (fallback)
			card->options.isolation = card->options.prev_isolation;
		break;
	case SET_ACCESS_CTRL_RC_NOT_SUPPORTED:
		dev_err(&card->gdev->dev, "Adapter does not "
			"support QDIO data connection isolation\n");
		break;
	case SET_ACCESS_CTRL_RC_NONE_SHARED_ADAPTER:
		dev_err(&card->gdev->dev,
			"Adapter is dedicated. "
			"QDIO data connection isolation not supported\n");
		if (fallback)
			card->options.isolation = card->options.prev_isolation;
		break;
	case SET_ACCESS_CTRL_RC_ACTIVE_CHECKSUM_OFF:
		dev_err(&card->gdev->dev,
			"TSO does not permit QDIO data connection isolation\n");
		if (fallback)
			card->options.isolation = card->options.prev_isolation;
		break;
	case SET_ACCESS_CTRL_RC_REFLREL_UNSUPPORTED:
		dev_err(&card->gdev->dev, "The adjacent switch port does not "
			"support reflective relay mode\n");
		if (fallback)
			card->options.isolation = card->options.prev_isolation;
		break;
	case SET_ACCESS_CTRL_RC_REFLREL_FAILED:
		dev_err(&card->gdev->dev, "The reflective relay mode cannot be "
					"enabled at the adjacent switch port");
		if (fallback)
			card->options.isolation = card->options.prev_isolation;
		break;
	case SET_ACCESS_CTRL_RC_REFLREL_DEACT_FAILED:
		dev_warn(&card->gdev->dev, "Turning off reflective relay mode "
					"at the adjacent switch failed\n");
		break;
	default:
		/* this should never happen */
		if (fallback)
			card->options.isolation = card->options.prev_isolation;
		break;
	}
	return (cmd->hdr.return_code) ? -EIO : 0;
}

static int qeth_setadpparms_set_access_ctrl(struct qeth_card *card,
		enum qeth_ipa_isolation_modes isolation, int fallback)
{
	int rc;
	struct qeth_cmd_buffer *iob;
	struct qeth_ipa_cmd *cmd;
	struct qeth_set_access_ctrl *access_ctrl_req;

	QETH_CARD_TEXT(card, 4, "setacctl");

	iob = qeth_get_adapter_cmd(card, IPA_SETADP_SET_ACCESS_CONTROL,
				   SETADP_DATA_SIZEOF(set_access_ctrl));
	if (!iob)
		return -ENOMEM;
	cmd = __ipa_cmd(iob);
	access_ctrl_req = &cmd->data.setadapterparms.data.set_access_ctrl;
	access_ctrl_req->subcmd_code = isolation;

	rc = qeth_send_ipa_cmd(card, iob, qeth_setadpparms_set_access_ctrl_cb,
			       &fallback);
	QETH_CARD_TEXT_(card, 2, "rc=%d", rc);
	return rc;
}

int qeth_set_access_ctrl_online(struct qeth_card *card, int fallback)
{
	int rc = 0;

	QETH_CARD_TEXT(card, 4, "setactlo");

	if ((IS_OSD(card) || IS_OSX(card)) &&
	    qeth_adp_supported(card, IPA_SETADP_SET_ACCESS_CONTROL)) {
		rc = qeth_setadpparms_set_access_ctrl(card,
			card->options.isolation, fallback);
		if (rc) {
			QETH_DBF_MESSAGE(3, "IPA(SET_ACCESS_CTRL(%d) on device %x: sent failed\n",
					 rc, CARD_DEVID(card));
			rc = -EOPNOTSUPP;
		}
	} else if (card->options.isolation != ISOLATION_MODE_NONE) {
		card->options.isolation = ISOLATION_MODE_NONE;

		dev_err(&card->gdev->dev, "Adapter does not "
			"support QDIO data connection isolation\n");
		rc = -EOPNOTSUPP;
	}
	return rc;
}
EXPORT_SYMBOL_GPL(qeth_set_access_ctrl_online);

void qeth_tx_timeout(struct net_device *dev)
{
	struct qeth_card *card;

	card = dev->ml_priv;
	QETH_CARD_TEXT(card, 4, "txtimeo");
	qeth_schedule_recovery(card);
}
EXPORT_SYMBOL_GPL(qeth_tx_timeout);

static int qeth_mdio_read(struct net_device *dev, int phy_id, int regnum)
{
	struct qeth_card *card = dev->ml_priv;
	int rc = 0;

	switch (regnum) {
	case MII_BMCR: /* Basic mode control register */
		rc = BMCR_FULLDPLX;
		if ((card->info.link_type != QETH_LINK_TYPE_GBIT_ETH) &&
		    (card->info.link_type != QETH_LINK_TYPE_OSN) &&
		    (card->info.link_type != QETH_LINK_TYPE_10GBIT_ETH) &&
		    (card->info.link_type != QETH_LINK_TYPE_25GBIT_ETH))
			rc |= BMCR_SPEED100;
		break;
	case MII_BMSR: /* Basic mode status register */
		rc = BMSR_ERCAP | BMSR_ANEGCOMPLETE | BMSR_LSTATUS |
		     BMSR_10HALF | BMSR_10FULL | BMSR_100HALF | BMSR_100FULL |
		     BMSR_100BASE4;
		break;
	case MII_PHYSID1: /* PHYS ID 1 */
		rc = (dev->dev_addr[0] << 16) | (dev->dev_addr[1] << 8) |
		     dev->dev_addr[2];
		rc = (rc >> 5) & 0xFFFF;
		break;
	case MII_PHYSID2: /* PHYS ID 2 */
		rc = (dev->dev_addr[2] << 10) & 0xFFFF;
		break;
	case MII_ADVERTISE: /* Advertisement control reg */
		rc = ADVERTISE_ALL;
		break;
	case MII_LPA: /* Link partner ability reg */
		rc = LPA_10HALF | LPA_10FULL | LPA_100HALF | LPA_100FULL |
		     LPA_100BASE4 | LPA_LPACK;
		break;
	case MII_EXPANSION: /* Expansion register */
		break;
	case MII_DCOUNTER: /* disconnect counter */
		break;
	case MII_FCSCOUNTER: /* false carrier counter */
		break;
	case MII_NWAYTEST: /* N-way auto-neg test register */
		break;
	case MII_RERRCOUNTER: /* rx error counter */
		rc = card->stats.rx_errors;
		break;
	case MII_SREVISION: /* silicon revision */
		break;
	case MII_RESV1: /* reserved 1 */
		break;
	case MII_LBRERROR: /* loopback, rx, bypass error */
		break;
	case MII_PHYADDR: /* physical address */
		break;
	case MII_RESV2: /* reserved 2 */
		break;
	case MII_TPISTATUS: /* TPI status for 10mbps */
		break;
	case MII_NCONFIG: /* network interface config */
		break;
	default:
		break;
	}
	return rc;
}

static int qeth_snmp_command_cb(struct qeth_card *card,
		struct qeth_reply *reply, unsigned long sdata)
{
	struct qeth_ipa_cmd *cmd;
	struct qeth_arp_query_info *qinfo;
	unsigned char *data;
	void *snmp_data;
	__u16 data_len;

	QETH_CARD_TEXT(card, 3, "snpcmdcb");

	cmd = (struct qeth_ipa_cmd *) sdata;
	data = (unsigned char *)((char *)cmd - reply->offset);
	qinfo = (struct qeth_arp_query_info *) reply->param;

	if (cmd->hdr.return_code) {
		QETH_CARD_TEXT_(card, 4, "scer1%x", cmd->hdr.return_code);
		return -EIO;
	}
	if (cmd->data.setadapterparms.hdr.return_code) {
		cmd->hdr.return_code =
			cmd->data.setadapterparms.hdr.return_code;
		QETH_CARD_TEXT_(card, 4, "scer2%x", cmd->hdr.return_code);
		return -EIO;
	}
	data_len = *((__u16 *)QETH_IPA_PDU_LEN_PDU1(data));
	if (cmd->data.setadapterparms.hdr.seq_no == 1) {
		snmp_data = &cmd->data.setadapterparms.data.snmp;
		data_len -= offsetof(struct qeth_ipa_cmd,
				     data.setadapterparms.data.snmp);
	} else {
		snmp_data = &cmd->data.setadapterparms.data.snmp.request;
		data_len -= offsetof(struct qeth_ipa_cmd,
				     data.setadapterparms.data.snmp.request);
	}

	/* check if there is enough room in userspace */
	if ((qinfo->udata_len - qinfo->udata_offset) < data_len) {
		QETH_CARD_TEXT_(card, 4, "scer3%i", -ENOSPC);
		return -ENOSPC;
	}
	QETH_CARD_TEXT_(card, 4, "snore%i",
			cmd->data.setadapterparms.hdr.used_total);
	QETH_CARD_TEXT_(card, 4, "sseqn%i",
			cmd->data.setadapterparms.hdr.seq_no);
	/*copy entries to user buffer*/
	memcpy(qinfo->udata + qinfo->udata_offset, snmp_data, data_len);
	qinfo->udata_offset += data_len;

	if (cmd->data.setadapterparms.hdr.seq_no <
	    cmd->data.setadapterparms.hdr.used_total)
		return 1;
	return 0;
}

static int qeth_snmp_command(struct qeth_card *card, char __user *udata)
{
	struct qeth_snmp_ureq __user *ureq;
	struct qeth_cmd_buffer *iob;
	unsigned int req_len;
	struct qeth_arp_query_info qinfo = {0, };
	int rc = 0;

	QETH_CARD_TEXT(card, 3, "snmpcmd");

	if (IS_VM_NIC(card))
		return -EOPNOTSUPP;

	if ((!qeth_adp_supported(card, IPA_SETADP_SET_SNMP_CONTROL)) &&
	    IS_LAYER3(card))
		return -EOPNOTSUPP;

	ureq = (struct qeth_snmp_ureq __user *) udata;
	if (get_user(qinfo.udata_len, &ureq->hdr.data_len) ||
	    get_user(req_len, &ureq->hdr.req_len))
		return -EFAULT;

	iob = qeth_get_adapter_cmd(card, IPA_SETADP_SET_SNMP_CONTROL, req_len);
	if (!iob)
		return -ENOMEM;

	if (copy_from_user(&__ipa_cmd(iob)->data.setadapterparms.data.snmp,
			   &ureq->cmd, req_len)) {
		qeth_put_cmd(iob);
		return -EFAULT;
	}

	qinfo.udata = kzalloc(qinfo.udata_len, GFP_KERNEL);
	if (!qinfo.udata) {
		qeth_put_cmd(iob);
		return -ENOMEM;
	}
	qinfo.udata_offset = sizeof(struct qeth_snmp_ureq_hdr);

	rc = qeth_send_ipa_cmd(card, iob, qeth_snmp_command_cb, &qinfo);
	if (rc)
		QETH_DBF_MESSAGE(2, "SNMP command failed on device %x: (%#x)\n",
				 CARD_DEVID(card), rc);
	else {
		if (copy_to_user(udata, qinfo.udata, qinfo.udata_len))
			rc = -EFAULT;
	}

	kfree(qinfo.udata);
	return rc;
}

static int qeth_setadpparms_query_oat_cb(struct qeth_card *card,
		struct qeth_reply *reply, unsigned long data)
{
	struct qeth_ipa_cmd *cmd = (struct qeth_ipa_cmd *)data;
	struct qeth_qoat_priv *priv;
	char *resdata;
	int resdatalen;

	QETH_CARD_TEXT(card, 3, "qoatcb");
	if (qeth_setadpparms_inspect_rc(cmd))
		return -EIO;

	priv = (struct qeth_qoat_priv *)reply->param;
	resdatalen = cmd->data.setadapterparms.hdr.cmdlength;
	resdata = (char *)data + 28;

	if (resdatalen > (priv->buffer_len - priv->response_len))
		return -ENOSPC;

	memcpy((priv->buffer + priv->response_len), resdata,
		resdatalen);
	priv->response_len += resdatalen;

	if (cmd->data.setadapterparms.hdr.seq_no <
	    cmd->data.setadapterparms.hdr.used_total)
		return 1;
	return 0;
}

static int qeth_query_oat_command(struct qeth_card *card, char __user *udata)
{
	int rc = 0;
	struct qeth_cmd_buffer *iob;
	struct qeth_ipa_cmd *cmd;
	struct qeth_query_oat *oat_req;
	struct qeth_query_oat_data oat_data;
	struct qeth_qoat_priv priv;
	void __user *tmp;

	QETH_CARD_TEXT(card, 3, "qoatcmd");

	if (!qeth_adp_supported(card, IPA_SETADP_QUERY_OAT)) {
		rc = -EOPNOTSUPP;
		goto out;
	}

	if (copy_from_user(&oat_data, udata,
	    sizeof(struct qeth_query_oat_data))) {
			rc = -EFAULT;
			goto out;
	}

	priv.buffer_len = oat_data.buffer_len;
	priv.response_len = 0;
	priv.buffer = vzalloc(oat_data.buffer_len);
	if (!priv.buffer) {
		rc = -ENOMEM;
		goto out;
	}

	iob = qeth_get_adapter_cmd(card, IPA_SETADP_QUERY_OAT,
				   SETADP_DATA_SIZEOF(query_oat));
	if (!iob) {
		rc = -ENOMEM;
		goto out_free;
	}
	cmd = __ipa_cmd(iob);
	oat_req = &cmd->data.setadapterparms.data.query_oat;
	oat_req->subcmd_code = oat_data.command;

	rc = qeth_send_ipa_cmd(card, iob, qeth_setadpparms_query_oat_cb,
			       &priv);
	if (!rc) {
		if (is_compat_task())
			tmp = compat_ptr(oat_data.ptr);
		else
			tmp = (void __user *)(unsigned long)oat_data.ptr;

		if (copy_to_user(tmp, priv.buffer,
		    priv.response_len)) {
			rc = -EFAULT;
			goto out_free;
		}

		oat_data.response_len = priv.response_len;

		if (copy_to_user(udata, &oat_data,
		    sizeof(struct qeth_query_oat_data)))
			rc = -EFAULT;
	}

out_free:
	vfree(priv.buffer);
out:
	return rc;
}

static int qeth_query_card_info_cb(struct qeth_card *card,
				   struct qeth_reply *reply, unsigned long data)
{
	struct carrier_info *carrier_info = (struct carrier_info *)reply->param;
	struct qeth_ipa_cmd *cmd = (struct qeth_ipa_cmd *)data;
	struct qeth_query_card_info *card_info;

	QETH_CARD_TEXT(card, 2, "qcrdincb");
	if (qeth_setadpparms_inspect_rc(cmd))
		return -EIO;

	card_info = &cmd->data.setadapterparms.data.card_info;
	carrier_info->card_type = card_info->card_type;
	carrier_info->port_mode = card_info->port_mode;
	carrier_info->port_speed = card_info->port_speed;
	return 0;
}

int qeth_query_card_info(struct qeth_card *card,
			 struct carrier_info *carrier_info)
{
	struct qeth_cmd_buffer *iob;

	QETH_CARD_TEXT(card, 2, "qcrdinfo");
	if (!qeth_adp_supported(card, IPA_SETADP_QUERY_CARD_INFO))
		return -EOPNOTSUPP;
	iob = qeth_get_adapter_cmd(card, IPA_SETADP_QUERY_CARD_INFO, 0);
	if (!iob)
		return -ENOMEM;
	return qeth_send_ipa_cmd(card, iob, qeth_query_card_info_cb,
					(void *)carrier_info);
}

/**
 * qeth_vm_request_mac() - Request a hypervisor-managed MAC address
 * @card: pointer to a qeth_card
 *
 * Returns
 *	0, if a MAC address has been set for the card's netdevice
 *	a return code, for various error conditions
 */
int qeth_vm_request_mac(struct qeth_card *card)
{
	struct diag26c_mac_resp *response;
	struct diag26c_mac_req *request;
	struct ccw_dev_id id;
	int rc;

	QETH_CARD_TEXT(card, 2, "vmreqmac");

	request = kzalloc(sizeof(*request), GFP_KERNEL | GFP_DMA);
	response = kzalloc(sizeof(*response), GFP_KERNEL | GFP_DMA);
	if (!request || !response) {
		rc = -ENOMEM;
		goto out;
	}

	ccw_device_get_id(CARD_DDEV(card), &id);
	request->resp_buf_len = sizeof(*response);
	request->resp_version = DIAG26C_VERSION2;
	request->op_code = DIAG26C_GET_MAC;
	request->devno = id.devno;

	QETH_DBF_HEX(CTRL, 2, request, sizeof(*request));
	rc = diag26c(request, response, DIAG26C_MAC_SERVICES);
	QETH_DBF_HEX(CTRL, 2, request, sizeof(*request));
	if (rc)
		goto out;
	QETH_DBF_HEX(CTRL, 2, response, sizeof(*response));

	if (request->resp_buf_len < sizeof(*response) ||
	    response->version != request->resp_version) {
		rc = -EIO;
		QETH_CARD_TEXT(card, 2, "badresp");
		QETH_CARD_HEX(card, 2, &request->resp_buf_len,
			      sizeof(request->resp_buf_len));
	} else if (!is_valid_ether_addr(response->mac)) {
		rc = -EINVAL;
		QETH_CARD_TEXT(card, 2, "badmac");
		QETH_CARD_HEX(card, 2, response->mac, ETH_ALEN);
	} else {
		ether_addr_copy(card->dev->dev_addr, response->mac);
	}

out:
	kfree(response);
	kfree(request);
	return rc;
}
EXPORT_SYMBOL_GPL(qeth_vm_request_mac);

static void qeth_determine_capabilities(struct qeth_card *card)
{
	int rc;
	struct ccw_device *ddev;
	int ddev_offline = 0;

	QETH_CARD_TEXT(card, 2, "detcapab");
	ddev = CARD_DDEV(card);
	if (!ddev->online) {
		ddev_offline = 1;
		rc = ccw_device_set_online(ddev);
		if (rc) {
			QETH_CARD_TEXT_(card, 2, "3err%d", rc);
			goto out;
		}
	}

	rc = qeth_read_conf_data(card);
	if (rc) {
		QETH_DBF_MESSAGE(2, "qeth_read_conf_data on device %x returned %i\n",
				 CARD_DEVID(card), rc);
		QETH_CARD_TEXT_(card, 2, "5err%d", rc);
		goto out_offline;
	}

	rc = qdio_get_ssqd_desc(ddev, &card->ssqd);
	if (rc)
		QETH_CARD_TEXT_(card, 2, "6err%d", rc);

	QETH_CARD_TEXT_(card, 2, "qfmt%d", card->ssqd.qfmt);
	QETH_CARD_TEXT_(card, 2, "ac1:%02x", card->ssqd.qdioac1);
	QETH_CARD_TEXT_(card, 2, "ac2:%04x", card->ssqd.qdioac2);
	QETH_CARD_TEXT_(card, 2, "ac3:%04x", card->ssqd.qdioac3);
	QETH_CARD_TEXT_(card, 2, "icnt%d", card->ssqd.icnt);
	if (!((card->ssqd.qfmt != QDIO_IQDIO_QFMT) ||
	    ((card->ssqd.qdioac1 & CHSC_AC1_INITIATE_INPUTQ) == 0) ||
	    ((card->ssqd.qdioac3 & CHSC_AC3_FORMAT2_CQ_AVAILABLE) == 0))) {
		dev_info(&card->gdev->dev,
			"Completion Queueing supported\n");
	} else {
		card->options.cq = QETH_CQ_NOTAVAILABLE;
	}


out_offline:
	if (ddev_offline == 1)
		ccw_device_set_offline(ddev);
out:
	return;
}

static void qeth_qdio_establish_cq(struct qeth_card *card,
				   struct qdio_buffer **in_sbal_ptrs,
				   void (**queue_start_poll)
					(struct ccw_device *, int,
					 unsigned long))
{
	int i;

	if (card->options.cq == QETH_CQ_ENABLED) {
		int offset = QDIO_MAX_BUFFERS_PER_Q *
			     (card->qdio.no_in_queues - 1);
		for (i = 0; i < QDIO_MAX_BUFFERS_PER_Q; ++i) {
			in_sbal_ptrs[offset + i] = (struct qdio_buffer *)
				virt_to_phys(card->qdio.c_q->bufs[i].buffer);
		}

		queue_start_poll[card->qdio.no_in_queues - 1] = NULL;
	}
}

static int qeth_qdio_establish(struct qeth_card *card)
{
	struct qdio_initialize init_data;
	char *qib_param_field;
	struct qdio_buffer **in_sbal_ptrs;
	void (**queue_start_poll) (struct ccw_device *, int, unsigned long);
	struct qdio_buffer **out_sbal_ptrs;
	int i, j, k;
	int rc = 0;

	QETH_CARD_TEXT(card, 2, "qdioest");

	qib_param_field = kzalloc(QDIO_MAX_BUFFERS_PER_Q,
				  GFP_KERNEL);
	if (!qib_param_field) {
		rc =  -ENOMEM;
		goto out_free_nothing;
	}

	qeth_create_qib_param_field(card, qib_param_field);
	qeth_create_qib_param_field_blkt(card, qib_param_field);

	in_sbal_ptrs = kcalloc(card->qdio.no_in_queues * QDIO_MAX_BUFFERS_PER_Q,
			       sizeof(void *),
			       GFP_KERNEL);
	if (!in_sbal_ptrs) {
		rc = -ENOMEM;
		goto out_free_qib_param;
	}
	for (i = 0; i < QDIO_MAX_BUFFERS_PER_Q; ++i) {
		in_sbal_ptrs[i] = (struct qdio_buffer *)
			virt_to_phys(card->qdio.in_q->bufs[i].buffer);
	}

	queue_start_poll = kcalloc(card->qdio.no_in_queues, sizeof(void *),
				   GFP_KERNEL);
	if (!queue_start_poll) {
		rc = -ENOMEM;
		goto out_free_in_sbals;
	}
	for (i = 0; i < card->qdio.no_in_queues; ++i)
		queue_start_poll[i] = qeth_qdio_start_poll;

	qeth_qdio_establish_cq(card, in_sbal_ptrs, queue_start_poll);

	out_sbal_ptrs =
		kcalloc(card->qdio.no_out_queues * QDIO_MAX_BUFFERS_PER_Q,
			sizeof(void *),
			GFP_KERNEL);
	if (!out_sbal_ptrs) {
		rc = -ENOMEM;
		goto out_free_queue_start_poll;
	}
	for (i = 0, k = 0; i < card->qdio.no_out_queues; ++i)
		for (j = 0; j < QDIO_MAX_BUFFERS_PER_Q; ++j, ++k) {
			out_sbal_ptrs[k] = (struct qdio_buffer *)virt_to_phys(
				card->qdio.out_qs[i]->bufs[j]->buffer);
		}

	memset(&init_data, 0, sizeof(struct qdio_initialize));
	init_data.cdev                   = CARD_DDEV(card);
	init_data.q_format		 = IS_IQD(card) ? QDIO_IQDIO_QFMT :
							  QDIO_QETH_QFMT;
	init_data.qib_param_field_format = 0;
	init_data.qib_param_field        = qib_param_field;
	init_data.no_input_qs            = card->qdio.no_in_queues;
	init_data.no_output_qs           = card->qdio.no_out_queues;
	init_data.input_handler		 = qeth_qdio_input_handler;
	init_data.output_handler	 = qeth_qdio_output_handler;
	init_data.queue_start_poll_array = queue_start_poll;
	init_data.int_parm               = (unsigned long) card;
	init_data.input_sbal_addr_array  = in_sbal_ptrs;
	init_data.output_sbal_addr_array = out_sbal_ptrs;
	init_data.output_sbal_state_array = card->qdio.out_bufstates;
	init_data.scan_threshold	 = IS_IQD(card) ? 1 : 32;

	if (atomic_cmpxchg(&card->qdio.state, QETH_QDIO_ALLOCATED,
		QETH_QDIO_ESTABLISHED) == QETH_QDIO_ALLOCATED) {
		rc = qdio_allocate(&init_data);
		if (rc) {
			atomic_set(&card->qdio.state, QETH_QDIO_ALLOCATED);
			goto out;
		}
		rc = qdio_establish(&init_data);
		if (rc) {
			atomic_set(&card->qdio.state, QETH_QDIO_ALLOCATED);
			qdio_free(CARD_DDEV(card));
		}
	}

	switch (card->options.cq) {
	case QETH_CQ_ENABLED:
		dev_info(&card->gdev->dev, "Completion Queue support enabled");
		break;
	case QETH_CQ_DISABLED:
		dev_info(&card->gdev->dev, "Completion Queue support disabled");
		break;
	default:
		break;
	}
out:
	kfree(out_sbal_ptrs);
out_free_queue_start_poll:
	kfree(queue_start_poll);
out_free_in_sbals:
	kfree(in_sbal_ptrs);
out_free_qib_param:
	kfree(qib_param_field);
out_free_nothing:
	return rc;
}

static void qeth_core_free_card(struct qeth_card *card)
{
	QETH_CARD_TEXT(card, 2, "freecrd");
	qeth_clean_channel(&card->read);
	qeth_clean_channel(&card->write);
	qeth_clean_channel(&card->data);
	qeth_put_cmd(card->read_cmd);
	destroy_workqueue(card->event_wq);
	qeth_free_qdio_queues(card);
	unregister_service_level(&card->qeth_service_level);
	dev_set_drvdata(&card->gdev->dev, NULL);
	kfree(card);
}

void qeth_trace_features(struct qeth_card *card)
{
	QETH_CARD_TEXT(card, 2, "features");
	QETH_CARD_HEX(card, 2, &card->options.ipa4, sizeof(card->options.ipa4));
	QETH_CARD_HEX(card, 2, &card->options.ipa6, sizeof(card->options.ipa6));
	QETH_CARD_HEX(card, 2, &card->options.adp, sizeof(card->options.adp));
	QETH_CARD_HEX(card, 2, &card->info.diagass_support,
		      sizeof(card->info.diagass_support));
}
EXPORT_SYMBOL_GPL(qeth_trace_features);

static struct ccw_device_id qeth_ids[] = {
	{CCW_DEVICE_DEVTYPE(0x1731, 0x01, 0x1732, 0x01),
					.driver_info = QETH_CARD_TYPE_OSD},
	{CCW_DEVICE_DEVTYPE(0x1731, 0x05, 0x1732, 0x05),
					.driver_info = QETH_CARD_TYPE_IQD},
	{CCW_DEVICE_DEVTYPE(0x1731, 0x06, 0x1732, 0x06),
					.driver_info = QETH_CARD_TYPE_OSN},
	{CCW_DEVICE_DEVTYPE(0x1731, 0x02, 0x1732, 0x03),
					.driver_info = QETH_CARD_TYPE_OSM},
	{CCW_DEVICE_DEVTYPE(0x1731, 0x02, 0x1732, 0x02),
					.driver_info = QETH_CARD_TYPE_OSX},
	{},
};
MODULE_DEVICE_TABLE(ccw, qeth_ids);

static struct ccw_driver qeth_ccw_driver = {
	.driver = {
		.owner = THIS_MODULE,
		.name = "qeth",
	},
	.ids = qeth_ids,
	.probe = ccwgroup_probe_ccwdev,
	.remove = ccwgroup_remove_ccwdev,
};

int qeth_core_hardsetup_card(struct qeth_card *card, bool *carrier_ok)
{
	int retries = 3;
	int rc;

	QETH_CARD_TEXT(card, 2, "hrdsetup");
	atomic_set(&card->force_alloc_skb, 0);
	rc = qeth_update_from_chp_desc(card);
	if (rc)
		return rc;
retry:
	if (retries < 3)
		QETH_DBF_MESSAGE(2, "Retrying to do IDX activates on device %x.\n",
				 CARD_DEVID(card));
	rc = qeth_qdio_clear_card(card, !IS_IQD(card));
	ccw_device_set_offline(CARD_DDEV(card));
	ccw_device_set_offline(CARD_WDEV(card));
	ccw_device_set_offline(CARD_RDEV(card));
	qdio_free(CARD_DDEV(card));
	rc = ccw_device_set_online(CARD_RDEV(card));
	if (rc)
		goto retriable;
	rc = ccw_device_set_online(CARD_WDEV(card));
	if (rc)
		goto retriable;
	rc = ccw_device_set_online(CARD_DDEV(card));
	if (rc)
		goto retriable;
retriable:
	if (rc == -ERESTARTSYS) {
		QETH_CARD_TEXT(card, 2, "break1");
		return rc;
	} else if (rc) {
		QETH_CARD_TEXT_(card, 2, "1err%d", rc);
		if (--retries < 0)
			goto out;
		else
			goto retry;
	}
	qeth_determine_capabilities(card);
	qeth_init_tokens(card);
	qeth_init_func_level(card);

	rc = qeth_idx_activate_read_channel(card);
	if (rc == -EINTR) {
		QETH_CARD_TEXT(card, 2, "break2");
		return rc;
	} else if (rc) {
		QETH_CARD_TEXT_(card, 2, "3err%d", rc);
		if (--retries < 0)
			goto out;
		else
			goto retry;
	}

	rc = qeth_idx_activate_write_channel(card);
	if (rc == -EINTR) {
		QETH_CARD_TEXT(card, 2, "break3");
		return rc;
	} else if (rc) {
		QETH_CARD_TEXT_(card, 2, "4err%d", rc);
		if (--retries < 0)
			goto out;
		else
			goto retry;
	}
	card->read_or_write_problem = 0;
	rc = qeth_mpc_initialize(card);
	if (rc) {
		QETH_CARD_TEXT_(card, 2, "5err%d", rc);
		goto out;
	}

	rc = qeth_send_startlan(card);
	if (rc) {
		QETH_CARD_TEXT_(card, 2, "6err%d", rc);
		if (rc == -ENETDOWN) {
			dev_warn(&card->gdev->dev, "The LAN is offline\n");
			*carrier_ok = false;
		} else {
			goto out;
		}
	} else {
		*carrier_ok = true;
	}

	card->options.ipa4.supported_funcs = 0;
	card->options.ipa6.supported_funcs = 0;
	card->options.adp.supported_funcs = 0;
	card->options.sbp.supported_funcs = 0;
	card->info.diagass_support = 0;
	rc = qeth_query_ipassists(card, QETH_PROT_IPV4);
	if (rc == -ENOMEM)
		goto out;
	if (qeth_is_supported(card, IPA_IPV6)) {
		rc = qeth_query_ipassists(card, QETH_PROT_IPV6);
		if (rc == -ENOMEM)
			goto out;
	}
	if (qeth_is_supported(card, IPA_SETADAPTERPARMS)) {
		rc = qeth_query_setadapterparms(card);
		if (rc < 0) {
			QETH_CARD_TEXT_(card, 2, "7err%d", rc);
			goto out;
		}
	}
	if (qeth_adp_supported(card, IPA_SETADP_SET_DIAG_ASSIST)) {
		rc = qeth_query_setdiagass(card);
		if (rc < 0) {
			QETH_CARD_TEXT_(card, 2, "8err%d", rc);
			goto out;
		}
	}
	return 0;
out:
	dev_warn(&card->gdev->dev, "The qeth device driver failed to recover "
		"an error on the device\n");
	QETH_DBF_MESSAGE(2, "Initialization for device %x failed in hardsetup! rc=%d\n",
			 CARD_DEVID(card), rc);
	return rc;
}
EXPORT_SYMBOL_GPL(qeth_core_hardsetup_card);

static void qeth_create_skb_frag(struct qdio_buffer_element *element,
				 struct sk_buff *skb, int offset, int data_len)
{
	struct page *page = virt_to_page(element->addr);
	unsigned int next_frag;

	/* first fill the linear space */
	if (!skb->len) {
		unsigned int linear = min(data_len, skb_tailroom(skb));

		skb_put_data(skb, element->addr + offset, linear);
		data_len -= linear;
		if (!data_len)
			return;
		offset += linear;
		/* fall through to add page frag for remaining data */
	}

	next_frag = skb_shinfo(skb)->nr_frags;
	get_page(page);
	skb_add_rx_frag(skb, next_frag, page, offset, data_len, data_len);
}

static inline int qeth_is_last_sbale(struct qdio_buffer_element *sbale)
{
	return (sbale->eflags & SBAL_EFLAGS_LAST_ENTRY);
}

struct sk_buff *qeth_core_get_next_skb(struct qeth_card *card,
		struct qeth_qdio_buffer *qethbuffer,
		struct qdio_buffer_element **__element, int *__offset,
		struct qeth_hdr **hdr)
{
	struct qdio_buffer_element *element = *__element;
	struct qdio_buffer *buffer = qethbuffer->buffer;
	int offset = *__offset;
	struct sk_buff *skb;
	int skb_len = 0;
	void *data_ptr;
	int data_len;
	int headroom = 0;
	int use_rx_sg = 0;

	/* qeth_hdr must not cross element boundaries */
	while (element->length < offset + sizeof(struct qeth_hdr)) {
		if (qeth_is_last_sbale(element))
			return NULL;
		element++;
		offset = 0;
	}
	*hdr = element->addr + offset;

	offset += sizeof(struct qeth_hdr);
	switch ((*hdr)->hdr.l2.id) {
	case QETH_HEADER_TYPE_LAYER2:
		skb_len = (*hdr)->hdr.l2.pkt_length;
		break;
	case QETH_HEADER_TYPE_LAYER3:
		skb_len = (*hdr)->hdr.l3.length;
		headroom = ETH_HLEN;
		break;
	case QETH_HEADER_TYPE_OSN:
		skb_len = (*hdr)->hdr.osn.pdu_length;
		headroom = sizeof(struct qeth_hdr);
		break;
	default:
		break;
	}

	if (!skb_len)
		return NULL;

	if (((skb_len >= card->options.rx_sg_cb) &&
	     !IS_OSN(card) &&
	     (!atomic_read(&card->force_alloc_skb))) ||
	    (card->options.cq == QETH_CQ_ENABLED))
		use_rx_sg = 1;

	if (use_rx_sg && qethbuffer->rx_skb) {
		/* QETH_CQ_ENABLED only: */
		skb = qethbuffer->rx_skb;
		qethbuffer->rx_skb = NULL;
	} else {
		unsigned int linear = (use_rx_sg) ? QETH_RX_PULL_LEN : skb_len;

		skb = napi_alloc_skb(&card->napi, linear + headroom);
	}
	if (!skb)
		goto no_mem;
	if (headroom)
		skb_reserve(skb, headroom);

	data_ptr = element->addr + offset;
	while (skb_len) {
		data_len = min(skb_len, (int)(element->length - offset));
		if (data_len) {
			if (use_rx_sg)
				qeth_create_skb_frag(element, skb, offset,
						     data_len);
			else
				skb_put_data(skb, data_ptr, data_len);
		}
		skb_len -= data_len;
		if (skb_len) {
			if (qeth_is_last_sbale(element)) {
				QETH_CARD_TEXT(card, 4, "unexeob");
				QETH_CARD_HEX(card, 2, buffer, sizeof(void *));
				dev_kfree_skb_any(skb);
				QETH_CARD_STAT_INC(card, rx_errors);
				return NULL;
			}
			element++;
			offset = 0;
			data_ptr = element->addr;
		} else {
			offset += data_len;
		}
	}
	*__element = element;
	*__offset = offset;
	if (use_rx_sg) {
		QETH_CARD_STAT_INC(card, rx_sg_skbs);
		QETH_CARD_STAT_ADD(card, rx_sg_frags,
				   skb_shinfo(skb)->nr_frags);
	}
	return skb;
no_mem:
	if (net_ratelimit()) {
		QETH_CARD_TEXT(card, 2, "noskbmem");
	}
	QETH_CARD_STAT_INC(card, rx_dropped);
	return NULL;
}
EXPORT_SYMBOL_GPL(qeth_core_get_next_skb);

int qeth_poll(struct napi_struct *napi, int budget)
{
	struct qeth_card *card = container_of(napi, struct qeth_card, napi);
	int work_done = 0;
	struct qeth_qdio_buffer *buffer;
	int done;
	int new_budget = budget;

	while (1) {
		if (!card->rx.b_count) {
			card->rx.qdio_err = 0;
			card->rx.b_count = qdio_get_next_buffers(
				card->data.ccwdev, 0, &card->rx.b_index,
				&card->rx.qdio_err);
			if (card->rx.b_count <= 0) {
				card->rx.b_count = 0;
				break;
			}
			card->rx.b_element =
				&card->qdio.in_q->bufs[card->rx.b_index]
				.buffer->element[0];
			card->rx.e_offset = 0;
		}

		while (card->rx.b_count) {
			buffer = &card->qdio.in_q->bufs[card->rx.b_index];
			if (!(card->rx.qdio_err &&
			    qeth_check_qdio_errors(card, buffer->buffer,
			    card->rx.qdio_err, "qinerr")))
				work_done +=
					card->discipline->process_rx_buffer(
						card, new_budget, &done);
			else
				done = 1;

			if (done) {
				QETH_CARD_STAT_INC(card, rx_bufs);
				qeth_put_buffer_pool_entry(card,
					buffer->pool_entry);
				qeth_queue_input_buffer(card, card->rx.b_index);
				card->rx.b_count--;
				if (card->rx.b_count) {
					card->rx.b_index =
						(card->rx.b_index + 1) %
						QDIO_MAX_BUFFERS_PER_Q;
					card->rx.b_element =
						&card->qdio.in_q
						->bufs[card->rx.b_index]
						.buffer->element[0];
					card->rx.e_offset = 0;
				}
			}

			if (work_done >= budget)
				goto out;
			else
				new_budget = budget - work_done;
		}
	}

	napi_complete_done(napi, work_done);
	if (qdio_start_irq(card->data.ccwdev, 0))
		napi_schedule(&card->napi);
out:
	return work_done;
}
EXPORT_SYMBOL_GPL(qeth_poll);

static int qeth_setassparms_inspect_rc(struct qeth_ipa_cmd *cmd)
{
	if (!cmd->hdr.return_code)
		cmd->hdr.return_code = cmd->data.setassparms.hdr.return_code;
	return cmd->hdr.return_code;
}

static int qeth_setassparms_get_caps_cb(struct qeth_card *card,
					struct qeth_reply *reply,
					unsigned long data)
{
	struct qeth_ipa_cmd *cmd = (struct qeth_ipa_cmd *) data;
	struct qeth_ipa_caps *caps = reply->param;

	if (qeth_setassparms_inspect_rc(cmd))
		return -EIO;

	caps->supported = cmd->data.setassparms.data.caps.supported;
	caps->enabled = cmd->data.setassparms.data.caps.enabled;
	return 0;
}

int qeth_setassparms_cb(struct qeth_card *card,
			struct qeth_reply *reply, unsigned long data)
{
	struct qeth_ipa_cmd *cmd = (struct qeth_ipa_cmd *) data;

	QETH_CARD_TEXT(card, 4, "defadpcb");

	if (cmd->hdr.return_code)
		return -EIO;

	cmd->hdr.return_code = cmd->data.setassparms.hdr.return_code;
	if (cmd->hdr.prot_version == QETH_PROT_IPV4)
		card->options.ipa4.enabled_funcs = cmd->hdr.ipa_enabled;
	if (cmd->hdr.prot_version == QETH_PROT_IPV6)
		card->options.ipa6.enabled_funcs = cmd->hdr.ipa_enabled;
	return 0;
}
EXPORT_SYMBOL_GPL(qeth_setassparms_cb);

struct qeth_cmd_buffer *qeth_get_setassparms_cmd(struct qeth_card *card,
						 enum qeth_ipa_funcs ipa_func,
						 u16 cmd_code,
						 unsigned int data_length,
						 enum qeth_prot_versions prot)
{
	struct qeth_ipacmd_setassparms *setassparms;
	struct qeth_ipacmd_setassparms_hdr *hdr;
	struct qeth_cmd_buffer *iob;

	QETH_CARD_TEXT(card, 4, "getasscm");
	iob = qeth_ipa_alloc_cmd(card, IPA_CMD_SETASSPARMS, prot,
				 data_length +
				 offsetof(struct qeth_ipacmd_setassparms,
					  data));
	if (!iob)
		return NULL;

	setassparms = &__ipa_cmd(iob)->data.setassparms;
	setassparms->assist_no = ipa_func;

	hdr = &setassparms->hdr;
	hdr->length = sizeof(*hdr) + data_length;
	hdr->command_code = cmd_code;
	return iob;
}
EXPORT_SYMBOL_GPL(qeth_get_setassparms_cmd);

int qeth_send_simple_setassparms_prot(struct qeth_card *card,
				      enum qeth_ipa_funcs ipa_func,
				      u16 cmd_code, u32 *data,
				      enum qeth_prot_versions prot)
{
	unsigned int length = data ? SETASS_DATA_SIZEOF(flags_32bit) : 0;
	struct qeth_cmd_buffer *iob;

	QETH_CARD_TEXT_(card, 4, "simassp%i", prot);
	iob = qeth_get_setassparms_cmd(card, ipa_func, cmd_code, length, prot);
	if (!iob)
		return -ENOMEM;

	if (data)
		__ipa_cmd(iob)->data.setassparms.data.flags_32bit = *data;
	return qeth_send_ipa_cmd(card, iob, qeth_setassparms_cb, NULL);
}
EXPORT_SYMBOL_GPL(qeth_send_simple_setassparms_prot);

static void qeth_unregister_dbf_views(void)
{
	int x;
	for (x = 0; x < QETH_DBF_INFOS; x++) {
		debug_unregister(qeth_dbf[x].id);
		qeth_dbf[x].id = NULL;
	}
}

void qeth_dbf_longtext(debug_info_t *id, int level, char *fmt, ...)
{
	char dbf_txt_buf[32];
	va_list args;

	if (!debug_level_enabled(id, level))
		return;
	va_start(args, fmt);
	vsnprintf(dbf_txt_buf, sizeof(dbf_txt_buf), fmt, args);
	va_end(args);
	debug_text_event(id, level, dbf_txt_buf);
}
EXPORT_SYMBOL_GPL(qeth_dbf_longtext);

static int qeth_register_dbf_views(void)
{
	int ret;
	int x;

	for (x = 0; x < QETH_DBF_INFOS; x++) {
		/* register the areas */
		qeth_dbf[x].id = debug_register(qeth_dbf[x].name,
						qeth_dbf[x].pages,
						qeth_dbf[x].areas,
						qeth_dbf[x].len);
		if (qeth_dbf[x].id == NULL) {
			qeth_unregister_dbf_views();
			return -ENOMEM;
		}

		/* register a view */
		ret = debug_register_view(qeth_dbf[x].id, qeth_dbf[x].view);
		if (ret) {
			qeth_unregister_dbf_views();
			return ret;
		}

		/* set a passing level */
		debug_set_level(qeth_dbf[x].id, qeth_dbf[x].level);
	}

	return 0;
}

static DEFINE_MUTEX(qeth_mod_mutex);	/* for synchronized module loading */

int qeth_core_load_discipline(struct qeth_card *card,
		enum qeth_discipline_id discipline)
{
	mutex_lock(&qeth_mod_mutex);
	switch (discipline) {
	case QETH_DISCIPLINE_LAYER3:
		card->discipline = try_then_request_module(
			symbol_get(qeth_l3_discipline), "qeth_l3");
		break;
	case QETH_DISCIPLINE_LAYER2:
		card->discipline = try_then_request_module(
			symbol_get(qeth_l2_discipline), "qeth_l2");
		break;
	default:
		break;
	}
	mutex_unlock(&qeth_mod_mutex);

	if (!card->discipline) {
		dev_err(&card->gdev->dev, "There is no kernel module to "
			"support discipline %d\n", discipline);
		return -EINVAL;
	}

	card->options.layer = discipline;
	return 0;
}

void qeth_core_free_discipline(struct qeth_card *card)
{
	if (IS_LAYER2(card))
		symbol_put(qeth_l2_discipline);
	else
		symbol_put(qeth_l3_discipline);
	card->options.layer = QETH_DISCIPLINE_UNDETERMINED;
	card->discipline = NULL;
}

const struct device_type qeth_generic_devtype = {
	.name = "qeth_generic",
	.groups = qeth_generic_attr_groups,
};
EXPORT_SYMBOL_GPL(qeth_generic_devtype);

static const struct device_type qeth_osn_devtype = {
	.name = "qeth_osn",
	.groups = qeth_osn_attr_groups,
};

#define DBF_NAME_LEN	20

struct qeth_dbf_entry {
	char dbf_name[DBF_NAME_LEN];
	debug_info_t *dbf_info;
	struct list_head dbf_list;
};

static LIST_HEAD(qeth_dbf_list);
static DEFINE_MUTEX(qeth_dbf_list_mutex);

static debug_info_t *qeth_get_dbf_entry(char *name)
{
	struct qeth_dbf_entry *entry;
	debug_info_t *rc = NULL;

	mutex_lock(&qeth_dbf_list_mutex);
	list_for_each_entry(entry, &qeth_dbf_list, dbf_list) {
		if (strcmp(entry->dbf_name, name) == 0) {
			rc = entry->dbf_info;
			break;
		}
	}
	mutex_unlock(&qeth_dbf_list_mutex);
	return rc;
}

static int qeth_add_dbf_entry(struct qeth_card *card, char *name)
{
	struct qeth_dbf_entry *new_entry;

	card->debug = debug_register(name, 2, 1, 8);
	if (!card->debug) {
		QETH_DBF_TEXT_(SETUP, 2, "%s", "qcdbf");
		goto err;
	}
	if (debug_register_view(card->debug, &debug_hex_ascii_view))
		goto err_dbg;
	new_entry = kzalloc(sizeof(struct qeth_dbf_entry), GFP_KERNEL);
	if (!new_entry)
		goto err_dbg;
	strncpy(new_entry->dbf_name, name, DBF_NAME_LEN);
	new_entry->dbf_info = card->debug;
	mutex_lock(&qeth_dbf_list_mutex);
	list_add(&new_entry->dbf_list, &qeth_dbf_list);
	mutex_unlock(&qeth_dbf_list_mutex);

	return 0;

err_dbg:
	debug_unregister(card->debug);
err:
	return -ENOMEM;
}

static void qeth_clear_dbf_list(void)
{
	struct qeth_dbf_entry *entry, *tmp;

	mutex_lock(&qeth_dbf_list_mutex);
	list_for_each_entry_safe(entry, tmp, &qeth_dbf_list, dbf_list) {
		list_del(&entry->dbf_list);
		debug_unregister(entry->dbf_info);
		kfree(entry);
	}
	mutex_unlock(&qeth_dbf_list_mutex);
}

static struct net_device *qeth_alloc_netdev(struct qeth_card *card)
{
	struct net_device *dev;

	switch (card->info.type) {
	case QETH_CARD_TYPE_IQD:
		dev = alloc_netdev_mqs(0, "hsi%d", NET_NAME_UNKNOWN,
				       ether_setup, QETH_MAX_QUEUES, 1);
		break;
	case QETH_CARD_TYPE_OSM:
		dev = alloc_etherdev(0);
		break;
	case QETH_CARD_TYPE_OSN:
		dev = alloc_netdev(0, "osn%d", NET_NAME_UNKNOWN, ether_setup);
		break;
	default:
		dev = alloc_etherdev_mqs(0, QETH_MAX_QUEUES, 1);
	}

	if (!dev)
		return NULL;

	dev->ml_priv = card;
	dev->watchdog_timeo = QETH_TX_TIMEOUT;
	dev->min_mtu = IS_OSN(card) ? 64 : 576;
	 /* initialized when device first goes online: */
	dev->max_mtu = 0;
	dev->mtu = 0;
	SET_NETDEV_DEV(dev, &card->gdev->dev);
	netif_carrier_off(dev);

	if (IS_OSN(card)) {
		dev->ethtool_ops = &qeth_osn_ethtool_ops;
	} else {
		dev->ethtool_ops = &qeth_ethtool_ops;
		dev->priv_flags &= ~IFF_TX_SKB_SHARING;
		dev->hw_features |= NETIF_F_SG;
		dev->vlan_features |= NETIF_F_SG;
		if (IS_IQD(card)) {
			dev->features |= NETIF_F_SG;
			if (netif_set_real_num_tx_queues(dev,
							 QETH_IQD_MIN_TXQ)) {
				free_netdev(dev);
				return NULL;
			}
		}
	}

	return dev;
}

struct net_device *qeth_clone_netdev(struct net_device *orig)
{
	struct net_device *clone = qeth_alloc_netdev(orig->ml_priv);

	if (!clone)
		return NULL;

	clone->dev_port = orig->dev_port;
	return clone;
}

static int qeth_core_probe_device(struct ccwgroup_device *gdev)
{
	struct qeth_card *card;
	struct device *dev;
	int rc;
	enum qeth_discipline_id enforced_disc;
	char dbf_name[DBF_NAME_LEN];

	QETH_DBF_TEXT(SETUP, 2, "probedev");

	dev = &gdev->dev;
	if (!get_device(dev))
		return -ENODEV;

	QETH_DBF_TEXT_(SETUP, 2, "%s", dev_name(&gdev->dev));

	card = qeth_alloc_card(gdev);
	if (!card) {
		QETH_DBF_TEXT_(SETUP, 2, "1err%d", -ENOMEM);
		rc = -ENOMEM;
		goto err_dev;
	}

	snprintf(dbf_name, sizeof(dbf_name), "qeth_card_%s",
		dev_name(&gdev->dev));
	card->debug = qeth_get_dbf_entry(dbf_name);
	if (!card->debug) {
		rc = qeth_add_dbf_entry(card, dbf_name);
		if (rc)
			goto err_card;
	}

	qeth_setup_card(card);
	card->dev = qeth_alloc_netdev(card);
	if (!card->dev) {
		rc = -ENOMEM;
		goto err_card;
	}

	card->qdio.no_out_queues = card->dev->num_tx_queues;
	rc = qeth_update_from_chp_desc(card);
	if (rc)
		goto err_chp_desc;
	qeth_determine_capabilities(card);
	qeth_set_blkt_defaults(card);

	enforced_disc = qeth_enforce_discipline(card);
	switch (enforced_disc) {
	case QETH_DISCIPLINE_UNDETERMINED:
		gdev->dev.type = &qeth_generic_devtype;
		break;
	default:
		card->info.layer_enforced = true;
		rc = qeth_core_load_discipline(card, enforced_disc);
		if (rc)
			goto err_load;

		gdev->dev.type = IS_OSN(card) ? &qeth_osn_devtype :
						card->discipline->devtype;
		rc = card->discipline->setup(card->gdev);
		if (rc)
			goto err_disc;
		break;
	}

	return 0;

err_disc:
	qeth_core_free_discipline(card);
err_load:
err_chp_desc:
	free_netdev(card->dev);
err_card:
	qeth_core_free_card(card);
err_dev:
	put_device(dev);
	return rc;
}

static void qeth_core_remove_device(struct ccwgroup_device *gdev)
{
	struct qeth_card *card = dev_get_drvdata(&gdev->dev);

	QETH_CARD_TEXT(card, 2, "removedv");

	if (card->discipline) {
		card->discipline->remove(gdev);
		qeth_core_free_discipline(card);
	}

	free_netdev(card->dev);
	qeth_core_free_card(card);
	put_device(&gdev->dev);
}

static int qeth_core_set_online(struct ccwgroup_device *gdev)
{
	struct qeth_card *card = dev_get_drvdata(&gdev->dev);
	int rc = 0;
	enum qeth_discipline_id def_discipline;

	if (!card->discipline) {
		def_discipline = IS_IQD(card) ? QETH_DISCIPLINE_LAYER3 :
						QETH_DISCIPLINE_LAYER2;
		rc = qeth_core_load_discipline(card, def_discipline);
		if (rc)
			goto err;
		rc = card->discipline->setup(card->gdev);
		if (rc) {
			qeth_core_free_discipline(card);
			goto err;
		}
	}
	rc = card->discipline->set_online(gdev);
err:
	return rc;
}

static int qeth_core_set_offline(struct ccwgroup_device *gdev)
{
	struct qeth_card *card = dev_get_drvdata(&gdev->dev);
	return card->discipline->set_offline(gdev);
}

static void qeth_core_shutdown(struct ccwgroup_device *gdev)
{
	struct qeth_card *card = dev_get_drvdata(&gdev->dev);
	qeth_set_allowed_threads(card, 0, 1);
	if ((gdev->state == CCWGROUP_ONLINE) && card->info.hwtrap)
		qeth_hw_trap(card, QETH_DIAGS_TRAP_DISARM);
	qeth_qdio_clear_card(card, 0);
	qeth_drain_output_queues(card);
	qdio_free(CARD_DDEV(card));
}

static int qeth_suspend(struct ccwgroup_device *gdev)
{
	struct qeth_card *card = dev_get_drvdata(&gdev->dev);

	qeth_set_allowed_threads(card, 0, 1);
	wait_event(card->wait_q, qeth_threads_running(card, 0xffffffff) == 0);
	if (gdev->state == CCWGROUP_OFFLINE)
		return 0;

	card->discipline->set_offline(gdev);
	return 0;
}

static int qeth_resume(struct ccwgroup_device *gdev)
{
	struct qeth_card *card = dev_get_drvdata(&gdev->dev);
	int rc;

	rc = card->discipline->set_online(gdev);

	qeth_set_allowed_threads(card, 0xffffffff, 0);
	if (rc)
		dev_warn(&card->gdev->dev, "The qeth device driver failed to recover an error on the device\n");
	return rc;
}

static ssize_t group_store(struct device_driver *ddrv, const char *buf,
			   size_t count)
{
	int err;

	err = ccwgroup_create_dev(qeth_core_root_dev, to_ccwgroupdrv(ddrv), 3,
				  buf);

	return err ? err : count;
}
static DRIVER_ATTR_WO(group);

static struct attribute *qeth_drv_attrs[] = {
	&driver_attr_group.attr,
	NULL,
};
static struct attribute_group qeth_drv_attr_group = {
	.attrs = qeth_drv_attrs,
};
static const struct attribute_group *qeth_drv_attr_groups[] = {
	&qeth_drv_attr_group,
	NULL,
};

static struct ccwgroup_driver qeth_core_ccwgroup_driver = {
	.driver = {
		.groups = qeth_drv_attr_groups,
		.owner = THIS_MODULE,
		.name = "qeth",
	},
	.ccw_driver = &qeth_ccw_driver,
	.setup = qeth_core_probe_device,
	.remove = qeth_core_remove_device,
	.set_online = qeth_core_set_online,
	.set_offline = qeth_core_set_offline,
	.shutdown = qeth_core_shutdown,
	.prepare = NULL,
	.complete = NULL,
	.freeze = qeth_suspend,
	.thaw = qeth_resume,
	.restore = qeth_resume,
};

struct qeth_card *qeth_get_card_by_busid(char *bus_id)
{
	struct ccwgroup_device *gdev;
	struct qeth_card *card;

	gdev = get_ccwgroupdev_by_busid(&qeth_core_ccwgroup_driver, bus_id);
	if (!gdev)
		return NULL;

	card = dev_get_drvdata(&gdev->dev);
	put_device(&gdev->dev);
	return card;
}
EXPORT_SYMBOL_GPL(qeth_get_card_by_busid);

int qeth_do_ioctl(struct net_device *dev, struct ifreq *rq, int cmd)
{
	struct qeth_card *card = dev->ml_priv;
	struct mii_ioctl_data *mii_data;
	int rc = 0;

	if (!card)
		return -ENODEV;

	switch (cmd) {
	case SIOC_QETH_ADP_SET_SNMP_CONTROL:
		rc = qeth_snmp_command(card, rq->ifr_ifru.ifru_data);
		break;
	case SIOC_QETH_GET_CARD_TYPE:
		if ((IS_OSD(card) || IS_OSM(card) || IS_OSX(card)) &&
		    !IS_VM_NIC(card))
			return 1;
		return 0;
	case SIOCGMIIPHY:
		mii_data = if_mii(rq);
		mii_data->phy_id = 0;
		break;
	case SIOCGMIIREG:
		mii_data = if_mii(rq);
		if (mii_data->phy_id != 0)
			rc = -EINVAL;
		else
			mii_data->val_out = qeth_mdio_read(dev,
				mii_data->phy_id, mii_data->reg_num);
		break;
	case SIOC_QETH_QUERY_OAT:
		rc = qeth_query_oat_command(card, rq->ifr_ifru.ifru_data);
		break;
	default:
		if (card->discipline->do_ioctl)
			rc = card->discipline->do_ioctl(dev, rq, cmd);
		else
			rc = -EOPNOTSUPP;
	}
	if (rc)
		QETH_CARD_TEXT_(card, 2, "ioce%x", rc);
	return rc;
}
EXPORT_SYMBOL_GPL(qeth_do_ioctl);

static int qeth_start_csum_cb(struct qeth_card *card, struct qeth_reply *reply,
			      unsigned long data)
{
	struct qeth_ipa_cmd *cmd = (struct qeth_ipa_cmd *) data;
	u32 *features = reply->param;

	if (qeth_setassparms_inspect_rc(cmd))
		return -EIO;

	*features = cmd->data.setassparms.data.flags_32bit;
	return 0;
}

static int qeth_set_csum_off(struct qeth_card *card, enum qeth_ipa_funcs cstype,
			     enum qeth_prot_versions prot)
{
	return qeth_send_simple_setassparms_prot(card, cstype, IPA_CMD_ASS_STOP,
						 NULL, prot);
}

static int qeth_set_csum_on(struct qeth_card *card, enum qeth_ipa_funcs cstype,
			    enum qeth_prot_versions prot)
{
	u32 required_features = QETH_IPA_CHECKSUM_UDP | QETH_IPA_CHECKSUM_TCP;
	struct qeth_cmd_buffer *iob;
	struct qeth_ipa_caps caps;
	u32 features;
	int rc;

	/* some L3 HW requires combined L3+L4 csum offload: */
	if (IS_LAYER3(card) && prot == QETH_PROT_IPV4 &&
	    cstype == IPA_OUTBOUND_CHECKSUM)
		required_features |= QETH_IPA_CHECKSUM_IP_HDR;

	iob = qeth_get_setassparms_cmd(card, cstype, IPA_CMD_ASS_START, 0,
				       prot);
	if (!iob)
		return -ENOMEM;

	rc = qeth_send_ipa_cmd(card, iob, qeth_start_csum_cb, &features);
	if (rc)
		return rc;

	if ((required_features & features) != required_features) {
		qeth_set_csum_off(card, cstype, prot);
		return -EOPNOTSUPP;
	}

	iob = qeth_get_setassparms_cmd(card, cstype, IPA_CMD_ASS_ENABLE,
				       SETASS_DATA_SIZEOF(flags_32bit),
				       prot);
	if (!iob) {
		qeth_set_csum_off(card, cstype, prot);
		return -ENOMEM;
	}

	if (features & QETH_IPA_CHECKSUM_LP2LP)
		required_features |= QETH_IPA_CHECKSUM_LP2LP;
	__ipa_cmd(iob)->data.setassparms.data.flags_32bit = required_features;
	rc = qeth_send_ipa_cmd(card, iob, qeth_setassparms_get_caps_cb, &caps);
	if (rc) {
		qeth_set_csum_off(card, cstype, prot);
		return rc;
	}

	if (!qeth_ipa_caps_supported(&caps, required_features) ||
	    !qeth_ipa_caps_enabled(&caps, required_features)) {
		qeth_set_csum_off(card, cstype, prot);
		return -EOPNOTSUPP;
	}

	dev_info(&card->gdev->dev, "HW Checksumming (%sbound IPv%d) enabled\n",
		 cstype == IPA_INBOUND_CHECKSUM ? "in" : "out", prot);
	if (!qeth_ipa_caps_enabled(&caps, QETH_IPA_CHECKSUM_LP2LP) &&
	    cstype == IPA_OUTBOUND_CHECKSUM)
		dev_warn(&card->gdev->dev,
			 "Hardware checksumming is performed only if %s and its peer use different OSA Express 3 ports\n",
			 QETH_CARD_IFNAME(card));
	return 0;
}

static int qeth_set_ipa_csum(struct qeth_card *card, bool on, int cstype,
			     enum qeth_prot_versions prot)
{
	return on ? qeth_set_csum_on(card, cstype, prot) :
		    qeth_set_csum_off(card, cstype, prot);
}

static int qeth_start_tso_cb(struct qeth_card *card, struct qeth_reply *reply,
			     unsigned long data)
{
	struct qeth_ipa_cmd *cmd = (struct qeth_ipa_cmd *) data;
	struct qeth_tso_start_data *tso_data = reply->param;

	if (qeth_setassparms_inspect_rc(cmd))
		return -EIO;

	tso_data->mss = cmd->data.setassparms.data.tso.mss;
	tso_data->supported = cmd->data.setassparms.data.tso.supported;
	return 0;
}

static int qeth_set_tso_off(struct qeth_card *card,
			    enum qeth_prot_versions prot)
{
	return qeth_send_simple_setassparms_prot(card, IPA_OUTBOUND_TSO,
						 IPA_CMD_ASS_STOP, NULL, prot);
}

static int qeth_set_tso_on(struct qeth_card *card,
			   enum qeth_prot_versions prot)
{
	struct qeth_tso_start_data tso_data;
	struct qeth_cmd_buffer *iob;
	struct qeth_ipa_caps caps;
	int rc;

	iob = qeth_get_setassparms_cmd(card, IPA_OUTBOUND_TSO,
				       IPA_CMD_ASS_START, 0, prot);
	if (!iob)
		return -ENOMEM;

	rc = qeth_send_ipa_cmd(card, iob, qeth_start_tso_cb, &tso_data);
	if (rc)
		return rc;

	if (!tso_data.mss || !(tso_data.supported & QETH_IPA_LARGE_SEND_TCP)) {
		qeth_set_tso_off(card, prot);
		return -EOPNOTSUPP;
	}

	iob = qeth_get_setassparms_cmd(card, IPA_OUTBOUND_TSO,
				       IPA_CMD_ASS_ENABLE,
				       SETASS_DATA_SIZEOF(caps), prot);
	if (!iob) {
		qeth_set_tso_off(card, prot);
		return -ENOMEM;
	}

	/* enable TSO capability */
	__ipa_cmd(iob)->data.setassparms.data.caps.enabled =
		QETH_IPA_LARGE_SEND_TCP;
	rc = qeth_send_ipa_cmd(card, iob, qeth_setassparms_get_caps_cb, &caps);
	if (rc) {
		qeth_set_tso_off(card, prot);
		return rc;
	}

	if (!qeth_ipa_caps_supported(&caps, QETH_IPA_LARGE_SEND_TCP) ||
	    !qeth_ipa_caps_enabled(&caps, QETH_IPA_LARGE_SEND_TCP)) {
		qeth_set_tso_off(card, prot);
		return -EOPNOTSUPP;
	}

	dev_info(&card->gdev->dev, "TSOv%u enabled (MSS: %u)\n", prot,
		 tso_data.mss);
	return 0;
}

static int qeth_set_ipa_tso(struct qeth_card *card, bool on,
			    enum qeth_prot_versions prot)
{
	return on ? qeth_set_tso_on(card, prot) : qeth_set_tso_off(card, prot);
}

static int qeth_set_ipa_rx_csum(struct qeth_card *card, bool on)
{
	int rc_ipv4 = (on) ? -EOPNOTSUPP : 0;
	int rc_ipv6;

	if (qeth_is_supported(card, IPA_INBOUND_CHECKSUM))
		rc_ipv4 = qeth_set_ipa_csum(card, on, IPA_INBOUND_CHECKSUM,
					    QETH_PROT_IPV4);
	if (!qeth_is_supported6(card, IPA_INBOUND_CHECKSUM_V6))
		/* no/one Offload Assist available, so the rc is trivial */
		return rc_ipv4;

	rc_ipv6 = qeth_set_ipa_csum(card, on, IPA_INBOUND_CHECKSUM,
				    QETH_PROT_IPV6);

	if (on)
		/* enable: success if any Assist is active */
		return (rc_ipv6) ? rc_ipv4 : 0;

	/* disable: failure if any Assist is still active */
	return (rc_ipv6) ? rc_ipv6 : rc_ipv4;
}

/**
 * qeth_enable_hw_features() - (Re-)Enable HW functions for device features
 * @dev:	a net_device
 */
void qeth_enable_hw_features(struct net_device *dev)
{
	struct qeth_card *card = dev->ml_priv;
	netdev_features_t features;

	features = dev->features;
	/* force-off any feature that might need an IPA sequence.
	 * netdev_update_features() will restart them.
	 */
	dev->features &= ~dev->hw_features;
	/* toggle VLAN filter, so that VIDs are re-programmed: */
	if (IS_LAYER2(card) && IS_VM_NIC(card)) {
		dev->features &= ~NETIF_F_HW_VLAN_CTAG_FILTER;
		dev->wanted_features |= NETIF_F_HW_VLAN_CTAG_FILTER;
	}
	netdev_update_features(dev);
	if (features != dev->features)
		dev_warn(&card->gdev->dev,
			 "Device recovery failed to restore all offload features\n");
}
EXPORT_SYMBOL_GPL(qeth_enable_hw_features);

int qeth_set_features(struct net_device *dev, netdev_features_t features)
{
	struct qeth_card *card = dev->ml_priv;
	netdev_features_t changed = dev->features ^ features;
	int rc = 0;

	QETH_CARD_TEXT(card, 2, "setfeat");
	QETH_CARD_HEX(card, 2, &features, sizeof(features));

	if ((changed & NETIF_F_IP_CSUM)) {
		rc = qeth_set_ipa_csum(card, features & NETIF_F_IP_CSUM,
				       IPA_OUTBOUND_CHECKSUM, QETH_PROT_IPV4);
		if (rc)
			changed ^= NETIF_F_IP_CSUM;
	}
	if (changed & NETIF_F_IPV6_CSUM) {
		rc = qeth_set_ipa_csum(card, features & NETIF_F_IPV6_CSUM,
				       IPA_OUTBOUND_CHECKSUM, QETH_PROT_IPV6);
		if (rc)
			changed ^= NETIF_F_IPV6_CSUM;
	}
	if (changed & NETIF_F_RXCSUM) {
		rc = qeth_set_ipa_rx_csum(card, features & NETIF_F_RXCSUM);
		if (rc)
			changed ^= NETIF_F_RXCSUM;
	}
	if (changed & NETIF_F_TSO) {
		rc = qeth_set_ipa_tso(card, features & NETIF_F_TSO,
				      QETH_PROT_IPV4);
		if (rc)
			changed ^= NETIF_F_TSO;
	}
	if (changed & NETIF_F_TSO6) {
		rc = qeth_set_ipa_tso(card, features & NETIF_F_TSO6,
				      QETH_PROT_IPV6);
		if (rc)
			changed ^= NETIF_F_TSO6;
	}

	/* everything changed successfully? */
	if ((dev->features ^ features) == changed)
		return 0;
	/* something went wrong. save changed features and return error */
	dev->features ^= changed;
	return -EIO;
}
EXPORT_SYMBOL_GPL(qeth_set_features);

netdev_features_t qeth_fix_features(struct net_device *dev,
				    netdev_features_t features)
{
	struct qeth_card *card = dev->ml_priv;

	QETH_CARD_TEXT(card, 2, "fixfeat");
	if (!qeth_is_supported(card, IPA_OUTBOUND_CHECKSUM))
		features &= ~NETIF_F_IP_CSUM;
	if (!qeth_is_supported6(card, IPA_OUTBOUND_CHECKSUM_V6))
		features &= ~NETIF_F_IPV6_CSUM;
	if (!qeth_is_supported(card, IPA_INBOUND_CHECKSUM) &&
	    !qeth_is_supported6(card, IPA_INBOUND_CHECKSUM_V6))
		features &= ~NETIF_F_RXCSUM;
	if (!qeth_is_supported(card, IPA_OUTBOUND_TSO))
		features &= ~NETIF_F_TSO;
	if (!qeth_is_supported6(card, IPA_OUTBOUND_TSO))
		features &= ~NETIF_F_TSO6;

	QETH_CARD_HEX(card, 2, &features, sizeof(features));
	return features;
}
EXPORT_SYMBOL_GPL(qeth_fix_features);

netdev_features_t qeth_features_check(struct sk_buff *skb,
				      struct net_device *dev,
				      netdev_features_t features)
{
	/* GSO segmentation builds skbs with
	 *	a (small) linear part for the headers, and
	 *	page frags for the data.
	 * Compared to a linear skb, the header-only part consumes an
	 * additional buffer element. This reduces buffer utilization, and
	 * hurts throughput. So compress small segments into one element.
	 */
	if (netif_needs_gso(skb, features)) {
		/* match skb_segment(): */
		unsigned int doffset = skb->data - skb_mac_header(skb);
		unsigned int hsize = skb_shinfo(skb)->gso_size;
		unsigned int hroom = skb_headroom(skb);

		/* linearize only if resulting skb allocations are order-0: */
		if (SKB_DATA_ALIGN(hroom + doffset + hsize) <= SKB_MAX_HEAD(0))
			features &= ~NETIF_F_SG;
	}

	return vlan_features_check(skb, features);
}
EXPORT_SYMBOL_GPL(qeth_features_check);

void qeth_get_stats64(struct net_device *dev, struct rtnl_link_stats64 *stats)
{
	struct qeth_card *card = dev->ml_priv;
	struct qeth_qdio_out_q *queue;
	unsigned int i;

	QETH_CARD_TEXT(card, 5, "getstat");

	stats->rx_packets = card->stats.rx_packets;
	stats->rx_bytes = card->stats.rx_bytes;
	stats->rx_errors = card->stats.rx_errors;
	stats->rx_dropped = card->stats.rx_dropped;
	stats->multicast = card->stats.rx_multicast;

	for (i = 0; i < card->qdio.no_out_queues; i++) {
		queue = card->qdio.out_qs[i];

		stats->tx_packets += queue->stats.tx_packets;
		stats->tx_bytes += queue->stats.tx_bytes;
		stats->tx_errors += queue->stats.tx_errors;
		stats->tx_dropped += queue->stats.tx_dropped;
	}
}
EXPORT_SYMBOL_GPL(qeth_get_stats64);

u16 qeth_iqd_select_queue(struct net_device *dev, struct sk_buff *skb,
			  u8 cast_type, struct net_device *sb_dev)
{
	if (cast_type != RTN_UNICAST)
		return QETH_IQD_MCAST_TXQ;
	return QETH_IQD_MIN_UCAST_TXQ;
}
EXPORT_SYMBOL_GPL(qeth_iqd_select_queue);

int qeth_open(struct net_device *dev)
{
	struct qeth_card *card = dev->ml_priv;

	QETH_CARD_TEXT(card, 4, "qethopen");

	if (qdio_stop_irq(CARD_DDEV(card), 0) < 0)
		return -EIO;

	card->data.state = CH_STATE_UP;
	netif_tx_start_all_queues(dev);

	napi_enable(&card->napi);
	local_bh_disable();
	napi_schedule(&card->napi);
	/* kick-start the NAPI softirq: */
	local_bh_enable();
	return 0;
}
EXPORT_SYMBOL_GPL(qeth_open);

int qeth_stop(struct net_device *dev)
{
	struct qeth_card *card = dev->ml_priv;

	QETH_CARD_TEXT(card, 4, "qethstop");
	netif_tx_disable(dev);
	napi_disable(&card->napi);
	return 0;
}
EXPORT_SYMBOL_GPL(qeth_stop);

static int __init qeth_core_init(void)
{
	int rc;

	pr_info("loading core functions\n");

	rc = qeth_register_dbf_views();
	if (rc)
		goto dbf_err;
	qeth_core_root_dev = root_device_register("qeth");
	rc = PTR_ERR_OR_ZERO(qeth_core_root_dev);
	if (rc)
		goto register_err;
	qeth_core_header_cache =
		kmem_cache_create("qeth_hdr", QETH_HDR_CACHE_OBJ_SIZE,
				  roundup_pow_of_two(QETH_HDR_CACHE_OBJ_SIZE),
				  0, NULL);
	if (!qeth_core_header_cache) {
		rc = -ENOMEM;
		goto slab_err;
	}
	qeth_qdio_outbuf_cache = kmem_cache_create("qeth_buf",
			sizeof(struct qeth_qdio_out_buffer), 0, 0, NULL);
	if (!qeth_qdio_outbuf_cache) {
		rc = -ENOMEM;
		goto cqslab_err;
	}
	rc = ccw_driver_register(&qeth_ccw_driver);
	if (rc)
		goto ccw_err;
	rc = ccwgroup_driver_register(&qeth_core_ccwgroup_driver);
	if (rc)
		goto ccwgroup_err;

	return 0;

ccwgroup_err:
	ccw_driver_unregister(&qeth_ccw_driver);
ccw_err:
	kmem_cache_destroy(qeth_qdio_outbuf_cache);
cqslab_err:
	kmem_cache_destroy(qeth_core_header_cache);
slab_err:
	root_device_unregister(qeth_core_root_dev);
register_err:
	qeth_unregister_dbf_views();
dbf_err:
	pr_err("Initializing the qeth device driver failed\n");
	return rc;
}

static void __exit qeth_core_exit(void)
{
	qeth_clear_dbf_list();
	ccwgroup_driver_unregister(&qeth_core_ccwgroup_driver);
	ccw_driver_unregister(&qeth_ccw_driver);
	kmem_cache_destroy(qeth_qdio_outbuf_cache);
	kmem_cache_destroy(qeth_core_header_cache);
	root_device_unregister(qeth_core_root_dev);
	qeth_unregister_dbf_views();
	pr_info("core functions removed\n");
}

module_init(qeth_core_init);
module_exit(qeth_core_exit);
MODULE_AUTHOR("Frank Blaschka <frank.blaschka@de.ibm.com>");
MODULE_DESCRIPTION("qeth core functions");
MODULE_LICENSE("GPL");<|MERGE_RESOLUTION|>--- conflicted
+++ resolved
@@ -1234,13 +1234,8 @@
 		rc = qeth_osa_set_output_queues(card, chp_dsc->chpp & 0x02);
 
 	kfree(chp_dsc);
-<<<<<<< HEAD
-	QETH_DBF_TEXT_(SETUP, 2, "nr:%x", card->qdio.no_out_queues);
-	QETH_DBF_TEXT_(SETUP, 2, "lvl:%02x", card->info.func_level);
-=======
 	QETH_CARD_TEXT_(card, 2, "nr:%x", card->qdio.no_out_queues);
 	QETH_CARD_TEXT_(card, 2, "lvl:%02x", card->info.func_level);
->>>>>>> 7650b1a9
 	return rc;
 }
 
