// SPDX-License-Identifier: GPL-2.0
/*
 *    Copyright IBM Corp. 2007, 2009
 *    Author(s): Utz Bacher <utz.bacher@de.ibm.com>,
 *		 Frank Pavlic <fpavlic@de.ibm.com>,
 *		 Thomas Spatzier <tspat@de.ibm.com>,
 *		 Frank Blaschka <frank.blaschka@de.ibm.com>
 */

#define KMSG_COMPONENT "qeth"
#define pr_fmt(fmt) KMSG_COMPONENT ": " fmt

#include <linux/compat.h>
#include <linux/module.h>
#include <linux/moduleparam.h>
#include <linux/string.h>
#include <linux/errno.h>
#include <linux/kernel.h>
#include <linux/log2.h>
#include <linux/io.h>
#include <linux/ip.h>
#include <linux/tcp.h>
#include <linux/mii.h>
#include <linux/mm.h>
#include <linux/kthread.h>
#include <linux/slab.h>
#include <linux/if_vlan.h>
#include <linux/netdevice.h>
#include <linux/netdev_features.h>
#include <linux/rcutree.h>
#include <linux/skbuff.h>
#include <linux/vmalloc.h>

#include <net/iucv/af_iucv.h>
#include <net/dsfield.h>
#include <net/sock.h>

#include <asm/ebcdic.h>
#include <asm/chpid.h>
#include <asm/sysinfo.h>
#include <asm/diag.h>
#include <asm/cio.h>
#include <asm/ccwdev.h>
#include <asm/cpcmd.h>

#include "qeth_core.h"

struct qeth_dbf_info qeth_dbf[QETH_DBF_INFOS] = {
	/* define dbf - Name, Pages, Areas, Maxlen, Level, View, Handle */
	/*                   N  P  A    M  L  V                      H  */
	[QETH_DBF_SETUP] = {"qeth_setup",
				8, 1,   8, 5, &debug_hex_ascii_view, NULL},
	[QETH_DBF_MSG]	 = {"qeth_msg", 8, 1, 11 * sizeof(long), 3,
			    &debug_sprintf_view, NULL},
	[QETH_DBF_CTRL]  = {"qeth_control",
		8, 1, QETH_DBF_CTRL_LEN, 5, &debug_hex_ascii_view, NULL},
};
EXPORT_SYMBOL_GPL(qeth_dbf);

struct kmem_cache *qeth_core_header_cache;
EXPORT_SYMBOL_GPL(qeth_core_header_cache);
static struct kmem_cache *qeth_qdio_outbuf_cache;

static struct device *qeth_core_root_dev;
static struct dentry *qeth_debugfs_root;
static struct lock_class_key qdio_out_skb_queue_key;

static void qeth_issue_next_read_cb(struct qeth_card *card,
				    struct qeth_cmd_buffer *iob,
				    unsigned int data_length);
static int qeth_qdio_establish(struct qeth_card *);
static void qeth_free_qdio_queues(struct qeth_card *card);
static void qeth_notify_skbs(struct qeth_qdio_out_q *queue,
		struct qeth_qdio_out_buffer *buf,
		enum iucv_tx_notify notification);

static void qeth_close_dev_handler(struct work_struct *work)
{
	struct qeth_card *card;

	card = container_of(work, struct qeth_card, close_dev_work);
	QETH_CARD_TEXT(card, 2, "cldevhdl");
	ccwgroup_set_offline(card->gdev);
}

static const char *qeth_get_cardname(struct qeth_card *card)
{
	if (IS_VM_NIC(card)) {
		switch (card->info.type) {
		case QETH_CARD_TYPE_OSD:
			return " Virtual NIC QDIO";
		case QETH_CARD_TYPE_IQD:
			return " Virtual NIC Hiper";
		case QETH_CARD_TYPE_OSM:
			return " Virtual NIC QDIO - OSM";
		case QETH_CARD_TYPE_OSX:
			return " Virtual NIC QDIO - OSX";
		default:
			return " unknown";
		}
	} else {
		switch (card->info.type) {
		case QETH_CARD_TYPE_OSD:
			return " OSD Express";
		case QETH_CARD_TYPE_IQD:
			return " HiperSockets";
		case QETH_CARD_TYPE_OSN:
			return " OSN QDIO";
		case QETH_CARD_TYPE_OSM:
			return " OSM QDIO";
		case QETH_CARD_TYPE_OSX:
			return " OSX QDIO";
		default:
			return " unknown";
		}
	}
	return " n/a";
}

/* max length to be returned: 14 */
const char *qeth_get_cardname_short(struct qeth_card *card)
{
	if (IS_VM_NIC(card)) {
		switch (card->info.type) {
		case QETH_CARD_TYPE_OSD:
			return "Virt.NIC QDIO";
		case QETH_CARD_TYPE_IQD:
			return "Virt.NIC Hiper";
		case QETH_CARD_TYPE_OSM:
			return "Virt.NIC OSM";
		case QETH_CARD_TYPE_OSX:
			return "Virt.NIC OSX";
		default:
			return "unknown";
		}
	} else {
		switch (card->info.type) {
		case QETH_CARD_TYPE_OSD:
			switch (card->info.link_type) {
			case QETH_LINK_TYPE_FAST_ETH:
				return "OSD_100";
			case QETH_LINK_TYPE_HSTR:
				return "HSTR";
			case QETH_LINK_TYPE_GBIT_ETH:
				return "OSD_1000";
			case QETH_LINK_TYPE_10GBIT_ETH:
				return "OSD_10GIG";
			case QETH_LINK_TYPE_25GBIT_ETH:
				return "OSD_25GIG";
			case QETH_LINK_TYPE_LANE_ETH100:
				return "OSD_FE_LANE";
			case QETH_LINK_TYPE_LANE_TR:
				return "OSD_TR_LANE";
			case QETH_LINK_TYPE_LANE_ETH1000:
				return "OSD_GbE_LANE";
			case QETH_LINK_TYPE_LANE:
				return "OSD_ATM_LANE";
			default:
				return "OSD_Express";
			}
		case QETH_CARD_TYPE_IQD:
			return "HiperSockets";
		case QETH_CARD_TYPE_OSN:
			return "OSN";
		case QETH_CARD_TYPE_OSM:
			return "OSM_1000";
		case QETH_CARD_TYPE_OSX:
			return "OSX_10GIG";
		default:
			return "unknown";
		}
	}
	return "n/a";
}

void qeth_set_allowed_threads(struct qeth_card *card, unsigned long threads,
			 int clear_start_mask)
{
	unsigned long flags;

	spin_lock_irqsave(&card->thread_mask_lock, flags);
	card->thread_allowed_mask = threads;
	if (clear_start_mask)
		card->thread_start_mask &= threads;
	spin_unlock_irqrestore(&card->thread_mask_lock, flags);
	wake_up(&card->wait_q);
}
EXPORT_SYMBOL_GPL(qeth_set_allowed_threads);

int qeth_threads_running(struct qeth_card *card, unsigned long threads)
{
	unsigned long flags;
	int rc = 0;

	spin_lock_irqsave(&card->thread_mask_lock, flags);
	rc = (card->thread_running_mask & threads);
	spin_unlock_irqrestore(&card->thread_mask_lock, flags);
	return rc;
}
EXPORT_SYMBOL_GPL(qeth_threads_running);

static void qeth_clear_working_pool_list(struct qeth_card *card)
{
	struct qeth_buffer_pool_entry *pool_entry, *tmp;
	struct qeth_qdio_q *queue = card->qdio.in_q;
	unsigned int i;

	QETH_CARD_TEXT(card, 5, "clwrklst");
	list_for_each_entry_safe(pool_entry, tmp,
				 &card->qdio.in_buf_pool.entry_list, list)
		list_del(&pool_entry->list);

	for (i = 0; i < ARRAY_SIZE(queue->bufs); i++)
		queue->bufs[i].pool_entry = NULL;
}

static void qeth_free_pool_entry(struct qeth_buffer_pool_entry *entry)
{
	unsigned int i;

	for (i = 0; i < ARRAY_SIZE(entry->elements); i++) {
		if (entry->elements[i])
			__free_page(entry->elements[i]);
	}

	kfree(entry);
}

static void qeth_free_buffer_pool(struct qeth_card *card)
{
	struct qeth_buffer_pool_entry *entry, *tmp;

	list_for_each_entry_safe(entry, tmp, &card->qdio.init_pool.entry_list,
				 init_list) {
		list_del(&entry->init_list);
		qeth_free_pool_entry(entry);
	}
}

static struct qeth_buffer_pool_entry *qeth_alloc_pool_entry(unsigned int pages)
{
	struct qeth_buffer_pool_entry *entry;
	unsigned int i;

	entry = kzalloc(sizeof(*entry), GFP_KERNEL);
	if (!entry)
		return NULL;

	for (i = 0; i < pages; i++) {
		entry->elements[i] = __dev_alloc_page(GFP_KERNEL);

		if (!entry->elements[i]) {
			qeth_free_pool_entry(entry);
			return NULL;
		}
	}

	return entry;
}

static int qeth_alloc_buffer_pool(struct qeth_card *card)
{
	unsigned int buf_elements = QETH_MAX_BUFFER_ELEMENTS(card);
	unsigned int i;

	QETH_CARD_TEXT(card, 5, "alocpool");
	for (i = 0; i < card->qdio.init_pool.buf_count; ++i) {
		struct qeth_buffer_pool_entry *entry;

		entry = qeth_alloc_pool_entry(buf_elements);
		if (!entry) {
			qeth_free_buffer_pool(card);
			return -ENOMEM;
		}

		list_add(&entry->init_list, &card->qdio.init_pool.entry_list);
	}
	return 0;
}

int qeth_resize_buffer_pool(struct qeth_card *card, unsigned int count)
{
	unsigned int buf_elements = QETH_MAX_BUFFER_ELEMENTS(card);
	struct qeth_qdio_buffer_pool *pool = &card->qdio.init_pool;
	struct qeth_buffer_pool_entry *entry, *tmp;
	int delta = count - pool->buf_count;
	LIST_HEAD(entries);

	QETH_CARD_TEXT(card, 2, "realcbp");

	/* Defer until queue is allocated: */
	if (!card->qdio.in_q)
		goto out;

	/* Remove entries from the pool: */
	while (delta < 0) {
		entry = list_first_entry(&pool->entry_list,
					 struct qeth_buffer_pool_entry,
					 init_list);
		list_del(&entry->init_list);
		qeth_free_pool_entry(entry);

		delta++;
	}

	/* Allocate additional entries: */
	while (delta > 0) {
		entry = qeth_alloc_pool_entry(buf_elements);
		if (!entry) {
			list_for_each_entry_safe(entry, tmp, &entries,
						 init_list) {
				list_del(&entry->init_list);
				qeth_free_pool_entry(entry);
			}

			return -ENOMEM;
		}

		list_add(&entry->init_list, &entries);

		delta--;
	}

	list_splice(&entries, &pool->entry_list);

out:
	card->qdio.in_buf_pool.buf_count = count;
	pool->buf_count = count;
	return 0;
}
EXPORT_SYMBOL_GPL(qeth_resize_buffer_pool);

static void qeth_free_qdio_queue(struct qeth_qdio_q *q)
{
	if (!q)
		return;

	qdio_free_buffers(q->qdio_bufs, QDIO_MAX_BUFFERS_PER_Q);
	kfree(q);
}

static struct qeth_qdio_q *qeth_alloc_qdio_queue(void)
{
	struct qeth_qdio_q *q = kzalloc(sizeof(*q), GFP_KERNEL);
	int i;

	if (!q)
		return NULL;

	if (qdio_alloc_buffers(q->qdio_bufs, QDIO_MAX_BUFFERS_PER_Q)) {
		kfree(q);
		return NULL;
	}

	for (i = 0; i < QDIO_MAX_BUFFERS_PER_Q; ++i)
		q->bufs[i].buffer = q->qdio_bufs[i];

	QETH_DBF_HEX(SETUP, 2, &q, sizeof(void *));
	return q;
}

static int qeth_cq_init(struct qeth_card *card)
{
	int rc;

	if (card->options.cq == QETH_CQ_ENABLED) {
		QETH_CARD_TEXT(card, 2, "cqinit");
		qdio_reset_buffers(card->qdio.c_q->qdio_bufs,
				   QDIO_MAX_BUFFERS_PER_Q);
		card->qdio.c_q->next_buf_to_init = 127;
		rc = do_QDIO(CARD_DDEV(card), QDIO_FLAG_SYNC_INPUT,
			     card->qdio.no_in_queues - 1, 0, 127, NULL);
		if (rc) {
			QETH_CARD_TEXT_(card, 2, "1err%d", rc);
			goto out;
		}
	}
	rc = 0;
out:
	return rc;
}

static int qeth_alloc_cq(struct qeth_card *card)
{
	if (card->options.cq == QETH_CQ_ENABLED) {
		QETH_CARD_TEXT(card, 2, "cqon");
		card->qdio.c_q = qeth_alloc_qdio_queue();
		if (!card->qdio.c_q) {
			dev_err(&card->gdev->dev, "Failed to create completion queue\n");
			return -ENOMEM;
		}

		card->qdio.no_in_queues = 2;
	} else {
		QETH_CARD_TEXT(card, 2, "nocq");
		card->qdio.c_q = NULL;
		card->qdio.no_in_queues = 1;
	}
	QETH_CARD_TEXT_(card, 2, "iqc%d", card->qdio.no_in_queues);
	return 0;
}

static void qeth_free_cq(struct qeth_card *card)
{
	if (card->qdio.c_q) {
		--card->qdio.no_in_queues;
		qeth_free_qdio_queue(card->qdio.c_q);
		card->qdio.c_q = NULL;
	}
}

static enum iucv_tx_notify qeth_compute_cq_notification(int sbalf15,
							int delayed)
{
	enum iucv_tx_notify n;

	switch (sbalf15) {
	case 0:
		n = delayed ? TX_NOTIFY_DELAYED_OK : TX_NOTIFY_OK;
		break;
	case 4:
	case 16:
	case 17:
	case 18:
		n = delayed ? TX_NOTIFY_DELAYED_UNREACHABLE :
			TX_NOTIFY_UNREACHABLE;
		break;
	default:
		n = delayed ? TX_NOTIFY_DELAYED_GENERALERROR :
			TX_NOTIFY_GENERALERROR;
		break;
	}

	return n;
}

static void qeth_qdio_handle_aob(struct qeth_card *card,
				 unsigned long phys_aob_addr)
{
	enum qeth_qdio_out_buffer_state new_state = QETH_QDIO_BUF_QAOB_OK;
	struct qaob *aob;
	struct qeth_qdio_out_buffer *buffer;
	enum iucv_tx_notify notification;
	struct qeth_qdio_out_q *queue;
	unsigned int i;

	aob = (struct qaob *) phys_to_virt(phys_aob_addr);
	QETH_CARD_TEXT(card, 5, "haob");
	QETH_CARD_TEXT_(card, 5, "%lx", phys_aob_addr);
	buffer = (struct qeth_qdio_out_buffer *) aob->user1;
	QETH_CARD_TEXT_(card, 5, "%lx", aob->user1);

	if (aob->aorc) {
		QETH_CARD_TEXT_(card, 2, "aorc%02X", aob->aorc);
		new_state = QETH_QDIO_BUF_QAOB_ERROR;
	}

	switch (atomic_xchg(&buffer->state, new_state)) {
	case QETH_QDIO_BUF_PRIMED:
		/* Faster than TX completion code, let it handle the async
		 * completion for us. It will also recycle the QAOB.
		 */
		break;
	case QETH_QDIO_BUF_PENDING:
		/* TX completion code is active and will handle the async
		 * completion for us. It will also recycle the QAOB.
		 */
		break;
	case QETH_QDIO_BUF_NEED_QAOB:
		/* TX completion code is already finished. */
		notification = qeth_compute_cq_notification(aob->aorc, 1);
		qeth_notify_skbs(buffer->q, buffer, notification);

		/* Free dangling allocations. The attached skbs are handled by
		 * qeth_tx_complete_pending_bufs(), and so is the QAOB.
		 */
		for (i = 0;
		     i < aob->sb_count && i < QETH_MAX_BUFFER_ELEMENTS(card);
		     i++) {
			void *data = phys_to_virt(aob->sba[i]);

			if (data && buffer->is_header[i])
				kmem_cache_free(qeth_core_header_cache, data);
			buffer->is_header[i] = 0;
		}

		queue = buffer->q;
		atomic_set(&buffer->state, QETH_QDIO_BUF_EMPTY);
		napi_schedule(&queue->napi);
		break;
	default:
		WARN_ON_ONCE(1);
	}
}

static void qeth_setup_ccw(struct ccw1 *ccw, u8 cmd_code, u8 flags, u32 len,
			   void *data)
{
	ccw->cmd_code = cmd_code;
	ccw->flags = flags | CCW_FLAG_SLI;
	ccw->count = len;
	ccw->cda = (__u32) __pa(data);
}

static int __qeth_issue_next_read(struct qeth_card *card)
{
	struct qeth_cmd_buffer *iob = card->read_cmd;
	struct qeth_channel *channel = iob->channel;
	struct ccw1 *ccw = __ccw_from_cmd(iob);
	int rc;

	QETH_CARD_TEXT(card, 5, "issnxrd");
	if (channel->state != CH_STATE_UP)
		return -EIO;

	memset(iob->data, 0, iob->length);
	qeth_setup_ccw(ccw, CCW_CMD_READ, 0, iob->length, iob->data);
	iob->callback = qeth_issue_next_read_cb;
	/* keep the cmd alive after completion: */
	qeth_get_cmd(iob);

	QETH_CARD_TEXT(card, 6, "noirqpnd");
	rc = ccw_device_start(channel->ccwdev, ccw, (addr_t) iob, 0, 0);
	if (!rc) {
		channel->active_cmd = iob;
	} else {
		QETH_DBF_MESSAGE(2, "error %i on device %x when starting next read ccw!\n",
				 rc, CARD_DEVID(card));
		qeth_unlock_channel(card, channel);
		qeth_put_cmd(iob);
		card->read_or_write_problem = 1;
		qeth_schedule_recovery(card);
	}
	return rc;
}

static int qeth_issue_next_read(struct qeth_card *card)
{
	int ret;

	spin_lock_irq(get_ccwdev_lock(CARD_RDEV(card)));
	ret = __qeth_issue_next_read(card);
	spin_unlock_irq(get_ccwdev_lock(CARD_RDEV(card)));

	return ret;
}

static void qeth_enqueue_cmd(struct qeth_card *card,
			     struct qeth_cmd_buffer *iob)
{
	spin_lock_irq(&card->lock);
	list_add_tail(&iob->list_entry, &card->cmd_waiter_list);
	spin_unlock_irq(&card->lock);
}

static void qeth_dequeue_cmd(struct qeth_card *card,
			     struct qeth_cmd_buffer *iob)
{
	spin_lock_irq(&card->lock);
	list_del(&iob->list_entry);
	spin_unlock_irq(&card->lock);
}

void qeth_notify_cmd(struct qeth_cmd_buffer *iob, int reason)
{
	iob->rc = reason;
	complete(&iob->done);
}
EXPORT_SYMBOL_GPL(qeth_notify_cmd);

static void qeth_flush_local_addrs4(struct qeth_card *card)
{
	struct qeth_local_addr *addr;
	struct hlist_node *tmp;
	unsigned int i;

	spin_lock_irq(&card->local_addrs4_lock);
	hash_for_each_safe(card->local_addrs4, i, tmp, addr, hnode) {
		hash_del_rcu(&addr->hnode);
		kfree_rcu(addr, rcu);
	}
	spin_unlock_irq(&card->local_addrs4_lock);
}

static void qeth_flush_local_addrs6(struct qeth_card *card)
{
	struct qeth_local_addr *addr;
	struct hlist_node *tmp;
	unsigned int i;

	spin_lock_irq(&card->local_addrs6_lock);
	hash_for_each_safe(card->local_addrs6, i, tmp, addr, hnode) {
		hash_del_rcu(&addr->hnode);
		kfree_rcu(addr, rcu);
	}
	spin_unlock_irq(&card->local_addrs6_lock);
}

static void qeth_flush_local_addrs(struct qeth_card *card)
{
	qeth_flush_local_addrs4(card);
	qeth_flush_local_addrs6(card);
}

static void qeth_add_local_addrs4(struct qeth_card *card,
				  struct qeth_ipacmd_local_addrs4 *cmd)
{
	unsigned int i;

	if (cmd->addr_length !=
	    sizeof_field(struct qeth_ipacmd_local_addr4, addr)) {
		dev_err_ratelimited(&card->gdev->dev,
				    "Dropped IPv4 ADD LOCAL ADDR event with bad length %u\n",
				    cmd->addr_length);
		return;
	}

	spin_lock(&card->local_addrs4_lock);
	for (i = 0; i < cmd->count; i++) {
		unsigned int key = ipv4_addr_hash(cmd->addrs[i].addr);
		struct qeth_local_addr *addr;
		bool duplicate = false;

		hash_for_each_possible(card->local_addrs4, addr, hnode, key) {
			if (addr->addr.s6_addr32[3] == cmd->addrs[i].addr) {
				duplicate = true;
				break;
			}
		}

		if (duplicate)
			continue;

		addr = kmalloc(sizeof(*addr), GFP_ATOMIC);
		if (!addr) {
			dev_err(&card->gdev->dev,
				"Failed to allocate local addr object. Traffic to %pI4 might suffer.\n",
				&cmd->addrs[i].addr);
			continue;
		}

		ipv6_addr_set(&addr->addr, 0, 0, 0, cmd->addrs[i].addr);
		hash_add_rcu(card->local_addrs4, &addr->hnode, key);
	}
	spin_unlock(&card->local_addrs4_lock);
}

static void qeth_add_local_addrs6(struct qeth_card *card,
				  struct qeth_ipacmd_local_addrs6 *cmd)
{
	unsigned int i;

	if (cmd->addr_length !=
	    sizeof_field(struct qeth_ipacmd_local_addr6, addr)) {
		dev_err_ratelimited(&card->gdev->dev,
				    "Dropped IPv6 ADD LOCAL ADDR event with bad length %u\n",
				    cmd->addr_length);
		return;
	}

	spin_lock(&card->local_addrs6_lock);
	for (i = 0; i < cmd->count; i++) {
		u32 key = ipv6_addr_hash(&cmd->addrs[i].addr);
		struct qeth_local_addr *addr;
		bool duplicate = false;

		hash_for_each_possible(card->local_addrs6, addr, hnode, key) {
			if (ipv6_addr_equal(&addr->addr, &cmd->addrs[i].addr)) {
				duplicate = true;
				break;
			}
		}

		if (duplicate)
			continue;

		addr = kmalloc(sizeof(*addr), GFP_ATOMIC);
		if (!addr) {
			dev_err(&card->gdev->dev,
				"Failed to allocate local addr object. Traffic to %pI6c might suffer.\n",
				&cmd->addrs[i].addr);
			continue;
		}

		addr->addr = cmd->addrs[i].addr;
		hash_add_rcu(card->local_addrs6, &addr->hnode, key);
	}
	spin_unlock(&card->local_addrs6_lock);
}

static void qeth_del_local_addrs4(struct qeth_card *card,
				  struct qeth_ipacmd_local_addrs4 *cmd)
{
	unsigned int i;

	if (cmd->addr_length !=
	    sizeof_field(struct qeth_ipacmd_local_addr4, addr)) {
		dev_err_ratelimited(&card->gdev->dev,
				    "Dropped IPv4 DEL LOCAL ADDR event with bad length %u\n",
				    cmd->addr_length);
		return;
	}

	spin_lock(&card->local_addrs4_lock);
	for (i = 0; i < cmd->count; i++) {
		struct qeth_ipacmd_local_addr4 *addr = &cmd->addrs[i];
		unsigned int key = ipv4_addr_hash(addr->addr);
		struct qeth_local_addr *tmp;

		hash_for_each_possible(card->local_addrs4, tmp, hnode, key) {
			if (tmp->addr.s6_addr32[3] == addr->addr) {
				hash_del_rcu(&tmp->hnode);
				kfree_rcu(tmp, rcu);
				break;
			}
		}
	}
	spin_unlock(&card->local_addrs4_lock);
}

static void qeth_del_local_addrs6(struct qeth_card *card,
				  struct qeth_ipacmd_local_addrs6 *cmd)
{
	unsigned int i;

	if (cmd->addr_length !=
	    sizeof_field(struct qeth_ipacmd_local_addr6, addr)) {
		dev_err_ratelimited(&card->gdev->dev,
				    "Dropped IPv6 DEL LOCAL ADDR event with bad length %u\n",
				    cmd->addr_length);
		return;
	}

	spin_lock(&card->local_addrs6_lock);
	for (i = 0; i < cmd->count; i++) {
		struct qeth_ipacmd_local_addr6 *addr = &cmd->addrs[i];
		u32 key = ipv6_addr_hash(&addr->addr);
		struct qeth_local_addr *tmp;

		hash_for_each_possible(card->local_addrs6, tmp, hnode, key) {
			if (ipv6_addr_equal(&tmp->addr, &addr->addr)) {
				hash_del_rcu(&tmp->hnode);
				kfree_rcu(tmp, rcu);
				break;
			}
		}
	}
	spin_unlock(&card->local_addrs6_lock);
}

static bool qeth_next_hop_is_local_v4(struct qeth_card *card,
				      struct sk_buff *skb)
{
	struct qeth_local_addr *tmp;
	bool is_local = false;
	unsigned int key;
	__be32 next_hop;

	if (hash_empty(card->local_addrs4))
		return false;

	rcu_read_lock();
	next_hop = qeth_next_hop_v4_rcu(skb,
					qeth_dst_check_rcu(skb, htons(ETH_P_IP)));
	key = ipv4_addr_hash(next_hop);

	hash_for_each_possible_rcu(card->local_addrs4, tmp, hnode, key) {
		if (tmp->addr.s6_addr32[3] == next_hop) {
			is_local = true;
			break;
		}
	}
	rcu_read_unlock();

	return is_local;
}

static bool qeth_next_hop_is_local_v6(struct qeth_card *card,
				      struct sk_buff *skb)
{
	struct qeth_local_addr *tmp;
	struct in6_addr *next_hop;
	bool is_local = false;
	u32 key;

	if (hash_empty(card->local_addrs6))
		return false;

	rcu_read_lock();
	next_hop = qeth_next_hop_v6_rcu(skb,
					qeth_dst_check_rcu(skb, htons(ETH_P_IPV6)));
	key = ipv6_addr_hash(next_hop);

	hash_for_each_possible_rcu(card->local_addrs6, tmp, hnode, key) {
		if (ipv6_addr_equal(&tmp->addr, next_hop)) {
			is_local = true;
			break;
		}
	}
	rcu_read_unlock();

	return is_local;
}

static int qeth_debugfs_local_addr_show(struct seq_file *m, void *v)
{
	struct qeth_card *card = m->private;
	struct qeth_local_addr *tmp;
	unsigned int i;

	rcu_read_lock();
	hash_for_each_rcu(card->local_addrs4, i, tmp, hnode)
		seq_printf(m, "%pI4\n", &tmp->addr.s6_addr32[3]);
	hash_for_each_rcu(card->local_addrs6, i, tmp, hnode)
		seq_printf(m, "%pI6c\n", &tmp->addr);
	rcu_read_unlock();

	return 0;
}

DEFINE_SHOW_ATTRIBUTE(qeth_debugfs_local_addr);

static void qeth_issue_ipa_msg(struct qeth_ipa_cmd *cmd, int rc,
		struct qeth_card *card)
{
	const char *ipa_name;
	int com = cmd->hdr.command;

	ipa_name = qeth_get_ipa_cmd_name(com);

	if (rc)
		QETH_DBF_MESSAGE(2, "IPA: %s(%#x) for device %x returned %#x \"%s\"\n",
				 ipa_name, com, CARD_DEVID(card), rc,
				 qeth_get_ipa_msg(rc));
	else
		QETH_DBF_MESSAGE(5, "IPA: %s(%#x) for device %x succeeded\n",
				 ipa_name, com, CARD_DEVID(card));
}

static struct qeth_ipa_cmd *qeth_check_ipa_data(struct qeth_card *card,
						struct qeth_ipa_cmd *cmd)
{
	QETH_CARD_TEXT(card, 5, "chkipad");

	if (IS_IPA_REPLY(cmd)) {
		if (cmd->hdr.command != IPA_CMD_SETCCID &&
		    cmd->hdr.command != IPA_CMD_DELCCID &&
		    cmd->hdr.command != IPA_CMD_MODCCID &&
		    cmd->hdr.command != IPA_CMD_SET_DIAG_ASS)
			qeth_issue_ipa_msg(cmd, cmd->hdr.return_code, card);
		return cmd;
	}

	/* handle unsolicited event: */
	switch (cmd->hdr.command) {
	case IPA_CMD_STOPLAN:
		if (cmd->hdr.return_code == IPA_RC_VEPA_TO_VEB_TRANSITION) {
			dev_err(&card->gdev->dev,
				"Interface %s is down because the adjacent port is no longer in reflective relay mode\n",
				netdev_name(card->dev));
			schedule_work(&card->close_dev_work);
		} else {
			dev_warn(&card->gdev->dev,
				 "The link for interface %s on CHPID 0x%X failed\n",
				 netdev_name(card->dev), card->info.chpid);
			qeth_issue_ipa_msg(cmd, cmd->hdr.return_code, card);
			netif_carrier_off(card->dev);
		}
		return NULL;
	case IPA_CMD_STARTLAN:
		dev_info(&card->gdev->dev,
			 "The link for %s on CHPID 0x%X has been restored\n",
			 netdev_name(card->dev), card->info.chpid);
		if (card->info.hwtrap)
			card->info.hwtrap = 2;
		qeth_schedule_recovery(card);
		return NULL;
	case IPA_CMD_SETBRIDGEPORT_IQD:
	case IPA_CMD_SETBRIDGEPORT_OSA:
	case IPA_CMD_ADDRESS_CHANGE_NOTIF:
		if (card->discipline->control_event_handler(card, cmd))
			return cmd;
		return NULL;
	case IPA_CMD_MODCCID:
		return cmd;
	case IPA_CMD_REGISTER_LOCAL_ADDR:
		if (cmd->hdr.prot_version == QETH_PROT_IPV4)
			qeth_add_local_addrs4(card, &cmd->data.local_addrs4);
		else if (cmd->hdr.prot_version == QETH_PROT_IPV6)
			qeth_add_local_addrs6(card, &cmd->data.local_addrs6);

		QETH_CARD_TEXT(card, 3, "irla");
		return NULL;
	case IPA_CMD_UNREGISTER_LOCAL_ADDR:
		if (cmd->hdr.prot_version == QETH_PROT_IPV4)
			qeth_del_local_addrs4(card, &cmd->data.local_addrs4);
		else if (cmd->hdr.prot_version == QETH_PROT_IPV6)
			qeth_del_local_addrs6(card, &cmd->data.local_addrs6);

		QETH_CARD_TEXT(card, 3, "urla");
		return NULL;
	default:
		QETH_DBF_MESSAGE(2, "Received data is IPA but not a reply!\n");
		return cmd;
	}
}

static void qeth_clear_ipacmd_list(struct qeth_card *card)
{
	struct qeth_cmd_buffer *iob;
	unsigned long flags;

	QETH_CARD_TEXT(card, 4, "clipalst");

	spin_lock_irqsave(&card->lock, flags);
	list_for_each_entry(iob, &card->cmd_waiter_list, list_entry)
		qeth_notify_cmd(iob, -ECANCELED);
	spin_unlock_irqrestore(&card->lock, flags);
}

static int qeth_check_idx_response(struct qeth_card *card,
	unsigned char *buffer)
{
	QETH_DBF_HEX(CTRL, 2, buffer, QETH_DBF_CTRL_LEN);
	if ((buffer[2] & QETH_IDX_TERMINATE_MASK) == QETH_IDX_TERMINATE) {
		QETH_DBF_MESSAGE(2, "received an IDX TERMINATE with cause code %#04x\n",
				 buffer[4]);
		QETH_CARD_TEXT(card, 2, "ckidxres");
		QETH_CARD_TEXT(card, 2, " idxterm");
		QETH_CARD_TEXT_(card, 2, "rc%x", buffer[4]);
		if (buffer[4] == QETH_IDX_TERM_BAD_TRANSPORT ||
		    buffer[4] == QETH_IDX_TERM_BAD_TRANSPORT_VM) {
			dev_err(&card->gdev->dev,
				"The device does not support the configured transport mode\n");
			return -EPROTONOSUPPORT;
		}
		return -EIO;
	}
	return 0;
}

void qeth_put_cmd(struct qeth_cmd_buffer *iob)
{
	if (refcount_dec_and_test(&iob->ref_count)) {
		kfree(iob->data);
		kfree(iob);
	}
}
EXPORT_SYMBOL_GPL(qeth_put_cmd);

static void qeth_release_buffer_cb(struct qeth_card *card,
				   struct qeth_cmd_buffer *iob,
				   unsigned int data_length)
{
	qeth_put_cmd(iob);
}

static void qeth_cancel_cmd(struct qeth_cmd_buffer *iob, int rc)
{
	qeth_notify_cmd(iob, rc);
	qeth_put_cmd(iob);
}

struct qeth_cmd_buffer *qeth_alloc_cmd(struct qeth_channel *channel,
				       unsigned int length, unsigned int ccws,
				       long timeout)
{
	struct qeth_cmd_buffer *iob;

	if (length > QETH_BUFSIZE)
		return NULL;

	iob = kzalloc(sizeof(*iob), GFP_KERNEL);
	if (!iob)
		return NULL;

	iob->data = kzalloc(ALIGN(length, 8) + ccws * sizeof(struct ccw1),
			    GFP_KERNEL | GFP_DMA);
	if (!iob->data) {
		kfree(iob);
		return NULL;
	}

	init_completion(&iob->done);
	spin_lock_init(&iob->lock);
	refcount_set(&iob->ref_count, 1);
	iob->channel = channel;
	iob->timeout = timeout;
	iob->length = length;
	return iob;
}
EXPORT_SYMBOL_GPL(qeth_alloc_cmd);

static void qeth_issue_next_read_cb(struct qeth_card *card,
				    struct qeth_cmd_buffer *iob,
				    unsigned int data_length)
{
	struct qeth_cmd_buffer *request = NULL;
	struct qeth_ipa_cmd *cmd = NULL;
	struct qeth_reply *reply = NULL;
	struct qeth_cmd_buffer *tmp;
	unsigned long flags;
	int rc = 0;

	QETH_CARD_TEXT(card, 4, "sndctlcb");
	rc = qeth_check_idx_response(card, iob->data);
	switch (rc) {
	case 0:
		break;
	case -EIO:
		qeth_schedule_recovery(card);
		fallthrough;
	default:
		qeth_clear_ipacmd_list(card);
		goto err_idx;
	}

	cmd = __ipa_reply(iob);
	if (cmd) {
		cmd = qeth_check_ipa_data(card, cmd);
		if (!cmd)
			goto out;
		if (IS_OSN(card) && card->osn_info.assist_cb &&
		    cmd->hdr.command != IPA_CMD_STARTLAN) {
			card->osn_info.assist_cb(card->dev, cmd);
			goto out;
		}
	}

	/* match against pending cmd requests */
	spin_lock_irqsave(&card->lock, flags);
	list_for_each_entry(tmp, &card->cmd_waiter_list, list_entry) {
		if (tmp->match && tmp->match(tmp, iob)) {
			request = tmp;
			/* take the object outside the lock */
			qeth_get_cmd(request);
			break;
		}
	}
	spin_unlock_irqrestore(&card->lock, flags);

	if (!request)
		goto out;

	reply = &request->reply;
	if (!reply->callback) {
		rc = 0;
		goto no_callback;
	}

	spin_lock_irqsave(&request->lock, flags);
	if (request->rc)
		/* Bail out when the requestor has already left: */
		rc = request->rc;
	else
		rc = reply->callback(card, reply, cmd ? (unsigned long)cmd :
							(unsigned long)iob);
	spin_unlock_irqrestore(&request->lock, flags);

no_callback:
	if (rc <= 0)
		qeth_notify_cmd(request, rc);
	qeth_put_cmd(request);
out:
	memcpy(&card->seqno.pdu_hdr_ack,
		QETH_PDU_HEADER_SEQ_NO(iob->data),
		QETH_SEQ_NO_LENGTH);
	__qeth_issue_next_read(card);
err_idx:
	qeth_put_cmd(iob);
}

static int qeth_set_thread_start_bit(struct qeth_card *card,
		unsigned long thread)
{
	unsigned long flags;
	int rc = 0;

	spin_lock_irqsave(&card->thread_mask_lock, flags);
	if (!(card->thread_allowed_mask & thread))
		rc = -EPERM;
	else if (card->thread_start_mask & thread)
		rc = -EBUSY;
	else
		card->thread_start_mask |= thread;
	spin_unlock_irqrestore(&card->thread_mask_lock, flags);

	return rc;
}

static void qeth_clear_thread_start_bit(struct qeth_card *card,
					unsigned long thread)
{
	unsigned long flags;

	spin_lock_irqsave(&card->thread_mask_lock, flags);
	card->thread_start_mask &= ~thread;
	spin_unlock_irqrestore(&card->thread_mask_lock, flags);
	wake_up(&card->wait_q);
}

static void qeth_clear_thread_running_bit(struct qeth_card *card,
					  unsigned long thread)
{
	unsigned long flags;

	spin_lock_irqsave(&card->thread_mask_lock, flags);
	card->thread_running_mask &= ~thread;
	spin_unlock_irqrestore(&card->thread_mask_lock, flags);
	wake_up_all(&card->wait_q);
}

static int __qeth_do_run_thread(struct qeth_card *card, unsigned long thread)
{
	unsigned long flags;
	int rc = 0;

	spin_lock_irqsave(&card->thread_mask_lock, flags);
	if (card->thread_start_mask & thread) {
		if ((card->thread_allowed_mask & thread) &&
		    !(card->thread_running_mask & thread)) {
			rc = 1;
			card->thread_start_mask &= ~thread;
			card->thread_running_mask |= thread;
		} else
			rc = -EPERM;
	}
	spin_unlock_irqrestore(&card->thread_mask_lock, flags);
	return rc;
}

static int qeth_do_run_thread(struct qeth_card *card, unsigned long thread)
{
	int rc = 0;

	wait_event(card->wait_q,
		   (rc = __qeth_do_run_thread(card, thread)) >= 0);
	return rc;
}

int qeth_schedule_recovery(struct qeth_card *card)
{
	int rc;

	QETH_CARD_TEXT(card, 2, "startrec");

	rc = qeth_set_thread_start_bit(card, QETH_RECOVER_THREAD);
	if (!rc)
		schedule_work(&card->kernel_thread_starter);

	return rc;
}

static int qeth_get_problem(struct qeth_card *card, struct ccw_device *cdev,
			    struct irb *irb)
{
	int dstat, cstat;
	char *sense;

	sense = (char *) irb->ecw;
	cstat = irb->scsw.cmd.cstat;
	dstat = irb->scsw.cmd.dstat;

	if (cstat & (SCHN_STAT_CHN_CTRL_CHK | SCHN_STAT_INTF_CTRL_CHK |
		     SCHN_STAT_CHN_DATA_CHK | SCHN_STAT_CHAIN_CHECK |
		     SCHN_STAT_PROT_CHECK | SCHN_STAT_PROG_CHECK)) {
		QETH_CARD_TEXT(card, 2, "CGENCHK");
		dev_warn(&cdev->dev, "The qeth device driver "
			"failed to recover an error on the device\n");
		QETH_DBF_MESSAGE(2, "check on channel %x with dstat=%#x, cstat=%#x\n",
				 CCW_DEVID(cdev), dstat, cstat);
		print_hex_dump(KERN_WARNING, "qeth: irb ", DUMP_PREFIX_OFFSET,
				16, 1, irb, 64, 1);
		return -EIO;
	}

	if (dstat & DEV_STAT_UNIT_CHECK) {
		if (sense[SENSE_RESETTING_EVENT_BYTE] &
		    SENSE_RESETTING_EVENT_FLAG) {
			QETH_CARD_TEXT(card, 2, "REVIND");
			return -EIO;
		}
		if (sense[SENSE_COMMAND_REJECT_BYTE] &
		    SENSE_COMMAND_REJECT_FLAG) {
			QETH_CARD_TEXT(card, 2, "CMDREJi");
			return -EIO;
		}
		if ((sense[2] == 0xaf) && (sense[3] == 0xfe)) {
			QETH_CARD_TEXT(card, 2, "AFFE");
			return -EIO;
		}
		if ((!sense[0]) && (!sense[1]) && (!sense[2]) && (!sense[3])) {
			QETH_CARD_TEXT(card, 2, "ZEROSEN");
			return 0;
		}
		QETH_CARD_TEXT(card, 2, "DGENCHK");
		return -EIO;
	}
	return 0;
}

static int qeth_check_irb_error(struct qeth_card *card, struct ccw_device *cdev,
				struct irb *irb)
{
	if (!IS_ERR(irb))
		return 0;

	switch (PTR_ERR(irb)) {
	case -EIO:
		QETH_DBF_MESSAGE(2, "i/o-error on channel %x\n",
				 CCW_DEVID(cdev));
		QETH_CARD_TEXT(card, 2, "ckirberr");
		QETH_CARD_TEXT_(card, 2, "  rc%d", -EIO);
		return -EIO;
	case -ETIMEDOUT:
		dev_warn(&cdev->dev, "A hardware operation timed out"
			" on the device\n");
		QETH_CARD_TEXT(card, 2, "ckirberr");
		QETH_CARD_TEXT_(card, 2, "  rc%d", -ETIMEDOUT);
		return -ETIMEDOUT;
	default:
		QETH_DBF_MESSAGE(2, "unknown error %ld on channel %x\n",
				 PTR_ERR(irb), CCW_DEVID(cdev));
		QETH_CARD_TEXT(card, 2, "ckirberr");
		QETH_CARD_TEXT(card, 2, "  rc???");
		return PTR_ERR(irb);
	}
}

static void qeth_irq(struct ccw_device *cdev, unsigned long intparm,
		struct irb *irb)
{
	int rc;
	int cstat, dstat;
	struct qeth_cmd_buffer *iob = NULL;
	struct ccwgroup_device *gdev;
	struct qeth_channel *channel;
	struct qeth_card *card;

	/* while we hold the ccwdev lock, this stays valid: */
	gdev = dev_get_drvdata(&cdev->dev);
	card = dev_get_drvdata(&gdev->dev);

	QETH_CARD_TEXT(card, 5, "irq");

	if (card->read.ccwdev == cdev) {
		channel = &card->read;
		QETH_CARD_TEXT(card, 5, "read");
	} else if (card->write.ccwdev == cdev) {
		channel = &card->write;
		QETH_CARD_TEXT(card, 5, "write");
	} else {
		channel = &card->data;
		QETH_CARD_TEXT(card, 5, "data");
	}

	if (intparm == 0) {
		QETH_CARD_TEXT(card, 5, "irqunsol");
	} else if ((addr_t)intparm != (addr_t)channel->active_cmd) {
		QETH_CARD_TEXT(card, 5, "irqunexp");

		dev_err(&cdev->dev,
			"Received IRQ with intparm %lx, expected %px\n",
			intparm, channel->active_cmd);
		if (channel->active_cmd)
			qeth_cancel_cmd(channel->active_cmd, -EIO);
	} else {
		iob = (struct qeth_cmd_buffer *) (addr_t)intparm;
	}

	channel->active_cmd = NULL;
	qeth_unlock_channel(card, channel);

	rc = qeth_check_irb_error(card, cdev, irb);
	if (rc) {
		/* IO was terminated, free its resources. */
		if (iob)
			qeth_cancel_cmd(iob, rc);
		return;
	}

	if (irb->scsw.cmd.fctl & SCSW_FCTL_CLEAR_FUNC) {
		channel->state = CH_STATE_STOPPED;
		wake_up(&card->wait_q);
	}

	if (irb->scsw.cmd.fctl & SCSW_FCTL_HALT_FUNC) {
		channel->state = CH_STATE_HALTED;
		wake_up(&card->wait_q);
	}

	if (iob && (irb->scsw.cmd.fctl & (SCSW_FCTL_CLEAR_FUNC |
					  SCSW_FCTL_HALT_FUNC))) {
		qeth_cancel_cmd(iob, -ECANCELED);
		iob = NULL;
	}

	cstat = irb->scsw.cmd.cstat;
	dstat = irb->scsw.cmd.dstat;

	if ((dstat & DEV_STAT_UNIT_EXCEP) ||
	    (dstat & DEV_STAT_UNIT_CHECK) ||
	    (cstat)) {
		if (irb->esw.esw0.erw.cons) {
			dev_warn(&channel->ccwdev->dev,
				"The qeth device driver failed to recover "
				"an error on the device\n");
			QETH_DBF_MESSAGE(2, "sense data available on channel %x: cstat %#X dstat %#X\n",
					 CCW_DEVID(channel->ccwdev), cstat,
					 dstat);
			print_hex_dump(KERN_WARNING, "qeth: irb ",
				DUMP_PREFIX_OFFSET, 16, 1, irb, 32, 1);
			print_hex_dump(KERN_WARNING, "qeth: sense data ",
				DUMP_PREFIX_OFFSET, 16, 1, irb->ecw, 32, 1);
		}

		rc = qeth_get_problem(card, cdev, irb);
		if (rc) {
			card->read_or_write_problem = 1;
			if (iob)
				qeth_cancel_cmd(iob, rc);
			qeth_clear_ipacmd_list(card);
			qeth_schedule_recovery(card);
			return;
		}
	}

	if (iob) {
		/* sanity check: */
		if (irb->scsw.cmd.count > iob->length) {
			qeth_cancel_cmd(iob, -EIO);
			return;
		}
		if (iob->callback)
			iob->callback(card, iob,
				      iob->length - irb->scsw.cmd.count);
	}
}

static void qeth_notify_skbs(struct qeth_qdio_out_q *q,
		struct qeth_qdio_out_buffer *buf,
		enum iucv_tx_notify notification)
{
	struct sk_buff *skb;

	skb_queue_walk(&buf->skb_list, skb) {
		struct sock *sk = skb->sk;

		QETH_CARD_TEXT_(q->card, 5, "skbn%d", notification);
		QETH_CARD_TEXT_(q->card, 5, "%lx", (long) skb);
		if (sk && sk->sk_family == PF_IUCV)
			iucv_sk(sk)->sk_txnotify(sk, notification);
	}
}

static void qeth_tx_complete_buf(struct qeth_qdio_out_buffer *buf, bool error,
				 int budget)
{
	struct qeth_qdio_out_q *queue = buf->q;
	struct sk_buff *skb;

	/* Empty buffer? */
	if (buf->next_element_to_fill == 0)
		return;

	QETH_TXQ_STAT_INC(queue, bufs);
	QETH_TXQ_STAT_ADD(queue, buf_elements, buf->next_element_to_fill);
	if (error) {
		QETH_TXQ_STAT_ADD(queue, tx_errors, buf->frames);
	} else {
		QETH_TXQ_STAT_ADD(queue, tx_packets, buf->frames);
		QETH_TXQ_STAT_ADD(queue, tx_bytes, buf->bytes);
	}

	while ((skb = __skb_dequeue(&buf->skb_list)) != NULL) {
		unsigned int bytes = qdisc_pkt_len(skb);
		bool is_tso = skb_is_gso(skb);
		unsigned int packets;

		packets = is_tso ? skb_shinfo(skb)->gso_segs : 1;
		if (!error) {
			if (skb->ip_summed == CHECKSUM_PARTIAL)
				QETH_TXQ_STAT_ADD(queue, skbs_csum, packets);
			if (skb_is_nonlinear(skb))
				QETH_TXQ_STAT_INC(queue, skbs_sg);
			if (is_tso) {
				QETH_TXQ_STAT_INC(queue, skbs_tso);
				QETH_TXQ_STAT_ADD(queue, tso_bytes, bytes);
			}
		}

		napi_consume_skb(skb, budget);
	}
}

static void qeth_clear_output_buffer(struct qeth_qdio_out_q *queue,
				     struct qeth_qdio_out_buffer *buf,
				     bool error, int budget)
{
	int i;

	/* is PCI flag set on buffer? */
	if (buf->buffer->element[0].sflags & SBAL_SFLAGS0_PCI_REQ)
		atomic_dec(&queue->set_pci_flags_count);

	qeth_tx_complete_buf(buf, error, budget);

	for (i = 0; i < queue->max_elements; ++i) {
		void *data = phys_to_virt(buf->buffer->element[i].addr);

		if (data && buf->is_header[i])
			kmem_cache_free(qeth_core_header_cache, data);
		buf->is_header[i] = 0;
	}

	qeth_scrub_qdio_buffer(buf->buffer, queue->max_elements);
	buf->next_element_to_fill = 0;
	buf->frames = 0;
	buf->bytes = 0;
	atomic_set(&buf->state, QETH_QDIO_BUF_EMPTY);
}

static void qeth_free_out_buf(struct qeth_qdio_out_buffer *buf)
{
	if (buf->aob)
		qdio_release_aob(buf->aob);
	kmem_cache_free(qeth_qdio_outbuf_cache, buf);
}

static void qeth_tx_complete_pending_bufs(struct qeth_card *card,
					  struct qeth_qdio_out_q *queue,
<<<<<<< HEAD
					  bool drain)
=======
					  bool drain, int budget)
>>>>>>> 11e4b63a
{
	struct qeth_qdio_out_buffer *buf, *tmp;

	list_for_each_entry_safe(buf, tmp, &queue->pending_bufs, list_entry) {
		if (drain || atomic_read(&buf->state) == QETH_QDIO_BUF_EMPTY) {
			QETH_CARD_TEXT(card, 5, "fp");
			QETH_CARD_TEXT_(card, 5, "%lx", (long) buf);

			if (drain)
				qeth_notify_skbs(queue, buf,
						 TX_NOTIFY_GENERALERROR);
<<<<<<< HEAD
			qeth_tx_complete_buf(buf, drain, 0);
=======
			qeth_tx_complete_buf(buf, drain, budget);
>>>>>>> 11e4b63a

			list_del(&buf->list_entry);
			qeth_free_out_buf(buf);
		}
	}
}

static void qeth_drain_output_queue(struct qeth_qdio_out_q *q, bool free)
{
	int j;

<<<<<<< HEAD
	qeth_tx_complete_pending_bufs(q->card, q, true);
=======
	qeth_tx_complete_pending_bufs(q->card, q, true, 0);
>>>>>>> 11e4b63a

	for (j = 0; j < QDIO_MAX_BUFFERS_PER_Q; ++j) {
		if (!q->bufs[j])
			continue;

		qeth_clear_output_buffer(q, q->bufs[j], true, 0);
		if (free) {
			qeth_free_out_buf(q->bufs[j]);
			q->bufs[j] = NULL;
		}
	}
}

static void qeth_drain_output_queues(struct qeth_card *card)
{
	int i;

	QETH_CARD_TEXT(card, 2, "clearqdbf");
	/* clear outbound buffers to free skbs */
	for (i = 0; i < card->qdio.no_out_queues; ++i) {
		if (card->qdio.out_qs[i])
			qeth_drain_output_queue(card->qdio.out_qs[i], false);
	}
}

static void qeth_osa_set_output_queues(struct qeth_card *card, bool single)
{
	unsigned int max = single ? 1 : card->dev->num_tx_queues;

	if (card->qdio.no_out_queues == max)
		return;

	if (atomic_read(&card->qdio.state) != QETH_QDIO_UNINITIALIZED)
		qeth_free_qdio_queues(card);

	if (max == 1 && card->qdio.do_prio_queueing != QETH_PRIOQ_DEFAULT)
		dev_info(&card->gdev->dev, "Priority Queueing not supported\n");

	card->qdio.no_out_queues = max;
}

static int qeth_update_from_chp_desc(struct qeth_card *card)
{
	struct ccw_device *ccwdev;
	struct channel_path_desc_fmt0 *chp_dsc;

	QETH_CARD_TEXT(card, 2, "chp_desc");

	ccwdev = card->data.ccwdev;
	chp_dsc = ccw_device_get_chp_desc(ccwdev, 0);
	if (!chp_dsc)
		return -ENOMEM;

	card->info.func_level = 0x4100 + chp_dsc->desc;

	if (IS_OSD(card) || IS_OSX(card))
		/* CHPP field bit 6 == 1 -> single queue */
		qeth_osa_set_output_queues(card, chp_dsc->chpp & 0x02);

	kfree(chp_dsc);
	QETH_CARD_TEXT_(card, 2, "nr:%x", card->qdio.no_out_queues);
	QETH_CARD_TEXT_(card, 2, "lvl:%02x", card->info.func_level);
	return 0;
}

static void qeth_init_qdio_info(struct qeth_card *card)
{
	QETH_CARD_TEXT(card, 4, "intqdinf");
	atomic_set(&card->qdio.state, QETH_QDIO_UNINITIALIZED);
	card->qdio.do_prio_queueing = QETH_PRIOQ_DEFAULT;
	card->qdio.default_out_queue = QETH_DEFAULT_QUEUE;

	/* inbound */
	card->qdio.no_in_queues = 1;
	card->qdio.in_buf_size = QETH_IN_BUF_SIZE_DEFAULT;
	if (IS_IQD(card))
		card->qdio.init_pool.buf_count = QETH_IN_BUF_COUNT_HSDEFAULT;
	else
		card->qdio.init_pool.buf_count = QETH_IN_BUF_COUNT_DEFAULT;
	card->qdio.in_buf_pool.buf_count = card->qdio.init_pool.buf_count;
	INIT_LIST_HEAD(&card->qdio.in_buf_pool.entry_list);
	INIT_LIST_HEAD(&card->qdio.init_pool.entry_list);
}

static void qeth_set_initial_options(struct qeth_card *card)
{
	card->options.route4.type = NO_ROUTER;
	card->options.route6.type = NO_ROUTER;
	card->options.isolation = ISOLATION_MODE_NONE;
	card->options.cq = QETH_CQ_DISABLED;
	card->options.layer = QETH_DISCIPLINE_UNDETERMINED;
}

static int qeth_do_start_thread(struct qeth_card *card, unsigned long thread)
{
	unsigned long flags;
	int rc = 0;

	spin_lock_irqsave(&card->thread_mask_lock, flags);
	QETH_CARD_TEXT_(card, 4, "  %02x%02x%02x",
			(u8) card->thread_start_mask,
			(u8) card->thread_allowed_mask,
			(u8) card->thread_running_mask);
	rc = (card->thread_start_mask & thread);
	spin_unlock_irqrestore(&card->thread_mask_lock, flags);
	return rc;
}

static int qeth_do_reset(void *data);
static void qeth_start_kernel_thread(struct work_struct *work)
{
	struct task_struct *ts;
	struct qeth_card *card = container_of(work, struct qeth_card,
					kernel_thread_starter);
	QETH_CARD_TEXT(card, 2, "strthrd");

	if (card->read.state != CH_STATE_UP &&
	    card->write.state != CH_STATE_UP)
		return;
	if (qeth_do_start_thread(card, QETH_RECOVER_THREAD)) {
		ts = kthread_run(qeth_do_reset, card, "qeth_recover");
		if (IS_ERR(ts)) {
			qeth_clear_thread_start_bit(card, QETH_RECOVER_THREAD);
			qeth_clear_thread_running_bit(card,
				QETH_RECOVER_THREAD);
		}
	}
}

static void qeth_buffer_reclaim_work(struct work_struct *);
static void qeth_setup_card(struct qeth_card *card)
{
	QETH_CARD_TEXT(card, 2, "setupcrd");

	card->info.type = CARD_RDEV(card)->id.driver_info;
	card->state = CARD_STATE_DOWN;
	spin_lock_init(&card->lock);
	spin_lock_init(&card->thread_mask_lock);
	mutex_init(&card->conf_mutex);
	mutex_init(&card->discipline_mutex);
	INIT_WORK(&card->kernel_thread_starter, qeth_start_kernel_thread);
	INIT_LIST_HEAD(&card->cmd_waiter_list);
	init_waitqueue_head(&card->wait_q);
	qeth_set_initial_options(card);
	/* IP address takeover */
	INIT_LIST_HEAD(&card->ipato.entries);
	qeth_init_qdio_info(card);
	INIT_DELAYED_WORK(&card->buffer_reclaim_work, qeth_buffer_reclaim_work);
	INIT_WORK(&card->close_dev_work, qeth_close_dev_handler);
	hash_init(card->rx_mode_addrs);
	hash_init(card->local_addrs4);
	hash_init(card->local_addrs6);
	spin_lock_init(&card->local_addrs4_lock);
	spin_lock_init(&card->local_addrs6_lock);
}

static void qeth_core_sl_print(struct seq_file *m, struct service_level *slr)
{
	struct qeth_card *card = container_of(slr, struct qeth_card,
					qeth_service_level);
	if (card->info.mcl_level[0])
		seq_printf(m, "qeth: %s firmware level %s\n",
			CARD_BUS_ID(card), card->info.mcl_level);
}

static struct qeth_card *qeth_alloc_card(struct ccwgroup_device *gdev)
{
	struct qeth_card *card;

	QETH_DBF_TEXT(SETUP, 2, "alloccrd");
	card = kzalloc(sizeof(*card), GFP_KERNEL);
	if (!card)
		goto out;
	QETH_DBF_HEX(SETUP, 2, &card, sizeof(void *));

	card->gdev = gdev;
	dev_set_drvdata(&gdev->dev, card);
	CARD_RDEV(card) = gdev->cdev[0];
	CARD_WDEV(card) = gdev->cdev[1];
	CARD_DDEV(card) = gdev->cdev[2];

	card->event_wq = alloc_ordered_workqueue("%s_event", 0,
						 dev_name(&gdev->dev));
	if (!card->event_wq)
		goto out_wq;

	card->read_cmd = qeth_alloc_cmd(&card->read, QETH_BUFSIZE, 1, 0);
	if (!card->read_cmd)
		goto out_read_cmd;

	card->debugfs = debugfs_create_dir(dev_name(&gdev->dev),
					   qeth_debugfs_root);
	debugfs_create_file("local_addrs", 0400, card->debugfs, card,
			    &qeth_debugfs_local_addr_fops);

	card->qeth_service_level.seq_print = qeth_core_sl_print;
	register_service_level(&card->qeth_service_level);
	return card;

out_read_cmd:
	destroy_workqueue(card->event_wq);
out_wq:
	dev_set_drvdata(&gdev->dev, NULL);
	kfree(card);
out:
	return NULL;
}

static int qeth_clear_channel(struct qeth_card *card,
			      struct qeth_channel *channel)
{
	int rc;

	QETH_CARD_TEXT(card, 3, "clearch");
	spin_lock_irq(get_ccwdev_lock(channel->ccwdev));
	rc = ccw_device_clear(channel->ccwdev, (addr_t)channel->active_cmd);
	spin_unlock_irq(get_ccwdev_lock(channel->ccwdev));

	if (rc)
		return rc;
	rc = wait_event_interruptible_timeout(card->wait_q,
			channel->state == CH_STATE_STOPPED, QETH_TIMEOUT);
	if (rc == -ERESTARTSYS)
		return rc;
	if (channel->state != CH_STATE_STOPPED)
		return -ETIME;
	channel->state = CH_STATE_DOWN;
	return 0;
}

static int qeth_halt_channel(struct qeth_card *card,
			     struct qeth_channel *channel)
{
	int rc;

	QETH_CARD_TEXT(card, 3, "haltch");
	spin_lock_irq(get_ccwdev_lock(channel->ccwdev));
	rc = ccw_device_halt(channel->ccwdev, (addr_t)channel->active_cmd);
	spin_unlock_irq(get_ccwdev_lock(channel->ccwdev));

	if (rc)
		return rc;
	rc = wait_event_interruptible_timeout(card->wait_q,
			channel->state == CH_STATE_HALTED, QETH_TIMEOUT);
	if (rc == -ERESTARTSYS)
		return rc;
	if (channel->state != CH_STATE_HALTED)
		return -ETIME;
	return 0;
}

static int qeth_stop_channel(struct qeth_channel *channel)
{
	struct ccw_device *cdev = channel->ccwdev;
	int rc;

	rc = ccw_device_set_offline(cdev);

	spin_lock_irq(get_ccwdev_lock(cdev));
	if (channel->active_cmd) {
		dev_err(&cdev->dev, "Stopped channel while cmd %px was still active\n",
			channel->active_cmd);
		channel->active_cmd = NULL;
	}
	cdev->handler = NULL;
	spin_unlock_irq(get_ccwdev_lock(cdev));

	return rc;
}

static int qeth_start_channel(struct qeth_channel *channel)
{
	struct ccw_device *cdev = channel->ccwdev;
	int rc;

	channel->state = CH_STATE_DOWN;
	atomic_set(&channel->irq_pending, 0);

	spin_lock_irq(get_ccwdev_lock(cdev));
	cdev->handler = qeth_irq;
	spin_unlock_irq(get_ccwdev_lock(cdev));

	rc = ccw_device_set_online(cdev);
	if (rc)
		goto err;

	return 0;

err:
	spin_lock_irq(get_ccwdev_lock(cdev));
	cdev->handler = NULL;
	spin_unlock_irq(get_ccwdev_lock(cdev));
	return rc;
}

static int qeth_halt_channels(struct qeth_card *card)
{
	int rc1 = 0, rc2 = 0, rc3 = 0;

	QETH_CARD_TEXT(card, 3, "haltchs");
	rc1 = qeth_halt_channel(card, &card->read);
	rc2 = qeth_halt_channel(card, &card->write);
	rc3 = qeth_halt_channel(card, &card->data);
	if (rc1)
		return rc1;
	if (rc2)
		return rc2;
	return rc3;
}

static int qeth_clear_channels(struct qeth_card *card)
{
	int rc1 = 0, rc2 = 0, rc3 = 0;

	QETH_CARD_TEXT(card, 3, "clearchs");
	rc1 = qeth_clear_channel(card, &card->read);
	rc2 = qeth_clear_channel(card, &card->write);
	rc3 = qeth_clear_channel(card, &card->data);
	if (rc1)
		return rc1;
	if (rc2)
		return rc2;
	return rc3;
}

static int qeth_clear_halt_card(struct qeth_card *card, int halt)
{
	int rc = 0;

	QETH_CARD_TEXT(card, 3, "clhacrd");

	if (halt)
		rc = qeth_halt_channels(card);
	if (rc)
		return rc;
	return qeth_clear_channels(card);
}

static int qeth_qdio_clear_card(struct qeth_card *card, int use_halt)
{
	int rc = 0;

	QETH_CARD_TEXT(card, 3, "qdioclr");
	switch (atomic_cmpxchg(&card->qdio.state, QETH_QDIO_ESTABLISHED,
		QETH_QDIO_CLEANING)) {
	case QETH_QDIO_ESTABLISHED:
		if (IS_IQD(card))
			rc = qdio_shutdown(CARD_DDEV(card),
				QDIO_FLAG_CLEANUP_USING_HALT);
		else
			rc = qdio_shutdown(CARD_DDEV(card),
				QDIO_FLAG_CLEANUP_USING_CLEAR);
		if (rc)
			QETH_CARD_TEXT_(card, 3, "1err%d", rc);
		atomic_set(&card->qdio.state, QETH_QDIO_ALLOCATED);
		break;
	case QETH_QDIO_CLEANING:
		return rc;
	default:
		break;
	}
	rc = qeth_clear_halt_card(card, use_halt);
	if (rc)
		QETH_CARD_TEXT_(card, 3, "2err%d", rc);
	return rc;
}

static enum qeth_discipline_id qeth_vm_detect_layer(struct qeth_card *card)
{
	enum qeth_discipline_id disc = QETH_DISCIPLINE_UNDETERMINED;
	struct diag26c_vnic_resp *response = NULL;
	struct diag26c_vnic_req *request = NULL;
	struct ccw_dev_id id;
	char userid[80];
	int rc = 0;

	QETH_CARD_TEXT(card, 2, "vmlayer");

	cpcmd("QUERY USERID", userid, sizeof(userid), &rc);
	if (rc)
		goto out;

	request = kzalloc(sizeof(*request), GFP_KERNEL | GFP_DMA);
	response = kzalloc(sizeof(*response), GFP_KERNEL | GFP_DMA);
	if (!request || !response) {
		rc = -ENOMEM;
		goto out;
	}

	ccw_device_get_id(CARD_RDEV(card), &id);
	request->resp_buf_len = sizeof(*response);
	request->resp_version = DIAG26C_VERSION6_VM65918;
	request->req_format = DIAG26C_VNIC_INFO;
	ASCEBC(userid, 8);
	memcpy(&request->sys_name, userid, 8);
	request->devno = id.devno;

	QETH_DBF_HEX(CTRL, 2, request, sizeof(*request));
	rc = diag26c(request, response, DIAG26C_PORT_VNIC);
	QETH_DBF_HEX(CTRL, 2, request, sizeof(*request));
	if (rc)
		goto out;
	QETH_DBF_HEX(CTRL, 2, response, sizeof(*response));

	if (request->resp_buf_len < sizeof(*response) ||
	    response->version != request->resp_version) {
		rc = -EIO;
		goto out;
	}

	if (response->protocol == VNIC_INFO_PROT_L2)
		disc = QETH_DISCIPLINE_LAYER2;
	else if (response->protocol == VNIC_INFO_PROT_L3)
		disc = QETH_DISCIPLINE_LAYER3;

out:
	kfree(response);
	kfree(request);
	if (rc)
		QETH_CARD_TEXT_(card, 2, "err%x", rc);
	return disc;
}

/* Determine whether the device requires a specific layer discipline */
static enum qeth_discipline_id qeth_enforce_discipline(struct qeth_card *card)
{
	enum qeth_discipline_id disc = QETH_DISCIPLINE_UNDETERMINED;

	if (IS_OSM(card) || IS_OSN(card))
		disc = QETH_DISCIPLINE_LAYER2;
	else if (IS_VM_NIC(card))
		disc = IS_IQD(card) ? QETH_DISCIPLINE_LAYER3 :
				      qeth_vm_detect_layer(card);

	switch (disc) {
	case QETH_DISCIPLINE_LAYER2:
		QETH_CARD_TEXT(card, 3, "force l2");
		break;
	case QETH_DISCIPLINE_LAYER3:
		QETH_CARD_TEXT(card, 3, "force l3");
		break;
	default:
		QETH_CARD_TEXT(card, 3, "force no");
	}

	return disc;
}

static void qeth_set_blkt_defaults(struct qeth_card *card)
{
	QETH_CARD_TEXT(card, 2, "cfgblkt");

	if (card->info.use_v1_blkt) {
		card->info.blkt.time_total = 0;
		card->info.blkt.inter_packet = 0;
		card->info.blkt.inter_packet_jumbo = 0;
	} else {
		card->info.blkt.time_total = 250;
		card->info.blkt.inter_packet = 5;
		card->info.blkt.inter_packet_jumbo = 15;
	}
}

static void qeth_idx_init(struct qeth_card *card)
{
	memset(&card->seqno, 0, sizeof(card->seqno));

	card->token.issuer_rm_w = 0x00010103UL;
	card->token.cm_filter_w = 0x00010108UL;
	card->token.cm_connection_w = 0x0001010aUL;
	card->token.ulp_filter_w = 0x0001010bUL;
	card->token.ulp_connection_w = 0x0001010dUL;

	switch (card->info.type) {
	case QETH_CARD_TYPE_IQD:
		card->info.func_level =	QETH_IDX_FUNC_LEVEL_IQD;
		break;
	case QETH_CARD_TYPE_OSD:
	case QETH_CARD_TYPE_OSN:
		card->info.func_level = QETH_IDX_FUNC_LEVEL_OSD;
		break;
	default:
		break;
	}
}

static void qeth_idx_finalize_cmd(struct qeth_card *card,
				  struct qeth_cmd_buffer *iob)
{
	memcpy(QETH_TRANSPORT_HEADER_SEQ_NO(iob->data), &card->seqno.trans_hdr,
	       QETH_SEQ_NO_LENGTH);
	if (iob->channel == &card->write)
		card->seqno.trans_hdr++;
}

static int qeth_peer_func_level(int level)
{
	if ((level & 0xff) == 8)
		return (level & 0xff) + 0x400;
	if (((level >> 8) & 3) == 1)
		return (level & 0xff) + 0x200;
	return level;
}

static void qeth_mpc_finalize_cmd(struct qeth_card *card,
				  struct qeth_cmd_buffer *iob)
{
	qeth_idx_finalize_cmd(card, iob);

	memcpy(QETH_PDU_HEADER_SEQ_NO(iob->data),
	       &card->seqno.pdu_hdr, QETH_SEQ_NO_LENGTH);
	card->seqno.pdu_hdr++;
	memcpy(QETH_PDU_HEADER_ACK_SEQ_NO(iob->data),
	       &card->seqno.pdu_hdr_ack, QETH_SEQ_NO_LENGTH);

	iob->callback = qeth_release_buffer_cb;
}

static bool qeth_mpc_match_reply(struct qeth_cmd_buffer *iob,
				 struct qeth_cmd_buffer *reply)
{
	/* MPC cmds are issued strictly in sequence. */
	return !IS_IPA(reply->data);
}

static struct qeth_cmd_buffer *qeth_mpc_alloc_cmd(struct qeth_card *card,
						  const void *data,
						  unsigned int data_length)
{
	struct qeth_cmd_buffer *iob;

	iob = qeth_alloc_cmd(&card->write, data_length, 1, QETH_TIMEOUT);
	if (!iob)
		return NULL;

	memcpy(iob->data, data, data_length);
	qeth_setup_ccw(__ccw_from_cmd(iob), CCW_CMD_WRITE, 0, data_length,
		       iob->data);
	iob->finalize = qeth_mpc_finalize_cmd;
	iob->match = qeth_mpc_match_reply;
	return iob;
}

/**
 * qeth_send_control_data() -	send control command to the card
 * @card:			qeth_card structure pointer
 * @iob:			qeth_cmd_buffer pointer
 * @reply_cb:			callback function pointer
 * @cb_card:			pointer to the qeth_card structure
 * @cb_reply:			pointer to the qeth_reply structure
 * @cb_cmd:			pointer to the original iob for non-IPA
 *				commands, or to the qeth_ipa_cmd structure
 *				for the IPA commands.
 * @reply_param:		private pointer passed to the callback
 *
 * Callback function gets called one or more times, with cb_cmd
 * pointing to the response returned by the hardware. Callback
 * function must return
 *   > 0 if more reply blocks are expected,
 *     0 if the last or only reply block is received, and
 *   < 0 on error.
 * Callback function can get the value of the reply_param pointer from the
 * field 'param' of the structure qeth_reply.
 */

static int qeth_send_control_data(struct qeth_card *card,
				  struct qeth_cmd_buffer *iob,
				  int (*reply_cb)(struct qeth_card *cb_card,
						  struct qeth_reply *cb_reply,
						  unsigned long cb_cmd),
				  void *reply_param)
{
	struct qeth_channel *channel = iob->channel;
	struct qeth_reply *reply = &iob->reply;
	long timeout = iob->timeout;
	int rc;

	QETH_CARD_TEXT(card, 2, "sendctl");

	reply->callback = reply_cb;
	reply->param = reply_param;

	timeout = wait_event_interruptible_timeout(card->wait_q,
						   qeth_trylock_channel(channel),
						   timeout);
	if (timeout <= 0) {
		qeth_put_cmd(iob);
		return (timeout == -ERESTARTSYS) ? -EINTR : -ETIME;
	}

	if (iob->finalize)
		iob->finalize(card, iob);
	QETH_DBF_HEX(CTRL, 2, iob->data, min(iob->length, QETH_DBF_CTRL_LEN));

	qeth_enqueue_cmd(card, iob);

	/* This pairs with iob->callback, and keeps the iob alive after IO: */
	qeth_get_cmd(iob);

	QETH_CARD_TEXT(card, 6, "noirqpnd");
	spin_lock_irq(get_ccwdev_lock(channel->ccwdev));
	rc = ccw_device_start_timeout(channel->ccwdev, __ccw_from_cmd(iob),
				      (addr_t) iob, 0, 0, timeout);
	if (!rc)
		channel->active_cmd = iob;
	spin_unlock_irq(get_ccwdev_lock(channel->ccwdev));
	if (rc) {
		QETH_DBF_MESSAGE(2, "qeth_send_control_data on device %x: ccw_device_start rc = %i\n",
				 CARD_DEVID(card), rc);
		QETH_CARD_TEXT_(card, 2, " err%d", rc);
		qeth_dequeue_cmd(card, iob);
		qeth_put_cmd(iob);
		qeth_unlock_channel(card, channel);
		goto out;
	}

	timeout = wait_for_completion_interruptible_timeout(&iob->done,
							    timeout);
	if (timeout <= 0)
		rc = (timeout == -ERESTARTSYS) ? -EINTR : -ETIME;

	qeth_dequeue_cmd(card, iob);

	if (reply_cb) {
		/* Wait until the callback for a late reply has completed: */
		spin_lock_irq(&iob->lock);
		if (rc)
			/* Zap any callback that's still pending: */
			iob->rc = rc;
		spin_unlock_irq(&iob->lock);
	}

	if (!rc)
		rc = iob->rc;

out:
	qeth_put_cmd(iob);
	return rc;
}

struct qeth_node_desc {
	struct node_descriptor nd1;
	struct node_descriptor nd2;
	struct node_descriptor nd3;
};

static void qeth_read_conf_data_cb(struct qeth_card *card,
				   struct qeth_cmd_buffer *iob,
				   unsigned int data_length)
{
	struct qeth_node_desc *nd = (struct qeth_node_desc *) iob->data;
	int rc = 0;
	u8 *tag;

	QETH_CARD_TEXT(card, 2, "cfgunit");

	if (data_length < sizeof(*nd)) {
		rc = -EINVAL;
		goto out;
	}

	card->info.is_vm_nic = nd->nd1.plant[0] == _ascebc['V'] &&
			       nd->nd1.plant[1] == _ascebc['M'];
	tag = (u8 *)&nd->nd1.tag;
	card->info.chpid = tag[0];
	card->info.unit_addr2 = tag[1];

	tag = (u8 *)&nd->nd2.tag;
	card->info.cula = tag[1];

	card->info.use_v1_blkt = nd->nd3.model[0] == 0xF0 &&
				 nd->nd3.model[1] == 0xF0 &&
				 nd->nd3.model[2] >= 0xF1 &&
				 nd->nd3.model[2] <= 0xF4;

out:
	qeth_notify_cmd(iob, rc);
	qeth_put_cmd(iob);
}

static int qeth_read_conf_data(struct qeth_card *card)
{
	struct qeth_channel *channel = &card->data;
	struct qeth_cmd_buffer *iob;
	struct ciw *ciw;

	/* scan for RCD command in extended SenseID data */
	ciw = ccw_device_get_ciw(channel->ccwdev, CIW_TYPE_RCD);
	if (!ciw || ciw->cmd == 0)
		return -EOPNOTSUPP;
	if (ciw->count < sizeof(struct qeth_node_desc))
		return -EINVAL;

	iob = qeth_alloc_cmd(channel, ciw->count, 1, QETH_RCD_TIMEOUT);
	if (!iob)
		return -ENOMEM;

	iob->callback = qeth_read_conf_data_cb;
	qeth_setup_ccw(__ccw_from_cmd(iob), ciw->cmd, 0, iob->length,
		       iob->data);

	return qeth_send_control_data(card, iob, NULL, NULL);
}

static int qeth_idx_check_activate_response(struct qeth_card *card,
					    struct qeth_channel *channel,
					    struct qeth_cmd_buffer *iob)
{
	int rc;

	rc = qeth_check_idx_response(card, iob->data);
	if (rc)
		return rc;

	if (QETH_IS_IDX_ACT_POS_REPLY(iob->data))
		return 0;

	/* negative reply: */
	QETH_CARD_TEXT_(card, 2, "idxneg%c",
			QETH_IDX_ACT_CAUSE_CODE(iob->data));

	switch (QETH_IDX_ACT_CAUSE_CODE(iob->data)) {
	case QETH_IDX_ACT_ERR_EXCL:
		dev_err(&channel->ccwdev->dev,
			"The adapter is used exclusively by another host\n");
		return -EBUSY;
	case QETH_IDX_ACT_ERR_AUTH:
	case QETH_IDX_ACT_ERR_AUTH_USER:
		dev_err(&channel->ccwdev->dev,
			"Setting the device online failed because of insufficient authorization\n");
		return -EPERM;
	default:
		QETH_DBF_MESSAGE(2, "IDX_ACTIVATE on channel %x: negative reply\n",
				 CCW_DEVID(channel->ccwdev));
		return -EIO;
	}
}

static void qeth_idx_activate_read_channel_cb(struct qeth_card *card,
					      struct qeth_cmd_buffer *iob,
					      unsigned int data_length)
{
	struct qeth_channel *channel = iob->channel;
	u16 peer_level;
	int rc;

	QETH_CARD_TEXT(card, 2, "idxrdcb");

	rc = qeth_idx_check_activate_response(card, channel, iob);
	if (rc)
		goto out;

	memcpy(&peer_level, QETH_IDX_ACT_FUNC_LEVEL(iob->data), 2);
	if (peer_level != qeth_peer_func_level(card->info.func_level)) {
		QETH_DBF_MESSAGE(2, "IDX_ACTIVATE on channel %x: function level mismatch (sent: %#x, received: %#x)\n",
				 CCW_DEVID(channel->ccwdev),
				 card->info.func_level, peer_level);
		rc = -EINVAL;
		goto out;
	}

	memcpy(&card->token.issuer_rm_r,
	       QETH_IDX_ACT_ISSUER_RM_TOKEN(iob->data),
	       QETH_MPC_TOKEN_LENGTH);
	memcpy(&card->info.mcl_level[0],
	       QETH_IDX_REPLY_LEVEL(iob->data), QETH_MCL_LENGTH);

out:
	qeth_notify_cmd(iob, rc);
	qeth_put_cmd(iob);
}

static void qeth_idx_activate_write_channel_cb(struct qeth_card *card,
					       struct qeth_cmd_buffer *iob,
					       unsigned int data_length)
{
	struct qeth_channel *channel = iob->channel;
	u16 peer_level;
	int rc;

	QETH_CARD_TEXT(card, 2, "idxwrcb");

	rc = qeth_idx_check_activate_response(card, channel, iob);
	if (rc)
		goto out;

	memcpy(&peer_level, QETH_IDX_ACT_FUNC_LEVEL(iob->data), 2);
	if ((peer_level & ~0x0100) !=
	    qeth_peer_func_level(card->info.func_level)) {
		QETH_DBF_MESSAGE(2, "IDX_ACTIVATE on channel %x: function level mismatch (sent: %#x, received: %#x)\n",
				 CCW_DEVID(channel->ccwdev),
				 card->info.func_level, peer_level);
		rc = -EINVAL;
	}

out:
	qeth_notify_cmd(iob, rc);
	qeth_put_cmd(iob);
}

static void qeth_idx_setup_activate_cmd(struct qeth_card *card,
					struct qeth_cmd_buffer *iob)
{
	u16 addr = (card->info.cula << 8) + card->info.unit_addr2;
	u8 port = ((u8)card->dev->dev_port) | 0x80;
	struct ccw1 *ccw = __ccw_from_cmd(iob);

	qeth_setup_ccw(&ccw[0], CCW_CMD_WRITE, CCW_FLAG_CC, IDX_ACTIVATE_SIZE,
		       iob->data);
	qeth_setup_ccw(&ccw[1], CCW_CMD_READ, 0, iob->length, iob->data);
	iob->finalize = qeth_idx_finalize_cmd;

	port |= QETH_IDX_ACT_INVAL_FRAME;
	memcpy(QETH_IDX_ACT_PNO(iob->data), &port, 1);
	memcpy(QETH_IDX_ACT_ISSUER_RM_TOKEN(iob->data),
	       &card->token.issuer_rm_w, QETH_MPC_TOKEN_LENGTH);
	memcpy(QETH_IDX_ACT_FUNC_LEVEL(iob->data),
	       &card->info.func_level, 2);
	memcpy(QETH_IDX_ACT_QDIO_DEV_CUA(iob->data), &card->info.ddev_devno, 2);
	memcpy(QETH_IDX_ACT_QDIO_DEV_REALADDR(iob->data), &addr, 2);
}

static int qeth_idx_activate_read_channel(struct qeth_card *card)
{
	struct qeth_channel *channel = &card->read;
	struct qeth_cmd_buffer *iob;
	int rc;

	QETH_CARD_TEXT(card, 2, "idxread");

	iob = qeth_alloc_cmd(channel, QETH_BUFSIZE, 2, QETH_TIMEOUT);
	if (!iob)
		return -ENOMEM;

	memcpy(iob->data, IDX_ACTIVATE_READ, IDX_ACTIVATE_SIZE);
	qeth_idx_setup_activate_cmd(card, iob);
	iob->callback = qeth_idx_activate_read_channel_cb;

	rc = qeth_send_control_data(card, iob, NULL, NULL);
	if (rc)
		return rc;

	channel->state = CH_STATE_UP;
	return 0;
}

static int qeth_idx_activate_write_channel(struct qeth_card *card)
{
	struct qeth_channel *channel = &card->write;
	struct qeth_cmd_buffer *iob;
	int rc;

	QETH_CARD_TEXT(card, 2, "idxwrite");

	iob = qeth_alloc_cmd(channel, QETH_BUFSIZE, 2, QETH_TIMEOUT);
	if (!iob)
		return -ENOMEM;

	memcpy(iob->data, IDX_ACTIVATE_WRITE, IDX_ACTIVATE_SIZE);
	qeth_idx_setup_activate_cmd(card, iob);
	iob->callback = qeth_idx_activate_write_channel_cb;

	rc = qeth_send_control_data(card, iob, NULL, NULL);
	if (rc)
		return rc;

	channel->state = CH_STATE_UP;
	return 0;
}

static int qeth_cm_enable_cb(struct qeth_card *card, struct qeth_reply *reply,
		unsigned long data)
{
	struct qeth_cmd_buffer *iob;

	QETH_CARD_TEXT(card, 2, "cmenblcb");

	iob = (struct qeth_cmd_buffer *) data;
	memcpy(&card->token.cm_filter_r,
	       QETH_CM_ENABLE_RESP_FILTER_TOKEN(iob->data),
	       QETH_MPC_TOKEN_LENGTH);
	return 0;
}

static int qeth_cm_enable(struct qeth_card *card)
{
	struct qeth_cmd_buffer *iob;

	QETH_CARD_TEXT(card, 2, "cmenable");

	iob = qeth_mpc_alloc_cmd(card, CM_ENABLE, CM_ENABLE_SIZE);
	if (!iob)
		return -ENOMEM;

	memcpy(QETH_CM_ENABLE_ISSUER_RM_TOKEN(iob->data),
	       &card->token.issuer_rm_r, QETH_MPC_TOKEN_LENGTH);
	memcpy(QETH_CM_ENABLE_FILTER_TOKEN(iob->data),
	       &card->token.cm_filter_w, QETH_MPC_TOKEN_LENGTH);

	return qeth_send_control_data(card, iob, qeth_cm_enable_cb, NULL);
}

static int qeth_cm_setup_cb(struct qeth_card *card, struct qeth_reply *reply,
		unsigned long data)
{
	struct qeth_cmd_buffer *iob;

	QETH_CARD_TEXT(card, 2, "cmsetpcb");

	iob = (struct qeth_cmd_buffer *) data;
	memcpy(&card->token.cm_connection_r,
	       QETH_CM_SETUP_RESP_DEST_ADDR(iob->data),
	       QETH_MPC_TOKEN_LENGTH);
	return 0;
}

static int qeth_cm_setup(struct qeth_card *card)
{
	struct qeth_cmd_buffer *iob;

	QETH_CARD_TEXT(card, 2, "cmsetup");

	iob = qeth_mpc_alloc_cmd(card, CM_SETUP, CM_SETUP_SIZE);
	if (!iob)
		return -ENOMEM;

	memcpy(QETH_CM_SETUP_DEST_ADDR(iob->data),
	       &card->token.issuer_rm_r, QETH_MPC_TOKEN_LENGTH);
	memcpy(QETH_CM_SETUP_CONNECTION_TOKEN(iob->data),
	       &card->token.cm_connection_w, QETH_MPC_TOKEN_LENGTH);
	memcpy(QETH_CM_SETUP_FILTER_TOKEN(iob->data),
	       &card->token.cm_filter_r, QETH_MPC_TOKEN_LENGTH);
	return qeth_send_control_data(card, iob, qeth_cm_setup_cb, NULL);
}

static bool qeth_is_supported_link_type(struct qeth_card *card, u8 link_type)
{
	if (link_type == QETH_LINK_TYPE_LANE_TR ||
	    link_type == QETH_LINK_TYPE_HSTR) {
		dev_err(&card->gdev->dev, "Unsupported Token Ring device\n");
		return false;
	}

	return true;
}

static int qeth_update_max_mtu(struct qeth_card *card, unsigned int max_mtu)
{
	struct net_device *dev = card->dev;
	unsigned int new_mtu;

	if (!max_mtu) {
		/* IQD needs accurate max MTU to set up its RX buffers: */
		if (IS_IQD(card))
			return -EINVAL;
		/* tolerate quirky HW: */
		max_mtu = ETH_MAX_MTU;
	}

	rtnl_lock();
	if (IS_IQD(card)) {
		/* move any device with default MTU to new max MTU: */
		new_mtu = (dev->mtu == dev->max_mtu) ? max_mtu : dev->mtu;

		/* adjust RX buffer size to new max MTU: */
		card->qdio.in_buf_size = max_mtu + 2 * PAGE_SIZE;
		if (dev->max_mtu && dev->max_mtu != max_mtu)
			qeth_free_qdio_queues(card);
	} else {
		if (dev->mtu)
			new_mtu = dev->mtu;
		/* default MTUs for first setup: */
		else if (IS_LAYER2(card))
			new_mtu = ETH_DATA_LEN;
		else
			new_mtu = ETH_DATA_LEN - 8; /* allow for LLC + SNAP */
	}

	dev->max_mtu = max_mtu;
	dev->mtu = min(new_mtu, max_mtu);
	rtnl_unlock();
	return 0;
}

static int qeth_get_mtu_outof_framesize(int framesize)
{
	switch (framesize) {
	case 0x4000:
		return 8192;
	case 0x6000:
		return 16384;
	case 0xa000:
		return 32768;
	case 0xffff:
		return 57344;
	default:
		return 0;
	}
}

static int qeth_ulp_enable_cb(struct qeth_card *card, struct qeth_reply *reply,
		unsigned long data)
{
	__u16 mtu, framesize;
	__u16 len;
	struct qeth_cmd_buffer *iob;
	u8 link_type = 0;

	QETH_CARD_TEXT(card, 2, "ulpenacb");

	iob = (struct qeth_cmd_buffer *) data;
	memcpy(&card->token.ulp_filter_r,
	       QETH_ULP_ENABLE_RESP_FILTER_TOKEN(iob->data),
	       QETH_MPC_TOKEN_LENGTH);
	if (IS_IQD(card)) {
		memcpy(&framesize, QETH_ULP_ENABLE_RESP_MAX_MTU(iob->data), 2);
		mtu = qeth_get_mtu_outof_framesize(framesize);
	} else {
		mtu = *(__u16 *)QETH_ULP_ENABLE_RESP_MAX_MTU(iob->data);
	}
	*(u16 *)reply->param = mtu;

	memcpy(&len, QETH_ULP_ENABLE_RESP_DIFINFO_LEN(iob->data), 2);
	if (len >= QETH_MPC_DIFINFO_LEN_INDICATES_LINK_TYPE) {
		memcpy(&link_type,
		       QETH_ULP_ENABLE_RESP_LINK_TYPE(iob->data), 1);
		if (!qeth_is_supported_link_type(card, link_type))
			return -EPROTONOSUPPORT;
	}

	card->info.link_type = link_type;
	QETH_CARD_TEXT_(card, 2, "link%d", card->info.link_type);
	return 0;
}

static u8 qeth_mpc_select_prot_type(struct qeth_card *card)
{
	if (IS_OSN(card))
		return QETH_PROT_OSN2;
	return IS_LAYER2(card) ? QETH_PROT_LAYER2 : QETH_PROT_TCPIP;
}

static int qeth_ulp_enable(struct qeth_card *card)
{
	u8 prot_type = qeth_mpc_select_prot_type(card);
	struct qeth_cmd_buffer *iob;
	u16 max_mtu;
	int rc;

	QETH_CARD_TEXT(card, 2, "ulpenabl");

	iob = qeth_mpc_alloc_cmd(card, ULP_ENABLE, ULP_ENABLE_SIZE);
	if (!iob)
		return -ENOMEM;

	*(QETH_ULP_ENABLE_LINKNUM(iob->data)) = (u8) card->dev->dev_port;
	memcpy(QETH_ULP_ENABLE_PROT_TYPE(iob->data), &prot_type, 1);
	memcpy(QETH_ULP_ENABLE_DEST_ADDR(iob->data),
	       &card->token.cm_connection_r, QETH_MPC_TOKEN_LENGTH);
	memcpy(QETH_ULP_ENABLE_FILTER_TOKEN(iob->data),
	       &card->token.ulp_filter_w, QETH_MPC_TOKEN_LENGTH);
	rc = qeth_send_control_data(card, iob, qeth_ulp_enable_cb, &max_mtu);
	if (rc)
		return rc;
	return qeth_update_max_mtu(card, max_mtu);
}

static int qeth_ulp_setup_cb(struct qeth_card *card, struct qeth_reply *reply,
		unsigned long data)
{
	struct qeth_cmd_buffer *iob;

	QETH_CARD_TEXT(card, 2, "ulpstpcb");

	iob = (struct qeth_cmd_buffer *) data;
	memcpy(&card->token.ulp_connection_r,
	       QETH_ULP_SETUP_RESP_CONNECTION_TOKEN(iob->data),
	       QETH_MPC_TOKEN_LENGTH);
	if (!strncmp("00S", QETH_ULP_SETUP_RESP_CONNECTION_TOKEN(iob->data),
		     3)) {
		QETH_CARD_TEXT(card, 2, "olmlimit");
		dev_err(&card->gdev->dev, "A connection could not be "
			"established because of an OLM limit\n");
		return -EMLINK;
	}
	return 0;
}

static int qeth_ulp_setup(struct qeth_card *card)
{
	__u16 temp;
	struct qeth_cmd_buffer *iob;

	QETH_CARD_TEXT(card, 2, "ulpsetup");

	iob = qeth_mpc_alloc_cmd(card, ULP_SETUP, ULP_SETUP_SIZE);
	if (!iob)
		return -ENOMEM;

	memcpy(QETH_ULP_SETUP_DEST_ADDR(iob->data),
	       &card->token.cm_connection_r, QETH_MPC_TOKEN_LENGTH);
	memcpy(QETH_ULP_SETUP_CONNECTION_TOKEN(iob->data),
	       &card->token.ulp_connection_w, QETH_MPC_TOKEN_LENGTH);
	memcpy(QETH_ULP_SETUP_FILTER_TOKEN(iob->data),
	       &card->token.ulp_filter_r, QETH_MPC_TOKEN_LENGTH);

	memcpy(QETH_ULP_SETUP_CUA(iob->data), &card->info.ddev_devno, 2);
	temp = (card->info.cula << 8) + card->info.unit_addr2;
	memcpy(QETH_ULP_SETUP_REAL_DEVADDR(iob->data), &temp, 2);
	return qeth_send_control_data(card, iob, qeth_ulp_setup_cb, NULL);
}

static int qeth_alloc_out_buf(struct qeth_qdio_out_q *q, unsigned int bidx,
			      gfp_t gfp)
{
	struct qeth_qdio_out_buffer *newbuf;

	newbuf = kmem_cache_zalloc(qeth_qdio_outbuf_cache, gfp);
	if (!newbuf)
		return -ENOMEM;

	newbuf->buffer = q->qdio_bufs[bidx];
	skb_queue_head_init(&newbuf->skb_list);
	lockdep_set_class(&newbuf->skb_list.lock, &qdio_out_skb_queue_key);
	newbuf->q = q;
	atomic_set(&newbuf->state, QETH_QDIO_BUF_EMPTY);
	q->bufs[bidx] = newbuf;
	return 0;
}

static void qeth_free_output_queue(struct qeth_qdio_out_q *q)
{
	if (!q)
		return;

	qeth_drain_output_queue(q, true);
	qdio_free_buffers(q->qdio_bufs, QDIO_MAX_BUFFERS_PER_Q);
	kfree(q);
}

static struct qeth_qdio_out_q *qeth_alloc_output_queue(void)
{
	struct qeth_qdio_out_q *q = kzalloc(sizeof(*q), GFP_KERNEL);
	unsigned int i;

	if (!q)
		return NULL;

	if (qdio_alloc_buffers(q->qdio_bufs, QDIO_MAX_BUFFERS_PER_Q))
		goto err_qdio_bufs;

	for (i = 0; i < QDIO_MAX_BUFFERS_PER_Q; i++) {
<<<<<<< HEAD
		if (qeth_init_qdio_out_buf(q, i))
=======
		if (qeth_alloc_out_buf(q, i, GFP_KERNEL))
>>>>>>> 11e4b63a
			goto err_out_bufs;
	}

	return q;

err_out_bufs:
	while (i > 0)
		qeth_free_out_buf(q->bufs[--i]);
	qdio_free_buffers(q->qdio_bufs, QDIO_MAX_BUFFERS_PER_Q);
err_qdio_bufs:
	kfree(q);
	return NULL;
}

static void qeth_tx_completion_timer(struct timer_list *timer)
{
	struct qeth_qdio_out_q *queue = from_timer(queue, timer, timer);

	napi_schedule(&queue->napi);
	QETH_TXQ_STAT_INC(queue, completion_timer);
}

static int qeth_alloc_qdio_queues(struct qeth_card *card)
{
	unsigned int i;

	QETH_CARD_TEXT(card, 2, "allcqdbf");

	if (atomic_cmpxchg(&card->qdio.state, QETH_QDIO_UNINITIALIZED,
		QETH_QDIO_ALLOCATED) != QETH_QDIO_UNINITIALIZED)
		return 0;

	QETH_CARD_TEXT(card, 2, "inq");
	card->qdio.in_q = qeth_alloc_qdio_queue();
	if (!card->qdio.in_q)
		goto out_nomem;

	/* inbound buffer pool */
	if (qeth_alloc_buffer_pool(card))
		goto out_freeinq;

	/* outbound */
	for (i = 0; i < card->qdio.no_out_queues; ++i) {
		struct qeth_qdio_out_q *queue;

		queue = qeth_alloc_output_queue();
		if (!queue)
			goto out_freeoutq;
		QETH_CARD_TEXT_(card, 2, "outq %i", i);
		QETH_CARD_HEX(card, 2, &queue, sizeof(void *));
		card->qdio.out_qs[i] = queue;
		queue->card = card;
		queue->queue_no = i;
		INIT_LIST_HEAD(&queue->pending_bufs);
		spin_lock_init(&queue->lock);
		timer_setup(&queue->timer, qeth_tx_completion_timer, 0);
		queue->coalesce_usecs = QETH_TX_COALESCE_USECS;
		queue->max_coalesced_frames = QETH_TX_MAX_COALESCED_FRAMES;
		queue->priority = QETH_QIB_PQUE_PRIO_DEFAULT;
	}

	/* completion */
	if (qeth_alloc_cq(card))
		goto out_freeoutq;

	return 0;

out_freeoutq:
	while (i > 0) {
		qeth_free_output_queue(card->qdio.out_qs[--i]);
		card->qdio.out_qs[i] = NULL;
	}
	qeth_free_buffer_pool(card);
out_freeinq:
	qeth_free_qdio_queue(card->qdio.in_q);
	card->qdio.in_q = NULL;
out_nomem:
	atomic_set(&card->qdio.state, QETH_QDIO_UNINITIALIZED);
	return -ENOMEM;
}

static void qeth_free_qdio_queues(struct qeth_card *card)
{
	int i, j;

	if (atomic_xchg(&card->qdio.state, QETH_QDIO_UNINITIALIZED) ==
		QETH_QDIO_UNINITIALIZED)
		return;

	qeth_free_cq(card);
	for (j = 0; j < QDIO_MAX_BUFFERS_PER_Q; ++j) {
		if (card->qdio.in_q->bufs[j].rx_skb)
			dev_kfree_skb_any(card->qdio.in_q->bufs[j].rx_skb);
	}
	qeth_free_qdio_queue(card->qdio.in_q);
	card->qdio.in_q = NULL;
	/* inbound buffer pool */
	qeth_free_buffer_pool(card);
	/* free outbound qdio_qs */
	for (i = 0; i < card->qdio.no_out_queues; i++) {
		qeth_free_output_queue(card->qdio.out_qs[i]);
		card->qdio.out_qs[i] = NULL;
	}
}

static void qeth_fill_qib_parms(struct qeth_card *card,
				struct qeth_qib_parms *parms)
{
	struct qeth_qdio_out_q *queue;
	unsigned int i;

	parms->pcit_magic[0] = 'P';
	parms->pcit_magic[1] = 'C';
	parms->pcit_magic[2] = 'I';
	parms->pcit_magic[3] = 'T';
	ASCEBC(parms->pcit_magic, sizeof(parms->pcit_magic));
	parms->pcit_a = QETH_PCI_THRESHOLD_A(card);
	parms->pcit_b = QETH_PCI_THRESHOLD_B(card);
	parms->pcit_c = QETH_PCI_TIMER_VALUE(card);

	parms->blkt_magic[0] = 'B';
	parms->blkt_magic[1] = 'L';
	parms->blkt_magic[2] = 'K';
	parms->blkt_magic[3] = 'T';
	ASCEBC(parms->blkt_magic, sizeof(parms->blkt_magic));
	parms->blkt_total = card->info.blkt.time_total;
	parms->blkt_inter_packet = card->info.blkt.inter_packet;
	parms->blkt_inter_packet_jumbo = card->info.blkt.inter_packet_jumbo;

	/* Prio-queueing implicitly uses the default priorities: */
	if (qeth_uses_tx_prio_queueing(card) || card->qdio.no_out_queues == 1)
		return;

	parms->pque_magic[0] = 'P';
	parms->pque_magic[1] = 'Q';
	parms->pque_magic[2] = 'U';
	parms->pque_magic[3] = 'E';
	ASCEBC(parms->pque_magic, sizeof(parms->pque_magic));
	parms->pque_order = QETH_QIB_PQUE_ORDER_RR;
	parms->pque_units = QETH_QIB_PQUE_UNITS_SBAL;

	qeth_for_each_output_queue(card, queue, i)
		parms->pque_priority[i] = queue->priority;
}

static int qeth_qdio_activate(struct qeth_card *card)
{
	QETH_CARD_TEXT(card, 3, "qdioact");
	return qdio_activate(CARD_DDEV(card));
}

static int qeth_dm_act(struct qeth_card *card)
{
	struct qeth_cmd_buffer *iob;

	QETH_CARD_TEXT(card, 2, "dmact");

	iob = qeth_mpc_alloc_cmd(card, DM_ACT, DM_ACT_SIZE);
	if (!iob)
		return -ENOMEM;

	memcpy(QETH_DM_ACT_DEST_ADDR(iob->data),
	       &card->token.cm_connection_r, QETH_MPC_TOKEN_LENGTH);
	memcpy(QETH_DM_ACT_CONNECTION_TOKEN(iob->data),
	       &card->token.ulp_connection_r, QETH_MPC_TOKEN_LENGTH);
	return qeth_send_control_data(card, iob, NULL, NULL);
}

static int qeth_mpc_initialize(struct qeth_card *card)
{
	int rc;

	QETH_CARD_TEXT(card, 2, "mpcinit");

	rc = qeth_issue_next_read(card);
	if (rc) {
		QETH_CARD_TEXT_(card, 2, "1err%d", rc);
		return rc;
	}
	rc = qeth_cm_enable(card);
	if (rc) {
		QETH_CARD_TEXT_(card, 2, "2err%d", rc);
		return rc;
	}
	rc = qeth_cm_setup(card);
	if (rc) {
		QETH_CARD_TEXT_(card, 2, "3err%d", rc);
		return rc;
	}
	rc = qeth_ulp_enable(card);
	if (rc) {
		QETH_CARD_TEXT_(card, 2, "4err%d", rc);
		return rc;
	}
	rc = qeth_ulp_setup(card);
	if (rc) {
		QETH_CARD_TEXT_(card, 2, "5err%d", rc);
		return rc;
	}
	rc = qeth_alloc_qdio_queues(card);
	if (rc) {
		QETH_CARD_TEXT_(card, 2, "5err%d", rc);
		return rc;
	}
	rc = qeth_qdio_establish(card);
	if (rc) {
		QETH_CARD_TEXT_(card, 2, "6err%d", rc);
		qeth_free_qdio_queues(card);
		return rc;
	}
	rc = qeth_qdio_activate(card);
	if (rc) {
		QETH_CARD_TEXT_(card, 2, "7err%d", rc);
		return rc;
	}
	rc = qeth_dm_act(card);
	if (rc) {
		QETH_CARD_TEXT_(card, 2, "8err%d", rc);
		return rc;
	}

	return 0;
}

static void qeth_print_status_message(struct qeth_card *card)
{
	switch (card->info.type) {
	case QETH_CARD_TYPE_OSD:
	case QETH_CARD_TYPE_OSM:
	case QETH_CARD_TYPE_OSX:
		/* VM will use a non-zero first character
		 * to indicate a HiperSockets like reporting
		 * of the level OSA sets the first character to zero
		 * */
		if (!card->info.mcl_level[0]) {
			sprintf(card->info.mcl_level, "%02x%02x",
				card->info.mcl_level[2],
				card->info.mcl_level[3]);
			break;
		}
		fallthrough;
	case QETH_CARD_TYPE_IQD:
		if (IS_VM_NIC(card) || (card->info.mcl_level[0] & 0x80)) {
			card->info.mcl_level[0] = (char) _ebcasc[(__u8)
				card->info.mcl_level[0]];
			card->info.mcl_level[1] = (char) _ebcasc[(__u8)
				card->info.mcl_level[1]];
			card->info.mcl_level[2] = (char) _ebcasc[(__u8)
				card->info.mcl_level[2]];
			card->info.mcl_level[3] = (char) _ebcasc[(__u8)
				card->info.mcl_level[3]];
			card->info.mcl_level[QETH_MCL_LENGTH] = 0;
		}
		break;
	default:
		memset(&card->info.mcl_level[0], 0, QETH_MCL_LENGTH + 1);
	}
	dev_info(&card->gdev->dev,
		 "Device is a%s card%s%s%s\nwith link type %s.\n",
		 qeth_get_cardname(card),
		 (card->info.mcl_level[0]) ? " (level: " : "",
		 (card->info.mcl_level[0]) ? card->info.mcl_level : "",
		 (card->info.mcl_level[0]) ? ")" : "",
		 qeth_get_cardname_short(card));
}

static void qeth_initialize_working_pool_list(struct qeth_card *card)
{
	struct qeth_buffer_pool_entry *entry;

	QETH_CARD_TEXT(card, 5, "inwrklst");

	list_for_each_entry(entry,
			    &card->qdio.init_pool.entry_list, init_list) {
		qeth_put_buffer_pool_entry(card, entry);
	}
}

static struct qeth_buffer_pool_entry *qeth_find_free_buffer_pool_entry(
					struct qeth_card *card)
{
	struct qeth_buffer_pool_entry *entry;
	int i, free;

	if (list_empty(&card->qdio.in_buf_pool.entry_list))
		return NULL;

	list_for_each_entry(entry, &card->qdio.in_buf_pool.entry_list, list) {
		free = 1;
		for (i = 0; i < QETH_MAX_BUFFER_ELEMENTS(card); ++i) {
			if (page_count(entry->elements[i]) > 1) {
				free = 0;
				break;
			}
		}
		if (free) {
			list_del_init(&entry->list);
			return entry;
		}
	}

	/* no free buffer in pool so take first one and swap pages */
	entry = list_first_entry(&card->qdio.in_buf_pool.entry_list,
				 struct qeth_buffer_pool_entry, list);
	for (i = 0; i < QETH_MAX_BUFFER_ELEMENTS(card); ++i) {
		if (page_count(entry->elements[i]) > 1) {
			struct page *page = dev_alloc_page();

			if (!page)
				return NULL;

			__free_page(entry->elements[i]);
			entry->elements[i] = page;
			QETH_CARD_STAT_INC(card, rx_sg_alloc_page);
		}
	}
	list_del_init(&entry->list);
	return entry;
}

static int qeth_init_input_buffer(struct qeth_card *card,
		struct qeth_qdio_buffer *buf)
{
	struct qeth_buffer_pool_entry *pool_entry = buf->pool_entry;
	int i;

	if ((card->options.cq == QETH_CQ_ENABLED) && (!buf->rx_skb)) {
		buf->rx_skb = netdev_alloc_skb(card->dev,
					       ETH_HLEN +
					       sizeof(struct ipv6hdr));
		if (!buf->rx_skb)
			return -ENOMEM;
	}

	if (!pool_entry) {
		pool_entry = qeth_find_free_buffer_pool_entry(card);
		if (!pool_entry)
			return -ENOBUFS;

		buf->pool_entry = pool_entry;
	}

	/*
	 * since the buffer is accessed only from the input_tasklet
	 * there shouldn't be a need to synchronize; also, since we use
	 * the QETH_IN_BUF_REQUEUE_THRESHOLD we should never run  out off
	 * buffers
	 */
	for (i = 0; i < QETH_MAX_BUFFER_ELEMENTS(card); ++i) {
		buf->buffer->element[i].length = PAGE_SIZE;
		buf->buffer->element[i].addr =
			page_to_phys(pool_entry->elements[i]);
		if (i == QETH_MAX_BUFFER_ELEMENTS(card) - 1)
			buf->buffer->element[i].eflags = SBAL_EFLAGS_LAST_ENTRY;
		else
			buf->buffer->element[i].eflags = 0;
		buf->buffer->element[i].sflags = 0;
	}
	return 0;
}

static unsigned int qeth_tx_select_bulk_max(struct qeth_card *card,
					    struct qeth_qdio_out_q *queue)
{
	if (!IS_IQD(card) ||
	    qeth_iqd_is_mcast_queue(card, queue) ||
	    card->options.cq == QETH_CQ_ENABLED ||
	    qdio_get_ssqd_desc(CARD_DDEV(card), &card->ssqd))
		return 1;

	return card->ssqd.mmwc ? card->ssqd.mmwc : 1;
}

static int qeth_init_qdio_queues(struct qeth_card *card)
{
	unsigned int rx_bufs = card->qdio.in_buf_pool.buf_count;
	unsigned int i;
	int rc;

	QETH_CARD_TEXT(card, 2, "initqdqs");

	/* inbound queue */
	qdio_reset_buffers(card->qdio.in_q->qdio_bufs, QDIO_MAX_BUFFERS_PER_Q);
	memset(&card->rx, 0, sizeof(struct qeth_rx));

	qeth_initialize_working_pool_list(card);
	/*give only as many buffers to hardware as we have buffer pool entries*/
	for (i = 0; i < rx_bufs; i++) {
		rc = qeth_init_input_buffer(card, &card->qdio.in_q->bufs[i]);
		if (rc)
			return rc;
	}

	card->qdio.in_q->next_buf_to_init = QDIO_BUFNR(rx_bufs);
	rc = do_QDIO(CARD_DDEV(card), QDIO_FLAG_SYNC_INPUT, 0, 0, rx_bufs,
		     NULL);
	if (rc) {
		QETH_CARD_TEXT_(card, 2, "1err%d", rc);
		return rc;
	}

	/* completion */
	rc = qeth_cq_init(card);
	if (rc) {
		return rc;
	}

	/* outbound queue */
	for (i = 0; i < card->qdio.no_out_queues; ++i) {
		struct qeth_qdio_out_q *queue = card->qdio.out_qs[i];

		qdio_reset_buffers(queue->qdio_bufs, QDIO_MAX_BUFFERS_PER_Q);
		queue->max_elements = QETH_MAX_BUFFER_ELEMENTS(card);
		queue->next_buf_to_fill = 0;
		queue->do_pack = 0;
		queue->prev_hdr = NULL;
		queue->coalesced_frames = 0;
		queue->bulk_start = 0;
		queue->bulk_count = 0;
		queue->bulk_max = qeth_tx_select_bulk_max(card, queue);
		atomic_set(&queue->used_buffers, 0);
		atomic_set(&queue->set_pci_flags_count, 0);
		netdev_tx_reset_queue(netdev_get_tx_queue(card->dev, i));
	}
	return 0;
}

static void qeth_ipa_finalize_cmd(struct qeth_card *card,
				  struct qeth_cmd_buffer *iob)
{
	qeth_mpc_finalize_cmd(card, iob);

	/* override with IPA-specific values: */
	__ipa_cmd(iob)->hdr.seqno = card->seqno.ipa++;
}

void qeth_prepare_ipa_cmd(struct qeth_card *card, struct qeth_cmd_buffer *iob,
			  u16 cmd_length,
			  bool (*match)(struct qeth_cmd_buffer *iob,
					struct qeth_cmd_buffer *reply))
{
	u8 prot_type = qeth_mpc_select_prot_type(card);
	u16 total_length = iob->length;

	qeth_setup_ccw(__ccw_from_cmd(iob), CCW_CMD_WRITE, 0, total_length,
		       iob->data);
	iob->finalize = qeth_ipa_finalize_cmd;
	iob->match = match;

	memcpy(iob->data, IPA_PDU_HEADER, IPA_PDU_HEADER_SIZE);
	memcpy(QETH_IPA_PDU_LEN_TOTAL(iob->data), &total_length, 2);
	memcpy(QETH_IPA_CMD_PROT_TYPE(iob->data), &prot_type, 1);
	memcpy(QETH_IPA_PDU_LEN_PDU1(iob->data), &cmd_length, 2);
	memcpy(QETH_IPA_PDU_LEN_PDU2(iob->data), &cmd_length, 2);
	memcpy(QETH_IPA_CMD_DEST_ADDR(iob->data),
	       &card->token.ulp_connection_r, QETH_MPC_TOKEN_LENGTH);
	memcpy(QETH_IPA_PDU_LEN_PDU3(iob->data), &cmd_length, 2);
}
EXPORT_SYMBOL_GPL(qeth_prepare_ipa_cmd);

static bool qeth_ipa_match_reply(struct qeth_cmd_buffer *iob,
				 struct qeth_cmd_buffer *reply)
{
	struct qeth_ipa_cmd *ipa_reply = __ipa_reply(reply);

	return ipa_reply && (__ipa_cmd(iob)->hdr.seqno == ipa_reply->hdr.seqno);
}

struct qeth_cmd_buffer *qeth_ipa_alloc_cmd(struct qeth_card *card,
					   enum qeth_ipa_cmds cmd_code,
					   enum qeth_prot_versions prot,
					   unsigned int data_length)
{
	struct qeth_cmd_buffer *iob;
	struct qeth_ipacmd_hdr *hdr;

	data_length += offsetof(struct qeth_ipa_cmd, data);
	iob = qeth_alloc_cmd(&card->write, IPA_PDU_HEADER_SIZE + data_length, 1,
			     QETH_IPA_TIMEOUT);
	if (!iob)
		return NULL;

	qeth_prepare_ipa_cmd(card, iob, data_length, qeth_ipa_match_reply);

	hdr = &__ipa_cmd(iob)->hdr;
	hdr->command = cmd_code;
	hdr->initiator = IPA_CMD_INITIATOR_HOST;
	/* hdr->seqno is set by qeth_send_control_data() */
	hdr->adapter_type = QETH_LINK_TYPE_FAST_ETH;
	hdr->rel_adapter_no = (u8) card->dev->dev_port;
	hdr->prim_version_no = IS_LAYER2(card) ? 2 : 1;
	hdr->param_count = 1;
	hdr->prot_version = prot;
	return iob;
}
EXPORT_SYMBOL_GPL(qeth_ipa_alloc_cmd);

static int qeth_send_ipa_cmd_cb(struct qeth_card *card,
				struct qeth_reply *reply, unsigned long data)
{
	struct qeth_ipa_cmd *cmd = (struct qeth_ipa_cmd *) data;

	return (cmd->hdr.return_code) ? -EIO : 0;
}

/**
 * qeth_send_ipa_cmd() - send an IPA command
 *
 * See qeth_send_control_data() for explanation of the arguments.
 */

int qeth_send_ipa_cmd(struct qeth_card *card, struct qeth_cmd_buffer *iob,
		int (*reply_cb)(struct qeth_card *, struct qeth_reply*,
			unsigned long),
		void *reply_param)
{
	int rc;

	QETH_CARD_TEXT(card, 4, "sendipa");

	if (card->read_or_write_problem) {
		qeth_put_cmd(iob);
		return -EIO;
	}

	if (reply_cb == NULL)
		reply_cb = qeth_send_ipa_cmd_cb;
	rc = qeth_send_control_data(card, iob, reply_cb, reply_param);
	if (rc == -ETIME) {
		qeth_clear_ipacmd_list(card);
		qeth_schedule_recovery(card);
	}
	return rc;
}
EXPORT_SYMBOL_GPL(qeth_send_ipa_cmd);

static int qeth_send_startlan_cb(struct qeth_card *card,
				 struct qeth_reply *reply, unsigned long data)
{
	struct qeth_ipa_cmd *cmd = (struct qeth_ipa_cmd *) data;

	if (cmd->hdr.return_code == IPA_RC_LAN_OFFLINE)
		return -ENETDOWN;

	return (cmd->hdr.return_code) ? -EIO : 0;
}

static int qeth_send_startlan(struct qeth_card *card)
{
	struct qeth_cmd_buffer *iob;

	QETH_CARD_TEXT(card, 2, "strtlan");

	iob = qeth_ipa_alloc_cmd(card, IPA_CMD_STARTLAN, QETH_PROT_NONE, 0);
	if (!iob)
		return -ENOMEM;
	return qeth_send_ipa_cmd(card, iob, qeth_send_startlan_cb, NULL);
}

static int qeth_setadpparms_inspect_rc(struct qeth_ipa_cmd *cmd)
{
	if (!cmd->hdr.return_code)
		cmd->hdr.return_code =
			cmd->data.setadapterparms.hdr.return_code;
	return cmd->hdr.return_code;
}

static int qeth_query_setadapterparms_cb(struct qeth_card *card,
		struct qeth_reply *reply, unsigned long data)
{
	struct qeth_ipa_cmd *cmd = (struct qeth_ipa_cmd *) data;
	struct qeth_query_cmds_supp *query_cmd;

	QETH_CARD_TEXT(card, 3, "quyadpcb");
	if (qeth_setadpparms_inspect_rc(cmd))
		return -EIO;

	query_cmd = &cmd->data.setadapterparms.data.query_cmds_supp;
	if (query_cmd->lan_type & 0x7f) {
		if (!qeth_is_supported_link_type(card, query_cmd->lan_type))
			return -EPROTONOSUPPORT;

		card->info.link_type = query_cmd->lan_type;
		QETH_CARD_TEXT_(card, 2, "lnk %d", card->info.link_type);
	}

	card->options.adp.supported = query_cmd->supported_cmds;
	return 0;
}

static struct qeth_cmd_buffer *qeth_get_adapter_cmd(struct qeth_card *card,
						    enum qeth_ipa_setadp_cmd adp_cmd,
						    unsigned int data_length)
{
	struct qeth_ipacmd_setadpparms_hdr *hdr;
	struct qeth_cmd_buffer *iob;

	iob = qeth_ipa_alloc_cmd(card, IPA_CMD_SETADAPTERPARMS, QETH_PROT_IPV4,
				 data_length +
				 offsetof(struct qeth_ipacmd_setadpparms,
					  data));
	if (!iob)
		return NULL;

	hdr = &__ipa_cmd(iob)->data.setadapterparms.hdr;
	hdr->cmdlength = sizeof(*hdr) + data_length;
	hdr->command_code = adp_cmd;
	hdr->used_total = 1;
	hdr->seq_no = 1;
	return iob;
}

static int qeth_query_setadapterparms(struct qeth_card *card)
{
	int rc;
	struct qeth_cmd_buffer *iob;

	QETH_CARD_TEXT(card, 3, "queryadp");
	iob = qeth_get_adapter_cmd(card, IPA_SETADP_QUERY_COMMANDS_SUPPORTED,
				   SETADP_DATA_SIZEOF(query_cmds_supp));
	if (!iob)
		return -ENOMEM;
	rc = qeth_send_ipa_cmd(card, iob, qeth_query_setadapterparms_cb, NULL);
	return rc;
}

static int qeth_query_ipassists_cb(struct qeth_card *card,
		struct qeth_reply *reply, unsigned long data)
{
	struct qeth_ipa_cmd *cmd;

	QETH_CARD_TEXT(card, 2, "qipasscb");

	cmd = (struct qeth_ipa_cmd *) data;

	switch (cmd->hdr.return_code) {
	case IPA_RC_SUCCESS:
		break;
	case IPA_RC_NOTSUPP:
	case IPA_RC_L2_UNSUPPORTED_CMD:
		QETH_CARD_TEXT(card, 2, "ipaunsup");
		card->options.ipa4.supported |= IPA_SETADAPTERPARMS;
		card->options.ipa6.supported |= IPA_SETADAPTERPARMS;
		return -EOPNOTSUPP;
	default:
		QETH_DBF_MESSAGE(1, "IPA_CMD_QIPASSIST on device %x: Unhandled rc=%#x\n",
				 CARD_DEVID(card), cmd->hdr.return_code);
		return -EIO;
	}

	if (cmd->hdr.prot_version == QETH_PROT_IPV4)
		card->options.ipa4 = cmd->hdr.assists;
	else if (cmd->hdr.prot_version == QETH_PROT_IPV6)
		card->options.ipa6 = cmd->hdr.assists;
	else
		QETH_DBF_MESSAGE(1, "IPA_CMD_QIPASSIST on device %x: Flawed LIC detected\n",
				 CARD_DEVID(card));
	return 0;
}

static int qeth_query_ipassists(struct qeth_card *card,
				enum qeth_prot_versions prot)
{
	int rc;
	struct qeth_cmd_buffer *iob;

	QETH_CARD_TEXT_(card, 2, "qipassi%i", prot);
	iob = qeth_ipa_alloc_cmd(card, IPA_CMD_QIPASSIST, prot, 0);
	if (!iob)
		return -ENOMEM;
	rc = qeth_send_ipa_cmd(card, iob, qeth_query_ipassists_cb, NULL);
	return rc;
}

static int qeth_query_switch_attributes_cb(struct qeth_card *card,
				struct qeth_reply *reply, unsigned long data)
{
	struct qeth_ipa_cmd *cmd = (struct qeth_ipa_cmd *) data;
	struct qeth_query_switch_attributes *attrs;
	struct qeth_switch_info *sw_info;

	QETH_CARD_TEXT(card, 2, "qswiatcb");
	if (qeth_setadpparms_inspect_rc(cmd))
		return -EIO;

	sw_info = (struct qeth_switch_info *)reply->param;
	attrs = &cmd->data.setadapterparms.data.query_switch_attributes;
	sw_info->capabilities = attrs->capabilities;
	sw_info->settings = attrs->settings;
	QETH_CARD_TEXT_(card, 2, "%04x%04x", sw_info->capabilities,
			sw_info->settings);
	return 0;
}

int qeth_query_switch_attributes(struct qeth_card *card,
				 struct qeth_switch_info *sw_info)
{
	struct qeth_cmd_buffer *iob;

	QETH_CARD_TEXT(card, 2, "qswiattr");
	if (!qeth_adp_supported(card, IPA_SETADP_QUERY_SWITCH_ATTRIBUTES))
		return -EOPNOTSUPP;
	if (!netif_carrier_ok(card->dev))
		return -ENOMEDIUM;
	iob = qeth_get_adapter_cmd(card, IPA_SETADP_QUERY_SWITCH_ATTRIBUTES, 0);
	if (!iob)
		return -ENOMEM;
	return qeth_send_ipa_cmd(card, iob,
				qeth_query_switch_attributes_cb, sw_info);
}

struct qeth_cmd_buffer *qeth_get_diag_cmd(struct qeth_card *card,
					  enum qeth_diags_cmds sub_cmd,
					  unsigned int data_length)
{
	struct qeth_ipacmd_diagass *cmd;
	struct qeth_cmd_buffer *iob;

	iob = qeth_ipa_alloc_cmd(card, IPA_CMD_SET_DIAG_ASS, QETH_PROT_NONE,
				 DIAG_HDR_LEN + data_length);
	if (!iob)
		return NULL;

	cmd = &__ipa_cmd(iob)->data.diagass;
	cmd->subcmd_len = DIAG_SUB_HDR_LEN + data_length;
	cmd->subcmd = sub_cmd;
	return iob;
}
EXPORT_SYMBOL_GPL(qeth_get_diag_cmd);

static int qeth_query_setdiagass_cb(struct qeth_card *card,
		struct qeth_reply *reply, unsigned long data)
{
	struct qeth_ipa_cmd *cmd = (struct qeth_ipa_cmd *) data;
	u16 rc = cmd->hdr.return_code;

	if (rc) {
		QETH_CARD_TEXT_(card, 2, "diagq:%x", rc);
		return -EIO;
	}

	card->info.diagass_support = cmd->data.diagass.ext;
	return 0;
}

static int qeth_query_setdiagass(struct qeth_card *card)
{
	struct qeth_cmd_buffer *iob;

	QETH_CARD_TEXT(card, 2, "qdiagass");
	iob = qeth_get_diag_cmd(card, QETH_DIAGS_CMD_QUERY, 0);
	if (!iob)
		return -ENOMEM;
	return qeth_send_ipa_cmd(card, iob, qeth_query_setdiagass_cb, NULL);
}

static void qeth_get_trap_id(struct qeth_card *card, struct qeth_trap_id *tid)
{
	unsigned long info = get_zeroed_page(GFP_KERNEL);
	struct sysinfo_2_2_2 *info222 = (struct sysinfo_2_2_2 *)info;
	struct sysinfo_3_2_2 *info322 = (struct sysinfo_3_2_2 *)info;
	struct ccw_dev_id ccwid;
	int level;

	tid->chpid = card->info.chpid;
	ccw_device_get_id(CARD_RDEV(card), &ccwid);
	tid->ssid = ccwid.ssid;
	tid->devno = ccwid.devno;
	if (!info)
		return;
	level = stsi(NULL, 0, 0, 0);
	if ((level >= 2) && (stsi(info222, 2, 2, 2) == 0))
		tid->lparnr = info222->lpar_number;
	if ((level >= 3) && (stsi(info322, 3, 2, 2) == 0)) {
		EBCASC(info322->vm[0].name, sizeof(info322->vm[0].name));
		memcpy(tid->vmname, info322->vm[0].name, sizeof(tid->vmname));
	}
	free_page(info);
}

static int qeth_hw_trap_cb(struct qeth_card *card,
		struct qeth_reply *reply, unsigned long data)
{
	struct qeth_ipa_cmd *cmd = (struct qeth_ipa_cmd *) data;
	u16 rc = cmd->hdr.return_code;

	if (rc) {
		QETH_CARD_TEXT_(card, 2, "trapc:%x", rc);
		return -EIO;
	}
	return 0;
}

int qeth_hw_trap(struct qeth_card *card, enum qeth_diags_trap_action action)
{
	struct qeth_cmd_buffer *iob;
	struct qeth_ipa_cmd *cmd;

	QETH_CARD_TEXT(card, 2, "diagtrap");
	iob = qeth_get_diag_cmd(card, QETH_DIAGS_CMD_TRAP, 64);
	if (!iob)
		return -ENOMEM;
	cmd = __ipa_cmd(iob);
	cmd->data.diagass.type = 1;
	cmd->data.diagass.action = action;
	switch (action) {
	case QETH_DIAGS_TRAP_ARM:
		cmd->data.diagass.options = 0x0003;
		cmd->data.diagass.ext = 0x00010000 +
			sizeof(struct qeth_trap_id);
		qeth_get_trap_id(card,
			(struct qeth_trap_id *)cmd->data.diagass.cdata);
		break;
	case QETH_DIAGS_TRAP_DISARM:
		cmd->data.diagass.options = 0x0001;
		break;
	case QETH_DIAGS_TRAP_CAPTURE:
		break;
	}
	return qeth_send_ipa_cmd(card, iob, qeth_hw_trap_cb, NULL);
}

static int qeth_check_qdio_errors(struct qeth_card *card,
				  struct qdio_buffer *buf,
				  unsigned int qdio_error,
				  const char *dbftext)
{
	if (qdio_error) {
		QETH_CARD_TEXT(card, 2, dbftext);
		QETH_CARD_TEXT_(card, 2, " F15=%02X",
			       buf->element[15].sflags);
		QETH_CARD_TEXT_(card, 2, " F14=%02X",
			       buf->element[14].sflags);
		QETH_CARD_TEXT_(card, 2, " qerr=%X", qdio_error);
		if ((buf->element[15].sflags) == 0x12) {
			QETH_CARD_STAT_INC(card, rx_fifo_errors);
			return 0;
		} else
			return 1;
	}
	return 0;
}

static unsigned int qeth_rx_refill_queue(struct qeth_card *card,
					 unsigned int count)
{
	struct qeth_qdio_q *queue = card->qdio.in_q;
	struct list_head *lh;
	int i;
	int rc;
	int newcount = 0;

	/* only requeue at a certain threshold to avoid SIGAs */
	if (count >= QETH_IN_BUF_REQUEUE_THRESHOLD(card)) {
		for (i = queue->next_buf_to_init;
		     i < queue->next_buf_to_init + count; ++i) {
			if (qeth_init_input_buffer(card,
				&queue->bufs[QDIO_BUFNR(i)])) {
				break;
			} else {
				newcount++;
			}
		}

		if (newcount < count) {
			/* we are in memory shortage so we switch back to
			   traditional skb allocation and drop packages */
			atomic_set(&card->force_alloc_skb, 3);
			count = newcount;
		} else {
			atomic_add_unless(&card->force_alloc_skb, -1, 0);
		}

		if (!count) {
			i = 0;
			list_for_each(lh, &card->qdio.in_buf_pool.entry_list)
				i++;
			if (i == card->qdio.in_buf_pool.buf_count) {
				QETH_CARD_TEXT(card, 2, "qsarbw");
				schedule_delayed_work(
					&card->buffer_reclaim_work,
					QETH_RECLAIM_WORK_TIME);
			}
			return 0;
		}

		rc = do_QDIO(CARD_DDEV(card), QDIO_FLAG_SYNC_INPUT, 0,
			     queue->next_buf_to_init, count, NULL);
		if (rc) {
			QETH_CARD_TEXT(card, 2, "qinberr");
		}
		queue->next_buf_to_init = QDIO_BUFNR(queue->next_buf_to_init +
						     count);
		return count;
	}

	return 0;
}

static void qeth_buffer_reclaim_work(struct work_struct *work)
{
	struct qeth_card *card = container_of(to_delayed_work(work),
					      struct qeth_card,
					      buffer_reclaim_work);

	local_bh_disable();
	napi_schedule(&card->napi);
	/* kick-start the NAPI softirq: */
	local_bh_enable();
}

static void qeth_handle_send_error(struct qeth_card *card,
		struct qeth_qdio_out_buffer *buffer, unsigned int qdio_err)
{
	int sbalf15 = buffer->buffer->element[15].sflags;

	QETH_CARD_TEXT(card, 6, "hdsnderr");
	qeth_check_qdio_errors(card, buffer->buffer, qdio_err, "qouterr");

	if (!qdio_err)
		return;

	if ((sbalf15 >= 15) && (sbalf15 <= 31))
		return;

	QETH_CARD_TEXT(card, 1, "lnkfail");
	QETH_CARD_TEXT_(card, 1, "%04x %02x",
		       (u16)qdio_err, (u8)sbalf15);
}

/**
 * qeth_prep_flush_pack_buffer - Prepares flushing of a packing buffer.
 * @queue: queue to check for packing buffer
 *
 * Returns number of buffers that were prepared for flush.
 */
static int qeth_prep_flush_pack_buffer(struct qeth_qdio_out_q *queue)
{
	struct qeth_qdio_out_buffer *buffer;

	buffer = queue->bufs[queue->next_buf_to_fill];
	if ((atomic_read(&buffer->state) == QETH_QDIO_BUF_EMPTY) &&
	    (buffer->next_element_to_fill > 0)) {
		/* it's a packing buffer */
		atomic_set(&buffer->state, QETH_QDIO_BUF_PRIMED);
		queue->next_buf_to_fill =
			QDIO_BUFNR(queue->next_buf_to_fill + 1);
		return 1;
	}
	return 0;
}

/*
 * Switched to packing state if the number of used buffers on a queue
 * reaches a certain limit.
 */
static void qeth_switch_to_packing_if_needed(struct qeth_qdio_out_q *queue)
{
	if (!queue->do_pack) {
		if (atomic_read(&queue->used_buffers)
		    >= QETH_HIGH_WATERMARK_PACK){
			/* switch non-PACKING -> PACKING */
			QETH_CARD_TEXT(queue->card, 6, "np->pack");
			QETH_TXQ_STAT_INC(queue, packing_mode_switch);
			queue->do_pack = 1;
		}
	}
}

/*
 * Switches from packing to non-packing mode. If there is a packing
 * buffer on the queue this buffer will be prepared to be flushed.
 * In that case 1 is returned to inform the caller. If no buffer
 * has to be flushed, zero is returned.
 */
static int qeth_switch_to_nonpacking_if_needed(struct qeth_qdio_out_q *queue)
{
	if (queue->do_pack) {
		if (atomic_read(&queue->used_buffers)
		    <= QETH_LOW_WATERMARK_PACK) {
			/* switch PACKING -> non-PACKING */
			QETH_CARD_TEXT(queue->card, 6, "pack->np");
			QETH_TXQ_STAT_INC(queue, packing_mode_switch);
			queue->do_pack = 0;
			return qeth_prep_flush_pack_buffer(queue);
		}
	}
	return 0;
}

static void qeth_flush_buffers(struct qeth_qdio_out_q *queue, int index,
			       int count)
{
	struct qeth_qdio_out_buffer *buf = queue->bufs[index];
	unsigned int qdio_flags = QDIO_FLAG_SYNC_OUTPUT;
	struct qeth_card *card = queue->card;
	struct qaob *aob = NULL;
	int rc;
	int i;

	for (i = index; i < index + count; ++i) {
		unsigned int bidx = QDIO_BUFNR(i);
		struct sk_buff *skb;

		buf = queue->bufs[bidx];
		buf->buffer->element[buf->next_element_to_fill - 1].eflags |=
				SBAL_EFLAGS_LAST_ENTRY;
		queue->coalesced_frames += buf->frames;

		if (IS_IQD(card)) {
			skb_queue_walk(&buf->skb_list, skb)
				skb_tx_timestamp(skb);
		}
	}

	if (IS_IQD(card)) {
		if (card->options.cq == QETH_CQ_ENABLED &&
		    !qeth_iqd_is_mcast_queue(card, queue) &&
		    count == 1) {
			if (!buf->aob)
				buf->aob = qdio_allocate_aob();
			if (buf->aob) {
				aob = buf->aob;
				aob->user1 = (u64) buf;
			}
		}
	} else {
		if (!queue->do_pack) {
			if ((atomic_read(&queue->used_buffers) >=
				(QETH_HIGH_WATERMARK_PACK -
				 QETH_WATERMARK_PACK_FUZZ)) &&
			    !atomic_read(&queue->set_pci_flags_count)) {
				/* it's likely that we'll go to packing
				 * mode soon */
				atomic_inc(&queue->set_pci_flags_count);
				buf->buffer->element[0].sflags |= SBAL_SFLAGS0_PCI_REQ;
			}
		} else {
			if (!atomic_read(&queue->set_pci_flags_count)) {
				/*
				 * there's no outstanding PCI any more, so we
				 * have to request a PCI to be sure the the PCI
				 * will wake at some time in the future then we
				 * can flush packed buffers that might still be
				 * hanging around, which can happen if no
				 * further send was requested by the stack
				 */
				atomic_inc(&queue->set_pci_flags_count);
				buf->buffer->element[0].sflags |= SBAL_SFLAGS0_PCI_REQ;
			}
		}

		if (atomic_read(&queue->set_pci_flags_count))
			qdio_flags |= QDIO_FLAG_PCI_OUT;
	}

	QETH_TXQ_STAT_INC(queue, doorbell);
	rc = do_QDIO(CARD_DDEV(card), qdio_flags, queue->queue_no, index, count,
		     aob);

	switch (rc) {
	case 0:
	case -ENOBUFS:
		/* ignore temporary SIGA errors without busy condition */

		/* Fake the TX completion interrupt: */
		if (IS_IQD(card)) {
			unsigned int frames = READ_ONCE(queue->max_coalesced_frames);
			unsigned int usecs = READ_ONCE(queue->coalesce_usecs);

			if (frames && queue->coalesced_frames >= frames) {
				napi_schedule(&queue->napi);
				queue->coalesced_frames = 0;
				QETH_TXQ_STAT_INC(queue, coal_frames);
			} else if (usecs) {
				qeth_tx_arm_timer(queue, usecs);
			}
		}

		break;
	default:
		QETH_CARD_TEXT(queue->card, 2, "flushbuf");
		QETH_CARD_TEXT_(queue->card, 2, " q%d", queue->queue_no);
		QETH_CARD_TEXT_(queue->card, 2, " idx%d", index);
		QETH_CARD_TEXT_(queue->card, 2, " c%d", count);
		QETH_CARD_TEXT_(queue->card, 2, " err%d", rc);

		/* this must not happen under normal circumstances. if it
		 * happens something is really wrong -> recover */
		qeth_schedule_recovery(queue->card);
	}
}

static void qeth_flush_queue(struct qeth_qdio_out_q *queue)
{
	qeth_flush_buffers(queue, queue->bulk_start, queue->bulk_count);

	queue->bulk_start = QDIO_BUFNR(queue->bulk_start + queue->bulk_count);
	queue->prev_hdr = NULL;
	queue->bulk_count = 0;
}

static void qeth_check_outbound_queue(struct qeth_qdio_out_q *queue)
{
	/*
	 * check if weed have to switch to non-packing mode or if
	 * we have to get a pci flag out on the queue
	 */
	if ((atomic_read(&queue->used_buffers) <= QETH_LOW_WATERMARK_PACK) ||
	    !atomic_read(&queue->set_pci_flags_count)) {
		unsigned int index, flush_cnt;
		bool q_was_packing;

		spin_lock(&queue->lock);

		index = queue->next_buf_to_fill;
		q_was_packing = queue->do_pack;

		flush_cnt = qeth_switch_to_nonpacking_if_needed(queue);
		if (!flush_cnt && !atomic_read(&queue->set_pci_flags_count))
			flush_cnt = qeth_prep_flush_pack_buffer(queue);

		if (flush_cnt) {
			qeth_flush_buffers(queue, index, flush_cnt);
			if (q_was_packing)
				QETH_TXQ_STAT_ADD(queue, bufs_pack, flush_cnt);
		}

		spin_unlock(&queue->lock);
	}
}

static void qeth_qdio_poll(struct ccw_device *cdev, unsigned long card_ptr)
{
	struct qeth_card *card = (struct qeth_card *)card_ptr;

	napi_schedule_irqoff(&card->napi);
}

int qeth_configure_cq(struct qeth_card *card, enum qeth_cq cq)
{
	int rc;

	if (card->options.cq ==  QETH_CQ_NOTAVAILABLE) {
		rc = -1;
		goto out;
	} else {
		if (card->options.cq == cq) {
			rc = 0;
			goto out;
		}

		qeth_free_qdio_queues(card);
		card->options.cq = cq;
		rc = 0;
	}
out:
	return rc;

}
EXPORT_SYMBOL_GPL(qeth_configure_cq);

static void qeth_qdio_cq_handler(struct qeth_card *card, unsigned int qdio_err,
				 unsigned int queue, int first_element,
				 int count)
{
	struct qeth_qdio_q *cq = card->qdio.c_q;
	int i;
	int rc;

	QETH_CARD_TEXT_(card, 5, "qcqhe%d", first_element);
	QETH_CARD_TEXT_(card, 5, "qcqhc%d", count);
	QETH_CARD_TEXT_(card, 5, "qcqherr%d", qdio_err);

	if (qdio_err) {
		netif_tx_stop_all_queues(card->dev);
		qeth_schedule_recovery(card);
		return;
	}

	for (i = first_element; i < first_element + count; ++i) {
		struct qdio_buffer *buffer = cq->qdio_bufs[QDIO_BUFNR(i)];
		int e = 0;

		while ((e < QDIO_MAX_ELEMENTS_PER_BUFFER) &&
		       buffer->element[e].addr) {
			unsigned long phys_aob_addr = buffer->element[e].addr;

			qeth_qdio_handle_aob(card, phys_aob_addr);
			++e;
		}
		qeth_scrub_qdio_buffer(buffer, QDIO_MAX_ELEMENTS_PER_BUFFER);
	}
	rc = do_QDIO(CARD_DDEV(card), QDIO_FLAG_SYNC_INPUT, queue,
		     cq->next_buf_to_init, count, NULL);
	if (rc) {
		dev_warn(&card->gdev->dev,
			"QDIO reported an error, rc=%i\n", rc);
		QETH_CARD_TEXT(card, 2, "qcqherr");
	}

	cq->next_buf_to_init = QDIO_BUFNR(cq->next_buf_to_init + count);
}

static void qeth_qdio_input_handler(struct ccw_device *ccwdev,
				    unsigned int qdio_err, int queue,
				    int first_elem, int count,
				    unsigned long card_ptr)
{
	struct qeth_card *card = (struct qeth_card *)card_ptr;

	QETH_CARD_TEXT_(card, 2, "qihq%d", queue);
	QETH_CARD_TEXT_(card, 2, "qiec%d", qdio_err);

	if (qdio_err)
		qeth_schedule_recovery(card);
}

static void qeth_qdio_output_handler(struct ccw_device *ccwdev,
				     unsigned int qdio_error, int __queue,
				     int first_element, int count,
				     unsigned long card_ptr)
{
	struct qeth_card *card        = (struct qeth_card *) card_ptr;
	struct qeth_qdio_out_q *queue = card->qdio.out_qs[__queue];
	struct net_device *dev = card->dev;
	struct netdev_queue *txq;
	int i;

	QETH_CARD_TEXT(card, 6, "qdouhdl");
	if (qdio_error & QDIO_ERROR_FATAL) {
		QETH_CARD_TEXT(card, 2, "achkcond");
		netif_tx_stop_all_queues(dev);
		qeth_schedule_recovery(card);
		return;
	}

	for (i = first_element; i < (first_element + count); ++i) {
		struct qeth_qdio_out_buffer *buf = queue->bufs[QDIO_BUFNR(i)];

		qeth_handle_send_error(card, buf, qdio_error);
		qeth_clear_output_buffer(queue, buf, qdio_error, 0);
	}

	atomic_sub(count, &queue->used_buffers);
	qeth_check_outbound_queue(queue);

	txq = netdev_get_tx_queue(dev, __queue);
	/* xmit may have observed the full-condition, but not yet stopped the
	 * txq. In which case the code below won't trigger. So before returning,
	 * xmit will re-check the txq's fill level and wake it up if needed.
	 */
	if (netif_tx_queue_stopped(txq) && !qeth_out_queue_is_full(queue))
		netif_tx_wake_queue(txq);
}

/**
 * Note: Function assumes that we have 4 outbound queues.
 */
int qeth_get_priority_queue(struct qeth_card *card, struct sk_buff *skb)
{
	struct vlan_ethhdr *veth = vlan_eth_hdr(skb);
	u8 tos;

	switch (card->qdio.do_prio_queueing) {
	case QETH_PRIO_Q_ING_TOS:
	case QETH_PRIO_Q_ING_PREC:
		switch (vlan_get_protocol(skb)) {
		case htons(ETH_P_IP):
			tos = ipv4_get_dsfield(ip_hdr(skb));
			break;
		case htons(ETH_P_IPV6):
			tos = ipv6_get_dsfield(ipv6_hdr(skb));
			break;
		default:
			return card->qdio.default_out_queue;
		}
		if (card->qdio.do_prio_queueing == QETH_PRIO_Q_ING_PREC)
			return ~tos >> 6 & 3;
		if (tos & IPTOS_MINCOST)
			return 3;
		if (tos & IPTOS_RELIABILITY)
			return 2;
		if (tos & IPTOS_THROUGHPUT)
			return 1;
		if (tos & IPTOS_LOWDELAY)
			return 0;
		break;
	case QETH_PRIO_Q_ING_SKB:
		if (skb->priority > 5)
			return 0;
		return ~skb->priority >> 1 & 3;
	case QETH_PRIO_Q_ING_VLAN:
		if (veth->h_vlan_proto == htons(ETH_P_8021Q))
			return ~ntohs(veth->h_vlan_TCI) >>
			       (VLAN_PRIO_SHIFT + 1) & 3;
		break;
	case QETH_PRIO_Q_ING_FIXED:
		return card->qdio.default_out_queue;
	default:
		break;
	}
	return card->qdio.default_out_queue;
}
EXPORT_SYMBOL_GPL(qeth_get_priority_queue);

/**
 * qeth_get_elements_for_frags() -	find number of SBALEs for skb frags.
 * @skb:				SKB address
 *
 * Returns the number of pages, and thus QDIO buffer elements, needed to cover
 * fragmented part of the SKB. Returns zero for linear SKB.
 */
static int qeth_get_elements_for_frags(struct sk_buff *skb)
{
	int cnt, elements = 0;

	for (cnt = 0; cnt < skb_shinfo(skb)->nr_frags; cnt++) {
		skb_frag_t *frag = &skb_shinfo(skb)->frags[cnt];

		elements += qeth_get_elements_for_range(
			(addr_t)skb_frag_address(frag),
			(addr_t)skb_frag_address(frag) + skb_frag_size(frag));
	}
	return elements;
}

/**
 * qeth_count_elements() -	Counts the number of QDIO buffer elements needed
 *				to transmit an skb.
 * @skb:			the skb to operate on.
 * @data_offset:		skip this part of the skb's linear data
 *
 * Returns the number of pages, and thus QDIO buffer elements, needed to map the
 * skb's data (both its linear part and paged fragments).
 */
unsigned int qeth_count_elements(struct sk_buff *skb, unsigned int data_offset)
{
	unsigned int elements = qeth_get_elements_for_frags(skb);
	addr_t end = (addr_t)skb->data + skb_headlen(skb);
	addr_t start = (addr_t)skb->data + data_offset;

	if (start != end)
		elements += qeth_get_elements_for_range(start, end);
	return elements;
}
EXPORT_SYMBOL_GPL(qeth_count_elements);

#define QETH_HDR_CACHE_OBJ_SIZE		(sizeof(struct qeth_hdr_tso) + \
					 MAX_TCP_HEADER)

/**
 * qeth_add_hw_header() - add a HW header to an skb.
 * @skb: skb that the HW header should be added to.
 * @hdr: double pointer to a qeth_hdr. When returning with >= 0,
 *	 it contains a valid pointer to a qeth_hdr.
 * @hdr_len: length of the HW header.
 * @proto_len: length of protocol headers that need to be in same page as the
 *	       HW header.
 *
 * Returns the pushed length. If the header can't be pushed on
 * (eg. because it would cross a page boundary), it is allocated from
 * the cache instead and 0 is returned.
 * The number of needed buffer elements is returned in @elements.
 * Error to create the hdr is indicated by returning with < 0.
 */
static int qeth_add_hw_header(struct qeth_qdio_out_q *queue,
			      struct sk_buff *skb, struct qeth_hdr **hdr,
			      unsigned int hdr_len, unsigned int proto_len,
			      unsigned int *elements)
{
	gfp_t gfp = GFP_ATOMIC | (skb_pfmemalloc(skb) ? __GFP_MEMALLOC : 0);
	const unsigned int contiguous = proto_len ? proto_len : 1;
	const unsigned int max_elements = queue->max_elements;
	unsigned int __elements;
	addr_t start, end;
	bool push_ok;
	int rc;

check_layout:
	start = (addr_t)skb->data - hdr_len;
	end = (addr_t)skb->data;

	if (qeth_get_elements_for_range(start, end + contiguous) == 1) {
		/* Push HW header into same page as first protocol header. */
		push_ok = true;
		/* ... but TSO always needs a separate element for headers: */
		if (skb_is_gso(skb))
			__elements = 1 + qeth_count_elements(skb, proto_len);
		else
			__elements = qeth_count_elements(skb, 0);
	} else if (!proto_len && PAGE_ALIGNED(skb->data)) {
		/* Push HW header into preceding page, flush with skb->data. */
		push_ok = true;
		__elements = 1 + qeth_count_elements(skb, 0);
	} else {
		/* Use header cache, copy protocol headers up. */
		push_ok = false;
		__elements = 1 + qeth_count_elements(skb, proto_len);
	}

	/* Compress skb to fit into one IO buffer: */
	if (__elements > max_elements) {
		if (!skb_is_nonlinear(skb)) {
			/* Drop it, no easy way of shrinking it further. */
			QETH_DBF_MESSAGE(2, "Dropped an oversized skb (Max Elements=%u / Actual=%u / Length=%u).\n",
					 max_elements, __elements, skb->len);
			return -E2BIG;
		}

		rc = skb_linearize(skb);
		if (rc) {
			QETH_TXQ_STAT_INC(queue, skbs_linearized_fail);
			return rc;
		}

		QETH_TXQ_STAT_INC(queue, skbs_linearized);
		/* Linearization changed the layout, re-evaluate: */
		goto check_layout;
	}

	*elements = __elements;
	/* Add the header: */
	if (push_ok) {
		*hdr = skb_push(skb, hdr_len);
		return hdr_len;
	}

	/* Fall back to cache element with known-good alignment: */
	if (hdr_len + proto_len > QETH_HDR_CACHE_OBJ_SIZE)
		return -E2BIG;
	*hdr = kmem_cache_alloc(qeth_core_header_cache, gfp);
	if (!*hdr)
		return -ENOMEM;
	/* Copy protocol headers behind HW header: */
	skb_copy_from_linear_data(skb, ((char *)*hdr) + hdr_len, proto_len);
	return 0;
}

static bool qeth_iqd_may_bulk(struct qeth_qdio_out_q *queue,
			      struct sk_buff *curr_skb,
			      struct qeth_hdr *curr_hdr)
{
	struct qeth_qdio_out_buffer *buffer = queue->bufs[queue->bulk_start];
	struct qeth_hdr *prev_hdr = queue->prev_hdr;

	if (!prev_hdr)
		return true;

	/* All packets must have the same target: */
	if (curr_hdr->hdr.l2.id == QETH_HEADER_TYPE_LAYER2) {
		struct sk_buff *prev_skb = skb_peek(&buffer->skb_list);

		return ether_addr_equal(eth_hdr(prev_skb)->h_dest,
					eth_hdr(curr_skb)->h_dest) &&
		       qeth_l2_same_vlan(&prev_hdr->hdr.l2, &curr_hdr->hdr.l2);
	}

	return qeth_l3_same_next_hop(&prev_hdr->hdr.l3, &curr_hdr->hdr.l3) &&
	       qeth_l3_iqd_same_vlan(&prev_hdr->hdr.l3, &curr_hdr->hdr.l3);
}

/**
 * qeth_fill_buffer() - map skb into an output buffer
 * @buf:	buffer to transport the skb
 * @skb:	skb to map into the buffer
 * @hdr:	qeth_hdr for this skb. Either at skb->data, or allocated
 *		from qeth_core_header_cache.
 * @offset:	when mapping the skb, start at skb->data + offset
 * @hd_len:	if > 0, build a dedicated header element of this size
 */
static unsigned int qeth_fill_buffer(struct qeth_qdio_out_buffer *buf,
				     struct sk_buff *skb, struct qeth_hdr *hdr,
				     unsigned int offset, unsigned int hd_len)
{
	struct qdio_buffer *buffer = buf->buffer;
	int element = buf->next_element_to_fill;
	int length = skb_headlen(skb) - offset;
	char *data = skb->data + offset;
	unsigned int elem_length, cnt;
	bool is_first_elem = true;

	__skb_queue_tail(&buf->skb_list, skb);

	/* build dedicated element for HW Header */
	if (hd_len) {
		is_first_elem = false;

		buffer->element[element].addr = virt_to_phys(hdr);
		buffer->element[element].length = hd_len;
		buffer->element[element].eflags = SBAL_EFLAGS_FIRST_FRAG;

		/* HW header is allocated from cache: */
		if ((void *)hdr != skb->data)
			buf->is_header[element] = 1;
		/* HW header was pushed and is contiguous with linear part: */
		else if (length > 0 && !PAGE_ALIGNED(data) &&
			 (data == (char *)hdr + hd_len))
			buffer->element[element].eflags |=
				SBAL_EFLAGS_CONTIGUOUS;

		element++;
	}

	/* map linear part into buffer element(s) */
	while (length > 0) {
		elem_length = min_t(unsigned int, length,
				    PAGE_SIZE - offset_in_page(data));

		buffer->element[element].addr = virt_to_phys(data);
		buffer->element[element].length = elem_length;
		length -= elem_length;
		if (is_first_elem) {
			is_first_elem = false;
			if (length || skb_is_nonlinear(skb))
				/* skb needs additional elements */
				buffer->element[element].eflags =
					SBAL_EFLAGS_FIRST_FRAG;
			else
				buffer->element[element].eflags = 0;
		} else {
			buffer->element[element].eflags =
				SBAL_EFLAGS_MIDDLE_FRAG;
		}

		data += elem_length;
		element++;
	}

	/* map page frags into buffer element(s) */
	for (cnt = 0; cnt < skb_shinfo(skb)->nr_frags; cnt++) {
		skb_frag_t *frag = &skb_shinfo(skb)->frags[cnt];

		data = skb_frag_address(frag);
		length = skb_frag_size(frag);
		while (length > 0) {
			elem_length = min_t(unsigned int, length,
					    PAGE_SIZE - offset_in_page(data));

			buffer->element[element].addr = virt_to_phys(data);
			buffer->element[element].length = elem_length;
			buffer->element[element].eflags =
				SBAL_EFLAGS_MIDDLE_FRAG;

			length -= elem_length;
			data += elem_length;
			element++;
		}
	}

	if (buffer->element[element - 1].eflags)
		buffer->element[element - 1].eflags = SBAL_EFLAGS_LAST_FRAG;
	buf->next_element_to_fill = element;
	return element;
}

static int __qeth_xmit(struct qeth_card *card, struct qeth_qdio_out_q *queue,
		       struct sk_buff *skb, unsigned int elements,
		       struct qeth_hdr *hdr, unsigned int offset,
		       unsigned int hd_len)
{
	unsigned int bytes = qdisc_pkt_len(skb);
	struct qeth_qdio_out_buffer *buffer;
	unsigned int next_element;
	struct netdev_queue *txq;
	bool stopped = false;
	bool flush;

	buffer = queue->bufs[QDIO_BUFNR(queue->bulk_start + queue->bulk_count)];
	txq = netdev_get_tx_queue(card->dev, skb_get_queue_mapping(skb));

	/* Just a sanity check, the wake/stop logic should ensure that we always
	 * get a free buffer.
	 */
	if (atomic_read(&buffer->state) != QETH_QDIO_BUF_EMPTY)
		return -EBUSY;

	flush = !qeth_iqd_may_bulk(queue, skb, hdr);

	if (flush ||
	    (buffer->next_element_to_fill + elements > queue->max_elements)) {
		if (buffer->next_element_to_fill > 0) {
			atomic_set(&buffer->state, QETH_QDIO_BUF_PRIMED);
			queue->bulk_count++;
		}

		if (queue->bulk_count >= queue->bulk_max)
			flush = true;

		if (flush)
			qeth_flush_queue(queue);

		buffer = queue->bufs[QDIO_BUFNR(queue->bulk_start +
						queue->bulk_count)];

		/* Sanity-check again: */
		if (atomic_read(&buffer->state) != QETH_QDIO_BUF_EMPTY)
			return -EBUSY;
	}

	if (buffer->next_element_to_fill == 0 &&
	    atomic_inc_return(&queue->used_buffers) >= QDIO_MAX_BUFFERS_PER_Q) {
		/* If a TX completion happens right _here_ and misses to wake
		 * the txq, then our re-check below will catch the race.
		 */
		QETH_TXQ_STAT_INC(queue, stopped);
		netif_tx_stop_queue(txq);
		stopped = true;
	}

	next_element = qeth_fill_buffer(buffer, skb, hdr, offset, hd_len);
	buffer->bytes += bytes;
	buffer->frames += skb_is_gso(skb) ? skb_shinfo(skb)->gso_segs : 1;
	queue->prev_hdr = hdr;

	flush = __netdev_tx_sent_queue(txq, bytes,
				       !stopped && netdev_xmit_more());

	if (flush || next_element >= queue->max_elements) {
		atomic_set(&buffer->state, QETH_QDIO_BUF_PRIMED);
		queue->bulk_count++;

		if (queue->bulk_count >= queue->bulk_max)
			flush = true;

		if (flush)
			qeth_flush_queue(queue);
	}

	if (stopped && !qeth_out_queue_is_full(queue))
		netif_tx_start_queue(txq);
	return 0;
}

int qeth_do_send_packet(struct qeth_card *card, struct qeth_qdio_out_q *queue,
			struct sk_buff *skb, struct qeth_hdr *hdr,
			unsigned int offset, unsigned int hd_len,
			int elements_needed)
{
	unsigned int start_index = queue->next_buf_to_fill;
	struct qeth_qdio_out_buffer *buffer;
	unsigned int next_element;
	struct netdev_queue *txq;
	bool stopped = false;
	int flush_count = 0;
	int do_pack = 0;
	int rc = 0;

	buffer = queue->bufs[queue->next_buf_to_fill];

	/* Just a sanity check, the wake/stop logic should ensure that we always
	 * get a free buffer.
	 */
	if (atomic_read(&buffer->state) != QETH_QDIO_BUF_EMPTY)
		return -EBUSY;

	txq = netdev_get_tx_queue(card->dev, skb_get_queue_mapping(skb));

	/* check if we need to switch packing state of this queue */
	qeth_switch_to_packing_if_needed(queue);
	if (queue->do_pack) {
		do_pack = 1;
		/* does packet fit in current buffer? */
		if (buffer->next_element_to_fill + elements_needed >
		    queue->max_elements) {
			/* ... no -> set state PRIMED */
			atomic_set(&buffer->state, QETH_QDIO_BUF_PRIMED);
			flush_count++;
			queue->next_buf_to_fill =
				QDIO_BUFNR(queue->next_buf_to_fill + 1);
			buffer = queue->bufs[queue->next_buf_to_fill];

			/* We stepped forward, so sanity-check again: */
			if (atomic_read(&buffer->state) !=
			    QETH_QDIO_BUF_EMPTY) {
				qeth_flush_buffers(queue, start_index,
							   flush_count);
				rc = -EBUSY;
				goto out;
			}
		}
	}

	if (buffer->next_element_to_fill == 0 &&
	    atomic_inc_return(&queue->used_buffers) >= QDIO_MAX_BUFFERS_PER_Q) {
		/* If a TX completion happens right _here_ and misses to wake
		 * the txq, then our re-check below will catch the race.
		 */
		QETH_TXQ_STAT_INC(queue, stopped);
		netif_tx_stop_queue(txq);
		stopped = true;
	}

	next_element = qeth_fill_buffer(buffer, skb, hdr, offset, hd_len);
	buffer->bytes += qdisc_pkt_len(skb);
	buffer->frames += skb_is_gso(skb) ? skb_shinfo(skb)->gso_segs : 1;

	if (queue->do_pack)
		QETH_TXQ_STAT_INC(queue, skbs_pack);
	if (!queue->do_pack || stopped || next_element >= queue->max_elements) {
		flush_count++;
		atomic_set(&buffer->state, QETH_QDIO_BUF_PRIMED);
		queue->next_buf_to_fill =
				QDIO_BUFNR(queue->next_buf_to_fill + 1);
	}

	if (flush_count)
		qeth_flush_buffers(queue, start_index, flush_count);

out:
	if (do_pack)
		QETH_TXQ_STAT_ADD(queue, bufs_pack, flush_count);

	if (stopped && !qeth_out_queue_is_full(queue))
		netif_tx_start_queue(txq);
	return rc;
}
EXPORT_SYMBOL_GPL(qeth_do_send_packet);

static void qeth_fill_tso_ext(struct qeth_hdr_tso *hdr,
			      unsigned int payload_len, struct sk_buff *skb,
			      unsigned int proto_len)
{
	struct qeth_hdr_ext_tso *ext = &hdr->ext;

	ext->hdr_tot_len = sizeof(*ext);
	ext->imb_hdr_no = 1;
	ext->hdr_type = 1;
	ext->hdr_version = 1;
	ext->hdr_len = 28;
	ext->payload_len = payload_len;
	ext->mss = skb_shinfo(skb)->gso_size;
	ext->dg_hdr_len = proto_len;
}

int qeth_xmit(struct qeth_card *card, struct sk_buff *skb,
	      struct qeth_qdio_out_q *queue, __be16 proto,
	      void (*fill_header)(struct qeth_qdio_out_q *queue,
				  struct qeth_hdr *hdr, struct sk_buff *skb,
				  __be16 proto, unsigned int data_len))
{
	unsigned int proto_len, hw_hdr_len;
	unsigned int frame_len = skb->len;
	bool is_tso = skb_is_gso(skb);
	unsigned int data_offset = 0;
	struct qeth_hdr *hdr = NULL;
	unsigned int hd_len = 0;
	unsigned int elements;
	int push_len, rc;

	if (is_tso) {
		hw_hdr_len = sizeof(struct qeth_hdr_tso);
		proto_len = skb_transport_offset(skb) + tcp_hdrlen(skb);
	} else {
		hw_hdr_len = sizeof(struct qeth_hdr);
		proto_len = (IS_IQD(card) && IS_LAYER2(card)) ? ETH_HLEN : 0;
	}

	rc = skb_cow_head(skb, hw_hdr_len);
	if (rc)
		return rc;

	push_len = qeth_add_hw_header(queue, skb, &hdr, hw_hdr_len, proto_len,
				      &elements);
	if (push_len < 0)
		return push_len;
	if (is_tso || !push_len) {
		/* HW header needs its own buffer element. */
		hd_len = hw_hdr_len + proto_len;
		data_offset = push_len + proto_len;
	}
	memset(hdr, 0, hw_hdr_len);
	fill_header(queue, hdr, skb, proto, frame_len);
	if (is_tso)
		qeth_fill_tso_ext((struct qeth_hdr_tso *) hdr,
				  frame_len - proto_len, skb, proto_len);

	if (IS_IQD(card)) {
		rc = __qeth_xmit(card, queue, skb, elements, hdr, data_offset,
				 hd_len);
	} else {
		/* TODO: drop skb_orphan() once TX completion is fast enough */
		skb_orphan(skb);
		spin_lock(&queue->lock);
		rc = qeth_do_send_packet(card, queue, skb, hdr, data_offset,
					 hd_len, elements);
		spin_unlock(&queue->lock);
	}

	if (rc && !push_len)
		kmem_cache_free(qeth_core_header_cache, hdr);

	return rc;
}
EXPORT_SYMBOL_GPL(qeth_xmit);

static int qeth_setadp_promisc_mode_cb(struct qeth_card *card,
		struct qeth_reply *reply, unsigned long data)
{
	struct qeth_ipa_cmd *cmd = (struct qeth_ipa_cmd *) data;
	struct qeth_ipacmd_setadpparms *setparms;

	QETH_CARD_TEXT(card, 4, "prmadpcb");

	setparms = &(cmd->data.setadapterparms);
	if (qeth_setadpparms_inspect_rc(cmd)) {
		QETH_CARD_TEXT_(card, 4, "prmrc%x", cmd->hdr.return_code);
		setparms->data.mode = SET_PROMISC_MODE_OFF;
	}
	card->info.promisc_mode = setparms->data.mode;
	return (cmd->hdr.return_code) ? -EIO : 0;
}

void qeth_setadp_promisc_mode(struct qeth_card *card, bool enable)
{
	enum qeth_ipa_promisc_modes mode = enable ? SET_PROMISC_MODE_ON :
						    SET_PROMISC_MODE_OFF;
	struct qeth_cmd_buffer *iob;
	struct qeth_ipa_cmd *cmd;

	QETH_CARD_TEXT(card, 4, "setprom");
	QETH_CARD_TEXT_(card, 4, "mode:%x", mode);

	iob = qeth_get_adapter_cmd(card, IPA_SETADP_SET_PROMISC_MODE,
				   SETADP_DATA_SIZEOF(mode));
	if (!iob)
		return;
	cmd = __ipa_cmd(iob);
	cmd->data.setadapterparms.data.mode = mode;
	qeth_send_ipa_cmd(card, iob, qeth_setadp_promisc_mode_cb, NULL);
}
EXPORT_SYMBOL_GPL(qeth_setadp_promisc_mode);

static int qeth_setadpparms_change_macaddr_cb(struct qeth_card *card,
		struct qeth_reply *reply, unsigned long data)
{
	struct qeth_ipa_cmd *cmd = (struct qeth_ipa_cmd *) data;
	struct qeth_ipacmd_setadpparms *adp_cmd;

	QETH_CARD_TEXT(card, 4, "chgmaccb");
	if (qeth_setadpparms_inspect_rc(cmd))
		return -EIO;

	adp_cmd = &cmd->data.setadapterparms;
	if (!is_valid_ether_addr(adp_cmd->data.change_addr.addr))
		return -EADDRNOTAVAIL;

	if (IS_LAYER2(card) && IS_OSD(card) && !IS_VM_NIC(card) &&
	    !(adp_cmd->hdr.flags & QETH_SETADP_FLAGS_VIRTUAL_MAC))
		return -EADDRNOTAVAIL;

	ether_addr_copy(card->dev->dev_addr, adp_cmd->data.change_addr.addr);
	return 0;
}

int qeth_setadpparms_change_macaddr(struct qeth_card *card)
{
	int rc;
	struct qeth_cmd_buffer *iob;
	struct qeth_ipa_cmd *cmd;

	QETH_CARD_TEXT(card, 4, "chgmac");

	iob = qeth_get_adapter_cmd(card, IPA_SETADP_ALTER_MAC_ADDRESS,
				   SETADP_DATA_SIZEOF(change_addr));
	if (!iob)
		return -ENOMEM;
	cmd = __ipa_cmd(iob);
	cmd->data.setadapterparms.data.change_addr.cmd = CHANGE_ADDR_READ_MAC;
	cmd->data.setadapterparms.data.change_addr.addr_size = ETH_ALEN;
	ether_addr_copy(cmd->data.setadapterparms.data.change_addr.addr,
			card->dev->dev_addr);
	rc = qeth_send_ipa_cmd(card, iob, qeth_setadpparms_change_macaddr_cb,
			       NULL);
	return rc;
}
EXPORT_SYMBOL_GPL(qeth_setadpparms_change_macaddr);

static int qeth_setadpparms_set_access_ctrl_cb(struct qeth_card *card,
		struct qeth_reply *reply, unsigned long data)
{
	struct qeth_ipa_cmd *cmd = (struct qeth_ipa_cmd *) data;
	struct qeth_set_access_ctrl *access_ctrl_req;

	QETH_CARD_TEXT(card, 4, "setaccb");

	access_ctrl_req = &cmd->data.setadapterparms.data.set_access_ctrl;
	QETH_CARD_TEXT_(card, 2, "rc=%d",
			cmd->data.setadapterparms.hdr.return_code);
	if (cmd->data.setadapterparms.hdr.return_code !=
						SET_ACCESS_CTRL_RC_SUCCESS)
		QETH_DBF_MESSAGE(3, "ERR:SET_ACCESS_CTRL(%#x) on device %x: %#x\n",
				 access_ctrl_req->subcmd_code, CARD_DEVID(card),
				 cmd->data.setadapterparms.hdr.return_code);
	switch (qeth_setadpparms_inspect_rc(cmd)) {
	case SET_ACCESS_CTRL_RC_SUCCESS:
		if (access_ctrl_req->subcmd_code == ISOLATION_MODE_NONE)
			dev_info(&card->gdev->dev,
			    "QDIO data connection isolation is deactivated\n");
		else
			dev_info(&card->gdev->dev,
			    "QDIO data connection isolation is activated\n");
		return 0;
	case SET_ACCESS_CTRL_RC_ALREADY_NOT_ISOLATED:
		QETH_DBF_MESSAGE(2, "QDIO data connection isolation on device %x already deactivated\n",
				 CARD_DEVID(card));
		return 0;
	case SET_ACCESS_CTRL_RC_ALREADY_ISOLATED:
		QETH_DBF_MESSAGE(2, "QDIO data connection isolation on device %x already activated\n",
				 CARD_DEVID(card));
		return 0;
	case SET_ACCESS_CTRL_RC_NOT_SUPPORTED:
		dev_err(&card->gdev->dev, "Adapter does not "
			"support QDIO data connection isolation\n");
		return -EOPNOTSUPP;
	case SET_ACCESS_CTRL_RC_NONE_SHARED_ADAPTER:
		dev_err(&card->gdev->dev,
			"Adapter is dedicated. "
			"QDIO data connection isolation not supported\n");
		return -EOPNOTSUPP;
	case SET_ACCESS_CTRL_RC_ACTIVE_CHECKSUM_OFF:
		dev_err(&card->gdev->dev,
			"TSO does not permit QDIO data connection isolation\n");
		return -EPERM;
	case SET_ACCESS_CTRL_RC_REFLREL_UNSUPPORTED:
		dev_err(&card->gdev->dev, "The adjacent switch port does not "
			"support reflective relay mode\n");
		return -EOPNOTSUPP;
	case SET_ACCESS_CTRL_RC_REFLREL_FAILED:
		dev_err(&card->gdev->dev, "The reflective relay mode cannot be "
					"enabled at the adjacent switch port");
		return -EREMOTEIO;
	case SET_ACCESS_CTRL_RC_REFLREL_DEACT_FAILED:
		dev_warn(&card->gdev->dev, "Turning off reflective relay mode "
					"at the adjacent switch failed\n");
		/* benign error while disabling ISOLATION_MODE_FWD */
		return 0;
	default:
		return -EIO;
	}
}

int qeth_setadpparms_set_access_ctrl(struct qeth_card *card,
				     enum qeth_ipa_isolation_modes mode)
{
	int rc;
	struct qeth_cmd_buffer *iob;
	struct qeth_ipa_cmd *cmd;
	struct qeth_set_access_ctrl *access_ctrl_req;

	QETH_CARD_TEXT(card, 4, "setacctl");

	if (!qeth_adp_supported(card, IPA_SETADP_SET_ACCESS_CONTROL)) {
		dev_err(&card->gdev->dev,
			"Adapter does not support QDIO data connection isolation\n");
		return -EOPNOTSUPP;
	}

	iob = qeth_get_adapter_cmd(card, IPA_SETADP_SET_ACCESS_CONTROL,
				   SETADP_DATA_SIZEOF(set_access_ctrl));
	if (!iob)
		return -ENOMEM;
	cmd = __ipa_cmd(iob);
	access_ctrl_req = &cmd->data.setadapterparms.data.set_access_ctrl;
	access_ctrl_req->subcmd_code = mode;

	rc = qeth_send_ipa_cmd(card, iob, qeth_setadpparms_set_access_ctrl_cb,
			       NULL);
	if (rc) {
		QETH_CARD_TEXT_(card, 2, "rc=%d", rc);
		QETH_DBF_MESSAGE(3, "IPA(SET_ACCESS_CTRL(%d) on device %x: sent failed\n",
				 rc, CARD_DEVID(card));
	}

	return rc;
}

void qeth_tx_timeout(struct net_device *dev, unsigned int txqueue)
{
	struct qeth_card *card;

	card = dev->ml_priv;
	QETH_CARD_TEXT(card, 4, "txtimeo");
	qeth_schedule_recovery(card);
}
EXPORT_SYMBOL_GPL(qeth_tx_timeout);

static int qeth_mdio_read(struct net_device *dev, int phy_id, int regnum)
{
	struct qeth_card *card = dev->ml_priv;
	int rc = 0;

	switch (regnum) {
	case MII_BMCR: /* Basic mode control register */
		rc = BMCR_FULLDPLX;
		if ((card->info.link_type != QETH_LINK_TYPE_GBIT_ETH) &&
		    (card->info.link_type != QETH_LINK_TYPE_OSN) &&
		    (card->info.link_type != QETH_LINK_TYPE_10GBIT_ETH) &&
		    (card->info.link_type != QETH_LINK_TYPE_25GBIT_ETH))
			rc |= BMCR_SPEED100;
		break;
	case MII_BMSR: /* Basic mode status register */
		rc = BMSR_ERCAP | BMSR_ANEGCOMPLETE | BMSR_LSTATUS |
		     BMSR_10HALF | BMSR_10FULL | BMSR_100HALF | BMSR_100FULL |
		     BMSR_100BASE4;
		break;
	case MII_PHYSID1: /* PHYS ID 1 */
		rc = (dev->dev_addr[0] << 16) | (dev->dev_addr[1] << 8) |
		     dev->dev_addr[2];
		rc = (rc >> 5) & 0xFFFF;
		break;
	case MII_PHYSID2: /* PHYS ID 2 */
		rc = (dev->dev_addr[2] << 10) & 0xFFFF;
		break;
	case MII_ADVERTISE: /* Advertisement control reg */
		rc = ADVERTISE_ALL;
		break;
	case MII_LPA: /* Link partner ability reg */
		rc = LPA_10HALF | LPA_10FULL | LPA_100HALF | LPA_100FULL |
		     LPA_100BASE4 | LPA_LPACK;
		break;
	case MII_EXPANSION: /* Expansion register */
		break;
	case MII_DCOUNTER: /* disconnect counter */
		break;
	case MII_FCSCOUNTER: /* false carrier counter */
		break;
	case MII_NWAYTEST: /* N-way auto-neg test register */
		break;
	case MII_RERRCOUNTER: /* rx error counter */
		rc = card->stats.rx_length_errors +
		     card->stats.rx_frame_errors +
		     card->stats.rx_fifo_errors;
		break;
	case MII_SREVISION: /* silicon revision */
		break;
	case MII_RESV1: /* reserved 1 */
		break;
	case MII_LBRERROR: /* loopback, rx, bypass error */
		break;
	case MII_PHYADDR: /* physical address */
		break;
	case MII_RESV2: /* reserved 2 */
		break;
	case MII_TPISTATUS: /* TPI status for 10mbps */
		break;
	case MII_NCONFIG: /* network interface config */
		break;
	default:
		break;
	}
	return rc;
}

static int qeth_snmp_command_cb(struct qeth_card *card,
				struct qeth_reply *reply, unsigned long data)
{
	struct qeth_ipa_cmd *cmd = (struct qeth_ipa_cmd *) data;
	struct qeth_arp_query_info *qinfo = reply->param;
	struct qeth_ipacmd_setadpparms *adp_cmd;
	unsigned int data_len;
	void *snmp_data;

	QETH_CARD_TEXT(card, 3, "snpcmdcb");

	if (cmd->hdr.return_code) {
		QETH_CARD_TEXT_(card, 4, "scer1%x", cmd->hdr.return_code);
		return -EIO;
	}
	if (cmd->data.setadapterparms.hdr.return_code) {
		cmd->hdr.return_code =
			cmd->data.setadapterparms.hdr.return_code;
		QETH_CARD_TEXT_(card, 4, "scer2%x", cmd->hdr.return_code);
		return -EIO;
	}

	adp_cmd = &cmd->data.setadapterparms;
	data_len = adp_cmd->hdr.cmdlength - sizeof(adp_cmd->hdr);
	if (adp_cmd->hdr.seq_no == 1) {
		snmp_data = &adp_cmd->data.snmp;
	} else {
		snmp_data = &adp_cmd->data.snmp.request;
		data_len -= offsetof(struct qeth_snmp_cmd, request);
	}

	/* check if there is enough room in userspace */
	if ((qinfo->udata_len - qinfo->udata_offset) < data_len) {
		QETH_CARD_TEXT_(card, 4, "scer3%i", -ENOSPC);
		return -ENOSPC;
	}
	QETH_CARD_TEXT_(card, 4, "snore%i",
			cmd->data.setadapterparms.hdr.used_total);
	QETH_CARD_TEXT_(card, 4, "sseqn%i",
			cmd->data.setadapterparms.hdr.seq_no);
	/*copy entries to user buffer*/
	memcpy(qinfo->udata + qinfo->udata_offset, snmp_data, data_len);
	qinfo->udata_offset += data_len;

	if (cmd->data.setadapterparms.hdr.seq_no <
	    cmd->data.setadapterparms.hdr.used_total)
		return 1;
	return 0;
}

static int qeth_snmp_command(struct qeth_card *card, char __user *udata)
{
	struct qeth_snmp_ureq __user *ureq;
	struct qeth_cmd_buffer *iob;
	unsigned int req_len;
	struct qeth_arp_query_info qinfo = {0, };
	int rc = 0;

	QETH_CARD_TEXT(card, 3, "snmpcmd");

	if (IS_VM_NIC(card))
		return -EOPNOTSUPP;

	if ((!qeth_adp_supported(card, IPA_SETADP_SET_SNMP_CONTROL)) &&
	    IS_LAYER3(card))
		return -EOPNOTSUPP;

	ureq = (struct qeth_snmp_ureq __user *) udata;
	if (get_user(qinfo.udata_len, &ureq->hdr.data_len) ||
	    get_user(req_len, &ureq->hdr.req_len))
		return -EFAULT;

	/* Sanitize user input, to avoid overflows in iob size calculation: */
	if (req_len > QETH_BUFSIZE)
		return -EINVAL;

	iob = qeth_get_adapter_cmd(card, IPA_SETADP_SET_SNMP_CONTROL, req_len);
	if (!iob)
		return -ENOMEM;

	if (copy_from_user(&__ipa_cmd(iob)->data.setadapterparms.data.snmp,
			   &ureq->cmd, req_len)) {
		qeth_put_cmd(iob);
		return -EFAULT;
	}

	qinfo.udata = kzalloc(qinfo.udata_len, GFP_KERNEL);
	if (!qinfo.udata) {
		qeth_put_cmd(iob);
		return -ENOMEM;
	}
	qinfo.udata_offset = sizeof(struct qeth_snmp_ureq_hdr);

	rc = qeth_send_ipa_cmd(card, iob, qeth_snmp_command_cb, &qinfo);
	if (rc)
		QETH_DBF_MESSAGE(2, "SNMP command failed on device %x: (%#x)\n",
				 CARD_DEVID(card), rc);
	else {
		if (copy_to_user(udata, qinfo.udata, qinfo.udata_len))
			rc = -EFAULT;
	}

	kfree(qinfo.udata);
	return rc;
}

static int qeth_setadpparms_query_oat_cb(struct qeth_card *card,
					 struct qeth_reply *reply,
					 unsigned long data)
{
	struct qeth_ipa_cmd *cmd = (struct qeth_ipa_cmd *)data;
	struct qeth_qoat_priv *priv = reply->param;
	int resdatalen;

	QETH_CARD_TEXT(card, 3, "qoatcb");
	if (qeth_setadpparms_inspect_rc(cmd))
		return -EIO;

	resdatalen = cmd->data.setadapterparms.hdr.cmdlength;

	if (resdatalen > (priv->buffer_len - priv->response_len))
		return -ENOSPC;

	memcpy(priv->buffer + priv->response_len,
	       &cmd->data.setadapterparms.hdr, resdatalen);
	priv->response_len += resdatalen;

	if (cmd->data.setadapterparms.hdr.seq_no <
	    cmd->data.setadapterparms.hdr.used_total)
		return 1;
	return 0;
}

static int qeth_query_oat_command(struct qeth_card *card, char __user *udata)
{
	int rc = 0;
	struct qeth_cmd_buffer *iob;
	struct qeth_ipa_cmd *cmd;
	struct qeth_query_oat *oat_req;
	struct qeth_query_oat_data oat_data;
	struct qeth_qoat_priv priv;
	void __user *tmp;

	QETH_CARD_TEXT(card, 3, "qoatcmd");

	if (!qeth_adp_supported(card, IPA_SETADP_QUERY_OAT))
		return -EOPNOTSUPP;

	if (copy_from_user(&oat_data, udata, sizeof(oat_data)))
		return -EFAULT;

	priv.buffer_len = oat_data.buffer_len;
	priv.response_len = 0;
	priv.buffer = vzalloc(oat_data.buffer_len);
	if (!priv.buffer)
		return -ENOMEM;

	iob = qeth_get_adapter_cmd(card, IPA_SETADP_QUERY_OAT,
				   SETADP_DATA_SIZEOF(query_oat));
	if (!iob) {
		rc = -ENOMEM;
		goto out_free;
	}
	cmd = __ipa_cmd(iob);
	oat_req = &cmd->data.setadapterparms.data.query_oat;
	oat_req->subcmd_code = oat_data.command;

	rc = qeth_send_ipa_cmd(card, iob, qeth_setadpparms_query_oat_cb, &priv);
	if (!rc) {
		tmp = is_compat_task() ? compat_ptr(oat_data.ptr) :
					 u64_to_user_ptr(oat_data.ptr);
		oat_data.response_len = priv.response_len;

		if (copy_to_user(tmp, priv.buffer, priv.response_len) ||
		    copy_to_user(udata, &oat_data, sizeof(oat_data)))
			rc = -EFAULT;
	}

out_free:
	vfree(priv.buffer);
	return rc;
}

static int qeth_query_card_info_cb(struct qeth_card *card,
				   struct qeth_reply *reply, unsigned long data)
{
	struct qeth_ipa_cmd *cmd = (struct qeth_ipa_cmd *)data;
	struct qeth_link_info *link_info = reply->param;
	struct qeth_query_card_info *card_info;

	QETH_CARD_TEXT(card, 2, "qcrdincb");
	if (qeth_setadpparms_inspect_rc(cmd))
		return -EIO;

	card_info = &cmd->data.setadapterparms.data.card_info;
	netdev_dbg(card->dev,
		   "card info: card_type=0x%02x, port_mode=0x%04x, port_speed=0x%08x\n",
		   card_info->card_type, card_info->port_mode,
		   card_info->port_speed);

	switch (card_info->port_mode) {
	case CARD_INFO_PORTM_FULLDUPLEX:
		link_info->duplex = DUPLEX_FULL;
		break;
	case CARD_INFO_PORTM_HALFDUPLEX:
		link_info->duplex = DUPLEX_HALF;
		break;
	default:
		link_info->duplex = DUPLEX_UNKNOWN;
	}

	switch (card_info->card_type) {
	case CARD_INFO_TYPE_1G_COPPER_A:
	case CARD_INFO_TYPE_1G_COPPER_B:
		link_info->speed = SPEED_1000;
		link_info->port = PORT_TP;
		break;
	case CARD_INFO_TYPE_1G_FIBRE_A:
	case CARD_INFO_TYPE_1G_FIBRE_B:
		link_info->speed = SPEED_1000;
		link_info->port = PORT_FIBRE;
		break;
	case CARD_INFO_TYPE_10G_FIBRE_A:
	case CARD_INFO_TYPE_10G_FIBRE_B:
		link_info->speed = SPEED_10000;
		link_info->port = PORT_FIBRE;
		break;
	default:
		switch (card_info->port_speed) {
		case CARD_INFO_PORTS_10M:
			link_info->speed = SPEED_10;
			break;
		case CARD_INFO_PORTS_100M:
			link_info->speed = SPEED_100;
			break;
		case CARD_INFO_PORTS_1G:
			link_info->speed = SPEED_1000;
			break;
		case CARD_INFO_PORTS_10G:
			link_info->speed = SPEED_10000;
			break;
		case CARD_INFO_PORTS_25G:
			link_info->speed = SPEED_25000;
			break;
		default:
			link_info->speed = SPEED_UNKNOWN;
		}

		link_info->port = PORT_OTHER;
	}

	return 0;
}

int qeth_query_card_info(struct qeth_card *card,
			 struct qeth_link_info *link_info)
{
	struct qeth_cmd_buffer *iob;

	QETH_CARD_TEXT(card, 2, "qcrdinfo");
	if (!qeth_adp_supported(card, IPA_SETADP_QUERY_CARD_INFO))
		return -EOPNOTSUPP;
	iob = qeth_get_adapter_cmd(card, IPA_SETADP_QUERY_CARD_INFO, 0);
	if (!iob)
		return -ENOMEM;

	return qeth_send_ipa_cmd(card, iob, qeth_query_card_info_cb, link_info);
}

static int qeth_init_link_info_oat_cb(struct qeth_card *card,
				      struct qeth_reply *reply_priv,
				      unsigned long data)
{
	struct qeth_ipa_cmd *cmd = (struct qeth_ipa_cmd *)data;
	struct qeth_link_info *link_info = reply_priv->param;
	struct qeth_query_oat_physical_if *phys_if;
	struct qeth_query_oat_reply *reply;

	if (qeth_setadpparms_inspect_rc(cmd))
		return -EIO;

	/* Multi-part reply is unexpected, don't bother: */
	if (cmd->data.setadapterparms.hdr.used_total > 1)
		return -EINVAL;

	/* Expect the reply to start with phys_if data: */
	reply = &cmd->data.setadapterparms.data.query_oat.reply[0];
	if (reply->type != QETH_QOAT_REPLY_TYPE_PHYS_IF ||
	    reply->length < sizeof(*reply))
		return -EINVAL;

	phys_if = &reply->phys_if;

	switch (phys_if->speed_duplex) {
	case QETH_QOAT_PHYS_SPEED_10M_HALF:
		link_info->speed = SPEED_10;
		link_info->duplex = DUPLEX_HALF;
		break;
	case QETH_QOAT_PHYS_SPEED_10M_FULL:
		link_info->speed = SPEED_10;
		link_info->duplex = DUPLEX_FULL;
		break;
	case QETH_QOAT_PHYS_SPEED_100M_HALF:
		link_info->speed = SPEED_100;
		link_info->duplex = DUPLEX_HALF;
		break;
	case QETH_QOAT_PHYS_SPEED_100M_FULL:
		link_info->speed = SPEED_100;
		link_info->duplex = DUPLEX_FULL;
		break;
	case QETH_QOAT_PHYS_SPEED_1000M_HALF:
		link_info->speed = SPEED_1000;
		link_info->duplex = DUPLEX_HALF;
		break;
	case QETH_QOAT_PHYS_SPEED_1000M_FULL:
		link_info->speed = SPEED_1000;
		link_info->duplex = DUPLEX_FULL;
		break;
	case QETH_QOAT_PHYS_SPEED_10G_FULL:
		link_info->speed = SPEED_10000;
		link_info->duplex = DUPLEX_FULL;
		break;
	case QETH_QOAT_PHYS_SPEED_25G_FULL:
		link_info->speed = SPEED_25000;
		link_info->duplex = DUPLEX_FULL;
		break;
	case QETH_QOAT_PHYS_SPEED_UNKNOWN:
	default:
		link_info->speed = SPEED_UNKNOWN;
		link_info->duplex = DUPLEX_UNKNOWN;
		break;
	}

	switch (phys_if->media_type) {
	case QETH_QOAT_PHYS_MEDIA_COPPER:
		link_info->port = PORT_TP;
		link_info->link_mode = QETH_LINK_MODE_UNKNOWN;
		break;
	case QETH_QOAT_PHYS_MEDIA_FIBRE_SHORT:
		link_info->port = PORT_FIBRE;
		link_info->link_mode = QETH_LINK_MODE_FIBRE_SHORT;
		break;
	case QETH_QOAT_PHYS_MEDIA_FIBRE_LONG:
		link_info->port = PORT_FIBRE;
		link_info->link_mode = QETH_LINK_MODE_FIBRE_LONG;
		break;
	default:
		link_info->port = PORT_OTHER;
		link_info->link_mode = QETH_LINK_MODE_UNKNOWN;
		break;
	}

	return 0;
}

static void qeth_init_link_info(struct qeth_card *card)
{
	card->info.link_info.duplex = DUPLEX_FULL;

	if (IS_IQD(card) || IS_VM_NIC(card)) {
		card->info.link_info.speed = SPEED_10000;
		card->info.link_info.port = PORT_FIBRE;
		card->info.link_info.link_mode = QETH_LINK_MODE_FIBRE_SHORT;
	} else {
		switch (card->info.link_type) {
		case QETH_LINK_TYPE_FAST_ETH:
		case QETH_LINK_TYPE_LANE_ETH100:
			card->info.link_info.speed = SPEED_100;
			card->info.link_info.port = PORT_TP;
			break;
		case QETH_LINK_TYPE_GBIT_ETH:
		case QETH_LINK_TYPE_LANE_ETH1000:
			card->info.link_info.speed = SPEED_1000;
			card->info.link_info.port = PORT_FIBRE;
			break;
		case QETH_LINK_TYPE_10GBIT_ETH:
			card->info.link_info.speed = SPEED_10000;
			card->info.link_info.port = PORT_FIBRE;
			break;
		case QETH_LINK_TYPE_25GBIT_ETH:
			card->info.link_info.speed = SPEED_25000;
			card->info.link_info.port = PORT_FIBRE;
			break;
		default:
			dev_info(&card->gdev->dev, "Unknown link type %x\n",
				 card->info.link_type);
			card->info.link_info.speed = SPEED_UNKNOWN;
			card->info.link_info.port = PORT_OTHER;
		}

		card->info.link_info.link_mode = QETH_LINK_MODE_UNKNOWN;
	}

	/* Get more accurate data via QUERY OAT: */
	if (qeth_adp_supported(card, IPA_SETADP_QUERY_OAT)) {
		struct qeth_link_info link_info;
		struct qeth_cmd_buffer *iob;

		iob = qeth_get_adapter_cmd(card, IPA_SETADP_QUERY_OAT,
					   SETADP_DATA_SIZEOF(query_oat));
		if (iob) {
			struct qeth_ipa_cmd *cmd = __ipa_cmd(iob);
			struct qeth_query_oat *oat_req;

			oat_req = &cmd->data.setadapterparms.data.query_oat;
			oat_req->subcmd_code = QETH_QOAT_SCOPE_INTERFACE;

			if (!qeth_send_ipa_cmd(card, iob,
					       qeth_init_link_info_oat_cb,
					       &link_info)) {
				if (link_info.speed != SPEED_UNKNOWN)
					card->info.link_info.speed = link_info.speed;
				if (link_info.duplex != DUPLEX_UNKNOWN)
					card->info.link_info.duplex = link_info.duplex;
				if (link_info.port != PORT_OTHER)
					card->info.link_info.port = link_info.port;
				if (link_info.link_mode != QETH_LINK_MODE_UNKNOWN)
					card->info.link_info.link_mode = link_info.link_mode;
			}
		}
	}
}

/**
 * qeth_vm_request_mac() - Request a hypervisor-managed MAC address
 * @card: pointer to a qeth_card
 *
 * Returns
 *	0, if a MAC address has been set for the card's netdevice
 *	a return code, for various error conditions
 */
int qeth_vm_request_mac(struct qeth_card *card)
{
	struct diag26c_mac_resp *response;
	struct diag26c_mac_req *request;
	int rc;

	QETH_CARD_TEXT(card, 2, "vmreqmac");

	request = kzalloc(sizeof(*request), GFP_KERNEL | GFP_DMA);
	response = kzalloc(sizeof(*response), GFP_KERNEL | GFP_DMA);
	if (!request || !response) {
		rc = -ENOMEM;
		goto out;
	}

	request->resp_buf_len = sizeof(*response);
	request->resp_version = DIAG26C_VERSION2;
	request->op_code = DIAG26C_GET_MAC;
	request->devno = card->info.ddev_devno;

	QETH_DBF_HEX(CTRL, 2, request, sizeof(*request));
	rc = diag26c(request, response, DIAG26C_MAC_SERVICES);
	QETH_DBF_HEX(CTRL, 2, request, sizeof(*request));
	if (rc)
		goto out;
	QETH_DBF_HEX(CTRL, 2, response, sizeof(*response));

	if (request->resp_buf_len < sizeof(*response) ||
	    response->version != request->resp_version) {
		rc = -EIO;
		QETH_CARD_TEXT(card, 2, "badresp");
		QETH_CARD_HEX(card, 2, &request->resp_buf_len,
			      sizeof(request->resp_buf_len));
	} else if (!is_valid_ether_addr(response->mac)) {
		rc = -EINVAL;
		QETH_CARD_TEXT(card, 2, "badmac");
		QETH_CARD_HEX(card, 2, response->mac, ETH_ALEN);
	} else {
		ether_addr_copy(card->dev->dev_addr, response->mac);
	}

out:
	kfree(response);
	kfree(request);
	return rc;
}
EXPORT_SYMBOL_GPL(qeth_vm_request_mac);

static void qeth_determine_capabilities(struct qeth_card *card)
{
	struct qeth_channel *channel = &card->data;
	struct ccw_device *ddev = channel->ccwdev;
	int rc;
	int ddev_offline = 0;

	QETH_CARD_TEXT(card, 2, "detcapab");
	if (!ddev->online) {
		ddev_offline = 1;
		rc = qeth_start_channel(channel);
		if (rc) {
			QETH_CARD_TEXT_(card, 2, "3err%d", rc);
			goto out;
		}
	}

	rc = qeth_read_conf_data(card);
	if (rc) {
		QETH_DBF_MESSAGE(2, "qeth_read_conf_data on device %x returned %i\n",
				 CARD_DEVID(card), rc);
		QETH_CARD_TEXT_(card, 2, "5err%d", rc);
		goto out_offline;
	}

	rc = qdio_get_ssqd_desc(ddev, &card->ssqd);
	if (rc)
		QETH_CARD_TEXT_(card, 2, "6err%d", rc);

	QETH_CARD_TEXT_(card, 2, "qfmt%d", card->ssqd.qfmt);
	QETH_CARD_TEXT_(card, 2, "ac1:%02x", card->ssqd.qdioac1);
	QETH_CARD_TEXT_(card, 2, "ac2:%04x", card->ssqd.qdioac2);
	QETH_CARD_TEXT_(card, 2, "ac3:%04x", card->ssqd.qdioac3);
	QETH_CARD_TEXT_(card, 2, "icnt%d", card->ssqd.icnt);
	if (!((card->ssqd.qfmt != QDIO_IQDIO_QFMT) ||
	    ((card->ssqd.qdioac1 & CHSC_AC1_INITIATE_INPUTQ) == 0) ||
	    ((card->ssqd.qdioac3 & CHSC_AC3_FORMAT2_CQ_AVAILABLE) == 0))) {
		dev_info(&card->gdev->dev,
			"Completion Queueing supported\n");
	} else {
		card->options.cq = QETH_CQ_NOTAVAILABLE;
	}

out_offline:
	if (ddev_offline == 1)
		qeth_stop_channel(channel);
out:
	return;
}

static void qeth_read_ccw_conf_data(struct qeth_card *card)
{
	struct qeth_card_info *info = &card->info;
	struct ccw_device *cdev = CARD_DDEV(card);
	struct ccw_dev_id dev_id;

	QETH_CARD_TEXT(card, 2, "ccwconfd");
	ccw_device_get_id(cdev, &dev_id);

	info->ddev_devno = dev_id.devno;
	info->ids_valid = !ccw_device_get_cssid(cdev, &info->cssid) &&
			  !ccw_device_get_iid(cdev, &info->iid) &&
			  !ccw_device_get_chid(cdev, 0, &info->chid);
	info->ssid = dev_id.ssid;

	dev_info(&card->gdev->dev, "CHID: %x CHPID: %x\n",
		 info->chid, info->chpid);

	QETH_CARD_TEXT_(card, 3, "devn%x", info->ddev_devno);
	QETH_CARD_TEXT_(card, 3, "cssid:%x", info->cssid);
	QETH_CARD_TEXT_(card, 3, "iid:%x", info->iid);
	QETH_CARD_TEXT_(card, 3, "ssid:%x", info->ssid);
	QETH_CARD_TEXT_(card, 3, "chpid:%x", info->chpid);
	QETH_CARD_TEXT_(card, 3, "chid:%x", info->chid);
	QETH_CARD_TEXT_(card, 3, "idval%x", info->ids_valid);
}

static int qeth_qdio_establish(struct qeth_card *card)
{
	struct qdio_buffer **out_sbal_ptrs[QETH_MAX_OUT_QUEUES];
	struct qdio_buffer **in_sbal_ptrs[QETH_MAX_IN_QUEUES];
	struct qeth_qib_parms *qib_parms = NULL;
	struct qdio_initialize init_data;
	unsigned int i;
	int rc = 0;

	QETH_CARD_TEXT(card, 2, "qdioest");

	if (!IS_IQD(card) && !IS_VM_NIC(card)) {
		qib_parms = kzalloc(sizeof_field(struct qib, parm), GFP_KERNEL);
		if (!qib_parms)
			return -ENOMEM;

		qeth_fill_qib_parms(card, qib_parms);
	}

	in_sbal_ptrs[0] = card->qdio.in_q->qdio_bufs;
	if (card->options.cq == QETH_CQ_ENABLED)
		in_sbal_ptrs[1] = card->qdio.c_q->qdio_bufs;

	for (i = 0; i < card->qdio.no_out_queues; i++)
		out_sbal_ptrs[i] = card->qdio.out_qs[i]->qdio_bufs;

	memset(&init_data, 0, sizeof(struct qdio_initialize));
	init_data.q_format		 = IS_IQD(card) ? QDIO_IQDIO_QFMT :
							  QDIO_QETH_QFMT;
	init_data.qib_param_field_format = 0;
	init_data.qib_param_field	 = (void *)qib_parms;
	init_data.no_input_qs            = card->qdio.no_in_queues;
	init_data.no_output_qs           = card->qdio.no_out_queues;
	init_data.input_handler		 = qeth_qdio_input_handler;
	init_data.output_handler	 = qeth_qdio_output_handler;
	init_data.irq_poll		 = qeth_qdio_poll;
	init_data.int_parm               = (unsigned long) card;
	init_data.input_sbal_addr_array  = in_sbal_ptrs;
	init_data.output_sbal_addr_array = out_sbal_ptrs;
	init_data.scan_threshold	 = IS_IQD(card) ? 0 : 32;

	if (atomic_cmpxchg(&card->qdio.state, QETH_QDIO_ALLOCATED,
		QETH_QDIO_ESTABLISHED) == QETH_QDIO_ALLOCATED) {
		rc = qdio_allocate(CARD_DDEV(card), init_data.no_input_qs,
				   init_data.no_output_qs);
		if (rc) {
			atomic_set(&card->qdio.state, QETH_QDIO_ALLOCATED);
			goto out;
		}
		rc = qdio_establish(CARD_DDEV(card), &init_data);
		if (rc) {
			atomic_set(&card->qdio.state, QETH_QDIO_ALLOCATED);
			qdio_free(CARD_DDEV(card));
		}
	}

	switch (card->options.cq) {
	case QETH_CQ_ENABLED:
		dev_info(&card->gdev->dev, "Completion Queue support enabled");
		break;
	case QETH_CQ_DISABLED:
		dev_info(&card->gdev->dev, "Completion Queue support disabled");
		break;
	default:
		break;
	}

out:
	kfree(qib_parms);
	return rc;
}

static void qeth_core_free_card(struct qeth_card *card)
{
	QETH_CARD_TEXT(card, 2, "freecrd");

	unregister_service_level(&card->qeth_service_level);
	debugfs_remove_recursive(card->debugfs);
	qeth_put_cmd(card->read_cmd);
	destroy_workqueue(card->event_wq);
	dev_set_drvdata(&card->gdev->dev, NULL);
	kfree(card);
}

static void qeth_trace_features(struct qeth_card *card)
{
	QETH_CARD_TEXT(card, 2, "features");
	QETH_CARD_HEX(card, 2, &card->options.ipa4, sizeof(card->options.ipa4));
	QETH_CARD_HEX(card, 2, &card->options.ipa6, sizeof(card->options.ipa6));
	QETH_CARD_HEX(card, 2, &card->options.adp, sizeof(card->options.adp));
	QETH_CARD_HEX(card, 2, &card->info.diagass_support,
		      sizeof(card->info.diagass_support));
}

static struct ccw_device_id qeth_ids[] = {
	{CCW_DEVICE_DEVTYPE(0x1731, 0x01, 0x1732, 0x01),
					.driver_info = QETH_CARD_TYPE_OSD},
	{CCW_DEVICE_DEVTYPE(0x1731, 0x05, 0x1732, 0x05),
					.driver_info = QETH_CARD_TYPE_IQD},
#ifdef CONFIG_QETH_OSN
	{CCW_DEVICE_DEVTYPE(0x1731, 0x06, 0x1732, 0x06),
					.driver_info = QETH_CARD_TYPE_OSN},
#endif
	{CCW_DEVICE_DEVTYPE(0x1731, 0x02, 0x1732, 0x03),
					.driver_info = QETH_CARD_TYPE_OSM},
#ifdef CONFIG_QETH_OSX
	{CCW_DEVICE_DEVTYPE(0x1731, 0x02, 0x1732, 0x02),
					.driver_info = QETH_CARD_TYPE_OSX},
#endif
	{},
};
MODULE_DEVICE_TABLE(ccw, qeth_ids);

static struct ccw_driver qeth_ccw_driver = {
	.driver = {
		.owner = THIS_MODULE,
		.name = "qeth",
	},
	.ids = qeth_ids,
	.probe = ccwgroup_probe_ccwdev,
	.remove = ccwgroup_remove_ccwdev,
};

static int qeth_hardsetup_card(struct qeth_card *card, bool *carrier_ok)
{
	int retries = 3;
	int rc;

	QETH_CARD_TEXT(card, 2, "hrdsetup");
	atomic_set(&card->force_alloc_skb, 0);
	rc = qeth_update_from_chp_desc(card);
	if (rc)
		return rc;
retry:
	if (retries < 3)
		QETH_DBF_MESSAGE(2, "Retrying to do IDX activates on device %x.\n",
				 CARD_DEVID(card));
	rc = qeth_qdio_clear_card(card, !IS_IQD(card));
	qeth_stop_channel(&card->data);
	qeth_stop_channel(&card->write);
	qeth_stop_channel(&card->read);
	qdio_free(CARD_DDEV(card));

	rc = qeth_start_channel(&card->read);
	if (rc)
		goto retriable;
	rc = qeth_start_channel(&card->write);
	if (rc)
		goto retriable;
	rc = qeth_start_channel(&card->data);
	if (rc)
		goto retriable;
retriable:
	if (rc == -ERESTARTSYS) {
		QETH_CARD_TEXT(card, 2, "break1");
		return rc;
	} else if (rc) {
		QETH_CARD_TEXT_(card, 2, "1err%d", rc);
		if (--retries < 0)
			goto out;
		else
			goto retry;
	}

	qeth_determine_capabilities(card);
	qeth_read_ccw_conf_data(card);
	qeth_idx_init(card);

	rc = qeth_idx_activate_read_channel(card);
	if (rc == -EINTR) {
		QETH_CARD_TEXT(card, 2, "break2");
		return rc;
	} else if (rc) {
		QETH_CARD_TEXT_(card, 2, "3err%d", rc);
		if (--retries < 0)
			goto out;
		else
			goto retry;
	}

	rc = qeth_idx_activate_write_channel(card);
	if (rc == -EINTR) {
		QETH_CARD_TEXT(card, 2, "break3");
		return rc;
	} else if (rc) {
		QETH_CARD_TEXT_(card, 2, "4err%d", rc);
		if (--retries < 0)
			goto out;
		else
			goto retry;
	}
	card->read_or_write_problem = 0;
	rc = qeth_mpc_initialize(card);
	if (rc) {
		QETH_CARD_TEXT_(card, 2, "5err%d", rc);
		goto out;
	}

	rc = qeth_send_startlan(card);
	if (rc) {
		QETH_CARD_TEXT_(card, 2, "6err%d", rc);
		if (rc == -ENETDOWN) {
			dev_warn(&card->gdev->dev, "The LAN is offline\n");
			*carrier_ok = false;
		} else {
			goto out;
		}
	} else {
		*carrier_ok = true;
	}

	card->options.ipa4.supported = 0;
	card->options.ipa6.supported = 0;
	card->options.adp.supported = 0;
	card->options.sbp.supported_funcs = 0;
	card->info.diagass_support = 0;
	rc = qeth_query_ipassists(card, QETH_PROT_IPV4);
	if (rc == -ENOMEM)
		goto out;
	if (qeth_is_supported(card, IPA_IPV6)) {
		rc = qeth_query_ipassists(card, QETH_PROT_IPV6);
		if (rc == -ENOMEM)
			goto out;
	}
	if (qeth_is_supported(card, IPA_SETADAPTERPARMS)) {
		rc = qeth_query_setadapterparms(card);
		if (rc < 0) {
			QETH_CARD_TEXT_(card, 2, "7err%d", rc);
			goto out;
		}
	}
	if (qeth_adp_supported(card, IPA_SETADP_SET_DIAG_ASSIST)) {
		rc = qeth_query_setdiagass(card);
		if (rc)
			QETH_CARD_TEXT_(card, 2, "8err%d", rc);
	}

	qeth_trace_features(card);

	if (!qeth_is_diagass_supported(card, QETH_DIAGS_CMD_TRAP) ||
	    (card->info.hwtrap && qeth_hw_trap(card, QETH_DIAGS_TRAP_ARM)))
		card->info.hwtrap = 0;

	if (card->options.isolation != ISOLATION_MODE_NONE) {
		rc = qeth_setadpparms_set_access_ctrl(card,
						      card->options.isolation);
		if (rc)
			goto out;
	}

	qeth_init_link_info(card);

	rc = qeth_init_qdio_queues(card);
	if (rc) {
		QETH_CARD_TEXT_(card, 2, "9err%d", rc);
		goto out;
	}

	return 0;
out:
	dev_warn(&card->gdev->dev, "The qeth device driver failed to recover "
		"an error on the device\n");
	QETH_DBF_MESSAGE(2, "Initialization for device %x failed in hardsetup! rc=%d\n",
			 CARD_DEVID(card), rc);
	return rc;
}

static int qeth_set_online(struct qeth_card *card,
			   const struct qeth_discipline *disc)
{
	bool carrier_ok;
	int rc;

	mutex_lock(&card->conf_mutex);
	QETH_CARD_TEXT(card, 2, "setonlin");

	rc = qeth_hardsetup_card(card, &carrier_ok);
	if (rc) {
		QETH_CARD_TEXT_(card, 2, "2err%04x", rc);
		rc = -ENODEV;
		goto err_hardsetup;
	}

	qeth_print_status_message(card);

	if (card->dev->reg_state != NETREG_REGISTERED)
		/* no need for locking / error handling at this early stage: */
		qeth_set_real_num_tx_queues(card, qeth_tx_actual_queues(card));

	rc = disc->set_online(card, carrier_ok);
	if (rc)
		goto err_online;

	/* let user_space know that device is online */
	kobject_uevent(&card->gdev->dev.kobj, KOBJ_CHANGE);

	mutex_unlock(&card->conf_mutex);
	return 0;

err_online:
err_hardsetup:
	qeth_qdio_clear_card(card, 0);
	qeth_clear_working_pool_list(card);
	qeth_flush_local_addrs(card);

	qeth_stop_channel(&card->data);
	qeth_stop_channel(&card->write);
	qeth_stop_channel(&card->read);
	qdio_free(CARD_DDEV(card));

	mutex_unlock(&card->conf_mutex);
	return rc;
}

int qeth_set_offline(struct qeth_card *card, const struct qeth_discipline *disc,
		     bool resetting)
{
	int rc, rc2, rc3;

	mutex_lock(&card->conf_mutex);
	QETH_CARD_TEXT(card, 3, "setoffl");

	if ((!resetting && card->info.hwtrap) || card->info.hwtrap == 2) {
		qeth_hw_trap(card, QETH_DIAGS_TRAP_DISARM);
		card->info.hwtrap = 1;
	}

	/* cancel any stalled cmd that might block the rtnl: */
	qeth_clear_ipacmd_list(card);

	rtnl_lock();
	card->info.open_when_online = card->dev->flags & IFF_UP;
	dev_close(card->dev);
	netif_device_detach(card->dev);
	netif_carrier_off(card->dev);
	rtnl_unlock();

	cancel_work_sync(&card->rx_mode_work);

	disc->set_offline(card);

	qeth_qdio_clear_card(card, 0);
	qeth_drain_output_queues(card);
	qeth_clear_working_pool_list(card);
	qeth_flush_local_addrs(card);
	card->info.promisc_mode = 0;

	rc  = qeth_stop_channel(&card->data);
	rc2 = qeth_stop_channel(&card->write);
	rc3 = qeth_stop_channel(&card->read);
	if (!rc)
		rc = (rc2) ? rc2 : rc3;
	if (rc)
		QETH_CARD_TEXT_(card, 2, "1err%d", rc);
	qdio_free(CARD_DDEV(card));

	/* let user_space know that device is offline */
	kobject_uevent(&card->gdev->dev.kobj, KOBJ_CHANGE);

	mutex_unlock(&card->conf_mutex);
	return 0;
}
EXPORT_SYMBOL_GPL(qeth_set_offline);

static int qeth_do_reset(void *data)
{
	const struct qeth_discipline *disc;
	struct qeth_card *card = data;
	int rc;

	/* Lock-free, other users will block until we are done. */
	disc = card->discipline;

	QETH_CARD_TEXT(card, 2, "recover1");
	if (!qeth_do_run_thread(card, QETH_RECOVER_THREAD))
		return 0;
	QETH_CARD_TEXT(card, 2, "recover2");
	dev_warn(&card->gdev->dev,
		 "A recovery process has been started for the device\n");

	qeth_set_offline(card, disc, true);
	rc = qeth_set_online(card, disc);
	if (!rc) {
		dev_info(&card->gdev->dev,
			 "Device successfully recovered!\n");
	} else {
		ccwgroup_set_offline(card->gdev);
		dev_warn(&card->gdev->dev,
			 "The qeth device driver failed to recover an error on the device\n");
	}
	qeth_clear_thread_start_bit(card, QETH_RECOVER_THREAD);
	qeth_clear_thread_running_bit(card, QETH_RECOVER_THREAD);
	return 0;
}

#if IS_ENABLED(CONFIG_QETH_L3)
static void qeth_l3_rebuild_skb(struct qeth_card *card, struct sk_buff *skb,
				struct qeth_hdr *hdr)
{
	struct af_iucv_trans_hdr *iucv = (struct af_iucv_trans_hdr *) skb->data;
	struct qeth_hdr_layer3 *l3_hdr = &hdr->hdr.l3;
	struct net_device *dev = skb->dev;

	if (IS_IQD(card) && iucv->magic == ETH_P_AF_IUCV) {
		dev_hard_header(skb, dev, ETH_P_AF_IUCV, dev->dev_addr,
				"FAKELL", skb->len);
		return;
	}

	if (!(l3_hdr->flags & QETH_HDR_PASSTHRU)) {
		u16 prot = (l3_hdr->flags & QETH_HDR_IPV6) ? ETH_P_IPV6 :
							     ETH_P_IP;
		unsigned char tg_addr[ETH_ALEN];

		skb_reset_network_header(skb);
		switch (l3_hdr->flags & QETH_HDR_CAST_MASK) {
		case QETH_CAST_MULTICAST:
			if (prot == ETH_P_IP)
				ip_eth_mc_map(ip_hdr(skb)->daddr, tg_addr);
			else
				ipv6_eth_mc_map(&ipv6_hdr(skb)->daddr, tg_addr);
			QETH_CARD_STAT_INC(card, rx_multicast);
			break;
		case QETH_CAST_BROADCAST:
			ether_addr_copy(tg_addr, dev->broadcast);
			QETH_CARD_STAT_INC(card, rx_multicast);
			break;
		default:
			if (card->options.sniffer)
				skb->pkt_type = PACKET_OTHERHOST;
			ether_addr_copy(tg_addr, dev->dev_addr);
		}

		if (l3_hdr->ext_flags & QETH_HDR_EXT_SRC_MAC_ADDR)
			dev_hard_header(skb, dev, prot, tg_addr,
					&l3_hdr->next_hop.rx.src_mac, skb->len);
		else
			dev_hard_header(skb, dev, prot, tg_addr, "FAKELL",
					skb->len);
	}

	/* copy VLAN tag from hdr into skb */
	if (!card->options.sniffer &&
	    (l3_hdr->ext_flags & (QETH_HDR_EXT_VLAN_FRAME |
				  QETH_HDR_EXT_INCLUDE_VLAN_TAG))) {
		u16 tag = (l3_hdr->ext_flags & QETH_HDR_EXT_VLAN_FRAME) ?
				l3_hdr->vlan_id :
				l3_hdr->next_hop.rx.vlan_id;

		__vlan_hwaccel_put_tag(skb, htons(ETH_P_8021Q), tag);
	}
}
#endif

static void qeth_receive_skb(struct qeth_card *card, struct sk_buff *skb,
			     struct qeth_hdr *hdr, bool uses_frags)
{
	struct napi_struct *napi = &card->napi;
	bool is_cso;

	switch (hdr->hdr.l2.id) {
	case QETH_HEADER_TYPE_OSN:
		skb_push(skb, sizeof(*hdr));
		skb_copy_to_linear_data(skb, hdr, sizeof(*hdr));
		QETH_CARD_STAT_ADD(card, rx_bytes, skb->len);
		QETH_CARD_STAT_INC(card, rx_packets);

		card->osn_info.data_cb(skb);
		return;
#if IS_ENABLED(CONFIG_QETH_L3)
	case QETH_HEADER_TYPE_LAYER3:
		qeth_l3_rebuild_skb(card, skb, hdr);
		is_cso = hdr->hdr.l3.ext_flags & QETH_HDR_EXT_CSUM_TRANSP_REQ;
		break;
#endif
	case QETH_HEADER_TYPE_LAYER2:
		is_cso = hdr->hdr.l2.flags[1] & QETH_HDR_EXT_CSUM_TRANSP_REQ;
		break;
	default:
		/* never happens */
		if (uses_frags)
			napi_free_frags(napi);
		else
			dev_kfree_skb_any(skb);
		return;
	}

	if (is_cso && (card->dev->features & NETIF_F_RXCSUM)) {
		skb->ip_summed = CHECKSUM_UNNECESSARY;
		QETH_CARD_STAT_INC(card, rx_skb_csum);
	} else {
		skb->ip_summed = CHECKSUM_NONE;
	}

	QETH_CARD_STAT_ADD(card, rx_bytes, skb->len);
	QETH_CARD_STAT_INC(card, rx_packets);
	if (skb_is_nonlinear(skb)) {
		QETH_CARD_STAT_INC(card, rx_sg_skbs);
		QETH_CARD_STAT_ADD(card, rx_sg_frags,
				   skb_shinfo(skb)->nr_frags);
	}

	if (uses_frags) {
		napi_gro_frags(napi);
	} else {
		skb->protocol = eth_type_trans(skb, skb->dev);
		napi_gro_receive(napi, skb);
	}
}

static void qeth_create_skb_frag(struct sk_buff *skb, char *data, int data_len)
{
	struct page *page = virt_to_page(data);
	unsigned int next_frag;

	next_frag = skb_shinfo(skb)->nr_frags;
	get_page(page);
	skb_add_rx_frag(skb, next_frag, page, offset_in_page(data), data_len,
			data_len);
}

static inline int qeth_is_last_sbale(struct qdio_buffer_element *sbale)
{
	return (sbale->eflags & SBAL_EFLAGS_LAST_ENTRY);
}

static int qeth_extract_skb(struct qeth_card *card,
			    struct qeth_qdio_buffer *qethbuffer, u8 *element_no,
			    int *__offset)
{
	struct qeth_priv *priv = netdev_priv(card->dev);
	struct qdio_buffer *buffer = qethbuffer->buffer;
	struct napi_struct *napi = &card->napi;
	struct qdio_buffer_element *element;
	unsigned int linear_len = 0;
	bool uses_frags = false;
	int offset = *__offset;
	bool use_rx_sg = false;
	unsigned int headroom;
	struct qeth_hdr *hdr;
	struct sk_buff *skb;
	int skb_len = 0;

	element = &buffer->element[*element_no];

next_packet:
	/* qeth_hdr must not cross element boundaries */
	while (element->length < offset + sizeof(struct qeth_hdr)) {
		if (qeth_is_last_sbale(element))
			return -ENODATA;
		element++;
		offset = 0;
	}

	hdr = phys_to_virt(element->addr) + offset;
	offset += sizeof(*hdr);
	skb = NULL;

	switch (hdr->hdr.l2.id) {
	case QETH_HEADER_TYPE_LAYER2:
		skb_len = hdr->hdr.l2.pkt_length;
		linear_len = ETH_HLEN;
		headroom = 0;
		break;
	case QETH_HEADER_TYPE_LAYER3:
		skb_len = hdr->hdr.l3.length;
		if (!IS_LAYER3(card)) {
			QETH_CARD_STAT_INC(card, rx_dropped_notsupp);
			goto walk_packet;
		}

		if (hdr->hdr.l3.flags & QETH_HDR_PASSTHRU) {
			linear_len = ETH_HLEN;
			headroom = 0;
			break;
		}

		if (hdr->hdr.l3.flags & QETH_HDR_IPV6)
			linear_len = sizeof(struct ipv6hdr);
		else
			linear_len = sizeof(struct iphdr);
		headroom = ETH_HLEN;
		break;
	case QETH_HEADER_TYPE_OSN:
		skb_len = hdr->hdr.osn.pdu_length;
		if (!IS_OSN(card)) {
			QETH_CARD_STAT_INC(card, rx_dropped_notsupp);
			goto walk_packet;
		}

		linear_len = skb_len;
		headroom = sizeof(struct qeth_hdr);
		break;
	default:
		if (hdr->hdr.l2.id & QETH_HEADER_MASK_INVAL)
			QETH_CARD_STAT_INC(card, rx_frame_errors);
		else
			QETH_CARD_STAT_INC(card, rx_dropped_notsupp);

		/* Can't determine packet length, drop the whole buffer. */
		return -EPROTONOSUPPORT;
	}

	if (skb_len < linear_len) {
		QETH_CARD_STAT_INC(card, rx_dropped_runt);
		goto walk_packet;
	}

	use_rx_sg = (card->options.cq == QETH_CQ_ENABLED) ||
		    (skb_len > READ_ONCE(priv->rx_copybreak) &&
		     !atomic_read(&card->force_alloc_skb) &&
		     !IS_OSN(card));

	if (use_rx_sg) {
		/* QETH_CQ_ENABLED only: */
		if (qethbuffer->rx_skb &&
		    skb_tailroom(qethbuffer->rx_skb) >= linear_len + headroom) {
			skb = qethbuffer->rx_skb;
			qethbuffer->rx_skb = NULL;
			goto use_skb;
		}

		skb = napi_get_frags(napi);
		if (!skb) {
			/* -ENOMEM, no point in falling back further. */
			QETH_CARD_STAT_INC(card, rx_dropped_nomem);
			goto walk_packet;
		}

		if (skb_tailroom(skb) >= linear_len + headroom) {
			uses_frags = true;
			goto use_skb;
		}

		netdev_info_once(card->dev,
				 "Insufficient linear space in NAPI frags skb, need %u but have %u\n",
				 linear_len + headroom, skb_tailroom(skb));
		/* Shouldn't happen. Don't optimize, fall back to linear skb. */
	}

	linear_len = skb_len;
	skb = napi_alloc_skb(napi, linear_len + headroom);
	if (!skb) {
		QETH_CARD_STAT_INC(card, rx_dropped_nomem);
		goto walk_packet;
	}

use_skb:
	if (headroom)
		skb_reserve(skb, headroom);
walk_packet:
	while (skb_len) {
		int data_len = min(skb_len, (int)(element->length - offset));
		char *data = phys_to_virt(element->addr) + offset;

		skb_len -= data_len;
		offset += data_len;

		/* Extract data from current element: */
		if (skb && data_len) {
			if (linear_len) {
				unsigned int copy_len;

				copy_len = min_t(unsigned int, linear_len,
						 data_len);

				skb_put_data(skb, data, copy_len);
				linear_len -= copy_len;
				data_len -= copy_len;
				data += copy_len;
			}

			if (data_len)
				qeth_create_skb_frag(skb, data, data_len);
		}

		/* Step forward to next element: */
		if (skb_len) {
			if (qeth_is_last_sbale(element)) {
				QETH_CARD_TEXT(card, 4, "unexeob");
				QETH_CARD_HEX(card, 2, buffer, sizeof(void *));
				if (skb) {
					if (uses_frags)
						napi_free_frags(napi);
					else
						dev_kfree_skb_any(skb);
					QETH_CARD_STAT_INC(card,
							   rx_length_errors);
				}
				return -EMSGSIZE;
			}
			element++;
			offset = 0;
		}
	}

	/* This packet was skipped, go get another one: */
	if (!skb)
		goto next_packet;

	*element_no = element - &buffer->element[0];
	*__offset = offset;

	qeth_receive_skb(card, skb, hdr, uses_frags);
	return 0;
}

static unsigned int qeth_extract_skbs(struct qeth_card *card, int budget,
				      struct qeth_qdio_buffer *buf, bool *done)
{
	unsigned int work_done = 0;

	while (budget) {
		if (qeth_extract_skb(card, buf, &card->rx.buf_element,
				     &card->rx.e_offset)) {
			*done = true;
			break;
		}

		work_done++;
		budget--;
	}

	return work_done;
}

static unsigned int qeth_rx_poll(struct qeth_card *card, int budget)
{
	struct qeth_rx *ctx = &card->rx;
	unsigned int work_done = 0;

	while (budget > 0) {
		struct qeth_qdio_buffer *buffer;
		unsigned int skbs_done = 0;
		bool done = false;

		/* Fetch completed RX buffers: */
		if (!card->rx.b_count) {
			card->rx.qdio_err = 0;
			card->rx.b_count = qdio_get_next_buffers(
				card->data.ccwdev, 0, &card->rx.b_index,
				&card->rx.qdio_err);
			if (card->rx.b_count <= 0) {
				card->rx.b_count = 0;
				break;
			}
		}

		/* Process one completed RX buffer: */
		buffer = &card->qdio.in_q->bufs[card->rx.b_index];
		if (!(card->rx.qdio_err &&
		      qeth_check_qdio_errors(card, buffer->buffer,
					     card->rx.qdio_err, "qinerr")))
			skbs_done = qeth_extract_skbs(card, budget, buffer,
						      &done);
		else
			done = true;

		work_done += skbs_done;
		budget -= skbs_done;

		if (done) {
			QETH_CARD_STAT_INC(card, rx_bufs);
			qeth_put_buffer_pool_entry(card, buffer->pool_entry);
			buffer->pool_entry = NULL;
			card->rx.b_count--;
			ctx->bufs_refill++;
			ctx->bufs_refill -= qeth_rx_refill_queue(card,
								 ctx->bufs_refill);

			/* Step forward to next buffer: */
			card->rx.b_index = QDIO_BUFNR(card->rx.b_index + 1);
			card->rx.buf_element = 0;
			card->rx.e_offset = 0;
		}
	}

	return work_done;
}

static void qeth_cq_poll(struct qeth_card *card)
{
	unsigned int work_done = 0;

	while (work_done < QDIO_MAX_BUFFERS_PER_Q) {
		unsigned int start, error;
		int completed;

		completed = qdio_inspect_queue(CARD_DDEV(card), 1, true, &start,
					       &error);
		if (completed <= 0)
			return;

		qeth_qdio_cq_handler(card, error, 1, start, completed);
		work_done += completed;
	}
}

int qeth_poll(struct napi_struct *napi, int budget)
{
	struct qeth_card *card = container_of(napi, struct qeth_card, napi);
	unsigned int work_done;

	work_done = qeth_rx_poll(card, budget);

	if (card->options.cq == QETH_CQ_ENABLED)
		qeth_cq_poll(card);

	if (budget) {
		struct qeth_rx *ctx = &card->rx;

		/* Process any substantial refill backlog: */
		ctx->bufs_refill -= qeth_rx_refill_queue(card, ctx->bufs_refill);

		/* Exhausted the RX budget. Keep IRQ disabled, we get called again. */
		if (work_done >= budget)
			return work_done;
	}

	if (napi_complete_done(napi, work_done) &&
	    qdio_start_irq(CARD_DDEV(card)))
		napi_schedule(napi);

	return work_done;
}
EXPORT_SYMBOL_GPL(qeth_poll);

static void qeth_iqd_tx_complete(struct qeth_qdio_out_q *queue,
				 unsigned int bidx, unsigned int qdio_error,
				 int budget)
{
	struct qeth_qdio_out_buffer *buffer = queue->bufs[bidx];
	u8 sflags = buffer->buffer->element[15].sflags;
	struct qeth_card *card = queue->card;
	bool error = !!qdio_error;

	if (qdio_error == QDIO_ERROR_SLSB_PENDING) {
		struct qaob *aob = buffer->aob;

		if (!aob) {
			netdev_WARN_ONCE(card->dev,
					 "Pending TX buffer %#x without QAOB on TX queue %u\n",
					 bidx, queue->queue_no);
			qeth_schedule_recovery(card);
			return;
		}

		QETH_CARD_TEXT_(card, 5, "pel%u", bidx);

		switch (atomic_cmpxchg(&buffer->state,
				       QETH_QDIO_BUF_PRIMED,
				       QETH_QDIO_BUF_PENDING)) {
		case QETH_QDIO_BUF_PRIMED:
			/* We have initial ownership, no QAOB (yet): */
			qeth_notify_skbs(queue, buffer, TX_NOTIFY_PENDING);

			/* Handle race with qeth_qdio_handle_aob(): */
			switch (atomic_xchg(&buffer->state,
					    QETH_QDIO_BUF_NEED_QAOB)) {
			case QETH_QDIO_BUF_PENDING:
				/* No concurrent QAOB notification. */

				/* Prepare the queue slot for immediate re-use: */
				qeth_scrub_qdio_buffer(buffer->buffer, queue->max_elements);
				if (qeth_alloc_out_buf(queue, bidx,
						       GFP_ATOMIC)) {
					QETH_CARD_TEXT(card, 2, "outofbuf");
					qeth_schedule_recovery(card);
				}

				list_add(&buffer->list_entry,
					 &queue->pending_bufs);
				/* Skip clearing the buffer: */
				return;
			case QETH_QDIO_BUF_QAOB_OK:
				qeth_notify_skbs(queue, buffer,
						 TX_NOTIFY_DELAYED_OK);
				error = false;
				break;
			case QETH_QDIO_BUF_QAOB_ERROR:
				qeth_notify_skbs(queue, buffer,
						 TX_NOTIFY_DELAYED_GENERALERROR);
				error = true;
				break;
			default:
				WARN_ON_ONCE(1);
			}

			break;
		case QETH_QDIO_BUF_QAOB_OK:
			/* qeth_qdio_handle_aob() already received a QAOB: */
			qeth_notify_skbs(queue, buffer, TX_NOTIFY_OK);
			error = false;
			break;
		case QETH_QDIO_BUF_QAOB_ERROR:
			/* qeth_qdio_handle_aob() already received a QAOB: */
			qeth_notify_skbs(queue, buffer, TX_NOTIFY_GENERALERROR);
			error = true;
			break;
		default:
			WARN_ON_ONCE(1);
		}

		memset(aob, 0, sizeof(*aob));
	} else if (card->options.cq == QETH_CQ_ENABLED) {
		qeth_notify_skbs(queue, buffer,
				 qeth_compute_cq_notification(sflags, 0));
	}

	qeth_clear_output_buffer(queue, buffer, error, budget);
}

static int qeth_tx_poll(struct napi_struct *napi, int budget)
{
	struct qeth_qdio_out_q *queue = qeth_napi_to_out_queue(napi);
	unsigned int queue_no = queue->queue_no;
	struct qeth_card *card = queue->card;
	struct net_device *dev = card->dev;
	unsigned int work_done = 0;
	struct netdev_queue *txq;

	txq = netdev_get_tx_queue(dev, qeth_iqd_translate_txq(dev, queue_no));

	while (1) {
		unsigned int start, error, i;
		unsigned int packets = 0;
		unsigned int bytes = 0;
		int completed;

<<<<<<< HEAD
		qeth_tx_complete_pending_bufs(card, queue, false);
=======
		qeth_tx_complete_pending_bufs(card, queue, false, budget);
>>>>>>> 11e4b63a

		if (qeth_out_queue_is_empty(queue)) {
			napi_complete(napi);
			return 0;
		}

		/* Give the CPU a breather: */
		if (work_done >= QDIO_MAX_BUFFERS_PER_Q) {
			QETH_TXQ_STAT_INC(queue, completion_yield);
			if (napi_complete_done(napi, 0))
				napi_schedule(napi);
			return 0;
		}

		completed = qdio_inspect_queue(CARD_DDEV(card), queue_no, false,
					       &start, &error);
		if (completed <= 0) {
			/* Ensure we see TX completion for pending work: */
			if (napi_complete_done(napi, 0))
				qeth_tx_arm_timer(queue, QETH_TX_TIMER_USECS);
			return 0;
		}

		for (i = start; i < start + completed; i++) {
			struct qeth_qdio_out_buffer *buffer;
			unsigned int bidx = QDIO_BUFNR(i);

			buffer = queue->bufs[bidx];
			packets += buffer->frames;
			bytes += buffer->bytes;

			qeth_handle_send_error(card, buffer, error);
			qeth_iqd_tx_complete(queue, bidx, error, budget);
		}

		netdev_tx_completed_queue(txq, packets, bytes);
		atomic_sub(completed, &queue->used_buffers);
		work_done += completed;

		/* xmit may have observed the full-condition, but not yet
		 * stopped the txq. In which case the code below won't trigger.
		 * So before returning, xmit will re-check the txq's fill level
		 * and wake it up if needed.
		 */
		if (netif_tx_queue_stopped(txq) &&
		    !qeth_out_queue_is_full(queue))
			netif_tx_wake_queue(txq);
	}
}

static int qeth_setassparms_inspect_rc(struct qeth_ipa_cmd *cmd)
{
	if (!cmd->hdr.return_code)
		cmd->hdr.return_code = cmd->data.setassparms.hdr.return_code;
	return cmd->hdr.return_code;
}

static int qeth_setassparms_get_caps_cb(struct qeth_card *card,
					struct qeth_reply *reply,
					unsigned long data)
{
	struct qeth_ipa_cmd *cmd = (struct qeth_ipa_cmd *) data;
	struct qeth_ipa_caps *caps = reply->param;

	if (qeth_setassparms_inspect_rc(cmd))
		return -EIO;

	caps->supported = cmd->data.setassparms.data.caps.supported;
	caps->enabled = cmd->data.setassparms.data.caps.enabled;
	return 0;
}

int qeth_setassparms_cb(struct qeth_card *card,
			struct qeth_reply *reply, unsigned long data)
{
	struct qeth_ipa_cmd *cmd = (struct qeth_ipa_cmd *) data;

	QETH_CARD_TEXT(card, 4, "defadpcb");

	if (cmd->hdr.return_code)
		return -EIO;

	cmd->hdr.return_code = cmd->data.setassparms.hdr.return_code;
	if (cmd->hdr.prot_version == QETH_PROT_IPV4)
		card->options.ipa4.enabled = cmd->hdr.assists.enabled;
	if (cmd->hdr.prot_version == QETH_PROT_IPV6)
		card->options.ipa6.enabled = cmd->hdr.assists.enabled;
	return 0;
}
EXPORT_SYMBOL_GPL(qeth_setassparms_cb);

struct qeth_cmd_buffer *qeth_get_setassparms_cmd(struct qeth_card *card,
						 enum qeth_ipa_funcs ipa_func,
						 u16 cmd_code,
						 unsigned int data_length,
						 enum qeth_prot_versions prot)
{
	struct qeth_ipacmd_setassparms *setassparms;
	struct qeth_ipacmd_setassparms_hdr *hdr;
	struct qeth_cmd_buffer *iob;

	QETH_CARD_TEXT(card, 4, "getasscm");
	iob = qeth_ipa_alloc_cmd(card, IPA_CMD_SETASSPARMS, prot,
				 data_length +
				 offsetof(struct qeth_ipacmd_setassparms,
					  data));
	if (!iob)
		return NULL;

	setassparms = &__ipa_cmd(iob)->data.setassparms;
	setassparms->assist_no = ipa_func;

	hdr = &setassparms->hdr;
	hdr->length = sizeof(*hdr) + data_length;
	hdr->command_code = cmd_code;
	return iob;
}
EXPORT_SYMBOL_GPL(qeth_get_setassparms_cmd);

int qeth_send_simple_setassparms_prot(struct qeth_card *card,
				      enum qeth_ipa_funcs ipa_func,
				      u16 cmd_code, u32 *data,
				      enum qeth_prot_versions prot)
{
	unsigned int length = data ? SETASS_DATA_SIZEOF(flags_32bit) : 0;
	struct qeth_cmd_buffer *iob;

	QETH_CARD_TEXT_(card, 4, "simassp%i", prot);
	iob = qeth_get_setassparms_cmd(card, ipa_func, cmd_code, length, prot);
	if (!iob)
		return -ENOMEM;

	if (data)
		__ipa_cmd(iob)->data.setassparms.data.flags_32bit = *data;
	return qeth_send_ipa_cmd(card, iob, qeth_setassparms_cb, NULL);
}
EXPORT_SYMBOL_GPL(qeth_send_simple_setassparms_prot);

static void qeth_unregister_dbf_views(void)
{
	int x;

	for (x = 0; x < QETH_DBF_INFOS; x++) {
		debug_unregister(qeth_dbf[x].id);
		qeth_dbf[x].id = NULL;
	}
}

void qeth_dbf_longtext(debug_info_t *id, int level, char *fmt, ...)
{
	char dbf_txt_buf[32];
	va_list args;

	if (!debug_level_enabled(id, level))
		return;
	va_start(args, fmt);
	vsnprintf(dbf_txt_buf, sizeof(dbf_txt_buf), fmt, args);
	va_end(args);
	debug_text_event(id, level, dbf_txt_buf);
}
EXPORT_SYMBOL_GPL(qeth_dbf_longtext);

static int qeth_register_dbf_views(void)
{
	int ret;
	int x;

	for (x = 0; x < QETH_DBF_INFOS; x++) {
		/* register the areas */
		qeth_dbf[x].id = debug_register(qeth_dbf[x].name,
						qeth_dbf[x].pages,
						qeth_dbf[x].areas,
						qeth_dbf[x].len);
		if (qeth_dbf[x].id == NULL) {
			qeth_unregister_dbf_views();
			return -ENOMEM;
		}

		/* register a view */
		ret = debug_register_view(qeth_dbf[x].id, qeth_dbf[x].view);
		if (ret) {
			qeth_unregister_dbf_views();
			return ret;
		}

		/* set a passing level */
		debug_set_level(qeth_dbf[x].id, qeth_dbf[x].level);
	}

	return 0;
}

static DEFINE_MUTEX(qeth_mod_mutex);	/* for synchronized module loading */

int qeth_setup_discipline(struct qeth_card *card,
			  enum qeth_discipline_id discipline)
{
	int rc;

	mutex_lock(&qeth_mod_mutex);
	switch (discipline) {
	case QETH_DISCIPLINE_LAYER3:
		card->discipline = try_then_request_module(
			symbol_get(qeth_l3_discipline), "qeth_l3");
		break;
	case QETH_DISCIPLINE_LAYER2:
		card->discipline = try_then_request_module(
			symbol_get(qeth_l2_discipline), "qeth_l2");
		break;
	default:
		break;
	}
	mutex_unlock(&qeth_mod_mutex);

	if (!card->discipline) {
		dev_err(&card->gdev->dev, "There is no kernel module to "
			"support discipline %d\n", discipline);
		return -EINVAL;
	}

	rc = card->discipline->setup(card->gdev);
	if (rc) {
		if (discipline == QETH_DISCIPLINE_LAYER2)
			symbol_put(qeth_l2_discipline);
		else
			symbol_put(qeth_l3_discipline);
		card->discipline = NULL;

		return rc;
	}

	card->options.layer = discipline;
	return 0;
}

void qeth_remove_discipline(struct qeth_card *card)
{
	card->discipline->remove(card->gdev);

	if (IS_LAYER2(card))
		symbol_put(qeth_l2_discipline);
	else
		symbol_put(qeth_l3_discipline);
	card->options.layer = QETH_DISCIPLINE_UNDETERMINED;
	card->discipline = NULL;
}

const struct device_type qeth_generic_devtype = {
	.name = "qeth_generic",
};
EXPORT_SYMBOL_GPL(qeth_generic_devtype);

static const struct device_type qeth_osn_devtype = {
	.name = "qeth_osn",
};

#define DBF_NAME_LEN	20

struct qeth_dbf_entry {
	char dbf_name[DBF_NAME_LEN];
	debug_info_t *dbf_info;
	struct list_head dbf_list;
};

static LIST_HEAD(qeth_dbf_list);
static DEFINE_MUTEX(qeth_dbf_list_mutex);

static debug_info_t *qeth_get_dbf_entry(char *name)
{
	struct qeth_dbf_entry *entry;
	debug_info_t *rc = NULL;

	mutex_lock(&qeth_dbf_list_mutex);
	list_for_each_entry(entry, &qeth_dbf_list, dbf_list) {
		if (strcmp(entry->dbf_name, name) == 0) {
			rc = entry->dbf_info;
			break;
		}
	}
	mutex_unlock(&qeth_dbf_list_mutex);
	return rc;
}

static int qeth_add_dbf_entry(struct qeth_card *card, char *name)
{
	struct qeth_dbf_entry *new_entry;

	card->debug = debug_register(name, 2, 1, 8);
	if (!card->debug) {
		QETH_DBF_TEXT_(SETUP, 2, "%s", "qcdbf");
		goto err;
	}
	if (debug_register_view(card->debug, &debug_hex_ascii_view))
		goto err_dbg;
	new_entry = kzalloc(sizeof(struct qeth_dbf_entry), GFP_KERNEL);
	if (!new_entry)
		goto err_dbg;
	strncpy(new_entry->dbf_name, name, DBF_NAME_LEN);
	new_entry->dbf_info = card->debug;
	mutex_lock(&qeth_dbf_list_mutex);
	list_add(&new_entry->dbf_list, &qeth_dbf_list);
	mutex_unlock(&qeth_dbf_list_mutex);

	return 0;

err_dbg:
	debug_unregister(card->debug);
err:
	return -ENOMEM;
}

static void qeth_clear_dbf_list(void)
{
	struct qeth_dbf_entry *entry, *tmp;

	mutex_lock(&qeth_dbf_list_mutex);
	list_for_each_entry_safe(entry, tmp, &qeth_dbf_list, dbf_list) {
		list_del(&entry->dbf_list);
		debug_unregister(entry->dbf_info);
		kfree(entry);
	}
	mutex_unlock(&qeth_dbf_list_mutex);
}

static struct net_device *qeth_alloc_netdev(struct qeth_card *card)
{
	struct net_device *dev;
	struct qeth_priv *priv;

	switch (card->info.type) {
	case QETH_CARD_TYPE_IQD:
		dev = alloc_netdev_mqs(sizeof(*priv), "hsi%d", NET_NAME_UNKNOWN,
				       ether_setup, QETH_MAX_OUT_QUEUES, 1);
		break;
	case QETH_CARD_TYPE_OSM:
		dev = alloc_etherdev(sizeof(*priv));
		break;
	case QETH_CARD_TYPE_OSN:
		dev = alloc_netdev(sizeof(*priv), "osn%d", NET_NAME_UNKNOWN,
				   ether_setup);
		break;
	default:
		dev = alloc_etherdev_mqs(sizeof(*priv), QETH_MAX_OUT_QUEUES, 1);
	}

	if (!dev)
		return NULL;

	priv = netdev_priv(dev);
	priv->rx_copybreak = QETH_RX_COPYBREAK;
	priv->tx_wanted_queues = IS_IQD(card) ? QETH_IQD_MIN_TXQ : 1;

	dev->ml_priv = card;
	dev->watchdog_timeo = QETH_TX_TIMEOUT;
	dev->min_mtu = IS_OSN(card) ? 64 : 576;
	 /* initialized when device first goes online: */
	dev->max_mtu = 0;
	dev->mtu = 0;
	SET_NETDEV_DEV(dev, &card->gdev->dev);
	netif_carrier_off(dev);

	if (IS_OSN(card)) {
		dev->ethtool_ops = &qeth_osn_ethtool_ops;
	} else {
		dev->ethtool_ops = &qeth_ethtool_ops;
		dev->priv_flags &= ~IFF_TX_SKB_SHARING;
		dev->hw_features |= NETIF_F_SG;
		dev->vlan_features |= NETIF_F_SG;
		if (IS_IQD(card))
			dev->features |= NETIF_F_SG;
	}

	return dev;
}

struct net_device *qeth_clone_netdev(struct net_device *orig)
{
	struct net_device *clone = qeth_alloc_netdev(orig->ml_priv);

	if (!clone)
		return NULL;

	clone->dev_port = orig->dev_port;
	return clone;
}

static int qeth_core_probe_device(struct ccwgroup_device *gdev)
{
	struct qeth_card *card;
	struct device *dev;
	int rc;
	enum qeth_discipline_id enforced_disc;
	char dbf_name[DBF_NAME_LEN];

	QETH_DBF_TEXT(SETUP, 2, "probedev");

	dev = &gdev->dev;
	if (!get_device(dev))
		return -ENODEV;

	QETH_DBF_TEXT_(SETUP, 2, "%s", dev_name(&gdev->dev));

	card = qeth_alloc_card(gdev);
	if (!card) {
		QETH_DBF_TEXT_(SETUP, 2, "1err%d", -ENOMEM);
		rc = -ENOMEM;
		goto err_dev;
	}

	snprintf(dbf_name, sizeof(dbf_name), "qeth_card_%s",
		dev_name(&gdev->dev));
	card->debug = qeth_get_dbf_entry(dbf_name);
	if (!card->debug) {
		rc = qeth_add_dbf_entry(card, dbf_name);
		if (rc)
			goto err_card;
	}

	qeth_setup_card(card);
	card->dev = qeth_alloc_netdev(card);
	if (!card->dev) {
		rc = -ENOMEM;
		goto err_card;
	}

	qeth_determine_capabilities(card);
	qeth_set_blkt_defaults(card);

	card->qdio.no_out_queues = card->dev->num_tx_queues;
	rc = qeth_update_from_chp_desc(card);
	if (rc)
		goto err_chp_desc;

	if (IS_OSN(card))
		gdev->dev.groups = qeth_osn_dev_groups;
	else
		gdev->dev.groups = qeth_dev_groups;

	enforced_disc = qeth_enforce_discipline(card);
	switch (enforced_disc) {
	case QETH_DISCIPLINE_UNDETERMINED:
		gdev->dev.type = &qeth_generic_devtype;
		break;
	default:
		card->info.layer_enforced = true;
		/* It's so early that we don't need the discipline_mutex yet. */
		rc = qeth_setup_discipline(card, enforced_disc);
		if (rc)
			goto err_setup_disc;

		gdev->dev.type = IS_OSN(card) ? &qeth_osn_devtype :
						card->discipline->devtype;
		break;
	}

	return 0;

err_setup_disc:
err_chp_desc:
	free_netdev(card->dev);
err_card:
	qeth_core_free_card(card);
err_dev:
	put_device(dev);
	return rc;
}

static void qeth_core_remove_device(struct ccwgroup_device *gdev)
{
	struct qeth_card *card = dev_get_drvdata(&gdev->dev);

	QETH_CARD_TEXT(card, 2, "removedv");

	mutex_lock(&card->discipline_mutex);
	if (card->discipline)
		qeth_remove_discipline(card);
	mutex_unlock(&card->discipline_mutex);

	qeth_free_qdio_queues(card);

	free_netdev(card->dev);
	qeth_core_free_card(card);
	put_device(&gdev->dev);
}

static int qeth_core_set_online(struct ccwgroup_device *gdev)
{
	struct qeth_card *card = dev_get_drvdata(&gdev->dev);
	int rc = 0;
	enum qeth_discipline_id def_discipline;

	mutex_lock(&card->discipline_mutex);
	if (!card->discipline) {
		def_discipline = IS_IQD(card) ? QETH_DISCIPLINE_LAYER3 :
						QETH_DISCIPLINE_LAYER2;
		rc = qeth_setup_discipline(card, def_discipline);
		if (rc)
			goto err;
	}

	rc = qeth_set_online(card, card->discipline);

err:
	mutex_unlock(&card->discipline_mutex);
	return rc;
}

static int qeth_core_set_offline(struct ccwgroup_device *gdev)
{
	struct qeth_card *card = dev_get_drvdata(&gdev->dev);
	int rc;

	mutex_lock(&card->discipline_mutex);
	rc = qeth_set_offline(card, card->discipline, false);
	mutex_unlock(&card->discipline_mutex);

	return rc;
}

static void qeth_core_shutdown(struct ccwgroup_device *gdev)
{
	struct qeth_card *card = dev_get_drvdata(&gdev->dev);

	qeth_set_allowed_threads(card, 0, 1);
	if ((gdev->state == CCWGROUP_ONLINE) && card->info.hwtrap)
		qeth_hw_trap(card, QETH_DIAGS_TRAP_DISARM);
	qeth_qdio_clear_card(card, 0);
	qeth_drain_output_queues(card);
	qdio_free(CARD_DDEV(card));
}

static ssize_t group_store(struct device_driver *ddrv, const char *buf,
			   size_t count)
{
	int err;

	err = ccwgroup_create_dev(qeth_core_root_dev, to_ccwgroupdrv(ddrv), 3,
				  buf);

	return err ? err : count;
}
static DRIVER_ATTR_WO(group);

static struct attribute *qeth_drv_attrs[] = {
	&driver_attr_group.attr,
	NULL,
};
static struct attribute_group qeth_drv_attr_group = {
	.attrs = qeth_drv_attrs,
};
static const struct attribute_group *qeth_drv_attr_groups[] = {
	&qeth_drv_attr_group,
	NULL,
};

static struct ccwgroup_driver qeth_core_ccwgroup_driver = {
	.driver = {
		.groups = qeth_drv_attr_groups,
		.owner = THIS_MODULE,
		.name = "qeth",
	},
	.ccw_driver = &qeth_ccw_driver,
	.setup = qeth_core_probe_device,
	.remove = qeth_core_remove_device,
	.set_online = qeth_core_set_online,
	.set_offline = qeth_core_set_offline,
	.shutdown = qeth_core_shutdown,
};

struct qeth_card *qeth_get_card_by_busid(char *bus_id)
{
	struct ccwgroup_device *gdev;
	struct qeth_card *card;

	gdev = get_ccwgroupdev_by_busid(&qeth_core_ccwgroup_driver, bus_id);
	if (!gdev)
		return NULL;

	card = dev_get_drvdata(&gdev->dev);
	put_device(&gdev->dev);
	return card;
}
EXPORT_SYMBOL_GPL(qeth_get_card_by_busid);

int qeth_do_ioctl(struct net_device *dev, struct ifreq *rq, int cmd)
{
	struct qeth_card *card = dev->ml_priv;
	struct mii_ioctl_data *mii_data;
	int rc = 0;

	switch (cmd) {
	case SIOC_QETH_ADP_SET_SNMP_CONTROL:
		rc = qeth_snmp_command(card, rq->ifr_ifru.ifru_data);
		break;
	case SIOC_QETH_GET_CARD_TYPE:
		if ((IS_OSD(card) || IS_OSM(card) || IS_OSX(card)) &&
		    !IS_VM_NIC(card))
			return 1;
		return 0;
	case SIOCGMIIPHY:
		mii_data = if_mii(rq);
		mii_data->phy_id = 0;
		break;
	case SIOCGMIIREG:
		mii_data = if_mii(rq);
		if (mii_data->phy_id != 0)
			rc = -EINVAL;
		else
			mii_data->val_out = qeth_mdio_read(dev,
				mii_data->phy_id, mii_data->reg_num);
		break;
	case SIOC_QETH_QUERY_OAT:
		rc = qeth_query_oat_command(card, rq->ifr_ifru.ifru_data);
		break;
	default:
		if (card->discipline->do_ioctl)
			rc = card->discipline->do_ioctl(dev, rq, cmd);
		else
			rc = -EOPNOTSUPP;
	}
	if (rc)
		QETH_CARD_TEXT_(card, 2, "ioce%x", rc);
	return rc;
}
EXPORT_SYMBOL_GPL(qeth_do_ioctl);

static int qeth_start_csum_cb(struct qeth_card *card, struct qeth_reply *reply,
			      unsigned long data)
{
	struct qeth_ipa_cmd *cmd = (struct qeth_ipa_cmd *) data;
	u32 *features = reply->param;

	if (qeth_setassparms_inspect_rc(cmd))
		return -EIO;

	*features = cmd->data.setassparms.data.flags_32bit;
	return 0;
}

static int qeth_set_csum_off(struct qeth_card *card, enum qeth_ipa_funcs cstype,
			     enum qeth_prot_versions prot)
{
	return qeth_send_simple_setassparms_prot(card, cstype, IPA_CMD_ASS_STOP,
						 NULL, prot);
}

static int qeth_set_csum_on(struct qeth_card *card, enum qeth_ipa_funcs cstype,
			    enum qeth_prot_versions prot, u8 *lp2lp)
{
	u32 required_features = QETH_IPA_CHECKSUM_UDP | QETH_IPA_CHECKSUM_TCP;
	struct qeth_cmd_buffer *iob;
	struct qeth_ipa_caps caps;
	u32 features;
	int rc;

	/* some L3 HW requires combined L3+L4 csum offload: */
	if (IS_LAYER3(card) && prot == QETH_PROT_IPV4 &&
	    cstype == IPA_OUTBOUND_CHECKSUM)
		required_features |= QETH_IPA_CHECKSUM_IP_HDR;

	iob = qeth_get_setassparms_cmd(card, cstype, IPA_CMD_ASS_START, 0,
				       prot);
	if (!iob)
		return -ENOMEM;

	rc = qeth_send_ipa_cmd(card, iob, qeth_start_csum_cb, &features);
	if (rc)
		return rc;

	if ((required_features & features) != required_features) {
		qeth_set_csum_off(card, cstype, prot);
		return -EOPNOTSUPP;
	}

	iob = qeth_get_setassparms_cmd(card, cstype, IPA_CMD_ASS_ENABLE,
				       SETASS_DATA_SIZEOF(flags_32bit),
				       prot);
	if (!iob) {
		qeth_set_csum_off(card, cstype, prot);
		return -ENOMEM;
	}

	if (features & QETH_IPA_CHECKSUM_LP2LP)
		required_features |= QETH_IPA_CHECKSUM_LP2LP;
	__ipa_cmd(iob)->data.setassparms.data.flags_32bit = required_features;
	rc = qeth_send_ipa_cmd(card, iob, qeth_setassparms_get_caps_cb, &caps);
	if (rc) {
		qeth_set_csum_off(card, cstype, prot);
		return rc;
	}

	if (!qeth_ipa_caps_supported(&caps, required_features) ||
	    !qeth_ipa_caps_enabled(&caps, required_features)) {
		qeth_set_csum_off(card, cstype, prot);
		return -EOPNOTSUPP;
	}

	dev_info(&card->gdev->dev, "HW Checksumming (%sbound IPv%d) enabled\n",
		 cstype == IPA_INBOUND_CHECKSUM ? "in" : "out", prot);

	if (lp2lp)
		*lp2lp = qeth_ipa_caps_enabled(&caps, QETH_IPA_CHECKSUM_LP2LP);

	return 0;
}

static int qeth_set_ipa_csum(struct qeth_card *card, bool on, int cstype,
			     enum qeth_prot_versions prot, u8 *lp2lp)
{
	return on ? qeth_set_csum_on(card, cstype, prot, lp2lp) :
		    qeth_set_csum_off(card, cstype, prot);
}

static int qeth_start_tso_cb(struct qeth_card *card, struct qeth_reply *reply,
			     unsigned long data)
{
	struct qeth_ipa_cmd *cmd = (struct qeth_ipa_cmd *) data;
	struct qeth_tso_start_data *tso_data = reply->param;

	if (qeth_setassparms_inspect_rc(cmd))
		return -EIO;

	tso_data->mss = cmd->data.setassparms.data.tso.mss;
	tso_data->supported = cmd->data.setassparms.data.tso.supported;
	return 0;
}

static int qeth_set_tso_off(struct qeth_card *card,
			    enum qeth_prot_versions prot)
{
	return qeth_send_simple_setassparms_prot(card, IPA_OUTBOUND_TSO,
						 IPA_CMD_ASS_STOP, NULL, prot);
}

static int qeth_set_tso_on(struct qeth_card *card,
			   enum qeth_prot_versions prot)
{
	struct qeth_tso_start_data tso_data;
	struct qeth_cmd_buffer *iob;
	struct qeth_ipa_caps caps;
	int rc;

	iob = qeth_get_setassparms_cmd(card, IPA_OUTBOUND_TSO,
				       IPA_CMD_ASS_START, 0, prot);
	if (!iob)
		return -ENOMEM;

	rc = qeth_send_ipa_cmd(card, iob, qeth_start_tso_cb, &tso_data);
	if (rc)
		return rc;

	if (!tso_data.mss || !(tso_data.supported & QETH_IPA_LARGE_SEND_TCP)) {
		qeth_set_tso_off(card, prot);
		return -EOPNOTSUPP;
	}

	iob = qeth_get_setassparms_cmd(card, IPA_OUTBOUND_TSO,
				       IPA_CMD_ASS_ENABLE,
				       SETASS_DATA_SIZEOF(caps), prot);
	if (!iob) {
		qeth_set_tso_off(card, prot);
		return -ENOMEM;
	}

	/* enable TSO capability */
	__ipa_cmd(iob)->data.setassparms.data.caps.enabled =
		QETH_IPA_LARGE_SEND_TCP;
	rc = qeth_send_ipa_cmd(card, iob, qeth_setassparms_get_caps_cb, &caps);
	if (rc) {
		qeth_set_tso_off(card, prot);
		return rc;
	}

	if (!qeth_ipa_caps_supported(&caps, QETH_IPA_LARGE_SEND_TCP) ||
	    !qeth_ipa_caps_enabled(&caps, QETH_IPA_LARGE_SEND_TCP)) {
		qeth_set_tso_off(card, prot);
		return -EOPNOTSUPP;
	}

	dev_info(&card->gdev->dev, "TSOv%u enabled (MSS: %u)\n", prot,
		 tso_data.mss);
	return 0;
}

static int qeth_set_ipa_tso(struct qeth_card *card, bool on,
			    enum qeth_prot_versions prot)
{
	return on ? qeth_set_tso_on(card, prot) : qeth_set_tso_off(card, prot);
}

static int qeth_set_ipa_rx_csum(struct qeth_card *card, bool on)
{
	int rc_ipv4 = (on) ? -EOPNOTSUPP : 0;
	int rc_ipv6;

	if (qeth_is_supported(card, IPA_INBOUND_CHECKSUM))
		rc_ipv4 = qeth_set_ipa_csum(card, on, IPA_INBOUND_CHECKSUM,
					    QETH_PROT_IPV4, NULL);
	if (!qeth_is_supported6(card, IPA_INBOUND_CHECKSUM_V6))
		/* no/one Offload Assist available, so the rc is trivial */
		return rc_ipv4;

	rc_ipv6 = qeth_set_ipa_csum(card, on, IPA_INBOUND_CHECKSUM,
				    QETH_PROT_IPV6, NULL);

	if (on)
		/* enable: success if any Assist is active */
		return (rc_ipv6) ? rc_ipv4 : 0;

	/* disable: failure if any Assist is still active */
	return (rc_ipv6) ? rc_ipv6 : rc_ipv4;
}

/**
 * qeth_enable_hw_features() - (Re-)Enable HW functions for device features
 * @dev:	a net_device
 */
void qeth_enable_hw_features(struct net_device *dev)
{
	struct qeth_card *card = dev->ml_priv;
	netdev_features_t features;

	features = dev->features;
	/* force-off any feature that might need an IPA sequence.
	 * netdev_update_features() will restart them.
	 */
	dev->features &= ~dev->hw_features;
	/* toggle VLAN filter, so that VIDs are re-programmed: */
	if (IS_LAYER2(card) && IS_VM_NIC(card)) {
		dev->features &= ~NETIF_F_HW_VLAN_CTAG_FILTER;
		dev->wanted_features |= NETIF_F_HW_VLAN_CTAG_FILTER;
	}
	netdev_update_features(dev);
	if (features != dev->features)
		dev_warn(&card->gdev->dev,
			 "Device recovery failed to restore all offload features\n");
}
EXPORT_SYMBOL_GPL(qeth_enable_hw_features);

static void qeth_check_restricted_features(struct qeth_card *card,
					   netdev_features_t changed,
					   netdev_features_t actual)
{
	netdev_features_t ipv6_features = NETIF_F_TSO6;
	netdev_features_t ipv4_features = NETIF_F_TSO;

	if (!card->info.has_lp2lp_cso_v6)
		ipv6_features |= NETIF_F_IPV6_CSUM;
	if (!card->info.has_lp2lp_cso_v4)
		ipv4_features |= NETIF_F_IP_CSUM;

	if ((changed & ipv6_features) && !(actual & ipv6_features))
		qeth_flush_local_addrs6(card);
	if ((changed & ipv4_features) && !(actual & ipv4_features))
		qeth_flush_local_addrs4(card);
}

int qeth_set_features(struct net_device *dev, netdev_features_t features)
{
	struct qeth_card *card = dev->ml_priv;
	netdev_features_t changed = dev->features ^ features;
	int rc = 0;

	QETH_CARD_TEXT(card, 2, "setfeat");
	QETH_CARD_HEX(card, 2, &features, sizeof(features));

	if ((changed & NETIF_F_IP_CSUM)) {
		rc = qeth_set_ipa_csum(card, features & NETIF_F_IP_CSUM,
				       IPA_OUTBOUND_CHECKSUM, QETH_PROT_IPV4,
				       &card->info.has_lp2lp_cso_v4);
		if (rc)
			changed ^= NETIF_F_IP_CSUM;
	}
	if (changed & NETIF_F_IPV6_CSUM) {
		rc = qeth_set_ipa_csum(card, features & NETIF_F_IPV6_CSUM,
				       IPA_OUTBOUND_CHECKSUM, QETH_PROT_IPV6,
				       &card->info.has_lp2lp_cso_v6);
		if (rc)
			changed ^= NETIF_F_IPV6_CSUM;
	}
	if (changed & NETIF_F_RXCSUM) {
		rc = qeth_set_ipa_rx_csum(card, features & NETIF_F_RXCSUM);
		if (rc)
			changed ^= NETIF_F_RXCSUM;
	}
	if (changed & NETIF_F_TSO) {
		rc = qeth_set_ipa_tso(card, features & NETIF_F_TSO,
				      QETH_PROT_IPV4);
		if (rc)
			changed ^= NETIF_F_TSO;
	}
	if (changed & NETIF_F_TSO6) {
		rc = qeth_set_ipa_tso(card, features & NETIF_F_TSO6,
				      QETH_PROT_IPV6);
		if (rc)
			changed ^= NETIF_F_TSO6;
	}

	qeth_check_restricted_features(card, dev->features ^ features,
				       dev->features ^ changed);

	/* everything changed successfully? */
	if ((dev->features ^ features) == changed)
		return 0;
	/* something went wrong. save changed features and return error */
	dev->features ^= changed;
	return -EIO;
}
EXPORT_SYMBOL_GPL(qeth_set_features);

netdev_features_t qeth_fix_features(struct net_device *dev,
				    netdev_features_t features)
{
	struct qeth_card *card = dev->ml_priv;

	QETH_CARD_TEXT(card, 2, "fixfeat");
	if (!qeth_is_supported(card, IPA_OUTBOUND_CHECKSUM))
		features &= ~NETIF_F_IP_CSUM;
	if (!qeth_is_supported6(card, IPA_OUTBOUND_CHECKSUM_V6))
		features &= ~NETIF_F_IPV6_CSUM;
	if (!qeth_is_supported(card, IPA_INBOUND_CHECKSUM) &&
	    !qeth_is_supported6(card, IPA_INBOUND_CHECKSUM_V6))
		features &= ~NETIF_F_RXCSUM;
	if (!qeth_is_supported(card, IPA_OUTBOUND_TSO))
		features &= ~NETIF_F_TSO;
	if (!qeth_is_supported6(card, IPA_OUTBOUND_TSO))
		features &= ~NETIF_F_TSO6;

	QETH_CARD_HEX(card, 2, &features, sizeof(features));
	return features;
}
EXPORT_SYMBOL_GPL(qeth_fix_features);

netdev_features_t qeth_features_check(struct sk_buff *skb,
				      struct net_device *dev,
				      netdev_features_t features)
{
	struct qeth_card *card = dev->ml_priv;

	/* Traffic with local next-hop is not eligible for some offloads: */
	if (skb->ip_summed == CHECKSUM_PARTIAL &&
	    READ_ONCE(card->options.isolation) != ISOLATION_MODE_FWD) {
		netdev_features_t restricted = 0;

		if (skb_is_gso(skb) && !netif_needs_gso(skb, features))
			restricted |= NETIF_F_ALL_TSO;

		switch (vlan_get_protocol(skb)) {
		case htons(ETH_P_IP):
			if (!card->info.has_lp2lp_cso_v4)
				restricted |= NETIF_F_IP_CSUM;

			if (restricted && qeth_next_hop_is_local_v4(card, skb))
				features &= ~restricted;
			break;
		case htons(ETH_P_IPV6):
			if (!card->info.has_lp2lp_cso_v6)
				restricted |= NETIF_F_IPV6_CSUM;

			if (restricted && qeth_next_hop_is_local_v6(card, skb))
				features &= ~restricted;
			break;
		default:
			break;
		}
	}

	/* GSO segmentation builds skbs with
	 *	a (small) linear part for the headers, and
	 *	page frags for the data.
	 * Compared to a linear skb, the header-only part consumes an
	 * additional buffer element. This reduces buffer utilization, and
	 * hurts throughput. So compress small segments into one element.
	 */
	if (netif_needs_gso(skb, features)) {
		/* match skb_segment(): */
		unsigned int doffset = skb->data - skb_mac_header(skb);
		unsigned int hsize = skb_shinfo(skb)->gso_size;
		unsigned int hroom = skb_headroom(skb);

		/* linearize only if resulting skb allocations are order-0: */
		if (SKB_DATA_ALIGN(hroom + doffset + hsize) <= SKB_MAX_HEAD(0))
			features &= ~NETIF_F_SG;
	}

	return vlan_features_check(skb, features);
}
EXPORT_SYMBOL_GPL(qeth_features_check);

void qeth_get_stats64(struct net_device *dev, struct rtnl_link_stats64 *stats)
{
	struct qeth_card *card = dev->ml_priv;
	struct qeth_qdio_out_q *queue;
	unsigned int i;

	QETH_CARD_TEXT(card, 5, "getstat");

	stats->rx_packets = card->stats.rx_packets;
	stats->rx_bytes = card->stats.rx_bytes;
	stats->rx_errors = card->stats.rx_length_errors +
			   card->stats.rx_frame_errors +
			   card->stats.rx_fifo_errors;
	stats->rx_dropped = card->stats.rx_dropped_nomem +
			    card->stats.rx_dropped_notsupp +
			    card->stats.rx_dropped_runt;
	stats->multicast = card->stats.rx_multicast;
	stats->rx_length_errors = card->stats.rx_length_errors;
	stats->rx_frame_errors = card->stats.rx_frame_errors;
	stats->rx_fifo_errors = card->stats.rx_fifo_errors;

	for (i = 0; i < card->qdio.no_out_queues; i++) {
		queue = card->qdio.out_qs[i];

		stats->tx_packets += queue->stats.tx_packets;
		stats->tx_bytes += queue->stats.tx_bytes;
		stats->tx_errors += queue->stats.tx_errors;
		stats->tx_dropped += queue->stats.tx_dropped;
	}
}
EXPORT_SYMBOL_GPL(qeth_get_stats64);

#define TC_IQD_UCAST   0
static void qeth_iqd_set_prio_tc_map(struct net_device *dev,
				     unsigned int ucast_txqs)
{
	unsigned int prio;

	/* IQD requires mcast traffic to be placed on a dedicated queue, and
	 * qeth_iqd_select_queue() deals with this.
	 * For unicast traffic, we defer the queue selection to the stack.
	 * By installing a trivial prio map that spans over only the unicast
	 * queues, we can encourage the stack to spread the ucast traffic evenly
	 * without selecting the mcast queue.
	 */

	/* One traffic class, spanning over all active ucast queues: */
	netdev_set_num_tc(dev, 1);
	netdev_set_tc_queue(dev, TC_IQD_UCAST, ucast_txqs,
			    QETH_IQD_MIN_UCAST_TXQ);

	/* Map all priorities to this traffic class: */
	for (prio = 0; prio <= TC_BITMASK; prio++)
		netdev_set_prio_tc_map(dev, prio, TC_IQD_UCAST);
}

int qeth_set_real_num_tx_queues(struct qeth_card *card, unsigned int count)
{
	struct net_device *dev = card->dev;
	int rc;

	/* Per netif_setup_tc(), adjust the mapping first: */
	if (IS_IQD(card))
		qeth_iqd_set_prio_tc_map(dev, count - 1);

	rc = netif_set_real_num_tx_queues(dev, count);

	if (rc && IS_IQD(card))
		qeth_iqd_set_prio_tc_map(dev, dev->real_num_tx_queues - 1);

	return rc;
}
EXPORT_SYMBOL_GPL(qeth_set_real_num_tx_queues);

u16 qeth_iqd_select_queue(struct net_device *dev, struct sk_buff *skb,
			  u8 cast_type, struct net_device *sb_dev)
{
	u16 txq;

	if (cast_type != RTN_UNICAST)
		return QETH_IQD_MCAST_TXQ;
	if (dev->real_num_tx_queues == QETH_IQD_MIN_TXQ)
		return QETH_IQD_MIN_UCAST_TXQ;

	txq = netdev_pick_tx(dev, skb, sb_dev);
	return (txq == QETH_IQD_MCAST_TXQ) ? QETH_IQD_MIN_UCAST_TXQ : txq;
}
EXPORT_SYMBOL_GPL(qeth_iqd_select_queue);

int qeth_open(struct net_device *dev)
{
	struct qeth_card *card = dev->ml_priv;

	QETH_CARD_TEXT(card, 4, "qethopen");

	card->data.state = CH_STATE_UP;
	netif_tx_start_all_queues(dev);

	local_bh_disable();
	if (IS_IQD(card)) {
		struct qeth_qdio_out_q *queue;
		unsigned int i;

		qeth_for_each_output_queue(card, queue, i) {
			netif_tx_napi_add(dev, &queue->napi, qeth_tx_poll,
					  QETH_NAPI_WEIGHT);
			napi_enable(&queue->napi);
			napi_schedule(&queue->napi);
		}
	}

	napi_enable(&card->napi);
	napi_schedule(&card->napi);
	/* kick-start the NAPI softirq: */
	local_bh_enable();

	return 0;
}
EXPORT_SYMBOL_GPL(qeth_open);

int qeth_stop(struct net_device *dev)
{
	struct qeth_card *card = dev->ml_priv;

	QETH_CARD_TEXT(card, 4, "qethstop");

	napi_disable(&card->napi);
	cancel_delayed_work_sync(&card->buffer_reclaim_work);
	qdio_stop_irq(CARD_DDEV(card));

	if (IS_IQD(card)) {
		struct qeth_qdio_out_q *queue;
		unsigned int i;

		/* Quiesce the NAPI instances: */
		qeth_for_each_output_queue(card, queue, i)
			napi_disable(&queue->napi);

		/* Stop .ndo_start_xmit, might still access queue->napi. */
		netif_tx_disable(dev);

		qeth_for_each_output_queue(card, queue, i) {
			del_timer_sync(&queue->timer);
			/* Queues may get re-allocated, so remove the NAPIs. */
			netif_napi_del(&queue->napi);
		}
	} else {
		netif_tx_disable(dev);
	}

	return 0;
}
EXPORT_SYMBOL_GPL(qeth_stop);

static int __init qeth_core_init(void)
{
	int rc;

	pr_info("loading core functions\n");

	qeth_debugfs_root = debugfs_create_dir("qeth", NULL);

	rc = qeth_register_dbf_views();
	if (rc)
		goto dbf_err;
	qeth_core_root_dev = root_device_register("qeth");
	rc = PTR_ERR_OR_ZERO(qeth_core_root_dev);
	if (rc)
		goto register_err;
	qeth_core_header_cache =
		kmem_cache_create("qeth_hdr", QETH_HDR_CACHE_OBJ_SIZE,
				  roundup_pow_of_two(QETH_HDR_CACHE_OBJ_SIZE),
				  0, NULL);
	if (!qeth_core_header_cache) {
		rc = -ENOMEM;
		goto slab_err;
	}
	qeth_qdio_outbuf_cache = kmem_cache_create("qeth_buf",
			sizeof(struct qeth_qdio_out_buffer), 0, 0, NULL);
	if (!qeth_qdio_outbuf_cache) {
		rc = -ENOMEM;
		goto cqslab_err;
	}
	rc = ccw_driver_register(&qeth_ccw_driver);
	if (rc)
		goto ccw_err;
	rc = ccwgroup_driver_register(&qeth_core_ccwgroup_driver);
	if (rc)
		goto ccwgroup_err;

	return 0;

ccwgroup_err:
	ccw_driver_unregister(&qeth_ccw_driver);
ccw_err:
	kmem_cache_destroy(qeth_qdio_outbuf_cache);
cqslab_err:
	kmem_cache_destroy(qeth_core_header_cache);
slab_err:
	root_device_unregister(qeth_core_root_dev);
register_err:
	qeth_unregister_dbf_views();
dbf_err:
	debugfs_remove_recursive(qeth_debugfs_root);
	pr_err("Initializing the qeth device driver failed\n");
	return rc;
}

static void __exit qeth_core_exit(void)
{
	qeth_clear_dbf_list();
	ccwgroup_driver_unregister(&qeth_core_ccwgroup_driver);
	ccw_driver_unregister(&qeth_ccw_driver);
	kmem_cache_destroy(qeth_qdio_outbuf_cache);
	kmem_cache_destroy(qeth_core_header_cache);
	root_device_unregister(qeth_core_root_dev);
	qeth_unregister_dbf_views();
	debugfs_remove_recursive(qeth_debugfs_root);
	pr_info("core functions removed\n");
}

module_init(qeth_core_init);
module_exit(qeth_core_exit);
MODULE_AUTHOR("Frank Blaschka <frank.blaschka@de.ibm.com>");
MODULE_DESCRIPTION("qeth core functions");
MODULE_LICENSE("GPL");<|MERGE_RESOLUTION|>--- conflicted
+++ resolved
@@ -1429,11 +1429,7 @@
 
 static void qeth_tx_complete_pending_bufs(struct qeth_card *card,
 					  struct qeth_qdio_out_q *queue,
-<<<<<<< HEAD
-					  bool drain)
-=======
 					  bool drain, int budget)
->>>>>>> 11e4b63a
 {
 	struct qeth_qdio_out_buffer *buf, *tmp;
 
@@ -1445,11 +1441,7 @@
 			if (drain)
 				qeth_notify_skbs(queue, buf,
 						 TX_NOTIFY_GENERALERROR);
-<<<<<<< HEAD
-			qeth_tx_complete_buf(buf, drain, 0);
-=======
 			qeth_tx_complete_buf(buf, drain, budget);
->>>>>>> 11e4b63a
 
 			list_del(&buf->list_entry);
 			qeth_free_out_buf(buf);
@@ -1461,11 +1453,7 @@
 {
 	int j;
 
-<<<<<<< HEAD
-	qeth_tx_complete_pending_bufs(q->card, q, true);
-=======
 	qeth_tx_complete_pending_bufs(q->card, q, true, 0);
->>>>>>> 11e4b63a
 
 	for (j = 0; j < QDIO_MAX_BUFFERS_PER_Q; ++j) {
 		if (!q->bufs[j])
@@ -2618,11 +2606,7 @@
 		goto err_qdio_bufs;
 
 	for (i = 0; i < QDIO_MAX_BUFFERS_PER_Q; i++) {
-<<<<<<< HEAD
-		if (qeth_init_qdio_out_buf(q, i))
-=======
 		if (qeth_alloc_out_buf(q, i, GFP_KERNEL))
->>>>>>> 11e4b63a
 			goto err_out_bufs;
 	}
 
@@ -6162,11 +6146,7 @@
 		unsigned int bytes = 0;
 		int completed;
 
-<<<<<<< HEAD
-		qeth_tx_complete_pending_bufs(card, queue, false);
-=======
 		qeth_tx_complete_pending_bufs(card, queue, false, budget);
->>>>>>> 11e4b63a
 
 		if (qeth_out_queue_is_empty(queue)) {
 			napi_complete(napi);
