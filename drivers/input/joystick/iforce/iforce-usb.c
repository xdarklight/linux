// SPDX-License-Identifier: GPL-2.0-or-later
 /*
 *  Copyright (c) 2000-2002 Vojtech Pavlik <vojtech@ucw.cz>
 *  Copyright (c) 2001-2002, 2007 Johann Deneux <johann.deneux@gmail.com>
 *
 *  USB/RS232 I-Force joysticks and wheels.
 */

<<<<<<< HEAD
/*
 */

=======
>>>>>>> 5a4cee7b
#include <linux/usb.h>
#include "iforce.h"

struct iforce_usb {
	struct iforce iforce;

	struct usb_device *usbdev;
	struct usb_interface *intf;
	struct urb *irq, *out;

	u8 data_in[IFORCE_MAX_LENGTH] ____cacheline_aligned;
	u8 data_out[IFORCE_MAX_LENGTH] ____cacheline_aligned;
};

static void __iforce_usb_xmit(struct iforce *iforce)
{
	struct iforce_usb *iforce_usb = container_of(iforce, struct iforce_usb,
						     iforce);
	int n, c;
	unsigned long flags;

	spin_lock_irqsave(&iforce->xmit_lock, flags);

	if (iforce->xmit.head == iforce->xmit.tail) {
		clear_bit(IFORCE_XMIT_RUNNING, iforce->xmit_flags);
		spin_unlock_irqrestore(&iforce->xmit_lock, flags);
		return;
	}

	((char *)iforce_usb->out->transfer_buffer)[0] = iforce->xmit.buf[iforce->xmit.tail];
	XMIT_INC(iforce->xmit.tail, 1);
	n = iforce->xmit.buf[iforce->xmit.tail];
	XMIT_INC(iforce->xmit.tail, 1);

	iforce_usb->out->transfer_buffer_length = n + 1;
	iforce_usb->out->dev = iforce_usb->usbdev;

	/* Copy rest of data then */
	c = CIRC_CNT_TO_END(iforce->xmit.head, iforce->xmit.tail, XMIT_SIZE);
	if (n < c) c=n;

	memcpy(iforce_usb->out->transfer_buffer + 1,
	       &iforce->xmit.buf[iforce->xmit.tail],
	       c);
	if (n != c) {
		memcpy(iforce_usb->out->transfer_buffer + 1 + c,
		       &iforce->xmit.buf[0],
		       n-c);
	}
	XMIT_INC(iforce->xmit.tail, n);

	if ( (n=usb_submit_urb(iforce_usb->out, GFP_ATOMIC)) ) {
		clear_bit(IFORCE_XMIT_RUNNING, iforce->xmit_flags);
		dev_warn(&iforce_usb->intf->dev,
			 "usb_submit_urb failed %d\n", n);
	}

	/* The IFORCE_XMIT_RUNNING bit is not cleared here. That's intended.
	 * As long as the urb completion handler is not called, the transmiting
	 * is considered to be running */
	spin_unlock_irqrestore(&iforce->xmit_lock, flags);
}

static void iforce_usb_xmit(struct iforce *iforce)
{
	if (!test_and_set_bit(IFORCE_XMIT_RUNNING, iforce->xmit_flags))
		__iforce_usb_xmit(iforce);
}

static int iforce_usb_get_id(struct iforce *iforce, u8 id,
			     u8 *response_data, size_t *response_len)
{
	struct iforce_usb *iforce_usb = container_of(iforce, struct iforce_usb,
						     iforce);
	u8 *buf;
	int status;

	buf = kmalloc(IFORCE_MAX_LENGTH, GFP_KERNEL);
	if (!buf)
		return -ENOMEM;

	status = usb_control_msg(iforce_usb->usbdev,
				 usb_rcvctrlpipe(iforce_usb->usbdev, 0),
				 id,
				 USB_TYPE_VENDOR | USB_DIR_IN |
					USB_RECIP_INTERFACE,
				 0, 0, buf, IFORCE_MAX_LENGTH, HZ);
	if (status < 0) {
		dev_err(&iforce_usb->intf->dev,
			"usb_submit_urb failed: %d\n", status);
	} else if (buf[0] != id) {
		status = -EIO;
	} else {
		memcpy(response_data, buf, status);
		*response_len = status;
		status = 0;
	}

	kfree(buf);
	return status;
}

static int iforce_usb_start_io(struct iforce *iforce)
{
	struct iforce_usb *iforce_usb = container_of(iforce, struct iforce_usb,
						     iforce);

	if (usb_submit_urb(iforce_usb->irq, GFP_KERNEL))
		return -EIO;

	return 0;
}

static void iforce_usb_stop_io(struct iforce *iforce)
{
	struct iforce_usb *iforce_usb = container_of(iforce, struct iforce_usb,
						     iforce);

	usb_kill_urb(iforce_usb->irq);
	usb_kill_urb(iforce_usb->out);
}

static const struct iforce_xport_ops iforce_usb_xport_ops = {
	.xmit		= iforce_usb_xmit,
	.get_id		= iforce_usb_get_id,
	.start_io	= iforce_usb_start_io,
	.stop_io	= iforce_usb_stop_io,
};

static void iforce_usb_irq(struct urb *urb)
{
	struct iforce_usb *iforce_usb = urb->context;
	struct iforce *iforce = &iforce_usb->iforce;
	struct device *dev = &iforce_usb->intf->dev;
	int status;

	switch (urb->status) {
	case 0:
		/* success */
		break;
	case -ECONNRESET:
	case -ENOENT:
	case -ESHUTDOWN:
		/* this urb is terminated, clean up */
		dev_dbg(dev, "%s - urb shutting down with status: %d\n",
			__func__, urb->status);
		return;
	default:
		dev_dbg(dev, "%s - urb has status of: %d\n",
			__func__, urb->status);
		goto exit;
	}

	iforce_process_packet(iforce, iforce_usb->data_in[0],
			      iforce_usb->data_in + 1, urb->actual_length - 1);

exit:
	status = usb_submit_urb(urb, GFP_ATOMIC);
	if (status)
		dev_err(dev, "%s - usb_submit_urb failed with result %d\n",
			__func__, status);
}

static void iforce_usb_out(struct urb *urb)
{
	struct iforce_usb *iforce_usb = urb->context;
	struct iforce *iforce = &iforce_usb->iforce;

	if (urb->status) {
		clear_bit(IFORCE_XMIT_RUNNING, iforce->xmit_flags);
		dev_dbg(&iforce_usb->intf->dev, "urb->status %d, exiting\n",
			urb->status);
		return;
	}

	__iforce_usb_xmit(iforce);
<<<<<<< HEAD

	wake_up(&iforce->wait);
}

=======

	wake_up(&iforce->wait);
}

>>>>>>> 5a4cee7b
static int iforce_usb_probe(struct usb_interface *intf,
				const struct usb_device_id *id)
{
	struct usb_device *dev = interface_to_usbdev(intf);
	struct usb_host_interface *interface;
	struct usb_endpoint_descriptor *epirq, *epout;
	struct iforce_usb *iforce_usb;
	int err = -ENOMEM;

	interface = intf->cur_altsetting;

	if (interface->desc.bNumEndpoints < 2)
		return -ENODEV;

	epirq = &interface->endpoint[0].desc;
	epout = &interface->endpoint[1].desc;

	iforce_usb = kzalloc(sizeof(*iforce_usb), GFP_KERNEL);
	if (!iforce_usb)
		goto fail;

	iforce_usb->irq = usb_alloc_urb(0, GFP_KERNEL);
	if (!iforce_usb->irq)
		goto fail;

	iforce_usb->out = usb_alloc_urb(0, GFP_KERNEL);
	if (!iforce_usb->out)
		goto fail;

	iforce_usb->iforce.xport_ops = &iforce_usb_xport_ops;

	iforce_usb->usbdev = dev;
	iforce_usb->intf = intf;

	usb_fill_int_urb(iforce_usb->irq, dev,
			 usb_rcvintpipe(dev, epirq->bEndpointAddress),
			 iforce_usb->data_in, sizeof(iforce_usb->data_in),
			 iforce_usb_irq, iforce_usb, epirq->bInterval);

	usb_fill_int_urb(iforce_usb->out, dev,
			 usb_sndintpipe(dev, epout->bEndpointAddress),
			 iforce_usb->data_out, sizeof(iforce_usb->data_out),
			 iforce_usb_out, iforce_usb, epout->bInterval);

	err = iforce_init_device(&intf->dev, BUS_USB, &iforce_usb->iforce);
	if (err)
		goto fail;

	usb_set_intfdata(intf, iforce_usb);
	return 0;

fail:
	if (iforce_usb) {
		usb_free_urb(iforce_usb->irq);
		usb_free_urb(iforce_usb->out);
		kfree(iforce_usb);
	}

	return err;
}

static void iforce_usb_disconnect(struct usb_interface *intf)
{
	struct iforce_usb *iforce_usb = usb_get_intfdata(intf);

	usb_set_intfdata(intf, NULL);

	input_unregister_device(iforce_usb->iforce.dev);

	usb_free_urb(iforce_usb->irq);
	usb_free_urb(iforce_usb->out);

	kfree(iforce_usb);
}

static const struct usb_device_id iforce_usb_ids[] = {
	{ USB_DEVICE(0x044f, 0xa01c) },		/* Thrustmaster Motor Sport GT */
	{ USB_DEVICE(0x046d, 0xc281) },		/* Logitech WingMan Force */
	{ USB_DEVICE(0x046d, 0xc291) },		/* Logitech WingMan Formula Force */
	{ USB_DEVICE(0x05ef, 0x020a) },		/* AVB Top Shot Pegasus */
	{ USB_DEVICE(0x05ef, 0x8884) },		/* AVB Mag Turbo Force */
	{ USB_DEVICE(0x05ef, 0x8888) },		/* AVB Top Shot FFB Racing Wheel */
	{ USB_DEVICE(0x061c, 0xc0a4) },         /* ACT LABS Force RS */
	{ USB_DEVICE(0x061c, 0xc084) },         /* ACT LABS Force RS */
	{ USB_DEVICE(0x06a3, 0xff04) },		/* Saitek R440 Force Wheel */
	{ USB_DEVICE(0x06f8, 0x0001) },		/* Guillemot Race Leader Force Feedback */
	{ USB_DEVICE(0x06f8, 0x0003) },		/* Guillemot Jet Leader Force Feedback */
	{ USB_DEVICE(0x06f8, 0x0004) },		/* Guillemot Force Feedback Racing Wheel */
	{ USB_DEVICE(0x06f8, 0xa302) },		/* Guillemot Jet Leader 3D */
	{ }					/* Terminating entry */
};

MODULE_DEVICE_TABLE (usb, iforce_usb_ids);

struct usb_driver iforce_usb_driver = {
	.name =		"iforce",
	.probe =	iforce_usb_probe,
	.disconnect =	iforce_usb_disconnect,
	.id_table =	iforce_usb_ids,
};

module_usb_driver(iforce_usb_driver);

MODULE_AUTHOR("Vojtech Pavlik <vojtech@ucw.cz>, Johann Deneux <johann.deneux@gmail.com>");
MODULE_DESCRIPTION("USB I-Force joysticks and wheels driver");
MODULE_LICENSE("GPL");<|MERGE_RESOLUTION|>--- conflicted
+++ resolved
@@ -6,12 +6,6 @@
  *  USB/RS232 I-Force joysticks and wheels.
  */
 
-<<<<<<< HEAD
-/*
- */
-
-=======
->>>>>>> 5a4cee7b
 #include <linux/usb.h>
 #include "iforce.h"
 
@@ -188,17 +182,10 @@
 	}
 
 	__iforce_usb_xmit(iforce);
-<<<<<<< HEAD
 
 	wake_up(&iforce->wait);
 }
 
-=======
-
-	wake_up(&iforce->wait);
-}
-
->>>>>>> 5a4cee7b
 static int iforce_usb_probe(struct usb_interface *intf,
 				const struct usb_device_id *id)
 {
