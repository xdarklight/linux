/* SPDX-License-Identifier: GPL-2.0 */
#ifndef __LKDTM_H
#define __LKDTM_H

#define pr_fmt(fmt) "lkdtm: " fmt

#include <linux/kernel.h>

/* bugs.c */
void __init lkdtm_bugs_init(int *recur_param);
void lkdtm_PANIC(void);
void lkdtm_BUG(void);
void lkdtm_WARNING(void);
void lkdtm_WARNING_MESSAGE(void);
void lkdtm_EXCEPTION(void);
void lkdtm_LOOP(void);
void lkdtm_EXHAUST_STACK(void);
void lkdtm_CORRUPT_STACK(void);
void lkdtm_CORRUPT_STACK_STRONG(void);
void lkdtm_UNALIGNED_LOAD_STORE_WRITE(void);
void lkdtm_SOFTLOCKUP(void);
void lkdtm_HARDLOCKUP(void);
void lkdtm_SPINLOCKUP(void);
void lkdtm_HUNG_TASK(void);
void lkdtm_OVERFLOW_SIGNED(void);
void lkdtm_OVERFLOW_UNSIGNED(void);
void lkdtm_ARRAY_BOUNDS(void);
void lkdtm_CORRUPT_LIST_ADD(void);
void lkdtm_CORRUPT_LIST_DEL(void);
void lkdtm_STACK_GUARD_PAGE_LEADING(void);
void lkdtm_STACK_GUARD_PAGE_TRAILING(void);
void lkdtm_UNSET_SMEP(void);
void lkdtm_DOUBLE_FAULT(void);
void lkdtm_CORRUPT_PAC(void);
void lkdtm_FORTIFY_OBJECT(void);
void lkdtm_FORTIFY_SUBOBJECT(void);

/* heap.c */
void __init lkdtm_heap_init(void);
void __exit lkdtm_heap_exit(void);
void lkdtm_OVERWRITE_ALLOCATION(void);
void lkdtm_WRITE_AFTER_FREE(void);
void lkdtm_READ_AFTER_FREE(void);
void lkdtm_WRITE_BUDDY_AFTER_FREE(void);
void lkdtm_READ_BUDDY_AFTER_FREE(void);
void lkdtm_SLAB_FREE_DOUBLE(void);
void lkdtm_SLAB_FREE_CROSS(void);
void lkdtm_SLAB_FREE_PAGE(void);

/* perms.c */
void __init lkdtm_perms_init(void);
void lkdtm_WRITE_RO(void);
void lkdtm_WRITE_RO_AFTER_INIT(void);
void lkdtm_WRITE_KERN(void);
void lkdtm_EXEC_DATA(void);
void lkdtm_EXEC_STACK(void);
void lkdtm_EXEC_KMALLOC(void);
void lkdtm_EXEC_VMALLOC(void);
void lkdtm_EXEC_RODATA(void);
void lkdtm_EXEC_USERSPACE(void);
void lkdtm_EXEC_NULL(void);
void lkdtm_ACCESS_USERSPACE(void);
void lkdtm_ACCESS_NULL(void);

/* refcount.c */
void lkdtm_REFCOUNT_INC_OVERFLOW(void);
void lkdtm_REFCOUNT_ADD_OVERFLOW(void);
void lkdtm_REFCOUNT_INC_NOT_ZERO_OVERFLOW(void);
void lkdtm_REFCOUNT_ADD_NOT_ZERO_OVERFLOW(void);
void lkdtm_REFCOUNT_DEC_ZERO(void);
void lkdtm_REFCOUNT_DEC_NEGATIVE(void);
void lkdtm_REFCOUNT_DEC_AND_TEST_NEGATIVE(void);
void lkdtm_REFCOUNT_SUB_AND_TEST_NEGATIVE(void);
void lkdtm_REFCOUNT_INC_ZERO(void);
void lkdtm_REFCOUNT_ADD_ZERO(void);
void lkdtm_REFCOUNT_INC_SATURATED(void);
void lkdtm_REFCOUNT_DEC_SATURATED(void);
void lkdtm_REFCOUNT_ADD_SATURATED(void);
void lkdtm_REFCOUNT_INC_NOT_ZERO_SATURATED(void);
void lkdtm_REFCOUNT_ADD_NOT_ZERO_SATURATED(void);
void lkdtm_REFCOUNT_DEC_AND_TEST_SATURATED(void);
void lkdtm_REFCOUNT_SUB_AND_TEST_SATURATED(void);
void lkdtm_REFCOUNT_TIMING(void);
void lkdtm_ATOMIC_TIMING(void);

/* rodata.c */
void lkdtm_rodata_do_nothing(void);

/* usercopy.c */
void __init lkdtm_usercopy_init(void);
void __exit lkdtm_usercopy_exit(void);
void lkdtm_USERCOPY_HEAP_SIZE_TO(void);
void lkdtm_USERCOPY_HEAP_SIZE_FROM(void);
void lkdtm_USERCOPY_HEAP_WHITELIST_TO(void);
void lkdtm_USERCOPY_HEAP_WHITELIST_FROM(void);
void lkdtm_USERCOPY_STACK_FRAME_TO(void);
void lkdtm_USERCOPY_STACK_FRAME_FROM(void);
void lkdtm_USERCOPY_STACK_BEYOND(void);
void lkdtm_USERCOPY_KERNEL(void);

/* stackleak.c */
void lkdtm_STACKLEAK_ERASING(void);

/* cfi.c */
void lkdtm_CFI_FORWARD_PROTO(void);

/* fortify.c */
void lkdtm_FORTIFIED_STRSCPY(void);

<<<<<<< HEAD
=======
/* powerpc.c */
void lkdtm_PPC_SLB_MULTIHIT(void);

>>>>>>> 8a8109f3
#endif<|MERGE_RESOLUTION|>--- conflicted
+++ resolved
@@ -107,10 +107,7 @@
 /* fortify.c */
 void lkdtm_FORTIFIED_STRSCPY(void);
 
-<<<<<<< HEAD
-=======
 /* powerpc.c */
 void lkdtm_PPC_SLB_MULTIHIT(void);
 
->>>>>>> 8a8109f3
 #endif