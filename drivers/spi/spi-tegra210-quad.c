--- conflicted
+++ resolved
@@ -911,18 +911,11 @@
 	if (!cdata)
 		return NULL;
 
-<<<<<<< HEAD
-	of_property_read_u32(slave_np, "nvidia,tx-clk-tap-delay",
-			     &cdata->tx_clk_tap_delay);
-	of_property_read_u32(slave_np, "nvidia,rx-clk-tap-delay",
-			     &cdata->rx_clk_tap_delay);
-=======
 	device_property_read_u32(&spi->dev, "nvidia,tx-clk-tap-delay",
 				 &cdata->tx_clk_tap_delay);
 	device_property_read_u32(&spi->dev, "nvidia,rx-clk-tap-delay",
 				 &cdata->rx_clk_tap_delay);
 
->>>>>>> 95cd2cdc
 	return cdata;
 }
 
