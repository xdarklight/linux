--- conflicted
+++ resolved
@@ -118,17 +118,9 @@
 	if (sscanf(attr->attr.name, "trip_point_%d_temp", &trip_id) != 1)
 		return -EINVAL;
 
-<<<<<<< HEAD
-	if (tz->ops->set_trip_temp) {
-		ret = tz->ops->set_trip_temp(tz, trip, temperature);
-		if (ret)
-			return ret;
-	}
-=======
 	ret = thermal_zone_get_trip(tz, trip_id, &trip);
 	if (ret)
 		return ret;
->>>>>>> 1ff4810b
 
 	if (kstrtoint(buf, 10, &trip.temperature))
 		return -EINVAL;
