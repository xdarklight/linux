--- conflicted
+++ resolved
@@ -157,14 +157,9 @@
 			break;
 		}
 
-<<<<<<< HEAD
 		iov_iter_init(&iov_iter, ITER_DEST, &vq->iov[out], in, iov_len);
-		payload_len = pkt->len - pkt->off;
-=======
-		iov_iter_init(&iov_iter, READ, &vq->iov[out], in, iov_len);
 		payload_len = skb->len;
 		hdr = virtio_vsock_hdr(skb);
->>>>>>> 00ab24fe
 
 		/* If the packet is greater than the space available in the
 		 * buffer, we split it using multiple buffers.
@@ -352,12 +347,8 @@
 	if (!skb)
 		return NULL;
 
-<<<<<<< HEAD
 	len = iov_length(vq->iov, out);
 	iov_iter_init(&iov_iter, ITER_SOURCE, vq->iov, out, len);
-=======
-	iov_iter_init(&iov_iter, WRITE, vq->iov, out, len);
->>>>>>> 00ab24fe
 
 	hdr = virtio_vsock_hdr(skb);
 	nbytes = copy_from_iter(hdr, sizeof(*hdr), &iov_iter);
