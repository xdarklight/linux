--- conflicted
+++ resolved
@@ -772,49 +772,6 @@
 	}
 }
 
-<<<<<<< HEAD
-void posix_acl_setxattr_idmapped_mnt(struct user_namespace *mnt_userns,
-				     const struct inode *inode,
-				     void *value, size_t size)
-{
-	struct posix_acl_xattr_header *header = value;
-	struct posix_acl_xattr_entry *entry = (void *)(header + 1), *end;
-	struct user_namespace *fs_userns = i_user_ns(inode);
-	int count;
-	vfsuid_t vfsuid;
-	vfsgid_t vfsgid;
-	kuid_t uid;
-	kgid_t gid;
-
-	if (no_idmapping(mnt_userns, i_user_ns(inode)))
-		return;
-
-	count = posix_acl_fix_xattr_common(value, size);
-	if (count < 0)
-		return;
-
-	for (end = entry + count; entry != end; entry++) {
-		switch (le16_to_cpu(entry->e_tag)) {
-		case ACL_USER:
-			uid = make_kuid(&init_user_ns, le32_to_cpu(entry->e_id));
-			vfsuid = VFSUIDT_INIT(uid);
-			uid = from_vfsuid(mnt_userns, fs_userns, vfsuid);
-			entry->e_id = cpu_to_le32(from_kuid(&init_user_ns, uid));
-			break;
-		case ACL_GROUP:
-			gid = make_kgid(&init_user_ns, le32_to_cpu(entry->e_id));
-			vfsgid = VFSGIDT_INIT(gid);
-			gid = from_vfsgid(mnt_userns, fs_userns, vfsgid);
-			entry->e_id = cpu_to_le32(from_kgid(&init_user_ns, gid));
-			break;
-		default:
-			break;
-		}
-	}
-}
-
-=======
->>>>>>> 8950f345
 static void posix_acl_fix_xattr_userns(
 	struct user_namespace *to, struct user_namespace *from,
 	void *value, size_t size)
