// SPDX-License-Identifier: GPL-2.0-only
/*
 * This file is part of UBIFS.
 *
 * Copyright (C) 2006-2008 Nokia Corporation.
 *
 * Authors: Artem Bityutskiy (Битюцкий Артём)
 *          Adrian Hunter
 */

/*
 * This file implements UBIFS initialization and VFS superblock operations. Some
 * initialization stuff which is rather large and complex is placed at
 * corresponding subsystems, but most of it is here.
 */

#include <linux/init.h>
#include <linux/slab.h>
#include <linux/module.h>
#include <linux/ctype.h>
#include <linux/kthread.h>
#include <linux/fs_context.h>
#include <linux/fs_parser.h>
#include <linux/seq_file.h>
#include <linux/math64.h>
#include <linux/writeback.h>
#include "ubifs.h"

/*
 * Maximum amount of memory we may 'kmalloc()' without worrying that we are
 * allocating too much.
 */
#define UBIFS_KMALLOC_OK (128*1024)

/* Slab cache for UBIFS inodes */
static struct kmem_cache *ubifs_inode_slab;

/* UBIFS TNC shrinker description */
static struct shrinker ubifs_shrinker_info = {
	.scan_objects = ubifs_shrink_scan,
	.count_objects = ubifs_shrink_count,
	.seeks = DEFAULT_SEEKS,
};

/**
 * validate_inode - validate inode.
 * @c: UBIFS file-system description object
 * @inode: the inode to validate
 *
 * This is a helper function for 'ubifs_iget()' which validates various fields
 * of a newly built inode to make sure they contain sane values and prevent
 * possible vulnerabilities. Returns zero if the inode is all right and
 * a non-zero error code if not.
 */
static int validate_inode(struct ubifs_info *c, const struct inode *inode)
{
	int err;
	const struct ubifs_inode *ui = ubifs_inode(inode);

	if (inode->i_size > c->max_inode_sz) {
		ubifs_err(c, "inode is too large (%lld)",
			  (long long)inode->i_size);
		return 1;
	}

	if (ui->compr_type >= UBIFS_COMPR_TYPES_CNT) {
		ubifs_err(c, "unknown compression type %d", ui->compr_type);
		return 2;
	}

	if (ui->xattr_names + ui->xattr_cnt > XATTR_LIST_MAX)
		return 3;

	if (ui->data_len < 0 || ui->data_len > UBIFS_MAX_INO_DATA)
		return 4;

	if (ui->xattr && !S_ISREG(inode->i_mode))
		return 5;

	if (!ubifs_compr_present(c, ui->compr_type)) {
		ubifs_warn(c, "inode %lu uses '%s' compression, but it was not compiled in",
			   inode->i_ino, ubifs_compr_name(c, ui->compr_type));
	}

	err = dbg_check_dir(c, inode);
	return err;
}

struct inode *ubifs_iget(struct super_block *sb, unsigned long inum)
{
	int err;
	union ubifs_key key;
	struct ubifs_ino_node *ino;
	struct ubifs_info *c = sb->s_fs_info;
	struct inode *inode;
	struct ubifs_inode *ui;

	dbg_gen("inode %lu", inum);

	inode = iget_locked(sb, inum);
	if (!inode)
		return ERR_PTR(-ENOMEM);
	if (!(inode->i_state & I_NEW))
		return inode;
	ui = ubifs_inode(inode);

	ino = kmalloc(UBIFS_MAX_INO_NODE_SZ, GFP_NOFS);
	if (!ino) {
		err = -ENOMEM;
		goto out;
	}

	ino_key_init(c, &key, inode->i_ino);

	err = ubifs_tnc_lookup(c, &key, ino);
	if (err)
		goto out_ino;

	inode->i_flags |= S_NOCMTIME;

	if (!IS_ENABLED(CONFIG_UBIFS_ATIME_SUPPORT))
		inode->i_flags |= S_NOATIME;

	set_nlink(inode, le32_to_cpu(ino->nlink));
	i_uid_write(inode, le32_to_cpu(ino->uid));
	i_gid_write(inode, le32_to_cpu(ino->gid));
	inode->i_atime.tv_sec  = (int64_t)le64_to_cpu(ino->atime_sec);
	inode->i_atime.tv_nsec = le32_to_cpu(ino->atime_nsec);
	inode->i_mtime.tv_sec  = (int64_t)le64_to_cpu(ino->mtime_sec);
	inode->i_mtime.tv_nsec = le32_to_cpu(ino->mtime_nsec);
	inode->i_ctime.tv_sec  = (int64_t)le64_to_cpu(ino->ctime_sec);
	inode->i_ctime.tv_nsec = le32_to_cpu(ino->ctime_nsec);
	inode->i_mode = le32_to_cpu(ino->mode);
	inode->i_size = le64_to_cpu(ino->size);

	ui->data_len    = le32_to_cpu(ino->data_len);
	ui->flags       = le32_to_cpu(ino->flags);
	ui->compr_type  = le16_to_cpu(ino->compr_type);
	ui->creat_sqnum = le64_to_cpu(ino->creat_sqnum);
	ui->xattr_cnt   = le32_to_cpu(ino->xattr_cnt);
	ui->xattr_size  = le32_to_cpu(ino->xattr_size);
	ui->xattr_names = le32_to_cpu(ino->xattr_names);
	ui->synced_i_size = ui->ui_size = inode->i_size;

	ui->xattr = (ui->flags & UBIFS_XATTR_FL) ? 1 : 0;

	err = validate_inode(c, inode);
	if (err)
		goto out_invalid;

	switch (inode->i_mode & S_IFMT) {
	case S_IFREG:
		inode->i_mapping->a_ops = &ubifs_file_address_operations;
		inode->i_op = &ubifs_file_inode_operations;
		inode->i_fop = &ubifs_file_operations;
		if (ui->xattr) {
			ui->data = kmalloc(ui->data_len + 1, GFP_NOFS);
			if (!ui->data) {
				err = -ENOMEM;
				goto out_ino;
			}
			memcpy(ui->data, ino->data, ui->data_len);
			((char *)ui->data)[ui->data_len] = '\0';
		} else if (ui->data_len != 0) {
			err = 10;
			goto out_invalid;
		}
		break;
	case S_IFDIR:
		inode->i_op  = &ubifs_dir_inode_operations;
		inode->i_fop = &ubifs_dir_operations;
		if (ui->data_len != 0) {
			err = 11;
			goto out_invalid;
		}
		break;
	case S_IFLNK:
		inode->i_op = &ubifs_symlink_inode_operations;
		if (ui->data_len <= 0 || ui->data_len > UBIFS_MAX_INO_DATA) {
			err = 12;
			goto out_invalid;
		}
		ui->data = kmalloc(ui->data_len + 1, GFP_NOFS);
		if (!ui->data) {
			err = -ENOMEM;
			goto out_ino;
		}
		memcpy(ui->data, ino->data, ui->data_len);
		((char *)ui->data)[ui->data_len] = '\0';
		break;
	case S_IFBLK:
	case S_IFCHR:
	{
		dev_t rdev;
		union ubifs_dev_desc *dev;

		ui->data = kmalloc(sizeof(union ubifs_dev_desc), GFP_NOFS);
		if (!ui->data) {
			err = -ENOMEM;
			goto out_ino;
		}

		dev = (union ubifs_dev_desc *)ino->data;
		if (ui->data_len == sizeof(dev->new))
			rdev = new_decode_dev(le32_to_cpu(dev->new));
		else if (ui->data_len == sizeof(dev->huge))
			rdev = huge_decode_dev(le64_to_cpu(dev->huge));
		else {
			err = 13;
			goto out_invalid;
		}
		memcpy(ui->data, ino->data, ui->data_len);
		inode->i_op = &ubifs_file_inode_operations;
		init_special_inode(inode, inode->i_mode, rdev);
		break;
	}
	case S_IFSOCK:
	case S_IFIFO:
		inode->i_op = &ubifs_file_inode_operations;
		init_special_inode(inode, inode->i_mode, 0);
		if (ui->data_len != 0) {
			err = 14;
			goto out_invalid;
		}
		break;
	default:
		err = 15;
		goto out_invalid;
	}

	kfree(ino);
	ubifs_set_inode_flags(inode);
	unlock_new_inode(inode);
	return inode;

out_invalid:
	ubifs_err(c, "inode %lu validation failed, error %d", inode->i_ino, err);
	ubifs_dump_node(c, ino);
	ubifs_dump_inode(c, inode);
	err = -EINVAL;
out_ino:
	kfree(ino);
out:
	ubifs_err(c, "failed to read inode %lu, error %d", inode->i_ino, err);
	iget_failed(inode);
	return ERR_PTR(err);
}

static struct inode *ubifs_alloc_inode(struct super_block *sb)
{
	struct ubifs_inode *ui;

	ui = kmem_cache_alloc(ubifs_inode_slab, GFP_NOFS);
	if (!ui)
		return NULL;

	memset((void *)ui + sizeof(struct inode), 0,
	       sizeof(struct ubifs_inode) - sizeof(struct inode));
	mutex_init(&ui->ui_mutex);
	spin_lock_init(&ui->ui_lock);
	return &ui->vfs_inode;
};

static void ubifs_free_inode(struct inode *inode)
{
	struct ubifs_inode *ui = ubifs_inode(inode);

	kfree(ui->data);
	fscrypt_free_inode(inode);

	kmem_cache_free(ubifs_inode_slab, ui);
}

/*
 * Note, Linux write-back code calls this without 'i_mutex'.
 */
static int ubifs_write_inode(struct inode *inode, struct writeback_control *wbc)
{
	int err = 0;
	struct ubifs_info *c = inode->i_sb->s_fs_info;
	struct ubifs_inode *ui = ubifs_inode(inode);

	ubifs_assert(c, !ui->xattr);
	if (is_bad_inode(inode))
		return 0;

	mutex_lock(&ui->ui_mutex);
	/*
	 * Due to races between write-back forced by budgeting
	 * (see 'sync_some_inodes()') and background write-back, the inode may
	 * have already been synchronized, do not do this again. This might
	 * also happen if it was synchronized in an VFS operation, e.g.
	 * 'ubifs_link()'.
	 */
	if (!ui->dirty) {
		mutex_unlock(&ui->ui_mutex);
		return 0;
	}

	/*
	 * As an optimization, do not write orphan inodes to the media just
	 * because this is not needed.
	 */
	dbg_gen("inode %lu, mode %#x, nlink %u",
		inode->i_ino, (int)inode->i_mode, inode->i_nlink);
	if (inode->i_nlink) {
		err = ubifs_jnl_write_inode(c, inode);
		if (err)
			ubifs_err(c, "can't write inode %lu, error %d",
				  inode->i_ino, err);
		else
			err = dbg_check_inode_size(c, inode, ui->ui_size);
	}

	ui->dirty = 0;
	mutex_unlock(&ui->ui_mutex);
	ubifs_release_dirty_inode_budget(c, ui);
	return err;
}

static void ubifs_evict_inode(struct inode *inode)
{
	int err;
	struct ubifs_info *c = inode->i_sb->s_fs_info;
	struct ubifs_inode *ui = ubifs_inode(inode);

	if (ui->xattr)
		/*
		 * Extended attribute inode deletions are fully handled in
		 * 'ubifs_removexattr()'. These inodes are special and have
		 * limited usage, so there is nothing to do here.
		 */
		goto out;

	dbg_gen("inode %lu, mode %#x", inode->i_ino, (int)inode->i_mode);
	ubifs_assert(c, !atomic_read(&inode->i_count));

	truncate_inode_pages_final(&inode->i_data);

	if (inode->i_nlink)
		goto done;

	if (is_bad_inode(inode))
		goto out;

	ui->ui_size = inode->i_size = 0;
	err = ubifs_jnl_delete_inode(c, inode);
	if (err)
		/*
		 * Worst case we have a lost orphan inode wasting space, so a
		 * simple error message is OK here.
		 */
		ubifs_err(c, "can't delete inode %lu, error %d",
			  inode->i_ino, err);

out:
	if (ui->dirty)
		ubifs_release_dirty_inode_budget(c, ui);
	else {
		/* We've deleted something - clean the "no space" flags */
		c->bi.nospace = c->bi.nospace_rp = 0;
		smp_wmb();
	}
done:
	clear_inode(inode);
	fscrypt_put_encryption_info(inode);
}

static void ubifs_dirty_inode(struct inode *inode, int flags)
{
	struct ubifs_info *c = inode->i_sb->s_fs_info;
	struct ubifs_inode *ui = ubifs_inode(inode);

	ubifs_assert(c, mutex_is_locked(&ui->ui_mutex));
	if (!ui->dirty) {
		ui->dirty = 1;
		dbg_gen("inode %lu",  inode->i_ino);
	}
}

static int ubifs_statfs(struct dentry *dentry, struct kstatfs *buf)
{
	struct ubifs_info *c = dentry->d_sb->s_fs_info;
	unsigned long long free;
	__le32 *uuid = (__le32 *)c->uuid;

	free = ubifs_get_free_space(c);
	dbg_gen("free space %lld bytes (%lld blocks)",
		free, free >> UBIFS_BLOCK_SHIFT);

	buf->f_type = UBIFS_SUPER_MAGIC;
	buf->f_bsize = UBIFS_BLOCK_SIZE;
	buf->f_blocks = c->block_cnt;
	buf->f_bfree = free >> UBIFS_BLOCK_SHIFT;
	if (free > c->report_rp_size)
		buf->f_bavail = (free - c->report_rp_size) >> UBIFS_BLOCK_SHIFT;
	else
		buf->f_bavail = 0;
	buf->f_files = 0;
	buf->f_ffree = 0;
	buf->f_namelen = UBIFS_MAX_NLEN;
	buf->f_fsid.val[0] = le32_to_cpu(uuid[0]) ^ le32_to_cpu(uuid[2]);
	buf->f_fsid.val[1] = le32_to_cpu(uuid[1]) ^ le32_to_cpu(uuid[3]);
	ubifs_assert(c, buf->f_bfree <= c->block_cnt);
	return 0;
}

static int ubifs_show_options(struct seq_file *s, struct dentry *root)
{
	struct ubifs_info *c = root->d_sb->s_fs_info;

	if (c->mount_opts.unmount_mode == 2)
		seq_puts(s, ",fast_unmount");
	else if (c->mount_opts.unmount_mode == 1)
		seq_puts(s, ",norm_unmount");

	if (c->mount_opts.bulk_read == 2)
		seq_puts(s, ",bulk_read");
	else if (c->mount_opts.bulk_read == 1)
		seq_puts(s, ",no_bulk_read");

	if (c->mount_opts.chk_data_crc == 2)
		seq_puts(s, ",chk_data_crc");
	else if (c->mount_opts.chk_data_crc == 1)
		seq_puts(s, ",no_chk_data_crc");

	if (c->mount_opts.override_compr) {
		seq_printf(s, ",compr=%s",
			   ubifs_compr_name(c, c->mount_opts.compr_type));
	}

	seq_printf(s, ",assert=%s", ubifs_assert_action_name(c));
	seq_printf(s, ",ubi=%d,vol=%d", c->vi.ubi_num, c->vi.vol_id);

	return 0;
}

static int ubifs_sync_fs(struct super_block *sb, int wait)
{
	int i, err;
	struct ubifs_info *c = sb->s_fs_info;

	/*
	 * Zero @wait is just an advisory thing to help the file system shove
	 * lots of data into the queues, and there will be the second
	 * '->sync_fs()' call, with non-zero @wait.
	 */
	if (!wait)
		return 0;

	/*
	 * Synchronize write buffers, because 'ubifs_run_commit()' does not
	 * do this if it waits for an already running commit.
	 */
	for (i = 0; i < c->jhead_cnt; i++) {
		err = ubifs_wbuf_sync(&c->jheads[i].wbuf);
		if (err)
			return err;
	}

	/*
	 * Strictly speaking, it is not necessary to commit the journal here,
	 * synchronizing write-buffers would be enough. But committing makes
	 * UBIFS free space predictions much more accurate, so we want to let
	 * the user be able to get more accurate results of 'statfs()' after
	 * they synchronize the file system.
	 */
	err = ubifs_run_commit(c);
	if (err)
		return err;

	return ubi_sync(c->vi.ubi_num);
}

/**
 * init_constants_early - initialize UBIFS constants.
 * @c: UBIFS file-system description object
 *
 * This function initialize UBIFS constants which do not need the superblock to
 * be read. It also checks that the UBI volume satisfies basic UBIFS
 * requirements. Returns zero in case of success and a negative error code in
 * case of failure.
 */
static int init_constants_early(struct ubifs_info *c)
{
	if (c->vi.corrupted) {
		ubifs_warn(c, "UBI volume is corrupted - read-only mode");
		c->ro_media = 1;
	}

	if (c->di.ro_mode) {
		ubifs_msg(c, "read-only UBI device");
		c->ro_media = 1;
	}

	if (c->vi.vol_type == UBI_STATIC_VOLUME) {
		ubifs_msg(c, "static UBI volume - read-only mode");
		c->ro_media = 1;
	}

	c->leb_cnt = c->vi.size;
	c->leb_size = c->vi.usable_leb_size;
	c->leb_start = c->di.leb_start;
	c->half_leb_size = c->leb_size / 2;
	c->min_io_size = c->di.min_io_size;
	c->min_io_shift = fls(c->min_io_size) - 1;
	c->max_write_size = c->di.max_write_size;
	c->max_write_shift = fls(c->max_write_size) - 1;

	if (c->leb_size < UBIFS_MIN_LEB_SZ) {
		ubifs_errc(c, "too small LEBs (%d bytes), min. is %d bytes",
			   c->leb_size, UBIFS_MIN_LEB_SZ);
		return -EINVAL;
	}

	if (c->leb_cnt < UBIFS_MIN_LEB_CNT) {
		ubifs_errc(c, "too few LEBs (%d), min. is %d",
			   c->leb_cnt, UBIFS_MIN_LEB_CNT);
		return -EINVAL;
	}

	if (!is_power_of_2(c->min_io_size)) {
		ubifs_errc(c, "bad min. I/O size %d", c->min_io_size);
		return -EINVAL;
	}

	/*
	 * Maximum write size has to be greater or equivalent to min. I/O
	 * size, and be multiple of min. I/O size.
	 */
	if (c->max_write_size < c->min_io_size ||
	    c->max_write_size % c->min_io_size ||
	    !is_power_of_2(c->max_write_size)) {
		ubifs_errc(c, "bad write buffer size %d for %d min. I/O unit",
			   c->max_write_size, c->min_io_size);
		return -EINVAL;
	}

	/*
	 * UBIFS aligns all node to 8-byte boundary, so to make function in
	 * io.c simpler, assume minimum I/O unit size to be 8 bytes if it is
	 * less than 8.
	 */
	if (c->min_io_size < 8) {
		c->min_io_size = 8;
		c->min_io_shift = 3;
		if (c->max_write_size < c->min_io_size) {
			c->max_write_size = c->min_io_size;
			c->max_write_shift = c->min_io_shift;
		}
	}

	c->ref_node_alsz = ALIGN(UBIFS_REF_NODE_SZ, c->min_io_size);
	c->mst_node_alsz = ALIGN(UBIFS_MST_NODE_SZ, c->min_io_size);

	/*
	 * Initialize node length ranges which are mostly needed for node
	 * length validation.
	 */
	c->ranges[UBIFS_PAD_NODE].len  = UBIFS_PAD_NODE_SZ;
	c->ranges[UBIFS_SB_NODE].len   = UBIFS_SB_NODE_SZ;
	c->ranges[UBIFS_MST_NODE].len  = UBIFS_MST_NODE_SZ;
	c->ranges[UBIFS_REF_NODE].len  = UBIFS_REF_NODE_SZ;
	c->ranges[UBIFS_TRUN_NODE].len = UBIFS_TRUN_NODE_SZ;
	c->ranges[UBIFS_CS_NODE].len   = UBIFS_CS_NODE_SZ;
	c->ranges[UBIFS_AUTH_NODE].min_len = UBIFS_AUTH_NODE_SZ;
	c->ranges[UBIFS_AUTH_NODE].max_len = UBIFS_AUTH_NODE_SZ +
				UBIFS_MAX_HMAC_LEN;
	c->ranges[UBIFS_SIG_NODE].min_len = UBIFS_SIG_NODE_SZ;
	c->ranges[UBIFS_SIG_NODE].max_len = c->leb_size - UBIFS_SB_NODE_SZ;

	c->ranges[UBIFS_INO_NODE].min_len  = UBIFS_INO_NODE_SZ;
	c->ranges[UBIFS_INO_NODE].max_len  = UBIFS_MAX_INO_NODE_SZ;
	c->ranges[UBIFS_ORPH_NODE].min_len =
				UBIFS_ORPH_NODE_SZ + sizeof(__le64);
	c->ranges[UBIFS_ORPH_NODE].max_len = c->leb_size;
	c->ranges[UBIFS_DENT_NODE].min_len = UBIFS_DENT_NODE_SZ;
	c->ranges[UBIFS_DENT_NODE].max_len = UBIFS_MAX_DENT_NODE_SZ;
	c->ranges[UBIFS_XENT_NODE].min_len = UBIFS_XENT_NODE_SZ;
	c->ranges[UBIFS_XENT_NODE].max_len = UBIFS_MAX_XENT_NODE_SZ;
	c->ranges[UBIFS_DATA_NODE].min_len = UBIFS_DATA_NODE_SZ;
	c->ranges[UBIFS_DATA_NODE].max_len = UBIFS_MAX_DATA_NODE_SZ;
	/*
	 * Minimum indexing node size is amended later when superblock is
	 * read and the key length is known.
	 */
	c->ranges[UBIFS_IDX_NODE].min_len = UBIFS_IDX_NODE_SZ + UBIFS_BRANCH_SZ;
	/*
	 * Maximum indexing node size is amended later when superblock is
	 * read and the fanout is known.
	 */
	c->ranges[UBIFS_IDX_NODE].max_len = INT_MAX;

	/*
	 * Initialize dead and dark LEB space watermarks. See gc.c for comments
	 * about these values.
	 */
	c->dead_wm = ALIGN(MIN_WRITE_SZ, c->min_io_size);
	c->dark_wm = ALIGN(UBIFS_MAX_NODE_SZ, c->min_io_size);

	/*
	 * Calculate how many bytes would be wasted at the end of LEB if it was
	 * fully filled with data nodes of maximum size. This is used in
	 * calculations when reporting free space.
	 */
	c->leb_overhead = c->leb_size % UBIFS_MAX_DATA_NODE_SZ;

	/* Buffer size for bulk-reads */
	c->max_bu_buf_len = UBIFS_MAX_BULK_READ * UBIFS_MAX_DATA_NODE_SZ;
	if (c->max_bu_buf_len > c->leb_size)
		c->max_bu_buf_len = c->leb_size;
	return 0;
}

/**
 * bud_wbuf_callback - bud LEB write-buffer synchronization call-back.
 * @c: UBIFS file-system description object
 * @lnum: LEB the write-buffer was synchronized to
 * @free: how many free bytes left in this LEB
 * @pad: how many bytes were padded
 *
 * This is a callback function which is called by the I/O unit when the
 * write-buffer is synchronized. We need this to correctly maintain space
 * accounting in bud logical eraseblocks. This function returns zero in case of
 * success and a negative error code in case of failure.
 *
 * This function actually belongs to the journal, but we keep it here because
 * we want to keep it static.
 */
static int bud_wbuf_callback(struct ubifs_info *c, int lnum, int free, int pad)
{
	return ubifs_update_one_lp(c, lnum, free, pad, 0, 0);
}

/*
 * init_constants_sb - initialize UBIFS constants.
 * @c: UBIFS file-system description object
 *
 * This is a helper function which initializes various UBIFS constants after
 * the superblock has been read. It also checks various UBIFS parameters and
 * makes sure they are all right. Returns zero in case of success and a
 * negative error code in case of failure.
 */
static int init_constants_sb(struct ubifs_info *c)
{
	int tmp, err;
	long long tmp64;

	c->main_bytes = (long long)c->main_lebs * c->leb_size;
	c->max_znode_sz = sizeof(struct ubifs_znode) +
				c->fanout * sizeof(struct ubifs_zbranch);

	tmp = ubifs_idx_node_sz(c, 1);
	c->ranges[UBIFS_IDX_NODE].min_len = tmp;
	c->min_idx_node_sz = ALIGN(tmp, 8);

	tmp = ubifs_idx_node_sz(c, c->fanout);
	c->ranges[UBIFS_IDX_NODE].max_len = tmp;
	c->max_idx_node_sz = ALIGN(tmp, 8);

	/* Make sure LEB size is large enough to fit full commit */
	tmp = UBIFS_CS_NODE_SZ + UBIFS_REF_NODE_SZ * c->jhead_cnt;
	tmp = ALIGN(tmp, c->min_io_size);
	if (tmp > c->leb_size) {
		ubifs_err(c, "too small LEB size %d, at least %d needed",
			  c->leb_size, tmp);
		return -EINVAL;
	}

	/*
	 * Make sure that the log is large enough to fit reference nodes for
	 * all buds plus one reserved LEB.
	 */
	tmp64 = c->max_bud_bytes + c->leb_size - 1;
	c->max_bud_cnt = div_u64(tmp64, c->leb_size);
	tmp = (c->ref_node_alsz * c->max_bud_cnt + c->leb_size - 1);
	tmp /= c->leb_size;
	tmp += 1;
	if (c->log_lebs < tmp) {
		ubifs_err(c, "too small log %d LEBs, required min. %d LEBs",
			  c->log_lebs, tmp);
		return -EINVAL;
	}

	/*
	 * When budgeting we assume worst-case scenarios when the pages are not
	 * be compressed and direntries are of the maximum size.
	 *
	 * Note, data, which may be stored in inodes is budgeted separately, so
	 * it is not included into 'c->bi.inode_budget'.
	 */
	c->bi.page_budget = UBIFS_MAX_DATA_NODE_SZ * UBIFS_BLOCKS_PER_PAGE;
	c->bi.inode_budget = UBIFS_INO_NODE_SZ;
	c->bi.dent_budget = UBIFS_MAX_DENT_NODE_SZ;

	/*
	 * When the amount of flash space used by buds becomes
	 * 'c->max_bud_bytes', UBIFS just blocks all writers and starts commit.
	 * The writers are unblocked when the commit is finished. To avoid
	 * writers to be blocked UBIFS initiates background commit in advance,
	 * when number of bud bytes becomes above the limit defined below.
	 */
	c->bg_bud_bytes = (c->max_bud_bytes * 13) >> 4;

	/*
	 * Ensure minimum journal size. All the bytes in the journal heads are
	 * considered to be used, when calculating the current journal usage.
	 * Consequently, if the journal is too small, UBIFS will treat it as
	 * always full.
	 */
	tmp64 = (long long)(c->jhead_cnt + 1) * c->leb_size + 1;
	if (c->bg_bud_bytes < tmp64)
		c->bg_bud_bytes = tmp64;
	if (c->max_bud_bytes < tmp64 + c->leb_size)
		c->max_bud_bytes = tmp64 + c->leb_size;

	err = ubifs_calc_lpt_geom(c);
	if (err)
		return err;

	/* Initialize effective LEB size used in budgeting calculations */
	c->idx_leb_size = c->leb_size - c->max_idx_node_sz;
	return 0;
}

/*
 * init_constants_master - initialize UBIFS constants.
 * @c: UBIFS file-system description object
 *
 * This is a helper function which initializes various UBIFS constants after
 * the master node has been read. It also checks various UBIFS parameters and
 * makes sure they are all right.
 */
static void init_constants_master(struct ubifs_info *c)
{
	long long tmp64;

	c->bi.min_idx_lebs = ubifs_calc_min_idx_lebs(c);
	c->report_rp_size = ubifs_reported_space(c, c->rp_size);

	/*
	 * Calculate total amount of FS blocks. This number is not used
	 * internally because it does not make much sense for UBIFS, but it is
	 * necessary to report something for the 'statfs()' call.
	 *
	 * Subtract the LEB reserved for GC, the LEB which is reserved for
	 * deletions, minimum LEBs for the index, and assume only one journal
	 * head is available.
	 */
	tmp64 = c->main_lebs - 1 - 1 - MIN_INDEX_LEBS - c->jhead_cnt + 1;
	tmp64 *= (long long)c->leb_size - c->leb_overhead;
	tmp64 = ubifs_reported_space(c, tmp64);
	c->block_cnt = tmp64 >> UBIFS_BLOCK_SHIFT;
}

/**
 * take_gc_lnum - reserve GC LEB.
 * @c: UBIFS file-system description object
 *
 * This function ensures that the LEB reserved for garbage collection is marked
 * as "taken" in lprops. We also have to set free space to LEB size and dirty
 * space to zero, because lprops may contain out-of-date information if the
 * file-system was un-mounted before it has been committed. This function
 * returns zero in case of success and a negative error code in case of
 * failure.
 */
static int take_gc_lnum(struct ubifs_info *c)
{
	int err;

	if (c->gc_lnum == -1) {
		ubifs_err(c, "no LEB for GC");
		return -EINVAL;
	}

	/* And we have to tell lprops that this LEB is taken */
	err = ubifs_change_one_lp(c, c->gc_lnum, c->leb_size, 0,
				  LPROPS_TAKEN, 0, 0);
	return err;
}

/**
 * alloc_wbufs - allocate write-buffers.
 * @c: UBIFS file-system description object
 *
 * This helper function allocates and initializes UBIFS write-buffers. Returns
 * zero in case of success and %-ENOMEM in case of failure.
 */
static int alloc_wbufs(struct ubifs_info *c)
{
	int i, err;

	c->jheads = kcalloc(c->jhead_cnt, sizeof(struct ubifs_jhead),
			    GFP_KERNEL);
	if (!c->jheads)
		return -ENOMEM;

	/* Initialize journal heads */
	for (i = 0; i < c->jhead_cnt; i++) {
		INIT_LIST_HEAD(&c->jheads[i].buds_list);
		err = ubifs_wbuf_init(c, &c->jheads[i].wbuf);
		if (err)
			return err;

		c->jheads[i].wbuf.sync_callback = &bud_wbuf_callback;
		c->jheads[i].wbuf.jhead = i;
		c->jheads[i].grouped = 1;
		c->jheads[i].log_hash = ubifs_hash_get_desc(c);
		if (IS_ERR(c->jheads[i].log_hash))
			goto out;
	}

	/*
	 * Garbage Collector head does not need to be synchronized by timer.
	 * Also GC head nodes are not grouped.
	 */
	c->jheads[GCHD].wbuf.no_timer = 1;
	c->jheads[GCHD].grouped = 0;

	return 0;

out:
	while (i--)
		kfree(c->jheads[i].log_hash);

	return err;
}

/**
 * free_wbufs - free write-buffers.
 * @c: UBIFS file-system description object
 */
static void free_wbufs(struct ubifs_info *c)
{
	int i;

	if (c->jheads) {
		for (i = 0; i < c->jhead_cnt; i++) {
			kfree(c->jheads[i].wbuf.buf);
			kfree(c->jheads[i].wbuf.inodes);
			kfree(c->jheads[i].log_hash);
		}
		kfree(c->jheads);
		c->jheads = NULL;
	}
}

/**
 * free_orphans - free orphans.
 * @c: UBIFS file-system description object
 */
static void free_orphans(struct ubifs_info *c)
{
	struct ubifs_orphan *orph;

	while (c->orph_dnext) {
		orph = c->orph_dnext;
		c->orph_dnext = orph->dnext;
		list_del(&orph->list);
		kfree(orph);
	}

	while (!list_empty(&c->orph_list)) {
		orph = list_entry(c->orph_list.next, struct ubifs_orphan, list);
		list_del(&orph->list);
		kfree(orph);
		ubifs_err(c, "orphan list not empty at unmount");
	}

	vfree(c->orph_buf);
	c->orph_buf = NULL;
}

/**
 * free_buds - free per-bud objects.
 * @c: UBIFS file-system description object
 */
static void free_buds(struct ubifs_info *c)
{
	struct ubifs_bud *bud, *n;

	rbtree_postorder_for_each_entry_safe(bud, n, &c->buds, rb)
		kfree(bud);
}

/**
 * check_volume_empty - check if the UBI volume is empty.
 * @c: UBIFS file-system description object
 *
 * This function checks if the UBIFS volume is empty by looking if its LEBs are
 * mapped or not. The result of checking is stored in the @c->empty variable.
 * Returns zero in case of success and a negative error code in case of
 * failure.
 */
static int check_volume_empty(struct ubifs_info *c)
{
	int lnum, err;

	c->empty = 1;
	for (lnum = 0; lnum < c->leb_cnt; lnum++) {
		err = ubifs_is_mapped(c, lnum);
		if (unlikely(err < 0))
			return err;
		if (err == 1) {
			c->empty = 0;
			break;
		}

		cond_resched();
	}

	return 0;
}

/*
 * UBIFS mount options.
 *
 * Opt_fast_unmount: do not run a journal commit before un-mounting
 * Opt_norm_unmount: run a journal commit before un-mounting
 * Opt_bulk_read: enable bulk-reads
 * Opt_no_bulk_read: disable bulk-reads
 * Opt_chk_data_crc: check CRCs when reading data nodes
 * Opt_no_chk_data_crc: do not check CRCs when reading data nodes
 * Opt_compr: override default compressor
 * Opt_assert: set ubifs_assert() action
 * Opt_auth_key: The key name used for authentication
 * Opt_auth_hash_name: The hash type used for authentication
 * Opt_err: just end of array marker
 */
enum {
	Opt_fast_unmount,
	Opt_norm_unmount,
	Opt_bulk_read,
	Opt_no_bulk_read,
	Opt_chk_data_crc,
	Opt_no_chk_data_crc,
	Opt_compr,
	Opt_assert,
	Opt_auth_key,
	Opt_auth_hash_name,
	Opt_ignore,
};

static const struct fs_parameter_spec ubifs_param_specs[] = {
	fsparam_flag	("fast_unmount",		Opt_fast_unmount),
	fsparam_flag	("norm_unmount",		Opt_norm_unmount),
	fsparam_flag	("bulk_read",			Opt_bulk_read),
	fsparam_flag	("no_bulk_read",		Opt_no_bulk_read),
	fsparam_flag	("chk_data_crc",		Opt_chk_data_crc),
	fsparam_flag	("no_chk_data_crc",		Opt_no_chk_data_crc),
	fsparam_enum	("compr",			Opt_compr),
	fsparam_enum	("assert",			Opt_assert),
	fsparam_string	("auth_key",			Opt_auth_key),
	fsparam_string	("auth_hash_name",		Opt_auth_hash_name),
	fsparam_string	("ubi",				Opt_ignore),
	fsparam_string	("vol",				Opt_ignore),
	{}
};

static const struct fs_parameter_enum ubifs_param_enums[] = {
	{ Opt_compr,	"none",		UBIFS_COMPR_NONE },
	{ Opt_compr,	"lzo",		UBIFS_COMPR_LZO },
	{ Opt_compr,	"zlib",		UBIFS_COMPR_ZLIB },
	{ Opt_assert,	"report",	ASSACT_REPORT },
	{ Opt_assert,	"read-only",	ASSACT_RO },
	{ Opt_assert,	"panic",	ASSACT_PANIC },
	{}
};

static const struct fs_parameter_description ubifs_fs_parameters = {
	.name		= "ubifs",
	.specs		= ubifs_param_specs,
	.enums		= ubifs_param_enums,
};

/**
 * ubifs_parse_param - parse a parameter.
 * @c: UBIFS file-system description object
 * @options: parameters to parse
 * @is_remount: non-zero if this is FS re-mount
 *
 * This function parses UBIFS mount options and returns zero in case success
 * and a negative error code in case of failure.
 */
static int ubifs_parse_param(struct fs_context *fc, struct fs_parameter *param)
{
	struct ubifs_info *c = fc->s_fs_info;
	struct fs_parse_result result;
	int opt;

	opt = fs_parse(fc, &ubifs_fs_parameters, param, &result);
	if (opt < 0)
		return opt;

	switch (opt) {
		/*
		 * %Opt_fast_unmount and %Opt_norm_unmount options are ignored.
		 * We accept them in order to be backward-compatible. But this
		 * should be removed at some point.
		 */
<<<<<<< HEAD
		case Opt_fast_unmount:
			c->mount_opts.unmount_mode = 2;
			break;
		case Opt_norm_unmount:
			c->mount_opts.unmount_mode = 1;
			break;
		case Opt_bulk_read:
			c->mount_opts.bulk_read = 2;
			c->bulk_read = 1;
			break;
		case Opt_no_bulk_read:
			c->mount_opts.bulk_read = 1;
			c->bulk_read = 0;
			break;
		case Opt_chk_data_crc:
			c->mount_opts.chk_data_crc = 2;
			c->no_chk_data_crc = 0;
			break;
		case Opt_no_chk_data_crc:
			c->mount_opts.chk_data_crc = 1;
			c->no_chk_data_crc = 1;
			break;
		case Opt_override_compr:
		{
			char *name = match_strdup(&args[0]);

			if (!name)
				return -ENOMEM;
			if (!strcmp(name, "none"))
				c->mount_opts.compr_type = UBIFS_COMPR_NONE;
			else if (!strcmp(name, "lzo"))
				c->mount_opts.compr_type = UBIFS_COMPR_LZO;
			else if (!strcmp(name, "zlib"))
				c->mount_opts.compr_type = UBIFS_COMPR_ZLIB;
			else if (!strcmp(name, "zstd"))
				c->mount_opts.compr_type = UBIFS_COMPR_ZSTD;
			else {
				ubifs_err(c, "unknown compressor \"%s\"", name); //FIXME: is c ready?
				kfree(name);
				return -EINVAL;
			}
			kfree(name);
			c->mount_opts.override_compr = 1;
			c->default_compr = c->mount_opts.compr_type;
			break;
		}
		case Opt_assert:
		{
			char *act = match_strdup(&args[0]);

			if (!act)
				return -ENOMEM;
			if (!strcmp(act, "report"))
				c->assert_action = ASSACT_REPORT;
			else if (!strcmp(act, "read-only"))
				c->assert_action = ASSACT_RO;
			else if (!strcmp(act, "panic"))
				c->assert_action = ASSACT_PANIC;
			else {
				ubifs_err(c, "unknown assert action \"%s\"", act);
				kfree(act);
				return -EINVAL;
			}
			kfree(act);
			break;
		}
		case Opt_auth_key:
			c->auth_key_name = kstrdup(args[0].from, GFP_KERNEL);
			if (!c->auth_key_name)
				return -ENOMEM;
			break;
		case Opt_auth_hash_name:
			c->auth_hash_name = kstrdup(args[0].from, GFP_KERNEL);
			if (!c->auth_hash_name)
				return -ENOMEM;
			break;
		case Opt_ignore:
			break;
		default:
		{
			unsigned long flag;
			struct super_block *sb = c->vfs_sb;

			flag = parse_standard_option(p);
			if (!flag) {
				ubifs_err(c, "unrecognized mount option \"%s\" or missing value",
					  p);
				return -EINVAL;
			}
			sb->s_flags |= flag;
			break;
		}
		}
=======
	case Opt_fast_unmount:
		c->mount_opts.unmount_mode = 2;
		break;
	case Opt_norm_unmount:
		c->mount_opts.unmount_mode = 1;
		break;
	case Opt_bulk_read:
		c->mount_opts.bulk_read = 2;
		c->bulk_read = 1;
		break;
	case Opt_no_bulk_read:
		c->mount_opts.bulk_read = 1;
		c->bulk_read = 0;
		break;
	case Opt_chk_data_crc:
		c->mount_opts.chk_data_crc = 2;
		c->no_chk_data_crc = 0;
		break;
	case Opt_no_chk_data_crc:
		c->mount_opts.chk_data_crc = 1;
		c->no_chk_data_crc = 1;
		break;
	case Opt_compr:
		c->mount_opts.compr_type = result.uint_32;
		c->mount_opts.override_compr = 1;
		c->default_compr = c->mount_opts.compr_type;
		break;
	case Opt_assert:
		c->assert_action = result.uint_32;
		break;
	case Opt_auth_key:
		kfree(c->auth_key_name);
		c->auth_key_name = param->string;
		param->string = NULL;
		break;
	case Opt_auth_hash_name:
		kfree(c->auth_hash_name);
		c->auth_hash_name = param->string;
		param->string = NULL;
		break;
	case Opt_ignore:
		break;
>>>>>>> 3fcb59f5
	}

	return 0;
}

/**
 * destroy_journal - destroy journal data structures.
 * @c: UBIFS file-system description object
 *
 * This function destroys journal data structures including those that may have
 * been created by recovery functions.
 */
static void destroy_journal(struct ubifs_info *c)
{
	while (!list_empty(&c->unclean_leb_list)) {
		struct ubifs_unclean_leb *ucleb;

		ucleb = list_entry(c->unclean_leb_list.next,
				   struct ubifs_unclean_leb, list);
		list_del(&ucleb->list);
		kfree(ucleb);
	}
	while (!list_empty(&c->old_buds)) {
		struct ubifs_bud *bud;

		bud = list_entry(c->old_buds.next, struct ubifs_bud, list);
		list_del(&bud->list);
		kfree(bud);
	}
	ubifs_destroy_idx_gc(c);
	ubifs_destroy_size_tree(c);
	ubifs_tnc_close(c);
	free_buds(c);
}

/**
 * bu_init - initialize bulk-read information.
 * @c: UBIFS file-system description object
 */
static void bu_init(struct ubifs_info *c)
{
	ubifs_assert(c, c->bulk_read == 1);

	if (c->bu.buf)
		return; /* Already initialized */

again:
	c->bu.buf = kmalloc(c->max_bu_buf_len, GFP_KERNEL | __GFP_NOWARN);
	if (!c->bu.buf) {
		if (c->max_bu_buf_len > UBIFS_KMALLOC_OK) {
			c->max_bu_buf_len = UBIFS_KMALLOC_OK;
			goto again;
		}

		/* Just disable bulk-read */
		ubifs_warn(c, "cannot allocate %d bytes of memory for bulk-read, disabling it",
			   c->max_bu_buf_len);
		c->mount_opts.bulk_read = 1;
		c->bulk_read = 0;
		return;
	}
}

/**
 * check_free_space - check if there is enough free space to mount.
 * @c: UBIFS file-system description object
 *
 * This function makes sure UBIFS has enough free space to be mounted in
 * read/write mode. UBIFS must always have some free space to allow deletions.
 */
static int check_free_space(struct ubifs_info *c)
{
	ubifs_assert(c, c->dark_wm > 0);
	if (c->lst.total_free + c->lst.total_dirty < c->dark_wm) {
		ubifs_err(c, "insufficient free space to mount in R/W mode");
		ubifs_dump_budg(c, &c->bi);
		ubifs_dump_lprops(c);
		return -ENOSPC;
	}
	return 0;
}

/**
 * mount_ubifs - mount UBIFS file-system.
 * @c: UBIFS file-system description object
 *
 * This function mounts UBIFS file system. Returns zero in case of success and
 * a negative error code in case of failure.
 */
static int mount_ubifs(struct ubifs_info *c)
{
	int err;
	long long x, y;
	size_t sz;

	c->ro_mount = !!sb_rdonly(c->vfs_sb);
	/* Suppress error messages while probing if SB_SILENT is set */
	c->probing = !!(c->vfs_sb->s_flags & SB_SILENT);

	err = init_constants_early(c);
	if (err)
		return err;

	err = ubifs_debugging_init(c);
	if (err)
		return err;

	err = check_volume_empty(c);
	if (err)
		goto out_free;

	if (c->empty && (c->ro_mount || c->ro_media)) {
		/*
		 * This UBI volume is empty, and read-only, or the file system
		 * is mounted read-only - we cannot format it.
		 */
		ubifs_err(c, "can't format empty UBI volume: read-only %s",
			  c->ro_media ? "UBI volume" : "mount");
		err = -EROFS;
		goto out_free;
	}

	if (c->ro_media && !c->ro_mount) {
		ubifs_err(c, "cannot mount read-write - read-only media");
		err = -EROFS;
		goto out_free;
	}

	/*
	 * The requirement for the buffer is that it should fit indexing B-tree
	 * height amount of integers. We assume the height if the TNC tree will
	 * never exceed 64.
	 */
	err = -ENOMEM;
	c->bottom_up_buf = kmalloc_array(BOTTOM_UP_HEIGHT, sizeof(int),
					 GFP_KERNEL);
	if (!c->bottom_up_buf)
		goto out_free;

	c->sbuf = vmalloc(c->leb_size);
	if (!c->sbuf)
		goto out_free;

	if (!c->ro_mount) {
		c->ileb_buf = vmalloc(c->leb_size);
		if (!c->ileb_buf)
			goto out_free;
	}

	if (c->bulk_read == 1)
		bu_init(c);

	if (!c->ro_mount) {
		c->write_reserve_buf = kmalloc(COMPRESSED_DATA_NODE_BUF_SZ + \
					       UBIFS_CIPHER_BLOCK_SIZE,
					       GFP_KERNEL);
		if (!c->write_reserve_buf)
			goto out_free;
	}

	c->mounting = 1;

	if (c->auth_key_name) {
		if (IS_ENABLED(CONFIG_UBIFS_FS_AUTHENTICATION)) {
			err = ubifs_init_authentication(c);
			if (err)
				goto out_free;
		} else {
			ubifs_err(c, "auth_key_name, but UBIFS is built without"
				  " authentication support");
			err = -EINVAL;
			goto out_free;
		}
	}

	err = ubifs_read_superblock(c);
	if (err)
		goto out_free;

	c->probing = 0;

	/*
	 * Make sure the compressor which is set as default in the superblock
	 * or overridden by mount options is actually compiled in.
	 */
	if (!ubifs_compr_present(c, c->default_compr)) {
		ubifs_err(c, "'compressor \"%s\" is not compiled in",
			  ubifs_compr_name(c, c->default_compr));
		err = -ENOTSUPP;
		goto out_free;
	}

	err = init_constants_sb(c);
	if (err)
		goto out_free;

	sz = ALIGN(c->max_idx_node_sz, c->min_io_size) * 2;
	c->cbuf = kmalloc(sz, GFP_NOFS);
	if (!c->cbuf) {
		err = -ENOMEM;
		goto out_free;
	}

	err = alloc_wbufs(c);
	if (err)
		goto out_cbuf;

	sprintf(c->bgt_name, BGT_NAME_PATTERN, c->vi.ubi_num, c->vi.vol_id);
	if (!c->ro_mount) {
		/* Create background thread */
		c->bgt = kthread_create(ubifs_bg_thread, c, "%s", c->bgt_name);
		if (IS_ERR(c->bgt)) {
			err = PTR_ERR(c->bgt);
			c->bgt = NULL;
			ubifs_err(c, "cannot spawn \"%s\", error %d",
				  c->bgt_name, err);
			goto out_wbufs;
		}
		wake_up_process(c->bgt);
	}

	err = ubifs_read_master(c);
	if (err)
		goto out_master;

	init_constants_master(c);

	if ((c->mst_node->flags & cpu_to_le32(UBIFS_MST_DIRTY)) != 0) {
		ubifs_msg(c, "recovery needed");
		c->need_recovery = 1;
	}

	if (c->need_recovery && !c->ro_mount) {
		err = ubifs_recover_inl_heads(c, c->sbuf);
		if (err)
			goto out_master;
	}

	err = ubifs_lpt_init(c, 1, !c->ro_mount);
	if (err)
		goto out_master;

	if (!c->ro_mount && c->space_fixup) {
		err = ubifs_fixup_free_space(c);
		if (err)
			goto out_lpt;
	}

	if (!c->ro_mount && !c->need_recovery) {
		/*
		 * Set the "dirty" flag so that if we reboot uncleanly we
		 * will notice this immediately on the next mount.
		 */
		c->mst_node->flags |= cpu_to_le32(UBIFS_MST_DIRTY);
		err = ubifs_write_master(c);
		if (err)
			goto out_lpt;
	}

	/*
	 * Handle offline signed images: Now that the master node is
	 * written and its validation no longer depends on the hash
	 * in the superblock, we can update the offline signed
	 * superblock with a HMAC version,
	 */
	if (ubifs_authenticated(c) && ubifs_hmac_zero(c, c->sup_node->hmac)) {
		err = ubifs_hmac_wkm(c, c->sup_node->hmac_wkm);
		if (err)
			goto out_lpt;
		c->superblock_need_write = 1;
	}

	if (!c->ro_mount && c->superblock_need_write) {
		err = ubifs_write_sb_node(c, c->sup_node);
		if (err)
			goto out_lpt;
		c->superblock_need_write = 0;
	}

	err = dbg_check_idx_size(c, c->bi.old_idx_sz);
	if (err)
		goto out_lpt;

	err = ubifs_replay_journal(c);
	if (err)
		goto out_journal;

	/* Calculate 'min_idx_lebs' after journal replay */
	c->bi.min_idx_lebs = ubifs_calc_min_idx_lebs(c);

	err = ubifs_mount_orphans(c, c->need_recovery, c->ro_mount);
	if (err)
		goto out_orphans;

	if (!c->ro_mount) {
		int lnum;

		err = check_free_space(c);
		if (err)
			goto out_orphans;

		/* Check for enough log space */
		lnum = c->lhead_lnum + 1;
		if (lnum >= UBIFS_LOG_LNUM + c->log_lebs)
			lnum = UBIFS_LOG_LNUM;
		if (lnum == c->ltail_lnum) {
			err = ubifs_consolidate_log(c);
			if (err)
				goto out_orphans;
		}

		if (c->need_recovery) {
			if (!ubifs_authenticated(c)) {
				err = ubifs_recover_size(c, true);
				if (err)
					goto out_orphans;
			}

			err = ubifs_rcvry_gc_commit(c);
			if (err)
				goto out_orphans;

			if (ubifs_authenticated(c)) {
				err = ubifs_recover_size(c, false);
				if (err)
					goto out_orphans;
			}
		} else {
			err = take_gc_lnum(c);
			if (err)
				goto out_orphans;

			/*
			 * GC LEB may contain garbage if there was an unclean
			 * reboot, and it should be un-mapped.
			 */
			err = ubifs_leb_unmap(c, c->gc_lnum);
			if (err)
				goto out_orphans;
		}

		err = dbg_check_lprops(c);
		if (err)
			goto out_orphans;
	} else if (c->need_recovery) {
		err = ubifs_recover_size(c, false);
		if (err)
			goto out_orphans;
	} else {
		/*
		 * Even if we mount read-only, we have to set space in GC LEB
		 * to proper value because this affects UBIFS free space
		 * reporting. We do not want to have a situation when
		 * re-mounting from R/O to R/W changes amount of free space.
		 */
		err = take_gc_lnum(c);
		if (err)
			goto out_orphans;
	}

	spin_lock(&ubifs_infos_lock);
	list_add_tail(&c->infos_list, &ubifs_infos);
	spin_unlock(&ubifs_infos_lock);

	if (c->need_recovery) {
		if (c->ro_mount)
			ubifs_msg(c, "recovery deferred");
		else {
			c->need_recovery = 0;
			ubifs_msg(c, "recovery completed");
			/*
			 * GC LEB has to be empty and taken at this point. But
			 * the journal head LEBs may also be accounted as
			 * "empty taken" if they are empty.
			 */
			ubifs_assert(c, c->lst.taken_empty_lebs > 0);
		}
	} else
		ubifs_assert(c, c->lst.taken_empty_lebs > 0);

	err = dbg_check_filesystem(c);
	if (err)
		goto out_infos;

	err = dbg_debugfs_init_fs(c);
	if (err)
		goto out_infos;

	c->mounting = 0;

	ubifs_msg(c, "UBIFS: mounted UBI device %d, volume %d, name \"%s\"%s",
		  c->vi.ubi_num, c->vi.vol_id, c->vi.name,
		  c->ro_mount ? ", R/O mode" : "");
	x = (long long)c->main_lebs * c->leb_size;
	y = (long long)c->log_lebs * c->leb_size + c->max_bud_bytes;
	ubifs_msg(c, "LEB size: %d bytes (%d KiB), min./max. I/O unit sizes: %d bytes/%d bytes",
		  c->leb_size, c->leb_size >> 10, c->min_io_size,
		  c->max_write_size);
	ubifs_msg(c, "FS size: %lld bytes (%lld MiB, %d LEBs), journal size %lld bytes (%lld MiB, %d LEBs)",
		  x, x >> 20, c->main_lebs,
		  y, y >> 20, c->log_lebs + c->max_bud_cnt);
	ubifs_msg(c, "reserved for root: %llu bytes (%llu KiB)",
		  c->report_rp_size, c->report_rp_size >> 10);
	ubifs_msg(c, "media format: w%d/r%d (latest is w%d/r%d), UUID %pUB%s",
		  c->fmt_version, c->ro_compat_version,
		  UBIFS_FORMAT_VERSION, UBIFS_RO_COMPAT_VERSION, c->uuid,
		  c->big_lpt ? ", big LPT model" : ", small LPT model");

	dbg_gen("default compressor:  %s", ubifs_compr_name(c, c->default_compr));
	dbg_gen("data journal heads:  %d",
		c->jhead_cnt - NONDATA_JHEADS_CNT);
	dbg_gen("log LEBs:            %d (%d - %d)",
		c->log_lebs, UBIFS_LOG_LNUM, c->log_last);
	dbg_gen("LPT area LEBs:       %d (%d - %d)",
		c->lpt_lebs, c->lpt_first, c->lpt_last);
	dbg_gen("orphan area LEBs:    %d (%d - %d)",
		c->orph_lebs, c->orph_first, c->orph_last);
	dbg_gen("main area LEBs:      %d (%d - %d)",
		c->main_lebs, c->main_first, c->leb_cnt - 1);
	dbg_gen("index LEBs:          %d", c->lst.idx_lebs);
	dbg_gen("total index bytes:   %lld (%lld KiB, %lld MiB)",
		c->bi.old_idx_sz, c->bi.old_idx_sz >> 10,
		c->bi.old_idx_sz >> 20);
	dbg_gen("key hash type:       %d", c->key_hash_type);
	dbg_gen("tree fanout:         %d", c->fanout);
	dbg_gen("reserved GC LEB:     %d", c->gc_lnum);
	dbg_gen("max. znode size      %d", c->max_znode_sz);
	dbg_gen("max. index node size %d", c->max_idx_node_sz);
	dbg_gen("node sizes:          data %zu, inode %zu, dentry %zu",
		UBIFS_DATA_NODE_SZ, UBIFS_INO_NODE_SZ, UBIFS_DENT_NODE_SZ);
	dbg_gen("node sizes:          trun %zu, sb %zu, master %zu",
		UBIFS_TRUN_NODE_SZ, UBIFS_SB_NODE_SZ, UBIFS_MST_NODE_SZ);
	dbg_gen("node sizes:          ref %zu, cmt. start %zu, orph %zu",
		UBIFS_REF_NODE_SZ, UBIFS_CS_NODE_SZ, UBIFS_ORPH_NODE_SZ);
	dbg_gen("max. node sizes:     data %zu, inode %zu dentry %zu, idx %d",
		UBIFS_MAX_DATA_NODE_SZ, UBIFS_MAX_INO_NODE_SZ,
		UBIFS_MAX_DENT_NODE_SZ, ubifs_idx_node_sz(c, c->fanout));
	dbg_gen("dead watermark:      %d", c->dead_wm);
	dbg_gen("dark watermark:      %d", c->dark_wm);
	dbg_gen("LEB overhead:        %d", c->leb_overhead);
	x = (long long)c->main_lebs * c->dark_wm;
	dbg_gen("max. dark space:     %lld (%lld KiB, %lld MiB)",
		x, x >> 10, x >> 20);
	dbg_gen("maximum bud bytes:   %lld (%lld KiB, %lld MiB)",
		c->max_bud_bytes, c->max_bud_bytes >> 10,
		c->max_bud_bytes >> 20);
	dbg_gen("BG commit bud bytes: %lld (%lld KiB, %lld MiB)",
		c->bg_bud_bytes, c->bg_bud_bytes >> 10,
		c->bg_bud_bytes >> 20);
	dbg_gen("current bud bytes    %lld (%lld KiB, %lld MiB)",
		c->bud_bytes, c->bud_bytes >> 10, c->bud_bytes >> 20);
	dbg_gen("max. seq. number:    %llu", c->max_sqnum);
	dbg_gen("commit number:       %llu", c->cmt_no);
	dbg_gen("max. xattrs per inode: %d", ubifs_xattr_max_cnt(c));
	dbg_gen("max orphans:           %d", c->max_orphans);

	return 0;

out_infos:
	spin_lock(&ubifs_infos_lock);
	list_del(&c->infos_list);
	spin_unlock(&ubifs_infos_lock);
out_orphans:
	free_orphans(c);
out_journal:
	destroy_journal(c);
out_lpt:
	ubifs_lpt_free(c, 0);
out_master:
	kfree(c->mst_node);
	kfree(c->rcvrd_mst_node);
	if (c->bgt)
		kthread_stop(c->bgt);
out_wbufs:
	free_wbufs(c);
out_cbuf:
	kfree(c->cbuf);
out_free:
	kfree(c->write_reserve_buf);
	kfree(c->bu.buf);
	vfree(c->ileb_buf);
	vfree(c->sbuf);
	kfree(c->bottom_up_buf);
	ubifs_debugging_exit(c);
	return err;
}

/**
 * ubifs_umount - un-mount UBIFS file-system.
 * @c: UBIFS file-system description object
 *
 * Note, this function is called to free allocated resourced when un-mounting,
 * as well as free resources when an error occurred while we were half way
 * through mounting (error path cleanup function). So it has to make sure the
 * resource was actually allocated before freeing it.
 */
static void ubifs_umount(struct ubifs_info *c)
{
	dbg_gen("un-mounting UBI device %d, volume %d", c->vi.ubi_num,
		c->vi.vol_id);

	dbg_debugfs_exit_fs(c);
	spin_lock(&ubifs_infos_lock);
	list_del(&c->infos_list);
	spin_unlock(&ubifs_infos_lock);

	if (c->bgt)
		kthread_stop(c->bgt);

	destroy_journal(c);
	free_wbufs(c);
	free_orphans(c);
	ubifs_lpt_free(c, 0);
	ubifs_exit_authentication(c);

	kfree(c->auth_key_name);
	kfree(c->auth_hash_name);
	kfree(c->cbuf);
	kfree(c->rcvrd_mst_node);
	kfree(c->mst_node);
	kfree(c->write_reserve_buf);
	kfree(c->bu.buf);
	vfree(c->ileb_buf);
	vfree(c->sbuf);
	kfree(c->bottom_up_buf);
	ubifs_debugging_exit(c);
}

/**
 * ubifs_remount_rw - re-mount in read-write mode.
 * @c: UBIFS file-system description object
 *
 * UBIFS avoids allocating many unnecessary resources when mounted in read-only
 * mode. This function allocates the needed resources and re-mounts UBIFS in
 * read-write mode.
 */
static int ubifs_remount_rw(struct ubifs_info *c)
{
	int err, lnum;

	if (c->rw_incompat) {
		ubifs_err(c, "the file-system is not R/W-compatible");
		ubifs_msg(c, "on-flash format version is w%d/r%d, but software only supports up to version w%d/r%d",
			  c->fmt_version, c->ro_compat_version,
			  UBIFS_FORMAT_VERSION, UBIFS_RO_COMPAT_VERSION);
		return -EROFS;
	}

	mutex_lock(&c->umount_mutex);
	dbg_save_space_info(c);
	c->remounting_rw = 1;
	c->ro_mount = 0;

	if (c->space_fixup) {
		err = ubifs_fixup_free_space(c);
		if (err)
			goto out;
	}

	err = check_free_space(c);
	if (err)
		goto out;

	if (c->need_recovery) {
		ubifs_msg(c, "completing deferred recovery");
		err = ubifs_write_rcvrd_mst_node(c);
		if (err)
			goto out;
		if (!ubifs_authenticated(c)) {
			err = ubifs_recover_size(c, true);
			if (err)
				goto out;
		}
		err = ubifs_clean_lebs(c, c->sbuf);
		if (err)
			goto out;
		err = ubifs_recover_inl_heads(c, c->sbuf);
		if (err)
			goto out;
	} else {
		/* A readonly mount is not allowed to have orphans */
		ubifs_assert(c, c->tot_orphans == 0);
		err = ubifs_clear_orphans(c);
		if (err)
			goto out;
	}

	if (!(c->mst_node->flags & cpu_to_le32(UBIFS_MST_DIRTY))) {
		c->mst_node->flags |= cpu_to_le32(UBIFS_MST_DIRTY);
		err = ubifs_write_master(c);
		if (err)
			goto out;
	}

	if (c->superblock_need_write) {
		struct ubifs_sb_node *sup = c->sup_node;

		err = ubifs_write_sb_node(c, sup);
		if (err)
			goto out;

		c->superblock_need_write = 0;
	}

	c->ileb_buf = vmalloc(c->leb_size);
	if (!c->ileb_buf) {
		err = -ENOMEM;
		goto out;
	}

	c->write_reserve_buf = kmalloc(COMPRESSED_DATA_NODE_BUF_SZ + \
				       UBIFS_CIPHER_BLOCK_SIZE, GFP_KERNEL);
	if (!c->write_reserve_buf) {
		err = -ENOMEM;
		goto out;
	}

	err = ubifs_lpt_init(c, 0, 1);
	if (err)
		goto out;

	/* Create background thread */
	c->bgt = kthread_create(ubifs_bg_thread, c, "%s", c->bgt_name);
	if (IS_ERR(c->bgt)) {
		err = PTR_ERR(c->bgt);
		c->bgt = NULL;
		ubifs_err(c, "cannot spawn \"%s\", error %d",
			  c->bgt_name, err);
		goto out;
	}
	wake_up_process(c->bgt);

	c->orph_buf = vmalloc(c->leb_size);
	if (!c->orph_buf) {
		err = -ENOMEM;
		goto out;
	}

	/* Check for enough log space */
	lnum = c->lhead_lnum + 1;
	if (lnum >= UBIFS_LOG_LNUM + c->log_lebs)
		lnum = UBIFS_LOG_LNUM;
	if (lnum == c->ltail_lnum) {
		err = ubifs_consolidate_log(c);
		if (err)
			goto out;
	}

	if (c->need_recovery) {
		err = ubifs_rcvry_gc_commit(c);
		if (err)
			goto out;

		if (ubifs_authenticated(c)) {
			err = ubifs_recover_size(c, false);
			if (err)
				goto out;
		}
	} else {
		err = ubifs_leb_unmap(c, c->gc_lnum);
	}
	if (err)
		goto out;

	dbg_gen("re-mounted read-write");
	c->remounting_rw = 0;

	if (c->need_recovery) {
		c->need_recovery = 0;
		ubifs_msg(c, "deferred recovery completed");
	} else {
		/*
		 * Do not run the debugging space check if the were doing
		 * recovery, because when we saved the information we had the
		 * file-system in a state where the TNC and lprops has been
		 * modified in memory, but all the I/O operations (including a
		 * commit) were deferred. So the file-system was in
		 * "non-committed" state. Now the file-system is in committed
		 * state, and of course the amount of free space will change
		 * because, for example, the old index size was imprecise.
		 */
		err = dbg_check_space_info(c);
	}

	mutex_unlock(&c->umount_mutex);
	return err;

out:
	c->ro_mount = 1;
	vfree(c->orph_buf);
	c->orph_buf = NULL;
	if (c->bgt) {
		kthread_stop(c->bgt);
		c->bgt = NULL;
	}
	free_wbufs(c);
	kfree(c->write_reserve_buf);
	c->write_reserve_buf = NULL;
	vfree(c->ileb_buf);
	c->ileb_buf = NULL;
	ubifs_lpt_free(c, 1);
	c->remounting_rw = 0;
	mutex_unlock(&c->umount_mutex);
	return err;
}

/**
 * ubifs_remount_ro - re-mount in read-only mode.
 * @c: UBIFS file-system description object
 *
 * We assume VFS has stopped writing. Possibly the background thread could be
 * running a commit, however kthread_stop will wait in that case.
 */
static void ubifs_remount_ro(struct ubifs_info *c)
{
	int i, err;

	ubifs_assert(c, !c->need_recovery);
	ubifs_assert(c, !c->ro_mount);

	mutex_lock(&c->umount_mutex);
	if (c->bgt) {
		kthread_stop(c->bgt);
		c->bgt = NULL;
	}

	dbg_save_space_info(c);

	for (i = 0; i < c->jhead_cnt; i++) {
		err = ubifs_wbuf_sync(&c->jheads[i].wbuf);
		if (err)
			ubifs_ro_mode(c, err);
	}

	c->mst_node->flags &= ~cpu_to_le32(UBIFS_MST_DIRTY);
	c->mst_node->flags |= cpu_to_le32(UBIFS_MST_NO_ORPHS);
	c->mst_node->gc_lnum = cpu_to_le32(c->gc_lnum);
	err = ubifs_write_master(c);
	if (err)
		ubifs_ro_mode(c, err);

	vfree(c->orph_buf);
	c->orph_buf = NULL;
	kfree(c->write_reserve_buf);
	c->write_reserve_buf = NULL;
	vfree(c->ileb_buf);
	c->ileb_buf = NULL;
	ubifs_lpt_free(c, 1);
	c->ro_mount = 1;
	err = dbg_check_space_info(c);
	if (err)
		ubifs_ro_mode(c, err);
	mutex_unlock(&c->umount_mutex);
}

static void ubifs_put_super(struct super_block *sb)
{
	int i;
	struct ubifs_info *c = sb->s_fs_info;

	ubifs_msg(c, "un-mount UBI device %d", c->vi.ubi_num);

	/*
	 * The following asserts are only valid if there has not been a failure
	 * of the media. For example, there will be dirty inodes if we failed
	 * to write them back because of I/O errors.
	 */
	if (!c->ro_error) {
		ubifs_assert(c, c->bi.idx_growth == 0);
		ubifs_assert(c, c->bi.dd_growth == 0);
		ubifs_assert(c, c->bi.data_growth == 0);
	}

	/*
	 * The 'c->umount_lock' prevents races between UBIFS memory shrinker
	 * and file system un-mount. Namely, it prevents the shrinker from
	 * picking this superblock for shrinking - it will be just skipped if
	 * the mutex is locked.
	 */
	mutex_lock(&c->umount_mutex);
	if (!c->ro_mount) {
		/*
		 * First of all kill the background thread to make sure it does
		 * not interfere with un-mounting and freeing resources.
		 */
		if (c->bgt) {
			kthread_stop(c->bgt);
			c->bgt = NULL;
		}

		/*
		 * On fatal errors c->ro_error is set to 1, in which case we do
		 * not write the master node.
		 */
		if (!c->ro_error) {
			int err;

			/* Synchronize write-buffers */
			for (i = 0; i < c->jhead_cnt; i++) {
				err = ubifs_wbuf_sync(&c->jheads[i].wbuf);
				if (err)
					ubifs_ro_mode(c, err);
			}

			/*
			 * We are being cleanly unmounted which means the
			 * orphans were killed - indicate this in the master
			 * node. Also save the reserved GC LEB number.
			 */
			c->mst_node->flags &= ~cpu_to_le32(UBIFS_MST_DIRTY);
			c->mst_node->flags |= cpu_to_le32(UBIFS_MST_NO_ORPHS);
			c->mst_node->gc_lnum = cpu_to_le32(c->gc_lnum);
			err = ubifs_write_master(c);
			if (err)
				/*
				 * Recovery will attempt to fix the master area
				 * next mount, so we just print a message and
				 * continue to unmount normally.
				 */
				ubifs_err(c, "failed to write master node, error %d",
					  err);
		} else {
			for (i = 0; i < c->jhead_cnt; i++)
				/* Make sure write-buffer timers are canceled */
				hrtimer_cancel(&c->jheads[i].wbuf.timer);
		}
	}

	ubifs_umount(c);
	ubi_close_volume(c->ubi);
	mutex_unlock(&c->umount_mutex);
}

static int ubifs_reconfigure(struct fs_context *fc)
{
	struct super_block *sb = fc->root->d_sb;
	int err;
	struct ubifs_info *c = sb->s_fs_info;
	struct ubifs_info *reconf = fc->s_fs_info;

	sync_filesystem(sb);
	dbg_gen("old flags %#lx, new flags %#x", sb->s_flags, fc->sb_flags);

	/* Apply the mount option changes.
	 *
	 * [!] NOTE Replacing the auth_key_name and auth_hash_name is
	 *     very dodgy without locking.  Previously it just leaked
	 *     the old strings.  The strings only seem to be used
	 *     during mounting, so don't reconfigure those.
	 */
	c->mount_opts		= reconf->mount_opts;
	c->bulk_read		= reconf->bulk_read;
	c->no_chk_data_crc	= reconf->no_chk_data_crc;
	c->default_compr	= reconf->default_compr;
	c->assert_action	= reconf->assert_action;

	if (c->ro_mount && !(fc->sb_flags & SB_RDONLY)) {
		if (c->ro_error) {
			ubifs_msg(c, "cannot re-mount R/W due to prior errors");
			return -EROFS;
		}
		if (c->ro_media) {
			ubifs_msg(c, "cannot re-mount R/W - UBI volume is R/O");
			return -EROFS;
		}
		err = ubifs_remount_rw(c);
		if (err)
			return err;
	} else if (!c->ro_mount && (fc->sb_flags & SB_RDONLY)) {
		if (c->ro_error) {
			ubifs_msg(c, "cannot re-mount R/O due to prior errors");
			return -EROFS;
		}
		ubifs_remount_ro(c);
	}

	if (c->bulk_read == 1)
		bu_init(c);
	else {
		dbg_gen("disable bulk-read");
		mutex_lock(&c->bu_mutex);
		kfree(c->bu.buf);
		c->bu.buf = NULL;
		mutex_unlock(&c->bu_mutex);
	}

	if (!c->need_recovery)
		ubifs_assert(c, c->lst.taken_empty_lebs > 0);

	return 0;
}

const struct super_operations ubifs_super_operations = {
	.alloc_inode   = ubifs_alloc_inode,
	.free_inode    = ubifs_free_inode,
	.put_super     = ubifs_put_super,
	.write_inode   = ubifs_write_inode,
	.evict_inode   = ubifs_evict_inode,
	.statfs        = ubifs_statfs,
	.dirty_inode   = ubifs_dirty_inode,
	.show_options  = ubifs_show_options,
	.sync_fs       = ubifs_sync_fs,
};

/**
 * open_ubi - parse UBI device name string and open the UBI device.
 * @fc: The filesystem parameters
 * @mode: UBI volume open mode
 *
 * The primary method of mounting UBIFS is by specifying the UBI volume
 * character device node path. However, UBIFS may also be mounted withoug any
 * character device node using one of the following methods:
 *
 * o ubiX_Y    - mount UBI device number X, volume Y;
 * o ubiY      - mount UBI device number 0, volume Y;
 * o ubiX:NAME - mount UBI device X, volume with name NAME;
 * o ubi:NAME  - mount UBI device 0, volume with name NAME.
 *
 * Alternative '!' separator may be used instead of ':' (because some shells
 * like busybox may interpret ':' as an NFS host name separator). This function
 * returns UBI volume description object in case of success and a negative
 * error code in case of failure.
 */
static struct ubi_volume_desc *open_ubi(struct fs_context *fc, int mode)
{
	struct ubi_volume_desc *ubi;
	const char *name = fc->source;
	int dev, vol;
	char *endptr;

	/* First, try to open using the device node path method */
	ubi = ubi_open_volume_path(name, mode);
	if (!IS_ERR(ubi))
		return ubi;

	/* Try the "nodev" method */
	if (name[0] != 'u' || name[1] != 'b' || name[2] != 'i')
		goto invalid_source;

	/* ubi:NAME method */
	if ((name[3] == ':' || name[3] == '!') && name[4] != '\0')
		return ubi_open_volume_nm(0, name + 4, mode);

	if (!isdigit(name[3]))
		goto invalid_source;

	dev = simple_strtoul(name + 3, &endptr, 0);

	/* ubiY method */
	if (*endptr == '\0')
		return ubi_open_volume(0, dev, mode);

	/* ubiX_Y method */
	if (*endptr == '_' && isdigit(endptr[1])) {
		vol = simple_strtoul(endptr + 1, &endptr, 0);
		if (*endptr != '\0')
			goto invalid_source;
		return ubi_open_volume(dev, vol, mode);
	}

	/* ubiX:NAME method */
	if ((*endptr == ':' || *endptr == '!') && endptr[1] != '\0')
		return ubi_open_volume_nm(dev, ++endptr, mode);

invalid_source:
	return ERR_PTR(invalf(fc, "Invalid source name"));
}

static int ubifs_fill_super(struct super_block *sb, struct fs_context *fc)
{
	struct ubifs_info *c = sb->s_fs_info;
	struct inode *root;
	int err;

	c->vfs_sb = sb;
	/* Re-open the UBI device in read-write mode */
	c->ubi = ubi_open_volume(c->vi.ubi_num, c->vi.vol_id, UBI_READWRITE);
	if (IS_ERR(c->ubi)) {
		err = PTR_ERR(c->ubi);
		goto out;
	}

	/*
	 * UBIFS provides 'backing_dev_info' in order to disable read-ahead. For
	 * UBIFS, I/O is not deferred, it is done immediately in readpage,
	 * which means the user would have to wait not just for their own I/O
	 * but the read-ahead I/O as well i.e. completely pointless.
	 *
	 * Read-ahead will be disabled because @sb->s_bdi->ra_pages is 0. Also
	 * @sb->s_bdi->capabilities are initialized to 0 so there won't be any
	 * writeback happening.
	 */
	err = super_setup_bdi_name(sb, "ubifs_%d_%d", c->vi.ubi_num,
				   c->vi.vol_id);
	if (err)
		goto out_close;

	sb->s_fs_info = c;
	sb->s_magic = UBIFS_SUPER_MAGIC;
	sb->s_blocksize = UBIFS_BLOCK_SIZE;
	sb->s_blocksize_bits = UBIFS_BLOCK_SHIFT;
	sb->s_maxbytes = c->max_inode_sz = key_max_inode_size(c);
	if (c->max_inode_sz > MAX_LFS_FILESIZE)
		sb->s_maxbytes = c->max_inode_sz = MAX_LFS_FILESIZE;
	sb->s_op = &ubifs_super_operations;
#ifdef CONFIG_UBIFS_FS_XATTR
	sb->s_xattr = ubifs_xattr_handlers;
#endif
	fscrypt_set_ops(sb, &ubifs_crypt_operations);

	mutex_lock(&c->umount_mutex);
	err = mount_ubifs(c);
	if (err) {
		ubifs_assert(c, err < 0);
		goto out_unlock;
	}

	/* Read the root inode */
	root = ubifs_iget(sb, UBIFS_ROOT_INO);
	if (IS_ERR(root)) {
		err = PTR_ERR(root);
		goto out_umount;
	}

	sb->s_root = d_make_root(root);
	if (!sb->s_root) {
		err = -ENOMEM;
		goto out_umount;
	}

	mutex_unlock(&c->umount_mutex);
	return 0;

out_umount:
	ubifs_umount(c);
out_unlock:
	mutex_unlock(&c->umount_mutex);
out_close:
	ubi_close_volume(c->ubi);
out:
	return err;
}

static int sb_test(struct super_block *sb, struct fs_context *fc)
{
	struct ubifs_info *c1 = fc->s_fs_info;
	struct ubifs_info *c = sb->s_fs_info;

	return c->vi.cdev == c1->vi.cdev;
}

static int ubifs_get_tree(struct fs_context *fc)
{
	struct ubi_volume_desc *ubi;
	struct ubifs_info *c = fc->s_fs_info;
	struct super_block *sb;
	int err;

	if (!fc->source || !*fc->source)
		return invalf(fc, "No source specified");

	dbg_gen("name %s, flags %#x", fc->source, fc->sb_flags);

	/*
	 * Get UBI device number and volume ID. Mount it read-only so far
	 * because this might be a new mount point, and UBI allows only one
	 * read-write user at a time.
	 */
	ubi = open_ubi(fc, UBI_READONLY);
	if (IS_ERR(ubi)) {
		err = PTR_ERR(ubi);
		if (!(fc->sb_flags & SB_SILENT))
			errorf(fc, "UBIFS error (pid: %d): cannot open \"%s\", error %d",
			       current->pid, fc->source, err);
		return err;
	}

	ubi_get_volume_info(ubi, &c->vi);
	ubi_get_device_info(c->vi.ubi_num, &c->di);

	dbg_gen("opened ubi%d_%d", c->vi.ubi_num, c->vi.vol_id);

	sb = sget_fc(fc, sb_test, set_anon_super_fc);
	if (IS_ERR(sb)) {
		err = PTR_ERR(sb);
		goto out_close;
	}

	if (sb->s_root) {
		/* A new mount point for already mounted UBIFS */
		c = sb->s_fs_info;
		dbg_gen("this ubi volume is already mounted");
		if (!!(fc->sb_flags & SB_RDONLY) != c->ro_mount) {
			err = -EBUSY;
			goto out_deact;
		}
	} else {
		err = ubifs_fill_super(sb, fc);
		if (err)
			goto out_deact;
		/* We do not support atime */
		sb->s_flags |= SB_ACTIVE;
		if (IS_ENABLED(CONFIG_UBIFS_ATIME_SUPPORT))
			ubifs_msg(c, "full atime support is enabled.");
		else
			sb->s_flags |= SB_NOATIME;
	}

	/* 'fill_super()' opens ubi again so we must close it here */
	ubi_close_volume(ubi);

	fc->root = dget(sb->s_root);
	return 0;

out_deact:
	deactivate_locked_super(sb);
out_close:
	ubi_close_volume(ubi);
	return err;
}

static void ubifs_free_fc(struct fs_context *fc)
{
	struct ubifs_info *c = fc->s_fs_info;

	if (c) {
		kfree(c->auth_key_name);
		kfree(c->auth_hash_name);
		kfree(c);
	}
}

static const struct fs_context_operations ubifs_context_ops = {
	.free		= ubifs_free_fc,
	.parse_param	= ubifs_parse_param,
	.get_tree	= ubifs_get_tree,
	.reconfigure	= ubifs_reconfigure,
};

static int ubifs_init_fs_context(struct fs_context *fc)
{
	struct ubifs_info *c;

	c = kzalloc(sizeof(struct ubifs_info), GFP_KERNEL);
	if (!c)
		return -ENOMEM;

	spin_lock_init(&c->cnt_lock);
	spin_lock_init(&c->cs_lock);
	spin_lock_init(&c->buds_lock);
	spin_lock_init(&c->space_lock);
	spin_lock_init(&c->orphan_lock);
	init_rwsem(&c->commit_sem);
	mutex_init(&c->lp_mutex);
	mutex_init(&c->tnc_mutex);
	mutex_init(&c->log_mutex);
	mutex_init(&c->umount_mutex);
	mutex_init(&c->bu_mutex);
	mutex_init(&c->write_reserve_mutex);
	init_waitqueue_head(&c->cmt_wq);
	c->buds = RB_ROOT;
	c->old_idx = RB_ROOT;
	c->size_tree = RB_ROOT;
	c->orph_tree = RB_ROOT;
	INIT_LIST_HEAD(&c->infos_list);
	INIT_LIST_HEAD(&c->idx_gc);
	INIT_LIST_HEAD(&c->replay_list);
	INIT_LIST_HEAD(&c->replay_buds);
	INIT_LIST_HEAD(&c->uncat_list);
	INIT_LIST_HEAD(&c->empty_list);
	INIT_LIST_HEAD(&c->freeable_list);
	INIT_LIST_HEAD(&c->frdi_idx_list);
	INIT_LIST_HEAD(&c->unclean_leb_list);
	INIT_LIST_HEAD(&c->old_buds);
	INIT_LIST_HEAD(&c->orph_list);
	INIT_LIST_HEAD(&c->orph_new);
	c->no_chk_data_crc = 1;
	c->assert_action = ASSACT_RO;
	c->highest_inum = UBIFS_FIRST_INO;
	c->lhead_lnum = c->ltail_lnum = UBIFS_LOG_LNUM;

	fc->s_fs_info = c;
	fc->ops = &ubifs_context_ops;
	return 0;
}

static void kill_ubifs_super(struct super_block *s)
{
	struct ubifs_info *c = s->s_fs_info;
	kill_anon_super(s);
	kfree(c);
}

static struct file_system_type ubifs_fs_type = {
	.name    = "ubifs",
	.owner   = THIS_MODULE,
	.init_fs_context = ubifs_init_fs_context,
	.parameters	= &ubifs_fs_parameters,
	.kill_sb = kill_ubifs_super,
};
MODULE_ALIAS_FS("ubifs");

/*
 * Inode slab cache constructor.
 */
static void inode_slab_ctor(void *obj)
{
	struct ubifs_inode *ui = obj;
	inode_init_once(&ui->vfs_inode);
}

static int __init ubifs_init(void)
{
	int err;

	BUILD_BUG_ON(sizeof(struct ubifs_ch) != 24);

	/* Make sure node sizes are 8-byte aligned */
	BUILD_BUG_ON(UBIFS_CH_SZ        & 7);
	BUILD_BUG_ON(UBIFS_INO_NODE_SZ  & 7);
	BUILD_BUG_ON(UBIFS_DENT_NODE_SZ & 7);
	BUILD_BUG_ON(UBIFS_XENT_NODE_SZ & 7);
	BUILD_BUG_ON(UBIFS_DATA_NODE_SZ & 7);
	BUILD_BUG_ON(UBIFS_TRUN_NODE_SZ & 7);
	BUILD_BUG_ON(UBIFS_SB_NODE_SZ   & 7);
	BUILD_BUG_ON(UBIFS_MST_NODE_SZ  & 7);
	BUILD_BUG_ON(UBIFS_REF_NODE_SZ  & 7);
	BUILD_BUG_ON(UBIFS_CS_NODE_SZ   & 7);
	BUILD_BUG_ON(UBIFS_ORPH_NODE_SZ & 7);

	BUILD_BUG_ON(UBIFS_MAX_DENT_NODE_SZ & 7);
	BUILD_BUG_ON(UBIFS_MAX_XENT_NODE_SZ & 7);
	BUILD_BUG_ON(UBIFS_MAX_DATA_NODE_SZ & 7);
	BUILD_BUG_ON(UBIFS_MAX_INO_NODE_SZ  & 7);
	BUILD_BUG_ON(UBIFS_MAX_NODE_SZ      & 7);
	BUILD_BUG_ON(MIN_WRITE_SZ           & 7);

	/* Check min. node size */
	BUILD_BUG_ON(UBIFS_INO_NODE_SZ  < MIN_WRITE_SZ);
	BUILD_BUG_ON(UBIFS_DENT_NODE_SZ < MIN_WRITE_SZ);
	BUILD_BUG_ON(UBIFS_XENT_NODE_SZ < MIN_WRITE_SZ);
	BUILD_BUG_ON(UBIFS_TRUN_NODE_SZ < MIN_WRITE_SZ);

	BUILD_BUG_ON(UBIFS_MAX_DENT_NODE_SZ > UBIFS_MAX_NODE_SZ);
	BUILD_BUG_ON(UBIFS_MAX_XENT_NODE_SZ > UBIFS_MAX_NODE_SZ);
	BUILD_BUG_ON(UBIFS_MAX_DATA_NODE_SZ > UBIFS_MAX_NODE_SZ);
	BUILD_BUG_ON(UBIFS_MAX_INO_NODE_SZ  > UBIFS_MAX_NODE_SZ);

	/* Defined node sizes */
	BUILD_BUG_ON(UBIFS_SB_NODE_SZ  != 4096);
	BUILD_BUG_ON(UBIFS_MST_NODE_SZ != 512);
	BUILD_BUG_ON(UBIFS_INO_NODE_SZ != 160);
	BUILD_BUG_ON(UBIFS_REF_NODE_SZ != 64);

	/*
	 * We use 2 bit wide bit-fields to store compression type, which should
	 * be amended if more compressors are added. The bit-fields are:
	 * @compr_type in 'struct ubifs_inode', @default_compr in
	 * 'struct ubifs_info' and @compr_type in 'struct ubifs_mount_opts'.
	 */
	BUILD_BUG_ON(UBIFS_COMPR_TYPES_CNT > 4);

	/*
	 * We require that PAGE_SIZE is greater-than-or-equal-to
	 * UBIFS_BLOCK_SIZE. It is assumed that both are powers of 2.
	 */
	if (PAGE_SIZE < UBIFS_BLOCK_SIZE) {
		pr_err("UBIFS error (pid %d): VFS page cache size is %u bytes, but UBIFS requires at least 4096 bytes",
		       current->pid, (unsigned int)PAGE_SIZE);
		return -EINVAL;
	}

	ubifs_inode_slab = kmem_cache_create("ubifs_inode_slab",
				sizeof(struct ubifs_inode), 0,
				SLAB_MEM_SPREAD | SLAB_RECLAIM_ACCOUNT |
				SLAB_ACCOUNT, &inode_slab_ctor);
	if (!ubifs_inode_slab)
		return -ENOMEM;

	err = register_shrinker(&ubifs_shrinker_info);
	if (err)
		goto out_slab;

	err = ubifs_compressors_init();
	if (err)
		goto out_shrinker;

	err = dbg_debugfs_init();
	if (err)
		goto out_compr;

	err = register_filesystem(&ubifs_fs_type);
	if (err) {
		pr_err("UBIFS error (pid %d): cannot register file system, error %d",
		       current->pid, err);
		goto out_dbg;
	}
	return 0;

out_dbg:
	dbg_debugfs_exit();
out_compr:
	ubifs_compressors_exit();
out_shrinker:
	unregister_shrinker(&ubifs_shrinker_info);
out_slab:
	kmem_cache_destroy(ubifs_inode_slab);
	return err;
}
/* late_initcall to let compressors initialize first */
late_initcall(ubifs_init);

static void __exit ubifs_exit(void)
{
	WARN_ON(!list_empty(&ubifs_infos));
	WARN_ON(atomic_long_read(&ubifs_clean_zn_cnt) != 0);

	dbg_debugfs_exit();
	ubifs_compressors_exit();
	unregister_shrinker(&ubifs_shrinker_info);

	/*
	 * Make sure all delayed rcu free inodes are flushed before we
	 * destroy cache.
	 */
	rcu_barrier();
	kmem_cache_destroy(ubifs_inode_slab);
	unregister_filesystem(&ubifs_fs_type);
}
module_exit(ubifs_exit);

MODULE_LICENSE("GPL");
MODULE_VERSION(__stringify(UBIFS_VERSION));
MODULE_AUTHOR("Artem Bityutskiy, Adrian Hunter");
MODULE_DESCRIPTION("UBIFS - UBI File System");<|MERGE_RESOLUTION|>--- conflicted
+++ resolved
@@ -961,6 +961,7 @@
 	{ Opt_compr,	"none",		UBIFS_COMPR_NONE },
 	{ Opt_compr,	"lzo",		UBIFS_COMPR_LZO },
 	{ Opt_compr,	"zlib",		UBIFS_COMPR_ZLIB },
+	{ Opt_compr,	"zstd",		UBIFS_COMPR_ZSTD },
 	{ Opt_assert,	"report",	ASSACT_REPORT },
 	{ Opt_assert,	"read-only",	ASSACT_RO },
 	{ Opt_assert,	"panic",	ASSACT_PANIC },
@@ -998,101 +999,6 @@
 		 * We accept them in order to be backward-compatible. But this
 		 * should be removed at some point.
 		 */
-<<<<<<< HEAD
-		case Opt_fast_unmount:
-			c->mount_opts.unmount_mode = 2;
-			break;
-		case Opt_norm_unmount:
-			c->mount_opts.unmount_mode = 1;
-			break;
-		case Opt_bulk_read:
-			c->mount_opts.bulk_read = 2;
-			c->bulk_read = 1;
-			break;
-		case Opt_no_bulk_read:
-			c->mount_opts.bulk_read = 1;
-			c->bulk_read = 0;
-			break;
-		case Opt_chk_data_crc:
-			c->mount_opts.chk_data_crc = 2;
-			c->no_chk_data_crc = 0;
-			break;
-		case Opt_no_chk_data_crc:
-			c->mount_opts.chk_data_crc = 1;
-			c->no_chk_data_crc = 1;
-			break;
-		case Opt_override_compr:
-		{
-			char *name = match_strdup(&args[0]);
-
-			if (!name)
-				return -ENOMEM;
-			if (!strcmp(name, "none"))
-				c->mount_opts.compr_type = UBIFS_COMPR_NONE;
-			else if (!strcmp(name, "lzo"))
-				c->mount_opts.compr_type = UBIFS_COMPR_LZO;
-			else if (!strcmp(name, "zlib"))
-				c->mount_opts.compr_type = UBIFS_COMPR_ZLIB;
-			else if (!strcmp(name, "zstd"))
-				c->mount_opts.compr_type = UBIFS_COMPR_ZSTD;
-			else {
-				ubifs_err(c, "unknown compressor \"%s\"", name); //FIXME: is c ready?
-				kfree(name);
-				return -EINVAL;
-			}
-			kfree(name);
-			c->mount_opts.override_compr = 1;
-			c->default_compr = c->mount_opts.compr_type;
-			break;
-		}
-		case Opt_assert:
-		{
-			char *act = match_strdup(&args[0]);
-
-			if (!act)
-				return -ENOMEM;
-			if (!strcmp(act, "report"))
-				c->assert_action = ASSACT_REPORT;
-			else if (!strcmp(act, "read-only"))
-				c->assert_action = ASSACT_RO;
-			else if (!strcmp(act, "panic"))
-				c->assert_action = ASSACT_PANIC;
-			else {
-				ubifs_err(c, "unknown assert action \"%s\"", act);
-				kfree(act);
-				return -EINVAL;
-			}
-			kfree(act);
-			break;
-		}
-		case Opt_auth_key:
-			c->auth_key_name = kstrdup(args[0].from, GFP_KERNEL);
-			if (!c->auth_key_name)
-				return -ENOMEM;
-			break;
-		case Opt_auth_hash_name:
-			c->auth_hash_name = kstrdup(args[0].from, GFP_KERNEL);
-			if (!c->auth_hash_name)
-				return -ENOMEM;
-			break;
-		case Opt_ignore:
-			break;
-		default:
-		{
-			unsigned long flag;
-			struct super_block *sb = c->vfs_sb;
-
-			flag = parse_standard_option(p);
-			if (!flag) {
-				ubifs_err(c, "unrecognized mount option \"%s\" or missing value",
-					  p);
-				return -EINVAL;
-			}
-			sb->s_flags |= flag;
-			break;
-		}
-		}
-=======
 	case Opt_fast_unmount:
 		c->mount_opts.unmount_mode = 2;
 		break;
@@ -1135,7 +1041,6 @@
 		break;
 	case Opt_ignore:
 		break;
->>>>>>> 3fcb59f5
 	}
 
 	return 0;
