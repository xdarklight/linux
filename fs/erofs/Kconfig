--- conflicted
+++ resolved
@@ -74,8 +74,4 @@
 	help
 	  Enable fixed-sized output compression for EROFS.
 
-<<<<<<< HEAD
-	  If you don't want to enable compression feature, say N.
-=======
-	  If you don't want to enable compression feature, say N.
->>>>>>> 11e4b63a
+	  If you don't want to enable compression feature, say N.