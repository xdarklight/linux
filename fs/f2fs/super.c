--- conflicted
+++ resolved
@@ -545,13 +545,6 @@
 	}
 	f2fs_warn(sbi, "Test dummy encryption mode enabled");
 	return 0;
-<<<<<<< HEAD
-#else
-	f2fs_warn(sbi, "test_dummy_encryption option not supported");
-	return -EINVAL;
-#endif
-=======
->>>>>>> 66283a8f
 }
 
 #ifdef CONFIG_F2FS_FS_COMPRESSION
@@ -1418,12 +1411,7 @@
 			atomic_inc(&inode->i_count);
 			spin_unlock(&inode->i_lock);
 
-<<<<<<< HEAD
-			if (f2fs_is_atomic_file(inode))
-				f2fs_abort_atomic_write(inode, true);
-=======
 			f2fs_abort_atomic_write(inode, true);
->>>>>>> 66283a8f
 
 			/* should remain fi->extent_tree for writepage */
 			f2fs_destroy_extent_node(inode);
