--- conflicted
+++ resolved
@@ -51,11 +51,7 @@
 	ioc = get_task_io_context(task, GFP_ATOMIC, NUMA_NO_NODE);
 	if (ioc) {
 		ioc_ioprio_changed(ioc, ioprio);
-<<<<<<< HEAD
-		put_io_context(ioc, NULL);
-=======
 		put_io_context(ioc);
->>>>>>> e2920638
 	}
 
 	return err;
