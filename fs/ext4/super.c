// SPDX-License-Identifier: GPL-2.0
/*
 *  linux/fs/ext4/super.c
 *
 * Copyright (C) 1992, 1993, 1994, 1995
 * Remy Card (card@masi.ibp.fr)
 * Laboratoire MASI - Institut Blaise Pascal
 * Universite Pierre et Marie Curie (Paris VI)
 *
 *  from
 *
 *  linux/fs/minix/inode.c
 *
 *  Copyright (C) 1991, 1992  Linus Torvalds
 *
 *  Big-endian to little-endian byte-swapping/bitmaps by
 *        David S. Miller (davem@caip.rutgers.edu), 1995
 */

#include <linux/module.h>
#include <linux/string.h>
#include <linux/fs.h>
#include <linux/time.h>
#include <linux/vmalloc.h>
#include <linux/slab.h>
#include <linux/init.h>
#include <linux/blkdev.h>
#include <linux/backing-dev.h>
#include <linux/parser.h>
#include <linux/buffer_head.h>
#include <linux/exportfs.h>
#include <linux/vfs.h>
#include <linux/random.h>
#include <linux/mount.h>
#include <linux/namei.h>
#include <linux/quotaops.h>
#include <linux/seq_file.h>
#include <linux/ctype.h>
#include <linux/log2.h>
#include <linux/crc16.h>
#include <linux/dax.h>
#include <linux/uaccess.h>
#include <linux/iversion.h>
#include <linux/unicode.h>
#include <linux/part_stat.h>
#include <linux/kthread.h>
#include <linux/freezer.h>
#include <linux/fsnotify.h>
#include <linux/fs_context.h>
#include <linux/fs_parser.h>

#include "ext4.h"
#include "ext4_extents.h"	/* Needed for trace points definition */
#include "ext4_jbd2.h"
#include "xattr.h"
#include "acl.h"
#include "mballoc.h"
#include "fsmap.h"

#define CREATE_TRACE_POINTS
#include <trace/events/ext4.h>

static struct ext4_lazy_init *ext4_li_info;
static DEFINE_MUTEX(ext4_li_mtx);
static struct ratelimit_state ext4_mount_msg_ratelimit;

static int ext4_load_journal(struct super_block *, struct ext4_super_block *,
			     unsigned long journal_devnum);
static int ext4_show_options(struct seq_file *seq, struct dentry *root);
static void ext4_update_super(struct super_block *sb);
static int ext4_commit_super(struct super_block *sb);
static int ext4_mark_recovery_complete(struct super_block *sb,
					struct ext4_super_block *es);
static int ext4_clear_journal_err(struct super_block *sb,
				  struct ext4_super_block *es);
static int ext4_sync_fs(struct super_block *sb, int wait);
static int ext4_statfs(struct dentry *dentry, struct kstatfs *buf);
static int ext4_unfreeze(struct super_block *sb);
static int ext4_freeze(struct super_block *sb);
static inline int ext2_feature_set_ok(struct super_block *sb);
static inline int ext3_feature_set_ok(struct super_block *sb);
static void ext4_destroy_lazyinit_thread(void);
static void ext4_unregister_li_request(struct super_block *sb);
static void ext4_clear_request_list(void);
static struct inode *ext4_get_journal_inode(struct super_block *sb,
					    unsigned int journal_inum);
static int ext4_validate_options(struct fs_context *fc);
static int ext4_check_opt_consistency(struct fs_context *fc,
				      struct super_block *sb);
static void ext4_apply_options(struct fs_context *fc, struct super_block *sb);
static int ext4_parse_param(struct fs_context *fc, struct fs_parameter *param);
static int ext4_get_tree(struct fs_context *fc);
static int ext4_reconfigure(struct fs_context *fc);
static void ext4_fc_free(struct fs_context *fc);
static int ext4_init_fs_context(struct fs_context *fc);
static const struct fs_parameter_spec ext4_param_specs[];

/*
 * Lock ordering
 *
 * page fault path:
 * mmap_lock -> sb_start_pagefault -> invalidate_lock (r) -> transaction start
 *   -> page lock -> i_data_sem (rw)
 *
 * buffered write path:
 * sb_start_write -> i_mutex -> mmap_lock
 * sb_start_write -> i_mutex -> transaction start -> page lock ->
 *   i_data_sem (rw)
 *
 * truncate:
 * sb_start_write -> i_mutex -> invalidate_lock (w) -> i_mmap_rwsem (w) ->
 *   page lock
 * sb_start_write -> i_mutex -> invalidate_lock (w) -> transaction start ->
 *   i_data_sem (rw)
 *
 * direct IO:
 * sb_start_write -> i_mutex -> mmap_lock
 * sb_start_write -> i_mutex -> transaction start -> i_data_sem (rw)
 *
 * writepages:
 * transaction start -> page lock(s) -> i_data_sem (rw)
 */

static const struct fs_context_operations ext4_context_ops = {
	.parse_param	= ext4_parse_param,
	.get_tree	= ext4_get_tree,
	.reconfigure	= ext4_reconfigure,
	.free		= ext4_fc_free,
};


#if !defined(CONFIG_EXT2_FS) && !defined(CONFIG_EXT2_FS_MODULE) && defined(CONFIG_EXT4_USE_FOR_EXT2)
static struct file_system_type ext2_fs_type = {
	.owner			= THIS_MODULE,
	.name			= "ext2",
	.init_fs_context	= ext4_init_fs_context,
	.parameters		= ext4_param_specs,
	.kill_sb		= kill_block_super,
	.fs_flags		= FS_REQUIRES_DEV,
};
MODULE_ALIAS_FS("ext2");
MODULE_ALIAS("ext2");
#define IS_EXT2_SB(sb) ((sb)->s_bdev->bd_holder == &ext2_fs_type)
#else
#define IS_EXT2_SB(sb) (0)
#endif


static struct file_system_type ext3_fs_type = {
	.owner			= THIS_MODULE,
	.name			= "ext3",
	.init_fs_context	= ext4_init_fs_context,
	.parameters		= ext4_param_specs,
	.kill_sb		= kill_block_super,
	.fs_flags		= FS_REQUIRES_DEV,
};
MODULE_ALIAS_FS("ext3");
MODULE_ALIAS("ext3");
#define IS_EXT3_SB(sb) ((sb)->s_bdev->bd_holder == &ext3_fs_type)


static inline void __ext4_read_bh(struct buffer_head *bh, blk_opf_t op_flags,
				  bh_end_io_t *end_io)
{
	/*
	 * buffer's verified bit is no longer valid after reading from
	 * disk again due to write out error, clear it to make sure we
	 * recheck the buffer contents.
	 */
	clear_buffer_verified(bh);

	bh->b_end_io = end_io ? end_io : end_buffer_read_sync;
	get_bh(bh);
	submit_bh(REQ_OP_READ | op_flags, bh);
}

void ext4_read_bh_nowait(struct buffer_head *bh, blk_opf_t op_flags,
			 bh_end_io_t *end_io)
{
	BUG_ON(!buffer_locked(bh));

	if (ext4_buffer_uptodate(bh)) {
		unlock_buffer(bh);
		return;
	}
	__ext4_read_bh(bh, op_flags, end_io);
}

int ext4_read_bh(struct buffer_head *bh, blk_opf_t op_flags, bh_end_io_t *end_io)
{
	BUG_ON(!buffer_locked(bh));

	if (ext4_buffer_uptodate(bh)) {
		unlock_buffer(bh);
		return 0;
	}

	__ext4_read_bh(bh, op_flags, end_io);

	wait_on_buffer(bh);
	if (buffer_uptodate(bh))
		return 0;
	return -EIO;
}

int ext4_read_bh_lock(struct buffer_head *bh, blk_opf_t op_flags, bool wait)
{
	lock_buffer(bh);
	if (!wait) {
		ext4_read_bh_nowait(bh, op_flags, NULL);
		return 0;
	}
	return ext4_read_bh(bh, op_flags, NULL);
}

/*
 * This works like __bread_gfp() except it uses ERR_PTR for error
 * returns.  Currently with sb_bread it's impossible to distinguish
 * between ENOMEM and EIO situations (since both result in a NULL
 * return.
 */
static struct buffer_head *__ext4_sb_bread_gfp(struct super_block *sb,
					       sector_t block,
					       blk_opf_t op_flags, gfp_t gfp)
{
	struct buffer_head *bh;
	int ret;

	bh = sb_getblk_gfp(sb, block, gfp);
	if (bh == NULL)
		return ERR_PTR(-ENOMEM);
	if (ext4_buffer_uptodate(bh))
		return bh;

	ret = ext4_read_bh_lock(bh, REQ_META | op_flags, true);
	if (ret) {
		put_bh(bh);
		return ERR_PTR(ret);
	}
	return bh;
}

struct buffer_head *ext4_sb_bread(struct super_block *sb, sector_t block,
				   blk_opf_t op_flags)
{
	return __ext4_sb_bread_gfp(sb, block, op_flags, __GFP_MOVABLE);
}

struct buffer_head *ext4_sb_bread_unmovable(struct super_block *sb,
					    sector_t block)
{
	return __ext4_sb_bread_gfp(sb, block, 0, 0);
}

void ext4_sb_breadahead_unmovable(struct super_block *sb, sector_t block)
{
	struct buffer_head *bh = sb_getblk_gfp(sb, block, 0);

	if (likely(bh)) {
		if (trylock_buffer(bh))
			ext4_read_bh_nowait(bh, REQ_RAHEAD, NULL);
		brelse(bh);
	}
}

static int ext4_verify_csum_type(struct super_block *sb,
				 struct ext4_super_block *es)
{
	if (!ext4_has_feature_metadata_csum(sb))
		return 1;

	return es->s_checksum_type == EXT4_CRC32C_CHKSUM;
}

__le32 ext4_superblock_csum(struct super_block *sb,
			    struct ext4_super_block *es)
{
	struct ext4_sb_info *sbi = EXT4_SB(sb);
	int offset = offsetof(struct ext4_super_block, s_checksum);
	__u32 csum;

	csum = ext4_chksum(sbi, ~0, (char *)es, offset);

	return cpu_to_le32(csum);
}

static int ext4_superblock_csum_verify(struct super_block *sb,
				       struct ext4_super_block *es)
{
	if (!ext4_has_metadata_csum(sb))
		return 1;

	return es->s_checksum == ext4_superblock_csum(sb, es);
}

void ext4_superblock_csum_set(struct super_block *sb)
{
	struct ext4_super_block *es = EXT4_SB(sb)->s_es;

	if (!ext4_has_metadata_csum(sb))
		return;

	es->s_checksum = ext4_superblock_csum(sb, es);
}

ext4_fsblk_t ext4_block_bitmap(struct super_block *sb,
			       struct ext4_group_desc *bg)
{
	return le32_to_cpu(bg->bg_block_bitmap_lo) |
		(EXT4_DESC_SIZE(sb) >= EXT4_MIN_DESC_SIZE_64BIT ?
		 (ext4_fsblk_t)le32_to_cpu(bg->bg_block_bitmap_hi) << 32 : 0);
}

ext4_fsblk_t ext4_inode_bitmap(struct super_block *sb,
			       struct ext4_group_desc *bg)
{
	return le32_to_cpu(bg->bg_inode_bitmap_lo) |
		(EXT4_DESC_SIZE(sb) >= EXT4_MIN_DESC_SIZE_64BIT ?
		 (ext4_fsblk_t)le32_to_cpu(bg->bg_inode_bitmap_hi) << 32 : 0);
}

ext4_fsblk_t ext4_inode_table(struct super_block *sb,
			      struct ext4_group_desc *bg)
{
	return le32_to_cpu(bg->bg_inode_table_lo) |
		(EXT4_DESC_SIZE(sb) >= EXT4_MIN_DESC_SIZE_64BIT ?
		 (ext4_fsblk_t)le32_to_cpu(bg->bg_inode_table_hi) << 32 : 0);
}

__u32 ext4_free_group_clusters(struct super_block *sb,
			       struct ext4_group_desc *bg)
{
	return le16_to_cpu(bg->bg_free_blocks_count_lo) |
		(EXT4_DESC_SIZE(sb) >= EXT4_MIN_DESC_SIZE_64BIT ?
		 (__u32)le16_to_cpu(bg->bg_free_blocks_count_hi) << 16 : 0);
}

__u32 ext4_free_inodes_count(struct super_block *sb,
			      struct ext4_group_desc *bg)
{
	return le16_to_cpu(bg->bg_free_inodes_count_lo) |
		(EXT4_DESC_SIZE(sb) >= EXT4_MIN_DESC_SIZE_64BIT ?
		 (__u32)le16_to_cpu(bg->bg_free_inodes_count_hi) << 16 : 0);
}

__u32 ext4_used_dirs_count(struct super_block *sb,
			      struct ext4_group_desc *bg)
{
	return le16_to_cpu(bg->bg_used_dirs_count_lo) |
		(EXT4_DESC_SIZE(sb) >= EXT4_MIN_DESC_SIZE_64BIT ?
		 (__u32)le16_to_cpu(bg->bg_used_dirs_count_hi) << 16 : 0);
}

__u32 ext4_itable_unused_count(struct super_block *sb,
			      struct ext4_group_desc *bg)
{
	return le16_to_cpu(bg->bg_itable_unused_lo) |
		(EXT4_DESC_SIZE(sb) >= EXT4_MIN_DESC_SIZE_64BIT ?
		 (__u32)le16_to_cpu(bg->bg_itable_unused_hi) << 16 : 0);
}

void ext4_block_bitmap_set(struct super_block *sb,
			   struct ext4_group_desc *bg, ext4_fsblk_t blk)
{
	bg->bg_block_bitmap_lo = cpu_to_le32((u32)blk);
	if (EXT4_DESC_SIZE(sb) >= EXT4_MIN_DESC_SIZE_64BIT)
		bg->bg_block_bitmap_hi = cpu_to_le32(blk >> 32);
}

void ext4_inode_bitmap_set(struct super_block *sb,
			   struct ext4_group_desc *bg, ext4_fsblk_t blk)
{
	bg->bg_inode_bitmap_lo  = cpu_to_le32((u32)blk);
	if (EXT4_DESC_SIZE(sb) >= EXT4_MIN_DESC_SIZE_64BIT)
		bg->bg_inode_bitmap_hi = cpu_to_le32(blk >> 32);
}

void ext4_inode_table_set(struct super_block *sb,
			  struct ext4_group_desc *bg, ext4_fsblk_t blk)
{
	bg->bg_inode_table_lo = cpu_to_le32((u32)blk);
	if (EXT4_DESC_SIZE(sb) >= EXT4_MIN_DESC_SIZE_64BIT)
		bg->bg_inode_table_hi = cpu_to_le32(blk >> 32);
}

void ext4_free_group_clusters_set(struct super_block *sb,
				  struct ext4_group_desc *bg, __u32 count)
{
	bg->bg_free_blocks_count_lo = cpu_to_le16((__u16)count);
	if (EXT4_DESC_SIZE(sb) >= EXT4_MIN_DESC_SIZE_64BIT)
		bg->bg_free_blocks_count_hi = cpu_to_le16(count >> 16);
}

void ext4_free_inodes_set(struct super_block *sb,
			  struct ext4_group_desc *bg, __u32 count)
{
	bg->bg_free_inodes_count_lo = cpu_to_le16((__u16)count);
	if (EXT4_DESC_SIZE(sb) >= EXT4_MIN_DESC_SIZE_64BIT)
		bg->bg_free_inodes_count_hi = cpu_to_le16(count >> 16);
}

void ext4_used_dirs_set(struct super_block *sb,
			  struct ext4_group_desc *bg, __u32 count)
{
	bg->bg_used_dirs_count_lo = cpu_to_le16((__u16)count);
	if (EXT4_DESC_SIZE(sb) >= EXT4_MIN_DESC_SIZE_64BIT)
		bg->bg_used_dirs_count_hi = cpu_to_le16(count >> 16);
}

void ext4_itable_unused_set(struct super_block *sb,
			  struct ext4_group_desc *bg, __u32 count)
{
	bg->bg_itable_unused_lo = cpu_to_le16((__u16)count);
	if (EXT4_DESC_SIZE(sb) >= EXT4_MIN_DESC_SIZE_64BIT)
		bg->bg_itable_unused_hi = cpu_to_le16(count >> 16);
}

static void __ext4_update_tstamp(__le32 *lo, __u8 *hi, time64_t now)
{
	now = clamp_val(now, 0, (1ull << 40) - 1);

	*lo = cpu_to_le32(lower_32_bits(now));
	*hi = upper_32_bits(now);
}

static time64_t __ext4_get_tstamp(__le32 *lo, __u8 *hi)
{
	return ((time64_t)(*hi) << 32) + le32_to_cpu(*lo);
}
#define ext4_update_tstamp(es, tstamp) \
	__ext4_update_tstamp(&(es)->tstamp, &(es)->tstamp ## _hi, \
			     ktime_get_real_seconds())
#define ext4_get_tstamp(es, tstamp) \
	__ext4_get_tstamp(&(es)->tstamp, &(es)->tstamp ## _hi)

/*
 * The del_gendisk() function uninitializes the disk-specific data
 * structures, including the bdi structure, without telling anyone
 * else.  Once this happens, any attempt to call mark_buffer_dirty()
 * (for example, by ext4_commit_super), will cause a kernel OOPS.
 * This is a kludge to prevent these oops until we can put in a proper
 * hook in del_gendisk() to inform the VFS and file system layers.
 */
static int block_device_ejected(struct super_block *sb)
{
	struct inode *bd_inode = sb->s_bdev->bd_inode;
	struct backing_dev_info *bdi = inode_to_bdi(bd_inode);

	return bdi->dev == NULL;
}

static void ext4_journal_commit_callback(journal_t *journal, transaction_t *txn)
{
	struct super_block		*sb = journal->j_private;
	struct ext4_sb_info		*sbi = EXT4_SB(sb);
	int				error = is_journal_aborted(journal);
	struct ext4_journal_cb_entry	*jce;

	BUG_ON(txn->t_state == T_FINISHED);

	ext4_process_freed_data(sb, txn->t_tid);

	spin_lock(&sbi->s_md_lock);
	while (!list_empty(&txn->t_private_list)) {
		jce = list_entry(txn->t_private_list.next,
				 struct ext4_journal_cb_entry, jce_list);
		list_del_init(&jce->jce_list);
		spin_unlock(&sbi->s_md_lock);
		jce->jce_func(sb, jce, error);
		spin_lock(&sbi->s_md_lock);
	}
	spin_unlock(&sbi->s_md_lock);
}

/*
 * This writepage callback for write_cache_pages()
 * takes care of a few cases after page cleaning.
 *
 * write_cache_pages() already checks for dirty pages
 * and calls clear_page_dirty_for_io(), which we want,
 * to write protect the pages.
 *
 * However, we may have to redirty a page (see below.)
 */
static int ext4_journalled_writepage_callback(struct page *page,
					      struct writeback_control *wbc,
					      void *data)
{
	transaction_t *transaction = (transaction_t *) data;
	struct buffer_head *bh, *head;
	struct journal_head *jh;

	bh = head = page_buffers(page);
	do {
		/*
		 * We have to redirty a page in these cases:
		 * 1) If buffer is dirty, it means the page was dirty because it
		 * contains a buffer that needs checkpointing. So the dirty bit
		 * needs to be preserved so that checkpointing writes the buffer
		 * properly.
		 * 2) If buffer is not part of the committing transaction
		 * (we may have just accidentally come across this buffer because
		 * inode range tracking is not exact) or if the currently running
		 * transaction already contains this buffer as well, dirty bit
		 * needs to be preserved so that the buffer gets writeprotected
		 * properly on running transaction's commit.
		 */
		jh = bh2jh(bh);
		if (buffer_dirty(bh) ||
		    (jh && (jh->b_transaction != transaction ||
			    jh->b_next_transaction))) {
			redirty_page_for_writepage(wbc, page);
			goto out;
		}
	} while ((bh = bh->b_this_page) != head);

out:
	return AOP_WRITEPAGE_ACTIVATE;
}

static int ext4_journalled_submit_inode_data_buffers(struct jbd2_inode *jinode)
{
	struct address_space *mapping = jinode->i_vfs_inode->i_mapping;
	struct writeback_control wbc = {
		.sync_mode =  WB_SYNC_ALL,
		.nr_to_write = LONG_MAX,
		.range_start = jinode->i_dirty_start,
		.range_end = jinode->i_dirty_end,
        };

	return write_cache_pages(mapping, &wbc,
				 ext4_journalled_writepage_callback,
				 jinode->i_transaction);
}

static int ext4_journal_submit_inode_data_buffers(struct jbd2_inode *jinode)
{
	int ret;

	if (ext4_should_journal_data(jinode->i_vfs_inode))
		ret = ext4_journalled_submit_inode_data_buffers(jinode);
	else
		ret = ext4_normal_submit_inode_data_buffers(jinode);
	return ret;
}

static int ext4_journal_finish_inode_data_buffers(struct jbd2_inode *jinode)
{
	int ret = 0;

	if (!ext4_should_journal_data(jinode->i_vfs_inode))
		ret = jbd2_journal_finish_inode_data_buffers(jinode);

	return ret;
}

static bool system_going_down(void)
{
	return system_state == SYSTEM_HALT || system_state == SYSTEM_POWER_OFF
		|| system_state == SYSTEM_RESTART;
}

struct ext4_err_translation {
	int code;
	int errno;
};

#define EXT4_ERR_TRANSLATE(err) { .code = EXT4_ERR_##err, .errno = err }

static struct ext4_err_translation err_translation[] = {
	EXT4_ERR_TRANSLATE(EIO),
	EXT4_ERR_TRANSLATE(ENOMEM),
	EXT4_ERR_TRANSLATE(EFSBADCRC),
	EXT4_ERR_TRANSLATE(EFSCORRUPTED),
	EXT4_ERR_TRANSLATE(ENOSPC),
	EXT4_ERR_TRANSLATE(ENOKEY),
	EXT4_ERR_TRANSLATE(EROFS),
	EXT4_ERR_TRANSLATE(EFBIG),
	EXT4_ERR_TRANSLATE(EEXIST),
	EXT4_ERR_TRANSLATE(ERANGE),
	EXT4_ERR_TRANSLATE(EOVERFLOW),
	EXT4_ERR_TRANSLATE(EBUSY),
	EXT4_ERR_TRANSLATE(ENOTDIR),
	EXT4_ERR_TRANSLATE(ENOTEMPTY),
	EXT4_ERR_TRANSLATE(ESHUTDOWN),
	EXT4_ERR_TRANSLATE(EFAULT),
};

static int ext4_errno_to_code(int errno)
{
	int i;

	for (i = 0; i < ARRAY_SIZE(err_translation); i++)
		if (err_translation[i].errno == errno)
			return err_translation[i].code;
	return EXT4_ERR_UNKNOWN;
}

static void save_error_info(struct super_block *sb, int error,
			    __u32 ino, __u64 block,
			    const char *func, unsigned int line)
{
	struct ext4_sb_info *sbi = EXT4_SB(sb);

	/* We default to EFSCORRUPTED error... */
	if (error == 0)
		error = EFSCORRUPTED;

	spin_lock(&sbi->s_error_lock);
	sbi->s_add_error_count++;
	sbi->s_last_error_code = error;
	sbi->s_last_error_line = line;
	sbi->s_last_error_ino = ino;
	sbi->s_last_error_block = block;
	sbi->s_last_error_func = func;
	sbi->s_last_error_time = ktime_get_real_seconds();
	if (!sbi->s_first_error_time) {
		sbi->s_first_error_code = error;
		sbi->s_first_error_line = line;
		sbi->s_first_error_ino = ino;
		sbi->s_first_error_block = block;
		sbi->s_first_error_func = func;
		sbi->s_first_error_time = sbi->s_last_error_time;
	}
	spin_unlock(&sbi->s_error_lock);
}

/* Deal with the reporting of failure conditions on a filesystem such as
 * inconsistencies detected or read IO failures.
 *
 * On ext2, we can store the error state of the filesystem in the
 * superblock.  That is not possible on ext4, because we may have other
 * write ordering constraints on the superblock which prevent us from
 * writing it out straight away; and given that the journal is about to
 * be aborted, we can't rely on the current, or future, transactions to
 * write out the superblock safely.
 *
 * We'll just use the jbd2_journal_abort() error code to record an error in
 * the journal instead.  On recovery, the journal will complain about
 * that error until we've noted it down and cleared it.
 *
 * If force_ro is set, we unconditionally force the filesystem into an
 * ABORT|READONLY state, unless the error response on the fs has been set to
 * panic in which case we take the easy way out and panic immediately. This is
 * used to deal with unrecoverable failures such as journal IO errors or ENOMEM
 * at a critical moment in log management.
 */
static void ext4_handle_error(struct super_block *sb, bool force_ro, int error,
			      __u32 ino, __u64 block,
			      const char *func, unsigned int line)
{
	journal_t *journal = EXT4_SB(sb)->s_journal;
	bool continue_fs = !force_ro && test_opt(sb, ERRORS_CONT);

	EXT4_SB(sb)->s_mount_state |= EXT4_ERROR_FS;
	if (test_opt(sb, WARN_ON_ERROR))
		WARN_ON_ONCE(1);

	if (!continue_fs && !sb_rdonly(sb)) {
		ext4_set_mount_flag(sb, EXT4_MF_FS_ABORTED);
		if (journal)
			jbd2_journal_abort(journal, -EIO);
	}

	if (!bdev_read_only(sb->s_bdev)) {
		save_error_info(sb, error, ino, block, func, line);
		/*
		 * In case the fs should keep running, we need to writeout
		 * superblock through the journal. Due to lock ordering
		 * constraints, it may not be safe to do it right here so we
		 * defer superblock flushing to a workqueue.
		 */
		if (continue_fs && journal)
			schedule_work(&EXT4_SB(sb)->s_error_work);
		else
			ext4_commit_super(sb);
	}

	/*
	 * We force ERRORS_RO behavior when system is rebooting. Otherwise we
	 * could panic during 'reboot -f' as the underlying device got already
	 * disabled.
	 */
	if (test_opt(sb, ERRORS_PANIC) && !system_going_down()) {
		panic("EXT4-fs (device %s): panic forced after error\n",
			sb->s_id);
	}

	if (sb_rdonly(sb) || continue_fs)
		return;

	ext4_msg(sb, KERN_CRIT, "Remounting filesystem read-only");
	/*
	 * Make sure updated value of ->s_mount_flags will be visible before
	 * ->s_flags update
	 */
	smp_wmb();
	sb->s_flags |= SB_RDONLY;
}

static void flush_stashed_error_work(struct work_struct *work)
{
	struct ext4_sb_info *sbi = container_of(work, struct ext4_sb_info,
						s_error_work);
	journal_t *journal = sbi->s_journal;
	handle_t *handle;

	/*
	 * If the journal is still running, we have to write out superblock
	 * through the journal to avoid collisions of other journalled sb
	 * updates.
	 *
	 * We use directly jbd2 functions here to avoid recursing back into
	 * ext4 error handling code during handling of previous errors.
	 */
	if (!sb_rdonly(sbi->s_sb) && journal) {
		struct buffer_head *sbh = sbi->s_sbh;
		handle = jbd2_journal_start(journal, 1);
		if (IS_ERR(handle))
			goto write_directly;
		if (jbd2_journal_get_write_access(handle, sbh)) {
			jbd2_journal_stop(handle);
			goto write_directly;
		}
		ext4_update_super(sbi->s_sb);
		if (buffer_write_io_error(sbh) || !buffer_uptodate(sbh)) {
			ext4_msg(sbi->s_sb, KERN_ERR, "previous I/O error to "
				 "superblock detected");
			clear_buffer_write_io_error(sbh);
			set_buffer_uptodate(sbh);
		}

		if (jbd2_journal_dirty_metadata(handle, sbh)) {
			jbd2_journal_stop(handle);
			goto write_directly;
		}
		jbd2_journal_stop(handle);
		ext4_notify_error_sysfs(sbi);
		return;
	}
write_directly:
	/*
	 * Write through journal failed. Write sb directly to get error info
	 * out and hope for the best.
	 */
	ext4_commit_super(sbi->s_sb);
	ext4_notify_error_sysfs(sbi);
}

#define ext4_error_ratelimit(sb)					\
		___ratelimit(&(EXT4_SB(sb)->s_err_ratelimit_state),	\
			     "EXT4-fs error")

void __ext4_error(struct super_block *sb, const char *function,
		  unsigned int line, bool force_ro, int error, __u64 block,
		  const char *fmt, ...)
{
	struct va_format vaf;
	va_list args;

	if (unlikely(ext4_forced_shutdown(EXT4_SB(sb))))
		return;

	trace_ext4_error(sb, function, line);
	if (ext4_error_ratelimit(sb)) {
		va_start(args, fmt);
		vaf.fmt = fmt;
		vaf.va = &args;
		printk(KERN_CRIT
		       "EXT4-fs error (device %s): %s:%d: comm %s: %pV\n",
		       sb->s_id, function, line, current->comm, &vaf);
		va_end(args);
	}
	fsnotify_sb_error(sb, NULL, error ? error : EFSCORRUPTED);

	ext4_handle_error(sb, force_ro, error, 0, block, function, line);
}

void __ext4_error_inode(struct inode *inode, const char *function,
			unsigned int line, ext4_fsblk_t block, int error,
			const char *fmt, ...)
{
	va_list args;
	struct va_format vaf;

	if (unlikely(ext4_forced_shutdown(EXT4_SB(inode->i_sb))))
		return;

	trace_ext4_error(inode->i_sb, function, line);
	if (ext4_error_ratelimit(inode->i_sb)) {
		va_start(args, fmt);
		vaf.fmt = fmt;
		vaf.va = &args;
		if (block)
			printk(KERN_CRIT "EXT4-fs error (device %s): %s:%d: "
			       "inode #%lu: block %llu: comm %s: %pV\n",
			       inode->i_sb->s_id, function, line, inode->i_ino,
			       block, current->comm, &vaf);
		else
			printk(KERN_CRIT "EXT4-fs error (device %s): %s:%d: "
			       "inode #%lu: comm %s: %pV\n",
			       inode->i_sb->s_id, function, line, inode->i_ino,
			       current->comm, &vaf);
		va_end(args);
	}
	fsnotify_sb_error(inode->i_sb, inode, error ? error : EFSCORRUPTED);

	ext4_handle_error(inode->i_sb, false, error, inode->i_ino, block,
			  function, line);
}

void __ext4_error_file(struct file *file, const char *function,
		       unsigned int line, ext4_fsblk_t block,
		       const char *fmt, ...)
{
	va_list args;
	struct va_format vaf;
	struct inode *inode = file_inode(file);
	char pathname[80], *path;

	if (unlikely(ext4_forced_shutdown(EXT4_SB(inode->i_sb))))
		return;

	trace_ext4_error(inode->i_sb, function, line);
	if (ext4_error_ratelimit(inode->i_sb)) {
		path = file_path(file, pathname, sizeof(pathname));
		if (IS_ERR(path))
			path = "(unknown)";
		va_start(args, fmt);
		vaf.fmt = fmt;
		vaf.va = &args;
		if (block)
			printk(KERN_CRIT
			       "EXT4-fs error (device %s): %s:%d: inode #%lu: "
			       "block %llu: comm %s: path %s: %pV\n",
			       inode->i_sb->s_id, function, line, inode->i_ino,
			       block, current->comm, path, &vaf);
		else
			printk(KERN_CRIT
			       "EXT4-fs error (device %s): %s:%d: inode #%lu: "
			       "comm %s: path %s: %pV\n",
			       inode->i_sb->s_id, function, line, inode->i_ino,
			       current->comm, path, &vaf);
		va_end(args);
	}
	fsnotify_sb_error(inode->i_sb, inode, EFSCORRUPTED);

	ext4_handle_error(inode->i_sb, false, EFSCORRUPTED, inode->i_ino, block,
			  function, line);
}

const char *ext4_decode_error(struct super_block *sb, int errno,
			      char nbuf[16])
{
	char *errstr = NULL;

	switch (errno) {
	case -EFSCORRUPTED:
		errstr = "Corrupt filesystem";
		break;
	case -EFSBADCRC:
		errstr = "Filesystem failed CRC";
		break;
	case -EIO:
		errstr = "IO failure";
		break;
	case -ENOMEM:
		errstr = "Out of memory";
		break;
	case -EROFS:
		if (!sb || (EXT4_SB(sb)->s_journal &&
			    EXT4_SB(sb)->s_journal->j_flags & JBD2_ABORT))
			errstr = "Journal has aborted";
		else
			errstr = "Readonly filesystem";
		break;
	default:
		/* If the caller passed in an extra buffer for unknown
		 * errors, textualise them now.  Else we just return
		 * NULL. */
		if (nbuf) {
			/* Check for truncated error codes... */
			if (snprintf(nbuf, 16, "error %d", -errno) >= 0)
				errstr = nbuf;
		}
		break;
	}

	return errstr;
}

/* __ext4_std_error decodes expected errors from journaling functions
 * automatically and invokes the appropriate error response.  */

void __ext4_std_error(struct super_block *sb, const char *function,
		      unsigned int line, int errno)
{
	char nbuf[16];
	const char *errstr;

	if (unlikely(ext4_forced_shutdown(EXT4_SB(sb))))
		return;

	/* Special case: if the error is EROFS, and we're not already
	 * inside a transaction, then there's really no point in logging
	 * an error. */
	if (errno == -EROFS && journal_current_handle() == NULL && sb_rdonly(sb))
		return;

	if (ext4_error_ratelimit(sb)) {
		errstr = ext4_decode_error(sb, errno, nbuf);
		printk(KERN_CRIT "EXT4-fs error (device %s) in %s:%d: %s\n",
		       sb->s_id, function, line, errstr);
	}
	fsnotify_sb_error(sb, NULL, errno ? errno : EFSCORRUPTED);

	ext4_handle_error(sb, false, -errno, 0, 0, function, line);
}

void __ext4_msg(struct super_block *sb,
		const char *prefix, const char *fmt, ...)
{
	struct va_format vaf;
	va_list args;

	if (sb) {
		atomic_inc(&EXT4_SB(sb)->s_msg_count);
		if (!___ratelimit(&(EXT4_SB(sb)->s_msg_ratelimit_state),
				  "EXT4-fs"))
			return;
	}

	va_start(args, fmt);
	vaf.fmt = fmt;
	vaf.va = &args;
	if (sb)
		printk("%sEXT4-fs (%s): %pV\n", prefix, sb->s_id, &vaf);
	else
		printk("%sEXT4-fs: %pV\n", prefix, &vaf);
	va_end(args);
}

static int ext4_warning_ratelimit(struct super_block *sb)
{
	atomic_inc(&EXT4_SB(sb)->s_warning_count);
	return ___ratelimit(&(EXT4_SB(sb)->s_warning_ratelimit_state),
			    "EXT4-fs warning");
}

void __ext4_warning(struct super_block *sb, const char *function,
		    unsigned int line, const char *fmt, ...)
{
	struct va_format vaf;
	va_list args;

	if (!ext4_warning_ratelimit(sb))
		return;

	va_start(args, fmt);
	vaf.fmt = fmt;
	vaf.va = &args;
	printk(KERN_WARNING "EXT4-fs warning (device %s): %s:%d: %pV\n",
	       sb->s_id, function, line, &vaf);
	va_end(args);
}

void __ext4_warning_inode(const struct inode *inode, const char *function,
			  unsigned int line, const char *fmt, ...)
{
	struct va_format vaf;
	va_list args;

	if (!ext4_warning_ratelimit(inode->i_sb))
		return;

	va_start(args, fmt);
	vaf.fmt = fmt;
	vaf.va = &args;
	printk(KERN_WARNING "EXT4-fs warning (device %s): %s:%d: "
	       "inode #%lu: comm %s: %pV\n", inode->i_sb->s_id,
	       function, line, inode->i_ino, current->comm, &vaf);
	va_end(args);
}

void __ext4_grp_locked_error(const char *function, unsigned int line,
			     struct super_block *sb, ext4_group_t grp,
			     unsigned long ino, ext4_fsblk_t block,
			     const char *fmt, ...)
__releases(bitlock)
__acquires(bitlock)
{
	struct va_format vaf;
	va_list args;

	if (unlikely(ext4_forced_shutdown(EXT4_SB(sb))))
		return;

	trace_ext4_error(sb, function, line);
	if (ext4_error_ratelimit(sb)) {
		va_start(args, fmt);
		vaf.fmt = fmt;
		vaf.va = &args;
		printk(KERN_CRIT "EXT4-fs error (device %s): %s:%d: group %u, ",
		       sb->s_id, function, line, grp);
		if (ino)
			printk(KERN_CONT "inode %lu: ", ino);
		if (block)
			printk(KERN_CONT "block %llu:",
			       (unsigned long long) block);
		printk(KERN_CONT "%pV\n", &vaf);
		va_end(args);
	}

	if (test_opt(sb, ERRORS_CONT)) {
		if (test_opt(sb, WARN_ON_ERROR))
			WARN_ON_ONCE(1);
		EXT4_SB(sb)->s_mount_state |= EXT4_ERROR_FS;
		if (!bdev_read_only(sb->s_bdev)) {
			save_error_info(sb, EFSCORRUPTED, ino, block, function,
					line);
			schedule_work(&EXT4_SB(sb)->s_error_work);
		}
		return;
	}
	ext4_unlock_group(sb, grp);
	ext4_handle_error(sb, false, EFSCORRUPTED, ino, block, function, line);
	/*
	 * We only get here in the ERRORS_RO case; relocking the group
	 * may be dangerous, but nothing bad will happen since the
	 * filesystem will have already been marked read/only and the
	 * journal has been aborted.  We return 1 as a hint to callers
	 * who might what to use the return value from
	 * ext4_grp_locked_error() to distinguish between the
	 * ERRORS_CONT and ERRORS_RO case, and perhaps return more
	 * aggressively from the ext4 function in question, with a
	 * more appropriate error code.
	 */
	ext4_lock_group(sb, grp);
	return;
}

void ext4_mark_group_bitmap_corrupted(struct super_block *sb,
				     ext4_group_t group,
				     unsigned int flags)
{
	struct ext4_sb_info *sbi = EXT4_SB(sb);
	struct ext4_group_info *grp = ext4_get_group_info(sb, group);
	struct ext4_group_desc *gdp = ext4_get_group_desc(sb, group, NULL);
	int ret;

	if (flags & EXT4_GROUP_INFO_BBITMAP_CORRUPT) {
		ret = ext4_test_and_set_bit(EXT4_GROUP_INFO_BBITMAP_CORRUPT_BIT,
					    &grp->bb_state);
		if (!ret)
			percpu_counter_sub(&sbi->s_freeclusters_counter,
					   grp->bb_free);
	}

	if (flags & EXT4_GROUP_INFO_IBITMAP_CORRUPT) {
		ret = ext4_test_and_set_bit(EXT4_GROUP_INFO_IBITMAP_CORRUPT_BIT,
					    &grp->bb_state);
		if (!ret && gdp) {
			int count;

			count = ext4_free_inodes_count(sb, gdp);
			percpu_counter_sub(&sbi->s_freeinodes_counter,
					   count);
		}
	}
}

void ext4_update_dynamic_rev(struct super_block *sb)
{
	struct ext4_super_block *es = EXT4_SB(sb)->s_es;

	if (le32_to_cpu(es->s_rev_level) > EXT4_GOOD_OLD_REV)
		return;

	ext4_warning(sb,
		     "updating to rev %d because of new feature flag, "
		     "running e2fsck is recommended",
		     EXT4_DYNAMIC_REV);

	es->s_first_ino = cpu_to_le32(EXT4_GOOD_OLD_FIRST_INO);
	es->s_inode_size = cpu_to_le16(EXT4_GOOD_OLD_INODE_SIZE);
	es->s_rev_level = cpu_to_le32(EXT4_DYNAMIC_REV);
	/* leave es->s_feature_*compat flags alone */
	/* es->s_uuid will be set by e2fsck if empty */

	/*
	 * The rest of the superblock fields should be zero, and if not it
	 * means they are likely already in use, so leave them alone.  We
	 * can leave it up to e2fsck to clean up any inconsistencies there.
	 */
}

/*
 * Open the external journal device
 */
static struct block_device *ext4_blkdev_get(dev_t dev, struct super_block *sb)
{
	struct block_device *bdev;

	bdev = blkdev_get_by_dev(dev, FMODE_READ|FMODE_WRITE|FMODE_EXCL, sb);
	if (IS_ERR(bdev))
		goto fail;
	return bdev;

fail:
	ext4_msg(sb, KERN_ERR,
		 "failed to open journal device unknown-block(%u,%u) %ld",
		 MAJOR(dev), MINOR(dev), PTR_ERR(bdev));
	return NULL;
}

/*
 * Release the journal device
 */
static void ext4_blkdev_put(struct block_device *bdev)
{
	blkdev_put(bdev, FMODE_READ|FMODE_WRITE|FMODE_EXCL);
}

static void ext4_blkdev_remove(struct ext4_sb_info *sbi)
{
	struct block_device *bdev;
	bdev = sbi->s_journal_bdev;
	if (bdev) {
		ext4_blkdev_put(bdev);
		sbi->s_journal_bdev = NULL;
	}
}

static inline struct inode *orphan_list_entry(struct list_head *l)
{
	return &list_entry(l, struct ext4_inode_info, i_orphan)->vfs_inode;
}

static void dump_orphan_list(struct super_block *sb, struct ext4_sb_info *sbi)
{
	struct list_head *l;

	ext4_msg(sb, KERN_ERR, "sb orphan head is %d",
		 le32_to_cpu(sbi->s_es->s_last_orphan));

	printk(KERN_ERR "sb_info orphan list:\n");
	list_for_each(l, &sbi->s_orphan) {
		struct inode *inode = orphan_list_entry(l);
		printk(KERN_ERR "  "
		       "inode %s:%lu at %p: mode %o, nlink %d, next %d\n",
		       inode->i_sb->s_id, inode->i_ino, inode,
		       inode->i_mode, inode->i_nlink,
		       NEXT_ORPHAN(inode));
	}
}

#ifdef CONFIG_QUOTA
static int ext4_quota_off(struct super_block *sb, int type);

static inline void ext4_quota_off_umount(struct super_block *sb)
{
	int type;

	/* Use our quota_off function to clear inode flags etc. */
	for (type = 0; type < EXT4_MAXQUOTAS; type++)
		ext4_quota_off(sb, type);
}

/*
 * This is a helper function which is used in the mount/remount
 * codepaths (which holds s_umount) to fetch the quota file name.
 */
static inline char *get_qf_name(struct super_block *sb,
				struct ext4_sb_info *sbi,
				int type)
{
	return rcu_dereference_protected(sbi->s_qf_names[type],
					 lockdep_is_held(&sb->s_umount));
}
#else
static inline void ext4_quota_off_umount(struct super_block *sb)
{
}
#endif

static void ext4_put_super(struct super_block *sb)
{
	struct ext4_sb_info *sbi = EXT4_SB(sb);
	struct ext4_super_block *es = sbi->s_es;
	struct buffer_head **group_desc;
	struct flex_groups **flex_groups;
	int aborted = 0;
	int i, err;

	/*
	 * Unregister sysfs before destroying jbd2 journal.
	 * Since we could still access attr_journal_task attribute via sysfs
	 * path which could have sbi->s_journal->j_task as NULL
	 * Unregister sysfs before flush sbi->s_error_work.
	 * Since user may read /proc/fs/ext4/xx/mb_groups during umount, If
	 * read metadata verify failed then will queue error work.
	 * flush_stashed_error_work will call start_this_handle may trigger
	 * BUG_ON.
	 */
	ext4_unregister_sysfs(sb);

	if (___ratelimit(&ext4_mount_msg_ratelimit, "EXT4-fs unmount"))
		ext4_msg(sb, KERN_INFO, "unmounting filesystem %pU.",
			 &sb->s_uuid);

	ext4_unregister_li_request(sb);
	ext4_quota_off_umount(sb);

	flush_work(&sbi->s_error_work);
	destroy_workqueue(sbi->rsv_conversion_wq);
	ext4_release_orphan_info(sb);

	if (sbi->s_journal) {
		aborted = is_journal_aborted(sbi->s_journal);
		err = jbd2_journal_destroy(sbi->s_journal);
		sbi->s_journal = NULL;
		if ((err < 0) && !aborted) {
			ext4_abort(sb, -err, "Couldn't clean up the journal");
		}
	}

	ext4_es_unregister_shrinker(sbi);
	del_timer_sync(&sbi->s_err_report);
	ext4_release_system_zone(sb);
	ext4_mb_release(sb);
	ext4_ext_release(sb);

	if (!sb_rdonly(sb) && !aborted) {
		ext4_clear_feature_journal_needs_recovery(sb);
		ext4_clear_feature_orphan_present(sb);
		es->s_state = cpu_to_le16(sbi->s_mount_state);
	}
	if (!sb_rdonly(sb))
		ext4_commit_super(sb);

	rcu_read_lock();
	group_desc = rcu_dereference(sbi->s_group_desc);
	for (i = 0; i < sbi->s_gdb_count; i++)
		brelse(group_desc[i]);
	kvfree(group_desc);
	flex_groups = rcu_dereference(sbi->s_flex_groups);
	if (flex_groups) {
		for (i = 0; i < sbi->s_flex_groups_allocated; i++)
			kvfree(flex_groups[i]);
		kvfree(flex_groups);
	}
	rcu_read_unlock();
	percpu_counter_destroy(&sbi->s_freeclusters_counter);
	percpu_counter_destroy(&sbi->s_freeinodes_counter);
	percpu_counter_destroy(&sbi->s_dirs_counter);
	percpu_counter_destroy(&sbi->s_dirtyclusters_counter);
	percpu_counter_destroy(&sbi->s_sra_exceeded_retry_limit);
	percpu_free_rwsem(&sbi->s_writepages_rwsem);
#ifdef CONFIG_QUOTA
	for (i = 0; i < EXT4_MAXQUOTAS; i++)
		kfree(get_qf_name(sb, sbi, i));
#endif

	/* Debugging code just in case the in-memory inode orphan list
	 * isn't empty.  The on-disk one can be non-empty if we've
	 * detected an error and taken the fs readonly, but the
	 * in-memory list had better be clean by this point. */
	if (!list_empty(&sbi->s_orphan))
		dump_orphan_list(sb, sbi);
	ASSERT(list_empty(&sbi->s_orphan));

	sync_blockdev(sb->s_bdev);
	invalidate_bdev(sb->s_bdev);
	if (sbi->s_journal_bdev && sbi->s_journal_bdev != sb->s_bdev) {
		/*
		 * Invalidate the journal device's buffers.  We don't want them
		 * floating about in memory - the physical journal device may
		 * hotswapped, and it breaks the `ro-after' testing code.
		 */
		sync_blockdev(sbi->s_journal_bdev);
		invalidate_bdev(sbi->s_journal_bdev);
		ext4_blkdev_remove(sbi);
	}

	ext4_xattr_destroy_cache(sbi->s_ea_inode_cache);
	sbi->s_ea_inode_cache = NULL;

	ext4_xattr_destroy_cache(sbi->s_ea_block_cache);
	sbi->s_ea_block_cache = NULL;

	ext4_stop_mmpd(sbi);

	brelse(sbi->s_sbh);
	sb->s_fs_info = NULL;
	/*
	 * Now that we are completely done shutting down the
	 * superblock, we need to actually destroy the kobject.
	 */
	kobject_put(&sbi->s_kobj);
	wait_for_completion(&sbi->s_kobj_unregister);
	if (sbi->s_chksum_driver)
		crypto_free_shash(sbi->s_chksum_driver);
	kfree(sbi->s_blockgroup_lock);
	fs_put_dax(sbi->s_daxdev, NULL);
	fscrypt_free_dummy_policy(&sbi->s_dummy_enc_policy);
#if IS_ENABLED(CONFIG_UNICODE)
	utf8_unload(sb->s_encoding);
#endif
	kfree(sbi);
}

static struct kmem_cache *ext4_inode_cachep;

/*
 * Called inside transaction, so use GFP_NOFS
 */
static struct inode *ext4_alloc_inode(struct super_block *sb)
{
	struct ext4_inode_info *ei;

	ei = alloc_inode_sb(sb, ext4_inode_cachep, GFP_NOFS);
	if (!ei)
		return NULL;

	inode_set_iversion(&ei->vfs_inode, 1);
	ei->i_flags = 0;
	spin_lock_init(&ei->i_raw_lock);
	INIT_LIST_HEAD(&ei->i_prealloc_list);
	atomic_set(&ei->i_prealloc_active, 0);
	spin_lock_init(&ei->i_prealloc_lock);
	ext4_es_init_tree(&ei->i_es_tree);
	rwlock_init(&ei->i_es_lock);
	INIT_LIST_HEAD(&ei->i_es_list);
	ei->i_es_all_nr = 0;
	ei->i_es_shk_nr = 0;
	ei->i_es_shrink_lblk = 0;
	ei->i_reserved_data_blocks = 0;
	spin_lock_init(&(ei->i_block_reservation_lock));
	ext4_init_pending_tree(&ei->i_pending_tree);
#ifdef CONFIG_QUOTA
	ei->i_reserved_quota = 0;
	memset(&ei->i_dquot, 0, sizeof(ei->i_dquot));
#endif
	ei->jinode = NULL;
	INIT_LIST_HEAD(&ei->i_rsv_conversion_list);
	spin_lock_init(&ei->i_completed_io_lock);
	ei->i_sync_tid = 0;
	ei->i_datasync_tid = 0;
	atomic_set(&ei->i_unwritten, 0);
	INIT_WORK(&ei->i_rsv_conversion_work, ext4_end_io_rsv_work);
	ext4_fc_init_inode(&ei->vfs_inode);
	mutex_init(&ei->i_fc_lock);
	return &ei->vfs_inode;
}

static int ext4_drop_inode(struct inode *inode)
{
	int drop = generic_drop_inode(inode);

	if (!drop)
		drop = fscrypt_drop_inode(inode);

	trace_ext4_drop_inode(inode, drop);
	return drop;
}

static void ext4_free_in_core_inode(struct inode *inode)
{
	fscrypt_free_inode(inode);
	if (!list_empty(&(EXT4_I(inode)->i_fc_list))) {
		pr_warn("%s: inode %ld still in fc list",
			__func__, inode->i_ino);
	}
	kmem_cache_free(ext4_inode_cachep, EXT4_I(inode));
}

static void ext4_destroy_inode(struct inode *inode)
{
	if (!list_empty(&(EXT4_I(inode)->i_orphan))) {
		ext4_msg(inode->i_sb, KERN_ERR,
			 "Inode %lu (%p): orphan list check failed!",
			 inode->i_ino, EXT4_I(inode));
		print_hex_dump(KERN_INFO, "", DUMP_PREFIX_ADDRESS, 16, 4,
				EXT4_I(inode), sizeof(struct ext4_inode_info),
				true);
		dump_stack();
	}

	if (EXT4_I(inode)->i_reserved_data_blocks)
		ext4_msg(inode->i_sb, KERN_ERR,
			 "Inode %lu (%p): i_reserved_data_blocks (%u) not cleared!",
			 inode->i_ino, EXT4_I(inode),
			 EXT4_I(inode)->i_reserved_data_blocks);
}

static void init_once(void *foo)
{
	struct ext4_inode_info *ei = foo;

	INIT_LIST_HEAD(&ei->i_orphan);
	init_rwsem(&ei->xattr_sem);
	init_rwsem(&ei->i_data_sem);
	inode_init_once(&ei->vfs_inode);
	ext4_fc_init_inode(&ei->vfs_inode);
}

static int __init init_inodecache(void)
{
	ext4_inode_cachep = kmem_cache_create_usercopy("ext4_inode_cache",
				sizeof(struct ext4_inode_info), 0,
				(SLAB_RECLAIM_ACCOUNT|SLAB_MEM_SPREAD|
					SLAB_ACCOUNT),
				offsetof(struct ext4_inode_info, i_data),
				sizeof_field(struct ext4_inode_info, i_data),
				init_once);
	if (ext4_inode_cachep == NULL)
		return -ENOMEM;
	return 0;
}

static void destroy_inodecache(void)
{
	/*
	 * Make sure all delayed rcu free inodes are flushed before we
	 * destroy cache.
	 */
	rcu_barrier();
	kmem_cache_destroy(ext4_inode_cachep);
}

void ext4_clear_inode(struct inode *inode)
{
	ext4_fc_del(inode);
	invalidate_inode_buffers(inode);
	clear_inode(inode);
	ext4_discard_preallocations(inode, 0);
	ext4_es_remove_extent(inode, 0, EXT_MAX_BLOCKS);
	dquot_drop(inode);
	if (EXT4_I(inode)->jinode) {
		jbd2_journal_release_jbd_inode(EXT4_JOURNAL(inode),
					       EXT4_I(inode)->jinode);
		jbd2_free_inode(EXT4_I(inode)->jinode);
		EXT4_I(inode)->jinode = NULL;
	}
	fscrypt_put_encryption_info(inode);
	fsverity_cleanup_inode(inode);
}

static struct inode *ext4_nfs_get_inode(struct super_block *sb,
					u64 ino, u32 generation)
{
	struct inode *inode;

	/*
	 * Currently we don't know the generation for parent directory, so
	 * a generation of 0 means "accept any"
	 */
	inode = ext4_iget(sb, ino, EXT4_IGET_HANDLE);
	if (IS_ERR(inode))
		return ERR_CAST(inode);
	if (generation && inode->i_generation != generation) {
		iput(inode);
		return ERR_PTR(-ESTALE);
	}

	return inode;
}

static struct dentry *ext4_fh_to_dentry(struct super_block *sb, struct fid *fid,
					int fh_len, int fh_type)
{
	return generic_fh_to_dentry(sb, fid, fh_len, fh_type,
				    ext4_nfs_get_inode);
}

static struct dentry *ext4_fh_to_parent(struct super_block *sb, struct fid *fid,
					int fh_len, int fh_type)
{
	return generic_fh_to_parent(sb, fid, fh_len, fh_type,
				    ext4_nfs_get_inode);
}

static int ext4_nfs_commit_metadata(struct inode *inode)
{
	struct writeback_control wbc = {
		.sync_mode = WB_SYNC_ALL
	};

	trace_ext4_nfs_commit_metadata(inode);
	return ext4_write_inode(inode, &wbc);
}

#ifdef CONFIG_QUOTA
static const char * const quotatypes[] = INITQFNAMES;
#define QTYPE2NAME(t) (quotatypes[t])

static int ext4_write_dquot(struct dquot *dquot);
static int ext4_acquire_dquot(struct dquot *dquot);
static int ext4_release_dquot(struct dquot *dquot);
static int ext4_mark_dquot_dirty(struct dquot *dquot);
static int ext4_write_info(struct super_block *sb, int type);
static int ext4_quota_on(struct super_block *sb, int type, int format_id,
			 const struct path *path);
static ssize_t ext4_quota_read(struct super_block *sb, int type, char *data,
			       size_t len, loff_t off);
static ssize_t ext4_quota_write(struct super_block *sb, int type,
				const char *data, size_t len, loff_t off);
static int ext4_quota_enable(struct super_block *sb, int type, int format_id,
			     unsigned int flags);

static struct dquot **ext4_get_dquots(struct inode *inode)
{
	return EXT4_I(inode)->i_dquot;
}

static const struct dquot_operations ext4_quota_operations = {
	.get_reserved_space	= ext4_get_reserved_space,
	.write_dquot		= ext4_write_dquot,
	.acquire_dquot		= ext4_acquire_dquot,
	.release_dquot		= ext4_release_dquot,
	.mark_dirty		= ext4_mark_dquot_dirty,
	.write_info		= ext4_write_info,
	.alloc_dquot		= dquot_alloc,
	.destroy_dquot		= dquot_destroy,
	.get_projid		= ext4_get_projid,
	.get_inode_usage	= ext4_get_inode_usage,
	.get_next_id		= dquot_get_next_id,
};

static const struct quotactl_ops ext4_qctl_operations = {
	.quota_on	= ext4_quota_on,
	.quota_off	= ext4_quota_off,
	.quota_sync	= dquot_quota_sync,
	.get_state	= dquot_get_state,
	.set_info	= dquot_set_dqinfo,
	.get_dqblk	= dquot_get_dqblk,
	.set_dqblk	= dquot_set_dqblk,
	.get_nextdqblk	= dquot_get_next_dqblk,
};
#endif

static const struct super_operations ext4_sops = {
	.alloc_inode	= ext4_alloc_inode,
	.free_inode	= ext4_free_in_core_inode,
	.destroy_inode	= ext4_destroy_inode,
	.write_inode	= ext4_write_inode,
	.dirty_inode	= ext4_dirty_inode,
	.drop_inode	= ext4_drop_inode,
	.evict_inode	= ext4_evict_inode,
	.put_super	= ext4_put_super,
	.sync_fs	= ext4_sync_fs,
	.freeze_fs	= ext4_freeze,
	.unfreeze_fs	= ext4_unfreeze,
	.statfs		= ext4_statfs,
	.show_options	= ext4_show_options,
#ifdef CONFIG_QUOTA
	.quota_read	= ext4_quota_read,
	.quota_write	= ext4_quota_write,
	.get_dquots	= ext4_get_dquots,
#endif
};

static const struct export_operations ext4_export_ops = {
	.fh_to_dentry = ext4_fh_to_dentry,
	.fh_to_parent = ext4_fh_to_parent,
	.get_parent = ext4_get_parent,
	.commit_metadata = ext4_nfs_commit_metadata,
};

enum {
	Opt_bsd_df, Opt_minix_df, Opt_grpid, Opt_nogrpid,
	Opt_resgid, Opt_resuid, Opt_sb,
	Opt_nouid32, Opt_debug, Opt_removed,
	Opt_user_xattr, Opt_acl,
	Opt_auto_da_alloc, Opt_noauto_da_alloc, Opt_noload,
	Opt_commit, Opt_min_batch_time, Opt_max_batch_time, Opt_journal_dev,
	Opt_journal_path, Opt_journal_checksum, Opt_journal_async_commit,
	Opt_abort, Opt_data_journal, Opt_data_ordered, Opt_data_writeback,
	Opt_data_err_abort, Opt_data_err_ignore, Opt_test_dummy_encryption,
	Opt_inlinecrypt,
	Opt_usrjquota, Opt_grpjquota, Opt_quota,
	Opt_noquota, Opt_barrier, Opt_nobarrier, Opt_err,
	Opt_usrquota, Opt_grpquota, Opt_prjquota,
	Opt_dax, Opt_dax_always, Opt_dax_inode, Opt_dax_never,
	Opt_stripe, Opt_delalloc, Opt_nodelalloc, Opt_warn_on_error,
	Opt_nowarn_on_error, Opt_mblk_io_submit, Opt_debug_want_extra_isize,
	Opt_nomblk_io_submit, Opt_block_validity, Opt_noblock_validity,
	Opt_inode_readahead_blks, Opt_journal_ioprio,
	Opt_dioread_nolock, Opt_dioread_lock,
	Opt_discard, Opt_nodiscard, Opt_init_itable, Opt_noinit_itable,
	Opt_max_dir_size_kb, Opt_nojournal_checksum, Opt_nombcache,
	Opt_no_prefetch_block_bitmaps, Opt_mb_optimize_scan,
	Opt_errors, Opt_data, Opt_data_err, Opt_jqfmt, Opt_dax_type,
#ifdef CONFIG_EXT4_DEBUG
	Opt_fc_debug_max_replay, Opt_fc_debug_force
#endif
};

static const struct constant_table ext4_param_errors[] = {
	{"continue",	EXT4_MOUNT_ERRORS_CONT},
	{"panic",	EXT4_MOUNT_ERRORS_PANIC},
	{"remount-ro",	EXT4_MOUNT_ERRORS_RO},
	{}
};

static const struct constant_table ext4_param_data[] = {
	{"journal",	EXT4_MOUNT_JOURNAL_DATA},
	{"ordered",	EXT4_MOUNT_ORDERED_DATA},
	{"writeback",	EXT4_MOUNT_WRITEBACK_DATA},
	{}
};

static const struct constant_table ext4_param_data_err[] = {
	{"abort",	Opt_data_err_abort},
	{"ignore",	Opt_data_err_ignore},
	{}
};

static const struct constant_table ext4_param_jqfmt[] = {
	{"vfsold",	QFMT_VFS_OLD},
	{"vfsv0",	QFMT_VFS_V0},
	{"vfsv1",	QFMT_VFS_V1},
	{}
};

static const struct constant_table ext4_param_dax[] = {
	{"always",	Opt_dax_always},
	{"inode",	Opt_dax_inode},
	{"never",	Opt_dax_never},
	{}
};

/* String parameter that allows empty argument */
#define fsparam_string_empty(NAME, OPT) \
	__fsparam(fs_param_is_string, NAME, OPT, fs_param_can_be_empty, NULL)

/*
 * Mount option specification
 * We don't use fsparam_flag_no because of the way we set the
 * options and the way we show them in _ext4_show_options(). To
 * keep the changes to a minimum, let's keep the negative options
 * separate for now.
 */
static const struct fs_parameter_spec ext4_param_specs[] = {
	fsparam_flag	("bsddf",		Opt_bsd_df),
	fsparam_flag	("minixdf",		Opt_minix_df),
	fsparam_flag	("grpid",		Opt_grpid),
	fsparam_flag	("bsdgroups",		Opt_grpid),
	fsparam_flag	("nogrpid",		Opt_nogrpid),
	fsparam_flag	("sysvgroups",		Opt_nogrpid),
	fsparam_u32	("resgid",		Opt_resgid),
	fsparam_u32	("resuid",		Opt_resuid),
	fsparam_u32	("sb",			Opt_sb),
	fsparam_enum	("errors",		Opt_errors, ext4_param_errors),
	fsparam_flag	("nouid32",		Opt_nouid32),
	fsparam_flag	("debug",		Opt_debug),
	fsparam_flag	("oldalloc",		Opt_removed),
	fsparam_flag	("orlov",		Opt_removed),
	fsparam_flag	("user_xattr",		Opt_user_xattr),
	fsparam_flag	("acl",			Opt_acl),
	fsparam_flag	("norecovery",		Opt_noload),
	fsparam_flag	("noload",		Opt_noload),
	fsparam_flag	("bh",			Opt_removed),
	fsparam_flag	("nobh",		Opt_removed),
	fsparam_u32	("commit",		Opt_commit),
	fsparam_u32	("min_batch_time",	Opt_min_batch_time),
	fsparam_u32	("max_batch_time",	Opt_max_batch_time),
	fsparam_u32	("journal_dev",		Opt_journal_dev),
	fsparam_bdev	("journal_path",	Opt_journal_path),
	fsparam_flag	("journal_checksum",	Opt_journal_checksum),
	fsparam_flag	("nojournal_checksum",	Opt_nojournal_checksum),
	fsparam_flag	("journal_async_commit",Opt_journal_async_commit),
	fsparam_flag	("abort",		Opt_abort),
	fsparam_enum	("data",		Opt_data, ext4_param_data),
	fsparam_enum	("data_err",		Opt_data_err,
						ext4_param_data_err),
	fsparam_string_empty
			("usrjquota",		Opt_usrjquota),
	fsparam_string_empty
			("grpjquota",		Opt_grpjquota),
	fsparam_enum	("jqfmt",		Opt_jqfmt, ext4_param_jqfmt),
	fsparam_flag	("grpquota",		Opt_grpquota),
	fsparam_flag	("quota",		Opt_quota),
	fsparam_flag	("noquota",		Opt_noquota),
	fsparam_flag	("usrquota",		Opt_usrquota),
	fsparam_flag	("prjquota",		Opt_prjquota),
	fsparam_flag	("barrier",		Opt_barrier),
	fsparam_u32	("barrier",		Opt_barrier),
	fsparam_flag	("nobarrier",		Opt_nobarrier),
	fsparam_flag	("i_version",		Opt_removed),
	fsparam_flag	("dax",			Opt_dax),
	fsparam_enum	("dax",			Opt_dax_type, ext4_param_dax),
	fsparam_u32	("stripe",		Opt_stripe),
	fsparam_flag	("delalloc",		Opt_delalloc),
	fsparam_flag	("nodelalloc",		Opt_nodelalloc),
	fsparam_flag	("warn_on_error",	Opt_warn_on_error),
	fsparam_flag	("nowarn_on_error",	Opt_nowarn_on_error),
	fsparam_u32	("debug_want_extra_isize",
						Opt_debug_want_extra_isize),
	fsparam_flag	("mblk_io_submit",	Opt_removed),
	fsparam_flag	("nomblk_io_submit",	Opt_removed),
	fsparam_flag	("block_validity",	Opt_block_validity),
	fsparam_flag	("noblock_validity",	Opt_noblock_validity),
	fsparam_u32	("inode_readahead_blks",
						Opt_inode_readahead_blks),
	fsparam_u32	("journal_ioprio",	Opt_journal_ioprio),
	fsparam_u32	("auto_da_alloc",	Opt_auto_da_alloc),
	fsparam_flag	("auto_da_alloc",	Opt_auto_da_alloc),
	fsparam_flag	("noauto_da_alloc",	Opt_noauto_da_alloc),
	fsparam_flag	("dioread_nolock",	Opt_dioread_nolock),
	fsparam_flag	("nodioread_nolock",	Opt_dioread_lock),
	fsparam_flag	("dioread_lock",	Opt_dioread_lock),
	fsparam_flag	("discard",		Opt_discard),
	fsparam_flag	("nodiscard",		Opt_nodiscard),
	fsparam_u32	("init_itable",		Opt_init_itable),
	fsparam_flag	("init_itable",		Opt_init_itable),
	fsparam_flag	("noinit_itable",	Opt_noinit_itable),
#ifdef CONFIG_EXT4_DEBUG
	fsparam_flag	("fc_debug_force",	Opt_fc_debug_force),
	fsparam_u32	("fc_debug_max_replay",	Opt_fc_debug_max_replay),
#endif
	fsparam_u32	("max_dir_size_kb",	Opt_max_dir_size_kb),
	fsparam_flag	("test_dummy_encryption",
						Opt_test_dummy_encryption),
	fsparam_string	("test_dummy_encryption",
						Opt_test_dummy_encryption),
	fsparam_flag	("inlinecrypt",		Opt_inlinecrypt),
	fsparam_flag	("nombcache",		Opt_nombcache),
	fsparam_flag	("no_mbcache",		Opt_nombcache),	/* for backward compatibility */
	fsparam_flag	("prefetch_block_bitmaps",
						Opt_removed),
	fsparam_flag	("no_prefetch_block_bitmaps",
						Opt_no_prefetch_block_bitmaps),
	fsparam_s32	("mb_optimize_scan",	Opt_mb_optimize_scan),
	fsparam_string	("check",		Opt_removed),	/* mount option from ext2/3 */
	fsparam_flag	("nocheck",		Opt_removed),	/* mount option from ext2/3 */
	fsparam_flag	("reservation",		Opt_removed),	/* mount option from ext2/3 */
	fsparam_flag	("noreservation",	Opt_removed),	/* mount option from ext2/3 */
	fsparam_u32	("journal",		Opt_removed),	/* mount option from ext2/3 */
	{}
};

#define DEFAULT_JOURNAL_IOPRIO (IOPRIO_PRIO_VALUE(IOPRIO_CLASS_BE, 3))

#define MOPT_SET	0x0001
#define MOPT_CLEAR	0x0002
#define MOPT_NOSUPPORT	0x0004
#define MOPT_EXPLICIT	0x0008
#ifdef CONFIG_QUOTA
#define MOPT_Q		0
#define MOPT_QFMT	0x0010
#else
#define MOPT_Q		MOPT_NOSUPPORT
#define MOPT_QFMT	MOPT_NOSUPPORT
#endif
#define MOPT_NO_EXT2	0x0020
#define MOPT_NO_EXT3	0x0040
#define MOPT_EXT4_ONLY	(MOPT_NO_EXT2 | MOPT_NO_EXT3)
#define MOPT_SKIP	0x0080
#define	MOPT_2		0x0100

static const struct mount_opts {
	int	token;
	int	mount_opt;
	int	flags;
} ext4_mount_opts[] = {
	{Opt_minix_df, EXT4_MOUNT_MINIX_DF, MOPT_SET},
	{Opt_bsd_df, EXT4_MOUNT_MINIX_DF, MOPT_CLEAR},
	{Opt_grpid, EXT4_MOUNT_GRPID, MOPT_SET},
	{Opt_nogrpid, EXT4_MOUNT_GRPID, MOPT_CLEAR},
	{Opt_block_validity, EXT4_MOUNT_BLOCK_VALIDITY, MOPT_SET},
	{Opt_noblock_validity, EXT4_MOUNT_BLOCK_VALIDITY, MOPT_CLEAR},
	{Opt_dioread_nolock, EXT4_MOUNT_DIOREAD_NOLOCK,
	 MOPT_EXT4_ONLY | MOPT_SET},
	{Opt_dioread_lock, EXT4_MOUNT_DIOREAD_NOLOCK,
	 MOPT_EXT4_ONLY | MOPT_CLEAR},
	{Opt_discard, EXT4_MOUNT_DISCARD, MOPT_SET},
	{Opt_nodiscard, EXT4_MOUNT_DISCARD, MOPT_CLEAR},
	{Opt_delalloc, EXT4_MOUNT_DELALLOC,
	 MOPT_EXT4_ONLY | MOPT_SET | MOPT_EXPLICIT},
	{Opt_nodelalloc, EXT4_MOUNT_DELALLOC,
	 MOPT_EXT4_ONLY | MOPT_CLEAR},
	{Opt_warn_on_error, EXT4_MOUNT_WARN_ON_ERROR, MOPT_SET},
	{Opt_nowarn_on_error, EXT4_MOUNT_WARN_ON_ERROR, MOPT_CLEAR},
	{Opt_commit, 0, MOPT_NO_EXT2},
	{Opt_nojournal_checksum, EXT4_MOUNT_JOURNAL_CHECKSUM,
	 MOPT_EXT4_ONLY | MOPT_CLEAR},
	{Opt_journal_checksum, EXT4_MOUNT_JOURNAL_CHECKSUM,
	 MOPT_EXT4_ONLY | MOPT_SET | MOPT_EXPLICIT},
	{Opt_journal_async_commit, (EXT4_MOUNT_JOURNAL_ASYNC_COMMIT |
				    EXT4_MOUNT_JOURNAL_CHECKSUM),
	 MOPT_EXT4_ONLY | MOPT_SET | MOPT_EXPLICIT},
	{Opt_noload, EXT4_MOUNT_NOLOAD, MOPT_NO_EXT2 | MOPT_SET},
	{Opt_data_err, EXT4_MOUNT_DATA_ERR_ABORT, MOPT_NO_EXT2},
	{Opt_barrier, EXT4_MOUNT_BARRIER, MOPT_SET},
	{Opt_nobarrier, EXT4_MOUNT_BARRIER, MOPT_CLEAR},
	{Opt_noauto_da_alloc, EXT4_MOUNT_NO_AUTO_DA_ALLOC, MOPT_SET},
	{Opt_auto_da_alloc, EXT4_MOUNT_NO_AUTO_DA_ALLOC, MOPT_CLEAR},
	{Opt_noinit_itable, EXT4_MOUNT_INIT_INODE_TABLE, MOPT_CLEAR},
	{Opt_dax_type, 0, MOPT_EXT4_ONLY},
	{Opt_journal_dev, 0, MOPT_NO_EXT2},
	{Opt_journal_path, 0, MOPT_NO_EXT2},
	{Opt_journal_ioprio, 0, MOPT_NO_EXT2},
	{Opt_data, 0, MOPT_NO_EXT2},
	{Opt_user_xattr, EXT4_MOUNT_XATTR_USER, MOPT_SET},
#ifdef CONFIG_EXT4_FS_POSIX_ACL
	{Opt_acl, EXT4_MOUNT_POSIX_ACL, MOPT_SET},
#else
	{Opt_acl, 0, MOPT_NOSUPPORT},
#endif
	{Opt_nouid32, EXT4_MOUNT_NO_UID32, MOPT_SET},
	{Opt_debug, EXT4_MOUNT_DEBUG, MOPT_SET},
	{Opt_quota, EXT4_MOUNT_QUOTA | EXT4_MOUNT_USRQUOTA, MOPT_SET | MOPT_Q},
	{Opt_usrquota, EXT4_MOUNT_QUOTA | EXT4_MOUNT_USRQUOTA,
							MOPT_SET | MOPT_Q},
	{Opt_grpquota, EXT4_MOUNT_QUOTA | EXT4_MOUNT_GRPQUOTA,
							MOPT_SET | MOPT_Q},
	{Opt_prjquota, EXT4_MOUNT_QUOTA | EXT4_MOUNT_PRJQUOTA,
							MOPT_SET | MOPT_Q},
	{Opt_noquota, (EXT4_MOUNT_QUOTA | EXT4_MOUNT_USRQUOTA |
		       EXT4_MOUNT_GRPQUOTA | EXT4_MOUNT_PRJQUOTA),
							MOPT_CLEAR | MOPT_Q},
	{Opt_usrjquota, 0, MOPT_Q},
	{Opt_grpjquota, 0, MOPT_Q},
	{Opt_jqfmt, 0, MOPT_QFMT},
	{Opt_nombcache, EXT4_MOUNT_NO_MBCACHE, MOPT_SET},
	{Opt_no_prefetch_block_bitmaps, EXT4_MOUNT_NO_PREFETCH_BLOCK_BITMAPS,
	 MOPT_SET},
#ifdef CONFIG_EXT4_DEBUG
	{Opt_fc_debug_force, EXT4_MOUNT2_JOURNAL_FAST_COMMIT,
	 MOPT_SET | MOPT_2 | MOPT_EXT4_ONLY},
#endif
	{Opt_err, 0, 0}
};

#if IS_ENABLED(CONFIG_UNICODE)
static const struct ext4_sb_encodings {
	__u16 magic;
	char *name;
	unsigned int version;
} ext4_sb_encoding_map[] = {
	{EXT4_ENC_UTF8_12_1, "utf8", UNICODE_AGE(12, 1, 0)},
};

static const struct ext4_sb_encodings *
ext4_sb_read_encoding(const struct ext4_super_block *es)
{
	__u16 magic = le16_to_cpu(es->s_encoding);
	int i;

	for (i = 0; i < ARRAY_SIZE(ext4_sb_encoding_map); i++)
		if (magic == ext4_sb_encoding_map[i].magic)
			return &ext4_sb_encoding_map[i];

	return NULL;
}
#endif

#define EXT4_SPEC_JQUOTA			(1 <<  0)
#define EXT4_SPEC_JQFMT				(1 <<  1)
#define EXT4_SPEC_DATAJ				(1 <<  2)
#define EXT4_SPEC_SB_BLOCK			(1 <<  3)
#define EXT4_SPEC_JOURNAL_DEV			(1 <<  4)
#define EXT4_SPEC_JOURNAL_IOPRIO		(1 <<  5)
#define EXT4_SPEC_s_want_extra_isize		(1 <<  7)
#define EXT4_SPEC_s_max_batch_time		(1 <<  8)
#define EXT4_SPEC_s_min_batch_time		(1 <<  9)
#define EXT4_SPEC_s_inode_readahead_blks	(1 << 10)
#define EXT4_SPEC_s_li_wait_mult		(1 << 11)
#define EXT4_SPEC_s_max_dir_size_kb		(1 << 12)
#define EXT4_SPEC_s_stripe			(1 << 13)
#define EXT4_SPEC_s_resuid			(1 << 14)
#define EXT4_SPEC_s_resgid			(1 << 15)
#define EXT4_SPEC_s_commit_interval		(1 << 16)
#define EXT4_SPEC_s_fc_debug_max_replay		(1 << 17)
#define EXT4_SPEC_s_sb_block			(1 << 18)
#define EXT4_SPEC_mb_optimize_scan		(1 << 19)

struct ext4_fs_context {
	char		*s_qf_names[EXT4_MAXQUOTAS];
	struct fscrypt_dummy_policy dummy_enc_policy;
	int		s_jquota_fmt;	/* Format of quota to use */
#ifdef CONFIG_EXT4_DEBUG
	int s_fc_debug_max_replay;
#endif
	unsigned short	qname_spec;
	unsigned long	vals_s_flags;	/* Bits to set in s_flags */
	unsigned long	mask_s_flags;	/* Bits changed in s_flags */
	unsigned long	journal_devnum;
	unsigned long	s_commit_interval;
	unsigned long	s_stripe;
	unsigned int	s_inode_readahead_blks;
	unsigned int	s_want_extra_isize;
	unsigned int	s_li_wait_mult;
	unsigned int	s_max_dir_size_kb;
	unsigned int	journal_ioprio;
	unsigned int	vals_s_mount_opt;
	unsigned int	mask_s_mount_opt;
	unsigned int	vals_s_mount_opt2;
	unsigned int	mask_s_mount_opt2;
	unsigned long	vals_s_mount_flags;
	unsigned long	mask_s_mount_flags;
	unsigned int	opt_flags;	/* MOPT flags */
	unsigned int	spec;
	u32		s_max_batch_time;
	u32		s_min_batch_time;
	kuid_t		s_resuid;
	kgid_t		s_resgid;
	ext4_fsblk_t	s_sb_block;
};

static void ext4_fc_free(struct fs_context *fc)
{
	struct ext4_fs_context *ctx = fc->fs_private;
	int i;

	if (!ctx)
		return;

	for (i = 0; i < EXT4_MAXQUOTAS; i++)
		kfree(ctx->s_qf_names[i]);

	fscrypt_free_dummy_policy(&ctx->dummy_enc_policy);
	kfree(ctx);
}

int ext4_init_fs_context(struct fs_context *fc)
{
	struct ext4_fs_context *ctx;

	ctx = kzalloc(sizeof(struct ext4_fs_context), GFP_KERNEL);
	if (!ctx)
		return -ENOMEM;

	fc->fs_private = ctx;
	fc->ops = &ext4_context_ops;

	return 0;
}

#ifdef CONFIG_QUOTA
/*
 * Note the name of the specified quota file.
 */
static int note_qf_name(struct fs_context *fc, int qtype,
		       struct fs_parameter *param)
{
	struct ext4_fs_context *ctx = fc->fs_private;
	char *qname;

	if (param->size < 1) {
		ext4_msg(NULL, KERN_ERR, "Missing quota name");
		return -EINVAL;
	}
	if (strchr(param->string, '/')) {
		ext4_msg(NULL, KERN_ERR,
			 "quotafile must be on filesystem root");
		return -EINVAL;
	}
	if (ctx->s_qf_names[qtype]) {
		if (strcmp(ctx->s_qf_names[qtype], param->string) != 0) {
			ext4_msg(NULL, KERN_ERR,
				 "%s quota file already specified",
				 QTYPE2NAME(qtype));
			return -EINVAL;
		}
		return 0;
	}

	qname = kmemdup_nul(param->string, param->size, GFP_KERNEL);
	if (!qname) {
		ext4_msg(NULL, KERN_ERR,
			 "Not enough memory for storing quotafile name");
		return -ENOMEM;
	}
	ctx->s_qf_names[qtype] = qname;
	ctx->qname_spec |= 1 << qtype;
	ctx->spec |= EXT4_SPEC_JQUOTA;
	return 0;
}

/*
 * Clear the name of the specified quota file.
 */
static int unnote_qf_name(struct fs_context *fc, int qtype)
{
	struct ext4_fs_context *ctx = fc->fs_private;

	if (ctx->s_qf_names[qtype])
		kfree(ctx->s_qf_names[qtype]);

	ctx->s_qf_names[qtype] = NULL;
	ctx->qname_spec |= 1 << qtype;
	ctx->spec |= EXT4_SPEC_JQUOTA;
	return 0;
}
#endif

static int ext4_parse_test_dummy_encryption(const struct fs_parameter *param,
					    struct ext4_fs_context *ctx)
{
	int err;

	if (!IS_ENABLED(CONFIG_FS_ENCRYPTION)) {
		ext4_msg(NULL, KERN_WARNING,
			 "test_dummy_encryption option not supported");
		return -EINVAL;
	}
	err = fscrypt_parse_test_dummy_encryption(param,
						  &ctx->dummy_enc_policy);
	if (err == -EINVAL) {
		ext4_msg(NULL, KERN_WARNING,
			 "Value of option \"%s\" is unrecognized", param->key);
	} else if (err == -EEXIST) {
		ext4_msg(NULL, KERN_WARNING,
			 "Conflicting test_dummy_encryption options");
		return -EINVAL;
	}
	return err;
}

#define EXT4_SET_CTX(name)						\
static inline void ctx_set_##name(struct ext4_fs_context *ctx,		\
				  unsigned long flag)			\
{									\
	ctx->mask_s_##name |= flag;					\
	ctx->vals_s_##name |= flag;					\
}

#define EXT4_CLEAR_CTX(name)						\
static inline void ctx_clear_##name(struct ext4_fs_context *ctx,	\
				    unsigned long flag)			\
{									\
	ctx->mask_s_##name |= flag;					\
	ctx->vals_s_##name &= ~flag;					\
}

#define EXT4_TEST_CTX(name)						\
static inline unsigned long						\
ctx_test_##name(struct ext4_fs_context *ctx, unsigned long flag)	\
{									\
	return (ctx->vals_s_##name & flag);				\
}

EXT4_SET_CTX(flags); /* set only */
EXT4_SET_CTX(mount_opt);
EXT4_CLEAR_CTX(mount_opt);
EXT4_TEST_CTX(mount_opt);
EXT4_SET_CTX(mount_opt2);
EXT4_CLEAR_CTX(mount_opt2);
EXT4_TEST_CTX(mount_opt2);

static inline void ctx_set_mount_flag(struct ext4_fs_context *ctx, int bit)
{
	set_bit(bit, &ctx->mask_s_mount_flags);
	set_bit(bit, &ctx->vals_s_mount_flags);
}

static int ext4_parse_param(struct fs_context *fc, struct fs_parameter *param)
{
	struct ext4_fs_context *ctx = fc->fs_private;
	struct fs_parse_result result;
	const struct mount_opts *m;
	int is_remount;
	kuid_t uid;
	kgid_t gid;
	int token;

	token = fs_parse(fc, ext4_param_specs, param, &result);
	if (token < 0)
		return token;
	is_remount = fc->purpose == FS_CONTEXT_FOR_RECONFIGURE;

	for (m = ext4_mount_opts; m->token != Opt_err; m++)
		if (token == m->token)
			break;

	ctx->opt_flags |= m->flags;

	if (m->flags & MOPT_EXPLICIT) {
		if (m->mount_opt & EXT4_MOUNT_DELALLOC) {
			ctx_set_mount_opt2(ctx, EXT4_MOUNT2_EXPLICIT_DELALLOC);
		} else if (m->mount_opt & EXT4_MOUNT_JOURNAL_CHECKSUM) {
			ctx_set_mount_opt2(ctx,
				       EXT4_MOUNT2_EXPLICIT_JOURNAL_CHECKSUM);
		} else
			return -EINVAL;
	}

	if (m->flags & MOPT_NOSUPPORT) {
		ext4_msg(NULL, KERN_ERR, "%s option not supported",
			 param->key);
		return 0;
	}

	switch (token) {
#ifdef CONFIG_QUOTA
	case Opt_usrjquota:
		if (!*param->string)
			return unnote_qf_name(fc, USRQUOTA);
		else
			return note_qf_name(fc, USRQUOTA, param);
	case Opt_grpjquota:
		if (!*param->string)
			return unnote_qf_name(fc, GRPQUOTA);
		else
			return note_qf_name(fc, GRPQUOTA, param);
#endif
	case Opt_sb:
		if (fc->purpose == FS_CONTEXT_FOR_RECONFIGURE) {
			ext4_msg(NULL, KERN_WARNING,
				 "Ignoring %s option on remount", param->key);
		} else {
			ctx->s_sb_block = result.uint_32;
			ctx->spec |= EXT4_SPEC_s_sb_block;
		}
		return 0;
	case Opt_removed:
		ext4_msg(NULL, KERN_WARNING, "Ignoring removed %s option",
			 param->key);
		return 0;
	case Opt_abort:
		ctx_set_mount_flag(ctx, EXT4_MF_FS_ABORTED);
		return 0;
	case Opt_inlinecrypt:
#ifdef CONFIG_FS_ENCRYPTION_INLINE_CRYPT
		ctx_set_flags(ctx, SB_INLINECRYPT);
#else
		ext4_msg(NULL, KERN_ERR, "inline encryption not supported");
#endif
		return 0;
	case Opt_errors:
		ctx_clear_mount_opt(ctx, EXT4_MOUNT_ERRORS_MASK);
		ctx_set_mount_opt(ctx, result.uint_32);
		return 0;
#ifdef CONFIG_QUOTA
	case Opt_jqfmt:
		ctx->s_jquota_fmt = result.uint_32;
		ctx->spec |= EXT4_SPEC_JQFMT;
		return 0;
#endif
	case Opt_data:
		ctx_clear_mount_opt(ctx, EXT4_MOUNT_DATA_FLAGS);
		ctx_set_mount_opt(ctx, result.uint_32);
		ctx->spec |= EXT4_SPEC_DATAJ;
		return 0;
	case Opt_commit:
		if (result.uint_32 == 0)
			ctx->s_commit_interval = JBD2_DEFAULT_MAX_COMMIT_AGE;
		else if (result.uint_32 > INT_MAX / HZ) {
			ext4_msg(NULL, KERN_ERR,
				 "Invalid commit interval %d, "
				 "must be smaller than %d",
				 result.uint_32, INT_MAX / HZ);
			return -EINVAL;
		}
		ctx->s_commit_interval = HZ * result.uint_32;
		ctx->spec |= EXT4_SPEC_s_commit_interval;
		return 0;
	case Opt_debug_want_extra_isize:
		if ((result.uint_32 & 1) || (result.uint_32 < 4)) {
			ext4_msg(NULL, KERN_ERR,
				 "Invalid want_extra_isize %d", result.uint_32);
			return -EINVAL;
		}
		ctx->s_want_extra_isize = result.uint_32;
		ctx->spec |= EXT4_SPEC_s_want_extra_isize;
		return 0;
	case Opt_max_batch_time:
		ctx->s_max_batch_time = result.uint_32;
		ctx->spec |= EXT4_SPEC_s_max_batch_time;
		return 0;
	case Opt_min_batch_time:
		ctx->s_min_batch_time = result.uint_32;
		ctx->spec |= EXT4_SPEC_s_min_batch_time;
		return 0;
	case Opt_inode_readahead_blks:
		if (result.uint_32 &&
		    (result.uint_32 > (1 << 30) ||
		     !is_power_of_2(result.uint_32))) {
			ext4_msg(NULL, KERN_ERR,
				 "EXT4-fs: inode_readahead_blks must be "
				 "0 or a power of 2 smaller than 2^31");
			return -EINVAL;
		}
		ctx->s_inode_readahead_blks = result.uint_32;
		ctx->spec |= EXT4_SPEC_s_inode_readahead_blks;
		return 0;
	case Opt_init_itable:
		ctx_set_mount_opt(ctx, EXT4_MOUNT_INIT_INODE_TABLE);
		ctx->s_li_wait_mult = EXT4_DEF_LI_WAIT_MULT;
		if (param->type == fs_value_is_string)
			ctx->s_li_wait_mult = result.uint_32;
		ctx->spec |= EXT4_SPEC_s_li_wait_mult;
		return 0;
	case Opt_max_dir_size_kb:
		ctx->s_max_dir_size_kb = result.uint_32;
		ctx->spec |= EXT4_SPEC_s_max_dir_size_kb;
		return 0;
#ifdef CONFIG_EXT4_DEBUG
	case Opt_fc_debug_max_replay:
		ctx->s_fc_debug_max_replay = result.uint_32;
		ctx->spec |= EXT4_SPEC_s_fc_debug_max_replay;
		return 0;
#endif
	case Opt_stripe:
		ctx->s_stripe = result.uint_32;
		ctx->spec |= EXT4_SPEC_s_stripe;
		return 0;
	case Opt_resuid:
		uid = make_kuid(current_user_ns(), result.uint_32);
		if (!uid_valid(uid)) {
			ext4_msg(NULL, KERN_ERR, "Invalid uid value %d",
				 result.uint_32);
			return -EINVAL;
		}
		ctx->s_resuid = uid;
		ctx->spec |= EXT4_SPEC_s_resuid;
		return 0;
	case Opt_resgid:
		gid = make_kgid(current_user_ns(), result.uint_32);
		if (!gid_valid(gid)) {
			ext4_msg(NULL, KERN_ERR, "Invalid gid value %d",
				 result.uint_32);
			return -EINVAL;
		}
		ctx->s_resgid = gid;
		ctx->spec |= EXT4_SPEC_s_resgid;
		return 0;
	case Opt_journal_dev:
		if (is_remount) {
			ext4_msg(NULL, KERN_ERR,
				 "Cannot specify journal on remount");
			return -EINVAL;
		}
		ctx->journal_devnum = result.uint_32;
		ctx->spec |= EXT4_SPEC_JOURNAL_DEV;
		return 0;
	case Opt_journal_path:
	{
		struct inode *journal_inode;
		struct path path;
		int error;

		if (is_remount) {
			ext4_msg(NULL, KERN_ERR,
				 "Cannot specify journal on remount");
			return -EINVAL;
		}

		error = fs_lookup_param(fc, param, 1, LOOKUP_FOLLOW, &path);
		if (error) {
			ext4_msg(NULL, KERN_ERR, "error: could not find "
				 "journal device path");
			return -EINVAL;
		}

		journal_inode = d_inode(path.dentry);
		ctx->journal_devnum = new_encode_dev(journal_inode->i_rdev);
		ctx->spec |= EXT4_SPEC_JOURNAL_DEV;
		path_put(&path);
		return 0;
	}
	case Opt_journal_ioprio:
		if (result.uint_32 > 7) {
			ext4_msg(NULL, KERN_ERR, "Invalid journal IO priority"
				 " (must be 0-7)");
			return -EINVAL;
		}
		ctx->journal_ioprio =
			IOPRIO_PRIO_VALUE(IOPRIO_CLASS_BE, result.uint_32);
		ctx->spec |= EXT4_SPEC_JOURNAL_IOPRIO;
		return 0;
	case Opt_test_dummy_encryption:
		return ext4_parse_test_dummy_encryption(param, ctx);
	case Opt_dax:
	case Opt_dax_type:
#ifdef CONFIG_FS_DAX
	{
		int type = (token == Opt_dax) ?
			   Opt_dax : result.uint_32;

		switch (type) {
		case Opt_dax:
		case Opt_dax_always:
			ctx_set_mount_opt(ctx, EXT4_MOUNT_DAX_ALWAYS);
			ctx_clear_mount_opt2(ctx, EXT4_MOUNT2_DAX_NEVER);
			break;
		case Opt_dax_never:
			ctx_set_mount_opt2(ctx, EXT4_MOUNT2_DAX_NEVER);
			ctx_clear_mount_opt(ctx, EXT4_MOUNT_DAX_ALWAYS);
			break;
		case Opt_dax_inode:
			ctx_clear_mount_opt(ctx, EXT4_MOUNT_DAX_ALWAYS);
			ctx_clear_mount_opt2(ctx, EXT4_MOUNT2_DAX_NEVER);
			/* Strictly for printing options */
			ctx_set_mount_opt2(ctx, EXT4_MOUNT2_DAX_INODE);
			break;
		}
		return 0;
	}
#else
		ext4_msg(NULL, KERN_INFO, "dax option not supported");
		return -EINVAL;
#endif
	case Opt_data_err:
		if (result.uint_32 == Opt_data_err_abort)
			ctx_set_mount_opt(ctx, m->mount_opt);
		else if (result.uint_32 == Opt_data_err_ignore)
			ctx_clear_mount_opt(ctx, m->mount_opt);
		return 0;
	case Opt_mb_optimize_scan:
		if (result.int_32 == 1) {
			ctx_set_mount_opt2(ctx, EXT4_MOUNT2_MB_OPTIMIZE_SCAN);
			ctx->spec |= EXT4_SPEC_mb_optimize_scan;
		} else if (result.int_32 == 0) {
			ctx_clear_mount_opt2(ctx, EXT4_MOUNT2_MB_OPTIMIZE_SCAN);
			ctx->spec |= EXT4_SPEC_mb_optimize_scan;
		} else {
			ext4_msg(NULL, KERN_WARNING,
				 "mb_optimize_scan should be set to 0 or 1.");
			return -EINVAL;
		}
		return 0;
	}

	/*
	 * At this point we should only be getting options requiring MOPT_SET,
	 * or MOPT_CLEAR. Anything else is a bug
	 */
	if (m->token == Opt_err) {
		ext4_msg(NULL, KERN_WARNING, "buggy handling of option %s",
			 param->key);
		WARN_ON(1);
		return -EINVAL;
	}

	else {
		unsigned int set = 0;

		if ((param->type == fs_value_is_flag) ||
		    result.uint_32 > 0)
			set = 1;

		if (m->flags & MOPT_CLEAR)
			set = !set;
		else if (unlikely(!(m->flags & MOPT_SET))) {
			ext4_msg(NULL, KERN_WARNING,
				 "buggy handling of option %s",
				 param->key);
			WARN_ON(1);
			return -EINVAL;
		}
		if (m->flags & MOPT_2) {
			if (set != 0)
				ctx_set_mount_opt2(ctx, m->mount_opt);
			else
				ctx_clear_mount_opt2(ctx, m->mount_opt);
		} else {
			if (set != 0)
				ctx_set_mount_opt(ctx, m->mount_opt);
			else
				ctx_clear_mount_opt(ctx, m->mount_opt);
		}
	}

	return 0;
}

static int parse_options(struct fs_context *fc, char *options)
{
	struct fs_parameter param;
	int ret;
	char *key;

	if (!options)
		return 0;

	while ((key = strsep(&options, ",")) != NULL) {
		if (*key) {
			size_t v_len = 0;
			char *value = strchr(key, '=');

			param.type = fs_value_is_flag;
			param.string = NULL;

			if (value) {
				if (value == key)
					continue;

				*value++ = 0;
				v_len = strlen(value);
				param.string = kmemdup_nul(value, v_len,
							   GFP_KERNEL);
				if (!param.string)
					return -ENOMEM;
				param.type = fs_value_is_string;
			}

			param.key = key;
			param.size = v_len;

			ret = ext4_parse_param(fc, &param);
			if (param.string)
				kfree(param.string);
			if (ret < 0)
				return ret;
		}
	}

	ret = ext4_validate_options(fc);
	if (ret < 0)
		return ret;

	return 0;
}

static int parse_apply_sb_mount_options(struct super_block *sb,
					struct ext4_fs_context *m_ctx)
{
	struct ext4_sb_info *sbi = EXT4_SB(sb);
	char *s_mount_opts = NULL;
	struct ext4_fs_context *s_ctx = NULL;
	struct fs_context *fc = NULL;
	int ret = -ENOMEM;

	if (!sbi->s_es->s_mount_opts[0])
		return 0;

	s_mount_opts = kstrndup(sbi->s_es->s_mount_opts,
				sizeof(sbi->s_es->s_mount_opts),
				GFP_KERNEL);
	if (!s_mount_opts)
		return ret;

	fc = kzalloc(sizeof(struct fs_context), GFP_KERNEL);
	if (!fc)
		goto out_free;

	s_ctx = kzalloc(sizeof(struct ext4_fs_context), GFP_KERNEL);
	if (!s_ctx)
		goto out_free;

	fc->fs_private = s_ctx;
	fc->s_fs_info = sbi;

	ret = parse_options(fc, s_mount_opts);
	if (ret < 0)
		goto parse_failed;

	ret = ext4_check_opt_consistency(fc, sb);
	if (ret < 0) {
parse_failed:
		ext4_msg(sb, KERN_WARNING,
			 "failed to parse options in superblock: %s",
			 s_mount_opts);
		ret = 0;
		goto out_free;
	}

	if (s_ctx->spec & EXT4_SPEC_JOURNAL_DEV)
		m_ctx->journal_devnum = s_ctx->journal_devnum;
	if (s_ctx->spec & EXT4_SPEC_JOURNAL_IOPRIO)
		m_ctx->journal_ioprio = s_ctx->journal_ioprio;

	ext4_apply_options(fc, sb);
	ret = 0;

out_free:
	if (fc) {
		ext4_fc_free(fc);
		kfree(fc);
	}
	kfree(s_mount_opts);
	return ret;
}

static void ext4_apply_quota_options(struct fs_context *fc,
				     struct super_block *sb)
{
#ifdef CONFIG_QUOTA
	bool quota_feature = ext4_has_feature_quota(sb);
	struct ext4_fs_context *ctx = fc->fs_private;
	struct ext4_sb_info *sbi = EXT4_SB(sb);
	char *qname;
	int i;

	if (quota_feature)
		return;

	if (ctx->spec & EXT4_SPEC_JQUOTA) {
		for (i = 0; i < EXT4_MAXQUOTAS; i++) {
			if (!(ctx->qname_spec & (1 << i)))
				continue;

			qname = ctx->s_qf_names[i]; /* May be NULL */
			if (qname)
				set_opt(sb, QUOTA);
			ctx->s_qf_names[i] = NULL;
			qname = rcu_replace_pointer(sbi->s_qf_names[i], qname,
						lockdep_is_held(&sb->s_umount));
			if (qname)
				kfree_rcu(qname);
		}
	}

	if (ctx->spec & EXT4_SPEC_JQFMT)
		sbi->s_jquota_fmt = ctx->s_jquota_fmt;
#endif
}

/*
 * Check quota settings consistency.
 */
static int ext4_check_quota_consistency(struct fs_context *fc,
					struct super_block *sb)
{
#ifdef CONFIG_QUOTA
	struct ext4_fs_context *ctx = fc->fs_private;
	struct ext4_sb_info *sbi = EXT4_SB(sb);
	bool quota_feature = ext4_has_feature_quota(sb);
	bool quota_loaded = sb_any_quota_loaded(sb);
	bool usr_qf_name, grp_qf_name, usrquota, grpquota;
	int quota_flags, i;

	/*
	 * We do the test below only for project quotas. 'usrquota' and
	 * 'grpquota' mount options are allowed even without quota feature
	 * to support legacy quotas in quota files.
	 */
	if (ctx_test_mount_opt(ctx, EXT4_MOUNT_PRJQUOTA) &&
	    !ext4_has_feature_project(sb)) {
		ext4_msg(NULL, KERN_ERR, "Project quota feature not enabled. "
			 "Cannot enable project quota enforcement.");
		return -EINVAL;
	}

	quota_flags = EXT4_MOUNT_QUOTA | EXT4_MOUNT_USRQUOTA |
		      EXT4_MOUNT_GRPQUOTA | EXT4_MOUNT_PRJQUOTA;
	if (quota_loaded &&
	    ctx->mask_s_mount_opt & quota_flags &&
	    !ctx_test_mount_opt(ctx, quota_flags))
		goto err_quota_change;

	if (ctx->spec & EXT4_SPEC_JQUOTA) {

		for (i = 0; i < EXT4_MAXQUOTAS; i++) {
			if (!(ctx->qname_spec & (1 << i)))
				continue;

			if (quota_loaded &&
			    !!sbi->s_qf_names[i] != !!ctx->s_qf_names[i])
				goto err_jquota_change;

			if (sbi->s_qf_names[i] && ctx->s_qf_names[i] &&
			    strcmp(get_qf_name(sb, sbi, i),
				   ctx->s_qf_names[i]) != 0)
				goto err_jquota_specified;
		}

		if (quota_feature) {
			ext4_msg(NULL, KERN_INFO,
				 "Journaled quota options ignored when "
				 "QUOTA feature is enabled");
			return 0;
		}
	}

	if (ctx->spec & EXT4_SPEC_JQFMT) {
		if (sbi->s_jquota_fmt != ctx->s_jquota_fmt && quota_loaded)
			goto err_jquota_change;
		if (quota_feature) {
			ext4_msg(NULL, KERN_INFO, "Quota format mount options "
				 "ignored when QUOTA feature is enabled");
			return 0;
		}
	}

	/* Make sure we don't mix old and new quota format */
	usr_qf_name = (get_qf_name(sb, sbi, USRQUOTA) ||
		       ctx->s_qf_names[USRQUOTA]);
	grp_qf_name = (get_qf_name(sb, sbi, GRPQUOTA) ||
		       ctx->s_qf_names[GRPQUOTA]);

	usrquota = (ctx_test_mount_opt(ctx, EXT4_MOUNT_USRQUOTA) ||
		    test_opt(sb, USRQUOTA));

	grpquota = (ctx_test_mount_opt(ctx, EXT4_MOUNT_GRPQUOTA) ||
		    test_opt(sb, GRPQUOTA));

	if (usr_qf_name) {
		ctx_clear_mount_opt(ctx, EXT4_MOUNT_USRQUOTA);
		usrquota = false;
	}
	if (grp_qf_name) {
		ctx_clear_mount_opt(ctx, EXT4_MOUNT_GRPQUOTA);
		grpquota = false;
	}

	if (usr_qf_name || grp_qf_name) {
		if (usrquota || grpquota) {
			ext4_msg(NULL, KERN_ERR, "old and new quota "
				 "format mixing");
			return -EINVAL;
		}

		if (!(ctx->spec & EXT4_SPEC_JQFMT || sbi->s_jquota_fmt)) {
			ext4_msg(NULL, KERN_ERR, "journaled quota format "
				 "not specified");
			return -EINVAL;
		}
	}

	return 0;

err_quota_change:
	ext4_msg(NULL, KERN_ERR,
		 "Cannot change quota options when quota turned on");
	return -EINVAL;
err_jquota_change:
	ext4_msg(NULL, KERN_ERR, "Cannot change journaled quota "
		 "options when quota turned on");
	return -EINVAL;
err_jquota_specified:
	ext4_msg(NULL, KERN_ERR, "%s quota file already specified",
		 QTYPE2NAME(i));
	return -EINVAL;
#else
	return 0;
#endif
}

static int ext4_check_test_dummy_encryption(const struct fs_context *fc,
					    struct super_block *sb)
{
	const struct ext4_fs_context *ctx = fc->fs_private;
	const struct ext4_sb_info *sbi = EXT4_SB(sb);
	int err;

	if (!fscrypt_is_dummy_policy_set(&ctx->dummy_enc_policy))
		return 0;

	if (!ext4_has_feature_encrypt(sb)) {
		ext4_msg(NULL, KERN_WARNING,
			 "test_dummy_encryption requires encrypt feature");
		return -EINVAL;
	}
	/*
	 * This mount option is just for testing, and it's not worthwhile to
	 * implement the extra complexity (e.g. RCU protection) that would be
	 * needed to allow it to be set or changed during remount.  We do allow
	 * it to be specified during remount, but only if there is no change.
	 */
	if (fc->purpose == FS_CONTEXT_FOR_RECONFIGURE) {
		if (fscrypt_dummy_policies_equal(&sbi->s_dummy_enc_policy,
						 &ctx->dummy_enc_policy))
			return 0;
		ext4_msg(NULL, KERN_WARNING,
			 "Can't set or change test_dummy_encryption on remount");
		return -EINVAL;
	}
	/* Also make sure s_mount_opts didn't contain a conflicting value. */
	if (fscrypt_is_dummy_policy_set(&sbi->s_dummy_enc_policy)) {
		if (fscrypt_dummy_policies_equal(&sbi->s_dummy_enc_policy,
						 &ctx->dummy_enc_policy))
			return 0;
		ext4_msg(NULL, KERN_WARNING,
			 "Conflicting test_dummy_encryption options");
		return -EINVAL;
	}
	/*
	 * fscrypt_add_test_dummy_key() technically changes the super_block, so
	 * technically it should be delayed until ext4_apply_options() like the
	 * other changes.  But since we never get here for remounts (see above),
	 * and this is the last chance to report errors, we do it here.
	 */
	err = fscrypt_add_test_dummy_key(sb, &ctx->dummy_enc_policy);
	if (err)
		ext4_msg(NULL, KERN_WARNING,
			 "Error adding test dummy encryption key [%d]", err);
	return err;
}

static void ext4_apply_test_dummy_encryption(struct ext4_fs_context *ctx,
					     struct super_block *sb)
{
	if (!fscrypt_is_dummy_policy_set(&ctx->dummy_enc_policy) ||
	    /* if already set, it was already verified to be the same */
	    fscrypt_is_dummy_policy_set(&EXT4_SB(sb)->s_dummy_enc_policy))
		return;
	EXT4_SB(sb)->s_dummy_enc_policy = ctx->dummy_enc_policy;
	memset(&ctx->dummy_enc_policy, 0, sizeof(ctx->dummy_enc_policy));
	ext4_msg(sb, KERN_WARNING, "Test dummy encryption mode enabled");
}

static int ext4_check_opt_consistency(struct fs_context *fc,
				      struct super_block *sb)
{
	struct ext4_fs_context *ctx = fc->fs_private;
	struct ext4_sb_info *sbi = fc->s_fs_info;
	int is_remount = fc->purpose == FS_CONTEXT_FOR_RECONFIGURE;
	int err;

	if ((ctx->opt_flags & MOPT_NO_EXT2) && IS_EXT2_SB(sb)) {
		ext4_msg(NULL, KERN_ERR,
			 "Mount option(s) incompatible with ext2");
		return -EINVAL;
	}
	if ((ctx->opt_flags & MOPT_NO_EXT3) && IS_EXT3_SB(sb)) {
		ext4_msg(NULL, KERN_ERR,
			 "Mount option(s) incompatible with ext3");
		return -EINVAL;
	}

	if (ctx->s_want_extra_isize >
	    (sbi->s_inode_size - EXT4_GOOD_OLD_INODE_SIZE)) {
		ext4_msg(NULL, KERN_ERR,
			 "Invalid want_extra_isize %d",
			 ctx->s_want_extra_isize);
		return -EINVAL;
	}

	if (ctx_test_mount_opt(ctx, EXT4_MOUNT_DIOREAD_NOLOCK)) {
		int blocksize =
			BLOCK_SIZE << le32_to_cpu(sbi->s_es->s_log_block_size);
		if (blocksize < PAGE_SIZE)
			ext4_msg(NULL, KERN_WARNING, "Warning: mounting with an "
				 "experimental mount option 'dioread_nolock' "
				 "for blocksize < PAGE_SIZE");
	}

	err = ext4_check_test_dummy_encryption(fc, sb);
	if (err)
		return err;

	if ((ctx->spec & EXT4_SPEC_DATAJ) && is_remount) {
		if (!sbi->s_journal) {
			ext4_msg(NULL, KERN_WARNING,
				 "Remounting file system with no journal "
				 "so ignoring journalled data option");
			ctx_clear_mount_opt(ctx, EXT4_MOUNT_DATA_FLAGS);
		} else if (ctx_test_mount_opt(ctx, EXT4_MOUNT_DATA_FLAGS) !=
			   test_opt(sb, DATA_FLAGS)) {
			ext4_msg(NULL, KERN_ERR, "Cannot change data mode "
				 "on remount");
			return -EINVAL;
		}
	}

	if (is_remount) {
		if (ctx_test_mount_opt(ctx, EXT4_MOUNT_DAX_ALWAYS) &&
		    (test_opt(sb, DATA_FLAGS) == EXT4_MOUNT_JOURNAL_DATA)) {
			ext4_msg(NULL, KERN_ERR, "can't mount with "
				 "both data=journal and dax");
			return -EINVAL;
		}

		if (ctx_test_mount_opt(ctx, EXT4_MOUNT_DAX_ALWAYS) &&
		    (!(sbi->s_mount_opt & EXT4_MOUNT_DAX_ALWAYS) ||
		     (sbi->s_mount_opt2 & EXT4_MOUNT2_DAX_NEVER))) {
fail_dax_change_remount:
			ext4_msg(NULL, KERN_ERR, "can't change "
				 "dax mount option while remounting");
			return -EINVAL;
		} else if (ctx_test_mount_opt2(ctx, EXT4_MOUNT2_DAX_NEVER) &&
			 (!(sbi->s_mount_opt2 & EXT4_MOUNT2_DAX_NEVER) ||
			  (sbi->s_mount_opt & EXT4_MOUNT_DAX_ALWAYS))) {
			goto fail_dax_change_remount;
		} else if (ctx_test_mount_opt2(ctx, EXT4_MOUNT2_DAX_INODE) &&
			   ((sbi->s_mount_opt & EXT4_MOUNT_DAX_ALWAYS) ||
			    (sbi->s_mount_opt2 & EXT4_MOUNT2_DAX_NEVER) ||
			    !(sbi->s_mount_opt2 & EXT4_MOUNT2_DAX_INODE))) {
			goto fail_dax_change_remount;
		}
	}

	return ext4_check_quota_consistency(fc, sb);
}

static void ext4_apply_options(struct fs_context *fc, struct super_block *sb)
{
	struct ext4_fs_context *ctx = fc->fs_private;
	struct ext4_sb_info *sbi = fc->s_fs_info;

	sbi->s_mount_opt &= ~ctx->mask_s_mount_opt;
	sbi->s_mount_opt |= ctx->vals_s_mount_opt;
	sbi->s_mount_opt2 &= ~ctx->mask_s_mount_opt2;
	sbi->s_mount_opt2 |= ctx->vals_s_mount_opt2;
	sbi->s_mount_flags &= ~ctx->mask_s_mount_flags;
	sbi->s_mount_flags |= ctx->vals_s_mount_flags;
	sb->s_flags &= ~ctx->mask_s_flags;
	sb->s_flags |= ctx->vals_s_flags;

#define APPLY(X) ({ if (ctx->spec & EXT4_SPEC_##X) sbi->X = ctx->X; })
	APPLY(s_commit_interval);
	APPLY(s_stripe);
	APPLY(s_max_batch_time);
	APPLY(s_min_batch_time);
	APPLY(s_want_extra_isize);
	APPLY(s_inode_readahead_blks);
	APPLY(s_max_dir_size_kb);
	APPLY(s_li_wait_mult);
	APPLY(s_resgid);
	APPLY(s_resuid);

#ifdef CONFIG_EXT4_DEBUG
	APPLY(s_fc_debug_max_replay);
#endif

	ext4_apply_quota_options(fc, sb);
	ext4_apply_test_dummy_encryption(ctx, sb);
}


static int ext4_validate_options(struct fs_context *fc)
{
#ifdef CONFIG_QUOTA
	struct ext4_fs_context *ctx = fc->fs_private;
	char *usr_qf_name, *grp_qf_name;

	usr_qf_name = ctx->s_qf_names[USRQUOTA];
	grp_qf_name = ctx->s_qf_names[GRPQUOTA];

	if (usr_qf_name || grp_qf_name) {
		if (ctx_test_mount_opt(ctx, EXT4_MOUNT_USRQUOTA) && usr_qf_name)
			ctx_clear_mount_opt(ctx, EXT4_MOUNT_USRQUOTA);

		if (ctx_test_mount_opt(ctx, EXT4_MOUNT_GRPQUOTA) && grp_qf_name)
			ctx_clear_mount_opt(ctx, EXT4_MOUNT_GRPQUOTA);

		if (ctx_test_mount_opt(ctx, EXT4_MOUNT_USRQUOTA) ||
		    ctx_test_mount_opt(ctx, EXT4_MOUNT_GRPQUOTA)) {
			ext4_msg(NULL, KERN_ERR, "old and new quota "
				 "format mixing");
			return -EINVAL;
		}
	}
#endif
	return 1;
}

static inline void ext4_show_quota_options(struct seq_file *seq,
					   struct super_block *sb)
{
#if defined(CONFIG_QUOTA)
	struct ext4_sb_info *sbi = EXT4_SB(sb);
	char *usr_qf_name, *grp_qf_name;

	if (sbi->s_jquota_fmt) {
		char *fmtname = "";

		switch (sbi->s_jquota_fmt) {
		case QFMT_VFS_OLD:
			fmtname = "vfsold";
			break;
		case QFMT_VFS_V0:
			fmtname = "vfsv0";
			break;
		case QFMT_VFS_V1:
			fmtname = "vfsv1";
			break;
		}
		seq_printf(seq, ",jqfmt=%s", fmtname);
	}

	rcu_read_lock();
	usr_qf_name = rcu_dereference(sbi->s_qf_names[USRQUOTA]);
	grp_qf_name = rcu_dereference(sbi->s_qf_names[GRPQUOTA]);
	if (usr_qf_name)
		seq_show_option(seq, "usrjquota", usr_qf_name);
	if (grp_qf_name)
		seq_show_option(seq, "grpjquota", grp_qf_name);
	rcu_read_unlock();
#endif
}

static const char *token2str(int token)
{
	const struct fs_parameter_spec *spec;

	for (spec = ext4_param_specs; spec->name != NULL; spec++)
		if (spec->opt == token && !spec->type)
			break;
	return spec->name;
}

/*
 * Show an option if
 *  - it's set to a non-default value OR
 *  - if the per-sb default is different from the global default
 */
static int _ext4_show_options(struct seq_file *seq, struct super_block *sb,
			      int nodefs)
{
	struct ext4_sb_info *sbi = EXT4_SB(sb);
	struct ext4_super_block *es = sbi->s_es;
	int def_errors, def_mount_opt = sbi->s_def_mount_opt;
	const struct mount_opts *m;
	char sep = nodefs ? '\n' : ',';

#define SEQ_OPTS_PUTS(str) seq_printf(seq, "%c" str, sep)
#define SEQ_OPTS_PRINT(str, arg) seq_printf(seq, "%c" str, sep, arg)

	if (sbi->s_sb_block != 1)
		SEQ_OPTS_PRINT("sb=%llu", sbi->s_sb_block);

	for (m = ext4_mount_opts; m->token != Opt_err; m++) {
		int want_set = m->flags & MOPT_SET;
		if (((m->flags & (MOPT_SET|MOPT_CLEAR)) == 0) ||
		    m->flags & MOPT_SKIP)
			continue;
		if (!nodefs && !(m->mount_opt & (sbi->s_mount_opt ^ def_mount_opt)))
			continue; /* skip if same as the default */
		if ((want_set &&
		     (sbi->s_mount_opt & m->mount_opt) != m->mount_opt) ||
		    (!want_set && (sbi->s_mount_opt & m->mount_opt)))
			continue; /* select Opt_noFoo vs Opt_Foo */
		SEQ_OPTS_PRINT("%s", token2str(m->token));
	}

	if (nodefs || !uid_eq(sbi->s_resuid, make_kuid(&init_user_ns, EXT4_DEF_RESUID)) ||
	    le16_to_cpu(es->s_def_resuid) != EXT4_DEF_RESUID)
		SEQ_OPTS_PRINT("resuid=%u",
				from_kuid_munged(&init_user_ns, sbi->s_resuid));
	if (nodefs || !gid_eq(sbi->s_resgid, make_kgid(&init_user_ns, EXT4_DEF_RESGID)) ||
	    le16_to_cpu(es->s_def_resgid) != EXT4_DEF_RESGID)
		SEQ_OPTS_PRINT("resgid=%u",
				from_kgid_munged(&init_user_ns, sbi->s_resgid));
	def_errors = nodefs ? -1 : le16_to_cpu(es->s_errors);
	if (test_opt(sb, ERRORS_RO) && def_errors != EXT4_ERRORS_RO)
		SEQ_OPTS_PUTS("errors=remount-ro");
	if (test_opt(sb, ERRORS_CONT) && def_errors != EXT4_ERRORS_CONTINUE)
		SEQ_OPTS_PUTS("errors=continue");
	if (test_opt(sb, ERRORS_PANIC) && def_errors != EXT4_ERRORS_PANIC)
		SEQ_OPTS_PUTS("errors=panic");
	if (nodefs || sbi->s_commit_interval != JBD2_DEFAULT_MAX_COMMIT_AGE*HZ)
		SEQ_OPTS_PRINT("commit=%lu", sbi->s_commit_interval / HZ);
	if (nodefs || sbi->s_min_batch_time != EXT4_DEF_MIN_BATCH_TIME)
		SEQ_OPTS_PRINT("min_batch_time=%u", sbi->s_min_batch_time);
	if (nodefs || sbi->s_max_batch_time != EXT4_DEF_MAX_BATCH_TIME)
		SEQ_OPTS_PRINT("max_batch_time=%u", sbi->s_max_batch_time);
	if (nodefs || sbi->s_stripe)
		SEQ_OPTS_PRINT("stripe=%lu", sbi->s_stripe);
	if (nodefs || EXT4_MOUNT_DATA_FLAGS &
			(sbi->s_mount_opt ^ def_mount_opt)) {
		if (test_opt(sb, DATA_FLAGS) == EXT4_MOUNT_JOURNAL_DATA)
			SEQ_OPTS_PUTS("data=journal");
		else if (test_opt(sb, DATA_FLAGS) == EXT4_MOUNT_ORDERED_DATA)
			SEQ_OPTS_PUTS("data=ordered");
		else if (test_opt(sb, DATA_FLAGS) == EXT4_MOUNT_WRITEBACK_DATA)
			SEQ_OPTS_PUTS("data=writeback");
	}
	if (nodefs ||
	    sbi->s_inode_readahead_blks != EXT4_DEF_INODE_READAHEAD_BLKS)
		SEQ_OPTS_PRINT("inode_readahead_blks=%u",
			       sbi->s_inode_readahead_blks);

	if (test_opt(sb, INIT_INODE_TABLE) && (nodefs ||
		       (sbi->s_li_wait_mult != EXT4_DEF_LI_WAIT_MULT)))
		SEQ_OPTS_PRINT("init_itable=%u", sbi->s_li_wait_mult);
	if (nodefs || sbi->s_max_dir_size_kb)
		SEQ_OPTS_PRINT("max_dir_size_kb=%u", sbi->s_max_dir_size_kb);
	if (test_opt(sb, DATA_ERR_ABORT))
		SEQ_OPTS_PUTS("data_err=abort");

	fscrypt_show_test_dummy_encryption(seq, sep, sb);

	if (sb->s_flags & SB_INLINECRYPT)
		SEQ_OPTS_PUTS("inlinecrypt");

	if (test_opt(sb, DAX_ALWAYS)) {
		if (IS_EXT2_SB(sb))
			SEQ_OPTS_PUTS("dax");
		else
			SEQ_OPTS_PUTS("dax=always");
	} else if (test_opt2(sb, DAX_NEVER)) {
		SEQ_OPTS_PUTS("dax=never");
	} else if (test_opt2(sb, DAX_INODE)) {
		SEQ_OPTS_PUTS("dax=inode");
	}

	if (sbi->s_groups_count >= MB_DEFAULT_LINEAR_SCAN_THRESHOLD &&
			!test_opt2(sb, MB_OPTIMIZE_SCAN)) {
		SEQ_OPTS_PUTS("mb_optimize_scan=0");
	} else if (sbi->s_groups_count < MB_DEFAULT_LINEAR_SCAN_THRESHOLD &&
			test_opt2(sb, MB_OPTIMIZE_SCAN)) {
		SEQ_OPTS_PUTS("mb_optimize_scan=1");
	}

	ext4_show_quota_options(seq, sb);
	return 0;
}

static int ext4_show_options(struct seq_file *seq, struct dentry *root)
{
	return _ext4_show_options(seq, root->d_sb, 0);
}

int ext4_seq_options_show(struct seq_file *seq, void *offset)
{
	struct super_block *sb = seq->private;
	int rc;

	seq_puts(seq, sb_rdonly(sb) ? "ro" : "rw");
	rc = _ext4_show_options(seq, sb, 1);
	seq_puts(seq, "\n");
	return rc;
}

static int ext4_setup_super(struct super_block *sb, struct ext4_super_block *es,
			    int read_only)
{
	struct ext4_sb_info *sbi = EXT4_SB(sb);
	int err = 0;

	if (le32_to_cpu(es->s_rev_level) > EXT4_MAX_SUPP_REV) {
		ext4_msg(sb, KERN_ERR, "revision level too high, "
			 "forcing read-only mode");
		err = -EROFS;
		goto done;
	}
	if (read_only)
		goto done;
	if (!(sbi->s_mount_state & EXT4_VALID_FS))
		ext4_msg(sb, KERN_WARNING, "warning: mounting unchecked fs, "
			 "running e2fsck is recommended");
	else if (sbi->s_mount_state & EXT4_ERROR_FS)
		ext4_msg(sb, KERN_WARNING,
			 "warning: mounting fs with errors, "
			 "running e2fsck is recommended");
	else if ((__s16) le16_to_cpu(es->s_max_mnt_count) > 0 &&
		 le16_to_cpu(es->s_mnt_count) >=
		 (unsigned short) (__s16) le16_to_cpu(es->s_max_mnt_count))
		ext4_msg(sb, KERN_WARNING,
			 "warning: maximal mount count reached, "
			 "running e2fsck is recommended");
	else if (le32_to_cpu(es->s_checkinterval) &&
		 (ext4_get_tstamp(es, s_lastcheck) +
		  le32_to_cpu(es->s_checkinterval) <= ktime_get_real_seconds()))
		ext4_msg(sb, KERN_WARNING,
			 "warning: checktime reached, "
			 "running e2fsck is recommended");
	if (!sbi->s_journal)
		es->s_state &= cpu_to_le16(~EXT4_VALID_FS);
	if (!(__s16) le16_to_cpu(es->s_max_mnt_count))
		es->s_max_mnt_count = cpu_to_le16(EXT4_DFL_MAX_MNT_COUNT);
	le16_add_cpu(&es->s_mnt_count, 1);
	ext4_update_tstamp(es, s_mtime);
	if (sbi->s_journal) {
		ext4_set_feature_journal_needs_recovery(sb);
		if (ext4_has_feature_orphan_file(sb))
			ext4_set_feature_orphan_present(sb);
	}

	err = ext4_commit_super(sb);
done:
	if (test_opt(sb, DEBUG))
		printk(KERN_INFO "[EXT4 FS bs=%lu, gc=%u, "
				"bpg=%lu, ipg=%lu, mo=%04x, mo2=%04x]\n",
			sb->s_blocksize,
			sbi->s_groups_count,
			EXT4_BLOCKS_PER_GROUP(sb),
			EXT4_INODES_PER_GROUP(sb),
			sbi->s_mount_opt, sbi->s_mount_opt2);
	return err;
}

int ext4_alloc_flex_bg_array(struct super_block *sb, ext4_group_t ngroup)
{
	struct ext4_sb_info *sbi = EXT4_SB(sb);
	struct flex_groups **old_groups, **new_groups;
	int size, i, j;

	if (!sbi->s_log_groups_per_flex)
		return 0;

	size = ext4_flex_group(sbi, ngroup - 1) + 1;
	if (size <= sbi->s_flex_groups_allocated)
		return 0;

	new_groups = kvzalloc(roundup_pow_of_two(size *
			      sizeof(*sbi->s_flex_groups)), GFP_KERNEL);
	if (!new_groups) {
		ext4_msg(sb, KERN_ERR,
			 "not enough memory for %d flex group pointers", size);
		return -ENOMEM;
	}
	for (i = sbi->s_flex_groups_allocated; i < size; i++) {
		new_groups[i] = kvzalloc(roundup_pow_of_two(
					 sizeof(struct flex_groups)),
					 GFP_KERNEL);
		if (!new_groups[i]) {
			for (j = sbi->s_flex_groups_allocated; j < i; j++)
				kvfree(new_groups[j]);
			kvfree(new_groups);
			ext4_msg(sb, KERN_ERR,
				 "not enough memory for %d flex groups", size);
			return -ENOMEM;
		}
	}
	rcu_read_lock();
	old_groups = rcu_dereference(sbi->s_flex_groups);
	if (old_groups)
		memcpy(new_groups, old_groups,
		       (sbi->s_flex_groups_allocated *
			sizeof(struct flex_groups *)));
	rcu_read_unlock();
	rcu_assign_pointer(sbi->s_flex_groups, new_groups);
	sbi->s_flex_groups_allocated = size;
	if (old_groups)
		ext4_kvfree_array_rcu(old_groups);
	return 0;
}

static int ext4_fill_flex_info(struct super_block *sb)
{
	struct ext4_sb_info *sbi = EXT4_SB(sb);
	struct ext4_group_desc *gdp = NULL;
	struct flex_groups *fg;
	ext4_group_t flex_group;
	int i, err;

	sbi->s_log_groups_per_flex = sbi->s_es->s_log_groups_per_flex;
	if (sbi->s_log_groups_per_flex < 1 || sbi->s_log_groups_per_flex > 31) {
		sbi->s_log_groups_per_flex = 0;
		return 1;
	}

	err = ext4_alloc_flex_bg_array(sb, sbi->s_groups_count);
	if (err)
		goto failed;

	for (i = 0; i < sbi->s_groups_count; i++) {
		gdp = ext4_get_group_desc(sb, i, NULL);

		flex_group = ext4_flex_group(sbi, i);
		fg = sbi_array_rcu_deref(sbi, s_flex_groups, flex_group);
		atomic_add(ext4_free_inodes_count(sb, gdp), &fg->free_inodes);
		atomic64_add(ext4_free_group_clusters(sb, gdp),
			     &fg->free_clusters);
		atomic_add(ext4_used_dirs_count(sb, gdp), &fg->used_dirs);
	}

	return 1;
failed:
	return 0;
}

static __le16 ext4_group_desc_csum(struct super_block *sb, __u32 block_group,
				   struct ext4_group_desc *gdp)
{
	int offset = offsetof(struct ext4_group_desc, bg_checksum);
	__u16 crc = 0;
	__le32 le_group = cpu_to_le32(block_group);
	struct ext4_sb_info *sbi = EXT4_SB(sb);

	if (ext4_has_metadata_csum(sbi->s_sb)) {
		/* Use new metadata_csum algorithm */
		__u32 csum32;
		__u16 dummy_csum = 0;

		csum32 = ext4_chksum(sbi, sbi->s_csum_seed, (__u8 *)&le_group,
				     sizeof(le_group));
		csum32 = ext4_chksum(sbi, csum32, (__u8 *)gdp, offset);
		csum32 = ext4_chksum(sbi, csum32, (__u8 *)&dummy_csum,
				     sizeof(dummy_csum));
		offset += sizeof(dummy_csum);
		if (offset < sbi->s_desc_size)
			csum32 = ext4_chksum(sbi, csum32, (__u8 *)gdp + offset,
					     sbi->s_desc_size - offset);

		crc = csum32 & 0xFFFF;
		goto out;
	}

	/* old crc16 code */
	if (!ext4_has_feature_gdt_csum(sb))
		return 0;

	crc = crc16(~0, sbi->s_es->s_uuid, sizeof(sbi->s_es->s_uuid));
	crc = crc16(crc, (__u8 *)&le_group, sizeof(le_group));
	crc = crc16(crc, (__u8 *)gdp, offset);
	offset += sizeof(gdp->bg_checksum); /* skip checksum */
	/* for checksum of struct ext4_group_desc do the rest...*/
	if (ext4_has_feature_64bit(sb) &&
	    offset < le16_to_cpu(sbi->s_es->s_desc_size))
		crc = crc16(crc, (__u8 *)gdp + offset,
			    le16_to_cpu(sbi->s_es->s_desc_size) -
				offset);

out:
	return cpu_to_le16(crc);
}

int ext4_group_desc_csum_verify(struct super_block *sb, __u32 block_group,
				struct ext4_group_desc *gdp)
{
	if (ext4_has_group_desc_csum(sb) &&
	    (gdp->bg_checksum != ext4_group_desc_csum(sb, block_group, gdp)))
		return 0;

	return 1;
}

void ext4_group_desc_csum_set(struct super_block *sb, __u32 block_group,
			      struct ext4_group_desc *gdp)
{
	if (!ext4_has_group_desc_csum(sb))
		return;
	gdp->bg_checksum = ext4_group_desc_csum(sb, block_group, gdp);
}

/* Called at mount-time, super-block is locked */
static int ext4_check_descriptors(struct super_block *sb,
				  ext4_fsblk_t sb_block,
				  ext4_group_t *first_not_zeroed)
{
	struct ext4_sb_info *sbi = EXT4_SB(sb);
	ext4_fsblk_t first_block = le32_to_cpu(sbi->s_es->s_first_data_block);
	ext4_fsblk_t last_block;
	ext4_fsblk_t last_bg_block = sb_block + ext4_bg_num_gdb(sb, 0);
	ext4_fsblk_t block_bitmap;
	ext4_fsblk_t inode_bitmap;
	ext4_fsblk_t inode_table;
	int flexbg_flag = 0;
	ext4_group_t i, grp = sbi->s_groups_count;

	if (ext4_has_feature_flex_bg(sb))
		flexbg_flag = 1;

	ext4_debug("Checking group descriptors");

	for (i = 0; i < sbi->s_groups_count; i++) {
		struct ext4_group_desc *gdp = ext4_get_group_desc(sb, i, NULL);

		if (i == sbi->s_groups_count - 1 || flexbg_flag)
			last_block = ext4_blocks_count(sbi->s_es) - 1;
		else
			last_block = first_block +
				(EXT4_BLOCKS_PER_GROUP(sb) - 1);

		if ((grp == sbi->s_groups_count) &&
		   !(gdp->bg_flags & cpu_to_le16(EXT4_BG_INODE_ZEROED)))
			grp = i;

		block_bitmap = ext4_block_bitmap(sb, gdp);
		if (block_bitmap == sb_block) {
			ext4_msg(sb, KERN_ERR, "ext4_check_descriptors: "
				 "Block bitmap for group %u overlaps "
				 "superblock", i);
			if (!sb_rdonly(sb))
				return 0;
		}
		if (block_bitmap >= sb_block + 1 &&
		    block_bitmap <= last_bg_block) {
			ext4_msg(sb, KERN_ERR, "ext4_check_descriptors: "
				 "Block bitmap for group %u overlaps "
				 "block group descriptors", i);
			if (!sb_rdonly(sb))
				return 0;
		}
		if (block_bitmap < first_block || block_bitmap > last_block) {
			ext4_msg(sb, KERN_ERR, "ext4_check_descriptors: "
			       "Block bitmap for group %u not in group "
			       "(block %llu)!", i, block_bitmap);
			return 0;
		}
		inode_bitmap = ext4_inode_bitmap(sb, gdp);
		if (inode_bitmap == sb_block) {
			ext4_msg(sb, KERN_ERR, "ext4_check_descriptors: "
				 "Inode bitmap for group %u overlaps "
				 "superblock", i);
			if (!sb_rdonly(sb))
				return 0;
		}
		if (inode_bitmap >= sb_block + 1 &&
		    inode_bitmap <= last_bg_block) {
			ext4_msg(sb, KERN_ERR, "ext4_check_descriptors: "
				 "Inode bitmap for group %u overlaps "
				 "block group descriptors", i);
			if (!sb_rdonly(sb))
				return 0;
		}
		if (inode_bitmap < first_block || inode_bitmap > last_block) {
			ext4_msg(sb, KERN_ERR, "ext4_check_descriptors: "
			       "Inode bitmap for group %u not in group "
			       "(block %llu)!", i, inode_bitmap);
			return 0;
		}
		inode_table = ext4_inode_table(sb, gdp);
		if (inode_table == sb_block) {
			ext4_msg(sb, KERN_ERR, "ext4_check_descriptors: "
				 "Inode table for group %u overlaps "
				 "superblock", i);
			if (!sb_rdonly(sb))
				return 0;
		}
		if (inode_table >= sb_block + 1 &&
		    inode_table <= last_bg_block) {
			ext4_msg(sb, KERN_ERR, "ext4_check_descriptors: "
				 "Inode table for group %u overlaps "
				 "block group descriptors", i);
			if (!sb_rdonly(sb))
				return 0;
		}
		if (inode_table < first_block ||
		    inode_table + sbi->s_itb_per_group - 1 > last_block) {
			ext4_msg(sb, KERN_ERR, "ext4_check_descriptors: "
			       "Inode table for group %u not in group "
			       "(block %llu)!", i, inode_table);
			return 0;
		}
		ext4_lock_group(sb, i);
		if (!ext4_group_desc_csum_verify(sb, i, gdp)) {
			ext4_msg(sb, KERN_ERR, "ext4_check_descriptors: "
				 "Checksum for group %u failed (%u!=%u)",
				 i, le16_to_cpu(ext4_group_desc_csum(sb, i,
				     gdp)), le16_to_cpu(gdp->bg_checksum));
			if (!sb_rdonly(sb)) {
				ext4_unlock_group(sb, i);
				return 0;
			}
		}
		ext4_unlock_group(sb, i);
		if (!flexbg_flag)
			first_block += EXT4_BLOCKS_PER_GROUP(sb);
	}
	if (NULL != first_not_zeroed)
		*first_not_zeroed = grp;
	return 1;
}

/*
 * Maximal extent format file size.
 * Resulting logical blkno at s_maxbytes must fit in our on-disk
 * extent format containers, within a sector_t, and within i_blocks
 * in the vfs.  ext4 inode has 48 bits of i_block in fsblock units,
 * so that won't be a limiting factor.
 *
 * However there is other limiting factor. We do store extents in the form
 * of starting block and length, hence the resulting length of the extent
 * covering maximum file size must fit into on-disk format containers as
 * well. Given that length is always by 1 unit bigger than max unit (because
 * we count 0 as well) we have to lower the s_maxbytes by one fs block.
 *
 * Note, this does *not* consider any metadata overhead for vfs i_blocks.
 */
static loff_t ext4_max_size(int blkbits, int has_huge_files)
{
	loff_t res;
	loff_t upper_limit = MAX_LFS_FILESIZE;

	BUILD_BUG_ON(sizeof(blkcnt_t) < sizeof(u64));

	if (!has_huge_files) {
		upper_limit = (1LL << 32) - 1;

		/* total blocks in file system block size */
		upper_limit >>= (blkbits - 9);
		upper_limit <<= blkbits;
	}

	/*
	 * 32-bit extent-start container, ee_block. We lower the maxbytes
	 * by one fs block, so ee_len can cover the extent of maximum file
	 * size
	 */
	res = (1LL << 32) - 1;
	res <<= blkbits;

	/* Sanity check against vm- & vfs- imposed limits */
	if (res > upper_limit)
		res = upper_limit;

	return res;
}

/*
 * Maximal bitmap file size.  There is a direct, and {,double-,triple-}indirect
 * block limit, and also a limit of (2^48 - 1) 512-byte sectors in i_blocks.
 * We need to be 1 filesystem block less than the 2^48 sector limit.
 */
static loff_t ext4_max_bitmap_size(int bits, int has_huge_files)
{
	loff_t upper_limit, res = EXT4_NDIR_BLOCKS;
	int meta_blocks;
	unsigned int ppb = 1 << (bits - 2);

	/*
	 * This is calculated to be the largest file size for a dense, block
	 * mapped file such that the file's total number of 512-byte sectors,
	 * including data and all indirect blocks, does not exceed (2^48 - 1).
	 *
	 * __u32 i_blocks_lo and _u16 i_blocks_high represent the total
	 * number of 512-byte sectors of the file.
	 */
	if (!has_huge_files) {
		/*
		 * !has_huge_files or implies that the inode i_block field
		 * represents total file blocks in 2^32 512-byte sectors ==
		 * size of vfs inode i_blocks * 8
		 */
		upper_limit = (1LL << 32) - 1;

		/* total blocks in file system block size */
		upper_limit >>= (bits - 9);

	} else {
		/*
		 * We use 48 bit ext4_inode i_blocks
		 * With EXT4_HUGE_FILE_FL set the i_blocks
		 * represent total number of blocks in
		 * file system block size
		 */
		upper_limit = (1LL << 48) - 1;

	}

	/* Compute how many blocks we can address by block tree */
	res += ppb;
	res += ppb * ppb;
	res += ((loff_t)ppb) * ppb * ppb;
	/* Compute how many metadata blocks are needed */
	meta_blocks = 1;
	meta_blocks += 1 + ppb;
	meta_blocks += 1 + ppb + ppb * ppb;
	/* Does block tree limit file size? */
	if (res + meta_blocks <= upper_limit)
		goto check_lfs;

	res = upper_limit;
	/* How many metadata blocks are needed for addressing upper_limit? */
	upper_limit -= EXT4_NDIR_BLOCKS;
	/* indirect blocks */
	meta_blocks = 1;
	upper_limit -= ppb;
	/* double indirect blocks */
	if (upper_limit < ppb * ppb) {
		meta_blocks += 1 + DIV_ROUND_UP_ULL(upper_limit, ppb);
		res -= meta_blocks;
		goto check_lfs;
	}
	meta_blocks += 1 + ppb;
	upper_limit -= ppb * ppb;
	/* tripple indirect blocks for the rest */
	meta_blocks += 1 + DIV_ROUND_UP_ULL(upper_limit, ppb) +
		DIV_ROUND_UP_ULL(upper_limit, ppb*ppb);
	res -= meta_blocks;
check_lfs:
	res <<= bits;
	if (res > MAX_LFS_FILESIZE)
		res = MAX_LFS_FILESIZE;

	return res;
}

static ext4_fsblk_t descriptor_loc(struct super_block *sb,
				   ext4_fsblk_t logical_sb_block, int nr)
{
	struct ext4_sb_info *sbi = EXT4_SB(sb);
	ext4_group_t bg, first_meta_bg;
	int has_super = 0;

	first_meta_bg = le32_to_cpu(sbi->s_es->s_first_meta_bg);

	if (!ext4_has_feature_meta_bg(sb) || nr < first_meta_bg)
		return logical_sb_block + nr + 1;
	bg = sbi->s_desc_per_block * nr;
	if (ext4_bg_has_super(sb, bg))
		has_super = 1;

	/*
	 * If we have a meta_bg fs with 1k blocks, group 0's GDT is at
	 * block 2, not 1.  If s_first_data_block == 0 (bigalloc is enabled
	 * on modern mke2fs or blksize > 1k on older mke2fs) then we must
	 * compensate.
	 */
	if (sb->s_blocksize == 1024 && nr == 0 &&
	    le32_to_cpu(sbi->s_es->s_first_data_block) == 0)
		has_super++;

	return (has_super + ext4_group_first_block_no(sb, bg));
}

/**
 * ext4_get_stripe_size: Get the stripe size.
 * @sbi: In memory super block info
 *
 * If we have specified it via mount option, then
 * use the mount option value. If the value specified at mount time is
 * greater than the blocks per group use the super block value.
 * If the super block value is greater than blocks per group return 0.
 * Allocator needs it be less than blocks per group.
 *
 */
static unsigned long ext4_get_stripe_size(struct ext4_sb_info *sbi)
{
	unsigned long stride = le16_to_cpu(sbi->s_es->s_raid_stride);
	unsigned long stripe_width =
			le32_to_cpu(sbi->s_es->s_raid_stripe_width);
	int ret;

	if (sbi->s_stripe && sbi->s_stripe <= sbi->s_blocks_per_group)
		ret = sbi->s_stripe;
	else if (stripe_width && stripe_width <= sbi->s_blocks_per_group)
		ret = stripe_width;
	else if (stride && stride <= sbi->s_blocks_per_group)
		ret = stride;
	else
		ret = 0;

	/*
	 * If the stripe width is 1, this makes no sense and
	 * we set it to 0 to turn off stripe handling code.
	 */
	if (ret <= 1)
		ret = 0;

	return ret;
}

/*
 * Check whether this filesystem can be mounted based on
 * the features present and the RDONLY/RDWR mount requested.
 * Returns 1 if this filesystem can be mounted as requested,
 * 0 if it cannot be.
 */
int ext4_feature_set_ok(struct super_block *sb, int readonly)
{
	if (ext4_has_unknown_ext4_incompat_features(sb)) {
		ext4_msg(sb, KERN_ERR,
			"Couldn't mount because of "
			"unsupported optional features (%x)",
			(le32_to_cpu(EXT4_SB(sb)->s_es->s_feature_incompat) &
			~EXT4_FEATURE_INCOMPAT_SUPP));
		return 0;
	}

#if !IS_ENABLED(CONFIG_UNICODE)
	if (ext4_has_feature_casefold(sb)) {
		ext4_msg(sb, KERN_ERR,
			 "Filesystem with casefold feature cannot be "
			 "mounted without CONFIG_UNICODE");
		return 0;
	}
#endif

	if (readonly)
		return 1;

	if (ext4_has_feature_readonly(sb)) {
		ext4_msg(sb, KERN_INFO, "filesystem is read-only");
		sb->s_flags |= SB_RDONLY;
		return 1;
	}

	/* Check that feature set is OK for a read-write mount */
	if (ext4_has_unknown_ext4_ro_compat_features(sb)) {
		ext4_msg(sb, KERN_ERR, "couldn't mount RDWR because of "
			 "unsupported optional features (%x)",
			 (le32_to_cpu(EXT4_SB(sb)->s_es->s_feature_ro_compat) &
				~EXT4_FEATURE_RO_COMPAT_SUPP));
		return 0;
	}
	if (ext4_has_feature_bigalloc(sb) && !ext4_has_feature_extents(sb)) {
		ext4_msg(sb, KERN_ERR,
			 "Can't support bigalloc feature without "
			 "extents feature\n");
		return 0;
	}

#if !IS_ENABLED(CONFIG_QUOTA) || !IS_ENABLED(CONFIG_QFMT_V2)
	if (!readonly && (ext4_has_feature_quota(sb) ||
			  ext4_has_feature_project(sb))) {
		ext4_msg(sb, KERN_ERR,
			 "The kernel was not built with CONFIG_QUOTA and CONFIG_QFMT_V2");
		return 0;
	}
#endif  /* CONFIG_QUOTA */
	return 1;
}

/*
 * This function is called once a day if we have errors logged
 * on the file system
 */
static void print_daily_error_info(struct timer_list *t)
{
	struct ext4_sb_info *sbi = from_timer(sbi, t, s_err_report);
	struct super_block *sb = sbi->s_sb;
	struct ext4_super_block *es = sbi->s_es;

	if (es->s_error_count)
		/* fsck newer than v1.41.13 is needed to clean this condition. */
		ext4_msg(sb, KERN_NOTICE, "error count since last fsck: %u",
			 le32_to_cpu(es->s_error_count));
	if (es->s_first_error_time) {
		printk(KERN_NOTICE "EXT4-fs (%s): initial error at time %llu: %.*s:%d",
		       sb->s_id,
		       ext4_get_tstamp(es, s_first_error_time),
		       (int) sizeof(es->s_first_error_func),
		       es->s_first_error_func,
		       le32_to_cpu(es->s_first_error_line));
		if (es->s_first_error_ino)
			printk(KERN_CONT ": inode %u",
			       le32_to_cpu(es->s_first_error_ino));
		if (es->s_first_error_block)
			printk(KERN_CONT ": block %llu", (unsigned long long)
			       le64_to_cpu(es->s_first_error_block));
		printk(KERN_CONT "\n");
	}
	if (es->s_last_error_time) {
		printk(KERN_NOTICE "EXT4-fs (%s): last error at time %llu: %.*s:%d",
		       sb->s_id,
		       ext4_get_tstamp(es, s_last_error_time),
		       (int) sizeof(es->s_last_error_func),
		       es->s_last_error_func,
		       le32_to_cpu(es->s_last_error_line));
		if (es->s_last_error_ino)
			printk(KERN_CONT ": inode %u",
			       le32_to_cpu(es->s_last_error_ino));
		if (es->s_last_error_block)
			printk(KERN_CONT ": block %llu", (unsigned long long)
			       le64_to_cpu(es->s_last_error_block));
		printk(KERN_CONT "\n");
	}
	mod_timer(&sbi->s_err_report, jiffies + 24*60*60*HZ);  /* Once a day */
}

/* Find next suitable group and run ext4_init_inode_table */
static int ext4_run_li_request(struct ext4_li_request *elr)
{
	struct ext4_group_desc *gdp = NULL;
	struct super_block *sb = elr->lr_super;
	ext4_group_t ngroups = EXT4_SB(sb)->s_groups_count;
	ext4_group_t group = elr->lr_next_group;
	unsigned int prefetch_ios = 0;
	int ret = 0;
	u64 start_time;

	if (elr->lr_mode == EXT4_LI_MODE_PREFETCH_BBITMAP) {
		elr->lr_next_group = ext4_mb_prefetch(sb, group,
				EXT4_SB(sb)->s_mb_prefetch, &prefetch_ios);
		if (prefetch_ios)
			ext4_mb_prefetch_fini(sb, elr->lr_next_group,
					      prefetch_ios);
		trace_ext4_prefetch_bitmaps(sb, group, elr->lr_next_group,
					    prefetch_ios);
		if (group >= elr->lr_next_group) {
			ret = 1;
			if (elr->lr_first_not_zeroed != ngroups &&
			    !sb_rdonly(sb) && test_opt(sb, INIT_INODE_TABLE)) {
				elr->lr_next_group = elr->lr_first_not_zeroed;
				elr->lr_mode = EXT4_LI_MODE_ITABLE;
				ret = 0;
			}
		}
		return ret;
	}

	for (; group < ngroups; group++) {
		gdp = ext4_get_group_desc(sb, group, NULL);
		if (!gdp) {
			ret = 1;
			break;
		}

		if (!(gdp->bg_flags & cpu_to_le16(EXT4_BG_INODE_ZEROED)))
			break;
	}

	if (group >= ngroups)
		ret = 1;

	if (!ret) {
		start_time = ktime_get_real_ns();
		ret = ext4_init_inode_table(sb, group,
					    elr->lr_timeout ? 0 : 1);
		trace_ext4_lazy_itable_init(sb, group);
		if (elr->lr_timeout == 0) {
			elr->lr_timeout = nsecs_to_jiffies((ktime_get_real_ns() - start_time) *
				EXT4_SB(elr->lr_super)->s_li_wait_mult);
		}
		elr->lr_next_sched = jiffies + elr->lr_timeout;
		elr->lr_next_group = group + 1;
	}
	return ret;
}

/*
 * Remove lr_request from the list_request and free the
 * request structure. Should be called with li_list_mtx held
 */
static void ext4_remove_li_request(struct ext4_li_request *elr)
{
	if (!elr)
		return;

	list_del(&elr->lr_request);
	EXT4_SB(elr->lr_super)->s_li_request = NULL;
	kfree(elr);
}

static void ext4_unregister_li_request(struct super_block *sb)
{
	mutex_lock(&ext4_li_mtx);
	if (!ext4_li_info) {
		mutex_unlock(&ext4_li_mtx);
		return;
	}

	mutex_lock(&ext4_li_info->li_list_mtx);
	ext4_remove_li_request(EXT4_SB(sb)->s_li_request);
	mutex_unlock(&ext4_li_info->li_list_mtx);
	mutex_unlock(&ext4_li_mtx);
}

static struct task_struct *ext4_lazyinit_task;

/*
 * This is the function where ext4lazyinit thread lives. It walks
 * through the request list searching for next scheduled filesystem.
 * When such a fs is found, run the lazy initialization request
 * (ext4_rn_li_request) and keep track of the time spend in this
 * function. Based on that time we compute next schedule time of
 * the request. When walking through the list is complete, compute
 * next waking time and put itself into sleep.
 */
static int ext4_lazyinit_thread(void *arg)
{
	struct ext4_lazy_init *eli = arg;
	struct list_head *pos, *n;
	struct ext4_li_request *elr;
	unsigned long next_wakeup, cur;

	BUG_ON(NULL == eli);
	set_freezable();

cont_thread:
	while (true) {
		next_wakeup = MAX_JIFFY_OFFSET;

		mutex_lock(&eli->li_list_mtx);
		if (list_empty(&eli->li_request_list)) {
			mutex_unlock(&eli->li_list_mtx);
			goto exit_thread;
		}
		list_for_each_safe(pos, n, &eli->li_request_list) {
			int err = 0;
			int progress = 0;
			elr = list_entry(pos, struct ext4_li_request,
					 lr_request);

			if (time_before(jiffies, elr->lr_next_sched)) {
				if (time_before(elr->lr_next_sched, next_wakeup))
					next_wakeup = elr->lr_next_sched;
				continue;
			}
			if (down_read_trylock(&elr->lr_super->s_umount)) {
				if (sb_start_write_trylock(elr->lr_super)) {
					progress = 1;
					/*
					 * We hold sb->s_umount, sb can not
					 * be removed from the list, it is
					 * now safe to drop li_list_mtx
					 */
					mutex_unlock(&eli->li_list_mtx);
					err = ext4_run_li_request(elr);
					sb_end_write(elr->lr_super);
					mutex_lock(&eli->li_list_mtx);
					n = pos->next;
				}
				up_read((&elr->lr_super->s_umount));
			}
			/* error, remove the lazy_init job */
			if (err) {
				ext4_remove_li_request(elr);
				continue;
			}
			if (!progress) {
				elr->lr_next_sched = jiffies +
<<<<<<< HEAD
					prandom_u32_max(EXT4_DEF_LI_MAX_START_DELAY * HZ);
=======
					get_random_u32_below(EXT4_DEF_LI_MAX_START_DELAY * HZ);
>>>>>>> 0ee29814
			}
			if (time_before(elr->lr_next_sched, next_wakeup))
				next_wakeup = elr->lr_next_sched;
		}
		mutex_unlock(&eli->li_list_mtx);

		try_to_freeze();

		cur = jiffies;
		if ((time_after_eq(cur, next_wakeup)) ||
		    (MAX_JIFFY_OFFSET == next_wakeup)) {
			cond_resched();
			continue;
		}

		schedule_timeout_interruptible(next_wakeup - cur);

		if (kthread_should_stop()) {
			ext4_clear_request_list();
			goto exit_thread;
		}
	}

exit_thread:
	/*
	 * It looks like the request list is empty, but we need
	 * to check it under the li_list_mtx lock, to prevent any
	 * additions into it, and of course we should lock ext4_li_mtx
	 * to atomically free the list and ext4_li_info, because at
	 * this point another ext4 filesystem could be registering
	 * new one.
	 */
	mutex_lock(&ext4_li_mtx);
	mutex_lock(&eli->li_list_mtx);
	if (!list_empty(&eli->li_request_list)) {
		mutex_unlock(&eli->li_list_mtx);
		mutex_unlock(&ext4_li_mtx);
		goto cont_thread;
	}
	mutex_unlock(&eli->li_list_mtx);
	kfree(ext4_li_info);
	ext4_li_info = NULL;
	mutex_unlock(&ext4_li_mtx);

	return 0;
}

static void ext4_clear_request_list(void)
{
	struct list_head *pos, *n;
	struct ext4_li_request *elr;

	mutex_lock(&ext4_li_info->li_list_mtx);
	list_for_each_safe(pos, n, &ext4_li_info->li_request_list) {
		elr = list_entry(pos, struct ext4_li_request,
				 lr_request);
		ext4_remove_li_request(elr);
	}
	mutex_unlock(&ext4_li_info->li_list_mtx);
}

static int ext4_run_lazyinit_thread(void)
{
	ext4_lazyinit_task = kthread_run(ext4_lazyinit_thread,
					 ext4_li_info, "ext4lazyinit");
	if (IS_ERR(ext4_lazyinit_task)) {
		int err = PTR_ERR(ext4_lazyinit_task);
		ext4_clear_request_list();
		kfree(ext4_li_info);
		ext4_li_info = NULL;
		printk(KERN_CRIT "EXT4-fs: error %d creating inode table "
				 "initialization thread\n",
				 err);
		return err;
	}
	ext4_li_info->li_state |= EXT4_LAZYINIT_RUNNING;
	return 0;
}

/*
 * Check whether it make sense to run itable init. thread or not.
 * If there is at least one uninitialized inode table, return
 * corresponding group number, else the loop goes through all
 * groups and return total number of groups.
 */
static ext4_group_t ext4_has_uninit_itable(struct super_block *sb)
{
	ext4_group_t group, ngroups = EXT4_SB(sb)->s_groups_count;
	struct ext4_group_desc *gdp = NULL;

	if (!ext4_has_group_desc_csum(sb))
		return ngroups;

	for (group = 0; group < ngroups; group++) {
		gdp = ext4_get_group_desc(sb, group, NULL);
		if (!gdp)
			continue;

		if (!(gdp->bg_flags & cpu_to_le16(EXT4_BG_INODE_ZEROED)))
			break;
	}

	return group;
}

static int ext4_li_info_new(void)
{
	struct ext4_lazy_init *eli = NULL;

	eli = kzalloc(sizeof(*eli), GFP_KERNEL);
	if (!eli)
		return -ENOMEM;

	INIT_LIST_HEAD(&eli->li_request_list);
	mutex_init(&eli->li_list_mtx);

	eli->li_state |= EXT4_LAZYINIT_QUIT;

	ext4_li_info = eli;

	return 0;
}

static struct ext4_li_request *ext4_li_request_new(struct super_block *sb,
					    ext4_group_t start)
{
	struct ext4_li_request *elr;

	elr = kzalloc(sizeof(*elr), GFP_KERNEL);
	if (!elr)
		return NULL;

	elr->lr_super = sb;
	elr->lr_first_not_zeroed = start;
	if (test_opt(sb, NO_PREFETCH_BLOCK_BITMAPS)) {
		elr->lr_mode = EXT4_LI_MODE_ITABLE;
		elr->lr_next_group = start;
	} else {
		elr->lr_mode = EXT4_LI_MODE_PREFETCH_BBITMAP;
	}

	/*
	 * Randomize first schedule time of the request to
	 * spread the inode table initialization requests
	 * better.
	 */
<<<<<<< HEAD
	elr->lr_next_sched = jiffies + prandom_u32_max(
				EXT4_DEF_LI_MAX_START_DELAY * HZ);
=======
	elr->lr_next_sched = jiffies + get_random_u32_below(EXT4_DEF_LI_MAX_START_DELAY * HZ);
>>>>>>> 0ee29814
	return elr;
}

int ext4_register_li_request(struct super_block *sb,
			     ext4_group_t first_not_zeroed)
{
	struct ext4_sb_info *sbi = EXT4_SB(sb);
	struct ext4_li_request *elr = NULL;
	ext4_group_t ngroups = sbi->s_groups_count;
	int ret = 0;

	mutex_lock(&ext4_li_mtx);
	if (sbi->s_li_request != NULL) {
		/*
		 * Reset timeout so it can be computed again, because
		 * s_li_wait_mult might have changed.
		 */
		sbi->s_li_request->lr_timeout = 0;
		goto out;
	}

	if (sb_rdonly(sb) ||
	    (test_opt(sb, NO_PREFETCH_BLOCK_BITMAPS) &&
	     (first_not_zeroed == ngroups || !test_opt(sb, INIT_INODE_TABLE))))
		goto out;

	elr = ext4_li_request_new(sb, first_not_zeroed);
	if (!elr) {
		ret = -ENOMEM;
		goto out;
	}

	if (NULL == ext4_li_info) {
		ret = ext4_li_info_new();
		if (ret)
			goto out;
	}

	mutex_lock(&ext4_li_info->li_list_mtx);
	list_add(&elr->lr_request, &ext4_li_info->li_request_list);
	mutex_unlock(&ext4_li_info->li_list_mtx);

	sbi->s_li_request = elr;
	/*
	 * set elr to NULL here since it has been inserted to
	 * the request_list and the removal and free of it is
	 * handled by ext4_clear_request_list from now on.
	 */
	elr = NULL;

	if (!(ext4_li_info->li_state & EXT4_LAZYINIT_RUNNING)) {
		ret = ext4_run_lazyinit_thread();
		if (ret)
			goto out;
	}
out:
	mutex_unlock(&ext4_li_mtx);
	if (ret)
		kfree(elr);
	return ret;
}

/*
 * We do not need to lock anything since this is called on
 * module unload.
 */
static void ext4_destroy_lazyinit_thread(void)
{
	/*
	 * If thread exited earlier
	 * there's nothing to be done.
	 */
	if (!ext4_li_info || !ext4_lazyinit_task)
		return;

	kthread_stop(ext4_lazyinit_task);
}

static int set_journal_csum_feature_set(struct super_block *sb)
{
	int ret = 1;
	int compat, incompat;
	struct ext4_sb_info *sbi = EXT4_SB(sb);

	if (ext4_has_metadata_csum(sb)) {
		/* journal checksum v3 */
		compat = 0;
		incompat = JBD2_FEATURE_INCOMPAT_CSUM_V3;
	} else {
		/* journal checksum v1 */
		compat = JBD2_FEATURE_COMPAT_CHECKSUM;
		incompat = 0;
	}

	jbd2_journal_clear_features(sbi->s_journal,
			JBD2_FEATURE_COMPAT_CHECKSUM, 0,
			JBD2_FEATURE_INCOMPAT_CSUM_V3 |
			JBD2_FEATURE_INCOMPAT_CSUM_V2);
	if (test_opt(sb, JOURNAL_ASYNC_COMMIT)) {
		ret = jbd2_journal_set_features(sbi->s_journal,
				compat, 0,
				JBD2_FEATURE_INCOMPAT_ASYNC_COMMIT |
				incompat);
	} else if (test_opt(sb, JOURNAL_CHECKSUM)) {
		ret = jbd2_journal_set_features(sbi->s_journal,
				compat, 0,
				incompat);
		jbd2_journal_clear_features(sbi->s_journal, 0, 0,
				JBD2_FEATURE_INCOMPAT_ASYNC_COMMIT);
	} else {
		jbd2_journal_clear_features(sbi->s_journal, 0, 0,
				JBD2_FEATURE_INCOMPAT_ASYNC_COMMIT);
	}

	return ret;
}

/*
 * Note: calculating the overhead so we can be compatible with
 * historical BSD practice is quite difficult in the face of
 * clusters/bigalloc.  This is because multiple metadata blocks from
 * different block group can end up in the same allocation cluster.
 * Calculating the exact overhead in the face of clustered allocation
 * requires either O(all block bitmaps) in memory or O(number of block
 * groups**2) in time.  We will still calculate the superblock for
 * older file systems --- and if we come across with a bigalloc file
 * system with zero in s_overhead_clusters the estimate will be close to
 * correct especially for very large cluster sizes --- but for newer
 * file systems, it's better to calculate this figure once at mkfs
 * time, and store it in the superblock.  If the superblock value is
 * present (even for non-bigalloc file systems), we will use it.
 */
static int count_overhead(struct super_block *sb, ext4_group_t grp,
			  char *buf)
{
	struct ext4_sb_info	*sbi = EXT4_SB(sb);
	struct ext4_group_desc	*gdp;
	ext4_fsblk_t		first_block, last_block, b;
	ext4_group_t		i, ngroups = ext4_get_groups_count(sb);
	int			s, j, count = 0;
	int			has_super = ext4_bg_has_super(sb, grp);

	if (!ext4_has_feature_bigalloc(sb))
		return (has_super + ext4_bg_num_gdb(sb, grp) +
			(has_super ? le16_to_cpu(sbi->s_es->s_reserved_gdt_blocks) : 0) +
			sbi->s_itb_per_group + 2);

	first_block = le32_to_cpu(sbi->s_es->s_first_data_block) +
		(grp * EXT4_BLOCKS_PER_GROUP(sb));
	last_block = first_block + EXT4_BLOCKS_PER_GROUP(sb) - 1;
	for (i = 0; i < ngroups; i++) {
		gdp = ext4_get_group_desc(sb, i, NULL);
		b = ext4_block_bitmap(sb, gdp);
		if (b >= first_block && b <= last_block) {
			ext4_set_bit(EXT4_B2C(sbi, b - first_block), buf);
			count++;
		}
		b = ext4_inode_bitmap(sb, gdp);
		if (b >= first_block && b <= last_block) {
			ext4_set_bit(EXT4_B2C(sbi, b - first_block), buf);
			count++;
		}
		b = ext4_inode_table(sb, gdp);
		if (b >= first_block && b + sbi->s_itb_per_group <= last_block)
			for (j = 0; j < sbi->s_itb_per_group; j++, b++) {
				int c = EXT4_B2C(sbi, b - first_block);
				ext4_set_bit(c, buf);
				count++;
			}
		if (i != grp)
			continue;
		s = 0;
		if (ext4_bg_has_super(sb, grp)) {
			ext4_set_bit(s++, buf);
			count++;
		}
		j = ext4_bg_num_gdb(sb, grp);
		if (s + j > EXT4_BLOCKS_PER_GROUP(sb)) {
			ext4_error(sb, "Invalid number of block group "
				   "descriptor blocks: %d", j);
			j = EXT4_BLOCKS_PER_GROUP(sb) - s;
		}
		count += j;
		for (; j > 0; j--)
			ext4_set_bit(EXT4_B2C(sbi, s++), buf);
	}
	if (!count)
		return 0;
	return EXT4_CLUSTERS_PER_GROUP(sb) -
		ext4_count_free(buf, EXT4_CLUSTERS_PER_GROUP(sb) / 8);
}

/*
 * Compute the overhead and stash it in sbi->s_overhead
 */
int ext4_calculate_overhead(struct super_block *sb)
{
	struct ext4_sb_info *sbi = EXT4_SB(sb);
	struct ext4_super_block *es = sbi->s_es;
	struct inode *j_inode;
	unsigned int j_blocks, j_inum = le32_to_cpu(es->s_journal_inum);
	ext4_group_t i, ngroups = ext4_get_groups_count(sb);
	ext4_fsblk_t overhead = 0;
	char *buf = (char *) get_zeroed_page(GFP_NOFS);

	if (!buf)
		return -ENOMEM;

	/*
	 * Compute the overhead (FS structures).  This is constant
	 * for a given filesystem unless the number of block groups
	 * changes so we cache the previous value until it does.
	 */

	/*
	 * All of the blocks before first_data_block are overhead
	 */
	overhead = EXT4_B2C(sbi, le32_to_cpu(es->s_first_data_block));

	/*
	 * Add the overhead found in each block group
	 */
	for (i = 0; i < ngroups; i++) {
		int blks;

		blks = count_overhead(sb, i, buf);
		overhead += blks;
		if (blks)
			memset(buf, 0, PAGE_SIZE);
		cond_resched();
	}

	/*
	 * Add the internal journal blocks whether the journal has been
	 * loaded or not
	 */
	if (sbi->s_journal && !sbi->s_journal_bdev)
		overhead += EXT4_NUM_B2C(sbi, sbi->s_journal->j_total_len);
	else if (ext4_has_feature_journal(sb) && !sbi->s_journal && j_inum) {
		/* j_inum for internal journal is non-zero */
		j_inode = ext4_get_journal_inode(sb, j_inum);
		if (j_inode) {
			j_blocks = j_inode->i_size >> sb->s_blocksize_bits;
			overhead += EXT4_NUM_B2C(sbi, j_blocks);
			iput(j_inode);
		} else {
			ext4_msg(sb, KERN_ERR, "can't get journal size");
		}
	}
	sbi->s_overhead = overhead;
	smp_wmb();
	free_page((unsigned long) buf);
	return 0;
}

static void ext4_set_resv_clusters(struct super_block *sb)
{
	ext4_fsblk_t resv_clusters;
	struct ext4_sb_info *sbi = EXT4_SB(sb);

	/*
	 * There's no need to reserve anything when we aren't using extents.
	 * The space estimates are exact, there are no unwritten extents,
	 * hole punching doesn't need new metadata... This is needed especially
	 * to keep ext2/3 backward compatibility.
	 */
	if (!ext4_has_feature_extents(sb))
		return;
	/*
	 * By default we reserve 2% or 4096 clusters, whichever is smaller.
	 * This should cover the situations where we can not afford to run
	 * out of space like for example punch hole, or converting
	 * unwritten extents in delalloc path. In most cases such
	 * allocation would require 1, or 2 blocks, higher numbers are
	 * very rare.
	 */
	resv_clusters = (ext4_blocks_count(sbi->s_es) >>
			 sbi->s_cluster_bits);

	do_div(resv_clusters, 50);
	resv_clusters = min_t(ext4_fsblk_t, resv_clusters, 4096);

	atomic64_set(&sbi->s_resv_clusters, resv_clusters);
}

static const char *ext4_quota_mode(struct super_block *sb)
{
#ifdef CONFIG_QUOTA
	if (!ext4_quota_capable(sb))
		return "none";

	if (EXT4_SB(sb)->s_journal && ext4_is_quota_journalled(sb))
		return "journalled";
	else
		return "writeback";
#else
	return "disabled";
#endif
}

static void ext4_setup_csum_trigger(struct super_block *sb,
				    enum ext4_journal_trigger_type type,
				    void (*trigger)(
					struct jbd2_buffer_trigger_type *type,
					struct buffer_head *bh,
					void *mapped_data,
					size_t size))
{
	struct ext4_sb_info *sbi = EXT4_SB(sb);

	sbi->s_journal_triggers[type].sb = sb;
	sbi->s_journal_triggers[type].tr_triggers.t_frozen = trigger;
}

static void ext4_free_sbi(struct ext4_sb_info *sbi)
{
	if (!sbi)
		return;

	kfree(sbi->s_blockgroup_lock);
	fs_put_dax(sbi->s_daxdev, NULL);
	kfree(sbi);
}

static struct ext4_sb_info *ext4_alloc_sbi(struct super_block *sb)
{
	struct ext4_sb_info *sbi;

	sbi = kzalloc(sizeof(*sbi), GFP_KERNEL);
	if (!sbi)
		return NULL;

	sbi->s_daxdev = fs_dax_get_by_bdev(sb->s_bdev, &sbi->s_dax_part_off,
					   NULL, NULL);

	sbi->s_blockgroup_lock =
		kzalloc(sizeof(struct blockgroup_lock), GFP_KERNEL);

	if (!sbi->s_blockgroup_lock)
		goto err_out;

	sb->s_fs_info = sbi;
	sbi->s_sb = sb;
	return sbi;
err_out:
	fs_put_dax(sbi->s_daxdev, NULL);
	kfree(sbi);
	return NULL;
}

static void ext4_set_def_opts(struct super_block *sb,
			      struct ext4_super_block *es)
{
	unsigned long def_mount_opts;

	/* Set defaults before we parse the mount options */
	def_mount_opts = le32_to_cpu(es->s_default_mount_opts);
	set_opt(sb, INIT_INODE_TABLE);
	if (def_mount_opts & EXT4_DEFM_DEBUG)
		set_opt(sb, DEBUG);
	if (def_mount_opts & EXT4_DEFM_BSDGROUPS)
		set_opt(sb, GRPID);
	if (def_mount_opts & EXT4_DEFM_UID16)
		set_opt(sb, NO_UID32);
	/* xattr user namespace & acls are now defaulted on */
	set_opt(sb, XATTR_USER);
#ifdef CONFIG_EXT4_FS_POSIX_ACL
	set_opt(sb, POSIX_ACL);
#endif
	if (ext4_has_feature_fast_commit(sb))
		set_opt2(sb, JOURNAL_FAST_COMMIT);
	/* don't forget to enable journal_csum when metadata_csum is enabled. */
	if (ext4_has_metadata_csum(sb))
		set_opt(sb, JOURNAL_CHECKSUM);

	if ((def_mount_opts & EXT4_DEFM_JMODE) == EXT4_DEFM_JMODE_DATA)
		set_opt(sb, JOURNAL_DATA);
	else if ((def_mount_opts & EXT4_DEFM_JMODE) == EXT4_DEFM_JMODE_ORDERED)
		set_opt(sb, ORDERED_DATA);
	else if ((def_mount_opts & EXT4_DEFM_JMODE) == EXT4_DEFM_JMODE_WBACK)
		set_opt(sb, WRITEBACK_DATA);

	if (le16_to_cpu(es->s_errors) == EXT4_ERRORS_PANIC)
		set_opt(sb, ERRORS_PANIC);
	else if (le16_to_cpu(es->s_errors) == EXT4_ERRORS_CONTINUE)
		set_opt(sb, ERRORS_CONT);
	else
		set_opt(sb, ERRORS_RO);
	/* block_validity enabled by default; disable with noblock_validity */
	set_opt(sb, BLOCK_VALIDITY);
	if (def_mount_opts & EXT4_DEFM_DISCARD)
		set_opt(sb, DISCARD);

	if ((def_mount_opts & EXT4_DEFM_NOBARRIER) == 0)
		set_opt(sb, BARRIER);

	/*
	 * enable delayed allocation by default
	 * Use -o nodelalloc to turn it off
	 */
	if (!IS_EXT3_SB(sb) && !IS_EXT2_SB(sb) &&
	    ((def_mount_opts & EXT4_DEFM_NODELALLOC) == 0))
		set_opt(sb, DELALLOC);

	if (sb->s_blocksize == PAGE_SIZE)
		set_opt(sb, DIOREAD_NOLOCK);
}

static int ext4_handle_clustersize(struct super_block *sb)
{
	struct ext4_sb_info *sbi = EXT4_SB(sb);
	struct ext4_super_block *es = sbi->s_es;
	int clustersize;

	/* Handle clustersize */
	clustersize = BLOCK_SIZE << le32_to_cpu(es->s_log_cluster_size);
	if (ext4_has_feature_bigalloc(sb)) {
		if (clustersize < sb->s_blocksize) {
			ext4_msg(sb, KERN_ERR,
				 "cluster size (%d) smaller than "
				 "block size (%lu)", clustersize, sb->s_blocksize);
			return -EINVAL;
		}
		sbi->s_cluster_bits = le32_to_cpu(es->s_log_cluster_size) -
			le32_to_cpu(es->s_log_block_size);
		sbi->s_clusters_per_group =
			le32_to_cpu(es->s_clusters_per_group);
		if (sbi->s_clusters_per_group > sb->s_blocksize * 8) {
			ext4_msg(sb, KERN_ERR,
				 "#clusters per group too big: %lu",
				 sbi->s_clusters_per_group);
			return -EINVAL;
		}
		if (sbi->s_blocks_per_group !=
		    (sbi->s_clusters_per_group * (clustersize / sb->s_blocksize))) {
			ext4_msg(sb, KERN_ERR, "blocks per group (%lu) and "
				 "clusters per group (%lu) inconsistent",
				 sbi->s_blocks_per_group,
				 sbi->s_clusters_per_group);
			return -EINVAL;
		}
	} else {
		if (clustersize != sb->s_blocksize) {
			ext4_msg(sb, KERN_ERR,
				 "fragment/cluster size (%d) != "
				 "block size (%lu)", clustersize, sb->s_blocksize);
			return -EINVAL;
		}
		if (sbi->s_blocks_per_group > sb->s_blocksize * 8) {
			ext4_msg(sb, KERN_ERR,
				 "#blocks per group too big: %lu",
				 sbi->s_blocks_per_group);
			return -EINVAL;
		}
		sbi->s_clusters_per_group = sbi->s_blocks_per_group;
		sbi->s_cluster_bits = 0;
	}
	sbi->s_cluster_ratio = clustersize / sb->s_blocksize;

	/* Do we have standard group size of clustersize * 8 blocks ? */
	if (sbi->s_blocks_per_group == clustersize << 3)
		set_opt2(sb, STD_GROUP_SIZE);

	return 0;
}

static void ext4_fast_commit_init(struct super_block *sb)
{
	struct ext4_sb_info *sbi = EXT4_SB(sb);

	/* Initialize fast commit stuff */
	atomic_set(&sbi->s_fc_subtid, 0);
	INIT_LIST_HEAD(&sbi->s_fc_q[FC_Q_MAIN]);
	INIT_LIST_HEAD(&sbi->s_fc_q[FC_Q_STAGING]);
	INIT_LIST_HEAD(&sbi->s_fc_dentry_q[FC_Q_MAIN]);
	INIT_LIST_HEAD(&sbi->s_fc_dentry_q[FC_Q_STAGING]);
	sbi->s_fc_bytes = 0;
	ext4_clear_mount_flag(sb, EXT4_MF_FC_INELIGIBLE);
	sbi->s_fc_ineligible_tid = 0;
	spin_lock_init(&sbi->s_fc_lock);
	memset(&sbi->s_fc_stats, 0, sizeof(sbi->s_fc_stats));
	sbi->s_fc_replay_state.fc_regions = NULL;
	sbi->s_fc_replay_state.fc_regions_size = 0;
	sbi->s_fc_replay_state.fc_regions_used = 0;
	sbi->s_fc_replay_state.fc_regions_valid = 0;
	sbi->s_fc_replay_state.fc_modified_inodes = NULL;
	sbi->s_fc_replay_state.fc_modified_inodes_size = 0;
	sbi->s_fc_replay_state.fc_modified_inodes_used = 0;
}

static int ext4_inode_info_init(struct super_block *sb,
				struct ext4_super_block *es)
{
	struct ext4_sb_info *sbi = EXT4_SB(sb);

	if (le32_to_cpu(es->s_rev_level) == EXT4_GOOD_OLD_REV) {
		sbi->s_inode_size = EXT4_GOOD_OLD_INODE_SIZE;
		sbi->s_first_ino = EXT4_GOOD_OLD_FIRST_INO;
	} else {
		sbi->s_inode_size = le16_to_cpu(es->s_inode_size);
		sbi->s_first_ino = le32_to_cpu(es->s_first_ino);
		if (sbi->s_first_ino < EXT4_GOOD_OLD_FIRST_INO) {
			ext4_msg(sb, KERN_ERR, "invalid first ino: %u",
				 sbi->s_first_ino);
			return -EINVAL;
		}
		if ((sbi->s_inode_size < EXT4_GOOD_OLD_INODE_SIZE) ||
		    (!is_power_of_2(sbi->s_inode_size)) ||
		    (sbi->s_inode_size > sb->s_blocksize)) {
			ext4_msg(sb, KERN_ERR,
			       "unsupported inode size: %d",
			       sbi->s_inode_size);
			ext4_msg(sb, KERN_ERR, "blocksize: %lu", sb->s_blocksize);
			return -EINVAL;
		}
		/*
		 * i_atime_extra is the last extra field available for
		 * [acm]times in struct ext4_inode. Checking for that
		 * field should suffice to ensure we have extra space
		 * for all three.
		 */
		if (sbi->s_inode_size >= offsetof(struct ext4_inode, i_atime_extra) +
			sizeof(((struct ext4_inode *)0)->i_atime_extra)) {
			sb->s_time_gran = 1;
			sb->s_time_max = EXT4_EXTRA_TIMESTAMP_MAX;
		} else {
			sb->s_time_gran = NSEC_PER_SEC;
			sb->s_time_max = EXT4_NON_EXTRA_TIMESTAMP_MAX;
		}
		sb->s_time_min = EXT4_TIMESTAMP_MIN;
	}

	if (sbi->s_inode_size > EXT4_GOOD_OLD_INODE_SIZE) {
		sbi->s_want_extra_isize = sizeof(struct ext4_inode) -
			EXT4_GOOD_OLD_INODE_SIZE;
		if (ext4_has_feature_extra_isize(sb)) {
			unsigned v, max = (sbi->s_inode_size -
					   EXT4_GOOD_OLD_INODE_SIZE);

			v = le16_to_cpu(es->s_want_extra_isize);
			if (v > max) {
				ext4_msg(sb, KERN_ERR,
					 "bad s_want_extra_isize: %d", v);
				return -EINVAL;
			}
			if (sbi->s_want_extra_isize < v)
				sbi->s_want_extra_isize = v;

			v = le16_to_cpu(es->s_min_extra_isize);
			if (v > max) {
				ext4_msg(sb, KERN_ERR,
					 "bad s_min_extra_isize: %d", v);
				return -EINVAL;
			}
			if (sbi->s_want_extra_isize < v)
				sbi->s_want_extra_isize = v;
		}
	}

	return 0;
}

#if IS_ENABLED(CONFIG_UNICODE)
static int ext4_encoding_init(struct super_block *sb, struct ext4_super_block *es)
{
	const struct ext4_sb_encodings *encoding_info;
	struct unicode_map *encoding;
	__u16 encoding_flags = le16_to_cpu(es->s_encoding_flags);

	if (!ext4_has_feature_casefold(sb) || sb->s_encoding)
		return 0;

	encoding_info = ext4_sb_read_encoding(es);
	if (!encoding_info) {
		ext4_msg(sb, KERN_ERR,
			"Encoding requested by superblock is unknown");
		return -EINVAL;
	}

	encoding = utf8_load(encoding_info->version);
	if (IS_ERR(encoding)) {
		ext4_msg(sb, KERN_ERR,
			"can't mount with superblock charset: %s-%u.%u.%u "
			"not supported by the kernel. flags: 0x%x.",
			encoding_info->name,
			unicode_major(encoding_info->version),
			unicode_minor(encoding_info->version),
			unicode_rev(encoding_info->version),
			encoding_flags);
		return -EINVAL;
	}
	ext4_msg(sb, KERN_INFO,"Using encoding defined by superblock: "
		"%s-%u.%u.%u with flags 0x%hx", encoding_info->name,
		unicode_major(encoding_info->version),
		unicode_minor(encoding_info->version),
		unicode_rev(encoding_info->version),
		encoding_flags);

	sb->s_encoding = encoding;
	sb->s_encoding_flags = encoding_flags;

	return 0;
}
#else
static inline int ext4_encoding_init(struct super_block *sb, struct ext4_super_block *es)
{
	return 0;
}
#endif

static int ext4_init_metadata_csum(struct super_block *sb, struct ext4_super_block *es)
{
	struct ext4_sb_info *sbi = EXT4_SB(sb);

	/* Warn if metadata_csum and gdt_csum are both set. */
	if (ext4_has_feature_metadata_csum(sb) &&
	    ext4_has_feature_gdt_csum(sb))
		ext4_warning(sb, "metadata_csum and uninit_bg are "
			     "redundant flags; please run fsck.");

	/* Check for a known checksum algorithm */
	if (!ext4_verify_csum_type(sb, es)) {
		ext4_msg(sb, KERN_ERR, "VFS: Found ext4 filesystem with "
			 "unknown checksum algorithm.");
		return -EINVAL;
	}
	ext4_setup_csum_trigger(sb, EXT4_JTR_ORPHAN_FILE,
				ext4_orphan_file_block_trigger);

	/* Load the checksum driver */
	sbi->s_chksum_driver = crypto_alloc_shash("crc32c", 0, 0);
	if (IS_ERR(sbi->s_chksum_driver)) {
		int ret = PTR_ERR(sbi->s_chksum_driver);
		ext4_msg(sb, KERN_ERR, "Cannot load crc32c driver.");
		sbi->s_chksum_driver = NULL;
		return ret;
	}

	/* Check superblock checksum */
	if (!ext4_superblock_csum_verify(sb, es)) {
		ext4_msg(sb, KERN_ERR, "VFS: Found ext4 filesystem with "
			 "invalid superblock checksum.  Run e2fsck?");
		return -EFSBADCRC;
	}

	/* Precompute checksum seed for all metadata */
	if (ext4_has_feature_csum_seed(sb))
		sbi->s_csum_seed = le32_to_cpu(es->s_checksum_seed);
	else if (ext4_has_metadata_csum(sb) || ext4_has_feature_ea_inode(sb))
		sbi->s_csum_seed = ext4_chksum(sbi, ~0, es->s_uuid,
					       sizeof(es->s_uuid));
	return 0;
}

static int ext4_check_feature_compatibility(struct super_block *sb,
					    struct ext4_super_block *es,
					    int silent)
{
	if (le32_to_cpu(es->s_rev_level) == EXT4_GOOD_OLD_REV &&
	    (ext4_has_compat_features(sb) ||
	     ext4_has_ro_compat_features(sb) ||
	     ext4_has_incompat_features(sb)))
		ext4_msg(sb, KERN_WARNING,
		       "feature flags set on rev 0 fs, "
		       "running e2fsck is recommended");

	if (es->s_creator_os == cpu_to_le32(EXT4_OS_HURD)) {
		set_opt2(sb, HURD_COMPAT);
		if (ext4_has_feature_64bit(sb)) {
			ext4_msg(sb, KERN_ERR,
				 "The Hurd can't support 64-bit file systems");
			return -EINVAL;
		}

		/*
		 * ea_inode feature uses l_i_version field which is not
		 * available in HURD_COMPAT mode.
		 */
		if (ext4_has_feature_ea_inode(sb)) {
			ext4_msg(sb, KERN_ERR,
				 "ea_inode feature is not supported for Hurd");
			return -EINVAL;
		}
	}

	if (IS_EXT2_SB(sb)) {
		if (ext2_feature_set_ok(sb))
			ext4_msg(sb, KERN_INFO, "mounting ext2 file system "
				 "using the ext4 subsystem");
		else {
			/*
			 * If we're probing be silent, if this looks like
			 * it's actually an ext[34] filesystem.
			 */
			if (silent && ext4_feature_set_ok(sb, sb_rdonly(sb)))
				return -EINVAL;
			ext4_msg(sb, KERN_ERR, "couldn't mount as ext2 due "
				 "to feature incompatibilities");
			return -EINVAL;
		}
	}

	if (IS_EXT3_SB(sb)) {
		if (ext3_feature_set_ok(sb))
			ext4_msg(sb, KERN_INFO, "mounting ext3 file system "
				 "using the ext4 subsystem");
		else {
			/*
			 * If we're probing be silent, if this looks like
			 * it's actually an ext4 filesystem.
			 */
			if (silent && ext4_feature_set_ok(sb, sb_rdonly(sb)))
				return -EINVAL;
			ext4_msg(sb, KERN_ERR, "couldn't mount as ext3 due "
				 "to feature incompatibilities");
			return -EINVAL;
		}
	}

	/*
	 * Check feature flags regardless of the revision level, since we
	 * previously didn't change the revision level when setting the flags,
	 * so there is a chance incompat flags are set on a rev 0 filesystem.
	 */
	if (!ext4_feature_set_ok(sb, (sb_rdonly(sb))))
		return -EINVAL;

	return 0;
}

static int ext4_geometry_check(struct super_block *sb,
			       struct ext4_super_block *es)
{
	struct ext4_sb_info *sbi = EXT4_SB(sb);
	__u64 blocks_count;

	/* check blocks count against device size */
	blocks_count = sb_bdev_nr_blocks(sb);
	if (blocks_count && ext4_blocks_count(es) > blocks_count) {
		ext4_msg(sb, KERN_WARNING, "bad geometry: block count %llu "
		       "exceeds size of device (%llu blocks)",
		       ext4_blocks_count(es), blocks_count);
		return -EINVAL;
	}

	/*
	 * It makes no sense for the first data block to be beyond the end
	 * of the filesystem.
	 */
	if (le32_to_cpu(es->s_first_data_block) >= ext4_blocks_count(es)) {
		ext4_msg(sb, KERN_WARNING, "bad geometry: first data "
			 "block %u is beyond end of filesystem (%llu)",
			 le32_to_cpu(es->s_first_data_block),
			 ext4_blocks_count(es));
		return -EINVAL;
	}
	if ((es->s_first_data_block == 0) && (es->s_log_block_size == 0) &&
	    (sbi->s_cluster_ratio == 1)) {
		ext4_msg(sb, KERN_WARNING, "bad geometry: first data "
			 "block is 0 with a 1k block and cluster size");
		return -EINVAL;
	}

	blocks_count = (ext4_blocks_count(es) -
			le32_to_cpu(es->s_first_data_block) +
			EXT4_BLOCKS_PER_GROUP(sb) - 1);
	do_div(blocks_count, EXT4_BLOCKS_PER_GROUP(sb));
	if (blocks_count > ((uint64_t)1<<32) - EXT4_DESC_PER_BLOCK(sb)) {
		ext4_msg(sb, KERN_WARNING, "groups count too large: %llu "
		       "(block count %llu, first data block %u, "
		       "blocks per group %lu)", blocks_count,
		       ext4_blocks_count(es),
		       le32_to_cpu(es->s_first_data_block),
		       EXT4_BLOCKS_PER_GROUP(sb));
		return -EINVAL;
	}
	sbi->s_groups_count = blocks_count;
	sbi->s_blockfile_groups = min_t(ext4_group_t, sbi->s_groups_count,
			(EXT4_MAX_BLOCK_FILE_PHYS / EXT4_BLOCKS_PER_GROUP(sb)));
	if (((u64)sbi->s_groups_count * sbi->s_inodes_per_group) !=
	    le32_to_cpu(es->s_inodes_count)) {
		ext4_msg(sb, KERN_ERR, "inodes count not valid: %u vs %llu",
			 le32_to_cpu(es->s_inodes_count),
			 ((u64)sbi->s_groups_count * sbi->s_inodes_per_group));
		return -EINVAL;
	}

	return 0;
}

static void ext4_group_desc_free(struct ext4_sb_info *sbi)
{
	struct buffer_head **group_desc;
	int i;

	rcu_read_lock();
	group_desc = rcu_dereference(sbi->s_group_desc);
	for (i = 0; i < sbi->s_gdb_count; i++)
		brelse(group_desc[i]);
	kvfree(group_desc);
	rcu_read_unlock();
}

static int ext4_group_desc_init(struct super_block *sb,
				struct ext4_super_block *es,
				ext4_fsblk_t logical_sb_block,
				ext4_group_t *first_not_zeroed)
{
	struct ext4_sb_info *sbi = EXT4_SB(sb);
	unsigned int db_count;
	ext4_fsblk_t block;
	int ret;
	int i;

	db_count = (sbi->s_groups_count + EXT4_DESC_PER_BLOCK(sb) - 1) /
		   EXT4_DESC_PER_BLOCK(sb);
	if (ext4_has_feature_meta_bg(sb)) {
		if (le32_to_cpu(es->s_first_meta_bg) > db_count) {
			ext4_msg(sb, KERN_WARNING,
				 "first meta block group too large: %u "
				 "(group descriptor block count %u)",
				 le32_to_cpu(es->s_first_meta_bg), db_count);
			return -EINVAL;
		}
	}
	rcu_assign_pointer(sbi->s_group_desc,
			   kvmalloc_array(db_count,
					  sizeof(struct buffer_head *),
					  GFP_KERNEL));
	if (sbi->s_group_desc == NULL) {
		ext4_msg(sb, KERN_ERR, "not enough memory");
		return -ENOMEM;
	}

	bgl_lock_init(sbi->s_blockgroup_lock);

	/* Pre-read the descriptors into the buffer cache */
	for (i = 0; i < db_count; i++) {
		block = descriptor_loc(sb, logical_sb_block, i);
		ext4_sb_breadahead_unmovable(sb, block);
	}

	for (i = 0; i < db_count; i++) {
		struct buffer_head *bh;

		block = descriptor_loc(sb, logical_sb_block, i);
		bh = ext4_sb_bread_unmovable(sb, block);
		if (IS_ERR(bh)) {
			ext4_msg(sb, KERN_ERR,
			       "can't read group descriptor %d", i);
			sbi->s_gdb_count = i;
			ret = PTR_ERR(bh);
			goto out;
		}
		rcu_read_lock();
		rcu_dereference(sbi->s_group_desc)[i] = bh;
		rcu_read_unlock();
	}
	sbi->s_gdb_count = db_count;
	if (!ext4_check_descriptors(sb, logical_sb_block, first_not_zeroed)) {
		ext4_msg(sb, KERN_ERR, "group descriptors corrupted!");
		ret = -EFSCORRUPTED;
		goto out;
	}
	return 0;
out:
	ext4_group_desc_free(sbi);
	return ret;
}

static int ext4_load_and_init_journal(struct super_block *sb,
				      struct ext4_super_block *es,
				      struct ext4_fs_context *ctx)
{
	struct ext4_sb_info *sbi = EXT4_SB(sb);
	int err;

	err = ext4_load_journal(sb, es, ctx->journal_devnum);
	if (err)
		return err;

	if (ext4_has_feature_64bit(sb) &&
	    !jbd2_journal_set_features(EXT4_SB(sb)->s_journal, 0, 0,
				       JBD2_FEATURE_INCOMPAT_64BIT)) {
		ext4_msg(sb, KERN_ERR, "Failed to set 64-bit journal feature");
		goto out;
	}

	if (!set_journal_csum_feature_set(sb)) {
		ext4_msg(sb, KERN_ERR, "Failed to set journal checksum "
			 "feature set");
		goto out;
	}

	if (test_opt2(sb, JOURNAL_FAST_COMMIT) &&
		!jbd2_journal_set_features(EXT4_SB(sb)->s_journal, 0, 0,
					  JBD2_FEATURE_INCOMPAT_FAST_COMMIT)) {
		ext4_msg(sb, KERN_ERR,
			"Failed to set fast commit journal feature");
		goto out;
	}

	/* We have now updated the journal if required, so we can
	 * validate the data journaling mode. */
	switch (test_opt(sb, DATA_FLAGS)) {
	case 0:
		/* No mode set, assume a default based on the journal
		 * capabilities: ORDERED_DATA if the journal can
		 * cope, else JOURNAL_DATA
		 */
		if (jbd2_journal_check_available_features
		    (sbi->s_journal, 0, 0, JBD2_FEATURE_INCOMPAT_REVOKE)) {
			set_opt(sb, ORDERED_DATA);
			sbi->s_def_mount_opt |= EXT4_MOUNT_ORDERED_DATA;
		} else {
			set_opt(sb, JOURNAL_DATA);
			sbi->s_def_mount_opt |= EXT4_MOUNT_JOURNAL_DATA;
		}
		break;

	case EXT4_MOUNT_ORDERED_DATA:
	case EXT4_MOUNT_WRITEBACK_DATA:
		if (!jbd2_journal_check_available_features
		    (sbi->s_journal, 0, 0, JBD2_FEATURE_INCOMPAT_REVOKE)) {
			ext4_msg(sb, KERN_ERR, "Journal does not support "
			       "requested data journaling mode");
			goto out;
		}
		break;
	default:
		break;
	}

	if (test_opt(sb, DATA_FLAGS) == EXT4_MOUNT_ORDERED_DATA &&
	    test_opt(sb, JOURNAL_ASYNC_COMMIT)) {
		ext4_msg(sb, KERN_ERR, "can't mount with "
			"journal_async_commit in data=ordered mode");
		goto out;
	}

	set_task_ioprio(sbi->s_journal->j_task, ctx->journal_ioprio);

	sbi->s_journal->j_submit_inode_data_buffers =
		ext4_journal_submit_inode_data_buffers;
	sbi->s_journal->j_finish_inode_data_buffers =
		ext4_journal_finish_inode_data_buffers;

	return 0;

out:
	/* flush s_error_work before journal destroy. */
	flush_work(&sbi->s_error_work);
	jbd2_journal_destroy(sbi->s_journal);
	sbi->s_journal = NULL;
	return -EINVAL;
}

static int ext4_journal_data_mode_check(struct super_block *sb)
{
	if (test_opt(sb, DATA_FLAGS) == EXT4_MOUNT_JOURNAL_DATA) {
		printk_once(KERN_WARNING "EXT4-fs: Warning: mounting with "
			    "data=journal disables delayed allocation, "
			    "dioread_nolock, O_DIRECT and fast_commit support!\n");
		/* can't mount with both data=journal and dioread_nolock. */
		clear_opt(sb, DIOREAD_NOLOCK);
		clear_opt2(sb, JOURNAL_FAST_COMMIT);
		if (test_opt2(sb, EXPLICIT_DELALLOC)) {
			ext4_msg(sb, KERN_ERR, "can't mount with "
				 "both data=journal and delalloc");
			return -EINVAL;
		}
		if (test_opt(sb, DAX_ALWAYS)) {
			ext4_msg(sb, KERN_ERR, "can't mount with "
				 "both data=journal and dax");
			return -EINVAL;
		}
		if (ext4_has_feature_encrypt(sb)) {
			ext4_msg(sb, KERN_WARNING,
				 "encrypted files will use data=ordered "
				 "instead of data journaling mode");
		}
		if (test_opt(sb, DELALLOC))
			clear_opt(sb, DELALLOC);
	} else {
		sb->s_iflags |= SB_I_CGROUPWB;
	}

	return 0;
}

static int ext4_load_super(struct super_block *sb, ext4_fsblk_t *lsb,
			   int silent)
{
	struct ext4_sb_info *sbi = EXT4_SB(sb);
	struct ext4_super_block *es;
	ext4_fsblk_t logical_sb_block;
	unsigned long offset = 0;
	struct buffer_head *bh;
	int ret = -EINVAL;
	int blocksize;

	blocksize = sb_min_blocksize(sb, EXT4_MIN_BLOCK_SIZE);
	if (!blocksize) {
		ext4_msg(sb, KERN_ERR, "unable to set blocksize");
		return -EINVAL;
	}

	/*
	 * The ext4 superblock will not be buffer aligned for other than 1kB
	 * block sizes.  We need to calculate the offset from buffer start.
	 */
	if (blocksize != EXT4_MIN_BLOCK_SIZE) {
		logical_sb_block = sbi->s_sb_block * EXT4_MIN_BLOCK_SIZE;
		offset = do_div(logical_sb_block, blocksize);
	} else {
		logical_sb_block = sbi->s_sb_block;
	}

	bh = ext4_sb_bread_unmovable(sb, logical_sb_block);
	if (IS_ERR(bh)) {
		ext4_msg(sb, KERN_ERR, "unable to read superblock");
		return PTR_ERR(bh);
	}
	/*
	 * Note: s_es must be initialized as soon as possible because
	 *       some ext4 macro-instructions depend on its value
	 */
	es = (struct ext4_super_block *) (bh->b_data + offset);
	sbi->s_es = es;
	sb->s_magic = le16_to_cpu(es->s_magic);
	if (sb->s_magic != EXT4_SUPER_MAGIC) {
		if (!silent)
			ext4_msg(sb, KERN_ERR, "VFS: Can't find ext4 filesystem");
		goto out;
	}

	if (le32_to_cpu(es->s_log_block_size) >
	    (EXT4_MAX_BLOCK_LOG_SIZE - EXT4_MIN_BLOCK_LOG_SIZE)) {
		ext4_msg(sb, KERN_ERR,
			 "Invalid log block size: %u",
			 le32_to_cpu(es->s_log_block_size));
		goto out;
	}
	if (le32_to_cpu(es->s_log_cluster_size) >
	    (EXT4_MAX_CLUSTER_LOG_SIZE - EXT4_MIN_BLOCK_LOG_SIZE)) {
		ext4_msg(sb, KERN_ERR,
			 "Invalid log cluster size: %u",
			 le32_to_cpu(es->s_log_cluster_size));
		goto out;
	}

	blocksize = EXT4_MIN_BLOCK_SIZE << le32_to_cpu(es->s_log_block_size);

	/*
	 * If the default block size is not the same as the real block size,
	 * we need to reload it.
	 */
	if (sb->s_blocksize == blocksize) {
		*lsb = logical_sb_block;
		sbi->s_sbh = bh;
		return 0;
	}

	/*
	 * bh must be released before kill_bdev(), otherwise
	 * it won't be freed and its page also. kill_bdev()
	 * is called by sb_set_blocksize().
	 */
	brelse(bh);
	/* Validate the filesystem blocksize */
	if (!sb_set_blocksize(sb, blocksize)) {
		ext4_msg(sb, KERN_ERR, "bad block size %d",
				blocksize);
		bh = NULL;
		goto out;
	}

	logical_sb_block = sbi->s_sb_block * EXT4_MIN_BLOCK_SIZE;
	offset = do_div(logical_sb_block, blocksize);
	bh = ext4_sb_bread_unmovable(sb, logical_sb_block);
	if (IS_ERR(bh)) {
		ext4_msg(sb, KERN_ERR, "Can't read superblock on 2nd try");
		ret = PTR_ERR(bh);
		bh = NULL;
		goto out;
	}
	es = (struct ext4_super_block *)(bh->b_data + offset);
	sbi->s_es = es;
	if (es->s_magic != cpu_to_le16(EXT4_SUPER_MAGIC)) {
		ext4_msg(sb, KERN_ERR, "Magic mismatch, very weird!");
		goto out;
	}
	*lsb = logical_sb_block;
	sbi->s_sbh = bh;
	return 0;
out:
	brelse(bh);
	return ret;
}

static int __ext4_fill_super(struct fs_context *fc, struct super_block *sb)
{
	struct ext4_super_block *es = NULL;
	struct ext4_sb_info *sbi = EXT4_SB(sb);
	struct flex_groups **flex_groups;
	ext4_fsblk_t block;
	ext4_fsblk_t logical_sb_block;
	struct inode *root;
	int ret = -ENOMEM;
	unsigned int i;
	int needs_recovery, has_huge_files;
	int err = 0;
	ext4_group_t first_not_zeroed;
	struct ext4_fs_context *ctx = fc->fs_private;
	int silent = fc->sb_flags & SB_SILENT;

	/* Set defaults for the variables that will be set during parsing */
	if (!(ctx->spec & EXT4_SPEC_JOURNAL_IOPRIO))
		ctx->journal_ioprio = DEFAULT_JOURNAL_IOPRIO;

	sbi->s_inode_readahead_blks = EXT4_DEF_INODE_READAHEAD_BLKS;
	sbi->s_sectors_written_start =
		part_stat_read(sb->s_bdev, sectors[STAT_WRITE]);

	/* -EINVAL is default */
	ret = -EINVAL;
	err = ext4_load_super(sb, &logical_sb_block, silent);
	if (err)
		goto out_fail;

	es = sbi->s_es;
	sbi->s_kbytes_written = le64_to_cpu(es->s_kbytes_written);

	err = ext4_init_metadata_csum(sb, es);
	if (err)
		goto failed_mount;

	ext4_set_def_opts(sb, es);

	sbi->s_resuid = make_kuid(&init_user_ns, le16_to_cpu(es->s_def_resuid));
	sbi->s_resgid = make_kgid(&init_user_ns, le16_to_cpu(es->s_def_resgid));
	sbi->s_commit_interval = JBD2_DEFAULT_MAX_COMMIT_AGE * HZ;
	sbi->s_min_batch_time = EXT4_DEF_MIN_BATCH_TIME;
	sbi->s_max_batch_time = EXT4_DEF_MAX_BATCH_TIME;

	/*
	 * set default s_li_wait_mult for lazyinit, for the case there is
	 * no mount option specified.
	 */
	sbi->s_li_wait_mult = EXT4_DEF_LI_WAIT_MULT;

	if (ext4_inode_info_init(sb, es))
		goto failed_mount;

	err = parse_apply_sb_mount_options(sb, ctx);
	if (err < 0)
		goto failed_mount;

	sbi->s_def_mount_opt = sbi->s_mount_opt;

	err = ext4_check_opt_consistency(fc, sb);
	if (err < 0)
		goto failed_mount;

	ext4_apply_options(fc, sb);

	if (ext4_encoding_init(sb, es))
		goto failed_mount;

	if (ext4_journal_data_mode_check(sb))
		goto failed_mount;

	sb->s_flags = (sb->s_flags & ~SB_POSIXACL) |
		(test_opt(sb, POSIX_ACL) ? SB_POSIXACL : 0);

	/* i_version is always enabled now */
	sb->s_flags |= SB_I_VERSION;

	if (ext4_check_feature_compatibility(sb, es, silent))
		goto failed_mount;

	if (le16_to_cpu(sbi->s_es->s_reserved_gdt_blocks) > (sb->s_blocksize / 4)) {
		ext4_msg(sb, KERN_ERR,
			 "Number of reserved GDT blocks insanely large: %d",
			 le16_to_cpu(sbi->s_es->s_reserved_gdt_blocks));
		goto failed_mount;
	}

	if (sbi->s_daxdev) {
		if (sb->s_blocksize == PAGE_SIZE)
			set_bit(EXT4_FLAGS_BDEV_IS_DAX, &sbi->s_ext4_flags);
		else
			ext4_msg(sb, KERN_ERR, "unsupported blocksize for DAX\n");
	}

	if (sbi->s_mount_opt & EXT4_MOUNT_DAX_ALWAYS) {
		if (ext4_has_feature_inline_data(sb)) {
			ext4_msg(sb, KERN_ERR, "Cannot use DAX on a filesystem"
					" that may contain inline data");
			goto failed_mount;
		}
		if (!test_bit(EXT4_FLAGS_BDEV_IS_DAX, &sbi->s_ext4_flags)) {
			ext4_msg(sb, KERN_ERR,
				"DAX unsupported by block device.");
			goto failed_mount;
		}
	}

	if (ext4_has_feature_encrypt(sb) && es->s_encryption_level) {
		ext4_msg(sb, KERN_ERR, "Unsupported encryption level %d",
			 es->s_encryption_level);
		goto failed_mount;
	}

	has_huge_files = ext4_has_feature_huge_file(sb);
	sbi->s_bitmap_maxbytes = ext4_max_bitmap_size(sb->s_blocksize_bits,
						      has_huge_files);
	sb->s_maxbytes = ext4_max_size(sb->s_blocksize_bits, has_huge_files);

	sbi->s_desc_size = le16_to_cpu(es->s_desc_size);
	if (ext4_has_feature_64bit(sb)) {
		if (sbi->s_desc_size < EXT4_MIN_DESC_SIZE_64BIT ||
		    sbi->s_desc_size > EXT4_MAX_DESC_SIZE ||
		    !is_power_of_2(sbi->s_desc_size)) {
			ext4_msg(sb, KERN_ERR,
			       "unsupported descriptor size %lu",
			       sbi->s_desc_size);
			goto failed_mount;
		}
	} else
		sbi->s_desc_size = EXT4_MIN_DESC_SIZE;

	sbi->s_blocks_per_group = le32_to_cpu(es->s_blocks_per_group);
	sbi->s_inodes_per_group = le32_to_cpu(es->s_inodes_per_group);

	sbi->s_inodes_per_block = sb->s_blocksize / EXT4_INODE_SIZE(sb);
	if (sbi->s_inodes_per_block == 0 || sbi->s_blocks_per_group == 0) {
		if (!silent)
			ext4_msg(sb, KERN_ERR, "VFS: Can't find ext4 filesystem");
		goto failed_mount;
	}
	if (sbi->s_inodes_per_group < sbi->s_inodes_per_block ||
	    sbi->s_inodes_per_group > sb->s_blocksize * 8) {
		ext4_msg(sb, KERN_ERR, "invalid inodes per group: %lu\n",
			 sbi->s_inodes_per_group);
		goto failed_mount;
	}
	sbi->s_itb_per_group = sbi->s_inodes_per_group /
					sbi->s_inodes_per_block;
	sbi->s_desc_per_block = sb->s_blocksize / EXT4_DESC_SIZE(sb);
	sbi->s_mount_state = le16_to_cpu(es->s_state) & ~EXT4_FC_REPLAY;
	sbi->s_addr_per_block_bits = ilog2(EXT4_ADDR_PER_BLOCK(sb));
	sbi->s_desc_per_block_bits = ilog2(EXT4_DESC_PER_BLOCK(sb));

	for (i = 0; i < 4; i++)
		sbi->s_hash_seed[i] = le32_to_cpu(es->s_hash_seed[i]);
	sbi->s_def_hash_version = es->s_def_hash_version;
	if (ext4_has_feature_dir_index(sb)) {
		i = le32_to_cpu(es->s_flags);
		if (i & EXT2_FLAGS_UNSIGNED_HASH)
			sbi->s_hash_unsigned = 3;
		else if ((i & EXT2_FLAGS_SIGNED_HASH) == 0) {
#ifdef __CHAR_UNSIGNED__
			if (!sb_rdonly(sb))
				es->s_flags |=
					cpu_to_le32(EXT2_FLAGS_UNSIGNED_HASH);
			sbi->s_hash_unsigned = 3;
#else
			if (!sb_rdonly(sb))
				es->s_flags |=
					cpu_to_le32(EXT2_FLAGS_SIGNED_HASH);
#endif
		}
	}

	if (ext4_handle_clustersize(sb))
		goto failed_mount;

	/*
	 * Test whether we have more sectors than will fit in sector_t,
	 * and whether the max offset is addressable by the page cache.
	 */
	err = generic_check_addressable(sb->s_blocksize_bits,
					ext4_blocks_count(es));
	if (err) {
		ext4_msg(sb, KERN_ERR, "filesystem"
			 " too large to mount safely on this system");
		goto failed_mount;
	}

	if (ext4_geometry_check(sb, es))
		goto failed_mount;

	err = ext4_group_desc_init(sb, es, logical_sb_block, &first_not_zeroed);
	if (err)
		goto failed_mount;

	timer_setup(&sbi->s_err_report, print_daily_error_info, 0);
	spin_lock_init(&sbi->s_error_lock);
	INIT_WORK(&sbi->s_error_work, flush_stashed_error_work);

	/* Register extent status tree shrinker */
	if (ext4_es_register_shrinker(sbi))
		goto failed_mount3;

	sbi->s_stripe = ext4_get_stripe_size(sbi);
	sbi->s_extent_max_zeroout_kb = 32;

	/*
	 * set up enough so that it can read an inode
	 */
	sb->s_op = &ext4_sops;
	sb->s_export_op = &ext4_export_ops;
	sb->s_xattr = ext4_xattr_handlers;
#ifdef CONFIG_FS_ENCRYPTION
	sb->s_cop = &ext4_cryptops;
#endif
#ifdef CONFIG_FS_VERITY
	sb->s_vop = &ext4_verityops;
#endif
#ifdef CONFIG_QUOTA
	sb->dq_op = &ext4_quota_operations;
	if (ext4_has_feature_quota(sb))
		sb->s_qcop = &dquot_quotactl_sysfile_ops;
	else
		sb->s_qcop = &ext4_qctl_operations;
	sb->s_quota_types = QTYPE_MASK_USR | QTYPE_MASK_GRP | QTYPE_MASK_PRJ;
#endif
	memcpy(&sb->s_uuid, es->s_uuid, sizeof(es->s_uuid));

	INIT_LIST_HEAD(&sbi->s_orphan); /* unlinked but open files */
	mutex_init(&sbi->s_orphan_lock);

	ext4_fast_commit_init(sb);

	sb->s_root = NULL;

	needs_recovery = (es->s_last_orphan != 0 ||
			  ext4_has_feature_orphan_present(sb) ||
			  ext4_has_feature_journal_needs_recovery(sb));

	if (ext4_has_feature_mmp(sb) && !sb_rdonly(sb))
		if (ext4_multi_mount_protect(sb, le64_to_cpu(es->s_mmp_block)))
			goto failed_mount3a;

	/*
	 * The first inode we look at is the journal inode.  Don't try
	 * root first: it may be modified in the journal!
	 */
	if (!test_opt(sb, NOLOAD) && ext4_has_feature_journal(sb)) {
		err = ext4_load_and_init_journal(sb, es, ctx);
		if (err)
			goto failed_mount3a;
	} else if (test_opt(sb, NOLOAD) && !sb_rdonly(sb) &&
		   ext4_has_feature_journal_needs_recovery(sb)) {
		ext4_msg(sb, KERN_ERR, "required journal recovery "
		       "suppressed and not mounted read-only");
		goto failed_mount3a;
	} else {
		/* Nojournal mode, all journal mount options are illegal */
		if (test_opt(sb, JOURNAL_ASYNC_COMMIT)) {
			ext4_msg(sb, KERN_ERR, "can't mount with "
				 "journal_async_commit, fs mounted w/o journal");
			goto failed_mount3a;
		}

		if (test_opt2(sb, EXPLICIT_JOURNAL_CHECKSUM)) {
			ext4_msg(sb, KERN_ERR, "can't mount with "
				 "journal_checksum, fs mounted w/o journal");
			goto failed_mount3a;
		}
		if (sbi->s_commit_interval != JBD2_DEFAULT_MAX_COMMIT_AGE*HZ) {
			ext4_msg(sb, KERN_ERR, "can't mount with "
				 "commit=%lu, fs mounted w/o journal",
				 sbi->s_commit_interval / HZ);
			goto failed_mount3a;
		}
		if (EXT4_MOUNT_DATA_FLAGS &
		    (sbi->s_mount_opt ^ sbi->s_def_mount_opt)) {
			ext4_msg(sb, KERN_ERR, "can't mount with "
				 "data=, fs mounted w/o journal");
			goto failed_mount3a;
		}
		sbi->s_def_mount_opt &= ~EXT4_MOUNT_JOURNAL_CHECKSUM;
		clear_opt(sb, JOURNAL_CHECKSUM);
		clear_opt(sb, DATA_FLAGS);
		clear_opt2(sb, JOURNAL_FAST_COMMIT);
		sbi->s_journal = NULL;
		needs_recovery = 0;
	}

	if (!test_opt(sb, NO_MBCACHE)) {
		sbi->s_ea_block_cache = ext4_xattr_create_cache();
		if (!sbi->s_ea_block_cache) {
			ext4_msg(sb, KERN_ERR,
				 "Failed to create ea_block_cache");
			goto failed_mount_wq;
		}

		if (ext4_has_feature_ea_inode(sb)) {
			sbi->s_ea_inode_cache = ext4_xattr_create_cache();
			if (!sbi->s_ea_inode_cache) {
				ext4_msg(sb, KERN_ERR,
					 "Failed to create ea_inode_cache");
				goto failed_mount_wq;
			}
		}
	}

	if (ext4_has_feature_verity(sb) && sb->s_blocksize != PAGE_SIZE) {
		ext4_msg(sb, KERN_ERR, "Unsupported blocksize for fs-verity");
		goto failed_mount_wq;
	}

	/*
	 * Get the # of file system overhead blocks from the
	 * superblock if present.
	 */
	sbi->s_overhead = le32_to_cpu(es->s_overhead_clusters);
	/* ignore the precalculated value if it is ridiculous */
	if (sbi->s_overhead > ext4_blocks_count(es))
		sbi->s_overhead = 0;
	/*
	 * If the bigalloc feature is not enabled recalculating the
	 * overhead doesn't take long, so we might as well just redo
	 * it to make sure we are using the correct value.
	 */
	if (!ext4_has_feature_bigalloc(sb))
		sbi->s_overhead = 0;
	if (sbi->s_overhead == 0) {
		err = ext4_calculate_overhead(sb);
		if (err)
			goto failed_mount_wq;
	}

	/*
	 * The maximum number of concurrent works can be high and
	 * concurrency isn't really necessary.  Limit it to 1.
	 */
	EXT4_SB(sb)->rsv_conversion_wq =
		alloc_workqueue("ext4-rsv-conversion", WQ_MEM_RECLAIM | WQ_UNBOUND, 1);
	if (!EXT4_SB(sb)->rsv_conversion_wq) {
		printk(KERN_ERR "EXT4-fs: failed to create workqueue\n");
		ret = -ENOMEM;
		goto failed_mount4;
	}

	/*
	 * The jbd2_journal_load will have done any necessary log recovery,
	 * so we can safely mount the rest of the filesystem now.
	 */

	root = ext4_iget(sb, EXT4_ROOT_INO, EXT4_IGET_SPECIAL);
	if (IS_ERR(root)) {
		ext4_msg(sb, KERN_ERR, "get root inode failed");
		ret = PTR_ERR(root);
		root = NULL;
		goto failed_mount4;
	}
	if (!S_ISDIR(root->i_mode) || !root->i_blocks || !root->i_size) {
		ext4_msg(sb, KERN_ERR, "corrupt root inode, run e2fsck");
		iput(root);
		goto failed_mount4;
	}

	sb->s_root = d_make_root(root);
	if (!sb->s_root) {
		ext4_msg(sb, KERN_ERR, "get root dentry failed");
		ret = -ENOMEM;
		goto failed_mount4;
	}

	ret = ext4_setup_super(sb, es, sb_rdonly(sb));
	if (ret == -EROFS) {
		sb->s_flags |= SB_RDONLY;
		ret = 0;
	} else if (ret)
		goto failed_mount4a;

	ext4_set_resv_clusters(sb);

	if (test_opt(sb, BLOCK_VALIDITY)) {
		err = ext4_setup_system_zone(sb);
		if (err) {
			ext4_msg(sb, KERN_ERR, "failed to initialize system "
				 "zone (%d)", err);
			goto failed_mount4a;
		}
	}
	ext4_fc_replay_cleanup(sb);

	ext4_ext_init(sb);

	/*
	 * Enable optimize_scan if number of groups is > threshold. This can be
	 * turned off by passing "mb_optimize_scan=0". This can also be
	 * turned on forcefully by passing "mb_optimize_scan=1".
	 */
	if (!(ctx->spec & EXT4_SPEC_mb_optimize_scan)) {
		if (sbi->s_groups_count >= MB_DEFAULT_LINEAR_SCAN_THRESHOLD)
			set_opt2(sb, MB_OPTIMIZE_SCAN);
		else
			clear_opt2(sb, MB_OPTIMIZE_SCAN);
	}

	err = ext4_mb_init(sb);
	if (err) {
		ext4_msg(sb, KERN_ERR, "failed to initialize mballoc (%d)",
			 err);
		goto failed_mount5;
	}

	/*
	 * We can only set up the journal commit callback once
	 * mballoc is initialized
	 */
	if (sbi->s_journal)
		sbi->s_journal->j_commit_callback =
			ext4_journal_commit_callback;

	block = ext4_count_free_clusters(sb);
	ext4_free_blocks_count_set(sbi->s_es,
				   EXT4_C2B(sbi, block));
	err = percpu_counter_init(&sbi->s_freeclusters_counter, block,
				  GFP_KERNEL);
	if (!err) {
		unsigned long freei = ext4_count_free_inodes(sb);
		sbi->s_es->s_free_inodes_count = cpu_to_le32(freei);
		err = percpu_counter_init(&sbi->s_freeinodes_counter, freei,
					  GFP_KERNEL);
	}
	if (!err)
		err = percpu_counter_init(&sbi->s_dirs_counter,
					  ext4_count_dirs(sb), GFP_KERNEL);
	if (!err)
		err = percpu_counter_init(&sbi->s_dirtyclusters_counter, 0,
					  GFP_KERNEL);
	if (!err)
		err = percpu_counter_init(&sbi->s_sra_exceeded_retry_limit, 0,
					  GFP_KERNEL);
	if (!err)
		err = percpu_init_rwsem(&sbi->s_writepages_rwsem);

	if (err) {
		ext4_msg(sb, KERN_ERR, "insufficient memory");
		goto failed_mount6;
	}

	if (ext4_has_feature_flex_bg(sb))
		if (!ext4_fill_flex_info(sb)) {
			ext4_msg(sb, KERN_ERR,
			       "unable to initialize "
			       "flex_bg meta info!");
			ret = -ENOMEM;
			goto failed_mount6;
		}

	err = ext4_register_li_request(sb, first_not_zeroed);
	if (err)
		goto failed_mount6;

	err = ext4_register_sysfs(sb);
	if (err)
		goto failed_mount7;

	err = ext4_init_orphan_info(sb);
	if (err)
		goto failed_mount8;
#ifdef CONFIG_QUOTA
	/* Enable quota usage during mount. */
	if (ext4_has_feature_quota(sb) && !sb_rdonly(sb)) {
		err = ext4_enable_quotas(sb);
		if (err)
			goto failed_mount9;
	}
#endif  /* CONFIG_QUOTA */

	/*
	 * Save the original bdev mapping's wb_err value which could be
	 * used to detect the metadata async write error.
	 */
	spin_lock_init(&sbi->s_bdev_wb_lock);
	errseq_check_and_advance(&sb->s_bdev->bd_inode->i_mapping->wb_err,
				 &sbi->s_bdev_wb_err);
	sb->s_bdev->bd_super = sb;
	EXT4_SB(sb)->s_mount_state |= EXT4_ORPHAN_FS;
	ext4_orphan_cleanup(sb, es);
	EXT4_SB(sb)->s_mount_state &= ~EXT4_ORPHAN_FS;
	/*
	 * Update the checksum after updating free space/inode counters and
	 * ext4_orphan_cleanup. Otherwise the superblock can have an incorrect
	 * checksum in the buffer cache until it is written out and
	 * e2fsprogs programs trying to open a file system immediately
	 * after it is mounted can fail.
	 */
	ext4_superblock_csum_set(sb);
	if (needs_recovery) {
		ext4_msg(sb, KERN_INFO, "recovery complete");
		err = ext4_mark_recovery_complete(sb, es);
		if (err)
			goto failed_mount9;
	}

	if (test_opt(sb, DISCARD) && !bdev_max_discard_sectors(sb->s_bdev))
		ext4_msg(sb, KERN_WARNING,
			 "mounting with \"discard\" option, but the device does not support discard");

	if (es->s_error_count)
		mod_timer(&sbi->s_err_report, jiffies + 300*HZ); /* 5 minutes */

	/* Enable message ratelimiting. Default is 10 messages per 5 secs. */
	ratelimit_state_init(&sbi->s_err_ratelimit_state, 5 * HZ, 10);
	ratelimit_state_init(&sbi->s_warning_ratelimit_state, 5 * HZ, 10);
	ratelimit_state_init(&sbi->s_msg_ratelimit_state, 5 * HZ, 10);
	atomic_set(&sbi->s_warning_count, 0);
	atomic_set(&sbi->s_msg_count, 0);

	return 0;

failed_mount9:
	ext4_release_orphan_info(sb);
failed_mount8:
	ext4_unregister_sysfs(sb);
	kobject_put(&sbi->s_kobj);
failed_mount7:
	ext4_unregister_li_request(sb);
failed_mount6:
	ext4_mb_release(sb);
	rcu_read_lock();
	flex_groups = rcu_dereference(sbi->s_flex_groups);
	if (flex_groups) {
		for (i = 0; i < sbi->s_flex_groups_allocated; i++)
			kvfree(flex_groups[i]);
		kvfree(flex_groups);
	}
	rcu_read_unlock();
	percpu_counter_destroy(&sbi->s_freeclusters_counter);
	percpu_counter_destroy(&sbi->s_freeinodes_counter);
	percpu_counter_destroy(&sbi->s_dirs_counter);
	percpu_counter_destroy(&sbi->s_dirtyclusters_counter);
	percpu_counter_destroy(&sbi->s_sra_exceeded_retry_limit);
	percpu_free_rwsem(&sbi->s_writepages_rwsem);
failed_mount5:
	ext4_ext_release(sb);
	ext4_release_system_zone(sb);
failed_mount4a:
	dput(sb->s_root);
	sb->s_root = NULL;
failed_mount4:
	ext4_msg(sb, KERN_ERR, "mount failed");
	if (EXT4_SB(sb)->rsv_conversion_wq)
		destroy_workqueue(EXT4_SB(sb)->rsv_conversion_wq);
failed_mount_wq:
	ext4_xattr_destroy_cache(sbi->s_ea_inode_cache);
	sbi->s_ea_inode_cache = NULL;

	ext4_xattr_destroy_cache(sbi->s_ea_block_cache);
	sbi->s_ea_block_cache = NULL;

	if (sbi->s_journal) {
		/* flush s_error_work before journal destroy. */
		flush_work(&sbi->s_error_work);
		jbd2_journal_destroy(sbi->s_journal);
		sbi->s_journal = NULL;
	}
failed_mount3a:
	ext4_es_unregister_shrinker(sbi);
failed_mount3:
	/* flush s_error_work before sbi destroy */
	flush_work(&sbi->s_error_work);
	del_timer_sync(&sbi->s_err_report);
	ext4_stop_mmpd(sbi);
	ext4_group_desc_free(sbi);
failed_mount:
	if (sbi->s_chksum_driver)
		crypto_free_shash(sbi->s_chksum_driver);

#if IS_ENABLED(CONFIG_UNICODE)
	utf8_unload(sb->s_encoding);
#endif

#ifdef CONFIG_QUOTA
	for (i = 0; i < EXT4_MAXQUOTAS; i++)
		kfree(get_qf_name(sb, sbi, i));
#endif
	fscrypt_free_dummy_policy(&sbi->s_dummy_enc_policy);
	/* ext4_blkdev_remove() calls kill_bdev(), release bh before it. */
	brelse(sbi->s_sbh);
	ext4_blkdev_remove(sbi);
out_fail:
	sb->s_fs_info = NULL;
	return err ? err : ret;
}

static int ext4_fill_super(struct super_block *sb, struct fs_context *fc)
{
	struct ext4_fs_context *ctx = fc->fs_private;
	struct ext4_sb_info *sbi;
	const char *descr;
	int ret;

	sbi = ext4_alloc_sbi(sb);
	if (!sbi)
		return -ENOMEM;

	fc->s_fs_info = sbi;

	/* Cleanup superblock name */
	strreplace(sb->s_id, '/', '!');

	sbi->s_sb_block = 1;	/* Default super block location */
	if (ctx->spec & EXT4_SPEC_s_sb_block)
		sbi->s_sb_block = ctx->s_sb_block;

	ret = __ext4_fill_super(fc, sb);
	if (ret < 0)
		goto free_sbi;

	if (sbi->s_journal) {
		if (test_opt(sb, DATA_FLAGS) == EXT4_MOUNT_JOURNAL_DATA)
			descr = " journalled data mode";
		else if (test_opt(sb, DATA_FLAGS) == EXT4_MOUNT_ORDERED_DATA)
			descr = " ordered data mode";
		else
			descr = " writeback data mode";
	} else
		descr = "out journal";

	if (___ratelimit(&ext4_mount_msg_ratelimit, "EXT4-fs mount"))
		ext4_msg(sb, KERN_INFO, "mounted filesystem %pU with%s. "
			 "Quota mode: %s.", &sb->s_uuid, descr,
			 ext4_quota_mode(sb));

	/* Update the s_overhead_clusters if necessary */
	ext4_update_overhead(sb, false);
	return 0;

free_sbi:
	ext4_free_sbi(sbi);
	fc->s_fs_info = NULL;
	return ret;
}

static int ext4_get_tree(struct fs_context *fc)
{
	return get_tree_bdev(fc, ext4_fill_super);
}

/*
 * Setup any per-fs journal parameters now.  We'll do this both on
 * initial mount, once the journal has been initialised but before we've
 * done any recovery; and again on any subsequent remount.
 */
static void ext4_init_journal_params(struct super_block *sb, journal_t *journal)
{
	struct ext4_sb_info *sbi = EXT4_SB(sb);

	journal->j_commit_interval = sbi->s_commit_interval;
	journal->j_min_batch_time = sbi->s_min_batch_time;
	journal->j_max_batch_time = sbi->s_max_batch_time;
	ext4_fc_init(sb, journal);

	write_lock(&journal->j_state_lock);
	if (test_opt(sb, BARRIER))
		journal->j_flags |= JBD2_BARRIER;
	else
		journal->j_flags &= ~JBD2_BARRIER;
	if (test_opt(sb, DATA_ERR_ABORT))
		journal->j_flags |= JBD2_ABORT_ON_SYNCDATA_ERR;
	else
		journal->j_flags &= ~JBD2_ABORT_ON_SYNCDATA_ERR;
	write_unlock(&journal->j_state_lock);
}

static struct inode *ext4_get_journal_inode(struct super_block *sb,
					     unsigned int journal_inum)
{
	struct inode *journal_inode;

	/*
	 * Test for the existence of a valid inode on disk.  Bad things
	 * happen if we iget() an unused inode, as the subsequent iput()
	 * will try to delete it.
	 */
	journal_inode = ext4_iget(sb, journal_inum, EXT4_IGET_SPECIAL);
	if (IS_ERR(journal_inode)) {
		ext4_msg(sb, KERN_ERR, "no journal found");
		return NULL;
	}
	if (!journal_inode->i_nlink) {
		make_bad_inode(journal_inode);
		iput(journal_inode);
		ext4_msg(sb, KERN_ERR, "journal inode is deleted");
		return NULL;
	}

	ext4_debug("Journal inode found at %p: %lld bytes\n",
		  journal_inode, journal_inode->i_size);
	if (!S_ISREG(journal_inode->i_mode) || IS_ENCRYPTED(journal_inode)) {
		ext4_msg(sb, KERN_ERR, "invalid journal inode");
		iput(journal_inode);
		return NULL;
	}
	return journal_inode;
}

static journal_t *ext4_get_journal(struct super_block *sb,
				   unsigned int journal_inum)
{
	struct inode *journal_inode;
	journal_t *journal;

	if (WARN_ON_ONCE(!ext4_has_feature_journal(sb)))
		return NULL;

	journal_inode = ext4_get_journal_inode(sb, journal_inum);
	if (!journal_inode)
		return NULL;

	journal = jbd2_journal_init_inode(journal_inode);
	if (!journal) {
		ext4_msg(sb, KERN_ERR, "Could not load journal inode");
		iput(journal_inode);
		return NULL;
	}
	journal->j_private = sb;
	ext4_init_journal_params(sb, journal);
	return journal;
}

static journal_t *ext4_get_dev_journal(struct super_block *sb,
				       dev_t j_dev)
{
	struct buffer_head *bh;
	journal_t *journal;
	ext4_fsblk_t start;
	ext4_fsblk_t len;
	int hblock, blocksize;
	ext4_fsblk_t sb_block;
	unsigned long offset;
	struct ext4_super_block *es;
	struct block_device *bdev;

	if (WARN_ON_ONCE(!ext4_has_feature_journal(sb)))
		return NULL;

	bdev = ext4_blkdev_get(j_dev, sb);
	if (bdev == NULL)
		return NULL;

	blocksize = sb->s_blocksize;
	hblock = bdev_logical_block_size(bdev);
	if (blocksize < hblock) {
		ext4_msg(sb, KERN_ERR,
			"blocksize too small for journal device");
		goto out_bdev;
	}

	sb_block = EXT4_MIN_BLOCK_SIZE / blocksize;
	offset = EXT4_MIN_BLOCK_SIZE % blocksize;
	set_blocksize(bdev, blocksize);
	if (!(bh = __bread(bdev, sb_block, blocksize))) {
		ext4_msg(sb, KERN_ERR, "couldn't read superblock of "
		       "external journal");
		goto out_bdev;
	}

	es = (struct ext4_super_block *) (bh->b_data + offset);
	if ((le16_to_cpu(es->s_magic) != EXT4_SUPER_MAGIC) ||
	    !(le32_to_cpu(es->s_feature_incompat) &
	      EXT4_FEATURE_INCOMPAT_JOURNAL_DEV)) {
		ext4_msg(sb, KERN_ERR, "external journal has "
					"bad superblock");
		brelse(bh);
		goto out_bdev;
	}

	if ((le32_to_cpu(es->s_feature_ro_compat) &
	     EXT4_FEATURE_RO_COMPAT_METADATA_CSUM) &&
	    es->s_checksum != ext4_superblock_csum(sb, es)) {
		ext4_msg(sb, KERN_ERR, "external journal has "
				       "corrupt superblock");
		brelse(bh);
		goto out_bdev;
	}

	if (memcmp(EXT4_SB(sb)->s_es->s_journal_uuid, es->s_uuid, 16)) {
		ext4_msg(sb, KERN_ERR, "journal UUID does not match");
		brelse(bh);
		goto out_bdev;
	}

	len = ext4_blocks_count(es);
	start = sb_block + 1;
	brelse(bh);	/* we're done with the superblock */

	journal = jbd2_journal_init_dev(bdev, sb->s_bdev,
					start, len, blocksize);
	if (!journal) {
		ext4_msg(sb, KERN_ERR, "failed to create device journal");
		goto out_bdev;
	}
	journal->j_private = sb;
	if (ext4_read_bh_lock(journal->j_sb_buffer, REQ_META | REQ_PRIO, true)) {
		ext4_msg(sb, KERN_ERR, "I/O error on journal device");
		goto out_journal;
	}
	if (be32_to_cpu(journal->j_superblock->s_nr_users) != 1) {
		ext4_msg(sb, KERN_ERR, "External journal has more than one "
					"user (unsupported) - %d",
			be32_to_cpu(journal->j_superblock->s_nr_users));
		goto out_journal;
	}
	EXT4_SB(sb)->s_journal_bdev = bdev;
	ext4_init_journal_params(sb, journal);
	return journal;

out_journal:
	jbd2_journal_destroy(journal);
out_bdev:
	ext4_blkdev_put(bdev);
	return NULL;
}

static int ext4_load_journal(struct super_block *sb,
			     struct ext4_super_block *es,
			     unsigned long journal_devnum)
{
	journal_t *journal;
	unsigned int journal_inum = le32_to_cpu(es->s_journal_inum);
	dev_t journal_dev;
	int err = 0;
	int really_read_only;
	int journal_dev_ro;

	if (WARN_ON_ONCE(!ext4_has_feature_journal(sb)))
		return -EFSCORRUPTED;

	if (journal_devnum &&
	    journal_devnum != le32_to_cpu(es->s_journal_dev)) {
		ext4_msg(sb, KERN_INFO, "external journal device major/minor "
			"numbers have changed");
		journal_dev = new_decode_dev(journal_devnum);
	} else
		journal_dev = new_decode_dev(le32_to_cpu(es->s_journal_dev));

	if (journal_inum && journal_dev) {
		ext4_msg(sb, KERN_ERR,
			 "filesystem has both journal inode and journal device!");
		return -EINVAL;
	}

	if (journal_inum) {
		journal = ext4_get_journal(sb, journal_inum);
		if (!journal)
			return -EINVAL;
	} else {
		journal = ext4_get_dev_journal(sb, journal_dev);
		if (!journal)
			return -EINVAL;
	}

	journal_dev_ro = bdev_read_only(journal->j_dev);
	really_read_only = bdev_read_only(sb->s_bdev) | journal_dev_ro;

	if (journal_dev_ro && !sb_rdonly(sb)) {
		ext4_msg(sb, KERN_ERR,
			 "journal device read-only, try mounting with '-o ro'");
		err = -EROFS;
		goto err_out;
	}

	/*
	 * Are we loading a blank journal or performing recovery after a
	 * crash?  For recovery, we need to check in advance whether we
	 * can get read-write access to the device.
	 */
	if (ext4_has_feature_journal_needs_recovery(sb)) {
		if (sb_rdonly(sb)) {
			ext4_msg(sb, KERN_INFO, "INFO: recovery "
					"required on readonly filesystem");
			if (really_read_only) {
				ext4_msg(sb, KERN_ERR, "write access "
					"unavailable, cannot proceed "
					"(try mounting with noload)");
				err = -EROFS;
				goto err_out;
			}
			ext4_msg(sb, KERN_INFO, "write access will "
			       "be enabled during recovery");
		}
	}

	if (!(journal->j_flags & JBD2_BARRIER))
		ext4_msg(sb, KERN_INFO, "barriers disabled");

	if (!ext4_has_feature_journal_needs_recovery(sb))
		err = jbd2_journal_wipe(journal, !really_read_only);
	if (!err) {
		char *save = kmalloc(EXT4_S_ERR_LEN, GFP_KERNEL);
		if (save)
			memcpy(save, ((char *) es) +
			       EXT4_S_ERR_START, EXT4_S_ERR_LEN);
		err = jbd2_journal_load(journal);
		if (save)
			memcpy(((char *) es) + EXT4_S_ERR_START,
			       save, EXT4_S_ERR_LEN);
		kfree(save);
	}

	if (err) {
		ext4_msg(sb, KERN_ERR, "error loading journal");
		goto err_out;
	}

	EXT4_SB(sb)->s_journal = journal;
	err = ext4_clear_journal_err(sb, es);
	if (err) {
		EXT4_SB(sb)->s_journal = NULL;
		jbd2_journal_destroy(journal);
		return err;
	}

	if (!really_read_only && journal_devnum &&
	    journal_devnum != le32_to_cpu(es->s_journal_dev)) {
		es->s_journal_dev = cpu_to_le32(journal_devnum);

		/* Make sure we flush the recovery flag to disk. */
		ext4_commit_super(sb);
	}

	return 0;

err_out:
	jbd2_journal_destroy(journal);
	return err;
}

/* Copy state of EXT4_SB(sb) into buffer for on-disk superblock */
static void ext4_update_super(struct super_block *sb)
{
	struct ext4_sb_info *sbi = EXT4_SB(sb);
	struct ext4_super_block *es = sbi->s_es;
	struct buffer_head *sbh = sbi->s_sbh;

	lock_buffer(sbh);
	/*
	 * If the file system is mounted read-only, don't update the
	 * superblock write time.  This avoids updating the superblock
	 * write time when we are mounting the root file system
	 * read/only but we need to replay the journal; at that point,
	 * for people who are east of GMT and who make their clock
	 * tick in localtime for Windows bug-for-bug compatibility,
	 * the clock is set in the future, and this will cause e2fsck
	 * to complain and force a full file system check.
	 */
	if (!(sb->s_flags & SB_RDONLY))
		ext4_update_tstamp(es, s_wtime);
	es->s_kbytes_written =
		cpu_to_le64(sbi->s_kbytes_written +
		    ((part_stat_read(sb->s_bdev, sectors[STAT_WRITE]) -
		      sbi->s_sectors_written_start) >> 1));
	if (percpu_counter_initialized(&sbi->s_freeclusters_counter))
		ext4_free_blocks_count_set(es,
			EXT4_C2B(sbi, percpu_counter_sum_positive(
				&sbi->s_freeclusters_counter)));
	if (percpu_counter_initialized(&sbi->s_freeinodes_counter))
		es->s_free_inodes_count =
			cpu_to_le32(percpu_counter_sum_positive(
				&sbi->s_freeinodes_counter));
	/* Copy error information to the on-disk superblock */
	spin_lock(&sbi->s_error_lock);
	if (sbi->s_add_error_count > 0) {
		es->s_state |= cpu_to_le16(EXT4_ERROR_FS);
		if (!es->s_first_error_time && !es->s_first_error_time_hi) {
			__ext4_update_tstamp(&es->s_first_error_time,
					     &es->s_first_error_time_hi,
					     sbi->s_first_error_time);
			strncpy(es->s_first_error_func, sbi->s_first_error_func,
				sizeof(es->s_first_error_func));
			es->s_first_error_line =
				cpu_to_le32(sbi->s_first_error_line);
			es->s_first_error_ino =
				cpu_to_le32(sbi->s_first_error_ino);
			es->s_first_error_block =
				cpu_to_le64(sbi->s_first_error_block);
			es->s_first_error_errcode =
				ext4_errno_to_code(sbi->s_first_error_code);
		}
		__ext4_update_tstamp(&es->s_last_error_time,
				     &es->s_last_error_time_hi,
				     sbi->s_last_error_time);
		strncpy(es->s_last_error_func, sbi->s_last_error_func,
			sizeof(es->s_last_error_func));
		es->s_last_error_line = cpu_to_le32(sbi->s_last_error_line);
		es->s_last_error_ino = cpu_to_le32(sbi->s_last_error_ino);
		es->s_last_error_block = cpu_to_le64(sbi->s_last_error_block);
		es->s_last_error_errcode =
				ext4_errno_to_code(sbi->s_last_error_code);
		/*
		 * Start the daily error reporting function if it hasn't been
		 * started already
		 */
		if (!es->s_error_count)
			mod_timer(&sbi->s_err_report, jiffies + 24*60*60*HZ);
		le32_add_cpu(&es->s_error_count, sbi->s_add_error_count);
		sbi->s_add_error_count = 0;
	}
	spin_unlock(&sbi->s_error_lock);

	ext4_superblock_csum_set(sb);
	unlock_buffer(sbh);
}

static int ext4_commit_super(struct super_block *sb)
{
	struct buffer_head *sbh = EXT4_SB(sb)->s_sbh;

	if (!sbh)
		return -EINVAL;
	if (block_device_ejected(sb))
		return -ENODEV;

	ext4_update_super(sb);

	lock_buffer(sbh);
	/* Buffer got discarded which means block device got invalidated */
	if (!buffer_mapped(sbh)) {
		unlock_buffer(sbh);
		return -EIO;
	}

	if (buffer_write_io_error(sbh) || !buffer_uptodate(sbh)) {
		/*
		 * Oh, dear.  A previous attempt to write the
		 * superblock failed.  This could happen because the
		 * USB device was yanked out.  Or it could happen to
		 * be a transient write error and maybe the block will
		 * be remapped.  Nothing we can do but to retry the
		 * write and hope for the best.
		 */
		ext4_msg(sb, KERN_ERR, "previous I/O error to "
		       "superblock detected");
		clear_buffer_write_io_error(sbh);
		set_buffer_uptodate(sbh);
	}
	get_bh(sbh);
	/* Clear potential dirty bit if it was journalled update */
	clear_buffer_dirty(sbh);
	sbh->b_end_io = end_buffer_write_sync;
	submit_bh(REQ_OP_WRITE | REQ_SYNC |
		  (test_opt(sb, BARRIER) ? REQ_FUA : 0), sbh);
	wait_on_buffer(sbh);
	if (buffer_write_io_error(sbh)) {
		ext4_msg(sb, KERN_ERR, "I/O error while writing "
		       "superblock");
		clear_buffer_write_io_error(sbh);
		set_buffer_uptodate(sbh);
		return -EIO;
	}
	return 0;
}

/*
 * Have we just finished recovery?  If so, and if we are mounting (or
 * remounting) the filesystem readonly, then we will end up with a
 * consistent fs on disk.  Record that fact.
 */
static int ext4_mark_recovery_complete(struct super_block *sb,
				       struct ext4_super_block *es)
{
	int err;
	journal_t *journal = EXT4_SB(sb)->s_journal;

	if (!ext4_has_feature_journal(sb)) {
		if (journal != NULL) {
			ext4_error(sb, "Journal got removed while the fs was "
				   "mounted!");
			return -EFSCORRUPTED;
		}
		return 0;
	}
	jbd2_journal_lock_updates(journal);
	err = jbd2_journal_flush(journal, 0);
	if (err < 0)
		goto out;

	if (sb_rdonly(sb) && (ext4_has_feature_journal_needs_recovery(sb) ||
	    ext4_has_feature_orphan_present(sb))) {
		if (!ext4_orphan_file_empty(sb)) {
			ext4_error(sb, "Orphan file not empty on read-only fs.");
			err = -EFSCORRUPTED;
			goto out;
		}
		ext4_clear_feature_journal_needs_recovery(sb);
		ext4_clear_feature_orphan_present(sb);
		ext4_commit_super(sb);
	}
out:
	jbd2_journal_unlock_updates(journal);
	return err;
}

/*
 * If we are mounting (or read-write remounting) a filesystem whose journal
 * has recorded an error from a previous lifetime, move that error to the
 * main filesystem now.
 */
static int ext4_clear_journal_err(struct super_block *sb,
				   struct ext4_super_block *es)
{
	journal_t *journal;
	int j_errno;
	const char *errstr;

	if (!ext4_has_feature_journal(sb)) {
		ext4_error(sb, "Journal got removed while the fs was mounted!");
		return -EFSCORRUPTED;
	}

	journal = EXT4_SB(sb)->s_journal;

	/*
	 * Now check for any error status which may have been recorded in the
	 * journal by a prior ext4_error() or ext4_abort()
	 */

	j_errno = jbd2_journal_errno(journal);
	if (j_errno) {
		char nbuf[16];

		errstr = ext4_decode_error(sb, j_errno, nbuf);
		ext4_warning(sb, "Filesystem error recorded "
			     "from previous mount: %s", errstr);
		ext4_warning(sb, "Marking fs in need of filesystem check.");

		EXT4_SB(sb)->s_mount_state |= EXT4_ERROR_FS;
		es->s_state |= cpu_to_le16(EXT4_ERROR_FS);
		ext4_commit_super(sb);

		jbd2_journal_clear_err(journal);
		jbd2_journal_update_sb_errno(journal);
	}
	return 0;
}

/*
 * Force the running and committing transactions to commit,
 * and wait on the commit.
 */
int ext4_force_commit(struct super_block *sb)
{
	journal_t *journal;

	if (sb_rdonly(sb))
		return 0;

	journal = EXT4_SB(sb)->s_journal;
	return ext4_journal_force_commit(journal);
}

static int ext4_sync_fs(struct super_block *sb, int wait)
{
	int ret = 0;
	tid_t target;
	bool needs_barrier = false;
	struct ext4_sb_info *sbi = EXT4_SB(sb);

	if (unlikely(ext4_forced_shutdown(sbi)))
		return 0;

	trace_ext4_sync_fs(sb, wait);
	flush_workqueue(sbi->rsv_conversion_wq);
	/*
	 * Writeback quota in non-journalled quota case - journalled quota has
	 * no dirty dquots
	 */
	dquot_writeback_dquots(sb, -1);
	/*
	 * Data writeback is possible w/o journal transaction, so barrier must
	 * being sent at the end of the function. But we can skip it if
	 * transaction_commit will do it for us.
	 */
	if (sbi->s_journal) {
		target = jbd2_get_latest_transaction(sbi->s_journal);
		if (wait && sbi->s_journal->j_flags & JBD2_BARRIER &&
		    !jbd2_trans_will_send_data_barrier(sbi->s_journal, target))
			needs_barrier = true;

		if (jbd2_journal_start_commit(sbi->s_journal, &target)) {
			if (wait)
				ret = jbd2_log_wait_commit(sbi->s_journal,
							   target);
		}
	} else if (wait && test_opt(sb, BARRIER))
		needs_barrier = true;
	if (needs_barrier) {
		int err;
		err = blkdev_issue_flush(sb->s_bdev);
		if (!ret)
			ret = err;
	}

	return ret;
}

/*
 * LVM calls this function before a (read-only) snapshot is created.  This
 * gives us a chance to flush the journal completely and mark the fs clean.
 *
 * Note that only this function cannot bring a filesystem to be in a clean
 * state independently. It relies on upper layer to stop all data & metadata
 * modifications.
 */
static int ext4_freeze(struct super_block *sb)
{
	int error = 0;
	journal_t *journal;

	if (sb_rdonly(sb))
		return 0;

	journal = EXT4_SB(sb)->s_journal;

	if (journal) {
		/* Now we set up the journal barrier. */
		jbd2_journal_lock_updates(journal);

		/*
		 * Don't clear the needs_recovery flag if we failed to
		 * flush the journal.
		 */
		error = jbd2_journal_flush(journal, 0);
		if (error < 0)
			goto out;

		/* Journal blocked and flushed, clear needs_recovery flag. */
		ext4_clear_feature_journal_needs_recovery(sb);
		if (ext4_orphan_file_empty(sb))
			ext4_clear_feature_orphan_present(sb);
	}

	error = ext4_commit_super(sb);
out:
	if (journal)
		/* we rely on upper layer to stop further updates */
		jbd2_journal_unlock_updates(journal);
	return error;
}

/*
 * Called by LVM after the snapshot is done.  We need to reset the RECOVER
 * flag here, even though the filesystem is not technically dirty yet.
 */
static int ext4_unfreeze(struct super_block *sb)
{
	if (sb_rdonly(sb) || ext4_forced_shutdown(EXT4_SB(sb)))
		return 0;

	if (EXT4_SB(sb)->s_journal) {
		/* Reset the needs_recovery flag before the fs is unlocked. */
		ext4_set_feature_journal_needs_recovery(sb);
		if (ext4_has_feature_orphan_file(sb))
			ext4_set_feature_orphan_present(sb);
	}

	ext4_commit_super(sb);
	return 0;
}

/*
 * Structure to save mount options for ext4_remount's benefit
 */
struct ext4_mount_options {
	unsigned long s_mount_opt;
	unsigned long s_mount_opt2;
	kuid_t s_resuid;
	kgid_t s_resgid;
	unsigned long s_commit_interval;
	u32 s_min_batch_time, s_max_batch_time;
#ifdef CONFIG_QUOTA
	int s_jquota_fmt;
	char *s_qf_names[EXT4_MAXQUOTAS];
#endif
};

static int __ext4_remount(struct fs_context *fc, struct super_block *sb)
{
	struct ext4_fs_context *ctx = fc->fs_private;
	struct ext4_super_block *es;
	struct ext4_sb_info *sbi = EXT4_SB(sb);
	unsigned long old_sb_flags;
	struct ext4_mount_options old_opts;
	ext4_group_t g;
	int err = 0;
#ifdef CONFIG_QUOTA
	int enable_quota = 0;
	int i, j;
	char *to_free[EXT4_MAXQUOTAS];
#endif


	/* Store the original options */
	old_sb_flags = sb->s_flags;
	old_opts.s_mount_opt = sbi->s_mount_opt;
	old_opts.s_mount_opt2 = sbi->s_mount_opt2;
	old_opts.s_resuid = sbi->s_resuid;
	old_opts.s_resgid = sbi->s_resgid;
	old_opts.s_commit_interval = sbi->s_commit_interval;
	old_opts.s_min_batch_time = sbi->s_min_batch_time;
	old_opts.s_max_batch_time = sbi->s_max_batch_time;
#ifdef CONFIG_QUOTA
	old_opts.s_jquota_fmt = sbi->s_jquota_fmt;
	for (i = 0; i < EXT4_MAXQUOTAS; i++)
		if (sbi->s_qf_names[i]) {
			char *qf_name = get_qf_name(sb, sbi, i);

			old_opts.s_qf_names[i] = kstrdup(qf_name, GFP_KERNEL);
			if (!old_opts.s_qf_names[i]) {
				for (j = 0; j < i; j++)
					kfree(old_opts.s_qf_names[j]);
				return -ENOMEM;
			}
		} else
			old_opts.s_qf_names[i] = NULL;
#endif
	if (!(ctx->spec & EXT4_SPEC_JOURNAL_IOPRIO)) {
		if (sbi->s_journal && sbi->s_journal->j_task->io_context)
			ctx->journal_ioprio =
				sbi->s_journal->j_task->io_context->ioprio;
		else
			ctx->journal_ioprio = DEFAULT_JOURNAL_IOPRIO;

	}

	ext4_apply_options(fc, sb);

	if ((old_opts.s_mount_opt & EXT4_MOUNT_JOURNAL_CHECKSUM) ^
	    test_opt(sb, JOURNAL_CHECKSUM)) {
		ext4_msg(sb, KERN_ERR, "changing journal_checksum "
			 "during remount not supported; ignoring");
		sbi->s_mount_opt ^= EXT4_MOUNT_JOURNAL_CHECKSUM;
	}

	if (test_opt(sb, DATA_FLAGS) == EXT4_MOUNT_JOURNAL_DATA) {
		if (test_opt2(sb, EXPLICIT_DELALLOC)) {
			ext4_msg(sb, KERN_ERR, "can't mount with "
				 "both data=journal and delalloc");
			err = -EINVAL;
			goto restore_opts;
		}
		if (test_opt(sb, DIOREAD_NOLOCK)) {
			ext4_msg(sb, KERN_ERR, "can't mount with "
				 "both data=journal and dioread_nolock");
			err = -EINVAL;
			goto restore_opts;
		}
	} else if (test_opt(sb, DATA_FLAGS) == EXT4_MOUNT_ORDERED_DATA) {
		if (test_opt(sb, JOURNAL_ASYNC_COMMIT)) {
			ext4_msg(sb, KERN_ERR, "can't mount with "
				"journal_async_commit in data=ordered mode");
			err = -EINVAL;
			goto restore_opts;
		}
	}

	if ((sbi->s_mount_opt ^ old_opts.s_mount_opt) & EXT4_MOUNT_NO_MBCACHE) {
		ext4_msg(sb, KERN_ERR, "can't enable nombcache during remount");
		err = -EINVAL;
		goto restore_opts;
	}

	if (ext4_test_mount_flag(sb, EXT4_MF_FS_ABORTED))
		ext4_abort(sb, ESHUTDOWN, "Abort forced by user");

	sb->s_flags = (sb->s_flags & ~SB_POSIXACL) |
		(test_opt(sb, POSIX_ACL) ? SB_POSIXACL : 0);

	es = sbi->s_es;

	if (sbi->s_journal) {
		ext4_init_journal_params(sb, sbi->s_journal);
		set_task_ioprio(sbi->s_journal->j_task, ctx->journal_ioprio);
	}

	/* Flush outstanding errors before changing fs state */
	flush_work(&sbi->s_error_work);

	if ((bool)(fc->sb_flags & SB_RDONLY) != sb_rdonly(sb)) {
		if (ext4_test_mount_flag(sb, EXT4_MF_FS_ABORTED)) {
			err = -EROFS;
			goto restore_opts;
		}

		if (fc->sb_flags & SB_RDONLY) {
			err = sync_filesystem(sb);
			if (err < 0)
				goto restore_opts;
			err = dquot_suspend(sb, -1);
			if (err < 0)
				goto restore_opts;

			/*
			 * First of all, the unconditional stuff we have to do
			 * to disable replay of the journal when we next remount
			 */
			sb->s_flags |= SB_RDONLY;

			/*
			 * OK, test if we are remounting a valid rw partition
			 * readonly, and if so set the rdonly flag and then
			 * mark the partition as valid again.
			 */
			if (!(es->s_state & cpu_to_le16(EXT4_VALID_FS)) &&
			    (sbi->s_mount_state & EXT4_VALID_FS))
				es->s_state = cpu_to_le16(sbi->s_mount_state);

			if (sbi->s_journal) {
				/*
				 * We let remount-ro finish even if marking fs
				 * as clean failed...
				 */
				ext4_mark_recovery_complete(sb, es);
			}
		} else {
			/* Make sure we can mount this feature set readwrite */
			if (ext4_has_feature_readonly(sb) ||
			    !ext4_feature_set_ok(sb, 0)) {
				err = -EROFS;
				goto restore_opts;
			}
			/*
			 * Make sure the group descriptor checksums
			 * are sane.  If they aren't, refuse to remount r/w.
			 */
			for (g = 0; g < sbi->s_groups_count; g++) {
				struct ext4_group_desc *gdp =
					ext4_get_group_desc(sb, g, NULL);

				if (!ext4_group_desc_csum_verify(sb, g, gdp)) {
					ext4_msg(sb, KERN_ERR,
	       "ext4_remount: Checksum for group %u failed (%u!=%u)",
		g, le16_to_cpu(ext4_group_desc_csum(sb, g, gdp)),
					       le16_to_cpu(gdp->bg_checksum));
					err = -EFSBADCRC;
					goto restore_opts;
				}
			}

			/*
			 * If we have an unprocessed orphan list hanging
			 * around from a previously readonly bdev mount,
			 * require a full umount/remount for now.
			 */
			if (es->s_last_orphan || !ext4_orphan_file_empty(sb)) {
				ext4_msg(sb, KERN_WARNING, "Couldn't "
				       "remount RDWR because of unprocessed "
				       "orphan inode list.  Please "
				       "umount/remount instead");
				err = -EINVAL;
				goto restore_opts;
			}

			/*
			 * Mounting a RDONLY partition read-write, so reread
			 * and store the current valid flag.  (It may have
			 * been changed by e2fsck since we originally mounted
			 * the partition.)
			 */
			if (sbi->s_journal) {
				err = ext4_clear_journal_err(sb, es);
				if (err)
					goto restore_opts;
			}
			sbi->s_mount_state = (le16_to_cpu(es->s_state) &
					      ~EXT4_FC_REPLAY);

			err = ext4_setup_super(sb, es, 0);
			if (err)
				goto restore_opts;

			sb->s_flags &= ~SB_RDONLY;
			if (ext4_has_feature_mmp(sb))
				if (ext4_multi_mount_protect(sb,
						le64_to_cpu(es->s_mmp_block))) {
					err = -EROFS;
					goto restore_opts;
				}
#ifdef CONFIG_QUOTA
			enable_quota = 1;
#endif
		}
	}

	/*
	 * Reinitialize lazy itable initialization thread based on
	 * current settings
	 */
	if (sb_rdonly(sb) || !test_opt(sb, INIT_INODE_TABLE))
		ext4_unregister_li_request(sb);
	else {
		ext4_group_t first_not_zeroed;
		first_not_zeroed = ext4_has_uninit_itable(sb);
		ext4_register_li_request(sb, first_not_zeroed);
	}

	/*
	 * Handle creation of system zone data early because it can fail.
	 * Releasing of existing data is done when we are sure remount will
	 * succeed.
	 */
	if (test_opt(sb, BLOCK_VALIDITY) && !sbi->s_system_blks) {
		err = ext4_setup_system_zone(sb);
		if (err)
			goto restore_opts;
	}

	if (sbi->s_journal == NULL && !(old_sb_flags & SB_RDONLY)) {
		err = ext4_commit_super(sb);
		if (err)
			goto restore_opts;
	}

#ifdef CONFIG_QUOTA
	/* Release old quota file names */
	for (i = 0; i < EXT4_MAXQUOTAS; i++)
		kfree(old_opts.s_qf_names[i]);
	if (enable_quota) {
		if (sb_any_quota_suspended(sb))
			dquot_resume(sb, -1);
		else if (ext4_has_feature_quota(sb)) {
			err = ext4_enable_quotas(sb);
			if (err)
				goto restore_opts;
		}
	}
#endif
	if (!test_opt(sb, BLOCK_VALIDITY) && sbi->s_system_blks)
		ext4_release_system_zone(sb);

	if (!ext4_has_feature_mmp(sb) || sb_rdonly(sb))
		ext4_stop_mmpd(sbi);

	return 0;

restore_opts:
	sb->s_flags = old_sb_flags;
	sbi->s_mount_opt = old_opts.s_mount_opt;
	sbi->s_mount_opt2 = old_opts.s_mount_opt2;
	sbi->s_resuid = old_opts.s_resuid;
	sbi->s_resgid = old_opts.s_resgid;
	sbi->s_commit_interval = old_opts.s_commit_interval;
	sbi->s_min_batch_time = old_opts.s_min_batch_time;
	sbi->s_max_batch_time = old_opts.s_max_batch_time;
	if (!test_opt(sb, BLOCK_VALIDITY) && sbi->s_system_blks)
		ext4_release_system_zone(sb);
#ifdef CONFIG_QUOTA
	sbi->s_jquota_fmt = old_opts.s_jquota_fmt;
	for (i = 0; i < EXT4_MAXQUOTAS; i++) {
		to_free[i] = get_qf_name(sb, sbi, i);
		rcu_assign_pointer(sbi->s_qf_names[i], old_opts.s_qf_names[i]);
	}
	synchronize_rcu();
	for (i = 0; i < EXT4_MAXQUOTAS; i++)
		kfree(to_free[i]);
#endif
	if (!ext4_has_feature_mmp(sb) || sb_rdonly(sb))
		ext4_stop_mmpd(sbi);
	return err;
}

static int ext4_reconfigure(struct fs_context *fc)
{
	struct super_block *sb = fc->root->d_sb;
	int ret;

	fc->s_fs_info = EXT4_SB(sb);

	ret = ext4_check_opt_consistency(fc, sb);
	if (ret < 0)
		return ret;

	ret = __ext4_remount(fc, sb);
	if (ret < 0)
		return ret;

	ext4_msg(sb, KERN_INFO, "re-mounted %pU. Quota mode: %s.",
		 &sb->s_uuid, ext4_quota_mode(sb));

	return 0;
}

#ifdef CONFIG_QUOTA
static int ext4_statfs_project(struct super_block *sb,
			       kprojid_t projid, struct kstatfs *buf)
{
	struct kqid qid;
	struct dquot *dquot;
	u64 limit;
	u64 curblock;

	qid = make_kqid_projid(projid);
	dquot = dqget(sb, qid);
	if (IS_ERR(dquot))
		return PTR_ERR(dquot);
	spin_lock(&dquot->dq_dqb_lock);

	limit = min_not_zero(dquot->dq_dqb.dqb_bsoftlimit,
			     dquot->dq_dqb.dqb_bhardlimit);
	limit >>= sb->s_blocksize_bits;

	if (limit && buf->f_blocks > limit) {
		curblock = (dquot->dq_dqb.dqb_curspace +
			    dquot->dq_dqb.dqb_rsvspace) >> sb->s_blocksize_bits;
		buf->f_blocks = limit;
		buf->f_bfree = buf->f_bavail =
			(buf->f_blocks > curblock) ?
			 (buf->f_blocks - curblock) : 0;
	}

	limit = min_not_zero(dquot->dq_dqb.dqb_isoftlimit,
			     dquot->dq_dqb.dqb_ihardlimit);
	if (limit && buf->f_files > limit) {
		buf->f_files = limit;
		buf->f_ffree =
			(buf->f_files > dquot->dq_dqb.dqb_curinodes) ?
			 (buf->f_files - dquot->dq_dqb.dqb_curinodes) : 0;
	}

	spin_unlock(&dquot->dq_dqb_lock);
	dqput(dquot);
	return 0;
}
#endif

static int ext4_statfs(struct dentry *dentry, struct kstatfs *buf)
{
	struct super_block *sb = dentry->d_sb;
	struct ext4_sb_info *sbi = EXT4_SB(sb);
	struct ext4_super_block *es = sbi->s_es;
	ext4_fsblk_t overhead = 0, resv_blocks;
	s64 bfree;
	resv_blocks = EXT4_C2B(sbi, atomic64_read(&sbi->s_resv_clusters));

	if (!test_opt(sb, MINIX_DF))
		overhead = sbi->s_overhead;

	buf->f_type = EXT4_SUPER_MAGIC;
	buf->f_bsize = sb->s_blocksize;
	buf->f_blocks = ext4_blocks_count(es) - EXT4_C2B(sbi, overhead);
	bfree = percpu_counter_sum_positive(&sbi->s_freeclusters_counter) -
		percpu_counter_sum_positive(&sbi->s_dirtyclusters_counter);
	/* prevent underflow in case that few free space is available */
	buf->f_bfree = EXT4_C2B(sbi, max_t(s64, bfree, 0));
	buf->f_bavail = buf->f_bfree -
			(ext4_r_blocks_count(es) + resv_blocks);
	if (buf->f_bfree < (ext4_r_blocks_count(es) + resv_blocks))
		buf->f_bavail = 0;
	buf->f_files = le32_to_cpu(es->s_inodes_count);
	buf->f_ffree = percpu_counter_sum_positive(&sbi->s_freeinodes_counter);
	buf->f_namelen = EXT4_NAME_LEN;
	buf->f_fsid = uuid_to_fsid(es->s_uuid);

#ifdef CONFIG_QUOTA
	if (ext4_test_inode_flag(dentry->d_inode, EXT4_INODE_PROJINHERIT) &&
	    sb_has_quota_limits_enabled(sb, PRJQUOTA))
		ext4_statfs_project(sb, EXT4_I(dentry->d_inode)->i_projid, buf);
#endif
	return 0;
}


#ifdef CONFIG_QUOTA

/*
 * Helper functions so that transaction is started before we acquire dqio_sem
 * to keep correct lock ordering of transaction > dqio_sem
 */
static inline struct inode *dquot_to_inode(struct dquot *dquot)
{
	return sb_dqopt(dquot->dq_sb)->files[dquot->dq_id.type];
}

static int ext4_write_dquot(struct dquot *dquot)
{
	int ret, err;
	handle_t *handle;
	struct inode *inode;

	inode = dquot_to_inode(dquot);
	handle = ext4_journal_start(inode, EXT4_HT_QUOTA,
				    EXT4_QUOTA_TRANS_BLOCKS(dquot->dq_sb));
	if (IS_ERR(handle))
		return PTR_ERR(handle);
	ret = dquot_commit(dquot);
	err = ext4_journal_stop(handle);
	if (!ret)
		ret = err;
	return ret;
}

static int ext4_acquire_dquot(struct dquot *dquot)
{
	int ret, err;
	handle_t *handle;

	handle = ext4_journal_start(dquot_to_inode(dquot), EXT4_HT_QUOTA,
				    EXT4_QUOTA_INIT_BLOCKS(dquot->dq_sb));
	if (IS_ERR(handle))
		return PTR_ERR(handle);
	ret = dquot_acquire(dquot);
	err = ext4_journal_stop(handle);
	if (!ret)
		ret = err;
	return ret;
}

static int ext4_release_dquot(struct dquot *dquot)
{
	int ret, err;
	handle_t *handle;

	handle = ext4_journal_start(dquot_to_inode(dquot), EXT4_HT_QUOTA,
				    EXT4_QUOTA_DEL_BLOCKS(dquot->dq_sb));
	if (IS_ERR(handle)) {
		/* Release dquot anyway to avoid endless cycle in dqput() */
		dquot_release(dquot);
		return PTR_ERR(handle);
	}
	ret = dquot_release(dquot);
	err = ext4_journal_stop(handle);
	if (!ret)
		ret = err;
	return ret;
}

static int ext4_mark_dquot_dirty(struct dquot *dquot)
{
	struct super_block *sb = dquot->dq_sb;

	if (ext4_is_quota_journalled(sb)) {
		dquot_mark_dquot_dirty(dquot);
		return ext4_write_dquot(dquot);
	} else {
		return dquot_mark_dquot_dirty(dquot);
	}
}

static int ext4_write_info(struct super_block *sb, int type)
{
	int ret, err;
	handle_t *handle;

	/* Data block + inode block */
	handle = ext4_journal_start_sb(sb, EXT4_HT_QUOTA, 2);
	if (IS_ERR(handle))
		return PTR_ERR(handle);
	ret = dquot_commit_info(sb, type);
	err = ext4_journal_stop(handle);
	if (!ret)
		ret = err;
	return ret;
}

static void lockdep_set_quota_inode(struct inode *inode, int subclass)
{
	struct ext4_inode_info *ei = EXT4_I(inode);

	/* The first argument of lockdep_set_subclass has to be
	 * *exactly* the same as the argument to init_rwsem() --- in
	 * this case, in init_once() --- or lockdep gets unhappy
	 * because the name of the lock is set using the
	 * stringification of the argument to init_rwsem().
	 */
	(void) ei;	/* shut up clang warning if !CONFIG_LOCKDEP */
	lockdep_set_subclass(&ei->i_data_sem, subclass);
}

/*
 * Standard function to be called on quota_on
 */
static int ext4_quota_on(struct super_block *sb, int type, int format_id,
			 const struct path *path)
{
	int err;

	if (!test_opt(sb, QUOTA))
		return -EINVAL;

	/* Quotafile not on the same filesystem? */
	if (path->dentry->d_sb != sb)
		return -EXDEV;

	/* Quota already enabled for this file? */
	if (IS_NOQUOTA(d_inode(path->dentry)))
		return -EBUSY;

	/* Journaling quota? */
	if (EXT4_SB(sb)->s_qf_names[type]) {
		/* Quotafile not in fs root? */
		if (path->dentry->d_parent != sb->s_root)
			ext4_msg(sb, KERN_WARNING,
				"Quota file not on filesystem root. "
				"Journaled quota will not work");
		sb_dqopt(sb)->flags |= DQUOT_NOLIST_DIRTY;
	} else {
		/*
		 * Clear the flag just in case mount options changed since
		 * last time.
		 */
		sb_dqopt(sb)->flags &= ~DQUOT_NOLIST_DIRTY;
	}

	/*
	 * When we journal data on quota file, we have to flush journal to see
	 * all updates to the file when we bypass pagecache...
	 */
	if (EXT4_SB(sb)->s_journal &&
	    ext4_should_journal_data(d_inode(path->dentry))) {
		/*
		 * We don't need to lock updates but journal_flush() could
		 * otherwise be livelocked...
		 */
		jbd2_journal_lock_updates(EXT4_SB(sb)->s_journal);
		err = jbd2_journal_flush(EXT4_SB(sb)->s_journal, 0);
		jbd2_journal_unlock_updates(EXT4_SB(sb)->s_journal);
		if (err)
			return err;
	}

	lockdep_set_quota_inode(path->dentry->d_inode, I_DATA_SEM_QUOTA);
	err = dquot_quota_on(sb, type, format_id, path);
	if (!err) {
		struct inode *inode = d_inode(path->dentry);
		handle_t *handle;

		/*
		 * Set inode flags to prevent userspace from messing with quota
		 * files. If this fails, we return success anyway since quotas
		 * are already enabled and this is not a hard failure.
		 */
		inode_lock(inode);
		handle = ext4_journal_start(inode, EXT4_HT_QUOTA, 1);
		if (IS_ERR(handle))
			goto unlock_inode;
		EXT4_I(inode)->i_flags |= EXT4_NOATIME_FL | EXT4_IMMUTABLE_FL;
		inode_set_flags(inode, S_NOATIME | S_IMMUTABLE,
				S_NOATIME | S_IMMUTABLE);
		err = ext4_mark_inode_dirty(handle, inode);
		ext4_journal_stop(handle);
	unlock_inode:
		inode_unlock(inode);
		if (err)
			dquot_quota_off(sb, type);
	}
	if (err)
		lockdep_set_quota_inode(path->dentry->d_inode,
					     I_DATA_SEM_NORMAL);
	return err;
}

static inline bool ext4_check_quota_inum(int type, unsigned long qf_inum)
{
	switch (type) {
	case USRQUOTA:
		return qf_inum == EXT4_USR_QUOTA_INO;
	case GRPQUOTA:
		return qf_inum == EXT4_GRP_QUOTA_INO;
	case PRJQUOTA:
		return qf_inum >= EXT4_GOOD_OLD_FIRST_INO;
	default:
		BUG();
	}
}

static int ext4_quota_enable(struct super_block *sb, int type, int format_id,
			     unsigned int flags)
{
	int err;
	struct inode *qf_inode;
	unsigned long qf_inums[EXT4_MAXQUOTAS] = {
		le32_to_cpu(EXT4_SB(sb)->s_es->s_usr_quota_inum),
		le32_to_cpu(EXT4_SB(sb)->s_es->s_grp_quota_inum),
		le32_to_cpu(EXT4_SB(sb)->s_es->s_prj_quota_inum)
	};

	BUG_ON(!ext4_has_feature_quota(sb));

	if (!qf_inums[type])
		return -EPERM;

	if (!ext4_check_quota_inum(type, qf_inums[type])) {
		ext4_error(sb, "Bad quota inum: %lu, type: %d",
				qf_inums[type], type);
		return -EUCLEAN;
	}

	qf_inode = ext4_iget(sb, qf_inums[type], EXT4_IGET_SPECIAL);
	if (IS_ERR(qf_inode)) {
		ext4_error(sb, "Bad quota inode: %lu, type: %d",
				qf_inums[type], type);
		return PTR_ERR(qf_inode);
	}

	/* Don't account quota for quota files to avoid recursion */
	qf_inode->i_flags |= S_NOQUOTA;
	lockdep_set_quota_inode(qf_inode, I_DATA_SEM_QUOTA);
	err = dquot_load_quota_inode(qf_inode, type, format_id, flags);
	if (err)
		lockdep_set_quota_inode(qf_inode, I_DATA_SEM_NORMAL);
	iput(qf_inode);

	return err;
}

/* Enable usage tracking for all quota types. */
int ext4_enable_quotas(struct super_block *sb)
{
	int type, err = 0;
	unsigned long qf_inums[EXT4_MAXQUOTAS] = {
		le32_to_cpu(EXT4_SB(sb)->s_es->s_usr_quota_inum),
		le32_to_cpu(EXT4_SB(sb)->s_es->s_grp_quota_inum),
		le32_to_cpu(EXT4_SB(sb)->s_es->s_prj_quota_inum)
	};
	bool quota_mopt[EXT4_MAXQUOTAS] = {
		test_opt(sb, USRQUOTA),
		test_opt(sb, GRPQUOTA),
		test_opt(sb, PRJQUOTA),
	};

	sb_dqopt(sb)->flags |= DQUOT_QUOTA_SYS_FILE | DQUOT_NOLIST_DIRTY;
	for (type = 0; type < EXT4_MAXQUOTAS; type++) {
		if (qf_inums[type]) {
			err = ext4_quota_enable(sb, type, QFMT_VFS_V1,
				DQUOT_USAGE_ENABLED |
				(quota_mopt[type] ? DQUOT_LIMITS_ENABLED : 0));
			if (err) {
				ext4_warning(sb,
					"Failed to enable quota tracking "
					"(type=%d, err=%d, ino=%lu). "
					"Please run e2fsck to fix.", type,
					err, qf_inums[type]);
				for (type--; type >= 0; type--) {
					struct inode *inode;

					inode = sb_dqopt(sb)->files[type];
					if (inode)
						inode = igrab(inode);
					dquot_quota_off(sb, type);
					if (inode) {
						lockdep_set_quota_inode(inode,
							I_DATA_SEM_NORMAL);
						iput(inode);
					}
				}

				return err;
			}
		}
	}
	return 0;
}

static int ext4_quota_off(struct super_block *sb, int type)
{
	struct inode *inode = sb_dqopt(sb)->files[type];
	handle_t *handle;
	int err;

	/* Force all delayed allocation blocks to be allocated.
	 * Caller already holds s_umount sem */
	if (test_opt(sb, DELALLOC))
		sync_filesystem(sb);

	if (!inode || !igrab(inode))
		goto out;

	err = dquot_quota_off(sb, type);
	if (err || ext4_has_feature_quota(sb))
		goto out_put;

	inode_lock(inode);
	/*
	 * Update modification times of quota files when userspace can
	 * start looking at them. If we fail, we return success anyway since
	 * this is not a hard failure and quotas are already disabled.
	 */
	handle = ext4_journal_start(inode, EXT4_HT_QUOTA, 1);
	if (IS_ERR(handle)) {
		err = PTR_ERR(handle);
		goto out_unlock;
	}
	EXT4_I(inode)->i_flags &= ~(EXT4_NOATIME_FL | EXT4_IMMUTABLE_FL);
	inode_set_flags(inode, 0, S_NOATIME | S_IMMUTABLE);
	inode->i_mtime = inode->i_ctime = current_time(inode);
	err = ext4_mark_inode_dirty(handle, inode);
	ext4_journal_stop(handle);
out_unlock:
	inode_unlock(inode);
out_put:
	lockdep_set_quota_inode(inode, I_DATA_SEM_NORMAL);
	iput(inode);
	return err;
out:
	return dquot_quota_off(sb, type);
}

/* Read data from quotafile - avoid pagecache and such because we cannot afford
 * acquiring the locks... As quota files are never truncated and quota code
 * itself serializes the operations (and no one else should touch the files)
 * we don't have to be afraid of races */
static ssize_t ext4_quota_read(struct super_block *sb, int type, char *data,
			       size_t len, loff_t off)
{
	struct inode *inode = sb_dqopt(sb)->files[type];
	ext4_lblk_t blk = off >> EXT4_BLOCK_SIZE_BITS(sb);
	int offset = off & (sb->s_blocksize - 1);
	int tocopy;
	size_t toread;
	struct buffer_head *bh;
	loff_t i_size = i_size_read(inode);

	if (off > i_size)
		return 0;
	if (off+len > i_size)
		len = i_size-off;
	toread = len;
	while (toread > 0) {
		tocopy = min_t(unsigned long, sb->s_blocksize - offset, toread);
		bh = ext4_bread(NULL, inode, blk, 0);
		if (IS_ERR(bh))
			return PTR_ERR(bh);
		if (!bh)	/* A hole? */
			memset(data, 0, tocopy);
		else
			memcpy(data, bh->b_data+offset, tocopy);
		brelse(bh);
		offset = 0;
		toread -= tocopy;
		data += tocopy;
		blk++;
	}
	return len;
}

/* Write to quotafile (we know the transaction is already started and has
 * enough credits) */
static ssize_t ext4_quota_write(struct super_block *sb, int type,
				const char *data, size_t len, loff_t off)
{
	struct inode *inode = sb_dqopt(sb)->files[type];
	ext4_lblk_t blk = off >> EXT4_BLOCK_SIZE_BITS(sb);
	int err = 0, err2 = 0, offset = off & (sb->s_blocksize - 1);
	int retries = 0;
	struct buffer_head *bh;
	handle_t *handle = journal_current_handle();

	if (!handle) {
		ext4_msg(sb, KERN_WARNING, "Quota write (off=%llu, len=%llu)"
			" cancelled because transaction is not started",
			(unsigned long long)off, (unsigned long long)len);
		return -EIO;
	}
	/*
	 * Since we account only one data block in transaction credits,
	 * then it is impossible to cross a block boundary.
	 */
	if (sb->s_blocksize - offset < len) {
		ext4_msg(sb, KERN_WARNING, "Quota write (off=%llu, len=%llu)"
			" cancelled because not block aligned",
			(unsigned long long)off, (unsigned long long)len);
		return -EIO;
	}

	do {
		bh = ext4_bread(handle, inode, blk,
				EXT4_GET_BLOCKS_CREATE |
				EXT4_GET_BLOCKS_METADATA_NOFAIL);
	} while (PTR_ERR(bh) == -ENOSPC &&
		 ext4_should_retry_alloc(inode->i_sb, &retries));
	if (IS_ERR(bh))
		return PTR_ERR(bh);
	if (!bh)
		goto out;
	BUFFER_TRACE(bh, "get write access");
	err = ext4_journal_get_write_access(handle, sb, bh, EXT4_JTR_NONE);
	if (err) {
		brelse(bh);
		return err;
	}
	lock_buffer(bh);
	memcpy(bh->b_data+offset, data, len);
	flush_dcache_page(bh->b_page);
	unlock_buffer(bh);
	err = ext4_handle_dirty_metadata(handle, NULL, bh);
	brelse(bh);
out:
	if (inode->i_size < off + len) {
		i_size_write(inode, off + len);
		EXT4_I(inode)->i_disksize = inode->i_size;
		err2 = ext4_mark_inode_dirty(handle, inode);
		if (unlikely(err2 && !err))
			err = err2;
	}
	return err ? err : len;
}
#endif

#if !defined(CONFIG_EXT2_FS) && !defined(CONFIG_EXT2_FS_MODULE) && defined(CONFIG_EXT4_USE_FOR_EXT2)
static inline void register_as_ext2(void)
{
	int err = register_filesystem(&ext2_fs_type);
	if (err)
		printk(KERN_WARNING
		       "EXT4-fs: Unable to register as ext2 (%d)\n", err);
}

static inline void unregister_as_ext2(void)
{
	unregister_filesystem(&ext2_fs_type);
}

static inline int ext2_feature_set_ok(struct super_block *sb)
{
	if (ext4_has_unknown_ext2_incompat_features(sb))
		return 0;
	if (sb_rdonly(sb))
		return 1;
	if (ext4_has_unknown_ext2_ro_compat_features(sb))
		return 0;
	return 1;
}
#else
static inline void register_as_ext2(void) { }
static inline void unregister_as_ext2(void) { }
static inline int ext2_feature_set_ok(struct super_block *sb) { return 0; }
#endif

static inline void register_as_ext3(void)
{
	int err = register_filesystem(&ext3_fs_type);
	if (err)
		printk(KERN_WARNING
		       "EXT4-fs: Unable to register as ext3 (%d)\n", err);
}

static inline void unregister_as_ext3(void)
{
	unregister_filesystem(&ext3_fs_type);
}

static inline int ext3_feature_set_ok(struct super_block *sb)
{
	if (ext4_has_unknown_ext3_incompat_features(sb))
		return 0;
	if (!ext4_has_feature_journal(sb))
		return 0;
	if (sb_rdonly(sb))
		return 1;
	if (ext4_has_unknown_ext3_ro_compat_features(sb))
		return 0;
	return 1;
}

static struct file_system_type ext4_fs_type = {
	.owner			= THIS_MODULE,
	.name			= "ext4",
	.init_fs_context	= ext4_init_fs_context,
	.parameters		= ext4_param_specs,
	.kill_sb		= kill_block_super,
	.fs_flags		= FS_REQUIRES_DEV | FS_ALLOW_IDMAP,
};
MODULE_ALIAS_FS("ext4");

/* Shared across all ext4 file systems */
wait_queue_head_t ext4__ioend_wq[EXT4_WQ_HASH_SZ];

static int __init ext4_init_fs(void)
{
	int i, err;

	ratelimit_state_init(&ext4_mount_msg_ratelimit, 30 * HZ, 64);
	ext4_li_info = NULL;

	/* Build-time check for flags consistency */
	ext4_check_flag_values();

	for (i = 0; i < EXT4_WQ_HASH_SZ; i++)
		init_waitqueue_head(&ext4__ioend_wq[i]);

	err = ext4_init_es();
	if (err)
		return err;

	err = ext4_init_pending();
	if (err)
		goto out7;

	err = ext4_init_post_read_processing();
	if (err)
		goto out6;

	err = ext4_init_pageio();
	if (err)
		goto out5;

	err = ext4_init_system_zone();
	if (err)
		goto out4;

	err = ext4_init_sysfs();
	if (err)
		goto out3;

	err = ext4_init_mballoc();
	if (err)
		goto out2;
	err = init_inodecache();
	if (err)
		goto out1;

	err = ext4_fc_init_dentry_cache();
	if (err)
		goto out05;

	register_as_ext3();
	register_as_ext2();
	err = register_filesystem(&ext4_fs_type);
	if (err)
		goto out;

	return 0;
out:
	unregister_as_ext2();
	unregister_as_ext3();
	ext4_fc_destroy_dentry_cache();
out05:
	destroy_inodecache();
out1:
	ext4_exit_mballoc();
out2:
	ext4_exit_sysfs();
out3:
	ext4_exit_system_zone();
out4:
	ext4_exit_pageio();
out5:
	ext4_exit_post_read_processing();
out6:
	ext4_exit_pending();
out7:
	ext4_exit_es();

	return err;
}

static void __exit ext4_exit_fs(void)
{
	ext4_destroy_lazyinit_thread();
	unregister_as_ext2();
	unregister_as_ext3();
	unregister_filesystem(&ext4_fs_type);
	ext4_fc_destroy_dentry_cache();
	destroy_inodecache();
	ext4_exit_mballoc();
	ext4_exit_sysfs();
	ext4_exit_system_zone();
	ext4_exit_pageio();
	ext4_exit_post_read_processing();
	ext4_exit_es();
	ext4_exit_pending();
}

MODULE_AUTHOR("Remy Card, Stephen Tweedie, Andrew Morton, Andreas Dilger, Theodore Ts'o and others");
MODULE_DESCRIPTION("Fourth Extended Filesystem");
MODULE_LICENSE("GPL");
MODULE_SOFTDEP("pre: crc32c");
module_init(ext4_init_fs)
module_exit(ext4_exit_fs)<|MERGE_RESOLUTION|>--- conflicted
+++ resolved
@@ -3779,11 +3779,7 @@
 			}
 			if (!progress) {
 				elr->lr_next_sched = jiffies +
-<<<<<<< HEAD
-					prandom_u32_max(EXT4_DEF_LI_MAX_START_DELAY * HZ);
-=======
 					get_random_u32_below(EXT4_DEF_LI_MAX_START_DELAY * HZ);
->>>>>>> 0ee29814
 			}
 			if (time_before(elr->lr_next_sched, next_wakeup))
 				next_wakeup = elr->lr_next_sched;
@@ -3930,12 +3926,7 @@
 	 * spread the inode table initialization requests
 	 * better.
 	 */
-<<<<<<< HEAD
-	elr->lr_next_sched = jiffies + prandom_u32_max(
-				EXT4_DEF_LI_MAX_START_DELAY * HZ);
-=======
 	elr->lr_next_sched = jiffies + get_random_u32_below(EXT4_DEF_LI_MAX_START_DELAY * HZ);
->>>>>>> 0ee29814
 	return elr;
 }
 
