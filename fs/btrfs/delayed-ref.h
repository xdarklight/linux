--- conflicted
+++ resolved
@@ -29,8 +29,6 @@
 	/* Not changing ref count on head ref */
 	BTRFS_UPDATE_DELAYED_HEAD,
 } __packed;
-<<<<<<< HEAD
-=======
 
 struct btrfs_data_ref {
 	/* For EXTENT_DATA_REF */
@@ -57,7 +55,6 @@
 
 	/* For non-skinny metadata, no special member needed */
 };
->>>>>>> 0c383648
 
 struct btrfs_delayed_ref_node {
 	struct rb_node ref_node;
@@ -241,45 +238,6 @@
 	BTRFS_REF_METADATA,
 	BTRFS_REF_LAST,
 } __packed;
-<<<<<<< HEAD
-
-struct btrfs_data_ref {
-	/* For EXTENT_DATA_REF */
-
-	/* Root which owns this data reference. */
-	u64 ref_root;
-
-	/* Inode which refers to this data extent */
-	u64 ino;
-
-	/*
-	 * file_offset - extent_offset
-	 *
-	 * file_offset is the key.offset of the EXTENT_DATA key.
-	 * extent_offset is btrfs_file_extent_offset() of the EXTENT_DATA data.
-	 */
-	u64 offset;
-};
-
-struct btrfs_tree_ref {
-	/*
-	 * Level of this tree block
-	 *
-	 * Shared for skinny (TREE_BLOCK_REF) and normal tree ref.
-	 */
-	int level;
-
-	/*
-	 * Root which owns this tree block reference.
-	 *
-	 * For TREE_BLOCK_REF (skinny metadata, either inline or keyed)
-	 */
-	u64 ref_root;
-
-	/* For non-skinny metadata, no special member needed */
-};
-=======
->>>>>>> 0c383648
 
 struct btrfs_ref {
 	enum btrfs_ref_type type;
@@ -298,10 +256,6 @@
 	u64 real_root;
 #endif
 	u64 bytenr;
-<<<<<<< HEAD
-	u64 len;
-	u64 owning_root;
-=======
 	u64 num_bytes;
 	u64 owning_root;
 
@@ -310,7 +264,6 @@
 	 * or ->parent will be set, depending on what type of reference this is.
 	 */
 	u64 ref_root;
->>>>>>> 0c383648
 
 	/* Bytenr of the parent tree block */
 	u64 parent;
@@ -359,19 +312,10 @@
 	return btrfs_calc_metadata_size(fs_info, num_csum_items);
 }
 
-<<<<<<< HEAD
-void btrfs_init_generic_ref(struct btrfs_ref *generic_ref, int action, u64 bytenr,
-			    u64 len, u64 parent, u64 owning_root);
-void btrfs_init_tree_ref(struct btrfs_ref *generic_ref, int level, u64 root,
-			 u64 mod_root, bool skip_qgroup);
-void btrfs_init_data_ref(struct btrfs_ref *generic_ref, u64 ref_root, u64 ino,
-			 u64 offset, u64 mod_root, bool skip_qgroup);
-=======
 void btrfs_init_tree_ref(struct btrfs_ref *generic_ref, int level, u64 mod_root,
 			 bool skip_qgroup);
 void btrfs_init_data_ref(struct btrfs_ref *generic_ref, u64 ino, u64 offset,
 			 u64 mod_root, bool skip_qgroup);
->>>>>>> 0c383648
 
 static inline struct btrfs_delayed_extent_op *
 btrfs_alloc_delayed_extent_op(void)
