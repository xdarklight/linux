--- conflicted
+++ resolved
@@ -2288,12 +2288,7 @@
 		for (i = 0; i < nr_folios; i++) {
 			struct folio *folio = fbatch.folios[i];
 
-<<<<<<< HEAD
-			ret = submit_eb_page(&folio->page, wbc, &bio_ctrl,
-					&eb_context);
-=======
 			ret = submit_eb_page(&folio->page, &bio_ctrl, &eb_context);
->>>>>>> 63731580
 			if (ret == 0)
 				continue;
 			if (ret < 0) {
@@ -2479,11 +2474,7 @@
 				continue;
 			}
 
-<<<<<<< HEAD
-			ret = __extent_writepage(&folio->page, wbc, bio_ctrl);
-=======
 			ret = __extent_writepage(&folio->page, bio_ctrl);
->>>>>>> 63731580
 			if (ret < 0) {
 				done = 1;
 				break;
