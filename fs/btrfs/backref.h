--- conflicted
+++ resolved
@@ -163,10 +163,6 @@
 	 * A path from a root to a leaf that has a file extent item pointing to
 	 * a given data extent should never exceed the maximum b+tree height.
 	 */
-<<<<<<< HEAD
-	struct btrfs_backref_shared_cache_entry entries[BTRFS_MAX_LEVEL];
-	bool use_cache;
-=======
 	struct btrfs_backref_shared_cache_entry path_cache_entries[BTRFS_MAX_LEVEL];
 	bool use_path_cache;
 	/*
@@ -194,7 +190,6 @@
 	 * storing the sharedness result of a new data extent.
 	 */
 	int prev_extents_cache_slot;
->>>>>>> 0ee29814
 };
 
 struct btrfs_backref_share_check_ctx *btrfs_alloc_backref_share_check_ctx(void);
