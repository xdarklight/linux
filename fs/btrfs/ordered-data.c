// SPDX-License-Identifier: GPL-2.0
/*
 * Copyright (C) 2007 Oracle.  All rights reserved.
 */

#include <linux/slab.h>
#include <linux/blkdev.h>
#include <linux/writeback.h>
#include <linux/sched/mm.h>
#include "misc.h"
#include "ctree.h"
#include "transaction.h"
#include "btrfs_inode.h"
#include "extent_io.h"
#include "disk-io.h"
#include "compression.h"
#include "delalloc-space.h"
#include "qgroup.h"
#include "subpage.h"

static struct kmem_cache *btrfs_ordered_extent_cache;

static u64 entry_end(struct btrfs_ordered_extent *entry)
{
	if (entry->file_offset + entry->num_bytes < entry->file_offset)
		return (u64)-1;
	return entry->file_offset + entry->num_bytes;
}

/* returns NULL if the insertion worked, or it returns the node it did find
 * in the tree
 */
static struct rb_node *tree_insert(struct rb_root *root, u64 file_offset,
				   struct rb_node *node)
{
	struct rb_node **p = &root->rb_node;
	struct rb_node *parent = NULL;
	struct btrfs_ordered_extent *entry;

	while (*p) {
		parent = *p;
		entry = rb_entry(parent, struct btrfs_ordered_extent, rb_node);

		if (file_offset < entry->file_offset)
			p = &(*p)->rb_left;
		else if (file_offset >= entry_end(entry))
			p = &(*p)->rb_right;
		else
			return parent;
	}

	rb_link_node(node, parent, p);
	rb_insert_color(node, root);
	return NULL;
}

/*
 * look for a given offset in the tree, and if it can't be found return the
 * first lesser offset
 */
static struct rb_node *__tree_search(struct rb_root *root, u64 file_offset,
				     struct rb_node **prev_ret)
{
	struct rb_node *n = root->rb_node;
	struct rb_node *prev = NULL;
	struct rb_node *test;
	struct btrfs_ordered_extent *entry;
	struct btrfs_ordered_extent *prev_entry = NULL;

	while (n) {
		entry = rb_entry(n, struct btrfs_ordered_extent, rb_node);
		prev = n;
		prev_entry = entry;

		if (file_offset < entry->file_offset)
			n = n->rb_left;
		else if (file_offset >= entry_end(entry))
			n = n->rb_right;
		else
			return n;
	}
	if (!prev_ret)
		return NULL;

	while (prev && file_offset >= entry_end(prev_entry)) {
		test = rb_next(prev);
		if (!test)
			break;
		prev_entry = rb_entry(test, struct btrfs_ordered_extent,
				      rb_node);
		if (file_offset < entry_end(prev_entry))
			break;

		prev = test;
	}
	if (prev)
		prev_entry = rb_entry(prev, struct btrfs_ordered_extent,
				      rb_node);
	while (prev && file_offset < entry_end(prev_entry)) {
		test = rb_prev(prev);
		if (!test)
			break;
		prev_entry = rb_entry(test, struct btrfs_ordered_extent,
				      rb_node);
		prev = test;
	}
	*prev_ret = prev;
	return NULL;
}

static int range_overlaps(struct btrfs_ordered_extent *entry, u64 file_offset,
			  u64 len)
{
	if (file_offset + len <= entry->file_offset ||
	    entry->file_offset + entry->num_bytes <= file_offset)
		return 0;
	return 1;
}

/*
 * look find the first ordered struct that has this offset, otherwise
 * the first one less than this offset
 */
static inline struct rb_node *tree_search(struct btrfs_ordered_inode_tree *tree,
					  u64 file_offset)
{
	struct rb_root *root = &tree->tree;
	struct rb_node *prev = NULL;
	struct rb_node *ret;
	struct btrfs_ordered_extent *entry;

	if (tree->last) {
		entry = rb_entry(tree->last, struct btrfs_ordered_extent,
				 rb_node);
		if (in_range(file_offset, entry->file_offset, entry->num_bytes))
			return tree->last;
	}
	ret = __tree_search(root, file_offset, &prev);
	if (!ret)
		ret = prev;
	if (ret)
		tree->last = ret;
	return ret;
}

/*
 * Allocate and add a new ordered_extent into the per-inode tree.
 *
 * The tree is given a single reference on the ordered extent that was
 * inserted.
 */
static int __btrfs_add_ordered_extent(struct btrfs_inode *inode, u64 file_offset,
				      u64 disk_bytenr, u64 num_bytes,
				      u64 disk_num_bytes, int type, int dio,
				      int compress_type)
{
	struct btrfs_root *root = inode->root;
	struct btrfs_fs_info *fs_info = root->fs_info;
	struct btrfs_ordered_inode_tree *tree = &inode->ordered_tree;
	struct rb_node *node;
	struct btrfs_ordered_extent *entry;
	int ret;

	if (type == BTRFS_ORDERED_NOCOW || type == BTRFS_ORDERED_PREALLOC) {
		/* For nocow write, we can release the qgroup rsv right now */
		ret = btrfs_qgroup_free_data(inode, NULL, file_offset, num_bytes);
		if (ret < 0)
			return ret;
		ret = 0;
	} else {
		/*
		 * The ordered extent has reserved qgroup space, release now
		 * and pass the reserved number for qgroup_record to free.
		 */
		ret = btrfs_qgroup_release_data(inode, file_offset, num_bytes);
		if (ret < 0)
			return ret;
	}
	entry = kmem_cache_zalloc(btrfs_ordered_extent_cache, GFP_NOFS);
	if (!entry)
		return -ENOMEM;

	entry->file_offset = file_offset;
	entry->disk_bytenr = disk_bytenr;
	entry->num_bytes = num_bytes;
	entry->disk_num_bytes = disk_num_bytes;
	entry->bytes_left = num_bytes;
	entry->inode = igrab(&inode->vfs_inode);
	entry->compress_type = compress_type;
	entry->truncated_len = (u64)-1;
	entry->qgroup_rsv = ret;
	entry->physical = (u64)-1;
	entry->disk = NULL;
	entry->partno = (u8)-1;

	ASSERT(type == BTRFS_ORDERED_REGULAR ||
	       type == BTRFS_ORDERED_NOCOW ||
	       type == BTRFS_ORDERED_PREALLOC ||
	       type == BTRFS_ORDERED_COMPRESSED);
	set_bit(type, &entry->flags);

	percpu_counter_add_batch(&fs_info->ordered_bytes, num_bytes,
				 fs_info->delalloc_batch);

	if (dio)
		set_bit(BTRFS_ORDERED_DIRECT, &entry->flags);

	/* one ref for the tree */
	refcount_set(&entry->refs, 1);
	init_waitqueue_head(&entry->wait);
	INIT_LIST_HEAD(&entry->list);
	INIT_LIST_HEAD(&entry->log_list);
	INIT_LIST_HEAD(&entry->root_extent_list);
	INIT_LIST_HEAD(&entry->work_list);
	init_completion(&entry->completion);

	trace_btrfs_ordered_extent_add(inode, entry);

	spin_lock_irq(&tree->lock);
	node = tree_insert(&tree->tree, file_offset,
			   &entry->rb_node);
	if (node)
		btrfs_panic(fs_info, -EEXIST,
				"inconsistency in ordered tree at offset %llu",
				file_offset);
	spin_unlock_irq(&tree->lock);

	spin_lock(&root->ordered_extent_lock);
	list_add_tail(&entry->root_extent_list,
		      &root->ordered_extents);
	root->nr_ordered_extents++;
	if (root->nr_ordered_extents == 1) {
		spin_lock(&fs_info->ordered_root_lock);
		BUG_ON(!list_empty(&root->ordered_root));
		list_add_tail(&root->ordered_root, &fs_info->ordered_roots);
		spin_unlock(&fs_info->ordered_root_lock);
	}
	spin_unlock(&root->ordered_extent_lock);

	/*
	 * We don't need the count_max_extents here, we can assume that all of
	 * that work has been done at higher layers, so this is truly the
	 * smallest the extent is going to get.
	 */
	spin_lock(&inode->lock);
	btrfs_mod_outstanding_extents(inode, 1);
	spin_unlock(&inode->lock);

	return 0;
}

int btrfs_add_ordered_extent(struct btrfs_inode *inode, u64 file_offset,
			     u64 disk_bytenr, u64 num_bytes, u64 disk_num_bytes,
			     int type)
{
	ASSERT(type == BTRFS_ORDERED_REGULAR ||
	       type == BTRFS_ORDERED_NOCOW ||
	       type == BTRFS_ORDERED_PREALLOC);
	return __btrfs_add_ordered_extent(inode, file_offset, disk_bytenr,
					  num_bytes, disk_num_bytes, type, 0,
					  BTRFS_COMPRESS_NONE);
}

int btrfs_add_ordered_extent_dio(struct btrfs_inode *inode, u64 file_offset,
				 u64 disk_bytenr, u64 num_bytes,
				 u64 disk_num_bytes, int type)
{
	ASSERT(type == BTRFS_ORDERED_REGULAR ||
	       type == BTRFS_ORDERED_NOCOW ||
	       type == BTRFS_ORDERED_PREALLOC);
	return __btrfs_add_ordered_extent(inode, file_offset, disk_bytenr,
					  num_bytes, disk_num_bytes, type, 1,
					  BTRFS_COMPRESS_NONE);
}

int btrfs_add_ordered_extent_compress(struct btrfs_inode *inode, u64 file_offset,
				      u64 disk_bytenr, u64 num_bytes,
				      u64 disk_num_bytes, int compress_type)
{
	ASSERT(compress_type != BTRFS_COMPRESS_NONE);
	return __btrfs_add_ordered_extent(inode, file_offset, disk_bytenr,
					  num_bytes, disk_num_bytes,
					  BTRFS_ORDERED_COMPRESSED, 0,
					  compress_type);
}

/*
 * Add a struct btrfs_ordered_sum into the list of checksums to be inserted
 * when an ordered extent is finished.  If the list covers more than one
 * ordered extent, it is split across multiples.
 */
void btrfs_add_ordered_sum(struct btrfs_ordered_extent *entry,
			   struct btrfs_ordered_sum *sum)
{
	struct btrfs_ordered_inode_tree *tree;

	tree = &BTRFS_I(entry->inode)->ordered_tree;
	spin_lock_irq(&tree->lock);
	list_add_tail(&sum->list, &entry->list);
	spin_unlock_irq(&tree->lock);
}

/*
 * Mark all ordered extents io inside the specified range finished.
 *
 * @page:	 The invovled page for the opeartion.
 *		 For uncompressed buffered IO, the page status also needs to be
 *		 updated to indicate whether the pending ordered io is finished.
 *		 Can be NULL for direct IO and compressed write.
 *		 For these cases, callers are ensured they won't execute the
 *		 endio function twice.
 * @finish_func: The function to be executed when all the IO of an ordered
 *		 extent are finished.
 *
 * This function is called for endio, thus the range must have ordered
 * extent(s) coveri it.
 */
void btrfs_mark_ordered_io_finished(struct btrfs_inode *inode,
				struct page *page, u64 file_offset,
				u64 num_bytes, btrfs_func_t finish_func,
				bool uptodate)
{
	struct btrfs_ordered_inode_tree *tree = &inode->ordered_tree;
	struct btrfs_fs_info *fs_info = inode->root->fs_info;
	struct btrfs_workqueue *wq;
	struct rb_node *node;
	struct btrfs_ordered_extent *entry = NULL;
	unsigned long flags;
	u64 cur = file_offset;

	if (btrfs_is_free_space_inode(inode))
		wq = fs_info->endio_freespace_worker;
	else
		wq = fs_info->endio_write_workers;

	if (page)
		ASSERT(page->mapping && page_offset(page) <= file_offset &&
		       file_offset + num_bytes <= page_offset(page) + PAGE_SIZE);

	spin_lock_irqsave(&tree->lock, flags);
	while (cur < file_offset + num_bytes) {
		u64 entry_end;
		u64 end;
		u32 len;

<<<<<<< HEAD
	entry = rb_entry(node, struct btrfs_ordered_extent, rb_node);
	if (!in_range(*file_offset, entry->file_offset, entry->num_bytes))
		goto out;
=======
		node = tree_search(tree, cur);
		/* No ordered extents at all */
		if (!node)
			break;
>>>>>>> 11e4b63a

		entry = rb_entry(node, struct btrfs_ordered_extent, rb_node);
		entry_end = entry->file_offset + entry->num_bytes;
		/*
		 * |<-- OE --->|  |
		 *		  cur
		 * Go to next OE.
		 */
		if (cur >= entry_end) {
			node = rb_next(node);
			/* No more ordered extents, exit */
			if (!node)
				break;
			entry = rb_entry(node, struct btrfs_ordered_extent,
					 rb_node);

			/* Go to next ordered extent and continue */
			cur = entry->file_offset;
			continue;
		}
		/*
		 * |	|<--- OE --->|
		 * cur
		 * Go to the start of OE.
		 */
		if (cur < entry->file_offset) {
			cur = entry->file_offset;
			continue;
		}

		/*
		 * Now we are definitely inside one ordered extent.
		 *
		 * |<--- OE --->|
		 *	|
		 *	cur
		 */
		end = min(entry->file_offset + entry->num_bytes,
			  file_offset + num_bytes) - 1;
		ASSERT(end + 1 - cur < U32_MAX);
		len = end + 1 - cur;

		if (page) {
			/*
			 * Ordered (Private2) bit indicates whether we still
			 * have pending io unfinished for the ordered extent.
			 *
			 * If there's no such bit, we need to skip to next range.
			 */
			if (!btrfs_page_test_ordered(fs_info, page, cur, len)) {
				cur += len;
				continue;
			}
			btrfs_page_clear_ordered(fs_info, page, cur, len);
		}

		/* Now we're fine to update the accounting */
		if (unlikely(len > entry->bytes_left)) {
			WARN_ON(1);
			btrfs_crit(fs_info,
"bad ordered extent accounting, root=%llu ino=%llu OE offset=%llu OE len=%llu to_dec=%u left=%llu",
				   inode->root->root_key.objectid,
				   btrfs_ino(inode),
				   entry->file_offset,
				   entry->num_bytes,
				   len, entry->bytes_left);
			entry->bytes_left = 0;
		} else {
			entry->bytes_left -= len;
		}

		if (!uptodate)
			set_bit(BTRFS_ORDERED_IOERR, &entry->flags);

		/*
		 * All the IO of the ordered extent is finished, we need to queue
		 * the finish_func to be executed.
		 */
		if (entry->bytes_left == 0) {
			set_bit(BTRFS_ORDERED_IO_DONE, &entry->flags);
			cond_wake_up(&entry->wait);
			refcount_inc(&entry->refs);
			spin_unlock_irqrestore(&tree->lock, flags);
			btrfs_init_work(&entry->work, finish_func, NULL, NULL);
			btrfs_queue_work(wq, &entry->work);
			spin_lock_irqsave(&tree->lock, flags);
		}
		cur += len;
	}
	spin_unlock_irqrestore(&tree->lock, flags);
}

/*
 * Finish IO for one ordered extent across a given range.  The range can only
 * contain one ordered extent.
 *
 * @cached:	 The cached ordered extent. If not NULL, we can skip the tree
 *               search and use the ordered extent directly.
 * 		 Will be also used to store the finished ordered extent.
 * @file_offset: File offset for the finished IO
 * @io_size:	 Length of the finish IO range
 * @uptodate:	 If the IO finishes without problem
 *
 * Return true if the ordered extent is finished in the range, and update
 * @cached.
 * Return false otherwise.
 *
 * NOTE: The range can NOT cross multiple ordered extents.
 * Thus caller should ensure the range doesn't cross ordered extents.
 */
bool btrfs_dec_test_ordered_pending(struct btrfs_inode *inode,
				    struct btrfs_ordered_extent **cached,
				    u64 file_offset, u64 io_size, int uptodate)
{
	struct btrfs_ordered_inode_tree *tree = &inode->ordered_tree;
	struct rb_node *node;
	struct btrfs_ordered_extent *entry = NULL;
	unsigned long flags;
	bool finished = false;

	spin_lock_irqsave(&tree->lock, flags);
	if (cached && *cached) {
		entry = *cached;
		goto have_entry;
	}

	node = tree_search(tree, file_offset);
	if (!node)
		goto out;

	entry = rb_entry(node, struct btrfs_ordered_extent, rb_node);
have_entry:
	if (!in_range(file_offset, entry->file_offset, entry->num_bytes))
		goto out;

	if (io_size > entry->bytes_left)
		btrfs_crit(inode->root->fs_info,
			   "bad ordered accounting left %llu size %llu",
		       entry->bytes_left, io_size);

	entry->bytes_left -= io_size;
	if (!uptodate)
		set_bit(BTRFS_ORDERED_IOERR, &entry->flags);

	if (entry->bytes_left == 0) {
		/*
		 * Ensure only one caller can set the flag and finished_ret
		 * accordingly
		 */
		finished = !test_and_set_bit(BTRFS_ORDERED_IO_DONE, &entry->flags);
		/* test_and_set_bit implies a barrier */
		cond_wake_up_nomb(&entry->wait);
	}
out:
	if (finished && cached && entry) {
		*cached = entry;
		refcount_inc(&entry->refs);
	}
	spin_unlock_irqrestore(&tree->lock, flags);
	return finished;
}

/*
 * used to drop a reference on an ordered extent.  This will free
 * the extent if the last reference is dropped
 */
void btrfs_put_ordered_extent(struct btrfs_ordered_extent *entry)
{
	struct list_head *cur;
	struct btrfs_ordered_sum *sum;

	trace_btrfs_ordered_extent_put(BTRFS_I(entry->inode), entry);

	if (refcount_dec_and_test(&entry->refs)) {
		ASSERT(list_empty(&entry->root_extent_list));
		ASSERT(list_empty(&entry->log_list));
		ASSERT(RB_EMPTY_NODE(&entry->rb_node));
		if (entry->inode)
			btrfs_add_delayed_iput(entry->inode);
		while (!list_empty(&entry->list)) {
			cur = entry->list.next;
			sum = list_entry(cur, struct btrfs_ordered_sum, list);
			list_del(&sum->list);
			kvfree(sum);
		}
		kmem_cache_free(btrfs_ordered_extent_cache, entry);
	}
}

/*
 * remove an ordered extent from the tree.  No references are dropped
 * and waiters are woken up.
 */
void btrfs_remove_ordered_extent(struct btrfs_inode *btrfs_inode,
				 struct btrfs_ordered_extent *entry)
{
	struct btrfs_ordered_inode_tree *tree;
	struct btrfs_root *root = btrfs_inode->root;
	struct btrfs_fs_info *fs_info = root->fs_info;
	struct rb_node *node;
	bool pending;

	/* This is paired with btrfs_add_ordered_extent. */
	spin_lock(&btrfs_inode->lock);
	btrfs_mod_outstanding_extents(btrfs_inode, -1);
	spin_unlock(&btrfs_inode->lock);
	if (root != fs_info->tree_root)
		btrfs_delalloc_release_metadata(btrfs_inode, entry->num_bytes,
						false);

	percpu_counter_add_batch(&fs_info->ordered_bytes, -entry->num_bytes,
				 fs_info->delalloc_batch);

	tree = &btrfs_inode->ordered_tree;
	spin_lock_irq(&tree->lock);
	node = &entry->rb_node;
	rb_erase(node, &tree->tree);
	RB_CLEAR_NODE(node);
	if (tree->last == node)
		tree->last = NULL;
	set_bit(BTRFS_ORDERED_COMPLETE, &entry->flags);
	pending = test_and_clear_bit(BTRFS_ORDERED_PENDING, &entry->flags);
	spin_unlock_irq(&tree->lock);

	/*
	 * The current running transaction is waiting on us, we need to let it
	 * know that we're complete and wake it up.
	 */
	if (pending) {
		struct btrfs_transaction *trans;

		/*
		 * The checks for trans are just a formality, it should be set,
		 * but if it isn't we don't want to deref/assert under the spin
		 * lock, so be nice and check if trans is set, but ASSERT() so
		 * if it isn't set a developer will notice.
		 */
		spin_lock(&fs_info->trans_lock);
		trans = fs_info->running_transaction;
		if (trans)
			refcount_inc(&trans->use_count);
		spin_unlock(&fs_info->trans_lock);

		ASSERT(trans);
		if (trans) {
			if (atomic_dec_and_test(&trans->pending_ordered))
				wake_up(&trans->pending_wait);
			btrfs_put_transaction(trans);
		}
	}

	spin_lock(&root->ordered_extent_lock);
	list_del_init(&entry->root_extent_list);
	root->nr_ordered_extents--;

	trace_btrfs_ordered_extent_remove(btrfs_inode, entry);

	if (!root->nr_ordered_extents) {
		spin_lock(&fs_info->ordered_root_lock);
		BUG_ON(list_empty(&root->ordered_root));
		list_del_init(&root->ordered_root);
		spin_unlock(&fs_info->ordered_root_lock);
	}
	spin_unlock(&root->ordered_extent_lock);
	wake_up(&entry->wait);
}

static void btrfs_run_ordered_extent_work(struct btrfs_work *work)
{
	struct btrfs_ordered_extent *ordered;

	ordered = container_of(work, struct btrfs_ordered_extent, flush_work);
	btrfs_start_ordered_extent(ordered, 1);
	complete(&ordered->completion);
}

/*
 * wait for all the ordered extents in a root.  This is done when balancing
 * space between drives.
 */
u64 btrfs_wait_ordered_extents(struct btrfs_root *root, u64 nr,
			       const u64 range_start, const u64 range_len)
{
	struct btrfs_fs_info *fs_info = root->fs_info;
	LIST_HEAD(splice);
	LIST_HEAD(skipped);
	LIST_HEAD(works);
	struct btrfs_ordered_extent *ordered, *next;
	u64 count = 0;
	const u64 range_end = range_start + range_len;

	mutex_lock(&root->ordered_extent_mutex);
	spin_lock(&root->ordered_extent_lock);
	list_splice_init(&root->ordered_extents, &splice);
	while (!list_empty(&splice) && nr) {
		ordered = list_first_entry(&splice, struct btrfs_ordered_extent,
					   root_extent_list);

		if (range_end <= ordered->disk_bytenr ||
		    ordered->disk_bytenr + ordered->disk_num_bytes <= range_start) {
			list_move_tail(&ordered->root_extent_list, &skipped);
			cond_resched_lock(&root->ordered_extent_lock);
			continue;
		}

		list_move_tail(&ordered->root_extent_list,
			       &root->ordered_extents);
		refcount_inc(&ordered->refs);
		spin_unlock(&root->ordered_extent_lock);

		btrfs_init_work(&ordered->flush_work,
				btrfs_run_ordered_extent_work, NULL, NULL);
		list_add_tail(&ordered->work_list, &works);
		btrfs_queue_work(fs_info->flush_workers, &ordered->flush_work);

		cond_resched();
		spin_lock(&root->ordered_extent_lock);
		if (nr != U64_MAX)
			nr--;
		count++;
	}
	list_splice_tail(&skipped, &root->ordered_extents);
	list_splice_tail(&splice, &root->ordered_extents);
	spin_unlock(&root->ordered_extent_lock);

	list_for_each_entry_safe(ordered, next, &works, work_list) {
		list_del_init(&ordered->work_list);
		wait_for_completion(&ordered->completion);
		btrfs_put_ordered_extent(ordered);
		cond_resched();
	}
	mutex_unlock(&root->ordered_extent_mutex);

	return count;
}

void btrfs_wait_ordered_roots(struct btrfs_fs_info *fs_info, u64 nr,
			     const u64 range_start, const u64 range_len)
{
	struct btrfs_root *root;
	struct list_head splice;
	u64 done;

	INIT_LIST_HEAD(&splice);

	mutex_lock(&fs_info->ordered_operations_mutex);
	spin_lock(&fs_info->ordered_root_lock);
	list_splice_init(&fs_info->ordered_roots, &splice);
	while (!list_empty(&splice) && nr) {
		root = list_first_entry(&splice, struct btrfs_root,
					ordered_root);
		root = btrfs_grab_root(root);
		BUG_ON(!root);
		list_move_tail(&root->ordered_root,
			       &fs_info->ordered_roots);
		spin_unlock(&fs_info->ordered_root_lock);

		done = btrfs_wait_ordered_extents(root, nr,
						  range_start, range_len);
		btrfs_put_root(root);

		spin_lock(&fs_info->ordered_root_lock);
		if (nr != U64_MAX) {
			nr -= done;
		}
	}
	list_splice_tail(&splice, &fs_info->ordered_roots);
	spin_unlock(&fs_info->ordered_root_lock);
	mutex_unlock(&fs_info->ordered_operations_mutex);
}

/*
 * Used to start IO or wait for a given ordered extent to finish.
 *
 * If wait is one, this effectively waits on page writeback for all the pages
 * in the extent, and it waits on the io completion code to insert
 * metadata into the btree corresponding to the extent
 */
void btrfs_start_ordered_extent(struct btrfs_ordered_extent *entry, int wait)
{
	u64 start = entry->file_offset;
	u64 end = start + entry->num_bytes - 1;
	struct btrfs_inode *inode = BTRFS_I(entry->inode);

	trace_btrfs_ordered_extent_start(inode, entry);

	/*
	 * pages in the range can be dirty, clean or writeback.  We
	 * start IO on any dirty ones so the wait doesn't stall waiting
	 * for the flusher thread to find them
	 */
	if (!test_bit(BTRFS_ORDERED_DIRECT, &entry->flags))
		filemap_fdatawrite_range(inode->vfs_inode.i_mapping, start, end);
	if (wait) {
		wait_event(entry->wait, test_bit(BTRFS_ORDERED_COMPLETE,
						 &entry->flags));
	}
}

/*
 * Used to wait on ordered extents across a large range of bytes.
 */
int btrfs_wait_ordered_range(struct inode *inode, u64 start, u64 len)
{
	int ret = 0;
	int ret_wb = 0;
	u64 end;
	u64 orig_end;
	struct btrfs_ordered_extent *ordered;

	if (start + len < start) {
		orig_end = INT_LIMIT(loff_t);
	} else {
		orig_end = start + len - 1;
		if (orig_end > INT_LIMIT(loff_t))
			orig_end = INT_LIMIT(loff_t);
	}

	/* start IO across the range first to instantiate any delalloc
	 * extents
	 */
	ret = btrfs_fdatawrite_range(inode, start, orig_end);
	if (ret)
		return ret;

	/*
	 * If we have a writeback error don't return immediately. Wait first
	 * for any ordered extents that haven't completed yet. This is to make
	 * sure no one can dirty the same page ranges and call writepages()
	 * before the ordered extents complete - to avoid failures (-EEXIST)
	 * when adding the new ordered extents to the ordered tree.
	 */
	ret_wb = filemap_fdatawait_range(inode->i_mapping, start, orig_end);

	end = orig_end;
	while (1) {
		ordered = btrfs_lookup_first_ordered_extent(BTRFS_I(inode), end);
		if (!ordered)
			break;
		if (ordered->file_offset > orig_end) {
			btrfs_put_ordered_extent(ordered);
			break;
		}
		if (ordered->file_offset + ordered->num_bytes <= start) {
			btrfs_put_ordered_extent(ordered);
			break;
		}
		btrfs_start_ordered_extent(ordered, 1);
		end = ordered->file_offset;
		/*
		 * If the ordered extent had an error save the error but don't
		 * exit without waiting first for all other ordered extents in
		 * the range to complete.
		 */
		if (test_bit(BTRFS_ORDERED_IOERR, &ordered->flags))
			ret = -EIO;
		btrfs_put_ordered_extent(ordered);
		if (end == 0 || end == start)
			break;
		end--;
	}
	return ret_wb ? ret_wb : ret;
}

/*
 * find an ordered extent corresponding to file_offset.  return NULL if
 * nothing is found, otherwise take a reference on the extent and return it
 */
struct btrfs_ordered_extent *btrfs_lookup_ordered_extent(struct btrfs_inode *inode,
							 u64 file_offset)
{
	struct btrfs_ordered_inode_tree *tree;
	struct rb_node *node;
	struct btrfs_ordered_extent *entry = NULL;
	unsigned long flags;

	tree = &inode->ordered_tree;
	spin_lock_irqsave(&tree->lock, flags);
	node = tree_search(tree, file_offset);
	if (!node)
		goto out;

	entry = rb_entry(node, struct btrfs_ordered_extent, rb_node);
	if (!in_range(file_offset, entry->file_offset, entry->num_bytes))
		entry = NULL;
	if (entry)
		refcount_inc(&entry->refs);
out:
	spin_unlock_irqrestore(&tree->lock, flags);
	return entry;
}

/* Since the DIO code tries to lock a wide area we need to look for any ordered
 * extents that exist in the range, rather than just the start of the range.
 */
struct btrfs_ordered_extent *btrfs_lookup_ordered_range(
		struct btrfs_inode *inode, u64 file_offset, u64 len)
{
	struct btrfs_ordered_inode_tree *tree;
	struct rb_node *node;
	struct btrfs_ordered_extent *entry = NULL;

	tree = &inode->ordered_tree;
	spin_lock_irq(&tree->lock);
	node = tree_search(tree, file_offset);
	if (!node) {
		node = tree_search(tree, file_offset + len);
		if (!node)
			goto out;
	}

	while (1) {
		entry = rb_entry(node, struct btrfs_ordered_extent, rb_node);
		if (range_overlaps(entry, file_offset, len))
			break;

		if (entry->file_offset >= file_offset + len) {
			entry = NULL;
			break;
		}
		entry = NULL;
		node = rb_next(node);
		if (!node)
			break;
	}
out:
	if (entry)
		refcount_inc(&entry->refs);
	spin_unlock_irq(&tree->lock);
	return entry;
}

/*
 * Adds all ordered extents to the given list. The list ends up sorted by the
 * file_offset of the ordered extents.
 */
void btrfs_get_ordered_extents_for_logging(struct btrfs_inode *inode,
					   struct list_head *list)
{
	struct btrfs_ordered_inode_tree *tree = &inode->ordered_tree;
	struct rb_node *n;

	ASSERT(inode_is_locked(&inode->vfs_inode));

	spin_lock_irq(&tree->lock);
	for (n = rb_first(&tree->tree); n; n = rb_next(n)) {
		struct btrfs_ordered_extent *ordered;

		ordered = rb_entry(n, struct btrfs_ordered_extent, rb_node);

		if (test_bit(BTRFS_ORDERED_LOGGED, &ordered->flags))
			continue;

		ASSERT(list_empty(&ordered->log_list));
		list_add_tail(&ordered->log_list, list);
		refcount_inc(&ordered->refs);
	}
	spin_unlock_irq(&tree->lock);
}

/*
 * lookup and return any extent before 'file_offset'.  NULL is returned
 * if none is found
 */
struct btrfs_ordered_extent *
btrfs_lookup_first_ordered_extent(struct btrfs_inode *inode, u64 file_offset)
{
	struct btrfs_ordered_inode_tree *tree;
	struct rb_node *node;
	struct btrfs_ordered_extent *entry = NULL;

	tree = &inode->ordered_tree;
	spin_lock_irq(&tree->lock);
	node = tree_search(tree, file_offset);
	if (!node)
		goto out;

	entry = rb_entry(node, struct btrfs_ordered_extent, rb_node);
	refcount_inc(&entry->refs);
out:
	spin_unlock_irq(&tree->lock);
	return entry;
}

/*
 * Lookup the first ordered extent that overlaps the range
 * [@file_offset, @file_offset + @len).
 *
 * The difference between this and btrfs_lookup_first_ordered_extent() is
 * that this one won't return any ordered extent that does not overlap the range.
 * And the difference against btrfs_lookup_ordered_extent() is, this function
 * ensures the first ordered extent gets returned.
 */
struct btrfs_ordered_extent *btrfs_lookup_first_ordered_range(
			struct btrfs_inode *inode, u64 file_offset, u64 len)
{
	struct btrfs_ordered_inode_tree *tree = &inode->ordered_tree;
	struct rb_node *node;
	struct rb_node *cur;
	struct rb_node *prev;
	struct rb_node *next;
	struct btrfs_ordered_extent *entry = NULL;

	spin_lock_irq(&tree->lock);
	node = tree->tree.rb_node;
	/*
	 * Here we don't want to use tree_search() which will use tree->last
	 * and screw up the search order.
	 * And __tree_search() can't return the adjacent ordered extents
	 * either, thus here we do our own search.
	 */
	while (node) {
		entry = rb_entry(node, struct btrfs_ordered_extent, rb_node);

		if (file_offset < entry->file_offset) {
			node = node->rb_left;
		} else if (file_offset >= entry_end(entry)) {
			node = node->rb_right;
		} else {
			/*
			 * Direct hit, got an ordered extent that starts at
			 * @file_offset
			 */
			goto out;
		}
	}
	if (!entry) {
		/* Empty tree */
		goto out;
	}

	cur = &entry->rb_node;
	/* We got an entry around @file_offset, check adjacent entries */
	if (entry->file_offset < file_offset) {
		prev = cur;
		next = rb_next(cur);
	} else {
		prev = rb_prev(cur);
		next = cur;
	}
	if (prev) {
		entry = rb_entry(prev, struct btrfs_ordered_extent, rb_node);
		if (range_overlaps(entry, file_offset, len))
			goto out;
	}
	if (next) {
		entry = rb_entry(next, struct btrfs_ordered_extent, rb_node);
		if (range_overlaps(entry, file_offset, len))
			goto out;
	}
	/* No ordered extent in the range */
	entry = NULL;
out:
	if (entry)
		refcount_inc(&entry->refs);
	spin_unlock_irq(&tree->lock);
	return entry;
}

/*
 * btrfs_flush_ordered_range - Lock the passed range and ensures all pending
 * ordered extents in it are run to completion.
 *
 * @inode:        Inode whose ordered tree is to be searched
 * @start:        Beginning of range to flush
 * @end:          Last byte of range to lock
 * @cached_state: If passed, will return the extent state responsible for the
 * locked range. It's the caller's responsibility to free the cached state.
 *
 * This function always returns with the given range locked, ensuring after it's
 * called no order extent can be pending.
 */
void btrfs_lock_and_flush_ordered_range(struct btrfs_inode *inode, u64 start,
					u64 end,
					struct extent_state **cached_state)
{
	struct btrfs_ordered_extent *ordered;
	struct extent_state *cache = NULL;
	struct extent_state **cachedp = &cache;

	if (cached_state)
		cachedp = cached_state;

	while (1) {
		lock_extent_bits(&inode->io_tree, start, end, cachedp);
		ordered = btrfs_lookup_ordered_range(inode, start,
						     end - start + 1);
		if (!ordered) {
			/*
			 * If no external cached_state has been passed then
			 * decrement the extra ref taken for cachedp since we
			 * aren't exposing it outside of this function
			 */
			if (!cached_state)
				refcount_dec(&cache->refs);
			break;
		}
		unlock_extent_cached(&inode->io_tree, start, end, cachedp);
		btrfs_start_ordered_extent(ordered, 1);
		btrfs_put_ordered_extent(ordered);
	}
}

static int clone_ordered_extent(struct btrfs_ordered_extent *ordered, u64 pos,
				u64 len)
{
	struct inode *inode = ordered->inode;
	u64 file_offset = ordered->file_offset + pos;
	u64 disk_bytenr = ordered->disk_bytenr + pos;
	u64 num_bytes = len;
	u64 disk_num_bytes = len;
	int type;
	unsigned long flags_masked = ordered->flags & ~(1 << BTRFS_ORDERED_DIRECT);
	int compress_type = ordered->compress_type;
	unsigned long weight;
	int ret;

	weight = hweight_long(flags_masked);
	WARN_ON_ONCE(weight > 1);
	if (!weight)
		type = 0;
	else
		type = __ffs(flags_masked);

	if (test_bit(BTRFS_ORDERED_COMPRESSED, &ordered->flags)) {
		WARN_ON_ONCE(1);
		ret = btrfs_add_ordered_extent_compress(BTRFS_I(inode),
				file_offset, disk_bytenr, num_bytes,
				disk_num_bytes, compress_type);
	} else if (test_bit(BTRFS_ORDERED_DIRECT, &ordered->flags)) {
		ret = btrfs_add_ordered_extent_dio(BTRFS_I(inode), file_offset,
				disk_bytenr, num_bytes, disk_num_bytes, type);
	} else {
		ret = btrfs_add_ordered_extent(BTRFS_I(inode), file_offset,
				disk_bytenr, num_bytes, disk_num_bytes, type);
	}

	return ret;
}

int btrfs_split_ordered_extent(struct btrfs_ordered_extent *ordered, u64 pre,
				u64 post)
{
	struct inode *inode = ordered->inode;
	struct btrfs_ordered_inode_tree *tree = &BTRFS_I(inode)->ordered_tree;
	struct rb_node *node;
	struct btrfs_fs_info *fs_info = btrfs_sb(inode->i_sb);
	int ret = 0;

	spin_lock_irq(&tree->lock);
	/* Remove from tree once */
	node = &ordered->rb_node;
	rb_erase(node, &tree->tree);
	RB_CLEAR_NODE(node);
	if (tree->last == node)
		tree->last = NULL;

	ordered->file_offset += pre;
	ordered->disk_bytenr += pre;
	ordered->num_bytes -= (pre + post);
	ordered->disk_num_bytes -= (pre + post);
	ordered->bytes_left -= (pre + post);

	/* Re-insert the node */
	node = tree_insert(&tree->tree, ordered->file_offset, &ordered->rb_node);
	if (node)
		btrfs_panic(fs_info, -EEXIST,
			"zoned: inconsistency in ordered tree at offset %llu",
			    ordered->file_offset);

	spin_unlock_irq(&tree->lock);

	if (pre)
		ret = clone_ordered_extent(ordered, 0, pre);
	if (ret == 0 && post)
		ret = clone_ordered_extent(ordered, pre + ordered->disk_num_bytes,
					   post);

	return ret;
}

int __init ordered_data_init(void)
{
	btrfs_ordered_extent_cache = kmem_cache_create("btrfs_ordered_extent",
				     sizeof(struct btrfs_ordered_extent), 0,
				     SLAB_MEM_SPREAD,
				     NULL);
	if (!btrfs_ordered_extent_cache)
		return -ENOMEM;

	return 0;
}

void __cold ordered_data_exit(void)
{
	kmem_cache_destroy(btrfs_ordered_extent_cache);
}<|MERGE_RESOLUTION|>--- conflicted
+++ resolved
@@ -343,16 +343,10 @@
 		u64 end;
 		u32 len;
 
-<<<<<<< HEAD
-	entry = rb_entry(node, struct btrfs_ordered_extent, rb_node);
-	if (!in_range(*file_offset, entry->file_offset, entry->num_bytes))
-		goto out;
-=======
 		node = tree_search(tree, cur);
 		/* No ordered extents at all */
 		if (!node)
 			break;
->>>>>>> 11e4b63a
 
 		entry = rb_entry(node, struct btrfs_ordered_extent, rb_node);
 		entry_end = entry->file_offset + entry->num_bytes;
