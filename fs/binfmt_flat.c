--- conflicted
+++ resolved
@@ -429,13 +429,8 @@
 	unsigned long textpos, datapos, realdatastart;
 	u32 text_len, data_len, bss_len, stack_len, full_data, flags;
 	unsigned long len, memp, memp_size, extra, rlim;
-<<<<<<< HEAD
 	__be32 __user *reloc;
 	u32 __user *rp;
-	struct inode *inode;
-=======
-	u32 __user *reloc, *rp;
->>>>>>> 1afdb2b5
 	int i, rev, relocs;
 	loff_t fpos;
 	unsigned long start_code, end_code;
