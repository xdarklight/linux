--- conflicted
+++ resolved
@@ -83,11 +83,7 @@
 	return true;
 }
 
-<<<<<<< HEAD
-const struct iomap_page_ops xfs_iomap_page_ops = {
-=======
 static const struct iomap_page_ops xfs_iomap_page_ops = {
->>>>>>> e7a909d5
 	.iomap_valid		= xfs_iomap_valid,
 };
 
