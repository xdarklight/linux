--- conflicted
+++ resolved
@@ -160,11 +160,7 @@
 		}
 	}
 
-<<<<<<< HEAD
-	if (VFS_I(ip)->i_generation != generation) {
-=======
 	if (VFS_I(ip)->i_generation != generation || IS_PRIVATE(VFS_I(ip))) {
->>>>>>> 0c383648
 		xfs_irele(ip);
 		return ERR_PTR(-ESTALE);
 	}
