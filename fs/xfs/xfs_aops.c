--- conflicted
+++ resolved
@@ -790,13 +790,8 @@
 		atomic_inc(&iop->write_count);
 
 	if (!merged) {
-<<<<<<< HEAD
-		if (bio_full(wpc->ioend->io_bio))
+		if (bio_full(wpc->ioend->io_bio, len))
 			wpc->ioend->io_bio = xfs_chain_bio(wpc->ioend->io_bio);
-=======
-		if (bio_full(wpc->ioend->io_bio, len))
-			xfs_chain_bio(wpc->ioend, wbc, bdev, sector);
->>>>>>> 8c9d33ae
 		bio_add_page(wpc->ioend->io_bio, page, len, poff);
 	}
 
