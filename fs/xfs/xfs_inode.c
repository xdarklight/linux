// SPDX-License-Identifier: GPL-2.0
/*
 * Copyright (c) 2000-2006 Silicon Graphics, Inc.
 * All Rights Reserved.
 */
#include <linux/iversion.h>

#include "xfs.h"
#include "xfs_fs.h"
#include "xfs_shared.h"
#include "xfs_format.h"
#include "xfs_log_format.h"
#include "xfs_trans_resv.h"
#include "xfs_sb.h"
#include "xfs_mount.h"
#include "xfs_defer.h"
#include "xfs_inode.h"
#include "xfs_dir2.h"
#include "xfs_attr.h"
#include "xfs_trans_space.h"
#include "xfs_trans.h"
#include "xfs_buf_item.h"
#include "xfs_inode_item.h"
#include "xfs_ialloc.h"
#include "xfs_bmap.h"
#include "xfs_bmap_util.h"
#include "xfs_errortag.h"
#include "xfs_error.h"
#include "xfs_quota.h"
#include "xfs_filestream.h"
#include "xfs_trace.h"
#include "xfs_icache.h"
#include "xfs_symlink.h"
#include "xfs_trans_priv.h"
#include "xfs_log.h"
#include "xfs_bmap_btree.h"
#include "xfs_reflink.h"

kmem_zone_t *xfs_inode_zone;

/*
 * Used in xfs_itruncate_extents().  This is the maximum number of extents
 * freed from a file in a single transaction.
 */
#define	XFS_ITRUNC_MAX_EXTENTS	2

STATIC int xfs_iunlink(struct xfs_trans *, struct xfs_inode *);
STATIC int xfs_iunlink_remove(struct xfs_trans *, struct xfs_inode *);

/*
 * helper function to extract extent size hint from inode
 */
xfs_extlen_t
xfs_get_extsz_hint(
	struct xfs_inode	*ip)
{
	/*
	 * No point in aligning allocations if we need to COW to actually
	 * write to them.
	 */
	if (xfs_is_always_cow_inode(ip))
		return 0;
	if ((ip->i_diflags & XFS_DIFLAG_EXTSIZE) && ip->i_extsize)
		return ip->i_extsize;
	if (XFS_IS_REALTIME_INODE(ip))
		return ip->i_mount->m_sb.sb_rextsize;
	return 0;
}

/*
 * Helper function to extract CoW extent size hint from inode.
 * Between the extent size hint and the CoW extent size hint, we
 * return the greater of the two.  If the value is zero (automatic),
 * use the default size.
 */
xfs_extlen_t
xfs_get_cowextsz_hint(
	struct xfs_inode	*ip)
{
	xfs_extlen_t		a, b;

	a = 0;
	if (ip->i_diflags2 & XFS_DIFLAG2_COWEXTSIZE)
		a = ip->i_cowextsize;
	b = xfs_get_extsz_hint(ip);

	a = max(a, b);
	if (a == 0)
		return XFS_DEFAULT_COWEXTSZ_HINT;
	return a;
}

/*
 * These two are wrapper routines around the xfs_ilock() routine used to
 * centralize some grungy code.  They are used in places that wish to lock the
 * inode solely for reading the extents.  The reason these places can't just
 * call xfs_ilock(ip, XFS_ILOCK_SHARED) is that the inode lock also guards to
 * bringing in of the extents from disk for a file in b-tree format.  If the
 * inode is in b-tree format, then we need to lock the inode exclusively until
 * the extents are read in.  Locking it exclusively all the time would limit
 * our parallelism unnecessarily, though.  What we do instead is check to see
 * if the extents have been read in yet, and only lock the inode exclusively
 * if they have not.
 *
 * The functions return a value which should be given to the corresponding
 * xfs_iunlock() call.
 */
uint
xfs_ilock_data_map_shared(
	struct xfs_inode	*ip)
{
	uint			lock_mode = XFS_ILOCK_SHARED;

	if (xfs_need_iread_extents(&ip->i_df))
		lock_mode = XFS_ILOCK_EXCL;
	xfs_ilock(ip, lock_mode);
	return lock_mode;
}

uint
xfs_ilock_attr_map_shared(
	struct xfs_inode	*ip)
{
	uint			lock_mode = XFS_ILOCK_SHARED;

	if (ip->i_afp && xfs_need_iread_extents(ip->i_afp))
		lock_mode = XFS_ILOCK_EXCL;
	xfs_ilock(ip, lock_mode);
	return lock_mode;
}

/*
 * In addition to i_rwsem in the VFS inode, the xfs inode contains 2
 * multi-reader locks: i_mmap_lock and the i_lock.  This routine allows
 * various combinations of the locks to be obtained.
 *
 * The 3 locks should always be ordered so that the IO lock is obtained first,
 * the mmap lock second and the ilock last in order to prevent deadlock.
 *
 * Basic locking order:
 *
 * i_rwsem -> i_mmap_lock -> page_lock -> i_ilock
 *
 * mmap_lock locking order:
 *
 * i_rwsem -> page lock -> mmap_lock
 * mmap_lock -> i_mmap_lock -> page_lock
 *
 * The difference in mmap_lock locking order mean that we cannot hold the
 * i_mmap_lock over syscall based read(2)/write(2) based IO. These IO paths can
 * fault in pages during copy in/out (for buffered IO) or require the mmap_lock
 * in get_user_pages() to map the user pages into the kernel address space for
 * direct IO. Similarly the i_rwsem cannot be taken inside a page fault because
 * page faults already hold the mmap_lock.
 *
 * Hence to serialise fully against both syscall and mmap based IO, we need to
 * take both the i_rwsem and the i_mmap_lock. These locks should *only* be both
 * taken in places where we need to invalidate the page cache in a race
 * free manner (e.g. truncate, hole punch and other extent manipulation
 * functions).
 */
void
xfs_ilock(
	xfs_inode_t		*ip,
	uint			lock_flags)
{
	trace_xfs_ilock(ip, lock_flags, _RET_IP_);

	/*
	 * You can't set both SHARED and EXCL for the same lock,
	 * and only XFS_IOLOCK_SHARED, XFS_IOLOCK_EXCL, XFS_ILOCK_SHARED,
	 * and XFS_ILOCK_EXCL are valid values to set in lock_flags.
	 */
	ASSERT((lock_flags & (XFS_IOLOCK_SHARED | XFS_IOLOCK_EXCL)) !=
	       (XFS_IOLOCK_SHARED | XFS_IOLOCK_EXCL));
	ASSERT((lock_flags & (XFS_MMAPLOCK_SHARED | XFS_MMAPLOCK_EXCL)) !=
	       (XFS_MMAPLOCK_SHARED | XFS_MMAPLOCK_EXCL));
	ASSERT((lock_flags & (XFS_ILOCK_SHARED | XFS_ILOCK_EXCL)) !=
	       (XFS_ILOCK_SHARED | XFS_ILOCK_EXCL));
	ASSERT((lock_flags & ~(XFS_LOCK_MASK | XFS_LOCK_SUBCLASS_MASK)) == 0);

	if (lock_flags & XFS_IOLOCK_EXCL) {
		down_write_nested(&VFS_I(ip)->i_rwsem,
				  XFS_IOLOCK_DEP(lock_flags));
	} else if (lock_flags & XFS_IOLOCK_SHARED) {
		down_read_nested(&VFS_I(ip)->i_rwsem,
				 XFS_IOLOCK_DEP(lock_flags));
	}

	if (lock_flags & XFS_MMAPLOCK_EXCL)
		mrupdate_nested(&ip->i_mmaplock, XFS_MMAPLOCK_DEP(lock_flags));
	else if (lock_flags & XFS_MMAPLOCK_SHARED)
		mraccess_nested(&ip->i_mmaplock, XFS_MMAPLOCK_DEP(lock_flags));

	if (lock_flags & XFS_ILOCK_EXCL)
		mrupdate_nested(&ip->i_lock, XFS_ILOCK_DEP(lock_flags));
	else if (lock_flags & XFS_ILOCK_SHARED)
		mraccess_nested(&ip->i_lock, XFS_ILOCK_DEP(lock_flags));
}

/*
 * This is just like xfs_ilock(), except that the caller
 * is guaranteed not to sleep.  It returns 1 if it gets
 * the requested locks and 0 otherwise.  If the IO lock is
 * obtained but the inode lock cannot be, then the IO lock
 * is dropped before returning.
 *
 * ip -- the inode being locked
 * lock_flags -- this parameter indicates the inode's locks to be
 *       to be locked.  See the comment for xfs_ilock() for a list
 *	 of valid values.
 */
int
xfs_ilock_nowait(
	xfs_inode_t		*ip,
	uint			lock_flags)
{
	trace_xfs_ilock_nowait(ip, lock_flags, _RET_IP_);

	/*
	 * You can't set both SHARED and EXCL for the same lock,
	 * and only XFS_IOLOCK_SHARED, XFS_IOLOCK_EXCL, XFS_ILOCK_SHARED,
	 * and XFS_ILOCK_EXCL are valid values to set in lock_flags.
	 */
	ASSERT((lock_flags & (XFS_IOLOCK_SHARED | XFS_IOLOCK_EXCL)) !=
	       (XFS_IOLOCK_SHARED | XFS_IOLOCK_EXCL));
	ASSERT((lock_flags & (XFS_MMAPLOCK_SHARED | XFS_MMAPLOCK_EXCL)) !=
	       (XFS_MMAPLOCK_SHARED | XFS_MMAPLOCK_EXCL));
	ASSERT((lock_flags & (XFS_ILOCK_SHARED | XFS_ILOCK_EXCL)) !=
	       (XFS_ILOCK_SHARED | XFS_ILOCK_EXCL));
	ASSERT((lock_flags & ~(XFS_LOCK_MASK | XFS_LOCK_SUBCLASS_MASK)) == 0);

	if (lock_flags & XFS_IOLOCK_EXCL) {
		if (!down_write_trylock(&VFS_I(ip)->i_rwsem))
			goto out;
	} else if (lock_flags & XFS_IOLOCK_SHARED) {
		if (!down_read_trylock(&VFS_I(ip)->i_rwsem))
			goto out;
	}

	if (lock_flags & XFS_MMAPLOCK_EXCL) {
		if (!mrtryupdate(&ip->i_mmaplock))
			goto out_undo_iolock;
	} else if (lock_flags & XFS_MMAPLOCK_SHARED) {
		if (!mrtryaccess(&ip->i_mmaplock))
			goto out_undo_iolock;
	}

	if (lock_flags & XFS_ILOCK_EXCL) {
		if (!mrtryupdate(&ip->i_lock))
			goto out_undo_mmaplock;
	} else if (lock_flags & XFS_ILOCK_SHARED) {
		if (!mrtryaccess(&ip->i_lock))
			goto out_undo_mmaplock;
	}
	return 1;

out_undo_mmaplock:
	if (lock_flags & XFS_MMAPLOCK_EXCL)
		mrunlock_excl(&ip->i_mmaplock);
	else if (lock_flags & XFS_MMAPLOCK_SHARED)
		mrunlock_shared(&ip->i_mmaplock);
out_undo_iolock:
	if (lock_flags & XFS_IOLOCK_EXCL)
		up_write(&VFS_I(ip)->i_rwsem);
	else if (lock_flags & XFS_IOLOCK_SHARED)
		up_read(&VFS_I(ip)->i_rwsem);
out:
	return 0;
}

/*
 * xfs_iunlock() is used to drop the inode locks acquired with
 * xfs_ilock() and xfs_ilock_nowait().  The caller must pass
 * in the flags given to xfs_ilock() or xfs_ilock_nowait() so
 * that we know which locks to drop.
 *
 * ip -- the inode being unlocked
 * lock_flags -- this parameter indicates the inode's locks to be
 *       to be unlocked.  See the comment for xfs_ilock() for a list
 *	 of valid values for this parameter.
 *
 */
void
xfs_iunlock(
	xfs_inode_t		*ip,
	uint			lock_flags)
{
	/*
	 * You can't set both SHARED and EXCL for the same lock,
	 * and only XFS_IOLOCK_SHARED, XFS_IOLOCK_EXCL, XFS_ILOCK_SHARED,
	 * and XFS_ILOCK_EXCL are valid values to set in lock_flags.
	 */
	ASSERT((lock_flags & (XFS_IOLOCK_SHARED | XFS_IOLOCK_EXCL)) !=
	       (XFS_IOLOCK_SHARED | XFS_IOLOCK_EXCL));
	ASSERT((lock_flags & (XFS_MMAPLOCK_SHARED | XFS_MMAPLOCK_EXCL)) !=
	       (XFS_MMAPLOCK_SHARED | XFS_MMAPLOCK_EXCL));
	ASSERT((lock_flags & (XFS_ILOCK_SHARED | XFS_ILOCK_EXCL)) !=
	       (XFS_ILOCK_SHARED | XFS_ILOCK_EXCL));
	ASSERT((lock_flags & ~(XFS_LOCK_MASK | XFS_LOCK_SUBCLASS_MASK)) == 0);
	ASSERT(lock_flags != 0);

	if (lock_flags & XFS_IOLOCK_EXCL)
		up_write(&VFS_I(ip)->i_rwsem);
	else if (lock_flags & XFS_IOLOCK_SHARED)
		up_read(&VFS_I(ip)->i_rwsem);

	if (lock_flags & XFS_MMAPLOCK_EXCL)
		mrunlock_excl(&ip->i_mmaplock);
	else if (lock_flags & XFS_MMAPLOCK_SHARED)
		mrunlock_shared(&ip->i_mmaplock);

	if (lock_flags & XFS_ILOCK_EXCL)
		mrunlock_excl(&ip->i_lock);
	else if (lock_flags & XFS_ILOCK_SHARED)
		mrunlock_shared(&ip->i_lock);

	trace_xfs_iunlock(ip, lock_flags, _RET_IP_);
}

/*
 * give up write locks.  the i/o lock cannot be held nested
 * if it is being demoted.
 */
void
xfs_ilock_demote(
	xfs_inode_t		*ip,
	uint			lock_flags)
{
	ASSERT(lock_flags & (XFS_IOLOCK_EXCL|XFS_MMAPLOCK_EXCL|XFS_ILOCK_EXCL));
	ASSERT((lock_flags &
		~(XFS_IOLOCK_EXCL|XFS_MMAPLOCK_EXCL|XFS_ILOCK_EXCL)) == 0);

	if (lock_flags & XFS_ILOCK_EXCL)
		mrdemote(&ip->i_lock);
	if (lock_flags & XFS_MMAPLOCK_EXCL)
		mrdemote(&ip->i_mmaplock);
	if (lock_flags & XFS_IOLOCK_EXCL)
		downgrade_write(&VFS_I(ip)->i_rwsem);

	trace_xfs_ilock_demote(ip, lock_flags, _RET_IP_);
}

#if defined(DEBUG) || defined(XFS_WARN)
int
xfs_isilocked(
	xfs_inode_t		*ip,
	uint			lock_flags)
{
	if (lock_flags & (XFS_ILOCK_EXCL|XFS_ILOCK_SHARED)) {
		if (!(lock_flags & XFS_ILOCK_SHARED))
			return !!ip->i_lock.mr_writer;
		return rwsem_is_locked(&ip->i_lock.mr_lock);
	}

	if (lock_flags & (XFS_MMAPLOCK_EXCL|XFS_MMAPLOCK_SHARED)) {
		if (!(lock_flags & XFS_MMAPLOCK_SHARED))
			return !!ip->i_mmaplock.mr_writer;
		return rwsem_is_locked(&ip->i_mmaplock.mr_lock);
	}

	if (lock_flags & (XFS_IOLOCK_EXCL|XFS_IOLOCK_SHARED)) {
		if (!(lock_flags & XFS_IOLOCK_SHARED))
			return !debug_locks ||
				lockdep_is_held_type(&VFS_I(ip)->i_rwsem, 0);
		return rwsem_is_locked(&VFS_I(ip)->i_rwsem);
	}

	ASSERT(0);
	return 0;
}
#endif

/*
 * xfs_lockdep_subclass_ok() is only used in an ASSERT, so is only called when
 * DEBUG or XFS_WARN is set. And MAX_LOCKDEP_SUBCLASSES is then only defined
 * when CONFIG_LOCKDEP is set. Hence the complex define below to avoid build
 * errors and warnings.
 */
#if (defined(DEBUG) || defined(XFS_WARN)) && defined(CONFIG_LOCKDEP)
static bool
xfs_lockdep_subclass_ok(
	int subclass)
{
	return subclass < MAX_LOCKDEP_SUBCLASSES;
}
#else
#define xfs_lockdep_subclass_ok(subclass)	(true)
#endif

/*
 * Bump the subclass so xfs_lock_inodes() acquires each lock with a different
 * value. This can be called for any type of inode lock combination, including
 * parent locking. Care must be taken to ensure we don't overrun the subclass
 * storage fields in the class mask we build.
 */
static inline int
xfs_lock_inumorder(int lock_mode, int subclass)
{
	int	class = 0;

	ASSERT(!(lock_mode & (XFS_ILOCK_PARENT | XFS_ILOCK_RTBITMAP |
			      XFS_ILOCK_RTSUM)));
	ASSERT(xfs_lockdep_subclass_ok(subclass));

	if (lock_mode & (XFS_IOLOCK_SHARED|XFS_IOLOCK_EXCL)) {
		ASSERT(subclass <= XFS_IOLOCK_MAX_SUBCLASS);
		class += subclass << XFS_IOLOCK_SHIFT;
	}

	if (lock_mode & (XFS_MMAPLOCK_SHARED|XFS_MMAPLOCK_EXCL)) {
		ASSERT(subclass <= XFS_MMAPLOCK_MAX_SUBCLASS);
		class += subclass << XFS_MMAPLOCK_SHIFT;
	}

	if (lock_mode & (XFS_ILOCK_SHARED|XFS_ILOCK_EXCL)) {
		ASSERT(subclass <= XFS_ILOCK_MAX_SUBCLASS);
		class += subclass << XFS_ILOCK_SHIFT;
	}

	return (lock_mode & ~XFS_LOCK_SUBCLASS_MASK) | class;
}

/*
 * The following routine will lock n inodes in exclusive mode.  We assume the
 * caller calls us with the inodes in i_ino order.
 *
 * We need to detect deadlock where an inode that we lock is in the AIL and we
 * start waiting for another inode that is locked by a thread in a long running
 * transaction (such as truncate). This can result in deadlock since the long
 * running trans might need to wait for the inode we just locked in order to
 * push the tail and free space in the log.
 *
 * xfs_lock_inodes() can only be used to lock one type of lock at a time -
 * the iolock, the mmaplock or the ilock, but not more than one at a time. If we
 * lock more than one at a time, lockdep will report false positives saying we
 * have violated locking orders.
 */
static void
xfs_lock_inodes(
	struct xfs_inode	**ips,
	int			inodes,
	uint			lock_mode)
{
	int			attempts = 0, i, j, try_lock;
	struct xfs_log_item	*lp;

	/*
	 * Currently supports between 2 and 5 inodes with exclusive locking.  We
	 * support an arbitrary depth of locking here, but absolute limits on
	 * inodes depend on the type of locking and the limits placed by
	 * lockdep annotations in xfs_lock_inumorder.  These are all checked by
	 * the asserts.
	 */
	ASSERT(ips && inodes >= 2 && inodes <= 5);
	ASSERT(lock_mode & (XFS_IOLOCK_EXCL | XFS_MMAPLOCK_EXCL |
			    XFS_ILOCK_EXCL));
	ASSERT(!(lock_mode & (XFS_IOLOCK_SHARED | XFS_MMAPLOCK_SHARED |
			      XFS_ILOCK_SHARED)));
	ASSERT(!(lock_mode & XFS_MMAPLOCK_EXCL) ||
		inodes <= XFS_MMAPLOCK_MAX_SUBCLASS + 1);
	ASSERT(!(lock_mode & XFS_ILOCK_EXCL) ||
		inodes <= XFS_ILOCK_MAX_SUBCLASS + 1);

	if (lock_mode & XFS_IOLOCK_EXCL) {
		ASSERT(!(lock_mode & (XFS_MMAPLOCK_EXCL | XFS_ILOCK_EXCL)));
	} else if (lock_mode & XFS_MMAPLOCK_EXCL)
		ASSERT(!(lock_mode & XFS_ILOCK_EXCL));

	try_lock = 0;
	i = 0;
again:
	for (; i < inodes; i++) {
		ASSERT(ips[i]);

		if (i && (ips[i] == ips[i - 1]))	/* Already locked */
			continue;

		/*
		 * If try_lock is not set yet, make sure all locked inodes are
		 * not in the AIL.  If any are, set try_lock to be used later.
		 */
		if (!try_lock) {
			for (j = (i - 1); j >= 0 && !try_lock; j--) {
				lp = &ips[j]->i_itemp->ili_item;
				if (lp && test_bit(XFS_LI_IN_AIL, &lp->li_flags))
					try_lock++;
			}
		}

		/*
		 * If any of the previous locks we have locked is in the AIL,
		 * we must TRY to get the second and subsequent locks. If
		 * we can't get any, we must release all we have
		 * and try again.
		 */
		if (!try_lock) {
			xfs_ilock(ips[i], xfs_lock_inumorder(lock_mode, i));
			continue;
		}

		/* try_lock means we have an inode locked that is in the AIL. */
		ASSERT(i != 0);
		if (xfs_ilock_nowait(ips[i], xfs_lock_inumorder(lock_mode, i)))
			continue;

		/*
		 * Unlock all previous guys and try again.  xfs_iunlock will try
		 * to push the tail if the inode is in the AIL.
		 */
		attempts++;
		for (j = i - 1; j >= 0; j--) {
			/*
			 * Check to see if we've already unlocked this one.  Not
			 * the first one going back, and the inode ptr is the
			 * same.
			 */
			if (j != (i - 1) && ips[j] == ips[j + 1])
				continue;

			xfs_iunlock(ips[j], lock_mode);
		}

		if ((attempts % 5) == 0) {
			delay(1); /* Don't just spin the CPU */
		}
		i = 0;
		try_lock = 0;
		goto again;
	}
}

/*
 * xfs_lock_two_inodes() can only be used to lock one type of lock at a time -
 * the mmaplock or the ilock, but not more than one type at a time. If we lock
 * more than one at a time, lockdep will report false positives saying we have
 * violated locking orders.  The iolock must be double-locked separately since
 * we use i_rwsem for that.  We now support taking one lock EXCL and the other
 * SHARED.
 */
void
xfs_lock_two_inodes(
	struct xfs_inode	*ip0,
	uint			ip0_mode,
	struct xfs_inode	*ip1,
	uint			ip1_mode)
{
	struct xfs_inode	*temp;
	uint			mode_temp;
	int			attempts = 0;
	struct xfs_log_item	*lp;

	ASSERT(hweight32(ip0_mode) == 1);
	ASSERT(hweight32(ip1_mode) == 1);
	ASSERT(!(ip0_mode & (XFS_IOLOCK_SHARED|XFS_IOLOCK_EXCL)));
	ASSERT(!(ip1_mode & (XFS_IOLOCK_SHARED|XFS_IOLOCK_EXCL)));
	ASSERT(!(ip0_mode & (XFS_MMAPLOCK_SHARED|XFS_MMAPLOCK_EXCL)) ||
	       !(ip0_mode & (XFS_ILOCK_SHARED|XFS_ILOCK_EXCL)));
	ASSERT(!(ip1_mode & (XFS_MMAPLOCK_SHARED|XFS_MMAPLOCK_EXCL)) ||
	       !(ip1_mode & (XFS_ILOCK_SHARED|XFS_ILOCK_EXCL)));
	ASSERT(!(ip1_mode & (XFS_MMAPLOCK_SHARED|XFS_MMAPLOCK_EXCL)) ||
	       !(ip0_mode & (XFS_ILOCK_SHARED|XFS_ILOCK_EXCL)));
	ASSERT(!(ip0_mode & (XFS_MMAPLOCK_SHARED|XFS_MMAPLOCK_EXCL)) ||
	       !(ip1_mode & (XFS_ILOCK_SHARED|XFS_ILOCK_EXCL)));

	ASSERT(ip0->i_ino != ip1->i_ino);

	if (ip0->i_ino > ip1->i_ino) {
		temp = ip0;
		ip0 = ip1;
		ip1 = temp;
		mode_temp = ip0_mode;
		ip0_mode = ip1_mode;
		ip1_mode = mode_temp;
	}

 again:
	xfs_ilock(ip0, xfs_lock_inumorder(ip0_mode, 0));

	/*
	 * If the first lock we have locked is in the AIL, we must TRY to get
	 * the second lock. If we can't get it, we must release the first one
	 * and try again.
	 */
	lp = &ip0->i_itemp->ili_item;
	if (lp && test_bit(XFS_LI_IN_AIL, &lp->li_flags)) {
		if (!xfs_ilock_nowait(ip1, xfs_lock_inumorder(ip1_mode, 1))) {
			xfs_iunlock(ip0, ip0_mode);
			if ((++attempts % 5) == 0)
				delay(1); /* Don't just spin the CPU */
			goto again;
		}
	} else {
		xfs_ilock(ip1, xfs_lock_inumorder(ip1_mode, 1));
	}
}

uint
xfs_ip2xflags(
	struct xfs_inode	*ip)
{
	uint			flags = 0;

	if (ip->i_diflags & XFS_DIFLAG_ANY) {
		if (ip->i_diflags & XFS_DIFLAG_REALTIME)
			flags |= FS_XFLAG_REALTIME;
		if (ip->i_diflags & XFS_DIFLAG_PREALLOC)
			flags |= FS_XFLAG_PREALLOC;
		if (ip->i_diflags & XFS_DIFLAG_IMMUTABLE)
			flags |= FS_XFLAG_IMMUTABLE;
		if (ip->i_diflags & XFS_DIFLAG_APPEND)
			flags |= FS_XFLAG_APPEND;
		if (ip->i_diflags & XFS_DIFLAG_SYNC)
			flags |= FS_XFLAG_SYNC;
		if (ip->i_diflags & XFS_DIFLAG_NOATIME)
			flags |= FS_XFLAG_NOATIME;
		if (ip->i_diflags & XFS_DIFLAG_NODUMP)
			flags |= FS_XFLAG_NODUMP;
		if (ip->i_diflags & XFS_DIFLAG_RTINHERIT)
			flags |= FS_XFLAG_RTINHERIT;
		if (ip->i_diflags & XFS_DIFLAG_PROJINHERIT)
			flags |= FS_XFLAG_PROJINHERIT;
		if (ip->i_diflags & XFS_DIFLAG_NOSYMLINKS)
			flags |= FS_XFLAG_NOSYMLINKS;
		if (ip->i_diflags & XFS_DIFLAG_EXTSIZE)
			flags |= FS_XFLAG_EXTSIZE;
		if (ip->i_diflags & XFS_DIFLAG_EXTSZINHERIT)
			flags |= FS_XFLAG_EXTSZINHERIT;
		if (ip->i_diflags & XFS_DIFLAG_NODEFRAG)
			flags |= FS_XFLAG_NODEFRAG;
		if (ip->i_diflags & XFS_DIFLAG_FILESTREAM)
			flags |= FS_XFLAG_FILESTREAM;
	}

	if (ip->i_diflags2 & XFS_DIFLAG2_ANY) {
		if (ip->i_diflags2 & XFS_DIFLAG2_DAX)
			flags |= FS_XFLAG_DAX;
		if (ip->i_diflags2 & XFS_DIFLAG2_COWEXTSIZE)
			flags |= FS_XFLAG_COWEXTSIZE;
	}

	if (XFS_IFORK_Q(ip))
		flags |= FS_XFLAG_HASATTR;
	return flags;
}

/*
 * Lookups up an inode from "name". If ci_name is not NULL, then a CI match
 * is allowed, otherwise it has to be an exact match. If a CI match is found,
 * ci_name->name will point to a the actual name (caller must free) or
 * will be set to NULL if an exact match is found.
 */
int
xfs_lookup(
	xfs_inode_t		*dp,
	struct xfs_name		*name,
	xfs_inode_t		**ipp,
	struct xfs_name		*ci_name)
{
	xfs_ino_t		inum;
	int			error;

	trace_xfs_lookup(dp, name);

	if (XFS_FORCED_SHUTDOWN(dp->i_mount))
		return -EIO;

	error = xfs_dir_lookup(NULL, dp, name, &inum, ci_name);
	if (error)
		goto out_unlock;

	error = xfs_iget(dp->i_mount, NULL, inum, 0, 0, ipp);
	if (error)
		goto out_free_name;

	return 0;

out_free_name:
	if (ci_name)
		kmem_free(ci_name->name);
out_unlock:
	*ipp = NULL;
	return error;
}

/* Propagate di_flags from a parent inode to a child inode. */
static void
xfs_inode_inherit_flags(
	struct xfs_inode	*ip,
	const struct xfs_inode	*pip)
{
	unsigned int		di_flags = 0;
	xfs_failaddr_t		failaddr;
	umode_t			mode = VFS_I(ip)->i_mode;

	if (S_ISDIR(mode)) {
		if (pip->i_diflags & XFS_DIFLAG_RTINHERIT)
			di_flags |= XFS_DIFLAG_RTINHERIT;
		if (pip->i_diflags & XFS_DIFLAG_EXTSZINHERIT) {
			di_flags |= XFS_DIFLAG_EXTSZINHERIT;
			ip->i_extsize = pip->i_extsize;
		}
		if (pip->i_diflags & XFS_DIFLAG_PROJINHERIT)
			di_flags |= XFS_DIFLAG_PROJINHERIT;
	} else if (S_ISREG(mode)) {
		if ((pip->i_diflags & XFS_DIFLAG_RTINHERIT) &&
		    xfs_sb_version_hasrealtime(&ip->i_mount->m_sb))
			di_flags |= XFS_DIFLAG_REALTIME;
		if (pip->i_diflags & XFS_DIFLAG_EXTSZINHERIT) {
			di_flags |= XFS_DIFLAG_EXTSIZE;
			ip->i_extsize = pip->i_extsize;
		}
	}
	if ((pip->i_diflags & XFS_DIFLAG_NOATIME) &&
	    xfs_inherit_noatime)
		di_flags |= XFS_DIFLAG_NOATIME;
	if ((pip->i_diflags & XFS_DIFLAG_NODUMP) &&
	    xfs_inherit_nodump)
		di_flags |= XFS_DIFLAG_NODUMP;
	if ((pip->i_diflags & XFS_DIFLAG_SYNC) &&
	    xfs_inherit_sync)
		di_flags |= XFS_DIFLAG_SYNC;
	if ((pip->i_diflags & XFS_DIFLAG_NOSYMLINKS) &&
	    xfs_inherit_nosymlinks)
		di_flags |= XFS_DIFLAG_NOSYMLINKS;
	if ((pip->i_diflags & XFS_DIFLAG_NODEFRAG) &&
	    xfs_inherit_nodefrag)
		di_flags |= XFS_DIFLAG_NODEFRAG;
	if (pip->i_diflags & XFS_DIFLAG_FILESTREAM)
		di_flags |= XFS_DIFLAG_FILESTREAM;

	ip->i_diflags |= di_flags;

	/*
	 * Inode verifiers on older kernels only check that the extent size
	 * hint is an integer multiple of the rt extent size on realtime files.
	 * They did not check the hint alignment on a directory with both
	 * rtinherit and extszinherit flags set.  If the misaligned hint is
	 * propagated from a directory into a new realtime file, new file
	 * allocations will fail due to math errors in the rt allocator and/or
	 * trip the verifiers.  Validate the hint settings in the new file so
	 * that we don't let broken hints propagate.
	 */
	failaddr = xfs_inode_validate_extsize(ip->i_mount, ip->i_extsize,
			VFS_I(ip)->i_mode, ip->i_diflags);
	if (failaddr) {
		ip->i_diflags &= ~(XFS_DIFLAG_EXTSIZE |
				   XFS_DIFLAG_EXTSZINHERIT);
		ip->i_extsize = 0;
	}
}

/* Propagate di_flags2 from a parent inode to a child inode. */
static void
xfs_inode_inherit_flags2(
	struct xfs_inode	*ip,
	const struct xfs_inode	*pip)
{
	xfs_failaddr_t		failaddr;

	if (pip->i_diflags2 & XFS_DIFLAG2_COWEXTSIZE) {
		ip->i_diflags2 |= XFS_DIFLAG2_COWEXTSIZE;
		ip->i_cowextsize = pip->i_cowextsize;
	}
	if (pip->i_diflags2 & XFS_DIFLAG2_DAX)
		ip->i_diflags2 |= XFS_DIFLAG2_DAX;

	/* Don't let invalid cowextsize hints propagate. */
	failaddr = xfs_inode_validate_cowextsize(ip->i_mount, ip->i_cowextsize,
			VFS_I(ip)->i_mode, ip->i_diflags, ip->i_diflags2);
	if (failaddr) {
		ip->i_diflags2 &= ~XFS_DIFLAG2_COWEXTSIZE;
		ip->i_cowextsize = 0;
	}
}

/*
 * Initialise a newly allocated inode and return the in-core inode to the
 * caller locked exclusively.
 */
static int
xfs_init_new_inode(
	struct user_namespace	*mnt_userns,
	struct xfs_trans	*tp,
	struct xfs_inode	*pip,
	xfs_ino_t		ino,
	umode_t			mode,
	xfs_nlink_t		nlink,
	dev_t			rdev,
	prid_t			prid,
	bool			init_xattrs,
	struct xfs_inode	**ipp)
{
	struct inode		*dir = pip ? VFS_I(pip) : NULL;
	struct xfs_mount	*mp = tp->t_mountp;
	struct xfs_inode	*ip;
	unsigned int		flags;
	int			error;
	struct timespec64	tv;
	struct inode		*inode;

	/*
	 * Protect against obviously corrupt allocation btree records. Later
	 * xfs_iget checks will catch re-allocation of other active in-memory
	 * and on-disk inodes. If we don't catch reallocating the parent inode
	 * here we will deadlock in xfs_iget() so we have to do these checks
	 * first.
	 */
	if ((pip && ino == pip->i_ino) || !xfs_verify_dir_ino(mp, ino)) {
		xfs_alert(mp, "Allocated a known in-use inode 0x%llx!", ino);
		return -EFSCORRUPTED;
	}

	/*
	 * Get the in-core inode with the lock held exclusively to prevent
	 * others from looking at until we're done.
	 */
	error = xfs_iget(mp, tp, ino, XFS_IGET_CREATE, XFS_ILOCK_EXCL, &ip);
	if (error)
		return error;

	ASSERT(ip != NULL);
	inode = VFS_I(ip);
	set_nlink(inode, nlink);
	inode->i_rdev = rdev;
	ip->i_projid = prid;

	if (dir && !(dir->i_mode & S_ISGID) &&
	    (mp->m_flags & XFS_MOUNT_GRPID)) {
		inode_fsuid_set(inode, mnt_userns);
		inode->i_gid = dir->i_gid;
		inode->i_mode = mode;
	} else {
		inode_init_owner(mnt_userns, inode, dir, mode);
	}

	/*
	 * If the group ID of the new file does not match the effective group
	 * ID or one of the supplementary group IDs, the S_ISGID bit is cleared
	 * (and only if the irix_sgid_inherit compatibility variable is set).
	 */
	if (irix_sgid_inherit &&
	    (inode->i_mode & S_ISGID) &&
	    !in_group_p(i_gid_into_mnt(mnt_userns, inode)))
		inode->i_mode &= ~S_ISGID;

	ip->i_disk_size = 0;
	ip->i_df.if_nextents = 0;
	ASSERT(ip->i_nblocks == 0);

	tv = current_time(inode);
	inode->i_mtime = tv;
	inode->i_atime = tv;
	inode->i_ctime = tv;

	ip->i_extsize = 0;
	ip->i_diflags = 0;

	if (xfs_sb_version_has_v3inode(&mp->m_sb)) {
		inode_set_iversion(inode, 1);
		ip->i_cowextsize = 0;
		ip->i_crtime = tv;
	}

	flags = XFS_ILOG_CORE;
	switch (mode & S_IFMT) {
	case S_IFIFO:
	case S_IFCHR:
	case S_IFBLK:
	case S_IFSOCK:
		ip->i_df.if_format = XFS_DINODE_FMT_DEV;
		flags |= XFS_ILOG_DEV;
		break;
	case S_IFREG:
	case S_IFDIR:
		if (pip && (pip->i_diflags & XFS_DIFLAG_ANY))
			xfs_inode_inherit_flags(ip, pip);
		if (pip && (pip->i_diflags2 & XFS_DIFLAG2_ANY))
			xfs_inode_inherit_flags2(ip, pip);
		fallthrough;
	case S_IFLNK:
		ip->i_df.if_format = XFS_DINODE_FMT_EXTENTS;
		ip->i_df.if_bytes = 0;
		ip->i_df.if_u1.if_root = NULL;
		break;
	default:
		ASSERT(0);
	}

	/*
	 * If we need to create attributes immediately after allocating the
	 * inode, initialise an empty attribute fork right now. We use the
	 * default fork offset for attributes here as we don't know exactly what
	 * size or how many attributes we might be adding. We can do this
	 * safely here because we know the data fork is completely empty and
	 * this saves us from needing to run a separate transaction to set the
	 * fork offset in the immediate future.
	 */
	if (init_xattrs && xfs_sb_version_hasattr(&mp->m_sb)) {
		ip->i_forkoff = xfs_default_attroffset(ip) >> 3;
		ip->i_afp = xfs_ifork_alloc(XFS_DINODE_FMT_EXTENTS, 0);
	}

	/*
	 * Log the new values stuffed into the inode.
	 */
	xfs_trans_ijoin(tp, ip, XFS_ILOCK_EXCL);
	xfs_trans_log_inode(tp, ip, flags);

	/* now that we have an i_mode we can setup the inode structure */
	xfs_setup_inode(ip);

	*ipp = ip;
	return 0;
}

/*
 * Allocates a new inode from disk and return a pointer to the incore copy. This
 * routine will internally commit the current transaction and allocate a new one
 * if we needed to allocate more on-disk free inodes to perform the requested
 * operation.
 *
 * If we are allocating quota inodes, we do not have a parent inode to attach to
 * or associate with (i.e. dp == NULL) because they are not linked into the
 * directory structure - they are attached directly to the superblock - and so
 * have no parent.
 */
int
xfs_dir_ialloc(
	struct user_namespace	*mnt_userns,
	struct xfs_trans	**tpp,
	struct xfs_inode	*dp,
	umode_t			mode,
	xfs_nlink_t		nlink,
	dev_t			rdev,
	prid_t			prid,
	bool			init_xattrs,
	struct xfs_inode	**ipp)
{
	struct xfs_buf		*agibp;
	xfs_ino_t		parent_ino = dp ? dp->i_ino : 0;
	xfs_ino_t		ino;
	int			error;

	ASSERT((*tpp)->t_flags & XFS_TRANS_PERM_LOG_RES);

	/*
	 * Call the space management code to pick the on-disk inode to be
	 * allocated.
	 */
	error = xfs_dialloc_select_ag(tpp, parent_ino, mode, &agibp);
	if (error)
		return error;

	if (!agibp)
		return -ENOSPC;

	/* Allocate an inode from the selected AG */
	error = xfs_dialloc_ag(*tpp, agibp, parent_ino, &ino);
	if (error)
		return error;
	ASSERT(ino != NULLFSINO);

	return xfs_init_new_inode(mnt_userns, *tpp, dp, ino, mode, nlink, rdev,
<<<<<<< HEAD
				  prid, ipp);
=======
				  prid, init_xattrs, ipp);
>>>>>>> 11e4b63a
}

/*
 * Decrement the link count on an inode & log the change.  If this causes the
 * link count to go to zero, move the inode to AGI unlinked list so that it can
 * be freed when the last active reference goes away via xfs_inactive().
 */
static int			/* error */
xfs_droplink(
	xfs_trans_t *tp,
	xfs_inode_t *ip)
{
	xfs_trans_ichgtime(tp, ip, XFS_ICHGTIME_CHG);

	drop_nlink(VFS_I(ip));
	xfs_trans_log_inode(tp, ip, XFS_ILOG_CORE);

	if (VFS_I(ip)->i_nlink)
		return 0;

	return xfs_iunlink(tp, ip);
}

/*
 * Increment the link count on an inode & log the change.
 */
static void
xfs_bumplink(
	xfs_trans_t *tp,
	xfs_inode_t *ip)
{
	xfs_trans_ichgtime(tp, ip, XFS_ICHGTIME_CHG);

	inc_nlink(VFS_I(ip));
	xfs_trans_log_inode(tp, ip, XFS_ILOG_CORE);
}

int
xfs_create(
	struct user_namespace	*mnt_userns,
	xfs_inode_t		*dp,
	struct xfs_name		*name,
	umode_t			mode,
	dev_t			rdev,
	bool			init_xattrs,
	xfs_inode_t		**ipp)
{
	int			is_dir = S_ISDIR(mode);
	struct xfs_mount	*mp = dp->i_mount;
	struct xfs_inode	*ip = NULL;
	struct xfs_trans	*tp = NULL;
	int			error;
	bool                    unlock_dp_on_error = false;
	prid_t			prid;
	struct xfs_dquot	*udqp = NULL;
	struct xfs_dquot	*gdqp = NULL;
	struct xfs_dquot	*pdqp = NULL;
	struct xfs_trans_res	*tres;
	uint			resblks;

	trace_xfs_create(dp, name);

	if (XFS_FORCED_SHUTDOWN(mp))
		return -EIO;

	prid = xfs_get_initial_prid(dp);

	/*
	 * Make sure that we have allocated dquot(s) on disk.
	 */
	error = xfs_qm_vop_dqalloc(dp, mapped_fsuid(mnt_userns),
			mapped_fsgid(mnt_userns), prid,
			XFS_QMOPT_QUOTALL | XFS_QMOPT_INHERIT,
			&udqp, &gdqp, &pdqp);
	if (error)
		return error;

	if (is_dir) {
		resblks = XFS_MKDIR_SPACE_RES(mp, name->len);
		tres = &M_RES(mp)->tr_mkdir;
	} else {
		resblks = XFS_CREATE_SPACE_RES(mp, name->len);
		tres = &M_RES(mp)->tr_create;
	}

	/*
	 * Initially assume that the file does not exist and
	 * reserve the resources for that case.  If that is not
	 * the case we'll drop the one we have and get a more
	 * appropriate transaction later.
	 */
	error = xfs_trans_alloc_icreate(mp, tres, udqp, gdqp, pdqp, resblks,
			&tp);
	if (error == -ENOSPC) {
		/* flush outstanding delalloc blocks and retry */
		xfs_flush_inodes(mp);
		error = xfs_trans_alloc_icreate(mp, tres, udqp, gdqp, pdqp,
				resblks, &tp);
	}
	if (error)
		goto out_release_dquots;

	xfs_ilock(dp, XFS_ILOCK_EXCL | XFS_ILOCK_PARENT);
	unlock_dp_on_error = true;

	error = xfs_iext_count_may_overflow(dp, XFS_DATA_FORK,
			XFS_IEXT_DIR_MANIP_CNT(mp));
	if (error)
		goto out_trans_cancel;

	/*
	 * A newly created regular or special file just has one directory
	 * entry pointing to them, but a directory also the "." entry
	 * pointing to itself.
	 */
	error = xfs_dir_ialloc(mnt_userns, &tp, dp, mode, is_dir ? 2 : 1, rdev,
<<<<<<< HEAD
			       prid, &ip);
=======
			       prid, init_xattrs, &ip);
>>>>>>> 11e4b63a
	if (error)
		goto out_trans_cancel;

	/*
	 * Now we join the directory inode to the transaction.  We do not do it
	 * earlier because xfs_dir_ialloc might commit the previous transaction
	 * (and release all the locks).  An error from here on will result in
	 * the transaction cancel unlocking dp so don't do it explicitly in the
	 * error path.
	 */
	xfs_trans_ijoin(tp, dp, XFS_ILOCK_EXCL);
	unlock_dp_on_error = false;

	error = xfs_dir_createname(tp, dp, name, ip->i_ino,
					resblks - XFS_IALLOC_SPACE_RES(mp));
	if (error) {
		ASSERT(error != -ENOSPC);
		goto out_trans_cancel;
	}
	xfs_trans_ichgtime(tp, dp, XFS_ICHGTIME_MOD | XFS_ICHGTIME_CHG);
	xfs_trans_log_inode(tp, dp, XFS_ILOG_CORE);

	if (is_dir) {
		error = xfs_dir_init(tp, ip, dp);
		if (error)
			goto out_trans_cancel;

		xfs_bumplink(tp, dp);
	}

	/*
	 * If this is a synchronous mount, make sure that the
	 * create transaction goes to disk before returning to
	 * the user.
	 */
	if (mp->m_flags & (XFS_MOUNT_WSYNC|XFS_MOUNT_DIRSYNC))
		xfs_trans_set_sync(tp);

	/*
	 * Attach the dquot(s) to the inodes and modify them incore.
	 * These ids of the inode couldn't have changed since the new
	 * inode has been locked ever since it was created.
	 */
	xfs_qm_vop_create_dqattach(tp, ip, udqp, gdqp, pdqp);

	error = xfs_trans_commit(tp);
	if (error)
		goto out_release_inode;

	xfs_qm_dqrele(udqp);
	xfs_qm_dqrele(gdqp);
	xfs_qm_dqrele(pdqp);

	*ipp = ip;
	return 0;

 out_trans_cancel:
	xfs_trans_cancel(tp);
 out_release_inode:
	/*
	 * Wait until after the current transaction is aborted to finish the
	 * setup of the inode and release the inode.  This prevents recursive
	 * transactions and deadlocks from xfs_inactive.
	 */
	if (ip) {
		xfs_finish_inode_setup(ip);
		xfs_irele(ip);
	}
 out_release_dquots:
	xfs_qm_dqrele(udqp);
	xfs_qm_dqrele(gdqp);
	xfs_qm_dqrele(pdqp);

	if (unlock_dp_on_error)
		xfs_iunlock(dp, XFS_ILOCK_EXCL);
	return error;
}

int
xfs_create_tmpfile(
	struct user_namespace	*mnt_userns,
	struct xfs_inode	*dp,
	umode_t			mode,
	struct xfs_inode	**ipp)
{
	struct xfs_mount	*mp = dp->i_mount;
	struct xfs_inode	*ip = NULL;
	struct xfs_trans	*tp = NULL;
	int			error;
	prid_t                  prid;
	struct xfs_dquot	*udqp = NULL;
	struct xfs_dquot	*gdqp = NULL;
	struct xfs_dquot	*pdqp = NULL;
	struct xfs_trans_res	*tres;
	uint			resblks;

	if (XFS_FORCED_SHUTDOWN(mp))
		return -EIO;

	prid = xfs_get_initial_prid(dp);

	/*
	 * Make sure that we have allocated dquot(s) on disk.
	 */
	error = xfs_qm_vop_dqalloc(dp, mapped_fsuid(mnt_userns),
			mapped_fsgid(mnt_userns), prid,
			XFS_QMOPT_QUOTALL | XFS_QMOPT_INHERIT,
			&udqp, &gdqp, &pdqp);
	if (error)
		return error;

	resblks = XFS_IALLOC_SPACE_RES(mp);
	tres = &M_RES(mp)->tr_create_tmpfile;

	error = xfs_trans_alloc_icreate(mp, tres, udqp, gdqp, pdqp, resblks,
			&tp);
	if (error)
		goto out_release_dquots;

<<<<<<< HEAD
	error = xfs_dir_ialloc(mnt_userns, &tp, dp, mode, 0, 0, prid, &ip);
=======
	error = xfs_dir_ialloc(mnt_userns, &tp, dp, mode, 0, 0, prid,
				false, &ip);
>>>>>>> 11e4b63a
	if (error)
		goto out_trans_cancel;

	if (mp->m_flags & XFS_MOUNT_WSYNC)
		xfs_trans_set_sync(tp);

	/*
	 * Attach the dquot(s) to the inodes and modify them incore.
	 * These ids of the inode couldn't have changed since the new
	 * inode has been locked ever since it was created.
	 */
	xfs_qm_vop_create_dqattach(tp, ip, udqp, gdqp, pdqp);

	error = xfs_iunlink(tp, ip);
	if (error)
		goto out_trans_cancel;

	error = xfs_trans_commit(tp);
	if (error)
		goto out_release_inode;

	xfs_qm_dqrele(udqp);
	xfs_qm_dqrele(gdqp);
	xfs_qm_dqrele(pdqp);

	*ipp = ip;
	return 0;

 out_trans_cancel:
	xfs_trans_cancel(tp);
 out_release_inode:
	/*
	 * Wait until after the current transaction is aborted to finish the
	 * setup of the inode and release the inode.  This prevents recursive
	 * transactions and deadlocks from xfs_inactive.
	 */
	if (ip) {
		xfs_finish_inode_setup(ip);
		xfs_irele(ip);
	}
 out_release_dquots:
	xfs_qm_dqrele(udqp);
	xfs_qm_dqrele(gdqp);
	xfs_qm_dqrele(pdqp);

	return error;
}

int
xfs_link(
	xfs_inode_t		*tdp,
	xfs_inode_t		*sip,
	struct xfs_name		*target_name)
{
	xfs_mount_t		*mp = tdp->i_mount;
	xfs_trans_t		*tp;
	int			error;
	int			resblks;

	trace_xfs_link(tdp, target_name);

	ASSERT(!S_ISDIR(VFS_I(sip)->i_mode));

	if (XFS_FORCED_SHUTDOWN(mp))
		return -EIO;

	error = xfs_qm_dqattach(sip);
	if (error)
		goto std_return;

	error = xfs_qm_dqattach(tdp);
	if (error)
		goto std_return;

	resblks = XFS_LINK_SPACE_RES(mp, target_name->len);
	error = xfs_trans_alloc(mp, &M_RES(mp)->tr_link, resblks, 0, 0, &tp);
	if (error == -ENOSPC) {
		resblks = 0;
		error = xfs_trans_alloc(mp, &M_RES(mp)->tr_link, 0, 0, 0, &tp);
	}
	if (error)
		goto std_return;

	xfs_lock_two_inodes(sip, XFS_ILOCK_EXCL, tdp, XFS_ILOCK_EXCL);

	xfs_trans_ijoin(tp, sip, XFS_ILOCK_EXCL);
	xfs_trans_ijoin(tp, tdp, XFS_ILOCK_EXCL);

	error = xfs_iext_count_may_overflow(tdp, XFS_DATA_FORK,
			XFS_IEXT_DIR_MANIP_CNT(mp));
	if (error)
		goto error_return;

	/*
	 * If we are using project inheritance, we only allow hard link
	 * creation in our tree when the project IDs are the same; else
	 * the tree quota mechanism could be circumvented.
	 */
	if (unlikely((tdp->i_diflags & XFS_DIFLAG_PROJINHERIT) &&
		     tdp->i_projid != sip->i_projid)) {
		error = -EXDEV;
		goto error_return;
	}

	if (!resblks) {
		error = xfs_dir_canenter(tp, tdp, target_name);
		if (error)
			goto error_return;
	}

	/*
	 * Handle initial link state of O_TMPFILE inode
	 */
	if (VFS_I(sip)->i_nlink == 0) {
		error = xfs_iunlink_remove(tp, sip);
		if (error)
			goto error_return;
	}

	error = xfs_dir_createname(tp, tdp, target_name, sip->i_ino,
				   resblks);
	if (error)
		goto error_return;
	xfs_trans_ichgtime(tp, tdp, XFS_ICHGTIME_MOD | XFS_ICHGTIME_CHG);
	xfs_trans_log_inode(tp, tdp, XFS_ILOG_CORE);

	xfs_bumplink(tp, sip);

	/*
	 * If this is a synchronous mount, make sure that the
	 * link transaction goes to disk before returning to
	 * the user.
	 */
	if (mp->m_flags & (XFS_MOUNT_WSYNC|XFS_MOUNT_DIRSYNC))
		xfs_trans_set_sync(tp);

	return xfs_trans_commit(tp);

 error_return:
	xfs_trans_cancel(tp);
 std_return:
	return error;
}

/* Clear the reflink flag and the cowblocks tag if possible. */
static void
xfs_itruncate_clear_reflink_flags(
	struct xfs_inode	*ip)
{
	struct xfs_ifork	*dfork;
	struct xfs_ifork	*cfork;

	if (!xfs_is_reflink_inode(ip))
		return;
	dfork = XFS_IFORK_PTR(ip, XFS_DATA_FORK);
	cfork = XFS_IFORK_PTR(ip, XFS_COW_FORK);
	if (dfork->if_bytes == 0 && cfork->if_bytes == 0)
		ip->i_diflags2 &= ~XFS_DIFLAG2_REFLINK;
	if (cfork->if_bytes == 0)
		xfs_inode_clear_cowblocks_tag(ip);
}

/*
 * Free up the underlying blocks past new_size.  The new size must be smaller
 * than the current size.  This routine can be used both for the attribute and
 * data fork, and does not modify the inode size, which is left to the caller.
 *
 * The transaction passed to this routine must have made a permanent log
 * reservation of at least XFS_ITRUNCATE_LOG_RES.  This routine may commit the
 * given transaction and start new ones, so make sure everything involved in
 * the transaction is tidy before calling here.  Some transaction will be
 * returned to the caller to be committed.  The incoming transaction must
 * already include the inode, and both inode locks must be held exclusively.
 * The inode must also be "held" within the transaction.  On return the inode
 * will be "held" within the returned transaction.  This routine does NOT
 * require any disk space to be reserved for it within the transaction.
 *
 * If we get an error, we must return with the inode locked and linked into the
 * current transaction. This keeps things simple for the higher level code,
 * because it always knows that the inode is locked and held in the transaction
 * that returns to it whether errors occur or not.  We don't mark the inode
 * dirty on error so that transactions can be easily aborted if possible.
 */
int
xfs_itruncate_extents_flags(
	struct xfs_trans	**tpp,
	struct xfs_inode	*ip,
	int			whichfork,
	xfs_fsize_t		new_size,
	int			flags)
{
	struct xfs_mount	*mp = ip->i_mount;
	struct xfs_trans	*tp = *tpp;
	xfs_fileoff_t		first_unmap_block;
	xfs_filblks_t		unmap_len;
	int			error = 0;

	ASSERT(xfs_isilocked(ip, XFS_ILOCK_EXCL));
	ASSERT(!atomic_read(&VFS_I(ip)->i_count) ||
	       xfs_isilocked(ip, XFS_IOLOCK_EXCL));
	ASSERT(new_size <= XFS_ISIZE(ip));
	ASSERT(tp->t_flags & XFS_TRANS_PERM_LOG_RES);
	ASSERT(ip->i_itemp != NULL);
	ASSERT(ip->i_itemp->ili_lock_flags == 0);
	ASSERT(!XFS_NOT_DQATTACHED(mp, ip));

	trace_xfs_itruncate_extents_start(ip, new_size);

	flags |= xfs_bmapi_aflag(whichfork);

	/*
	 * Since it is possible for space to become allocated beyond
	 * the end of the file (in a crash where the space is allocated
	 * but the inode size is not yet updated), simply remove any
	 * blocks which show up between the new EOF and the maximum
	 * possible file size.
	 *
	 * We have to free all the blocks to the bmbt maximum offset, even if
	 * the page cache can't scale that far.
	 */
	first_unmap_block = XFS_B_TO_FSB(mp, (xfs_ufsize_t)new_size);
	if (!xfs_verify_fileoff(mp, first_unmap_block)) {
		WARN_ON_ONCE(first_unmap_block > XFS_MAX_FILEOFF);
		return 0;
	}

	unmap_len = XFS_MAX_FILEOFF - first_unmap_block + 1;
	while (unmap_len > 0) {
		ASSERT(tp->t_firstblock == NULLFSBLOCK);
		error = __xfs_bunmapi(tp, ip, first_unmap_block, &unmap_len,
				flags, XFS_ITRUNC_MAX_EXTENTS);
		if (error)
			goto out;

		/* free the just unmapped extents */
		error = xfs_defer_finish(&tp);
		if (error)
			goto out;
	}

	if (whichfork == XFS_DATA_FORK) {
		/* Remove all pending CoW reservations. */
		error = xfs_reflink_cancel_cow_blocks(ip, &tp,
				first_unmap_block, XFS_MAX_FILEOFF, true);
		if (error)
			goto out;

		xfs_itruncate_clear_reflink_flags(ip);
	}

	/*
	 * Always re-log the inode so that our permanent transaction can keep
	 * on rolling it forward in the log.
	 */
	xfs_trans_log_inode(tp, ip, XFS_ILOG_CORE);

	trace_xfs_itruncate_extents_end(ip, new_size);

out:
	*tpp = tp;
	return error;
}

int
xfs_release(
	xfs_inode_t	*ip)
{
	xfs_mount_t	*mp = ip->i_mount;
	int		error = 0;

	if (!S_ISREG(VFS_I(ip)->i_mode) || (VFS_I(ip)->i_mode == 0))
		return 0;

	/* If this is a read-only mount, don't do this (would generate I/O) */
	if (mp->m_flags & XFS_MOUNT_RDONLY)
		return 0;

	if (!XFS_FORCED_SHUTDOWN(mp)) {
		int truncated;

		/*
		 * If we previously truncated this file and removed old data
		 * in the process, we want to initiate "early" writeout on
		 * the last close.  This is an attempt to combat the notorious
		 * NULL files problem which is particularly noticeable from a
		 * truncate down, buffered (re-)write (delalloc), followed by
		 * a crash.  What we are effectively doing here is
		 * significantly reducing the time window where we'd otherwise
		 * be exposed to that problem.
		 */
		truncated = xfs_iflags_test_and_clear(ip, XFS_ITRUNCATED);
		if (truncated) {
			xfs_iflags_clear(ip, XFS_IDIRTY_RELEASE);
			if (ip->i_delayed_blks > 0) {
				error = filemap_flush(VFS_I(ip)->i_mapping);
				if (error)
					return error;
			}
		}
	}

	if (VFS_I(ip)->i_nlink == 0)
		return 0;

	/*
	 * If we can't get the iolock just skip truncating the blocks past EOF
	 * because we could deadlock with the mmap_lock otherwise. We'll get
	 * another chance to drop them once the last reference to the inode is
	 * dropped, so we'll never leak blocks permanently.
	 */
	if (!xfs_ilock_nowait(ip, XFS_IOLOCK_EXCL))
		return 0;

	if (xfs_can_free_eofblocks(ip, false)) {
		/*
		 * Check if the inode is being opened, written and closed
		 * frequently and we have delayed allocation blocks outstanding
		 * (e.g. streaming writes from the NFS server), truncating the
		 * blocks past EOF will cause fragmentation to occur.
		 *
		 * In this case don't do the truncation, but we have to be
		 * careful how we detect this case. Blocks beyond EOF show up as
		 * i_delayed_blks even when the inode is clean, so we need to
		 * truncate them away first before checking for a dirty release.
		 * Hence on the first dirty close we will still remove the
		 * speculative allocation, but after that we will leave it in
		 * place.
		 */
		if (xfs_iflags_test(ip, XFS_IDIRTY_RELEASE))
			goto out_unlock;

		error = xfs_free_eofblocks(ip);
		if (error)
			goto out_unlock;

		/* delalloc blocks after truncation means it really is dirty */
		if (ip->i_delayed_blks)
			xfs_iflags_set(ip, XFS_IDIRTY_RELEASE);
	}

out_unlock:
	xfs_iunlock(ip, XFS_IOLOCK_EXCL);
	return error;
}

/*
 * xfs_inactive_truncate
 *
 * Called to perform a truncate when an inode becomes unlinked.
 */
STATIC int
xfs_inactive_truncate(
	struct xfs_inode *ip)
{
	struct xfs_mount	*mp = ip->i_mount;
	struct xfs_trans	*tp;
	int			error;

	error = xfs_trans_alloc(mp, &M_RES(mp)->tr_itruncate, 0, 0, 0, &tp);
	if (error) {
		ASSERT(XFS_FORCED_SHUTDOWN(mp));
		return error;
	}
	xfs_ilock(ip, XFS_ILOCK_EXCL);
	xfs_trans_ijoin(tp, ip, 0);

	/*
	 * Log the inode size first to prevent stale data exposure in the event
	 * of a system crash before the truncate completes. See the related
	 * comment in xfs_vn_setattr_size() for details.
	 */
	ip->i_disk_size = 0;
	xfs_trans_log_inode(tp, ip, XFS_ILOG_CORE);

	error = xfs_itruncate_extents(&tp, ip, XFS_DATA_FORK, 0);
	if (error)
		goto error_trans_cancel;

	ASSERT(ip->i_df.if_nextents == 0);

	error = xfs_trans_commit(tp);
	if (error)
		goto error_unlock;

	xfs_iunlock(ip, XFS_ILOCK_EXCL);
	return 0;

error_trans_cancel:
	xfs_trans_cancel(tp);
error_unlock:
	xfs_iunlock(ip, XFS_ILOCK_EXCL);
	return error;
}

/*
 * xfs_inactive_ifree()
 *
 * Perform the inode free when an inode is unlinked.
 */
STATIC int
xfs_inactive_ifree(
	struct xfs_inode *ip)
{
	struct xfs_mount	*mp = ip->i_mount;
	struct xfs_trans	*tp;
	int			error;

	/*
	 * We try to use a per-AG reservation for any block needed by the finobt
	 * tree, but as the finobt feature predates the per-AG reservation
	 * support a degraded file system might not have enough space for the
	 * reservation at mount time.  In that case try to dip into the reserved
	 * pool and pray.
	 *
	 * Send a warning if the reservation does happen to fail, as the inode
	 * now remains allocated and sits on the unlinked list until the fs is
	 * repaired.
	 */
	if (unlikely(mp->m_finobt_nores)) {
		error = xfs_trans_alloc(mp, &M_RES(mp)->tr_ifree,
				XFS_IFREE_SPACE_RES(mp), 0, XFS_TRANS_RESERVE,
				&tp);
	} else {
		error = xfs_trans_alloc(mp, &M_RES(mp)->tr_ifree, 0, 0, 0, &tp);
	}
	if (error) {
		if (error == -ENOSPC) {
			xfs_warn_ratelimited(mp,
			"Failed to remove inode(s) from unlinked list. "
			"Please free space, unmount and run xfs_repair.");
		} else {
			ASSERT(XFS_FORCED_SHUTDOWN(mp));
		}
		return error;
	}

	/*
	 * We do not hold the inode locked across the entire rolling transaction
	 * here. We only need to hold it for the first transaction that
	 * xfs_ifree() builds, which may mark the inode XFS_ISTALE if the
	 * underlying cluster buffer is freed. Relogging an XFS_ISTALE inode
	 * here breaks the relationship between cluster buffer invalidation and
	 * stale inode invalidation on cluster buffer item journal commit
	 * completion, and can result in leaving dirty stale inodes hanging
	 * around in memory.
	 *
	 * We have no need for serialising this inode operation against other
	 * operations - we freed the inode and hence reallocation is required
	 * and that will serialise on reallocating the space the deferops need
	 * to free. Hence we can unlock the inode on the first commit of
	 * the transaction rather than roll it right through the deferops. This
	 * avoids relogging the XFS_ISTALE inode.
	 *
	 * We check that xfs_ifree() hasn't grown an internal transaction roll
	 * by asserting that the inode is still locked when it returns.
	 */
	xfs_ilock(ip, XFS_ILOCK_EXCL);
	xfs_trans_ijoin(tp, ip, XFS_ILOCK_EXCL);

	error = xfs_ifree(tp, ip);
	ASSERT(xfs_isilocked(ip, XFS_ILOCK_EXCL));
	if (error) {
		/*
		 * If we fail to free the inode, shut down.  The cancel
		 * might do that, we need to make sure.  Otherwise the
		 * inode might be lost for a long time or forever.
		 */
		if (!XFS_FORCED_SHUTDOWN(mp)) {
			xfs_notice(mp, "%s: xfs_ifree returned error %d",
				__func__, error);
			xfs_force_shutdown(mp, SHUTDOWN_META_IO_ERROR);
		}
		xfs_trans_cancel(tp);
		return error;
	}

	/*
	 * Credit the quota account(s). The inode is gone.
	 */
	xfs_trans_mod_dquot_byino(tp, ip, XFS_TRANS_DQ_ICOUNT, -1);

	/*
	 * Just ignore errors at this point.  There is nothing we can do except
	 * to try to keep going. Make sure it's not a silent error.
	 */
	error = xfs_trans_commit(tp);
	if (error)
		xfs_notice(mp, "%s: xfs_trans_commit returned error %d",
			__func__, error);

	return 0;
}

/*
 * xfs_inactive
 *
 * This is called when the vnode reference count for the vnode
 * goes to zero.  If the file has been unlinked, then it must
 * now be truncated.  Also, we clear all of the read-ahead state
 * kept for the inode here since the file is now closed.
 */
void
xfs_inactive(
	xfs_inode_t	*ip)
{
	struct xfs_mount	*mp;
	int			error;
	int			truncate = 0;

	/*
	 * If the inode is already free, then there can be nothing
	 * to clean up here.
	 */
	if (VFS_I(ip)->i_mode == 0) {
		ASSERT(ip->i_df.if_broot_bytes == 0);
		return;
	}

	mp = ip->i_mount;
	ASSERT(!xfs_iflags_test(ip, XFS_IRECOVERY));

	/* If this is a read-only mount, don't do this (would generate I/O) */
	if (mp->m_flags & XFS_MOUNT_RDONLY)
		return;

	/* Metadata inodes require explicit resource cleanup. */
	if (xfs_is_metadata_inode(ip))
		return;

	/* Try to clean out the cow blocks if there are any. */
	if (xfs_inode_has_cow_data(ip))
		xfs_reflink_cancel_cow_range(ip, 0, NULLFILEOFF, true);

	if (VFS_I(ip)->i_nlink != 0) {
		/*
		 * force is true because we are evicting an inode from the
		 * cache. Post-eof blocks must be freed, lest we end up with
		 * broken free space accounting.
		 *
		 * Note: don't bother with iolock here since lockdep complains
		 * about acquiring it in reclaim context. We have the only
		 * reference to the inode at this point anyways.
		 */
		if (xfs_can_free_eofblocks(ip, true))
			xfs_free_eofblocks(ip);

		return;
	}

	if (S_ISREG(VFS_I(ip)->i_mode) &&
	    (ip->i_disk_size != 0 || XFS_ISIZE(ip) != 0 ||
	     ip->i_df.if_nextents > 0 || ip->i_delayed_blks > 0))
		truncate = 1;

	error = xfs_qm_dqattach(ip);
	if (error)
		return;

	if (S_ISLNK(VFS_I(ip)->i_mode))
		error = xfs_inactive_symlink(ip);
	else if (truncate)
		error = xfs_inactive_truncate(ip);
	if (error)
		return;

	/*
	 * If there are attributes associated with the file then blow them away
	 * now.  The code calls a routine that recursively deconstructs the
	 * attribute fork. If also blows away the in-core attribute fork.
	 */
	if (XFS_IFORK_Q(ip)) {
		error = xfs_attr_inactive(ip);
		if (error)
			return;
	}

	ASSERT(!ip->i_afp);
	ASSERT(ip->i_forkoff == 0);

	/*
	 * Free the inode.
	 */
	error = xfs_inactive_ifree(ip);
	if (error)
		return;

	/*
	 * Release the dquots held by inode, if any.
	 */
	xfs_qm_dqdetach(ip);
}

/*
 * In-Core Unlinked List Lookups
 * =============================
 *
 * Every inode is supposed to be reachable from some other piece of metadata
 * with the exception of the root directory.  Inodes with a connection to a
 * file descriptor but not linked from anywhere in the on-disk directory tree
 * are collectively known as unlinked inodes, though the filesystem itself
 * maintains links to these inodes so that on-disk metadata are consistent.
 *
 * XFS implements a per-AG on-disk hash table of unlinked inodes.  The AGI
 * header contains a number of buckets that point to an inode, and each inode
 * record has a pointer to the next inode in the hash chain.  This
 * singly-linked list causes scaling problems in the iunlink remove function
 * because we must walk that list to find the inode that points to the inode
 * being removed from the unlinked hash bucket list.
 *
 * What if we modelled the unlinked list as a collection of records capturing
 * "X.next_unlinked = Y" relations?  If we indexed those records on Y, we'd
 * have a fast way to look up unlinked list predecessors, which avoids the
 * slow list walk.  That's exactly what we do here (in-core) with a per-AG
 * rhashtable.
 *
 * Because this is a backref cache, we ignore operational failures since the
 * iunlink code can fall back to the slow bucket walk.  The only errors that
 * should bubble out are for obviously incorrect situations.
 *
 * All users of the backref cache MUST hold the AGI buffer lock to serialize
 * access or have otherwise provided for concurrency control.
 */

/* Capture a "X.next_unlinked = Y" relationship. */
struct xfs_iunlink {
	struct rhash_head	iu_rhash_head;
	xfs_agino_t		iu_agino;		/* X */
	xfs_agino_t		iu_next_unlinked;	/* Y */
};

/* Unlinked list predecessor lookup hashtable construction */
static int
xfs_iunlink_obj_cmpfn(
	struct rhashtable_compare_arg	*arg,
	const void			*obj)
{
	const xfs_agino_t		*key = arg->key;
	const struct xfs_iunlink	*iu = obj;

	if (iu->iu_next_unlinked != *key)
		return 1;
	return 0;
}

static const struct rhashtable_params xfs_iunlink_hash_params = {
	.min_size		= XFS_AGI_UNLINKED_BUCKETS,
	.key_len		= sizeof(xfs_agino_t),
	.key_offset		= offsetof(struct xfs_iunlink,
					   iu_next_unlinked),
	.head_offset		= offsetof(struct xfs_iunlink, iu_rhash_head),
	.automatic_shrinking	= true,
	.obj_cmpfn		= xfs_iunlink_obj_cmpfn,
};

/*
 * Return X, where X.next_unlinked == @agino.  Returns NULLAGINO if no such
 * relation is found.
 */
static xfs_agino_t
xfs_iunlink_lookup_backref(
	struct xfs_perag	*pag,
	xfs_agino_t		agino)
{
	struct xfs_iunlink	*iu;

	iu = rhashtable_lookup_fast(&pag->pagi_unlinked_hash, &agino,
			xfs_iunlink_hash_params);
	return iu ? iu->iu_agino : NULLAGINO;
}

/*
 * Take ownership of an iunlink cache entry and insert it into the hash table.
 * If successful, the entry will be owned by the cache; if not, it is freed.
 * Either way, the caller does not own @iu after this call.
 */
static int
xfs_iunlink_insert_backref(
	struct xfs_perag	*pag,
	struct xfs_iunlink	*iu)
{
	int			error;

	error = rhashtable_insert_fast(&pag->pagi_unlinked_hash,
			&iu->iu_rhash_head, xfs_iunlink_hash_params);
	/*
	 * Fail loudly if there already was an entry because that's a sign of
	 * corruption of in-memory data.  Also fail loudly if we see an error
	 * code we didn't anticipate from the rhashtable code.  Currently we
	 * only anticipate ENOMEM.
	 */
	if (error) {
		WARN(error != -ENOMEM, "iunlink cache insert error %d", error);
		kmem_free(iu);
	}
	/*
	 * Absorb any runtime errors that aren't a result of corruption because
	 * this is a cache and we can always fall back to bucket list scanning.
	 */
	if (error != 0 && error != -EEXIST)
		error = 0;
	return error;
}

/* Remember that @prev_agino.next_unlinked = @this_agino. */
static int
xfs_iunlink_add_backref(
	struct xfs_perag	*pag,
	xfs_agino_t		prev_agino,
	xfs_agino_t		this_agino)
{
	struct xfs_iunlink	*iu;

	if (XFS_TEST_ERROR(false, pag->pag_mount, XFS_ERRTAG_IUNLINK_FALLBACK))
		return 0;

	iu = kmem_zalloc(sizeof(*iu), KM_NOFS);
	iu->iu_agino = prev_agino;
	iu->iu_next_unlinked = this_agino;

	return xfs_iunlink_insert_backref(pag, iu);
}

/*
 * Replace X.next_unlinked = @agino with X.next_unlinked = @next_unlinked.
 * If @next_unlinked is NULLAGINO, we drop the backref and exit.  If there
 * wasn't any such entry then we don't bother.
 */
static int
xfs_iunlink_change_backref(
	struct xfs_perag	*pag,
	xfs_agino_t		agino,
	xfs_agino_t		next_unlinked)
{
	struct xfs_iunlink	*iu;
	int			error;

	/* Look up the old entry; if there wasn't one then exit. */
	iu = rhashtable_lookup_fast(&pag->pagi_unlinked_hash, &agino,
			xfs_iunlink_hash_params);
	if (!iu)
		return 0;

	/*
	 * Remove the entry.  This shouldn't ever return an error, but if we
	 * couldn't remove the old entry we don't want to add it again to the
	 * hash table, and if the entry disappeared on us then someone's
	 * violated the locking rules and we need to fail loudly.  Either way
	 * we cannot remove the inode because internal state is or would have
	 * been corrupt.
	 */
	error = rhashtable_remove_fast(&pag->pagi_unlinked_hash,
			&iu->iu_rhash_head, xfs_iunlink_hash_params);
	if (error)
		return error;

	/* If there is no new next entry just free our item and return. */
	if (next_unlinked == NULLAGINO) {
		kmem_free(iu);
		return 0;
	}

	/* Update the entry and re-add it to the hash table. */
	iu->iu_next_unlinked = next_unlinked;
	return xfs_iunlink_insert_backref(pag, iu);
}

/* Set up the in-core predecessor structures. */
int
xfs_iunlink_init(
	struct xfs_perag	*pag)
{
	return rhashtable_init(&pag->pagi_unlinked_hash,
			&xfs_iunlink_hash_params);
}

/* Free the in-core predecessor structures. */
static void
xfs_iunlink_free_item(
	void			*ptr,
	void			*arg)
{
	struct xfs_iunlink	*iu = ptr;
	bool			*freed_anything = arg;

	*freed_anything = true;
	kmem_free(iu);
}

void
xfs_iunlink_destroy(
	struct xfs_perag	*pag)
{
	bool			freed_anything = false;

	rhashtable_free_and_destroy(&pag->pagi_unlinked_hash,
			xfs_iunlink_free_item, &freed_anything);

	ASSERT(freed_anything == false || XFS_FORCED_SHUTDOWN(pag->pag_mount));
}

/*
 * Point the AGI unlinked bucket at an inode and log the results.  The caller
 * is responsible for validating the old value.
 */
STATIC int
xfs_iunlink_update_bucket(
	struct xfs_trans	*tp,
	xfs_agnumber_t		agno,
	struct xfs_buf		*agibp,
	unsigned int		bucket_index,
	xfs_agino_t		new_agino)
{
	struct xfs_agi		*agi = agibp->b_addr;
	xfs_agino_t		old_value;
	int			offset;

	ASSERT(xfs_verify_agino_or_null(tp->t_mountp, agno, new_agino));

	old_value = be32_to_cpu(agi->agi_unlinked[bucket_index]);
	trace_xfs_iunlink_update_bucket(tp->t_mountp, agno, bucket_index,
			old_value, new_agino);

	/*
	 * We should never find the head of the list already set to the value
	 * passed in because either we're adding or removing ourselves from the
	 * head of the list.
	 */
	if (old_value == new_agino) {
		xfs_buf_mark_corrupt(agibp);
		return -EFSCORRUPTED;
	}

	agi->agi_unlinked[bucket_index] = cpu_to_be32(new_agino);
	offset = offsetof(struct xfs_agi, agi_unlinked) +
			(sizeof(xfs_agino_t) * bucket_index);
	xfs_trans_log_buf(tp, agibp, offset, offset + sizeof(xfs_agino_t) - 1);
	return 0;
}

/* Set an on-disk inode's next_unlinked pointer. */
STATIC void
xfs_iunlink_update_dinode(
	struct xfs_trans	*tp,
	xfs_agnumber_t		agno,
	xfs_agino_t		agino,
	struct xfs_buf		*ibp,
	struct xfs_dinode	*dip,
	struct xfs_imap		*imap,
	xfs_agino_t		next_agino)
{
	struct xfs_mount	*mp = tp->t_mountp;
	int			offset;

	ASSERT(xfs_verify_agino_or_null(mp, agno, next_agino));

	trace_xfs_iunlink_update_dinode(mp, agno, agino,
			be32_to_cpu(dip->di_next_unlinked), next_agino);

	dip->di_next_unlinked = cpu_to_be32(next_agino);
	offset = imap->im_boffset +
			offsetof(struct xfs_dinode, di_next_unlinked);

	/* need to recalc the inode CRC if appropriate */
	xfs_dinode_calc_crc(mp, dip);
	xfs_trans_inode_buf(tp, ibp);
	xfs_trans_log_buf(tp, ibp, offset, offset + sizeof(xfs_agino_t) - 1);
}

/* Set an in-core inode's unlinked pointer and return the old value. */
STATIC int
xfs_iunlink_update_inode(
	struct xfs_trans	*tp,
	struct xfs_inode	*ip,
	xfs_agnumber_t		agno,
	xfs_agino_t		next_agino,
	xfs_agino_t		*old_next_agino)
{
	struct xfs_mount	*mp = tp->t_mountp;
	struct xfs_dinode	*dip;
	struct xfs_buf		*ibp;
	xfs_agino_t		old_value;
	int			error;

	ASSERT(xfs_verify_agino_or_null(mp, agno, next_agino));

	error = xfs_imap_to_bp(mp, tp, &ip->i_imap, &ibp);
	if (error)
		return error;
	dip = xfs_buf_offset(ibp, ip->i_imap.im_boffset);

	/* Make sure the old pointer isn't garbage. */
	old_value = be32_to_cpu(dip->di_next_unlinked);
	if (!xfs_verify_agino_or_null(mp, agno, old_value)) {
		xfs_inode_verifier_error(ip, -EFSCORRUPTED, __func__, dip,
				sizeof(*dip), __this_address);
		error = -EFSCORRUPTED;
		goto out;
	}

	/*
	 * Since we're updating a linked list, we should never find that the
	 * current pointer is the same as the new value, unless we're
	 * terminating the list.
	 */
	*old_next_agino = old_value;
	if (old_value == next_agino) {
		if (next_agino != NULLAGINO) {
			xfs_inode_verifier_error(ip, -EFSCORRUPTED, __func__,
					dip, sizeof(*dip), __this_address);
			error = -EFSCORRUPTED;
		}
		goto out;
	}

	/* Ok, update the new pointer. */
	xfs_iunlink_update_dinode(tp, agno, XFS_INO_TO_AGINO(mp, ip->i_ino),
			ibp, dip, &ip->i_imap, next_agino);
	return 0;
out:
	xfs_trans_brelse(tp, ibp);
	return error;
}

/*
 * This is called when the inode's link count has gone to 0 or we are creating
 * a tmpfile via O_TMPFILE.  The inode @ip must have nlink == 0.
 *
 * We place the on-disk inode on a list in the AGI.  It will be pulled from this
 * list when the inode is freed.
 */
STATIC int
xfs_iunlink(
	struct xfs_trans	*tp,
	struct xfs_inode	*ip)
{
	struct xfs_mount	*mp = tp->t_mountp;
	struct xfs_agi		*agi;
	struct xfs_buf		*agibp;
	xfs_agino_t		next_agino;
	xfs_agnumber_t		agno = XFS_INO_TO_AGNO(mp, ip->i_ino);
	xfs_agino_t		agino = XFS_INO_TO_AGINO(mp, ip->i_ino);
	short			bucket_index = agino % XFS_AGI_UNLINKED_BUCKETS;
	int			error;

	ASSERT(VFS_I(ip)->i_nlink == 0);
	ASSERT(VFS_I(ip)->i_mode != 0);
	trace_xfs_iunlink(ip);

	/* Get the agi buffer first.  It ensures lock ordering on the list. */
	error = xfs_read_agi(mp, tp, agno, &agibp);
	if (error)
		return error;
	agi = agibp->b_addr;

	/*
	 * Get the index into the agi hash table for the list this inode will
	 * go on.  Make sure the pointer isn't garbage and that this inode
	 * isn't already on the list.
	 */
	next_agino = be32_to_cpu(agi->agi_unlinked[bucket_index]);
	if (next_agino == agino ||
	    !xfs_verify_agino_or_null(mp, agno, next_agino)) {
		xfs_buf_mark_corrupt(agibp);
		return -EFSCORRUPTED;
	}

	if (next_agino != NULLAGINO) {
		xfs_agino_t		old_agino;

		/*
		 * There is already another inode in the bucket, so point this
		 * inode to the current head of the list.
		 */
		error = xfs_iunlink_update_inode(tp, ip, agno, next_agino,
				&old_agino);
		if (error)
			return error;
		ASSERT(old_agino == NULLAGINO);

		/*
		 * agino has been unlinked, add a backref from the next inode
		 * back to agino.
		 */
		error = xfs_iunlink_add_backref(agibp->b_pag, agino, next_agino);
		if (error)
			return error;
	}

	/* Point the head of the list to point to this inode. */
	return xfs_iunlink_update_bucket(tp, agno, agibp, bucket_index, agino);
}

/* Return the imap, dinode pointer, and buffer for an inode. */
STATIC int
xfs_iunlink_map_ino(
	struct xfs_trans	*tp,
	xfs_agnumber_t		agno,
	xfs_agino_t		agino,
	struct xfs_imap		*imap,
	struct xfs_dinode	**dipp,
	struct xfs_buf		**bpp)
{
	struct xfs_mount	*mp = tp->t_mountp;
	int			error;

	imap->im_blkno = 0;
	error = xfs_imap(mp, tp, XFS_AGINO_TO_INO(mp, agno, agino), imap, 0);
	if (error) {
		xfs_warn(mp, "%s: xfs_imap returned error %d.",
				__func__, error);
		return error;
	}

	error = xfs_imap_to_bp(mp, tp, imap, bpp);
	if (error) {
		xfs_warn(mp, "%s: xfs_imap_to_bp returned error %d.",
				__func__, error);
		return error;
	}

	*dipp = xfs_buf_offset(*bpp, imap->im_boffset);
	return 0;
}

/*
 * Walk the unlinked chain from @head_agino until we find the inode that
 * points to @target_agino.  Return the inode number, map, dinode pointer,
 * and inode cluster buffer of that inode as @agino, @imap, @dipp, and @bpp.
 *
 * @tp, @pag, @head_agino, and @target_agino are input parameters.
 * @agino, @imap, @dipp, and @bpp are all output parameters.
 *
 * Do not call this function if @target_agino is the head of the list.
 */
STATIC int
xfs_iunlink_map_prev(
	struct xfs_trans	*tp,
	xfs_agnumber_t		agno,
	xfs_agino_t		head_agino,
	xfs_agino_t		target_agino,
	xfs_agino_t		*agino,
	struct xfs_imap		*imap,
	struct xfs_dinode	**dipp,
	struct xfs_buf		**bpp,
	struct xfs_perag	*pag)
{
	struct xfs_mount	*mp = tp->t_mountp;
	xfs_agino_t		next_agino;
	int			error;

	ASSERT(head_agino != target_agino);
	*bpp = NULL;

	/* See if our backref cache can find it faster. */
	*agino = xfs_iunlink_lookup_backref(pag, target_agino);
	if (*agino != NULLAGINO) {
		error = xfs_iunlink_map_ino(tp, agno, *agino, imap, dipp, bpp);
		if (error)
			return error;

		if (be32_to_cpu((*dipp)->di_next_unlinked) == target_agino)
			return 0;

		/*
		 * If we get here the cache contents were corrupt, so drop the
		 * buffer and fall back to walking the bucket list.
		 */
		xfs_trans_brelse(tp, *bpp);
		*bpp = NULL;
		WARN_ON_ONCE(1);
	}

	trace_xfs_iunlink_map_prev_fallback(mp, agno);

	/* Otherwise, walk the entire bucket until we find it. */
	next_agino = head_agino;
	while (next_agino != target_agino) {
		xfs_agino_t	unlinked_agino;

		if (*bpp)
			xfs_trans_brelse(tp, *bpp);

		*agino = next_agino;
		error = xfs_iunlink_map_ino(tp, agno, next_agino, imap, dipp,
				bpp);
		if (error)
			return error;

		unlinked_agino = be32_to_cpu((*dipp)->di_next_unlinked);
		/*
		 * Make sure this pointer is valid and isn't an obvious
		 * infinite loop.
		 */
		if (!xfs_verify_agino(mp, agno, unlinked_agino) ||
		    next_agino == unlinked_agino) {
			XFS_CORRUPTION_ERROR(__func__,
					XFS_ERRLEVEL_LOW, mp,
					*dipp, sizeof(**dipp));
			error = -EFSCORRUPTED;
			return error;
		}
		next_agino = unlinked_agino;
	}

	return 0;
}

/*
 * Pull the on-disk inode from the AGI unlinked list.
 */
STATIC int
xfs_iunlink_remove(
	struct xfs_trans	*tp,
	struct xfs_inode	*ip)
{
	struct xfs_mount	*mp = tp->t_mountp;
	struct xfs_agi		*agi;
	struct xfs_buf		*agibp;
	struct xfs_buf		*last_ibp;
	struct xfs_dinode	*last_dip = NULL;
	xfs_agnumber_t		agno = XFS_INO_TO_AGNO(mp, ip->i_ino);
	xfs_agino_t		agino = XFS_INO_TO_AGINO(mp, ip->i_ino);
	xfs_agino_t		next_agino;
	xfs_agino_t		head_agino;
	short			bucket_index = agino % XFS_AGI_UNLINKED_BUCKETS;
	int			error;

	trace_xfs_iunlink_remove(ip);

	/* Get the agi buffer first.  It ensures lock ordering on the list. */
	error = xfs_read_agi(mp, tp, agno, &agibp);
	if (error)
		return error;
	agi = agibp->b_addr;

	/*
	 * Get the index into the agi hash table for the list this inode will
	 * go on.  Make sure the head pointer isn't garbage.
	 */
	head_agino = be32_to_cpu(agi->agi_unlinked[bucket_index]);
	if (!xfs_verify_agino(mp, agno, head_agino)) {
		XFS_CORRUPTION_ERROR(__func__, XFS_ERRLEVEL_LOW, mp,
				agi, sizeof(*agi));
		return -EFSCORRUPTED;
	}

	/*
	 * Set our inode's next_unlinked pointer to NULL and then return
	 * the old pointer value so that we can update whatever was previous
	 * to us in the list to point to whatever was next in the list.
	 */
	error = xfs_iunlink_update_inode(tp, ip, agno, NULLAGINO, &next_agino);
	if (error)
		return error;

	/*
	 * If there was a backref pointing from the next inode back to this
	 * one, remove it because we've removed this inode from the list.
	 *
	 * Later, if this inode was in the middle of the list we'll update
	 * this inode's backref to point from the next inode.
	 */
	if (next_agino != NULLAGINO) {
		error = xfs_iunlink_change_backref(agibp->b_pag, next_agino,
				NULLAGINO);
		if (error)
			return error;
	}

	if (head_agino != agino) {
		struct xfs_imap	imap;
		xfs_agino_t	prev_agino;

		/* We need to search the list for the inode being freed. */
		error = xfs_iunlink_map_prev(tp, agno, head_agino, agino,
				&prev_agino, &imap, &last_dip, &last_ibp,
				agibp->b_pag);
		if (error)
			return error;

		/* Point the previous inode on the list to the next inode. */
		xfs_iunlink_update_dinode(tp, agno, prev_agino, last_ibp,
				last_dip, &imap, next_agino);

		/*
		 * Now we deal with the backref for this inode.  If this inode
		 * pointed at a real inode, change the backref that pointed to
		 * us to point to our old next.  If this inode was the end of
		 * the list, delete the backref that pointed to us.  Note that
		 * change_backref takes care of deleting the backref if
		 * next_agino is NULLAGINO.
		 */
		return xfs_iunlink_change_backref(agibp->b_pag, agino,
				next_agino);
	}

	/* Point the head of the list to the next unlinked inode. */
	return xfs_iunlink_update_bucket(tp, agno, agibp, bucket_index,
			next_agino);
}

/*
 * Look up the inode number specified and if it is not already marked XFS_ISTALE
 * mark it stale. We should only find clean inodes in this lookup that aren't
 * already stale.
 */
static void
xfs_ifree_mark_inode_stale(
	struct xfs_buf		*bp,
	struct xfs_inode	*free_ip,
	xfs_ino_t		inum)
{
	struct xfs_mount	*mp = bp->b_mount;
	struct xfs_perag	*pag = bp->b_pag;
	struct xfs_inode_log_item *iip;
	struct xfs_inode	*ip;

retry:
	rcu_read_lock();
	ip = radix_tree_lookup(&pag->pag_ici_root, XFS_INO_TO_AGINO(mp, inum));

	/* Inode not in memory, nothing to do */
	if (!ip) {
		rcu_read_unlock();
		return;
	}

	/*
	 * because this is an RCU protected lookup, we could find a recently
	 * freed or even reallocated inode during the lookup. We need to check
	 * under the i_flags_lock for a valid inode here. Skip it if it is not
	 * valid, the wrong inode or stale.
	 */
	spin_lock(&ip->i_flags_lock);
	if (ip->i_ino != inum || __xfs_iflags_test(ip, XFS_ISTALE))
		goto out_iflags_unlock;

	/*
	 * Don't try to lock/unlock the current inode, but we _cannot_ skip the
	 * other inodes that we did not find in the list attached to the buffer
	 * and are not already marked stale. If we can't lock it, back off and
	 * retry.
	 */
	if (ip != free_ip) {
		if (!xfs_ilock_nowait(ip, XFS_ILOCK_EXCL)) {
			spin_unlock(&ip->i_flags_lock);
			rcu_read_unlock();
			delay(1);
			goto retry;
		}
	}
	ip->i_flags |= XFS_ISTALE;

	/*
	 * If the inode is flushing, it is already attached to the buffer.  All
	 * we needed to do here is mark the inode stale so buffer IO completion
	 * will remove it from the AIL.
	 */
	iip = ip->i_itemp;
	if (__xfs_iflags_test(ip, XFS_IFLUSHING)) {
		ASSERT(!list_empty(&iip->ili_item.li_bio_list));
		ASSERT(iip->ili_last_fields);
		goto out_iunlock;
	}

	/*
	 * Inodes not attached to the buffer can be released immediately.
	 * Everything else has to go through xfs_iflush_abort() on journal
	 * commit as the flock synchronises removal of the inode from the
	 * cluster buffer against inode reclaim.
	 */
	if (!iip || list_empty(&iip->ili_item.li_bio_list))
		goto out_iunlock;

	__xfs_iflags_set(ip, XFS_IFLUSHING);
	spin_unlock(&ip->i_flags_lock);
	rcu_read_unlock();

	/* we have a dirty inode in memory that has not yet been flushed. */
	spin_lock(&iip->ili_lock);
	iip->ili_last_fields = iip->ili_fields;
	iip->ili_fields = 0;
	iip->ili_fsync_fields = 0;
	spin_unlock(&iip->ili_lock);
	ASSERT(iip->ili_last_fields);

	if (ip != free_ip)
		xfs_iunlock(ip, XFS_ILOCK_EXCL);
	return;

out_iunlock:
	if (ip != free_ip)
		xfs_iunlock(ip, XFS_ILOCK_EXCL);
out_iflags_unlock:
	spin_unlock(&ip->i_flags_lock);
	rcu_read_unlock();
}

/*
 * A big issue when freeing the inode cluster is that we _cannot_ skip any
 * inodes that are in memory - they all must be marked stale and attached to
 * the cluster buffer.
 */
STATIC int
xfs_ifree_cluster(
	struct xfs_inode	*free_ip,
	struct xfs_trans	*tp,
	struct xfs_icluster	*xic)
{
	struct xfs_mount	*mp = free_ip->i_mount;
	struct xfs_ino_geometry	*igeo = M_IGEO(mp);
	struct xfs_buf		*bp;
	xfs_daddr_t		blkno;
	xfs_ino_t		inum = xic->first_ino;
	int			nbufs;
	int			i, j;
	int			ioffset;
	int			error;

	nbufs = igeo->ialloc_blks / igeo->blocks_per_cluster;

	for (j = 0; j < nbufs; j++, inum += igeo->inodes_per_cluster) {
		/*
		 * The allocation bitmap tells us which inodes of the chunk were
		 * physically allocated. Skip the cluster if an inode falls into
		 * a sparse region.
		 */
		ioffset = inum - xic->first_ino;
		if ((xic->alloc & XFS_INOBT_MASK(ioffset)) == 0) {
			ASSERT(ioffset % igeo->inodes_per_cluster == 0);
			continue;
		}

		blkno = XFS_AGB_TO_DADDR(mp, XFS_INO_TO_AGNO(mp, inum),
					 XFS_INO_TO_AGBNO(mp, inum));

		/*
		 * We obtain and lock the backing buffer first in the process
		 * here to ensure dirty inodes attached to the buffer remain in
		 * the flushing state while we mark them stale.
		 *
		 * If we scan the in-memory inodes first, then buffer IO can
		 * complete before we get a lock on it, and hence we may fail
		 * to mark all the active inodes on the buffer stale.
		 */
		error = xfs_trans_get_buf(tp, mp->m_ddev_targp, blkno,
				mp->m_bsize * igeo->blocks_per_cluster,
				XBF_UNMAPPED, &bp);
		if (error)
			return error;

		/*
		 * This buffer may not have been correctly initialised as we
		 * didn't read it from disk. That's not important because we are
		 * only using to mark the buffer as stale in the log, and to
		 * attach stale cached inodes on it. That means it will never be
		 * dispatched for IO. If it is, we want to know about it, and we
		 * want it to fail. We can acheive this by adding a write
		 * verifier to the buffer.
		 */
		bp->b_ops = &xfs_inode_buf_ops;

		/*
		 * Now we need to set all the cached clean inodes as XFS_ISTALE,
		 * too. This requires lookups, and will skip inodes that we've
		 * already marked XFS_ISTALE.
		 */
		for (i = 0; i < igeo->inodes_per_cluster; i++)
			xfs_ifree_mark_inode_stale(bp, free_ip, inum + i);

		xfs_trans_stale_inode_buf(tp, bp);
		xfs_trans_binval(tp, bp);
	}
	return 0;
}

/*
 * This is called to return an inode to the inode free list.
 * The inode should already be truncated to 0 length and have
 * no pages associated with it.  This routine also assumes that
 * the inode is already a part of the transaction.
 *
 * The on-disk copy of the inode will have been added to the list
 * of unlinked inodes in the AGI. We need to remove the inode from
 * that list atomically with respect to freeing it here.
 */
int
xfs_ifree(
	struct xfs_trans	*tp,
	struct xfs_inode	*ip)
{
	int			error;
	struct xfs_icluster	xic = { 0 };
	struct xfs_inode_log_item *iip = ip->i_itemp;

	ASSERT(xfs_isilocked(ip, XFS_ILOCK_EXCL));
	ASSERT(VFS_I(ip)->i_nlink == 0);
	ASSERT(ip->i_df.if_nextents == 0);
	ASSERT(ip->i_disk_size == 0 || !S_ISREG(VFS_I(ip)->i_mode));
	ASSERT(ip->i_nblocks == 0);

	/*
	 * Pull the on-disk inode from the AGI unlinked list.
	 */
	error = xfs_iunlink_remove(tp, ip);
	if (error)
		return error;

	error = xfs_difree(tp, ip->i_ino, &xic);
	if (error)
		return error;

	/*
	 * Free any local-format data sitting around before we reset the
	 * data fork to extents format.  Note that the attr fork data has
	 * already been freed by xfs_attr_inactive.
	 */
	if (ip->i_df.if_format == XFS_DINODE_FMT_LOCAL) {
		kmem_free(ip->i_df.if_u1.if_data);
		ip->i_df.if_u1.if_data = NULL;
		ip->i_df.if_bytes = 0;
	}

	VFS_I(ip)->i_mode = 0;		/* mark incore inode as free */
	ip->i_diflags = 0;
	ip->i_diflags2 = ip->i_mount->m_ino_geo.new_diflags2;
	ip->i_forkoff = 0;		/* mark the attr fork not in use */
	ip->i_df.if_format = XFS_DINODE_FMT_EXTENTS;
	if (xfs_iflags_test(ip, XFS_IPRESERVE_DM_FIELDS))
		xfs_iflags_clear(ip, XFS_IPRESERVE_DM_FIELDS);

	/* Don't attempt to replay owner changes for a deleted inode */
	spin_lock(&iip->ili_lock);
	iip->ili_fields &= ~(XFS_ILOG_AOWNER | XFS_ILOG_DOWNER);
	spin_unlock(&iip->ili_lock);

	/*
	 * Bump the generation count so no one will be confused
	 * by reincarnations of this inode.
	 */
	VFS_I(ip)->i_generation++;
	xfs_trans_log_inode(tp, ip, XFS_ILOG_CORE);

	if (xic.deleted)
		error = xfs_ifree_cluster(ip, tp, &xic);

	return error;
}

/*
 * This is called to unpin an inode.  The caller must have the inode locked
 * in at least shared mode so that the buffer cannot be subsequently pinned
 * once someone is waiting for it to be unpinned.
 */
static void
xfs_iunpin(
	struct xfs_inode	*ip)
{
	ASSERT(xfs_isilocked(ip, XFS_ILOCK_EXCL|XFS_ILOCK_SHARED));

	trace_xfs_inode_unpin_nowait(ip, _RET_IP_);

	/* Give the log a push to start the unpinning I/O */
	xfs_log_force_lsn(ip->i_mount, ip->i_itemp->ili_last_lsn, 0, NULL);

}

static void
__xfs_iunpin_wait(
	struct xfs_inode	*ip)
{
	wait_queue_head_t *wq = bit_waitqueue(&ip->i_flags, __XFS_IPINNED_BIT);
	DEFINE_WAIT_BIT(wait, &ip->i_flags, __XFS_IPINNED_BIT);

	xfs_iunpin(ip);

	do {
		prepare_to_wait(wq, &wait.wq_entry, TASK_UNINTERRUPTIBLE);
		if (xfs_ipincount(ip))
			io_schedule();
	} while (xfs_ipincount(ip));
	finish_wait(wq, &wait.wq_entry);
}

void
xfs_iunpin_wait(
	struct xfs_inode	*ip)
{
	if (xfs_ipincount(ip))
		__xfs_iunpin_wait(ip);
}

/*
 * Removing an inode from the namespace involves removing the directory entry
 * and dropping the link count on the inode. Removing the directory entry can
 * result in locking an AGF (directory blocks were freed) and removing a link
 * count can result in placing the inode on an unlinked list which results in
 * locking an AGI.
 *
 * The big problem here is that we have an ordering constraint on AGF and AGI
 * locking - inode allocation locks the AGI, then can allocate a new extent for
 * new inodes, locking the AGF after the AGI. Similarly, freeing the inode
 * removes the inode from the unlinked list, requiring that we lock the AGI
 * first, and then freeing the inode can result in an inode chunk being freed
 * and hence freeing disk space requiring that we lock an AGF.
 *
 * Hence the ordering that is imposed by other parts of the code is AGI before
 * AGF. This means we cannot remove the directory entry before we drop the inode
 * reference count and put it on the unlinked list as this results in a lock
 * order of AGF then AGI, and this can deadlock against inode allocation and
 * freeing. Therefore we must drop the link counts before we remove the
 * directory entry.
 *
 * This is still safe from a transactional point of view - it is not until we
 * get to xfs_defer_finish() that we have the possibility of multiple
 * transactions in this operation. Hence as long as we remove the directory
 * entry and drop the link count in the first transaction of the remove
 * operation, there are no transactional constraints on the ordering here.
 */
int
xfs_remove(
	xfs_inode_t             *dp,
	struct xfs_name		*name,
	xfs_inode_t		*ip)
{
	xfs_mount_t		*mp = dp->i_mount;
	xfs_trans_t             *tp = NULL;
	int			is_dir = S_ISDIR(VFS_I(ip)->i_mode);
	int                     error = 0;
	uint			resblks;

	trace_xfs_remove(dp, name);

	if (XFS_FORCED_SHUTDOWN(mp))
		return -EIO;

	error = xfs_qm_dqattach(dp);
	if (error)
		goto std_return;

	error = xfs_qm_dqattach(ip);
	if (error)
		goto std_return;

	/*
	 * We try to get the real space reservation first,
	 * allowing for directory btree deletion(s) implying
	 * possible bmap insert(s).  If we can't get the space
	 * reservation then we use 0 instead, and avoid the bmap
	 * btree insert(s) in the directory code by, if the bmap
	 * insert tries to happen, instead trimming the LAST
	 * block from the directory.
	 */
	resblks = XFS_REMOVE_SPACE_RES(mp);
	error = xfs_trans_alloc(mp, &M_RES(mp)->tr_remove, resblks, 0, 0, &tp);
	if (error == -ENOSPC) {
		resblks = 0;
		error = xfs_trans_alloc(mp, &M_RES(mp)->tr_remove, 0, 0, 0,
				&tp);
	}
	if (error) {
		ASSERT(error != -ENOSPC);
		goto std_return;
	}

	xfs_lock_two_inodes(dp, XFS_ILOCK_EXCL, ip, XFS_ILOCK_EXCL);

	xfs_trans_ijoin(tp, dp, XFS_ILOCK_EXCL);
	xfs_trans_ijoin(tp, ip, XFS_ILOCK_EXCL);

	/*
	 * If we're removing a directory perform some additional validation.
	 */
	if (is_dir) {
		ASSERT(VFS_I(ip)->i_nlink >= 2);
		if (VFS_I(ip)->i_nlink != 2) {
			error = -ENOTEMPTY;
			goto out_trans_cancel;
		}
		if (!xfs_dir_isempty(ip)) {
			error = -ENOTEMPTY;
			goto out_trans_cancel;
		}

		/* Drop the link from ip's "..".  */
		error = xfs_droplink(tp, dp);
		if (error)
			goto out_trans_cancel;

		/* Drop the "." link from ip to self.  */
		error = xfs_droplink(tp, ip);
		if (error)
			goto out_trans_cancel;
	} else {
		/*
		 * When removing a non-directory we need to log the parent
		 * inode here.  For a directory this is done implicitly
		 * by the xfs_droplink call for the ".." entry.
		 */
		xfs_trans_log_inode(tp, dp, XFS_ILOG_CORE);
	}
	xfs_trans_ichgtime(tp, dp, XFS_ICHGTIME_MOD | XFS_ICHGTIME_CHG);

	/* Drop the link from dp to ip. */
	error = xfs_droplink(tp, ip);
	if (error)
		goto out_trans_cancel;

	error = xfs_dir_removename(tp, dp, name, ip->i_ino, resblks);
	if (error) {
		ASSERT(error != -ENOENT);
		goto out_trans_cancel;
	}

	/*
	 * If this is a synchronous mount, make sure that the
	 * remove transaction goes to disk before returning to
	 * the user.
	 */
	if (mp->m_flags & (XFS_MOUNT_WSYNC|XFS_MOUNT_DIRSYNC))
		xfs_trans_set_sync(tp);

	error = xfs_trans_commit(tp);
	if (error)
		goto std_return;

	if (is_dir && xfs_inode_is_filestream(ip))
		xfs_filestream_deassociate(ip);

	return 0;

 out_trans_cancel:
	xfs_trans_cancel(tp);
 std_return:
	return error;
}

/*
 * Enter all inodes for a rename transaction into a sorted array.
 */
#define __XFS_SORT_INODES	5
STATIC void
xfs_sort_for_rename(
	struct xfs_inode	*dp1,	/* in: old (source) directory inode */
	struct xfs_inode	*dp2,	/* in: new (target) directory inode */
	struct xfs_inode	*ip1,	/* in: inode of old entry */
	struct xfs_inode	*ip2,	/* in: inode of new entry */
	struct xfs_inode	*wip,	/* in: whiteout inode */
	struct xfs_inode	**i_tab,/* out: sorted array of inodes */
	int			*num_inodes)  /* in/out: inodes in array */
{
	int			i, j;

	ASSERT(*num_inodes == __XFS_SORT_INODES);
	memset(i_tab, 0, *num_inodes * sizeof(struct xfs_inode *));

	/*
	 * i_tab contains a list of pointers to inodes.  We initialize
	 * the table here & we'll sort it.  We will then use it to
	 * order the acquisition of the inode locks.
	 *
	 * Note that the table may contain duplicates.  e.g., dp1 == dp2.
	 */
	i = 0;
	i_tab[i++] = dp1;
	i_tab[i++] = dp2;
	i_tab[i++] = ip1;
	if (ip2)
		i_tab[i++] = ip2;
	if (wip)
		i_tab[i++] = wip;
	*num_inodes = i;

	/*
	 * Sort the elements via bubble sort.  (Remember, there are at
	 * most 5 elements to sort, so this is adequate.)
	 */
	for (i = 0; i < *num_inodes; i++) {
		for (j = 1; j < *num_inodes; j++) {
			if (i_tab[j]->i_ino < i_tab[j-1]->i_ino) {
				struct xfs_inode *temp = i_tab[j];
				i_tab[j] = i_tab[j-1];
				i_tab[j-1] = temp;
			}
		}
	}
}

static int
xfs_finish_rename(
	struct xfs_trans	*tp)
{
	/*
	 * If this is a synchronous mount, make sure that the rename transaction
	 * goes to disk before returning to the user.
	 */
	if (tp->t_mountp->m_flags & (XFS_MOUNT_WSYNC|XFS_MOUNT_DIRSYNC))
		xfs_trans_set_sync(tp);

	return xfs_trans_commit(tp);
}

/*
 * xfs_cross_rename()
 *
 * responsible for handling RENAME_EXCHANGE flag in renameat2() syscall
 */
STATIC int
xfs_cross_rename(
	struct xfs_trans	*tp,
	struct xfs_inode	*dp1,
	struct xfs_name		*name1,
	struct xfs_inode	*ip1,
	struct xfs_inode	*dp2,
	struct xfs_name		*name2,
	struct xfs_inode	*ip2,
	int			spaceres)
{
	int		error = 0;
	int		ip1_flags = 0;
	int		ip2_flags = 0;
	int		dp2_flags = 0;

	/* Swap inode number for dirent in first parent */
	error = xfs_dir_replace(tp, dp1, name1, ip2->i_ino, spaceres);
	if (error)
		goto out_trans_abort;

	/* Swap inode number for dirent in second parent */
	error = xfs_dir_replace(tp, dp2, name2, ip1->i_ino, spaceres);
	if (error)
		goto out_trans_abort;

	/*
	 * If we're renaming one or more directories across different parents,
	 * update the respective ".." entries (and link counts) to match the new
	 * parents.
	 */
	if (dp1 != dp2) {
		dp2_flags = XFS_ICHGTIME_MOD | XFS_ICHGTIME_CHG;

		if (S_ISDIR(VFS_I(ip2)->i_mode)) {
			error = xfs_dir_replace(tp, ip2, &xfs_name_dotdot,
						dp1->i_ino, spaceres);
			if (error)
				goto out_trans_abort;

			/* transfer ip2 ".." reference to dp1 */
			if (!S_ISDIR(VFS_I(ip1)->i_mode)) {
				error = xfs_droplink(tp, dp2);
				if (error)
					goto out_trans_abort;
				xfs_bumplink(tp, dp1);
			}

			/*
			 * Although ip1 isn't changed here, userspace needs
			 * to be warned about the change, so that applications
			 * relying on it (like backup ones), will properly
			 * notify the change
			 */
			ip1_flags |= XFS_ICHGTIME_CHG;
			ip2_flags |= XFS_ICHGTIME_MOD | XFS_ICHGTIME_CHG;
		}

		if (S_ISDIR(VFS_I(ip1)->i_mode)) {
			error = xfs_dir_replace(tp, ip1, &xfs_name_dotdot,
						dp2->i_ino, spaceres);
			if (error)
				goto out_trans_abort;

			/* transfer ip1 ".." reference to dp2 */
			if (!S_ISDIR(VFS_I(ip2)->i_mode)) {
				error = xfs_droplink(tp, dp1);
				if (error)
					goto out_trans_abort;
				xfs_bumplink(tp, dp2);
			}

			/*
			 * Although ip2 isn't changed here, userspace needs
			 * to be warned about the change, so that applications
			 * relying on it (like backup ones), will properly
			 * notify the change
			 */
			ip1_flags |= XFS_ICHGTIME_MOD | XFS_ICHGTIME_CHG;
			ip2_flags |= XFS_ICHGTIME_CHG;
		}
	}

	if (ip1_flags) {
		xfs_trans_ichgtime(tp, ip1, ip1_flags);
		xfs_trans_log_inode(tp, ip1, XFS_ILOG_CORE);
	}
	if (ip2_flags) {
		xfs_trans_ichgtime(tp, ip2, ip2_flags);
		xfs_trans_log_inode(tp, ip2, XFS_ILOG_CORE);
	}
	if (dp2_flags) {
		xfs_trans_ichgtime(tp, dp2, dp2_flags);
		xfs_trans_log_inode(tp, dp2, XFS_ILOG_CORE);
	}
	xfs_trans_ichgtime(tp, dp1, XFS_ICHGTIME_MOD | XFS_ICHGTIME_CHG);
	xfs_trans_log_inode(tp, dp1, XFS_ILOG_CORE);
	return xfs_finish_rename(tp);

out_trans_abort:
	xfs_trans_cancel(tp);
	return error;
}

/*
 * xfs_rename_alloc_whiteout()
 *
 * Return a referenced, unlinked, unlocked inode that can be used as a
 * whiteout in a rename transaction. We use a tmpfile inode here so that if we
 * crash between allocating the inode and linking it into the rename transaction
 * recovery will free the inode and we won't leak it.
 */
static int
xfs_rename_alloc_whiteout(
	struct user_namespace	*mnt_userns,
	struct xfs_inode	*dp,
	struct xfs_inode	**wip)
{
	struct xfs_inode	*tmpfile;
	int			error;

	error = xfs_create_tmpfile(mnt_userns, dp, S_IFCHR | WHITEOUT_MODE,
				   &tmpfile);
	if (error)
		return error;

	/*
	 * Prepare the tmpfile inode as if it were created through the VFS.
	 * Complete the inode setup and flag it as linkable.  nlink is already
	 * zero, so we can skip the drop_nlink.
	 */
	xfs_setup_iops(tmpfile);
	xfs_finish_inode_setup(tmpfile);
	VFS_I(tmpfile)->i_state |= I_LINKABLE;

	*wip = tmpfile;
	return 0;
}

/*
 * xfs_rename
 */
int
xfs_rename(
	struct user_namespace	*mnt_userns,
	struct xfs_inode	*src_dp,
	struct xfs_name		*src_name,
	struct xfs_inode	*src_ip,
	struct xfs_inode	*target_dp,
	struct xfs_name		*target_name,
	struct xfs_inode	*target_ip,
	unsigned int		flags)
{
	struct xfs_mount	*mp = src_dp->i_mount;
	struct xfs_trans	*tp;
	struct xfs_inode	*wip = NULL;		/* whiteout inode */
	struct xfs_inode	*inodes[__XFS_SORT_INODES];
	int			i;
	int			num_inodes = __XFS_SORT_INODES;
	bool			new_parent = (src_dp != target_dp);
	bool			src_is_directory = S_ISDIR(VFS_I(src_ip)->i_mode);
	int			spaceres;
	int			error;

	trace_xfs_rename(src_dp, target_dp, src_name, target_name);

	if ((flags & RENAME_EXCHANGE) && !target_ip)
		return -EINVAL;

	/*
	 * If we are doing a whiteout operation, allocate the whiteout inode
	 * we will be placing at the target and ensure the type is set
	 * appropriately.
	 */
	if (flags & RENAME_WHITEOUT) {
		ASSERT(!(flags & (RENAME_NOREPLACE | RENAME_EXCHANGE)));
		error = xfs_rename_alloc_whiteout(mnt_userns, target_dp, &wip);
		if (error)
			return error;

		/* setup target dirent info as whiteout */
		src_name->type = XFS_DIR3_FT_CHRDEV;
	}

	xfs_sort_for_rename(src_dp, target_dp, src_ip, target_ip, wip,
				inodes, &num_inodes);

	spaceres = XFS_RENAME_SPACE_RES(mp, target_name->len);
	error = xfs_trans_alloc(mp, &M_RES(mp)->tr_rename, spaceres, 0, 0, &tp);
	if (error == -ENOSPC) {
		spaceres = 0;
		error = xfs_trans_alloc(mp, &M_RES(mp)->tr_rename, 0, 0, 0,
				&tp);
	}
	if (error)
		goto out_release_wip;

	/*
	 * Attach the dquots to the inodes
	 */
	error = xfs_qm_vop_rename_dqattach(inodes);
	if (error)
		goto out_trans_cancel;

	/*
	 * Lock all the participating inodes. Depending upon whether
	 * the target_name exists in the target directory, and
	 * whether the target directory is the same as the source
	 * directory, we can lock from 2 to 4 inodes.
	 */
	xfs_lock_inodes(inodes, num_inodes, XFS_ILOCK_EXCL);

	/*
	 * Join all the inodes to the transaction. From this point on,
	 * we can rely on either trans_commit or trans_cancel to unlock
	 * them.
	 */
	xfs_trans_ijoin(tp, src_dp, XFS_ILOCK_EXCL);
	if (new_parent)
		xfs_trans_ijoin(tp, target_dp, XFS_ILOCK_EXCL);
	xfs_trans_ijoin(tp, src_ip, XFS_ILOCK_EXCL);
	if (target_ip)
		xfs_trans_ijoin(tp, target_ip, XFS_ILOCK_EXCL);
	if (wip)
		xfs_trans_ijoin(tp, wip, XFS_ILOCK_EXCL);

	/*
	 * If we are using project inheritance, we only allow renames
	 * into our tree when the project IDs are the same; else the
	 * tree quota mechanism would be circumvented.
	 */
	if (unlikely((target_dp->i_diflags & XFS_DIFLAG_PROJINHERIT) &&
		     target_dp->i_projid != src_ip->i_projid)) {
		error = -EXDEV;
		goto out_trans_cancel;
	}

	/* RENAME_EXCHANGE is unique from here on. */
	if (flags & RENAME_EXCHANGE)
		return xfs_cross_rename(tp, src_dp, src_name, src_ip,
					target_dp, target_name, target_ip,
					spaceres);

	/*
	 * Check for expected errors before we dirty the transaction
	 * so we can return an error without a transaction abort.
	 *
	 * Extent count overflow check:
	 *
	 * From the perspective of src_dp, a rename operation is essentially a
	 * directory entry remove operation. Hence the only place where we check
	 * for extent count overflow for src_dp is in
	 * xfs_bmap_del_extent_real(). xfs_bmap_del_extent_real() returns
	 * -ENOSPC when it detects a possible extent count overflow and in
	 * response, the higher layers of directory handling code do the
	 * following:
	 * 1. Data/Free blocks: XFS lets these blocks linger until a
	 *    future remove operation removes them.
	 * 2. Dabtree blocks: XFS swaps the blocks with the last block in the
	 *    Leaf space and unmaps the last block.
	 *
	 * For target_dp, there are two cases depending on whether the
	 * destination directory entry exists or not.
	 *
	 * When destination directory entry does not exist (i.e. target_ip ==
	 * NULL), extent count overflow check is performed only when transaction
	 * has a non-zero sized space reservation associated with it.  With a
	 * zero-sized space reservation, XFS allows a rename operation to
	 * continue only when the directory has sufficient free space in its
	 * data/leaf/free space blocks to hold the new entry.
	 *
	 * When destination directory entry exists (i.e. target_ip != NULL), all
	 * we need to do is change the inode number associated with the already
	 * existing entry. Hence there is no need to perform an extent count
	 * overflow check.
	 */
	if (target_ip == NULL) {
		/*
		 * If there's no space reservation, check the entry will
		 * fit before actually inserting it.
		 */
		if (!spaceres) {
			error = xfs_dir_canenter(tp, target_dp, target_name);
			if (error)
				goto out_trans_cancel;
		} else {
			error = xfs_iext_count_may_overflow(target_dp,
					XFS_DATA_FORK,
					XFS_IEXT_DIR_MANIP_CNT(mp));
			if (error)
				goto out_trans_cancel;
		}
	} else {
		/*
		 * If target exists and it's a directory, check that whether
		 * it can be destroyed.
		 */
		if (S_ISDIR(VFS_I(target_ip)->i_mode) &&
		    (!xfs_dir_isempty(target_ip) ||
		     (VFS_I(target_ip)->i_nlink > 2))) {
			error = -EEXIST;
			goto out_trans_cancel;
		}
	}

	/*
	 * Lock the AGI buffers we need to handle bumping the nlink of the
	 * whiteout inode off the unlinked list and to handle dropping the
	 * nlink of the target inode.  Per locking order rules, do this in
	 * increasing AG order and before directory block allocation tries to
	 * grab AGFs because we grab AGIs before AGFs.
	 *
	 * The (vfs) caller must ensure that if src is a directory then
	 * target_ip is either null or an empty directory.
	 */
	for (i = 0; i < num_inodes && inodes[i] != NULL; i++) {
		if (inodes[i] == wip ||
		    (inodes[i] == target_ip &&
		     (VFS_I(target_ip)->i_nlink == 1 || src_is_directory))) {
			struct xfs_buf	*bp;
			xfs_agnumber_t	agno;

			agno = XFS_INO_TO_AGNO(mp, inodes[i]->i_ino);
			error = xfs_read_agi(mp, tp, agno, &bp);
			if (error)
				goto out_trans_cancel;
		}
	}

	/*
	 * Directory entry creation below may acquire the AGF. Remove
	 * the whiteout from the unlinked list first to preserve correct
	 * AGI/AGF locking order. This dirties the transaction so failures
	 * after this point will abort and log recovery will clean up the
	 * mess.
	 *
	 * For whiteouts, we need to bump the link count on the whiteout
	 * inode. After this point, we have a real link, clear the tmpfile
	 * state flag from the inode so it doesn't accidentally get misused
	 * in future.
	 */
	if (wip) {
		ASSERT(VFS_I(wip)->i_nlink == 0);
		error = xfs_iunlink_remove(tp, wip);
		if (error)
			goto out_trans_cancel;

		xfs_bumplink(tp, wip);
		VFS_I(wip)->i_state &= ~I_LINKABLE;
	}

	/*
	 * Set up the target.
	 */
	if (target_ip == NULL) {
		/*
		 * If target does not exist and the rename crosses
		 * directories, adjust the target directory link count
		 * to account for the ".." reference from the new entry.
		 */
		error = xfs_dir_createname(tp, target_dp, target_name,
					   src_ip->i_ino, spaceres);
		if (error)
			goto out_trans_cancel;

		xfs_trans_ichgtime(tp, target_dp,
					XFS_ICHGTIME_MOD | XFS_ICHGTIME_CHG);

		if (new_parent && src_is_directory) {
			xfs_bumplink(tp, target_dp);
		}
	} else { /* target_ip != NULL */
		/*
		 * Link the source inode under the target name.
		 * If the source inode is a directory and we are moving
		 * it across directories, its ".." entry will be
		 * inconsistent until we replace that down below.
		 *
		 * In case there is already an entry with the same
		 * name at the destination directory, remove it first.
		 */
		error = xfs_dir_replace(tp, target_dp, target_name,
					src_ip->i_ino, spaceres);
		if (error)
			goto out_trans_cancel;

		xfs_trans_ichgtime(tp, target_dp,
					XFS_ICHGTIME_MOD | XFS_ICHGTIME_CHG);

		/*
		 * Decrement the link count on the target since the target
		 * dir no longer points to it.
		 */
		error = xfs_droplink(tp, target_ip);
		if (error)
			goto out_trans_cancel;

		if (src_is_directory) {
			/*
			 * Drop the link from the old "." entry.
			 */
			error = xfs_droplink(tp, target_ip);
			if (error)
				goto out_trans_cancel;
		}
	} /* target_ip != NULL */

	/*
	 * Remove the source.
	 */
	if (new_parent && src_is_directory) {
		/*
		 * Rewrite the ".." entry to point to the new
		 * directory.
		 */
		error = xfs_dir_replace(tp, src_ip, &xfs_name_dotdot,
					target_dp->i_ino, spaceres);
		ASSERT(error != -EEXIST);
		if (error)
			goto out_trans_cancel;
	}

	/*
	 * We always want to hit the ctime on the source inode.
	 *
	 * This isn't strictly required by the standards since the source
	 * inode isn't really being changed, but old unix file systems did
	 * it and some incremental backup programs won't work without it.
	 */
	xfs_trans_ichgtime(tp, src_ip, XFS_ICHGTIME_CHG);
	xfs_trans_log_inode(tp, src_ip, XFS_ILOG_CORE);

	/*
	 * Adjust the link count on src_dp.  This is necessary when
	 * renaming a directory, either within one parent when
	 * the target existed, or across two parent directories.
	 */
	if (src_is_directory && (new_parent || target_ip != NULL)) {

		/*
		 * Decrement link count on src_directory since the
		 * entry that's moved no longer points to it.
		 */
		error = xfs_droplink(tp, src_dp);
		if (error)
			goto out_trans_cancel;
	}

	/*
	 * For whiteouts, we only need to update the source dirent with the
	 * inode number of the whiteout inode rather than removing it
	 * altogether.
	 */
	if (wip) {
		error = xfs_dir_replace(tp, src_dp, src_name, wip->i_ino,
					spaceres);
	} else {
		/*
		 * NOTE: We don't need to check for extent count overflow here
		 * because the dir remove name code will leave the dir block in
		 * place if the extent count would overflow.
		 */
		error = xfs_dir_removename(tp, src_dp, src_name, src_ip->i_ino,
					   spaceres);
	}

	if (error)
		goto out_trans_cancel;

	xfs_trans_ichgtime(tp, src_dp, XFS_ICHGTIME_MOD | XFS_ICHGTIME_CHG);
	xfs_trans_log_inode(tp, src_dp, XFS_ILOG_CORE);
	if (new_parent)
		xfs_trans_log_inode(tp, target_dp, XFS_ILOG_CORE);

	error = xfs_finish_rename(tp);
	if (wip)
		xfs_irele(wip);
	return error;

out_trans_cancel:
	xfs_trans_cancel(tp);
out_release_wip:
	if (wip)
		xfs_irele(wip);
	return error;
}

static int
xfs_iflush(
	struct xfs_inode	*ip,
	struct xfs_buf		*bp)
{
	struct xfs_inode_log_item *iip = ip->i_itemp;
	struct xfs_dinode	*dip;
	struct xfs_mount	*mp = ip->i_mount;
	int			error;

	ASSERT(xfs_isilocked(ip, XFS_ILOCK_EXCL|XFS_ILOCK_SHARED));
	ASSERT(xfs_iflags_test(ip, XFS_IFLUSHING));
	ASSERT(ip->i_df.if_format != XFS_DINODE_FMT_BTREE ||
	       ip->i_df.if_nextents > XFS_IFORK_MAXEXT(ip, XFS_DATA_FORK));
	ASSERT(iip->ili_item.li_buf == bp);

	dip = xfs_buf_offset(bp, ip->i_imap.im_boffset);

	/*
	 * We don't flush the inode if any of the following checks fail, but we
	 * do still update the log item and attach to the backing buffer as if
	 * the flush happened. This is a formality to facilitate predictable
	 * error handling as the caller will shutdown and fail the buffer.
	 */
	error = -EFSCORRUPTED;
	if (XFS_TEST_ERROR(dip->di_magic != cpu_to_be16(XFS_DINODE_MAGIC),
			       mp, XFS_ERRTAG_IFLUSH_1)) {
		xfs_alert_tag(mp, XFS_PTAG_IFLUSH,
			"%s: Bad inode %Lu magic number 0x%x, ptr "PTR_FMT,
			__func__, ip->i_ino, be16_to_cpu(dip->di_magic), dip);
		goto flush_out;
	}
	if (S_ISREG(VFS_I(ip)->i_mode)) {
		if (XFS_TEST_ERROR(
		    ip->i_df.if_format != XFS_DINODE_FMT_EXTENTS &&
		    ip->i_df.if_format != XFS_DINODE_FMT_BTREE,
		    mp, XFS_ERRTAG_IFLUSH_3)) {
			xfs_alert_tag(mp, XFS_PTAG_IFLUSH,
				"%s: Bad regular inode %Lu, ptr "PTR_FMT,
				__func__, ip->i_ino, ip);
			goto flush_out;
		}
	} else if (S_ISDIR(VFS_I(ip)->i_mode)) {
		if (XFS_TEST_ERROR(
		    ip->i_df.if_format != XFS_DINODE_FMT_EXTENTS &&
		    ip->i_df.if_format != XFS_DINODE_FMT_BTREE &&
		    ip->i_df.if_format != XFS_DINODE_FMT_LOCAL,
		    mp, XFS_ERRTAG_IFLUSH_4)) {
			xfs_alert_tag(mp, XFS_PTAG_IFLUSH,
				"%s: Bad directory inode %Lu, ptr "PTR_FMT,
				__func__, ip->i_ino, ip);
			goto flush_out;
		}
	}
	if (XFS_TEST_ERROR(ip->i_df.if_nextents + xfs_ifork_nextents(ip->i_afp) >
				ip->i_nblocks, mp, XFS_ERRTAG_IFLUSH_5)) {
		xfs_alert_tag(mp, XFS_PTAG_IFLUSH,
			"%s: detected corrupt incore inode %Lu, "
			"total extents = %d, nblocks = %Ld, ptr "PTR_FMT,
			__func__, ip->i_ino,
			ip->i_df.if_nextents + xfs_ifork_nextents(ip->i_afp),
			ip->i_nblocks, ip);
		goto flush_out;
	}
	if (XFS_TEST_ERROR(ip->i_forkoff > mp->m_sb.sb_inodesize,
				mp, XFS_ERRTAG_IFLUSH_6)) {
		xfs_alert_tag(mp, XFS_PTAG_IFLUSH,
			"%s: bad inode %Lu, forkoff 0x%x, ptr "PTR_FMT,
			__func__, ip->i_ino, ip->i_forkoff, ip);
		goto flush_out;
	}

	/*
	 * Inode item log recovery for v2 inodes are dependent on the flushiter
	 * count for correct sequencing.  We bump the flush iteration count so
	 * we can detect flushes which postdate a log record during recovery.
	 * This is redundant as we now log every change and hence this can't
	 * happen but we need to still do it to ensure backwards compatibility
	 * with old kernels that predate logging all inode changes.
	 */
	if (!xfs_sb_version_has_v3inode(&mp->m_sb))
		ip->i_flushiter++;

	/*
	 * If there are inline format data / attr forks attached to this inode,
	 * make sure they are not corrupt.
	 */
	if (ip->i_df.if_format == XFS_DINODE_FMT_LOCAL &&
	    xfs_ifork_verify_local_data(ip))
		goto flush_out;
	if (ip->i_afp && ip->i_afp->if_format == XFS_DINODE_FMT_LOCAL &&
	    xfs_ifork_verify_local_attr(ip))
		goto flush_out;

	/*
	 * Copy the dirty parts of the inode into the on-disk inode.  We always
	 * copy out the core of the inode, because if the inode is dirty at all
	 * the core must be.
	 */
	xfs_inode_to_disk(ip, dip, iip->ili_item.li_lsn);

	/* Wrap, we never let the log put out DI_MAX_FLUSH */
	if (!xfs_sb_version_has_v3inode(&mp->m_sb)) {
		if (ip->i_flushiter == DI_MAX_FLUSH)
			ip->i_flushiter = 0;
	}

	xfs_iflush_fork(ip, dip, iip, XFS_DATA_FORK);
	if (XFS_IFORK_Q(ip))
		xfs_iflush_fork(ip, dip, iip, XFS_ATTR_FORK);

	/*
	 * We've recorded everything logged in the inode, so we'd like to clear
	 * the ili_fields bits so we don't log and flush things unnecessarily.
	 * However, we can't stop logging all this information until the data
	 * we've copied into the disk buffer is written to disk.  If we did we
	 * might overwrite the copy of the inode in the log with all the data
	 * after re-logging only part of it, and in the face of a crash we
	 * wouldn't have all the data we need to recover.
	 *
	 * What we do is move the bits to the ili_last_fields field.  When
	 * logging the inode, these bits are moved back to the ili_fields field.
	 * In the xfs_buf_inode_iodone() routine we clear ili_last_fields, since
	 * we know that the information those bits represent is permanently on
	 * disk.  As long as the flush completes before the inode is logged
	 * again, then both ili_fields and ili_last_fields will be cleared.
	 */
	error = 0;
flush_out:
	spin_lock(&iip->ili_lock);
	iip->ili_last_fields = iip->ili_fields;
	iip->ili_fields = 0;
	iip->ili_fsync_fields = 0;
	spin_unlock(&iip->ili_lock);

	/*
	 * Store the current LSN of the inode so that we can tell whether the
	 * item has moved in the AIL from xfs_buf_inode_iodone().
	 */
	xfs_trans_ail_copy_lsn(mp->m_ail, &iip->ili_flush_lsn,
				&iip->ili_item.li_lsn);

	/* generate the checksum. */
	xfs_dinode_calc_crc(mp, dip);
	return error;
}

/*
 * Non-blocking flush of dirty inode metadata into the backing buffer.
 *
 * The caller must have a reference to the inode and hold the cluster buffer
 * locked. The function will walk across all the inodes on the cluster buffer it
 * can find and lock without blocking, and flush them to the cluster buffer.
 *
 * On successful flushing of at least one inode, the caller must write out the
 * buffer and release it. If no inodes are flushed, -EAGAIN will be returned and
 * the caller needs to release the buffer. On failure, the filesystem will be
 * shut down, the buffer will have been unlocked and released, and EFSCORRUPTED
 * will be returned.
 */
int
xfs_iflush_cluster(
	struct xfs_buf		*bp)
{
	struct xfs_mount	*mp = bp->b_mount;
	struct xfs_log_item	*lip, *n;
	struct xfs_inode	*ip;
	struct xfs_inode_log_item *iip;
	int			clcount = 0;
	int			error = 0;

	/*
	 * We must use the safe variant here as on shutdown xfs_iflush_abort()
	 * can remove itself from the list.
	 */
	list_for_each_entry_safe(lip, n, &bp->b_li_list, li_bio_list) {
		iip = (struct xfs_inode_log_item *)lip;
		ip = iip->ili_inode;

		/*
		 * Quick and dirty check to avoid locks if possible.
		 */
		if (__xfs_iflags_test(ip, XFS_IRECLAIM | XFS_IFLUSHING))
			continue;
		if (xfs_ipincount(ip))
			continue;

		/*
		 * The inode is still attached to the buffer, which means it is
		 * dirty but reclaim might try to grab it. Check carefully for
		 * that, and grab the ilock while still holding the i_flags_lock
		 * to guarantee reclaim will not be able to reclaim this inode
		 * once we drop the i_flags_lock.
		 */
		spin_lock(&ip->i_flags_lock);
		ASSERT(!__xfs_iflags_test(ip, XFS_ISTALE));
		if (__xfs_iflags_test(ip, XFS_IRECLAIM | XFS_IFLUSHING)) {
			spin_unlock(&ip->i_flags_lock);
			continue;
		}

		/*
		 * ILOCK will pin the inode against reclaim and prevent
		 * concurrent transactions modifying the inode while we are
		 * flushing the inode. If we get the lock, set the flushing
		 * state before we drop the i_flags_lock.
		 */
		if (!xfs_ilock_nowait(ip, XFS_ILOCK_SHARED)) {
			spin_unlock(&ip->i_flags_lock);
			continue;
		}
		__xfs_iflags_set(ip, XFS_IFLUSHING);
		spin_unlock(&ip->i_flags_lock);

		/*
		 * Abort flushing this inode if we are shut down because the
		 * inode may not currently be in the AIL. This can occur when
		 * log I/O failure unpins the inode without inserting into the
		 * AIL, leaving a dirty/unpinned inode attached to the buffer
		 * that otherwise looks like it should be flushed.
		 */
		if (XFS_FORCED_SHUTDOWN(mp)) {
			xfs_iunpin_wait(ip);
			xfs_iflush_abort(ip);
			xfs_iunlock(ip, XFS_ILOCK_SHARED);
			error = -EIO;
			continue;
		}

		/* don't block waiting on a log force to unpin dirty inodes */
		if (xfs_ipincount(ip)) {
			xfs_iflags_clear(ip, XFS_IFLUSHING);
			xfs_iunlock(ip, XFS_ILOCK_SHARED);
			continue;
		}

		if (!xfs_inode_clean(ip))
			error = xfs_iflush(ip, bp);
		else
			xfs_iflags_clear(ip, XFS_IFLUSHING);
		xfs_iunlock(ip, XFS_ILOCK_SHARED);
		if (error)
			break;
		clcount++;
	}

	if (error) {
		bp->b_flags |= XBF_ASYNC;
		xfs_buf_ioend_fail(bp);
		xfs_force_shutdown(mp, SHUTDOWN_CORRUPT_INCORE);
		return error;
	}

	if (!clcount)
		return -EAGAIN;

	XFS_STATS_INC(mp, xs_icluster_flushcnt);
	XFS_STATS_ADD(mp, xs_icluster_flushinode, clcount);
	return 0;

}

/* Release an inode. */
void
xfs_irele(
	struct xfs_inode	*ip)
{
	trace_xfs_irele(ip, _RET_IP_);
	iput(VFS_I(ip));
}

/*
 * Ensure all commited transactions touching the inode are written to the log.
 */
int
xfs_log_force_inode(
	struct xfs_inode	*ip)
{
	xfs_lsn_t		lsn = 0;

	xfs_ilock(ip, XFS_ILOCK_SHARED);
	if (xfs_ipincount(ip))
		lsn = ip->i_itemp->ili_last_lsn;
	xfs_iunlock(ip, XFS_ILOCK_SHARED);

	if (!lsn)
		return 0;
	return xfs_log_force_lsn(ip->i_mount, lsn, XFS_LOG_SYNC, NULL);
}

/*
 * Grab the exclusive iolock for a data copy from src to dest, making sure to
 * abide vfs locking order (lowest pointer value goes first) and breaking the
 * layout leases before proceeding.  The loop is needed because we cannot call
 * the blocking break_layout() with the iolocks held, and therefore have to
 * back out both locks.
 */
static int
xfs_iolock_two_inodes_and_break_layout(
	struct inode		*src,
	struct inode		*dest)
{
	int			error;

	if (src > dest)
		swap(src, dest);

retry:
	/* Wait to break both inodes' layouts before we start locking. */
	error = break_layout(src, true);
	if (error)
		return error;
	if (src != dest) {
		error = break_layout(dest, true);
		if (error)
			return error;
	}

	/* Lock one inode and make sure nobody got in and leased it. */
	inode_lock(src);
	error = break_layout(src, false);
	if (error) {
		inode_unlock(src);
		if (error == -EWOULDBLOCK)
			goto retry;
		return error;
	}

	if (src == dest)
		return 0;

	/* Lock the other inode and make sure nobody got in and leased it. */
	inode_lock_nested(dest, I_MUTEX_NONDIR2);
	error = break_layout(dest, false);
	if (error) {
		inode_unlock(src);
		inode_unlock(dest);
		if (error == -EWOULDBLOCK)
			goto retry;
		return error;
	}

	return 0;
}

/*
 * Lock two inodes so that userspace cannot initiate I/O via file syscalls or
 * mmap activity.
 */
int
xfs_ilock2_io_mmap(
	struct xfs_inode	*ip1,
	struct xfs_inode	*ip2)
{
	int			ret;

	ret = xfs_iolock_two_inodes_and_break_layout(VFS_I(ip1), VFS_I(ip2));
	if (ret)
		return ret;
	if (ip1 == ip2)
		xfs_ilock(ip1, XFS_MMAPLOCK_EXCL);
	else
		xfs_lock_two_inodes(ip1, XFS_MMAPLOCK_EXCL,
				    ip2, XFS_MMAPLOCK_EXCL);
	return 0;
}

/* Unlock both inodes to allow IO and mmap activity. */
void
xfs_iunlock2_io_mmap(
	struct xfs_inode	*ip1,
	struct xfs_inode	*ip2)
{
	bool			same_inode = (ip1 == ip2);

	xfs_iunlock(ip2, XFS_MMAPLOCK_EXCL);
	if (!same_inode)
		xfs_iunlock(ip1, XFS_MMAPLOCK_EXCL);
	inode_unlock(VFS_I(ip2));
	if (!same_inode)
		inode_unlock(VFS_I(ip1));
}<|MERGE_RESOLUTION|>--- conflicted
+++ resolved
@@ -962,11 +962,7 @@
 	ASSERT(ino != NULLFSINO);
 
 	return xfs_init_new_inode(mnt_userns, *tpp, dp, ino, mode, nlink, rdev,
-<<<<<<< HEAD
-				  prid, ipp);
-=======
 				  prid, init_xattrs, ipp);
->>>>>>> 11e4b63a
 }
 
 /*
@@ -1083,11 +1079,7 @@
 	 * pointing to itself.
 	 */
 	error = xfs_dir_ialloc(mnt_userns, &tp, dp, mode, is_dir ? 2 : 1, rdev,
-<<<<<<< HEAD
-			       prid, &ip);
-=======
 			       prid, init_xattrs, &ip);
->>>>>>> 11e4b63a
 	if (error)
 		goto out_trans_cancel;
 
@@ -1207,12 +1199,8 @@
 	if (error)
 		goto out_release_dquots;
 
-<<<<<<< HEAD
-	error = xfs_dir_ialloc(mnt_userns, &tp, dp, mode, 0, 0, prid, &ip);
-=======
 	error = xfs_dir_ialloc(mnt_userns, &tp, dp, mode, 0, 0, prid,
 				false, &ip);
->>>>>>> 11e4b63a
 	if (error)
 		goto out_trans_cancel;
 
