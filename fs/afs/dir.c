/* dir.c: AFS filesystem directory handling
 *
 * Copyright (C) 2002, 2018 Red Hat, Inc. All Rights Reserved.
 * Written by David Howells (dhowells@redhat.com)
 *
 * This program is free software; you can redistribute it and/or
 * modify it under the terms of the GNU General Public License
 * as published by the Free Software Foundation; either version
 * 2 of the License, or (at your option) any later version.
 */

#include <linux/kernel.h>
#include <linux/fs.h>
#include <linux/namei.h>
#include <linux/pagemap.h>
#include <linux/swap.h>
#include <linux/ctype.h>
#include <linux/sched.h>
#include <linux/task_io_accounting_ops.h>
#include "internal.h"
#include "xdr_fs.h"

static struct dentry *afs_lookup(struct inode *dir, struct dentry *dentry,
				 unsigned int flags);
static int afs_dir_open(struct inode *inode, struct file *file);
static int afs_readdir(struct file *file, struct dir_context *ctx);
static int afs_d_revalidate(struct dentry *dentry, unsigned int flags);
static int afs_d_delete(const struct dentry *dentry);
static int afs_lookup_one_filldir(struct dir_context *ctx, const char *name, int nlen,
				  loff_t fpos, u64 ino, unsigned dtype);
static int afs_lookup_filldir(struct dir_context *ctx, const char *name, int nlen,
			      loff_t fpos, u64 ino, unsigned dtype);
static int afs_create(struct inode *dir, struct dentry *dentry, umode_t mode,
		      bool excl);
static int afs_mkdir(struct inode *dir, struct dentry *dentry, umode_t mode);
static int afs_rmdir(struct inode *dir, struct dentry *dentry);
static int afs_unlink(struct inode *dir, struct dentry *dentry);
static int afs_link(struct dentry *from, struct inode *dir,
		    struct dentry *dentry);
static int afs_symlink(struct inode *dir, struct dentry *dentry,
		       const char *content);
static int afs_rename(struct inode *old_dir, struct dentry *old_dentry,
		      struct inode *new_dir, struct dentry *new_dentry,
		      unsigned int flags);
static int afs_dir_releasepage(struct page *page, gfp_t gfp_flags);
static void afs_dir_invalidatepage(struct page *page, unsigned int offset,
				   unsigned int length);

static int afs_dir_set_page_dirty(struct page *page)
{
	BUG(); /* This should never happen. */
}

const struct file_operations afs_dir_file_operations = {
	.open		= afs_dir_open,
	.release	= afs_release,
	.iterate_shared	= afs_readdir,
	.lock		= afs_lock,
	.llseek		= generic_file_llseek,
};

const struct inode_operations afs_dir_inode_operations = {
	.create		= afs_create,
	.lookup		= afs_lookup,
	.link		= afs_link,
	.unlink		= afs_unlink,
	.symlink	= afs_symlink,
	.mkdir		= afs_mkdir,
	.rmdir		= afs_rmdir,
	.rename		= afs_rename,
	.permission	= afs_permission,
	.getattr	= afs_getattr,
	.setattr	= afs_setattr,
	.listxattr	= afs_listxattr,
};

const struct address_space_operations afs_dir_aops = {
	.set_page_dirty	= afs_dir_set_page_dirty,
	.releasepage	= afs_dir_releasepage,
	.invalidatepage	= afs_dir_invalidatepage,
};

const struct dentry_operations afs_fs_dentry_operations = {
	.d_revalidate	= afs_d_revalidate,
	.d_delete	= afs_d_delete,
	.d_release	= afs_d_release,
	.d_automount	= afs_d_automount,
};

struct afs_lookup_one_cookie {
	struct dir_context	ctx;
	struct qstr		name;
	bool			found;
	struct afs_fid		fid;
};

struct afs_lookup_cookie {
	struct dir_context	ctx;
	struct qstr		name;
	bool			found;
	bool			one_only;
	unsigned short		nr_fids;
	struct afs_file_status	*statuses;
	struct afs_callback	*callbacks;
	struct afs_fid		fids[50];
};

/*
 * check that a directory page is valid
 */
static bool afs_dir_check_page(struct afs_vnode *dvnode, struct page *page,
			       loff_t i_size)
{
	struct afs_xdr_dir_page *dbuf;
	loff_t latter, off;
	int tmp, qty;

	/* Determine how many magic numbers there should be in this page, but
	 * we must take care because the directory may change size under us.
	 */
	off = page_offset(page);
	if (i_size <= off)
		goto checked;

	latter = i_size - off;
	if (latter >= PAGE_SIZE)
		qty = PAGE_SIZE;
	else
		qty = latter;
	qty /= sizeof(union afs_xdr_dir_block);

	/* check them */
	dbuf = kmap(page);
	for (tmp = 0; tmp < qty; tmp++) {
		if (dbuf->blocks[tmp].hdr.magic != AFS_DIR_MAGIC) {
			printk("kAFS: %s(%lx): bad magic %d/%d is %04hx\n",
			       __func__, dvnode->vfs_inode.i_ino, tmp, qty,
			       ntohs(dbuf->blocks[tmp].hdr.magic));
			trace_afs_dir_check_failed(dvnode, off, i_size);
			kunmap(page);
			trace_afs_file_error(dvnode, -EIO, afs_file_error_dir_bad_magic);
			goto error;
		}

		/* Make sure each block is NUL terminated so we can reasonably
		 * use string functions on it.  The filenames in the page
		 * *should* be NUL-terminated anyway.
		 */
		((u8 *)&dbuf->blocks[tmp])[AFS_DIR_BLOCK_SIZE - 1] = 0;
	}

	kunmap(page);

checked:
	afs_stat_v(dvnode, n_read_dir);
	return true;

error:
	return false;
}

/*
 * open an AFS directory file
 */
static int afs_dir_open(struct inode *inode, struct file *file)
{
	_enter("{%lu}", inode->i_ino);

	BUILD_BUG_ON(sizeof(union afs_xdr_dir_block) != 2048);
	BUILD_BUG_ON(sizeof(union afs_xdr_dirent) != 32);

	if (test_bit(AFS_VNODE_DELETED, &AFS_FS_I(inode)->flags))
		return -ENOENT;

	return afs_open(inode, file);
}

/*
 * Read the directory into the pagecache in one go, scrubbing the previous
 * contents.  The list of pages is returned, pinning them so that they don't
 * get reclaimed during the iteration.
 */
static struct afs_read *afs_read_dir(struct afs_vnode *dvnode, struct key *key)
	__acquires(&dvnode->validate_lock)
{
	struct afs_read *req;
	loff_t i_size;
	int nr_pages, nr_inline, i, n;
	int ret = -ENOMEM;

retry:
	i_size = i_size_read(&dvnode->vfs_inode);
	if (i_size < 2048)
		return ERR_PTR(afs_bad(dvnode, afs_file_error_dir_small));
	if (i_size > 2048 * 1024) {
		trace_afs_file_error(dvnode, -EFBIG, afs_file_error_dir_big);
		return ERR_PTR(-EFBIG);
	}

	_enter("%llu", i_size);

	/* Get a request record to hold the page list.  We want to hold it
	 * inline if we can, but we don't want to make an order 1 allocation.
	 */
	nr_pages = (i_size + PAGE_SIZE - 1) / PAGE_SIZE;
	nr_inline = nr_pages;
	if (nr_inline > (PAGE_SIZE - sizeof(*req)) / sizeof(struct page *))
		nr_inline = 0;

	req = kzalloc(sizeof(*req) + sizeof(struct page *) * nr_inline,
		      GFP_KERNEL);
	if (!req)
		return ERR_PTR(-ENOMEM);

	refcount_set(&req->usage, 1);
	req->nr_pages = nr_pages;
	req->actual_len = i_size; /* May change */
	req->len = nr_pages * PAGE_SIZE; /* We can ask for more than there is */
	req->data_version = dvnode->status.data_version; /* May change */
	if (nr_inline > 0) {
		req->pages = req->array;
	} else {
		req->pages = kcalloc(nr_pages, sizeof(struct page *),
				     GFP_KERNEL);
		if (!req->pages)
			goto error;
	}

	/* Get a list of all the pages that hold or will hold the directory
	 * content.  We need to fill in any gaps that we might find where the
	 * memory reclaimer has been at work.  If there are any gaps, we will
	 * need to reread the entire directory contents.
	 */
	i = 0;
	do {
		n = find_get_pages_contig(dvnode->vfs_inode.i_mapping, i,
					  req->nr_pages - i,
					  req->pages + i);
		_debug("find %u at %u/%u", n, i, req->nr_pages);
		if (n == 0) {
			gfp_t gfp = dvnode->vfs_inode.i_mapping->gfp_mask;

			if (test_and_clear_bit(AFS_VNODE_DIR_VALID, &dvnode->flags))
				afs_stat_v(dvnode, n_inval);

			ret = -ENOMEM;
			req->pages[i] = __page_cache_alloc(gfp);
			if (!req->pages[i])
				goto error;
			ret = add_to_page_cache_lru(req->pages[i],
						    dvnode->vfs_inode.i_mapping,
						    i, gfp);
			if (ret < 0)
				goto error;

			set_page_private(req->pages[i], 1);
			SetPagePrivate(req->pages[i]);
			unlock_page(req->pages[i]);
			i++;
		} else {
			i += n;
		}
	} while (i < req->nr_pages);

	/* If we're going to reload, we need to lock all the pages to prevent
	 * races.
	 */
	ret = -ERESTARTSYS;
	if (down_read_killable(&dvnode->validate_lock) < 0)
		goto error;

	if (test_bit(AFS_VNODE_DIR_VALID, &dvnode->flags))
		goto success;

	up_read(&dvnode->validate_lock);
	if (down_write_killable(&dvnode->validate_lock) < 0)
		goto error;

	if (!test_bit(AFS_VNODE_DIR_VALID, &dvnode->flags)) {
		ret = afs_fetch_data(dvnode, key, req);
		if (ret < 0)
			goto error_unlock;

		task_io_account_read(PAGE_SIZE * req->nr_pages);

		if (req->len < req->file_size)
			goto content_has_grown;

		/* Validate the data we just read. */
		ret = -EIO;
		for (i = 0; i < req->nr_pages; i++)
			if (!afs_dir_check_page(dvnode, req->pages[i],
						req->actual_len))
				goto error_unlock;

		// TODO: Trim excess pages

		set_bit(AFS_VNODE_DIR_VALID, &dvnode->flags);
	}

	downgrade_write(&dvnode->validate_lock);
success:
	return req;

error_unlock:
	up_write(&dvnode->validate_lock);
error:
	afs_put_read(req);
	_leave(" = %d", ret);
	return ERR_PTR(ret);

content_has_grown:
	up_write(&dvnode->validate_lock);
	afs_put_read(req);
	goto retry;
}

/*
 * deal with one block in an AFS directory
 */
static int afs_dir_iterate_block(struct afs_vnode *dvnode,
				 struct dir_context *ctx,
				 union afs_xdr_dir_block *block,
				 unsigned blkoff)
{
	union afs_xdr_dirent *dire;
	unsigned offset, next, curr;
	size_t nlen;
	int tmp;

	_enter("%u,%x,%p,,",(unsigned)ctx->pos,blkoff,block);

	curr = (ctx->pos - blkoff) / sizeof(union afs_xdr_dirent);

	/* walk through the block, an entry at a time */
	for (offset = (blkoff == 0 ? AFS_DIR_RESV_BLOCKS0 : AFS_DIR_RESV_BLOCKS);
	     offset < AFS_DIR_SLOTS_PER_BLOCK;
	     offset = next
	     ) {
		next = offset + 1;

		/* skip entries marked unused in the bitmap */
		if (!(block->hdr.bitmap[offset / 8] &
		      (1 << (offset % 8)))) {
			_debug("ENT[%zu.%u]: unused",
			       blkoff / sizeof(union afs_xdr_dir_block), offset);
			if (offset >= curr)
				ctx->pos = blkoff +
					next * sizeof(union afs_xdr_dirent);
			continue;
		}

		/* got a valid entry */
		dire = &block->dirents[offset];
		nlen = strnlen(dire->u.name,
			       sizeof(*block) -
			       offset * sizeof(union afs_xdr_dirent));

		_debug("ENT[%zu.%u]: %s %zu \"%s\"",
		       blkoff / sizeof(union afs_xdr_dir_block), offset,
		       (offset < curr ? "skip" : "fill"),
		       nlen, dire->u.name);

		/* work out where the next possible entry is */
		for (tmp = nlen; tmp > 15; tmp -= sizeof(union afs_xdr_dirent)) {
			if (next >= AFS_DIR_SLOTS_PER_BLOCK) {
				_debug("ENT[%zu.%u]:"
				       " %u travelled beyond end dir block"
				       " (len %u/%zu)",
				       blkoff / sizeof(union afs_xdr_dir_block),
				       offset, next, tmp, nlen);
				return afs_bad(dvnode, afs_file_error_dir_over_end);
			}
			if (!(block->hdr.bitmap[next / 8] &
			      (1 << (next % 8)))) {
				_debug("ENT[%zu.%u]:"
				       " %u unmarked extension (len %u/%zu)",
				       blkoff / sizeof(union afs_xdr_dir_block),
				       offset, next, tmp, nlen);
				return afs_bad(dvnode, afs_file_error_dir_unmarked_ext);
			}

			_debug("ENT[%zu.%u]: ext %u/%zu",
			       blkoff / sizeof(union afs_xdr_dir_block),
			       next, tmp, nlen);
			next++;
		}

		/* skip if starts before the current position */
		if (offset < curr)
			continue;

		/* found the next entry */
		if (!dir_emit(ctx, dire->u.name, nlen,
			      ntohl(dire->u.vnode),
			      (ctx->actor == afs_lookup_filldir ||
			       ctx->actor == afs_lookup_one_filldir)?
			      ntohl(dire->u.unique) : DT_UNKNOWN)) {
			_leave(" = 0 [full]");
			return 0;
		}

		ctx->pos = blkoff + next * sizeof(union afs_xdr_dirent);
	}

	_leave(" = 1 [more]");
	return 1;
}

/*
 * iterate through the data blob that lists the contents of an AFS directory
 */
static int afs_dir_iterate(struct inode *dir, struct dir_context *ctx,
			   struct key *key)
{
	struct afs_vnode *dvnode = AFS_FS_I(dir);
	struct afs_xdr_dir_page *dbuf;
	union afs_xdr_dir_block *dblock;
	struct afs_read *req;
	struct page *page;
	unsigned blkoff, limit;
	int ret;

	_enter("{%lu},%u,,", dir->i_ino, (unsigned)ctx->pos);

	if (test_bit(AFS_VNODE_DELETED, &AFS_FS_I(dir)->flags)) {
		_leave(" = -ESTALE");
		return -ESTALE;
	}

	req = afs_read_dir(dvnode, key);
	if (IS_ERR(req))
		return PTR_ERR(req);

	/* round the file position up to the next entry boundary */
	ctx->pos += sizeof(union afs_xdr_dirent) - 1;
	ctx->pos &= ~(sizeof(union afs_xdr_dirent) - 1);

	/* walk through the blocks in sequence */
	ret = 0;
	while (ctx->pos < req->actual_len) {
		blkoff = ctx->pos & ~(sizeof(union afs_xdr_dir_block) - 1);

		/* Fetch the appropriate page from the directory and re-add it
		 * to the LRU.
		 */
		page = req->pages[blkoff / PAGE_SIZE];
		if (!page) {
			ret = afs_bad(dvnode, afs_file_error_dir_missing_page);
			break;
		}
		mark_page_accessed(page);

		limit = blkoff & ~(PAGE_SIZE - 1);

		dbuf = kmap(page);

		/* deal with the individual blocks stashed on this page */
		do {
			dblock = &dbuf->blocks[(blkoff % PAGE_SIZE) /
					       sizeof(union afs_xdr_dir_block)];
			ret = afs_dir_iterate_block(dvnode, ctx, dblock, blkoff);
			if (ret != 1) {
				kunmap(page);
				goto out;
			}

			blkoff += sizeof(union afs_xdr_dir_block);

		} while (ctx->pos < dir->i_size && blkoff < limit);

		kunmap(page);
		ret = 0;
	}

out:
	up_read(&dvnode->validate_lock);
	afs_put_read(req);
	_leave(" = %d", ret);
	return ret;
}

/*
 * read an AFS directory
 */
static int afs_readdir(struct file *file, struct dir_context *ctx)
{
	return afs_dir_iterate(file_inode(file), ctx, afs_file_key(file));
}

/*
 * Search the directory for a single name
 * - if afs_dir_iterate_block() spots this function, it'll pass the FID
 *   uniquifier through dtype
 */
static int afs_lookup_one_filldir(struct dir_context *ctx, const char *name,
				  int nlen, loff_t fpos, u64 ino, unsigned dtype)
{
	struct afs_lookup_one_cookie *cookie =
		container_of(ctx, struct afs_lookup_one_cookie, ctx);

	_enter("{%s,%u},%s,%u,,%llu,%u",
	       cookie->name.name, cookie->name.len, name, nlen,
	       (unsigned long long) ino, dtype);

	/* insanity checks first */
	BUILD_BUG_ON(sizeof(union afs_xdr_dir_block) != 2048);
	BUILD_BUG_ON(sizeof(union afs_xdr_dirent) != 32);

	if (cookie->name.len != nlen ||
	    memcmp(cookie->name.name, name, nlen) != 0) {
		_leave(" = 0 [no]");
		return 0;
	}

	cookie->fid.vnode = ino;
	cookie->fid.unique = dtype;
	cookie->found = 1;

	_leave(" = -1 [found]");
	return -1;
}

/*
 * Do a lookup of a single name in a directory
 * - just returns the FID the dentry name maps to if found
 */
static int afs_do_lookup_one(struct inode *dir, struct dentry *dentry,
			     struct afs_fid *fid, struct key *key)
{
	struct afs_super_info *as = dir->i_sb->s_fs_info;
	struct afs_lookup_one_cookie cookie = {
		.ctx.actor = afs_lookup_one_filldir,
		.name = dentry->d_name,
		.fid.vid = as->volume->vid
	};
	int ret;

	_enter("{%lu},%p{%pd},", dir->i_ino, dentry, dentry);

	/* search the directory */
	ret = afs_dir_iterate(dir, &cookie.ctx, key);
	if (ret < 0) {
		_leave(" = %d [iter]", ret);
		return ret;
	}

	ret = -ENOENT;
	if (!cookie.found) {
		_leave(" = -ENOENT [not found]");
		return -ENOENT;
	}

	*fid = cookie.fid;
	_leave(" = 0 { vn=%llu u=%u }", fid->vnode, fid->unique);
	return 0;
}

/*
 * search the directory for a name
 * - if afs_dir_iterate_block() spots this function, it'll pass the FID
 *   uniquifier through dtype
 */
static int afs_lookup_filldir(struct dir_context *ctx, const char *name,
			      int nlen, loff_t fpos, u64 ino, unsigned dtype)
{
	struct afs_lookup_cookie *cookie =
		container_of(ctx, struct afs_lookup_cookie, ctx);
	int ret;

	_enter("{%s,%u},%s,%u,,%llu,%u",
	       cookie->name.name, cookie->name.len, name, nlen,
	       (unsigned long long) ino, dtype);

	/* insanity checks first */
	BUILD_BUG_ON(sizeof(union afs_xdr_dir_block) != 2048);
	BUILD_BUG_ON(sizeof(union afs_xdr_dirent) != 32);

	if (cookie->found) {
		if (cookie->nr_fids < 50) {
			cookie->fids[cookie->nr_fids].vnode	= ino;
			cookie->fids[cookie->nr_fids].unique	= dtype;
			cookie->nr_fids++;
		}
	} else if (cookie->name.len == nlen &&
		   memcmp(cookie->name.name, name, nlen) == 0) {
		cookie->fids[0].vnode	= ino;
		cookie->fids[0].unique	= dtype;
		cookie->found = 1;
		if (cookie->one_only)
			return -1;
	}

	ret = cookie->nr_fids >= 50 ? -1 : 0;
	_leave(" = %d", ret);
	return ret;
}

/*
 * Do a lookup in a directory.  We make use of bulk lookup to query a slew of
 * files in one go and create inodes for them.  The inode of the file we were
 * asked for is returned.
 */
static struct inode *afs_do_lookup(struct inode *dir, struct dentry *dentry,
				   struct key *key)
{
	struct afs_lookup_cookie *cookie;
	struct afs_cb_interest *cbi = NULL;
	struct afs_super_info *as = dir->i_sb->s_fs_info;
	struct afs_iget_data data;
	struct afs_fs_cursor fc;
	struct afs_vnode *dvnode = AFS_FS_I(dir);
	struct inode *inode = NULL;
	int ret, i;

	_enter("{%lu},%p{%pd},", dir->i_ino, dentry, dentry);

	cookie = kzalloc(sizeof(struct afs_lookup_cookie), GFP_KERNEL);
	if (!cookie)
		return ERR_PTR(-ENOMEM);

	cookie->ctx.actor = afs_lookup_filldir;
	cookie->name = dentry->d_name;
	cookie->nr_fids = 1; /* slot 0 is saved for the fid we actually want */

	read_seqlock_excl(&dvnode->cb_lock);
	if (dvnode->cb_interest &&
	    dvnode->cb_interest->server &&
	    test_bit(AFS_SERVER_FL_NO_IBULK, &dvnode->cb_interest->server->flags))
		cookie->one_only = true;
	read_sequnlock_excl(&dvnode->cb_lock);

	for (i = 0; i < 50; i++)
		cookie->fids[i].vid = as->volume->vid;

	/* search the directory */
	ret = afs_dir_iterate(dir, &cookie->ctx, key);
	if (ret < 0) {
		inode = ERR_PTR(ret);
		goto out;
	}

	inode = ERR_PTR(-ENOENT);
	if (!cookie->found)
		goto out;

	/* Check to see if we already have an inode for the primary fid. */
	data.volume = dvnode->volume;
	data.fid = cookie->fids[0];
	inode = ilookup5(dir->i_sb, cookie->fids[0].vnode, afs_iget5_test, &data);
	if (inode)
		goto out;

	/* Need space for examining all the selected files */
	inode = ERR_PTR(-ENOMEM);
	cookie->statuses = kcalloc(cookie->nr_fids, sizeof(struct afs_file_status),
				   GFP_KERNEL);
	if (!cookie->statuses)
		goto out;

	cookie->callbacks = kcalloc(cookie->nr_fids, sizeof(struct afs_callback),
				    GFP_KERNEL);
	if (!cookie->callbacks)
		goto out_s;

	/* Try FS.InlineBulkStatus first.  Abort codes for the individual
	 * lookups contained therein are stored in the reply without aborting
	 * the whole operation.
	 */
	if (cookie->one_only)
		goto no_inline_bulk_status;

	inode = ERR_PTR(-ERESTARTSYS);
	if (afs_begin_vnode_operation(&fc, dvnode, key)) {
		while (afs_select_fileserver(&fc)) {
			if (test_bit(AFS_SERVER_FL_NO_IBULK,
				      &fc.cbi->server->flags)) {
				fc.ac.abort_code = RX_INVALID_OPERATION;
				fc.ac.error = -ECONNABORTED;
				break;
			}
			afs_fs_inline_bulk_status(&fc,
						  afs_v2net(dvnode),
						  cookie->fids,
						  cookie->statuses,
						  cookie->callbacks,
						  cookie->nr_fids, NULL);
		}

		if (fc.ac.error == 0)
			cbi = afs_get_cb_interest(fc.cbi);
		if (fc.ac.abort_code == RX_INVALID_OPERATION)
			set_bit(AFS_SERVER_FL_NO_IBULK, &fc.cbi->server->flags);
		inode = ERR_PTR(afs_end_vnode_operation(&fc));
	}

	if (!IS_ERR(inode))
		goto success;
	if (fc.ac.abort_code != RX_INVALID_OPERATION)
		goto out_c;

no_inline_bulk_status:
	/* We could try FS.BulkStatus next, but this aborts the entire op if
	 * any of the lookups fails - so, for the moment, revert to
	 * FS.FetchStatus for just the primary fid.
	 */
	cookie->nr_fids = 1;
	inode = ERR_PTR(-ERESTARTSYS);
	if (afs_begin_vnode_operation(&fc, dvnode, key)) {
		while (afs_select_fileserver(&fc)) {
			afs_fs_fetch_status(&fc,
					    afs_v2net(dvnode),
					    cookie->fids,
					    cookie->statuses,
					    cookie->callbacks,
					    NULL);
		}

		if (fc.ac.error == 0)
			cbi = afs_get_cb_interest(fc.cbi);
		inode = ERR_PTR(afs_end_vnode_operation(&fc));
	}

	if (IS_ERR(inode))
		goto out_c;

	for (i = 0; i < cookie->nr_fids; i++)
		cookie->statuses[i].abort_code = 0;

success:
	/* Turn all the files into inodes and save the first one - which is the
	 * one we actually want.
	 */
	if (cookie->statuses[0].abort_code != 0)
		inode = ERR_PTR(afs_abort_to_error(cookie->statuses[0].abort_code));

	for (i = 0; i < cookie->nr_fids; i++) {
		struct inode *ti;

		if (cookie->statuses[i].abort_code != 0)
			continue;

		ti = afs_iget(dir->i_sb, key, &cookie->fids[i],
			      &cookie->statuses[i],
			      &cookie->callbacks[i],
			      cbi);
		if (i == 0) {
			inode = ti;
		} else {
			if (!IS_ERR(ti))
				iput(ti);
		}
	}

out_c:
	afs_put_cb_interest(afs_v2net(dvnode), cbi);
	kfree(cookie->callbacks);
out_s:
	kfree(cookie->statuses);
out:
	kfree(cookie);
	return inode;
}

/*
 * Look up an entry in a directory with @sys substitution.
 */
static struct dentry *afs_lookup_atsys(struct inode *dir, struct dentry *dentry,
				       struct key *key)
{
	struct afs_sysnames *subs;
	struct afs_net *net = afs_i2net(dir);
	struct dentry *ret;
	char *buf, *p, *name;
	int len, i;

	_enter("");

	ret = ERR_PTR(-ENOMEM);
	p = buf = kmalloc(AFSNAMEMAX, GFP_KERNEL);
	if (!buf)
		goto out_p;
	if (dentry->d_name.len > 4) {
		memcpy(p, dentry->d_name.name, dentry->d_name.len - 4);
		p += dentry->d_name.len - 4;
	}

	/* There is an ordered list of substitutes that we have to try. */
	read_lock(&net->sysnames_lock);
	subs = net->sysnames;
	refcount_inc(&subs->usage);
	read_unlock(&net->sysnames_lock);

	for (i = 0; i < subs->nr; i++) {
		name = subs->subs[i];
		len = dentry->d_name.len - 4 + strlen(name);
		if (len >= AFSNAMEMAX) {
			ret = ERR_PTR(-ENAMETOOLONG);
			goto out_s;
		}

		strcpy(p, name);
		ret = lookup_one_len(buf, dentry->d_parent, len);
		if (IS_ERR(ret) || d_is_positive(ret))
			goto out_s;
		dput(ret);
	}

	/* We don't want to d_add() the @sys dentry here as we don't want to
	 * the cached dentry to hide changes to the sysnames list.
	 */
	ret = NULL;
out_s:
	afs_put_sysnames(subs);
	kfree(buf);
out_p:
	key_put(key);
	return ret;
}

/*
 * look up an entry in a directory
 */
static struct dentry *afs_lookup(struct inode *dir, struct dentry *dentry,
				 unsigned int flags)
{
	struct afs_vnode *dvnode = AFS_FS_I(dir);
	struct inode *inode;
	struct dentry *d;
	struct key *key;
	int ret;

	_enter("{%llx:%llu},%p{%pd},",
	       dvnode->fid.vid, dvnode->fid.vnode, dentry, dentry);

	ASSERTCMP(d_inode(dentry), ==, NULL);

	if (dentry->d_name.len >= AFSNAMEMAX) {
		_leave(" = -ENAMETOOLONG");
		return ERR_PTR(-ENAMETOOLONG);
	}

	if (test_bit(AFS_VNODE_DELETED, &dvnode->flags)) {
		_leave(" = -ESTALE");
		return ERR_PTR(-ESTALE);
	}

	key = afs_request_key(dvnode->volume->cell);
	if (IS_ERR(key)) {
		_leave(" = %ld [key]", PTR_ERR(key));
		return ERR_CAST(key);
	}

	ret = afs_validate(dvnode, key);
	if (ret < 0) {
		key_put(key);
		_leave(" = %d [val]", ret);
		return ERR_PTR(ret);
	}

	if (dentry->d_name.len >= 4 &&
	    dentry->d_name.name[dentry->d_name.len - 4] == '@' &&
	    dentry->d_name.name[dentry->d_name.len - 3] == 's' &&
	    dentry->d_name.name[dentry->d_name.len - 2] == 'y' &&
	    dentry->d_name.name[dentry->d_name.len - 1] == 's')
		return afs_lookup_atsys(dir, dentry, key);

	afs_stat_v(dvnode, n_lookup);
	inode = afs_do_lookup(dir, dentry, key);
	key_put(key);
	if (inode == ERR_PTR(-ENOENT)) {
		inode = afs_try_auto_mntpt(dentry, dir);
	} else {
		dentry->d_fsdata =
			(void *)(unsigned long)dvnode->status.data_version;
	}
	d = d_splice_alias(inode, dentry);
	if (!IS_ERR_OR_NULL(d))
		d->d_fsdata = dentry->d_fsdata;
	return d;
}

/*
 * check that a dentry lookup hit has found a valid entry
 * - NOTE! the hit can be a negative hit too, so we can't assume we have an
 *   inode
 */
static int afs_d_revalidate(struct dentry *dentry, unsigned int flags)
{
	struct afs_vnode *vnode, *dir;
	struct afs_fid uninitialized_var(fid);
	struct dentry *parent;
	struct inode *inode;
	struct key *key;
	long dir_version, de_version;
	int ret;

	if (flags & LOOKUP_RCU)
		return -ECHILD;

	if (d_really_is_positive(dentry)) {
		vnode = AFS_FS_I(d_inode(dentry));
		_enter("{v={%llx:%llu} n=%pd fl=%lx},",
		       vnode->fid.vid, vnode->fid.vnode, dentry,
		       vnode->flags);
	} else {
		_enter("{neg n=%pd}", dentry);
	}

	key = afs_request_key(AFS_FS_S(dentry->d_sb)->volume->cell);
	if (IS_ERR(key))
		key = NULL;

	if (d_really_is_positive(dentry)) {
		inode = d_inode(dentry);
		if (inode) {
			vnode = AFS_FS_I(inode);
			afs_validate(vnode, key);
			if (test_bit(AFS_VNODE_DELETED, &vnode->flags))
				goto out_bad;
		}
	}

	/* lock down the parent dentry so we can peer at it */
	parent = dget_parent(dentry);
	dir = AFS_FS_I(d_inode(parent));

	/* validate the parent directory */
	afs_validate(dir, key);

	if (test_bit(AFS_VNODE_DELETED, &dir->flags)) {
		_debug("%pd: parent dir deleted", dentry);
		goto out_bad_parent;
	}

	/* We only need to invalidate a dentry if the server's copy changed
	 * behind our back.  If we made the change, it's no problem.  Note that
	 * on a 32-bit system, we only have 32 bits in the dentry to store the
	 * version.
	 */
	dir_version = (long)dir->status.data_version;
	de_version = (long)dentry->d_fsdata;
	if (de_version == dir_version)
		goto out_valid;

	dir_version = (long)dir->invalid_before;
	if (de_version - dir_version >= 0)
		goto out_valid;

	_debug("dir modified");
	afs_stat_v(dir, n_reval);

	/* search the directory for this vnode */
	ret = afs_do_lookup_one(&dir->vfs_inode, dentry, &fid, key);
	switch (ret) {
	case 0:
		/* the filename maps to something */
		if (d_really_is_negative(dentry))
			goto out_bad_parent;
		inode = d_inode(dentry);
		if (is_bad_inode(inode)) {
			printk("kAFS: afs_d_revalidate: %pd2 has bad inode\n",
			       dentry);
			goto out_bad_parent;
		}

		vnode = AFS_FS_I(inode);

		/* if the vnode ID has changed, then the dirent points to a
		 * different file */
		if (fid.vnode != vnode->fid.vnode) {
			_debug("%pd: dirent changed [%llu != %llu]",
			       dentry, fid.vnode,
			       vnode->fid.vnode);
			goto not_found;
		}

		/* if the vnode ID uniqifier has changed, then the file has
		 * been deleted and replaced, and the original vnode ID has
		 * been reused */
		if (fid.unique != vnode->fid.unique) {
			_debug("%pd: file deleted (uq %u -> %u I:%u)",
			       dentry, fid.unique,
			       vnode->fid.unique,
			       vnode->vfs_inode.i_generation);
			write_seqlock(&vnode->cb_lock);
			set_bit(AFS_VNODE_DELETED, &vnode->flags);
			write_sequnlock(&vnode->cb_lock);
			goto not_found;
		}
		goto out_valid;

	case -ENOENT:
		/* the filename is unknown */
		_debug("%pd: dirent not found", dentry);
		if (d_really_is_positive(dentry))
			goto not_found;
		goto out_valid;

	default:
		_debug("failed to iterate dir %pd: %d",
		       parent, ret);
		goto out_bad_parent;
	}

out_valid:
	dentry->d_fsdata = (void *)dir_version;
	dput(parent);
	key_put(key);
	_leave(" = 1 [valid]");
	return 1;

	/* the dirent, if it exists, now points to a different vnode */
not_found:
	spin_lock(&dentry->d_lock);
	dentry->d_flags |= DCACHE_NFSFS_RENAMED;
	spin_unlock(&dentry->d_lock);

out_bad_parent:
	_debug("dropping dentry %pd2", dentry);
	dput(parent);
out_bad:
	key_put(key);

	_leave(" = 0 [bad]");
	return 0;
}

/*
 * allow the VFS to enquire as to whether a dentry should be unhashed (mustn't
 * sleep)
 * - called from dput() when d_count is going to 0.
 * - return 1 to request dentry be unhashed, 0 otherwise
 */
static int afs_d_delete(const struct dentry *dentry)
{
	_enter("%pd", dentry);

	if (dentry->d_flags & DCACHE_NFSFS_RENAMED)
		goto zap;

	if (d_really_is_positive(dentry) &&
	    (test_bit(AFS_VNODE_DELETED,   &AFS_FS_I(d_inode(dentry))->flags) ||
	     test_bit(AFS_VNODE_PSEUDODIR, &AFS_FS_I(d_inode(dentry))->flags)))
		goto zap;

	_leave(" = 0 [keep]");
	return 0;

zap:
	_leave(" = 1 [zap]");
	return 1;
}

/*
 * handle dentry release
 */
void afs_d_release(struct dentry *dentry)
{
	_enter("%pd", dentry);
}

/*
 * Create a new inode for create/mkdir/symlink
 */
static void afs_vnode_new_inode(struct afs_fs_cursor *fc,
				struct dentry *new_dentry,
				struct afs_fid *newfid,
				struct afs_file_status *newstatus,
				struct afs_callback *newcb)
{
	struct afs_vnode *vnode;
	struct inode *inode;

	if (fc->ac.error < 0)
		return;

	inode = afs_iget(fc->vnode->vfs_inode.i_sb, fc->key,
			 newfid, newstatus, newcb, fc->cbi);
	if (IS_ERR(inode)) {
		/* ENOMEM or EINTR at a really inconvenient time - just abandon
		 * the new directory on the server.
		 */
		fc->ac.error = PTR_ERR(inode);
		return;
	}

	vnode = AFS_FS_I(inode);
	set_bit(AFS_VNODE_NEW_CONTENT, &vnode->flags);
	afs_vnode_commit_status(fc, vnode, 0);
<<<<<<< HEAD
	d_add(new_dentry, inode);
=======
	d_instantiate(new_dentry, inode);
>>>>>>> 8c32d47b
}

/*
 * create a directory on an AFS filesystem
 */
static int afs_mkdir(struct inode *dir, struct dentry *dentry, umode_t mode)
{
	struct afs_file_status newstatus;
	struct afs_fs_cursor fc;
	struct afs_callback newcb;
	struct afs_vnode *dvnode = AFS_FS_I(dir);
	struct afs_fid newfid;
	struct key *key;
	u64 data_version = dvnode->status.data_version;
	int ret;

	mode |= S_IFDIR;

	_enter("{%llx:%llu},{%pd},%ho",
	       dvnode->fid.vid, dvnode->fid.vnode, dentry, mode);

	key = afs_request_key(dvnode->volume->cell);
	if (IS_ERR(key)) {
		ret = PTR_ERR(key);
		goto error;
	}

	ret = -ERESTARTSYS;
	if (afs_begin_vnode_operation(&fc, dvnode, key)) {
		while (afs_select_fileserver(&fc)) {
			fc.cb_break = afs_calc_vnode_cb_break(dvnode);
			afs_fs_create(&fc, dentry->d_name.name, mode, data_version,
				      &newfid, &newstatus, &newcb);
		}

		afs_check_for_remote_deletion(&fc, fc.vnode);
		afs_vnode_commit_status(&fc, dvnode, fc.cb_break);
		afs_vnode_new_inode(&fc, dentry, &newfid, &newstatus, &newcb);
		ret = afs_end_vnode_operation(&fc);
		if (ret < 0)
			goto error_key;
	} else {
		goto error_key;
	}

	if (ret == 0 &&
	    test_bit(AFS_VNODE_DIR_VALID, &dvnode->flags))
		afs_edit_dir_add(dvnode, &dentry->d_name, &newfid,
				 afs_edit_dir_for_create);

	key_put(key);
	_leave(" = 0");
	return 0;

error_key:
	key_put(key);
error:
	d_drop(dentry);
	_leave(" = %d", ret);
	return ret;
}

/*
 * Remove a subdir from a directory.
 */
static void afs_dir_remove_subdir(struct dentry *dentry)
{
	if (d_really_is_positive(dentry)) {
		struct afs_vnode *vnode = AFS_FS_I(d_inode(dentry));

		clear_nlink(&vnode->vfs_inode);
		set_bit(AFS_VNODE_DELETED, &vnode->flags);
		clear_bit(AFS_VNODE_CB_PROMISED, &vnode->flags);
		clear_bit(AFS_VNODE_DIR_VALID, &vnode->flags);
	}
}

/*
 * remove a directory from an AFS filesystem
 */
static int afs_rmdir(struct inode *dir, struct dentry *dentry)
{
	struct afs_fs_cursor fc;
	struct afs_vnode *dvnode = AFS_FS_I(dir), *vnode = NULL;
	struct key *key;
	u64 data_version = dvnode->status.data_version;
	int ret;

	_enter("{%llx:%llu},{%pd}",
	       dvnode->fid.vid, dvnode->fid.vnode, dentry);

	key = afs_request_key(dvnode->volume->cell);
	if (IS_ERR(key)) {
		ret = PTR_ERR(key);
		goto error;
	}

	/* Try to make sure we have a callback promise on the victim. */
	if (d_really_is_positive(dentry)) {
		vnode = AFS_FS_I(d_inode(dentry));
		ret = afs_validate(vnode, key);
		if (ret < 0)
			goto error_key;
	}

	ret = -ERESTARTSYS;
	if (afs_begin_vnode_operation(&fc, dvnode, key)) {
		while (afs_select_fileserver(&fc)) {
			fc.cb_break = afs_calc_vnode_cb_break(dvnode);
			afs_fs_remove(&fc, vnode, dentry->d_name.name, true,
				      data_version);
		}

		afs_vnode_commit_status(&fc, dvnode, fc.cb_break);
		ret = afs_end_vnode_operation(&fc);
		if (ret == 0) {
			afs_dir_remove_subdir(dentry);
			if (test_bit(AFS_VNODE_DIR_VALID, &dvnode->flags))
				afs_edit_dir_remove(dvnode, &dentry->d_name,
						    afs_edit_dir_for_rmdir);
		}
	}

error_key:
	key_put(key);
error:
	return ret;
}

/*
 * Remove a link to a file or symlink from a directory.
 *
 * If the file was not deleted due to excess hard links, the fileserver will
 * break the callback promise on the file - if it had one - before it returns
 * to us, and if it was deleted, it won't
 *
 * However, if we didn't have a callback promise outstanding, or it was
 * outstanding on a different server, then it won't break it either...
 */
static int afs_dir_remove_link(struct dentry *dentry, struct key *key,
			       unsigned long d_version_before,
			       unsigned long d_version_after)
{
	bool dir_valid;
	int ret = 0;

	/* There were no intervening changes on the server if the version
	 * number we got back was incremented by exactly 1.
	 */
	dir_valid = (d_version_after == d_version_before + 1);

	if (d_really_is_positive(dentry)) {
		struct afs_vnode *vnode = AFS_FS_I(d_inode(dentry));

		if (test_bit(AFS_VNODE_DELETED, &vnode->flags)) {
			/* Already done */
		} else if (dir_valid) {
			drop_nlink(&vnode->vfs_inode);
			if (vnode->vfs_inode.i_nlink == 0) {
				set_bit(AFS_VNODE_DELETED, &vnode->flags);
				clear_bit(AFS_VNODE_CB_PROMISED, &vnode->flags);
			}
			ret = 0;
		} else {
			clear_bit(AFS_VNODE_CB_PROMISED, &vnode->flags);

			if (test_bit(AFS_VNODE_DELETED, &vnode->flags))
				kdebug("AFS_VNODE_DELETED");

			ret = afs_validate(vnode, key);
			if (ret == -ESTALE)
				ret = 0;
		}
		_debug("nlink %d [val %d]", vnode->vfs_inode.i_nlink, ret);
	}

	return ret;
}

/*
 * Remove a file or symlink from an AFS filesystem.
 */
static int afs_unlink(struct inode *dir, struct dentry *dentry)
{
	struct afs_fs_cursor fc;
	struct afs_vnode *dvnode = AFS_FS_I(dir), *vnode = NULL;
	struct key *key;
	unsigned long d_version = (unsigned long)dentry->d_fsdata;
	u64 data_version = dvnode->status.data_version;
	int ret;

	_enter("{%llx:%llu},{%pd}",
	       dvnode->fid.vid, dvnode->fid.vnode, dentry);

	if (dentry->d_name.len >= AFSNAMEMAX)
		return -ENAMETOOLONG;

	key = afs_request_key(dvnode->volume->cell);
	if (IS_ERR(key)) {
		ret = PTR_ERR(key);
		goto error;
	}

	/* Try to make sure we have a callback promise on the victim. */
	if (d_really_is_positive(dentry)) {
		vnode = AFS_FS_I(d_inode(dentry));
		ret = afs_validate(vnode, key);
		if (ret < 0)
			goto error_key;
	}

	ret = -ERESTARTSYS;
	if (afs_begin_vnode_operation(&fc, dvnode, key)) {
		while (afs_select_fileserver(&fc)) {
			fc.cb_break = afs_calc_vnode_cb_break(dvnode);

			if (test_bit(AFS_SERVER_FL_IS_YFS, &fc.cbi->server->flags) &&
			    !test_bit(AFS_SERVER_FL_NO_RM2, &fc.cbi->server->flags)) {
				yfs_fs_remove_file2(&fc, vnode, dentry->d_name.name,
						    data_version);
				if (fc.ac.error != -ECONNABORTED ||
				    fc.ac.abort_code != RXGEN_OPCODE)
					continue;
				set_bit(AFS_SERVER_FL_NO_RM2, &fc.cbi->server->flags);
			}

			afs_fs_remove(&fc, vnode, dentry->d_name.name, false,
				      data_version);
		}

		afs_vnode_commit_status(&fc, dvnode, fc.cb_break);
		ret = afs_end_vnode_operation(&fc);
		if (ret == 0)
			ret = afs_dir_remove_link(
				dentry, key, d_version,
				(unsigned long)dvnode->status.data_version);
		if (ret == 0 &&
		    test_bit(AFS_VNODE_DIR_VALID, &dvnode->flags))
			afs_edit_dir_remove(dvnode, &dentry->d_name,
					    afs_edit_dir_for_unlink);
	}

error_key:
	key_put(key);
error:
	_leave(" = %d", ret);
	return ret;
}

/*
 * create a regular file on an AFS filesystem
 */
static int afs_create(struct inode *dir, struct dentry *dentry, umode_t mode,
		      bool excl)
{
	struct afs_fs_cursor fc;
	struct afs_file_status newstatus;
	struct afs_callback newcb;
	struct afs_vnode *dvnode = AFS_FS_I(dir);
	struct afs_fid newfid;
	struct key *key;
	u64 data_version = dvnode->status.data_version;
	int ret;

	mode |= S_IFREG;

	_enter("{%llx:%llu},{%pd},%ho,",
	       dvnode->fid.vid, dvnode->fid.vnode, dentry, mode);

	ret = -ENAMETOOLONG;
	if (dentry->d_name.len >= AFSNAMEMAX)
		goto error;

	key = afs_request_key(dvnode->volume->cell);
	if (IS_ERR(key)) {
		ret = PTR_ERR(key);
		goto error;
	}

	ret = -ERESTARTSYS;
	if (afs_begin_vnode_operation(&fc, dvnode, key)) {
		while (afs_select_fileserver(&fc)) {
			fc.cb_break = afs_calc_vnode_cb_break(dvnode);
			afs_fs_create(&fc, dentry->d_name.name, mode, data_version,
				      &newfid, &newstatus, &newcb);
		}

		afs_check_for_remote_deletion(&fc, fc.vnode);
		afs_vnode_commit_status(&fc, dvnode, fc.cb_break);
		afs_vnode_new_inode(&fc, dentry, &newfid, &newstatus, &newcb);
		ret = afs_end_vnode_operation(&fc);
		if (ret < 0)
			goto error_key;
	} else {
		goto error_key;
	}

	if (test_bit(AFS_VNODE_DIR_VALID, &dvnode->flags))
		afs_edit_dir_add(dvnode, &dentry->d_name, &newfid,
				 afs_edit_dir_for_create);

	key_put(key);
	_leave(" = 0");
	return 0;

error_key:
	key_put(key);
error:
	d_drop(dentry);
	_leave(" = %d", ret);
	return ret;
}

/*
 * create a hard link between files in an AFS filesystem
 */
static int afs_link(struct dentry *from, struct inode *dir,
		    struct dentry *dentry)
{
	struct afs_fs_cursor fc;
	struct afs_vnode *dvnode, *vnode;
	struct key *key;
	u64 data_version;
	int ret;

	vnode = AFS_FS_I(d_inode(from));
	dvnode = AFS_FS_I(dir);
	data_version = dvnode->status.data_version;

	_enter("{%llx:%llu},{%llx:%llu},{%pd}",
	       vnode->fid.vid, vnode->fid.vnode,
	       dvnode->fid.vid, dvnode->fid.vnode,
	       dentry);

	ret = -ENAMETOOLONG;
	if (dentry->d_name.len >= AFSNAMEMAX)
		goto error;

	key = afs_request_key(dvnode->volume->cell);
	if (IS_ERR(key)) {
		ret = PTR_ERR(key);
		goto error;
	}

	ret = -ERESTARTSYS;
	if (afs_begin_vnode_operation(&fc, dvnode, key)) {
		if (mutex_lock_interruptible_nested(&vnode->io_lock, 1) < 0) {
			afs_end_vnode_operation(&fc);
			goto error_key;
		}

		while (afs_select_fileserver(&fc)) {
			fc.cb_break = afs_calc_vnode_cb_break(dvnode);
			fc.cb_break_2 = afs_calc_vnode_cb_break(vnode);
			afs_fs_link(&fc, vnode, dentry->d_name.name, data_version);
		}

		afs_vnode_commit_status(&fc, dvnode, fc.cb_break);
		afs_vnode_commit_status(&fc, vnode, fc.cb_break_2);
		ihold(&vnode->vfs_inode);
		d_instantiate(dentry, &vnode->vfs_inode);

		mutex_unlock(&vnode->io_lock);
		ret = afs_end_vnode_operation(&fc);
		if (ret < 0)
			goto error_key;
	} else {
		goto error_key;
	}

	if (test_bit(AFS_VNODE_DIR_VALID, &dvnode->flags))
		afs_edit_dir_add(dvnode, &dentry->d_name, &vnode->fid,
				 afs_edit_dir_for_link);

	key_put(key);
	_leave(" = 0");
	return 0;

error_key:
	key_put(key);
error:
	d_drop(dentry);
	_leave(" = %d", ret);
	return ret;
}

/*
 * create a symlink in an AFS filesystem
 */
static int afs_symlink(struct inode *dir, struct dentry *dentry,
		       const char *content)
{
	struct afs_fs_cursor fc;
	struct afs_file_status newstatus;
	struct afs_vnode *dvnode = AFS_FS_I(dir);
	struct afs_fid newfid;
	struct key *key;
	u64 data_version = dvnode->status.data_version;
	int ret;

	_enter("{%llx:%llu},{%pd},%s",
	       dvnode->fid.vid, dvnode->fid.vnode, dentry,
	       content);

	ret = -ENAMETOOLONG;
	if (dentry->d_name.len >= AFSNAMEMAX)
		goto error;

	ret = -EINVAL;
	if (strlen(content) >= AFSPATHMAX)
		goto error;

	key = afs_request_key(dvnode->volume->cell);
	if (IS_ERR(key)) {
		ret = PTR_ERR(key);
		goto error;
	}

	ret = -ERESTARTSYS;
	if (afs_begin_vnode_operation(&fc, dvnode, key)) {
		while (afs_select_fileserver(&fc)) {
			fc.cb_break = afs_calc_vnode_cb_break(dvnode);
			afs_fs_symlink(&fc, dentry->d_name.name,
				       content, data_version,
				       &newfid, &newstatus);
		}

		afs_check_for_remote_deletion(&fc, fc.vnode);
		afs_vnode_commit_status(&fc, dvnode, fc.cb_break);
		afs_vnode_new_inode(&fc, dentry, &newfid, &newstatus, NULL);
		ret = afs_end_vnode_operation(&fc);
		if (ret < 0)
			goto error_key;
	} else {
		goto error_key;
	}

	if (test_bit(AFS_VNODE_DIR_VALID, &dvnode->flags))
		afs_edit_dir_add(dvnode, &dentry->d_name, &newfid,
				 afs_edit_dir_for_symlink);

	key_put(key);
	_leave(" = 0");
	return 0;

error_key:
	key_put(key);
error:
	d_drop(dentry);
	_leave(" = %d", ret);
	return ret;
}

/*
 * rename a file in an AFS filesystem and/or move it between directories
 */
static int afs_rename(struct inode *old_dir, struct dentry *old_dentry,
		      struct inode *new_dir, struct dentry *new_dentry,
		      unsigned int flags)
{
	struct afs_fs_cursor fc;
	struct afs_vnode *orig_dvnode, *new_dvnode, *vnode;
	struct key *key;
	u64 orig_data_version, new_data_version;
	bool new_negative = d_is_negative(new_dentry);
	int ret;

	if (flags)
		return -EINVAL;

	vnode = AFS_FS_I(d_inode(old_dentry));
	orig_dvnode = AFS_FS_I(old_dir);
	new_dvnode = AFS_FS_I(new_dir);
	orig_data_version = orig_dvnode->status.data_version;
	new_data_version = new_dvnode->status.data_version;

	_enter("{%llx:%llu},{%llx:%llu},{%llx:%llu},{%pd}",
	       orig_dvnode->fid.vid, orig_dvnode->fid.vnode,
	       vnode->fid.vid, vnode->fid.vnode,
	       new_dvnode->fid.vid, new_dvnode->fid.vnode,
	       new_dentry);

	key = afs_request_key(orig_dvnode->volume->cell);
	if (IS_ERR(key)) {
		ret = PTR_ERR(key);
		goto error;
	}

	ret = -ERESTARTSYS;
	if (afs_begin_vnode_operation(&fc, orig_dvnode, key)) {
		if (orig_dvnode != new_dvnode) {
			if (mutex_lock_interruptible_nested(&new_dvnode->io_lock, 1) < 0) {
				afs_end_vnode_operation(&fc);
				goto error_key;
			}
		}
		while (afs_select_fileserver(&fc)) {
			fc.cb_break = afs_calc_vnode_cb_break(orig_dvnode);
			fc.cb_break_2 = afs_calc_vnode_cb_break(new_dvnode);
			afs_fs_rename(&fc, old_dentry->d_name.name,
				      new_dvnode, new_dentry->d_name.name,
				      orig_data_version, new_data_version);
		}

		afs_vnode_commit_status(&fc, orig_dvnode, fc.cb_break);
		afs_vnode_commit_status(&fc, new_dvnode, fc.cb_break_2);
		if (orig_dvnode != new_dvnode)
			mutex_unlock(&new_dvnode->io_lock);
		ret = afs_end_vnode_operation(&fc);
		if (ret < 0)
			goto error_key;
	}

	if (ret == 0) {
		if (test_bit(AFS_VNODE_DIR_VALID, &orig_dvnode->flags))
		    afs_edit_dir_remove(orig_dvnode, &old_dentry->d_name,
					afs_edit_dir_for_rename);

		if (!new_negative &&
		    test_bit(AFS_VNODE_DIR_VALID, &new_dvnode->flags))
			afs_edit_dir_remove(new_dvnode, &new_dentry->d_name,
					    afs_edit_dir_for_rename);

		if (test_bit(AFS_VNODE_DIR_VALID, &new_dvnode->flags))
			afs_edit_dir_add(new_dvnode, &new_dentry->d_name,
					 &vnode->fid,  afs_edit_dir_for_rename);
	}

error_key:
	key_put(key);
error:
	_leave(" = %d", ret);
	return ret;
}

/*
 * Release a directory page and clean up its private state if it's not busy
 * - return true if the page can now be released, false if not
 */
static int afs_dir_releasepage(struct page *page, gfp_t gfp_flags)
{
	struct afs_vnode *dvnode = AFS_FS_I(page->mapping->host);

	_enter("{{%llx:%llu}[%lu]}", dvnode->fid.vid, dvnode->fid.vnode, page->index);

	set_page_private(page, 0);
	ClearPagePrivate(page);

	/* The directory will need reloading. */
	if (test_and_clear_bit(AFS_VNODE_DIR_VALID, &dvnode->flags))
		afs_stat_v(dvnode, n_relpg);
	return 1;
}

/*
 * invalidate part or all of a page
 * - release a page and clean up its private data if offset is 0 (indicating
 *   the entire page)
 */
static void afs_dir_invalidatepage(struct page *page, unsigned int offset,
				   unsigned int length)
{
	struct afs_vnode *dvnode = AFS_FS_I(page->mapping->host);

	_enter("{%lu},%u,%u", page->index, offset, length);

	BUG_ON(!PageLocked(page));

	/* The directory will need reloading. */
	if (test_and_clear_bit(AFS_VNODE_DIR_VALID, &dvnode->flags))
		afs_stat_v(dvnode, n_inval);

	/* we clean up only if the entire page is being invalidated */
	if (offset == 0 && length == PAGE_SIZE) {
		set_page_private(page, 0);
		ClearPagePrivate(page);
	}
}<|MERGE_RESOLUTION|>--- conflicted
+++ resolved
@@ -1088,11 +1088,7 @@
 	vnode = AFS_FS_I(inode);
 	set_bit(AFS_VNODE_NEW_CONTENT, &vnode->flags);
 	afs_vnode_commit_status(fc, vnode, 0);
-<<<<<<< HEAD
-	d_add(new_dentry, inode);
-=======
 	d_instantiate(new_dentry, inode);
->>>>>>> 8c32d47b
 }
 
 /*
