--- conflicted
+++ resolved
@@ -56,25 +56,6 @@
 /**
  * snd_soc_tdm_params_to_bclk - calculate bclk from params and tdm slot info.
  *
-<<<<<<< HEAD
- * Calculate the bclk from the params sample rate and the tdm slot count and
- * tdm slot width. Either or both of tdm_width and tdm_slots can be 0.
- *
- * If tdm_width == 0 and tdm_slots > 0:	the params_width will be used.
- * If tdm_width > 0 and tdm_slots == 0:	the params_channels will be used
- *					as the slot count.
- * Both tdm_width and tdm_slots are 0:	this is equivalent to calling
- *					snd_soc_params_to_bclk().
- *
- * If slot_multiple > 1 the slot count (or params_channels if tdm_slots == 0)
- * will be rounded up to a multiple of this value. This is mainly useful for
- * I2S mode, which has a left and right phase so the number of slots is always
- * a multiple of 2.
- *
- * @params:        Pointer to struct_pcm_hw_params.
- * @tdm_width:     Width in bits of the tdm slots.
- * @tdm_slots:     Number of tdm slots per frame.
-=======
  * Calculate the bclk from the params sample rate, the tdm slot count and the
  * tdm slot width. Optionally round-up the slot count to a given multiple.
  * Either or both of tdm_width and tdm_slots can be 0.
@@ -93,7 +74,6 @@
  * @params:        Pointer to struct_pcm_hw_params.
  * @tdm_width:     Width in bits of the tdm slots. Must be >= 0.
  * @tdm_slots:     Number of tdm slots per frame. Must be >= 0.
->>>>>>> 66283a8f
  * @slot_multiple: If >1 roundup slot count to a multiple of this value.
  *
  * Return: bclk frequency in Hz, else a negative error code if params format
