// SPDX-License-Identifier: GPL-2.0+
//
// Freescale ALSA SoC Digital Audio Interface (SAI) driver.
//
// Copyright 2012-2015 Freescale Semiconductor, Inc.

#include <linux/clk.h>
#include <linux/delay.h>
#include <linux/dmaengine.h>
#include <linux/module.h>
#include <linux/of_address.h>
#include <linux/of_device.h>
#include <linux/pinctrl/consumer.h>
#include <linux/pm_qos.h>
#include <linux/pm_runtime.h>
#include <linux/regmap.h>
#include <linux/slab.h>
#include <linux/time.h>
#include <sound/core.h>
#include <sound/dmaengine_pcm.h>
#include <sound/pcm_params.h>
#include <linux/mfd/syscon.h>
#include <linux/mfd/syscon/imx6q-iomuxc-gpr.h>

#include "fsl_sai.h"
#include "fsl_utils.h"
#include "imx-pcm.h"

#define FSL_SAI_FLAGS (FSL_SAI_CSR_SEIE |\
		       FSL_SAI_CSR_FEIE)

static const unsigned int fsl_sai_rates[] = {
	8000, 11025, 12000, 16000, 22050,
	24000, 32000, 44100, 48000, 64000,
	88200, 96000, 176400, 192000, 352800,
	384000, 705600, 768000, 1411200, 2822400,
};

static const struct snd_pcm_hw_constraint_list fsl_sai_rate_constraints = {
	.count = ARRAY_SIZE(fsl_sai_rates),
	.list = fsl_sai_rates,
};

/**
 * fsl_sai_dir_is_synced - Check if stream is synced by the opposite stream
 *
 * SAI supports synchronous mode using bit/frame clocks of either Transmitter's
 * or Receiver's for both streams. This function is used to check if clocks of
 * the stream's are synced by the opposite stream.
 *
 * @sai: SAI context
 * @dir: stream direction
 */
static inline bool fsl_sai_dir_is_synced(struct fsl_sai *sai, int dir)
{
	int adir = (dir == TX) ? RX : TX;

	/* current dir in async mode while opposite dir in sync mode */
	return !sai->synchronous[dir] && sai->synchronous[adir];
}

static struct pinctrl_state *fsl_sai_get_pins_state(struct fsl_sai *sai, u32 bclk)
{
<<<<<<< HEAD
	struct pinctrl_state *state = 0;
=======
	struct pinctrl_state *state = NULL;
>>>>>>> 440673fd

	if (sai->is_pdm_mode) {
		/* DSD512@44.1kHz, DSD512@48kHz */
		if (bclk >= 22579200)
			state = pinctrl_lookup_state(sai->pinctrl, "dsd512");

		/* Get default DSD state */
		if (IS_ERR_OR_NULL(state))
			state = pinctrl_lookup_state(sai->pinctrl, "dsd");
	} else {
		/* 706k32b2c, 768k32b2c, etc */
		if (bclk >= 45158400)
			state = pinctrl_lookup_state(sai->pinctrl, "pcm_b2m");
	}

	/* Get default state */
	if (IS_ERR_OR_NULL(state))
		state = pinctrl_lookup_state(sai->pinctrl, "default");

	return state;
}

static irqreturn_t fsl_sai_isr(int irq, void *devid)
{
	struct fsl_sai *sai = (struct fsl_sai *)devid;
	unsigned int ofs = sai->soc_data->reg_offset;
	struct device *dev = &sai->pdev->dev;
	u32 flags, xcsr, mask;
	irqreturn_t iret = IRQ_NONE;

	/*
	 * Both IRQ status bits and IRQ mask bits are in the xCSR but
	 * different shifts. And we here create a mask only for those
	 * IRQs that we activated.
	 */
	mask = (FSL_SAI_FLAGS >> FSL_SAI_CSR_xIE_SHIFT) << FSL_SAI_CSR_xF_SHIFT;

	/* Tx IRQ */
	regmap_read(sai->regmap, FSL_SAI_TCSR(ofs), &xcsr);
	flags = xcsr & mask;

	if (flags)
		iret = IRQ_HANDLED;
	else
		goto irq_rx;

	if (flags & FSL_SAI_CSR_WSF)
		dev_dbg(dev, "isr: Start of Tx word detected\n");

	if (flags & FSL_SAI_CSR_SEF)
		dev_dbg(dev, "isr: Tx Frame sync error detected\n");

	if (flags & FSL_SAI_CSR_FEF) {
		dev_dbg(dev, "isr: Transmit underrun detected\n");
		/* FIFO reset for safety */
		xcsr |= FSL_SAI_CSR_FR;
	}

	if (flags & FSL_SAI_CSR_FWF)
		dev_dbg(dev, "isr: Enabled transmit FIFO is empty\n");

	if (flags & FSL_SAI_CSR_FRF)
		dev_dbg(dev, "isr: Transmit FIFO watermark has been reached\n");

	flags &= FSL_SAI_CSR_xF_W_MASK;
	xcsr &= ~FSL_SAI_CSR_xF_MASK;

	if (flags)
		regmap_write(sai->regmap, FSL_SAI_TCSR(ofs), flags | xcsr);

irq_rx:
	/* Rx IRQ */
	regmap_read(sai->regmap, FSL_SAI_RCSR(ofs), &xcsr);
	flags = xcsr & mask;

	if (flags)
		iret = IRQ_HANDLED;
	else
		goto out;

	if (flags & FSL_SAI_CSR_WSF)
		dev_dbg(dev, "isr: Start of Rx word detected\n");

	if (flags & FSL_SAI_CSR_SEF)
		dev_dbg(dev, "isr: Rx Frame sync error detected\n");

	if (flags & FSL_SAI_CSR_FEF) {
		dev_dbg(dev, "isr: Receive overflow detected\n");
		/* FIFO reset for safety */
		xcsr |= FSL_SAI_CSR_FR;
	}

	if (flags & FSL_SAI_CSR_FWF)
		dev_dbg(dev, "isr: Enabled receive FIFO is full\n");

	if (flags & FSL_SAI_CSR_FRF)
		dev_dbg(dev, "isr: Receive FIFO watermark has been reached\n");

	flags &= FSL_SAI_CSR_xF_W_MASK;
	xcsr &= ~FSL_SAI_CSR_xF_MASK;

	if (flags)
		regmap_write(sai->regmap, FSL_SAI_RCSR(ofs), flags | xcsr);

out:
	return iret;
}

static int fsl_sai_set_dai_tdm_slot(struct snd_soc_dai *cpu_dai, u32 tx_mask,
				u32 rx_mask, int slots, int slot_width)
{
	struct fsl_sai *sai = snd_soc_dai_get_drvdata(cpu_dai);

	sai->slots = slots;
	sai->slot_width = slot_width;

	return 0;
}

static int fsl_sai_set_dai_bclk_ratio(struct snd_soc_dai *dai,
				      unsigned int ratio)
{
	struct fsl_sai *sai = snd_soc_dai_get_drvdata(dai);

	sai->bclk_ratio = ratio;

	return 0;
}

static int fsl_sai_set_dai_sysclk_tr(struct snd_soc_dai *cpu_dai,
		int clk_id, unsigned int freq, bool tx)
{
	struct fsl_sai *sai = snd_soc_dai_get_drvdata(cpu_dai);
	unsigned int ofs = sai->soc_data->reg_offset;
	u32 val_cr2 = 0;

	switch (clk_id) {
	case FSL_SAI_CLK_BUS:
		val_cr2 |= FSL_SAI_CR2_MSEL_BUS;
		break;
	case FSL_SAI_CLK_MAST1:
		val_cr2 |= FSL_SAI_CR2_MSEL_MCLK1;
		break;
	case FSL_SAI_CLK_MAST2:
		val_cr2 |= FSL_SAI_CR2_MSEL_MCLK2;
		break;
	case FSL_SAI_CLK_MAST3:
		val_cr2 |= FSL_SAI_CR2_MSEL_MCLK3;
		break;
	default:
		return -EINVAL;
	}

	regmap_update_bits(sai->regmap, FSL_SAI_xCR2(tx, ofs),
			   FSL_SAI_CR2_MSEL_MASK, val_cr2);

	return 0;
}

static int fsl_sai_set_mclk_rate(struct snd_soc_dai *dai, int clk_id, unsigned int freq)
{
	struct fsl_sai *sai = snd_soc_dai_get_drvdata(dai);
	int ret;

	fsl_asoc_reparent_pll_clocks(dai->dev, sai->mclk_clk[clk_id],
				     sai->pll8k_clk, sai->pll11k_clk, freq);

	ret = clk_set_rate(sai->mclk_clk[clk_id], freq);
	if (ret < 0)
		dev_err(dai->dev, "failed to set clock rate (%u): %d\n", freq, ret);

	return ret;
}

static int fsl_sai_set_dai_sysclk(struct snd_soc_dai *cpu_dai,
		int clk_id, unsigned int freq, int dir)
{
	struct fsl_sai *sai = snd_soc_dai_get_drvdata(cpu_dai);
	int ret;

	if (dir == SND_SOC_CLOCK_IN)
		return 0;

	if (freq > 0 && clk_id != FSL_SAI_CLK_BUS) {
		if (clk_id < 0 || clk_id >= FSL_SAI_MCLK_MAX) {
			dev_err(cpu_dai->dev, "Unknown clock id: %d\n", clk_id);
			return -EINVAL;
		}

		if (IS_ERR_OR_NULL(sai->mclk_clk[clk_id])) {
			dev_err(cpu_dai->dev, "Unassigned clock: %d\n", clk_id);
			return -EINVAL;
		}

		if (sai->mclk_streams == 0) {
			ret = fsl_sai_set_mclk_rate(cpu_dai, clk_id, freq);
			if (ret < 0)
				return ret;
		}
	}

	ret = fsl_sai_set_dai_sysclk_tr(cpu_dai, clk_id, freq, true);
	if (ret) {
		dev_err(cpu_dai->dev, "Cannot set tx sysclk: %d\n", ret);
		return ret;
	}

	ret = fsl_sai_set_dai_sysclk_tr(cpu_dai, clk_id, freq, false);
	if (ret)
		dev_err(cpu_dai->dev, "Cannot set rx sysclk: %d\n", ret);

	return ret;
}

static int fsl_sai_set_dai_fmt_tr(struct snd_soc_dai *cpu_dai,
				unsigned int fmt, bool tx)
{
	struct fsl_sai *sai = snd_soc_dai_get_drvdata(cpu_dai);
	unsigned int ofs = sai->soc_data->reg_offset;
	u32 val_cr2 = 0, val_cr4 = 0;

	if (!sai->is_lsb_first)
		val_cr4 |= FSL_SAI_CR4_MF;

	sai->is_pdm_mode = false;
	/* DAI mode */
	switch (fmt & SND_SOC_DAIFMT_FORMAT_MASK) {
	case SND_SOC_DAIFMT_I2S:
		/*
		 * Frame low, 1clk before data, one word length for frame sync,
		 * frame sync starts one serial clock cycle earlier,
		 * that is, together with the last bit of the previous
		 * data word.
		 */
		val_cr2 |= FSL_SAI_CR2_BCP;
		val_cr4 |= FSL_SAI_CR4_FSE | FSL_SAI_CR4_FSP;
		break;
	case SND_SOC_DAIFMT_LEFT_J:
		/*
		 * Frame high, one word length for frame sync,
		 * frame sync asserts with the first bit of the frame.
		 */
		val_cr2 |= FSL_SAI_CR2_BCP;
		break;
	case SND_SOC_DAIFMT_DSP_A:
		/*
		 * Frame high, 1clk before data, one bit for frame sync,
		 * frame sync starts one serial clock cycle earlier,
		 * that is, together with the last bit of the previous
		 * data word.
		 */
		val_cr2 |= FSL_SAI_CR2_BCP;
		val_cr4 |= FSL_SAI_CR4_FSE;
		sai->is_dsp_mode = true;
		break;
	case SND_SOC_DAIFMT_DSP_B:
		/*
		 * Frame high, one bit for frame sync,
		 * frame sync asserts with the first bit of the frame.
		 */
		val_cr2 |= FSL_SAI_CR2_BCP;
		sai->is_dsp_mode = true;
		break;
	case SND_SOC_DAIFMT_PDM:
		val_cr2 |= FSL_SAI_CR2_BCP;
		val_cr4 &= ~FSL_SAI_CR4_MF;
		sai->is_pdm_mode = true;
		break;
	case SND_SOC_DAIFMT_RIGHT_J:
		/* To be done */
	default:
		return -EINVAL;
	}

	/* DAI clock inversion */
	switch (fmt & SND_SOC_DAIFMT_INV_MASK) {
	case SND_SOC_DAIFMT_IB_IF:
		/* Invert both clocks */
		val_cr2 ^= FSL_SAI_CR2_BCP;
		val_cr4 ^= FSL_SAI_CR4_FSP;
		break;
	case SND_SOC_DAIFMT_IB_NF:
		/* Invert bit clock */
		val_cr2 ^= FSL_SAI_CR2_BCP;
		break;
	case SND_SOC_DAIFMT_NB_IF:
		/* Invert frame clock */
		val_cr4 ^= FSL_SAI_CR4_FSP;
		break;
	case SND_SOC_DAIFMT_NB_NF:
		/* Nothing to do for both normal cases */
		break;
	default:
		return -EINVAL;
	}

	/* DAI clock provider masks */
	switch (fmt & SND_SOC_DAIFMT_CLOCK_PROVIDER_MASK) {
	case SND_SOC_DAIFMT_BP_FP:
		val_cr2 |= FSL_SAI_CR2_BCD_MSTR;
		val_cr4 |= FSL_SAI_CR4_FSD_MSTR;
		sai->is_consumer_mode = false;
		break;
	case SND_SOC_DAIFMT_BC_FC:
		sai->is_consumer_mode = true;
		break;
	case SND_SOC_DAIFMT_BP_FC:
		val_cr2 |= FSL_SAI_CR2_BCD_MSTR;
		sai->is_consumer_mode = false;
		break;
	case SND_SOC_DAIFMT_BC_FP:
		val_cr4 |= FSL_SAI_CR4_FSD_MSTR;
		sai->is_consumer_mode = true;
		break;
	default:
		return -EINVAL;
	}

	regmap_update_bits(sai->regmap, FSL_SAI_xCR2(tx, ofs),
			   FSL_SAI_CR2_BCP | FSL_SAI_CR2_BCD_MSTR, val_cr2);
	regmap_update_bits(sai->regmap, FSL_SAI_xCR4(tx, ofs),
			   FSL_SAI_CR4_MF | FSL_SAI_CR4_FSE |
			   FSL_SAI_CR4_FSP | FSL_SAI_CR4_FSD_MSTR, val_cr4);

	return 0;
}

static int fsl_sai_set_dai_fmt(struct snd_soc_dai *cpu_dai, unsigned int fmt)
{
	int ret;

	ret = fsl_sai_set_dai_fmt_tr(cpu_dai, fmt, true);
	if (ret) {
		dev_err(cpu_dai->dev, "Cannot set tx format: %d\n", ret);
		return ret;
	}

	ret = fsl_sai_set_dai_fmt_tr(cpu_dai, fmt, false);
	if (ret)
		dev_err(cpu_dai->dev, "Cannot set rx format: %d\n", ret);

	return ret;
}

static int fsl_sai_set_bclk(struct snd_soc_dai *dai, bool tx, u32 freq)
{
	struct fsl_sai *sai = snd_soc_dai_get_drvdata(dai);
	unsigned int reg, ofs = sai->soc_data->reg_offset;
	unsigned long clk_rate;
	u32 savediv = 0, ratio, bestdiff = freq;
	int adir = tx ? RX : TX;
	int dir = tx ? TX : RX;
	u32 id;
	bool support_1_1_ratio = sai->verid.version >= 0x0301;

	/* Don't apply to consumer mode */
	if (sai->is_consumer_mode)
		return 0;

	/*
	 * There is no point in polling MCLK0 if it is identical to MCLK1.
	 * And given that MQS use case has to use MCLK1 though two clocks
	 * are the same, we simply skip MCLK0 and start to find from MCLK1.
	 */
	id = sai->soc_data->mclk0_is_mclk1 ? 1 : 0;

	for (; id < FSL_SAI_MCLK_MAX; id++) {
		int diff;

		clk_rate = clk_get_rate(sai->mclk_clk[id]);
		if (!clk_rate)
			continue;

		ratio = DIV_ROUND_CLOSEST(clk_rate, freq);
		if (!ratio || ratio > 512)
			continue;
		if (ratio == 1 && !support_1_1_ratio)
			continue;
		if ((ratio & 1) && ratio > 1)
			continue;

		diff = abs((long)clk_rate - ratio * freq);

		/*
		 * Drop the source that can not be
		 * divided into the required rate.
		 */
		if (diff != 0 && clk_rate / diff < 1000)
			continue;

		dev_dbg(dai->dev,
			"ratio %d for freq %dHz based on clock %ldHz\n",
			ratio, freq, clk_rate);


		if (diff < bestdiff) {
			savediv = ratio;
			sai->mclk_id[tx] = id;
			bestdiff = diff;
		}

		if (diff == 0)
			break;
	}

	if (savediv == 0) {
		dev_err(dai->dev, "failed to derive required %cx rate: %d\n",
				tx ? 'T' : 'R', freq);
		return -EINVAL;
	}

	dev_dbg(dai->dev, "best fit: clock id=%d, div=%d, deviation =%d\n",
			sai->mclk_id[tx], savediv, bestdiff);

	/*
	 * 1) For Asynchronous mode, we must set RCR2 register for capture, and
	 *    set TCR2 register for playback.
	 * 2) For Tx sync with Rx clock, we must set RCR2 register for playback
	 *    and capture.
	 * 3) For Rx sync with Tx clock, we must set TCR2 register for playback
	 *    and capture.
	 * 4) For Tx and Rx are both Synchronous with another SAI, we just
	 *    ignore it.
	 */
	if (fsl_sai_dir_is_synced(sai, adir))
		reg = FSL_SAI_xCR2(!tx, ofs);
	else if (!sai->synchronous[dir])
		reg = FSL_SAI_xCR2(tx, ofs);
	else
		return 0;

	regmap_update_bits(sai->regmap, reg, FSL_SAI_CR2_MSEL_MASK,
			   FSL_SAI_CR2_MSEL(sai->mclk_id[tx]));

	if (savediv == 1)
		regmap_update_bits(sai->regmap, reg,
				   FSL_SAI_CR2_DIV_MASK | FSL_SAI_CR2_BYP,
				   FSL_SAI_CR2_BYP);
	else
		regmap_update_bits(sai->regmap, reg,
				   FSL_SAI_CR2_DIV_MASK | FSL_SAI_CR2_BYP,
				   savediv / 2 - 1);

	if (sai->soc_data->max_register >= FSL_SAI_MCTL) {
		/* SAI is in master mode at this point, so enable MCLK */
		regmap_update_bits(sai->regmap, FSL_SAI_MCTL,
				   FSL_SAI_MCTL_MCLK_EN, FSL_SAI_MCTL_MCLK_EN);
	}

	return 0;
}

static int fsl_sai_hw_params(struct snd_pcm_substream *substream,
		struct snd_pcm_hw_params *params,
		struct snd_soc_dai *cpu_dai)
{
	struct fsl_sai *sai = snd_soc_dai_get_drvdata(cpu_dai);
	unsigned int ofs = sai->soc_data->reg_offset;
	bool tx = substream->stream == SNDRV_PCM_STREAM_PLAYBACK;
	unsigned int channels = params_channels(params);
	struct snd_dmaengine_dai_dma_data *dma_params;
	struct fsl_sai_dl_cfg *dl_cfg = sai->dl_cfg;
	u32 word_width = params_width(params);
	int trce_mask = 0, dl_cfg_idx = 0;
	int dl_cfg_cnt = sai->dl_cfg_cnt;
	u32 dl_type = FSL_SAI_DL_I2S;
	u32 val_cr4 = 0, val_cr5 = 0;
	u32 slots = (channels == 1) ? 2 : channels;
	u32 slot_width = word_width;
	int adir = tx ? RX : TX;
	u32 pins, bclk;
	int ret, i;

	if (sai->slots)
		slots = sai->slots;

	if (sai->slot_width)
		slot_width = sai->slot_width;

	pins = DIV_ROUND_UP(channels, slots);

	/*
	 * PDM mode, channels are independent
	 * each channels are on one dataline/FIFO.
	 */
	if (sai->is_pdm_mode) {
		pins = channels;
		dl_type = FSL_SAI_DL_PDM;
	}

	for (i = 0; i < dl_cfg_cnt; i++) {
		if (dl_cfg[i].type == dl_type && dl_cfg[i].pins[tx] == pins) {
			dl_cfg_idx = i;
			break;
		}
	}

	if (hweight8(dl_cfg[dl_cfg_idx].mask[tx]) < pins) {
		dev_err(cpu_dai->dev, "channel not supported\n");
		return -EINVAL;
	}

	bclk = params_rate(params) * (sai->bclk_ratio ? sai->bclk_ratio : slots * slot_width);

	if (!IS_ERR_OR_NULL(sai->pinctrl)) {
		sai->pins_state = fsl_sai_get_pins_state(sai, bclk);
		if (!IS_ERR_OR_NULL(sai->pins_state)) {
			ret = pinctrl_select_state(sai->pinctrl, sai->pins_state);
			if (ret) {
				dev_err(cpu_dai->dev, "failed to set proper pins state: %d\n", ret);
				return ret;
			}
		}
	}

	if (!sai->is_consumer_mode) {
		ret = fsl_sai_set_bclk(cpu_dai, tx, bclk);
		if (ret)
			return ret;

		/* Do not enable the clock if it is already enabled */
		if (!(sai->mclk_streams & BIT(substream->stream))) {
			ret = clk_prepare_enable(sai->mclk_clk[sai->mclk_id[tx]]);
			if (ret)
				return ret;

			sai->mclk_streams |= BIT(substream->stream);
		}
	}

	if (!sai->is_dsp_mode && !sai->is_pdm_mode)
		val_cr4 |= FSL_SAI_CR4_SYWD(slot_width);

	val_cr5 |= FSL_SAI_CR5_WNW(slot_width);
	val_cr5 |= FSL_SAI_CR5_W0W(slot_width);

	if (sai->is_lsb_first || sai->is_pdm_mode)
		val_cr5 |= FSL_SAI_CR5_FBT(0);
	else
		val_cr5 |= FSL_SAI_CR5_FBT(word_width - 1);

	val_cr4 |= FSL_SAI_CR4_FRSZ(slots);

	/* Set to output mode to avoid tri-stated data pins */
	if (tx)
		val_cr4 |= FSL_SAI_CR4_CHMOD;

	/*
	 * For SAI provider mode, when Tx(Rx) sync with Rx(Tx) clock, Rx(Tx) will
	 * generate bclk and frame clock for Tx(Rx), we should set RCR4(TCR4),
	 * RCR5(TCR5) for playback(capture), or there will be sync error.
	 */

	if (!sai->is_consumer_mode && fsl_sai_dir_is_synced(sai, adir)) {
		regmap_update_bits(sai->regmap, FSL_SAI_xCR4(!tx, ofs),
				   FSL_SAI_CR4_SYWD_MASK | FSL_SAI_CR4_FRSZ_MASK |
				   FSL_SAI_CR4_CHMOD_MASK,
				   val_cr4);
		regmap_update_bits(sai->regmap, FSL_SAI_xCR5(!tx, ofs),
				   FSL_SAI_CR5_WNW_MASK | FSL_SAI_CR5_W0W_MASK |
				   FSL_SAI_CR5_FBT_MASK, val_cr5);
	}

	if (hweight8(dl_cfg[dl_cfg_idx].mask[tx]) <= 1)
		regmap_update_bits(sai->regmap, FSL_SAI_xCR4(tx, ofs),
				   FSL_SAI_CR4_FCOMB_MASK, 0);
	else
		regmap_update_bits(sai->regmap, FSL_SAI_xCR4(tx, ofs),
				   FSL_SAI_CR4_FCOMB_MASK, FSL_SAI_CR4_FCOMB_SOFT);

	dma_params = tx ? &sai->dma_params_tx : &sai->dma_params_rx;
	dma_params->addr = sai->res->start + FSL_SAI_xDR0(tx) +
			   dl_cfg[dl_cfg_idx].start_off[tx] * 0x4;

	/* Find a proper tcre setting */
	for (i = 0; i < sai->soc_data->pins; i++) {
		trce_mask = (1 << (i + 1)) - 1;
		if (hweight8(dl_cfg[dl_cfg_idx].mask[tx] & trce_mask) == pins)
			break;
	}

	regmap_update_bits(sai->regmap, FSL_SAI_xCR3(tx, ofs),
			   FSL_SAI_CR3_TRCE_MASK,
			   FSL_SAI_CR3_TRCE((dl_cfg[dl_cfg_idx].mask[tx] & trce_mask)));

	regmap_update_bits(sai->regmap, FSL_SAI_xCR4(tx, ofs),
			   FSL_SAI_CR4_SYWD_MASK | FSL_SAI_CR4_FRSZ_MASK |
			   FSL_SAI_CR4_CHMOD_MASK,
			   val_cr4);
	regmap_update_bits(sai->regmap, FSL_SAI_xCR5(tx, ofs),
			   FSL_SAI_CR5_WNW_MASK | FSL_SAI_CR5_W0W_MASK |
			   FSL_SAI_CR5_FBT_MASK, val_cr5);
	regmap_write(sai->regmap, FSL_SAI_xMR(tx),
		     ~0UL - ((1 << min(channels, slots)) - 1));

	return 0;
}

static int fsl_sai_hw_free(struct snd_pcm_substream *substream,
		struct snd_soc_dai *cpu_dai)
{
	struct fsl_sai *sai = snd_soc_dai_get_drvdata(cpu_dai);
	bool tx = substream->stream == SNDRV_PCM_STREAM_PLAYBACK;
	unsigned int ofs = sai->soc_data->reg_offset;

	regmap_update_bits(sai->regmap, FSL_SAI_xCR3(tx, ofs),
			   FSL_SAI_CR3_TRCE_MASK, 0);

	if (!sai->is_consumer_mode &&
			sai->mclk_streams & BIT(substream->stream)) {
		clk_disable_unprepare(sai->mclk_clk[sai->mclk_id[tx]]);
		sai->mclk_streams &= ~BIT(substream->stream);
	}

	return 0;
}

static void fsl_sai_config_disable(struct fsl_sai *sai, int dir)
{
	unsigned int ofs = sai->soc_data->reg_offset;
	bool tx = dir == TX;
	u32 xcsr, count = 100;

	regmap_update_bits(sai->regmap, FSL_SAI_xCSR(tx, ofs),
			   FSL_SAI_CSR_TERE, 0);

	/* TERE will remain set till the end of current frame */
	do {
		udelay(10);
		regmap_read(sai->regmap, FSL_SAI_xCSR(tx, ofs), &xcsr);
	} while (--count && xcsr & FSL_SAI_CSR_TERE);

	regmap_update_bits(sai->regmap, FSL_SAI_xCSR(tx, ofs),
			   FSL_SAI_CSR_FR, FSL_SAI_CSR_FR);

	/*
	 * For sai master mode, after several open/close sai,
	 * there will be no frame clock, and can't recover
	 * anymore. Add software reset to fix this issue.
	 * This is a hardware bug, and will be fix in the
	 * next sai version.
	 */
	if (!sai->is_consumer_mode) {
		/* Software Reset */
		regmap_write(sai->regmap, FSL_SAI_xCSR(tx, ofs), FSL_SAI_CSR_SR);
		/* Clear SR bit to finish the reset */
		regmap_write(sai->regmap, FSL_SAI_xCSR(tx, ofs), 0);
	}
}

static int fsl_sai_trigger(struct snd_pcm_substream *substream, int cmd,
		struct snd_soc_dai *cpu_dai)
{
	struct fsl_sai *sai = snd_soc_dai_get_drvdata(cpu_dai);
	unsigned int ofs = sai->soc_data->reg_offset;

	bool tx = substream->stream == SNDRV_PCM_STREAM_PLAYBACK;
	int adir = tx ? RX : TX;
	int dir = tx ? TX : RX;
	u32 xcsr;

	/*
	 * Asynchronous mode: Clear SYNC for both Tx and Rx.
	 * Rx sync with Tx clocks: Clear SYNC for Tx, set it for Rx.
	 * Tx sync with Rx clocks: Clear SYNC for Rx, set it for Tx.
	 */
	regmap_update_bits(sai->regmap, FSL_SAI_TCR2(ofs), FSL_SAI_CR2_SYNC,
			   sai->synchronous[TX] ? FSL_SAI_CR2_SYNC : 0);
	regmap_update_bits(sai->regmap, FSL_SAI_RCR2(ofs), FSL_SAI_CR2_SYNC,
			   sai->synchronous[RX] ? FSL_SAI_CR2_SYNC : 0);

	/*
	 * It is recommended that the transmitter is the last enabled
	 * and the first disabled.
	 */
	switch (cmd) {
	case SNDRV_PCM_TRIGGER_START:
	case SNDRV_PCM_TRIGGER_RESUME:
	case SNDRV_PCM_TRIGGER_PAUSE_RELEASE:
		regmap_update_bits(sai->regmap, FSL_SAI_xCSR(tx, ofs),
				   FSL_SAI_CSR_FRDE, FSL_SAI_CSR_FRDE);

		regmap_update_bits(sai->regmap, FSL_SAI_xCSR(tx, ofs),
				   FSL_SAI_CSR_TERE, FSL_SAI_CSR_TERE);
		/*
		 * Enable the opposite direction for synchronous mode
		 * 1. Tx sync with Rx: only set RE for Rx; set TE & RE for Tx
		 * 2. Rx sync with Tx: only set TE for Tx; set RE & TE for Rx
		 *
		 * RM recommends to enable RE after TE for case 1 and to enable
		 * TE after RE for case 2, but we here may not always guarantee
		 * that happens: "arecord 1.wav; aplay 2.wav" in case 1 enables
		 * TE after RE, which is against what RM recommends but should
		 * be safe to do, judging by years of testing results.
		 */
		if (fsl_sai_dir_is_synced(sai, adir))
			regmap_update_bits(sai->regmap, FSL_SAI_xCSR((!tx), ofs),
					   FSL_SAI_CSR_TERE, FSL_SAI_CSR_TERE);

		regmap_update_bits(sai->regmap, FSL_SAI_xCSR(tx, ofs),
				   FSL_SAI_CSR_xIE_MASK, FSL_SAI_FLAGS);
		break;
	case SNDRV_PCM_TRIGGER_STOP:
	case SNDRV_PCM_TRIGGER_SUSPEND:
	case SNDRV_PCM_TRIGGER_PAUSE_PUSH:
		regmap_update_bits(sai->regmap, FSL_SAI_xCSR(tx, ofs),
				   FSL_SAI_CSR_FRDE, 0);
		regmap_update_bits(sai->regmap, FSL_SAI_xCSR(tx, ofs),
				   FSL_SAI_CSR_xIE_MASK, 0);

		/* Check if the opposite FRDE is also disabled */
		regmap_read(sai->regmap, FSL_SAI_xCSR(!tx, ofs), &xcsr);

		/*
		 * If opposite stream provides clocks for synchronous mode and
		 * it is inactive, disable it before disabling the current one
		 */
		if (fsl_sai_dir_is_synced(sai, adir) && !(xcsr & FSL_SAI_CSR_FRDE))
			fsl_sai_config_disable(sai, adir);

		/*
		 * Disable current stream if either of:
		 * 1. current stream doesn't provide clocks for synchronous mode
		 * 2. current stream provides clocks for synchronous mode but no
		 *    more stream is active.
		 */
		if (!fsl_sai_dir_is_synced(sai, dir) || !(xcsr & FSL_SAI_CSR_FRDE))
			fsl_sai_config_disable(sai, dir);

		break;
	default:
		return -EINVAL;
	}

	return 0;
}

static int fsl_sai_startup(struct snd_pcm_substream *substream,
		struct snd_soc_dai *cpu_dai)
{
	struct fsl_sai *sai = snd_soc_dai_get_drvdata(cpu_dai);
	bool tx = substream->stream == SNDRV_PCM_STREAM_PLAYBACK;
	int ret;

	/*
	 * EDMA controller needs period size to be a multiple of
	 * tx/rx maxburst
	 */
	if (sai->soc_data->use_edma)
		snd_pcm_hw_constraint_step(substream->runtime, 0,
					   SNDRV_PCM_HW_PARAM_PERIOD_SIZE,
					   tx ? sai->dma_params_tx.maxburst :
					   sai->dma_params_rx.maxburst);

	ret = snd_pcm_hw_constraint_list(substream->runtime, 0,
			SNDRV_PCM_HW_PARAM_RATE, &fsl_sai_rate_constraints);

	return ret;
}

static const struct snd_soc_dai_ops fsl_sai_pcm_dai_ops = {
	.set_bclk_ratio	= fsl_sai_set_dai_bclk_ratio,
	.set_sysclk	= fsl_sai_set_dai_sysclk,
	.set_fmt	= fsl_sai_set_dai_fmt,
	.set_tdm_slot	= fsl_sai_set_dai_tdm_slot,
	.hw_params	= fsl_sai_hw_params,
	.hw_free	= fsl_sai_hw_free,
	.trigger	= fsl_sai_trigger,
	.startup	= fsl_sai_startup,
};

static int fsl_sai_dai_probe(struct snd_soc_dai *cpu_dai)
{
	struct fsl_sai *sai = dev_get_drvdata(cpu_dai->dev);
	unsigned int ofs = sai->soc_data->reg_offset;

	/* Software Reset for both Tx and Rx */
	regmap_write(sai->regmap, FSL_SAI_TCSR(ofs), FSL_SAI_CSR_SR);
	regmap_write(sai->regmap, FSL_SAI_RCSR(ofs), FSL_SAI_CSR_SR);
	/* Clear SR bit to finish the reset */
	regmap_write(sai->regmap, FSL_SAI_TCSR(ofs), 0);
	regmap_write(sai->regmap, FSL_SAI_RCSR(ofs), 0);

	regmap_update_bits(sai->regmap, FSL_SAI_TCR1(ofs),
			   FSL_SAI_CR1_RFW_MASK(sai->soc_data->fifo_depth),
			   sai->soc_data->fifo_depth - FSL_SAI_MAXBURST_TX);
	regmap_update_bits(sai->regmap, FSL_SAI_RCR1(ofs),
			   FSL_SAI_CR1_RFW_MASK(sai->soc_data->fifo_depth),
			   FSL_SAI_MAXBURST_RX - 1);

	snd_soc_dai_init_dma_data(cpu_dai, &sai->dma_params_tx,
				&sai->dma_params_rx);

	return 0;
}

static int fsl_sai_dai_resume(struct snd_soc_component *component)
{
	struct fsl_sai *sai = snd_soc_component_get_drvdata(component);
	struct device *dev = &sai->pdev->dev;
	int ret;

	if (!IS_ERR_OR_NULL(sai->pinctrl) && !IS_ERR_OR_NULL(sai->pins_state)) {
		ret = pinctrl_select_state(sai->pinctrl, sai->pins_state);
		if (ret) {
			dev_err(dev, "failed to set proper pins state: %d\n", ret);
			return ret;
		}
	}

	return 0;
}

static struct snd_soc_dai_driver fsl_sai_dai_template = {
	.probe = fsl_sai_dai_probe,
	.playback = {
		.stream_name = "CPU-Playback",
		.channels_min = 1,
		.channels_max = 32,
		.rate_min = 8000,
		.rate_max = 2822400,
		.rates = SNDRV_PCM_RATE_KNOT,
		.formats = FSL_SAI_FORMATS,
	},
	.capture = {
		.stream_name = "CPU-Capture",
		.channels_min = 1,
		.channels_max = 32,
		.rate_min = 8000,
		.rate_max = 2822400,
		.rates = SNDRV_PCM_RATE_KNOT,
		.formats = FSL_SAI_FORMATS,
	},
	.ops = &fsl_sai_pcm_dai_ops,
};

static const struct snd_soc_component_driver fsl_component = {
	.name			= "fsl-sai",
	.resume			= fsl_sai_dai_resume,
	.legacy_dai_naming	= 1,
};

static struct reg_default fsl_sai_reg_defaults_ofs0[] = {
	{FSL_SAI_TCR1(0), 0},
	{FSL_SAI_TCR2(0), 0},
	{FSL_SAI_TCR3(0), 0},
	{FSL_SAI_TCR4(0), 0},
	{FSL_SAI_TCR5(0), 0},
	{FSL_SAI_TDR0, 0},
	{FSL_SAI_TDR1, 0},
	{FSL_SAI_TDR2, 0},
	{FSL_SAI_TDR3, 0},
	{FSL_SAI_TDR4, 0},
	{FSL_SAI_TDR5, 0},
	{FSL_SAI_TDR6, 0},
	{FSL_SAI_TDR7, 0},
	{FSL_SAI_TMR, 0},
	{FSL_SAI_RCR1(0), 0},
	{FSL_SAI_RCR2(0), 0},
	{FSL_SAI_RCR3(0), 0},
	{FSL_SAI_RCR4(0), 0},
	{FSL_SAI_RCR5(0), 0},
	{FSL_SAI_RMR, 0},
};

static struct reg_default fsl_sai_reg_defaults_ofs8[] = {
	{FSL_SAI_TCR1(8), 0},
	{FSL_SAI_TCR2(8), 0},
	{FSL_SAI_TCR3(8), 0},
	{FSL_SAI_TCR4(8), 0},
	{FSL_SAI_TCR5(8), 0},
	{FSL_SAI_TDR0, 0},
	{FSL_SAI_TDR1, 0},
	{FSL_SAI_TDR2, 0},
	{FSL_SAI_TDR3, 0},
	{FSL_SAI_TDR4, 0},
	{FSL_SAI_TDR5, 0},
	{FSL_SAI_TDR6, 0},
	{FSL_SAI_TDR7, 0},
	{FSL_SAI_TMR, 0},
	{FSL_SAI_RCR1(8), 0},
	{FSL_SAI_RCR2(8), 0},
	{FSL_SAI_RCR3(8), 0},
	{FSL_SAI_RCR4(8), 0},
	{FSL_SAI_RCR5(8), 0},
	{FSL_SAI_RMR, 0},
	{FSL_SAI_MCTL, 0},
	{FSL_SAI_MDIV, 0},
};

static bool fsl_sai_readable_reg(struct device *dev, unsigned int reg)
{
	struct fsl_sai *sai = dev_get_drvdata(dev);
	unsigned int ofs = sai->soc_data->reg_offset;

	if (reg >= FSL_SAI_TCSR(ofs) && reg <= FSL_SAI_TCR5(ofs))
		return true;

	if (reg >= FSL_SAI_RCSR(ofs) && reg <= FSL_SAI_RCR5(ofs))
		return true;

	switch (reg) {
	case FSL_SAI_TFR0:
	case FSL_SAI_TFR1:
	case FSL_SAI_TFR2:
	case FSL_SAI_TFR3:
	case FSL_SAI_TFR4:
	case FSL_SAI_TFR5:
	case FSL_SAI_TFR6:
	case FSL_SAI_TFR7:
	case FSL_SAI_TMR:
	case FSL_SAI_RDR0:
	case FSL_SAI_RDR1:
	case FSL_SAI_RDR2:
	case FSL_SAI_RDR3:
	case FSL_SAI_RDR4:
	case FSL_SAI_RDR5:
	case FSL_SAI_RDR6:
	case FSL_SAI_RDR7:
	case FSL_SAI_RFR0:
	case FSL_SAI_RFR1:
	case FSL_SAI_RFR2:
	case FSL_SAI_RFR3:
	case FSL_SAI_RFR4:
	case FSL_SAI_RFR5:
	case FSL_SAI_RFR6:
	case FSL_SAI_RFR7:
	case FSL_SAI_RMR:
	case FSL_SAI_MCTL:
	case FSL_SAI_MDIV:
	case FSL_SAI_VERID:
	case FSL_SAI_PARAM:
	case FSL_SAI_TTCTN:
	case FSL_SAI_RTCTN:
	case FSL_SAI_TTCTL:
	case FSL_SAI_TBCTN:
	case FSL_SAI_TTCAP:
	case FSL_SAI_RTCTL:
	case FSL_SAI_RBCTN:
	case FSL_SAI_RTCAP:
		return true;
	default:
		return false;
	}
}

static bool fsl_sai_volatile_reg(struct device *dev, unsigned int reg)
{
	struct fsl_sai *sai = dev_get_drvdata(dev);
	unsigned int ofs = sai->soc_data->reg_offset;

	if (reg == FSL_SAI_TCSR(ofs) || reg == FSL_SAI_RCSR(ofs))
		return true;

	/* Set VERID and PARAM be volatile for reading value in probe */
	if (ofs == 8 && (reg == FSL_SAI_VERID || reg == FSL_SAI_PARAM))
		return true;

	switch (reg) {
	case FSL_SAI_TFR0:
	case FSL_SAI_TFR1:
	case FSL_SAI_TFR2:
	case FSL_SAI_TFR3:
	case FSL_SAI_TFR4:
	case FSL_SAI_TFR5:
	case FSL_SAI_TFR6:
	case FSL_SAI_TFR7:
	case FSL_SAI_RFR0:
	case FSL_SAI_RFR1:
	case FSL_SAI_RFR2:
	case FSL_SAI_RFR3:
	case FSL_SAI_RFR4:
	case FSL_SAI_RFR5:
	case FSL_SAI_RFR6:
	case FSL_SAI_RFR7:
	case FSL_SAI_RDR0:
	case FSL_SAI_RDR1:
	case FSL_SAI_RDR2:
	case FSL_SAI_RDR3:
	case FSL_SAI_RDR4:
	case FSL_SAI_RDR5:
	case FSL_SAI_RDR6:
	case FSL_SAI_RDR7:
		return true;
	default:
		return false;
	}
}

static bool fsl_sai_writeable_reg(struct device *dev, unsigned int reg)
{
	struct fsl_sai *sai = dev_get_drvdata(dev);
	unsigned int ofs = sai->soc_data->reg_offset;

	if (reg >= FSL_SAI_TCSR(ofs) && reg <= FSL_SAI_TCR5(ofs))
		return true;

	if (reg >= FSL_SAI_RCSR(ofs) && reg <= FSL_SAI_RCR5(ofs))
		return true;

	switch (reg) {
	case FSL_SAI_TDR0:
	case FSL_SAI_TDR1:
	case FSL_SAI_TDR2:
	case FSL_SAI_TDR3:
	case FSL_SAI_TDR4:
	case FSL_SAI_TDR5:
	case FSL_SAI_TDR6:
	case FSL_SAI_TDR7:
	case FSL_SAI_TMR:
	case FSL_SAI_RMR:
	case FSL_SAI_MCTL:
	case FSL_SAI_MDIV:
	case FSL_SAI_TTCTL:
	case FSL_SAI_RTCTL:
		return true;
	default:
		return false;
	}
}

static struct regmap_config fsl_sai_regmap_config = {
	.reg_bits = 32,
	.reg_stride = 4,
	.val_bits = 32,
	.fast_io = true,

	.max_register = FSL_SAI_RMR,
	.reg_defaults = fsl_sai_reg_defaults_ofs0,
	.num_reg_defaults = ARRAY_SIZE(fsl_sai_reg_defaults_ofs0),
	.readable_reg = fsl_sai_readable_reg,
	.volatile_reg = fsl_sai_volatile_reg,
	.writeable_reg = fsl_sai_writeable_reg,
	.cache_type = REGCACHE_FLAT,
};

static int fsl_sai_check_version(struct device *dev)
{
	struct fsl_sai *sai = dev_get_drvdata(dev);
	unsigned char ofs = sai->soc_data->reg_offset;
	unsigned int val;
	int ret;

	if (FSL_SAI_TCSR(ofs) == FSL_SAI_VERID)
		return 0;

	ret = regmap_read(sai->regmap, FSL_SAI_VERID, &val);
	if (ret < 0)
		return ret;

	dev_dbg(dev, "VERID: 0x%016X\n", val);

	sai->verid.version = val &
		(FSL_SAI_VERID_MAJOR_MASK | FSL_SAI_VERID_MINOR_MASK);
	sai->verid.feature = val & FSL_SAI_VERID_FEATURE_MASK;

	ret = regmap_read(sai->regmap, FSL_SAI_PARAM, &val);
	if (ret < 0)
		return ret;

	dev_dbg(dev, "PARAM: 0x%016X\n", val);

	/* Max slots per frame, power of 2 */
	sai->param.slot_num = 1 <<
		((val & FSL_SAI_PARAM_SPF_MASK) >> FSL_SAI_PARAM_SPF_SHIFT);

	/* Words per fifo, power of 2 */
	sai->param.fifo_depth = 1 <<
		((val & FSL_SAI_PARAM_WPF_MASK) >> FSL_SAI_PARAM_WPF_SHIFT);

	/* Number of datalines implemented */
	sai->param.dataline = val & FSL_SAI_PARAM_DLN_MASK;

	return 0;
}

/*
 * Calculate the offset between first two datalines, don't
 * different offset in one case.
 */
static unsigned int fsl_sai_calc_dl_off(unsigned long dl_mask)
{
	int fbidx, nbidx, offset;

	fbidx = find_first_bit(&dl_mask, FSL_SAI_DL_NUM);
	nbidx = find_next_bit(&dl_mask, FSL_SAI_DL_NUM, fbidx + 1);
	offset = nbidx - fbidx - 1;

	return (offset < 0 || offset >= (FSL_SAI_DL_NUM - 1) ? 0 : offset);
}

/*
 * read the fsl,dataline property from dts file.
 * It has 3 value for each configuration, first one means the type:
 * I2S(1) or PDM(2), second one is dataline mask for 'rx', third one is
 * dataline mask for 'tx'. for example
 *
 * fsl,dataline = <1 0xff 0xff 2 0xff 0x11>,
 *
 * It means I2S type rx mask is 0xff, tx mask is 0xff, PDM type
 * rx mask is 0xff, tx mask is 0x11 (dataline 1 and 4 enabled).
 *
 */
static int fsl_sai_read_dlcfg(struct fsl_sai *sai)
{
	struct platform_device *pdev = sai->pdev;
	struct device_node *np = pdev->dev.of_node;
	struct device *dev = &pdev->dev;
	int ret, elems, i, index, num_cfg;
	char *propname = "fsl,dataline";
	struct fsl_sai_dl_cfg *cfg;
	unsigned long dl_mask;
	unsigned int soc_dl;
	u32 rx, tx, type;

	elems = of_property_count_u32_elems(np, propname);

	if (elems <= 0) {
		elems = 0;
	} else if (elems % 3) {
		dev_err(dev, "Number of elements must be divisible to 3.\n");
		return -EINVAL;
	}

	num_cfg = elems / 3;
	/*  Add one more for default value */
	cfg = devm_kzalloc(&pdev->dev, (num_cfg + 1) * sizeof(*cfg), GFP_KERNEL);
	if (!cfg)
		return -ENOMEM;

	/* Consider default value "0 0xFF 0xFF" if property is missing */
	soc_dl = BIT(sai->soc_data->pins) - 1;
	cfg[0].type = FSL_SAI_DL_DEFAULT;
	cfg[0].pins[0] = sai->soc_data->pins;
	cfg[0].mask[0] = soc_dl;
	cfg[0].start_off[0] = 0;
	cfg[0].next_off[0] = 0;

	cfg[0].pins[1] = sai->soc_data->pins;
	cfg[0].mask[1] = soc_dl;
	cfg[0].start_off[1] = 0;
	cfg[0].next_off[1] = 0;
	for (i = 1, index = 0; i < num_cfg + 1; i++) {
		/*
		 * type of dataline
		 * 0 means default mode
		 * 1 means I2S mode
		 * 2 means PDM mode
		 */
		ret = of_property_read_u32_index(np, propname, index++, &type);
		if (ret)
			return -EINVAL;

		ret = of_property_read_u32_index(np, propname, index++, &rx);
		if (ret)
			return -EINVAL;

		ret = of_property_read_u32_index(np, propname, index++, &tx);
		if (ret)
			return -EINVAL;

		if ((rx & ~soc_dl) || (tx & ~soc_dl)) {
			dev_err(dev, "dataline cfg[%d] setting error, mask is 0x%x\n", i, soc_dl);
			return -EINVAL;
		}

		rx = rx & soc_dl;
		tx = tx & soc_dl;

		cfg[i].type = type;
		cfg[i].pins[0] = hweight8(rx);
		cfg[i].mask[0] = rx;
		dl_mask = rx;
		cfg[i].start_off[0] = find_first_bit(&dl_mask, FSL_SAI_DL_NUM);
		cfg[i].next_off[0] = fsl_sai_calc_dl_off(rx);

		cfg[i].pins[1] = hweight8(tx);
		cfg[i].mask[1] = tx;
		dl_mask = tx;
		cfg[i].start_off[1] = find_first_bit(&dl_mask, FSL_SAI_DL_NUM);
		cfg[i].next_off[1] = fsl_sai_calc_dl_off(tx);
	}

	sai->dl_cfg = cfg;
	sai->dl_cfg_cnt = num_cfg + 1;
	return 0;
}

static int fsl_sai_runtime_suspend(struct device *dev);
static int fsl_sai_runtime_resume(struct device *dev);

static int fsl_sai_probe(struct platform_device *pdev)
{
	struct device_node *np = pdev->dev.of_node;
	struct device *dev = &pdev->dev;
	struct fsl_sai *sai;
	struct regmap *gpr;
	void __iomem *base;
	char tmp[8];
	int irq, ret, i;
	int index;

	sai = devm_kzalloc(dev, sizeof(*sai), GFP_KERNEL);
	if (!sai)
		return -ENOMEM;

	sai->pdev = pdev;
	sai->soc_data = of_device_get_match_data(dev);

	sai->is_lsb_first = of_property_read_bool(np, "lsb-first");

	base = devm_platform_get_and_ioremap_resource(pdev, 0, &sai->res);
	if (IS_ERR(base))
		return PTR_ERR(base);

	if (sai->soc_data->reg_offset == 8) {
		fsl_sai_regmap_config.reg_defaults = fsl_sai_reg_defaults_ofs8;
		fsl_sai_regmap_config.max_register = FSL_SAI_MDIV;
		fsl_sai_regmap_config.num_reg_defaults =
			ARRAY_SIZE(fsl_sai_reg_defaults_ofs8);
	}

	sai->regmap = devm_regmap_init_mmio(dev, base, &fsl_sai_regmap_config);
	if (IS_ERR(sai->regmap)) {
		dev_err(dev, "regmap init failed\n");
		return PTR_ERR(sai->regmap);
	}

	sai->bus_clk = devm_clk_get(dev, "bus");
	/* Compatible with old DTB cases */
	if (IS_ERR(sai->bus_clk) && PTR_ERR(sai->bus_clk) != -EPROBE_DEFER)
		sai->bus_clk = devm_clk_get(dev, "sai");
	if (IS_ERR(sai->bus_clk)) {
		dev_err(dev, "failed to get bus clock: %ld\n",
				PTR_ERR(sai->bus_clk));
		/* -EPROBE_DEFER */
		return PTR_ERR(sai->bus_clk);
	}

	for (i = 1; i < FSL_SAI_MCLK_MAX; i++) {
		sprintf(tmp, "mclk%d", i);
		sai->mclk_clk[i] = devm_clk_get(dev, tmp);
		if (IS_ERR(sai->mclk_clk[i])) {
			dev_err(dev, "failed to get mclk%d clock: %ld\n",
					i + 1, PTR_ERR(sai->mclk_clk[i]));
			sai->mclk_clk[i] = NULL;
		}
	}

	if (sai->soc_data->mclk0_is_mclk1)
		sai->mclk_clk[0] = sai->mclk_clk[1];
	else
		sai->mclk_clk[0] = sai->bus_clk;

	fsl_asoc_get_pll_clocks(&pdev->dev, &sai->pll8k_clk,
				&sai->pll11k_clk);

	/* read dataline mask for rx and tx*/
	ret = fsl_sai_read_dlcfg(sai);
	if (ret < 0) {
		dev_err(dev, "failed to read dlcfg %d\n", ret);
		return ret;
	}

	irq = platform_get_irq(pdev, 0);
	if (irq < 0)
		return irq;

	ret = devm_request_irq(dev, irq, fsl_sai_isr, IRQF_SHARED,
			       np->name, sai);
	if (ret) {
		dev_err(dev, "failed to claim irq %u\n", irq);
		return ret;
	}

	memcpy(&sai->cpu_dai_drv, &fsl_sai_dai_template,
	       sizeof(fsl_sai_dai_template));

	/* Sync Tx with Rx as default by following old DT binding */
	sai->synchronous[RX] = true;
	sai->synchronous[TX] = false;
	sai->cpu_dai_drv.symmetric_rate = 1;
	sai->cpu_dai_drv.symmetric_channels = 1;
	sai->cpu_dai_drv.symmetric_sample_bits = 1;

	if (of_find_property(np, "fsl,sai-synchronous-rx", NULL) &&
	    of_find_property(np, "fsl,sai-asynchronous", NULL)) {
		/* error out if both synchronous and asynchronous are present */
		dev_err(dev, "invalid binding for synchronous mode\n");
		return -EINVAL;
	}

	if (of_find_property(np, "fsl,sai-synchronous-rx", NULL)) {
		/* Sync Rx with Tx */
		sai->synchronous[RX] = false;
		sai->synchronous[TX] = true;
	} else if (of_find_property(np, "fsl,sai-asynchronous", NULL)) {
		/* Discard all settings for asynchronous mode */
		sai->synchronous[RX] = false;
		sai->synchronous[TX] = false;
		sai->cpu_dai_drv.symmetric_rate = 0;
		sai->cpu_dai_drv.symmetric_channels = 0;
		sai->cpu_dai_drv.symmetric_sample_bits = 0;
	}

	if (of_find_property(np, "fsl,sai-mclk-direction-output", NULL) &&
	    of_device_is_compatible(np, "fsl,imx6ul-sai")) {
		gpr = syscon_regmap_lookup_by_compatible("fsl,imx6ul-iomuxc-gpr");
		if (IS_ERR(gpr)) {
			dev_err(dev, "cannot find iomuxc registers\n");
			return PTR_ERR(gpr);
		}

		index = of_alias_get_id(np, "sai");
		if (index < 0)
			return index;

		regmap_update_bits(gpr, IOMUXC_GPR1, MCLK_DIR(index),
				   MCLK_DIR(index));
	}

	sai->dma_params_rx.addr = sai->res->start + FSL_SAI_RDR0;
	sai->dma_params_tx.addr = sai->res->start + FSL_SAI_TDR0;
	sai->dma_params_rx.maxburst = FSL_SAI_MAXBURST_RX;
	sai->dma_params_tx.maxburst = FSL_SAI_MAXBURST_TX;

	sai->pinctrl = devm_pinctrl_get(&pdev->dev);

	platform_set_drvdata(pdev, sai);
	pm_runtime_enable(dev);
	if (!pm_runtime_enabled(dev)) {
		ret = fsl_sai_runtime_resume(dev);
		if (ret)
			goto err_pm_disable;
	}

	ret = pm_runtime_resume_and_get(dev);
	if (ret < 0)
		goto err_pm_get_sync;

	/* Get sai version */
	ret = fsl_sai_check_version(dev);
	if (ret < 0)
		dev_warn(dev, "Error reading SAI version: %d\n", ret);

	/* Select MCLK direction */
	if (of_find_property(np, "fsl,sai-mclk-direction-output", NULL) &&
	    sai->soc_data->max_register >= FSL_SAI_MCTL) {
		regmap_update_bits(sai->regmap, FSL_SAI_MCTL,
				   FSL_SAI_MCTL_MCLK_EN, FSL_SAI_MCTL_MCLK_EN);
	}

	ret = pm_runtime_put_sync(dev);
	if (ret < 0)
		goto err_pm_get_sync;

	/*
	 * Register platform component before registering cpu dai for there
	 * is not defer probe for platform component in snd_soc_add_pcm_runtime().
	 */
	if (sai->soc_data->use_imx_pcm) {
		ret = imx_pcm_dma_init(pdev);
		if (ret) {
			if (!IS_ENABLED(CONFIG_SND_SOC_IMX_PCM_DMA))
				dev_err(dev, "Error: You must enable the imx-pcm-dma support!\n");
			goto err_pm_get_sync;
		}
	} else {
		ret = devm_snd_dmaengine_pcm_register(dev, NULL, 0);
		if (ret)
			goto err_pm_get_sync;
	}

	ret = devm_snd_soc_register_component(dev, &fsl_component,
					      &sai->cpu_dai_drv, 1);
	if (ret)
		goto err_pm_get_sync;

	return ret;

err_pm_get_sync:
	if (!pm_runtime_status_suspended(dev))
		fsl_sai_runtime_suspend(dev);
err_pm_disable:
	pm_runtime_disable(dev);

	return ret;
}

static int fsl_sai_remove(struct platform_device *pdev)
{
	pm_runtime_disable(&pdev->dev);
	if (!pm_runtime_status_suspended(&pdev->dev))
		fsl_sai_runtime_suspend(&pdev->dev);

	return 0;
}

static const struct fsl_sai_soc_data fsl_sai_vf610_data = {
	.use_imx_pcm = false,
	.use_edma = false,
	.fifo_depth = 32,
	.pins = 1,
	.reg_offset = 0,
	.mclk0_is_mclk1 = false,
	.flags = 0,
	.max_register = FSL_SAI_RMR,
};

static const struct fsl_sai_soc_data fsl_sai_imx6sx_data = {
	.use_imx_pcm = true,
	.use_edma = false,
	.fifo_depth = 32,
	.pins = 1,
	.reg_offset = 0,
	.mclk0_is_mclk1 = true,
	.flags = 0,
	.max_register = FSL_SAI_RMR,
};

static const struct fsl_sai_soc_data fsl_sai_imx7ulp_data = {
	.use_imx_pcm = true,
	.use_edma = false,
	.fifo_depth = 16,
	.pins = 2,
	.reg_offset = 8,
	.mclk0_is_mclk1 = false,
	.flags = PMQOS_CPU_LATENCY,
	.max_register = FSL_SAI_RMR,
};

static const struct fsl_sai_soc_data fsl_sai_imx8mq_data = {
	.use_imx_pcm = true,
	.use_edma = false,
	.fifo_depth = 128,
	.pins = 8,
	.reg_offset = 8,
	.mclk0_is_mclk1 = false,
	.flags = 0,
	.max_register = FSL_SAI_RMR,
};

static const struct fsl_sai_soc_data fsl_sai_imx8qm_data = {
	.use_imx_pcm = true,
	.use_edma = true,
	.fifo_depth = 64,
	.pins = 1,
	.reg_offset = 0,
	.mclk0_is_mclk1 = false,
	.flags = 0,
	.max_register = FSL_SAI_RMR,
};

static const struct fsl_sai_soc_data fsl_sai_imx8mm_data = {
	.use_imx_pcm = true,
	.use_edma = false,
	.fifo_depth = 128,
	.reg_offset = 8,
	.mclk0_is_mclk1 = false,
	.pins = 8,
	.flags = 0,
	.max_register = FSL_SAI_MCTL,
};

static const struct fsl_sai_soc_data fsl_sai_imx8mp_data = {
	.use_imx_pcm = true,
	.use_edma = false,
	.fifo_depth = 128,
	.reg_offset = 8,
	.mclk0_is_mclk1 = false,
	.pins = 8,
	.flags = 0,
	.max_register = FSL_SAI_MDIV,
};

static const struct fsl_sai_soc_data fsl_sai_imx8ulp_data = {
	.use_imx_pcm = true,
	.use_edma = true,
	.fifo_depth = 16,
	.reg_offset = 8,
	.mclk0_is_mclk1 = false,
	.pins = 4,
	.flags = PMQOS_CPU_LATENCY,
	.max_register = FSL_SAI_RTCAP,
};

static const struct of_device_id fsl_sai_ids[] = {
	{ .compatible = "fsl,vf610-sai", .data = &fsl_sai_vf610_data },
	{ .compatible = "fsl,imx6sx-sai", .data = &fsl_sai_imx6sx_data },
	{ .compatible = "fsl,imx6ul-sai", .data = &fsl_sai_imx6sx_data },
	{ .compatible = "fsl,imx7ulp-sai", .data = &fsl_sai_imx7ulp_data },
	{ .compatible = "fsl,imx8mq-sai", .data = &fsl_sai_imx8mq_data },
	{ .compatible = "fsl,imx8qm-sai", .data = &fsl_sai_imx8qm_data },
	{ .compatible = "fsl,imx8mm-sai", .data = &fsl_sai_imx8mm_data },
	{ .compatible = "fsl,imx8mp-sai", .data = &fsl_sai_imx8mp_data },
	{ .compatible = "fsl,imx8ulp-sai", .data = &fsl_sai_imx8ulp_data },
	{ .compatible = "fsl,imx8mn-sai", .data = &fsl_sai_imx8mp_data },
	{ /* sentinel */ }
};
MODULE_DEVICE_TABLE(of, fsl_sai_ids);

static int fsl_sai_runtime_suspend(struct device *dev)
{
	struct fsl_sai *sai = dev_get_drvdata(dev);

	if (sai->mclk_streams & BIT(SNDRV_PCM_STREAM_CAPTURE))
		clk_disable_unprepare(sai->mclk_clk[sai->mclk_id[0]]);

	if (sai->mclk_streams & BIT(SNDRV_PCM_STREAM_PLAYBACK))
		clk_disable_unprepare(sai->mclk_clk[sai->mclk_id[1]]);

	clk_disable_unprepare(sai->bus_clk);

	if (sai->soc_data->flags & PMQOS_CPU_LATENCY)
		cpu_latency_qos_remove_request(&sai->pm_qos_req);

	regcache_cache_only(sai->regmap, true);

	return 0;
}

static int fsl_sai_runtime_resume(struct device *dev)
{
	struct fsl_sai *sai = dev_get_drvdata(dev);
	unsigned int ofs = sai->soc_data->reg_offset;
	int ret;

	ret = clk_prepare_enable(sai->bus_clk);
	if (ret) {
		dev_err(dev, "failed to enable bus clock: %d\n", ret);
		return ret;
	}

	if (sai->mclk_streams & BIT(SNDRV_PCM_STREAM_PLAYBACK)) {
		ret = clk_prepare_enable(sai->mclk_clk[sai->mclk_id[1]]);
		if (ret)
			goto disable_bus_clk;
	}

	if (sai->mclk_streams & BIT(SNDRV_PCM_STREAM_CAPTURE)) {
		ret = clk_prepare_enable(sai->mclk_clk[sai->mclk_id[0]]);
		if (ret)
			goto disable_tx_clk;
	}

	if (sai->soc_data->flags & PMQOS_CPU_LATENCY)
		cpu_latency_qos_add_request(&sai->pm_qos_req, 0);

	regcache_cache_only(sai->regmap, false);
	regcache_mark_dirty(sai->regmap);
	regmap_write(sai->regmap, FSL_SAI_TCSR(ofs), FSL_SAI_CSR_SR);
	regmap_write(sai->regmap, FSL_SAI_RCSR(ofs), FSL_SAI_CSR_SR);
	usleep_range(1000, 2000);
	regmap_write(sai->regmap, FSL_SAI_TCSR(ofs), 0);
	regmap_write(sai->regmap, FSL_SAI_RCSR(ofs), 0);

	ret = regcache_sync(sai->regmap);
	if (ret)
		goto disable_rx_clk;

	return 0;

disable_rx_clk:
	if (sai->mclk_streams & BIT(SNDRV_PCM_STREAM_CAPTURE))
		clk_disable_unprepare(sai->mclk_clk[sai->mclk_id[0]]);
disable_tx_clk:
	if (sai->mclk_streams & BIT(SNDRV_PCM_STREAM_PLAYBACK))
		clk_disable_unprepare(sai->mclk_clk[sai->mclk_id[1]]);
disable_bus_clk:
	clk_disable_unprepare(sai->bus_clk);

	return ret;
}

static const struct dev_pm_ops fsl_sai_pm_ops = {
	SET_RUNTIME_PM_OPS(fsl_sai_runtime_suspend,
			   fsl_sai_runtime_resume, NULL)
	SET_SYSTEM_SLEEP_PM_OPS(pm_runtime_force_suspend,
				pm_runtime_force_resume)
};

static struct platform_driver fsl_sai_driver = {
	.probe = fsl_sai_probe,
	.remove = fsl_sai_remove,
	.driver = {
		.name = "fsl-sai",
		.pm = &fsl_sai_pm_ops,
		.of_match_table = fsl_sai_ids,
	},
};
module_platform_driver(fsl_sai_driver);

MODULE_DESCRIPTION("Freescale Soc SAI Interface");
MODULE_AUTHOR("Xiubo Li, <Li.Xiubo@freescale.com>");
MODULE_ALIAS("platform:fsl-sai");
MODULE_LICENSE("GPL");<|MERGE_RESOLUTION|>--- conflicted
+++ resolved
@@ -61,11 +61,7 @@
 
 static struct pinctrl_state *fsl_sai_get_pins_state(struct fsl_sai *sai, u32 bclk)
 {
-<<<<<<< HEAD
-	struct pinctrl_state *state = 0;
-=======
 	struct pinctrl_state *state = NULL;
->>>>>>> 440673fd
 
 	if (sai->is_pdm_mode) {
 		/* DSD512@44.1kHz, DSD512@48kHz */
