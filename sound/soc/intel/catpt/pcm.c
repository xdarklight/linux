// SPDX-License-Identifier: GPL-2.0-only
//
// Copyright(c) 2020 Intel Corporation. All rights reserved.
//
// Author: Cezary Rojewski <cezary.rojewski@intel.com>
//

#include <linux/pm_runtime.h>
#include <sound/soc.h>
#include <sound/pcm_params.h>
#include <uapi/sound/tlv.h>
#include "core.h"
#include "messages.h"

struct catpt_stream_template {
	enum catpt_path_id path_id;
	enum catpt_stream_type type;
	u32 persistent_size;
	u8 num_entries;
	struct catpt_module_entry entries[];
};

static struct catpt_stream_template system_pb = {
	.path_id = CATPT_PATH_SSP0_OUT,
	.type = CATPT_STRM_TYPE_SYSTEM,
	.num_entries = 1,
	.entries = {{ CATPT_MODID_PCM_SYSTEM, 0 }},
};

static struct catpt_stream_template system_cp = {
	.path_id = CATPT_PATH_SSP0_IN,
	.type = CATPT_STRM_TYPE_CAPTURE,
	.num_entries = 1,
	.entries = {{ CATPT_MODID_PCM_CAPTURE, 0 }},
};

static struct catpt_stream_template offload_pb = {
	.path_id = CATPT_PATH_SSP0_OUT,
	.type = CATPT_STRM_TYPE_RENDER,
	.num_entries = 1,
	.entries = {{ CATPT_MODID_PCM, 0 }},
};

static struct catpt_stream_template loopback_cp = {
	.path_id = CATPT_PATH_SSP0_OUT,
	.type = CATPT_STRM_TYPE_LOOPBACK,
	.num_entries = 1,
	.entries = {{ CATPT_MODID_PCM_REFERENCE, 0 }},
};

static struct catpt_stream_template bluetooth_pb = {
	.path_id = CATPT_PATH_SSP1_OUT,
	.type = CATPT_STRM_TYPE_BLUETOOTH_RENDER,
	.num_entries = 1,
	.entries = {{ CATPT_MODID_BLUETOOTH_RENDER, 0 }},
};

static struct catpt_stream_template bluetooth_cp = {
	.path_id = CATPT_PATH_SSP1_IN,
	.type = CATPT_STRM_TYPE_BLUETOOTH_CAPTURE,
	.num_entries = 1,
	.entries = {{ CATPT_MODID_BLUETOOTH_CAPTURE, 0 }},
};

static struct catpt_stream_template *catpt_topology[] = {
	[CATPT_STRM_TYPE_RENDER]		= &offload_pb,
	[CATPT_STRM_TYPE_SYSTEM]		= &system_pb,
	[CATPT_STRM_TYPE_CAPTURE]		= &system_cp,
	[CATPT_STRM_TYPE_LOOPBACK]		= &loopback_cp,
	[CATPT_STRM_TYPE_BLUETOOTH_RENDER]	= &bluetooth_pb,
	[CATPT_STRM_TYPE_BLUETOOTH_CAPTURE]	= &bluetooth_cp,
};

static struct catpt_stream_template *
catpt_get_stream_template(struct snd_pcm_substream *substream)
{
	struct snd_soc_pcm_runtime *rtm = asoc_substream_to_rtd(substream);
	struct snd_soc_dai *cpu_dai = asoc_rtd_to_cpu(rtm, 0);
	enum catpt_stream_type type;

	type = cpu_dai->driver->id;

	/* account for capture in bidirectional dais */
	switch (type) {
	case CATPT_STRM_TYPE_SYSTEM:
		if (substream->stream == SNDRV_PCM_STREAM_CAPTURE)
			type = CATPT_STRM_TYPE_CAPTURE;
		break;
	case CATPT_STRM_TYPE_BLUETOOTH_RENDER:
		if (substream->stream == SNDRV_PCM_STREAM_CAPTURE)
			type = CATPT_STRM_TYPE_BLUETOOTH_CAPTURE;
		break;
	default:
		break;
	}

	return catpt_topology[type];
}

struct catpt_stream_runtime *
catpt_stream_find(struct catpt_dev *cdev, u8 stream_hw_id)
{
	struct catpt_stream_runtime *pos, *result = NULL;

	spin_lock(&cdev->list_lock);
	list_for_each_entry(pos, &cdev->stream_list, node) {
		if (pos->info.stream_hw_id == stream_hw_id) {
			result = pos;
			break;
		}
	}

	spin_unlock(&cdev->list_lock);
	return result;
}

static u32 catpt_stream_read_position(struct catpt_dev *cdev,
				      struct catpt_stream_runtime *stream)
{
	u32 pos;

	memcpy_fromio(&pos, cdev->lpe_ba + stream->info.read_pos_regaddr,
		      sizeof(pos));
	return pos;
}

static u32 catpt_stream_volume(struct catpt_dev *cdev,
			       struct catpt_stream_runtime *stream, u32 channel)
{
	u32 volume, offset;

	if (channel >= CATPT_CHANNELS_MAX)
		channel = 0;

	offset = stream->info.volume_regaddr[channel];
	memcpy_fromio(&volume, cdev->lpe_ba + offset, sizeof(volume));
	return volume;
}

static u32 catpt_mixer_volume(struct catpt_dev *cdev,
			      struct catpt_mixer_stream_info *info, u32 channel)
{
	u32 volume, offset;

	if (channel >= CATPT_CHANNELS_MAX)
		channel = 0;

	offset = info->volume_regaddr[channel];
	memcpy_fromio(&volume, cdev->lpe_ba + offset, sizeof(volume));
	return volume;
}

static void catpt_arrange_page_table(struct snd_pcm_substream *substream,
				     struct snd_dma_buffer *pgtbl)
{
	struct snd_pcm_runtime *rtm = substream->runtime;
	struct snd_dma_buffer *databuf = snd_pcm_get_dma_buf(substream);
	int i, pages;

	pages = snd_sgbuf_aligned_pages(rtm->dma_bytes);

	for (i = 0; i < pages; i++) {
		u32 pfn, offset;
		u32 *page_table;

		pfn = PFN_DOWN(snd_sgbuf_get_addr(databuf, i * PAGE_SIZE));
		/* incrementing by 2 on even and 3 on odd */
		offset = ((i << 2) + i) >> 1;
		page_table = (u32 *)(pgtbl->area + offset);

		if (i & 1)
			*page_table |= (pfn << 4);
		else
			*page_table |= pfn;
	}
}

static u32 catpt_get_channel_map(enum catpt_channel_config config)
{
	switch (config) {
	case CATPT_CHANNEL_CONFIG_MONO:
		return GENMASK(31, 4) | CATPT_CHANNEL_CENTER;

	case CATPT_CHANNEL_CONFIG_STEREO:
		return GENMASK(31, 8) | CATPT_CHANNEL_LEFT
				      | (CATPT_CHANNEL_RIGHT << 4);

	case CATPT_CHANNEL_CONFIG_2_POINT_1:
		return GENMASK(31, 12) | CATPT_CHANNEL_LEFT
				       | (CATPT_CHANNEL_RIGHT << 4)
				       | (CATPT_CHANNEL_LFE << 8);

	case CATPT_CHANNEL_CONFIG_3_POINT_0:
		return GENMASK(31, 12) | CATPT_CHANNEL_LEFT
				       | (CATPT_CHANNEL_CENTER << 4)
				       | (CATPT_CHANNEL_RIGHT << 8);

	case CATPT_CHANNEL_CONFIG_3_POINT_1:
		return GENMASK(31, 16) | CATPT_CHANNEL_LEFT
				       | (CATPT_CHANNEL_CENTER << 4)
				       | (CATPT_CHANNEL_RIGHT << 8)
				       | (CATPT_CHANNEL_LFE << 12);

	case CATPT_CHANNEL_CONFIG_QUATRO:
		return GENMASK(31, 16) | CATPT_CHANNEL_LEFT
				       | (CATPT_CHANNEL_RIGHT << 4)
				       | (CATPT_CHANNEL_LEFT_SURROUND << 8)
				       | (CATPT_CHANNEL_RIGHT_SURROUND << 12);

	case CATPT_CHANNEL_CONFIG_4_POINT_0:
		return GENMASK(31, 16) | CATPT_CHANNEL_LEFT
				       | (CATPT_CHANNEL_CENTER << 4)
				       | (CATPT_CHANNEL_RIGHT << 8)
				       | (CATPT_CHANNEL_CENTER_SURROUND << 12);

	case CATPT_CHANNEL_CONFIG_5_POINT_0:
		return GENMASK(31, 20) | CATPT_CHANNEL_LEFT
				       | (CATPT_CHANNEL_CENTER << 4)
				       | (CATPT_CHANNEL_RIGHT << 8)
				       | (CATPT_CHANNEL_LEFT_SURROUND << 12)
				       | (CATPT_CHANNEL_RIGHT_SURROUND << 16);

	case CATPT_CHANNEL_CONFIG_5_POINT_1:
		return GENMASK(31, 24) | CATPT_CHANNEL_CENTER
				       | (CATPT_CHANNEL_LEFT << 4)
				       | (CATPT_CHANNEL_RIGHT << 8)
				       | (CATPT_CHANNEL_LEFT_SURROUND << 12)
				       | (CATPT_CHANNEL_RIGHT_SURROUND << 16)
				       | (CATPT_CHANNEL_LFE << 20);

	case CATPT_CHANNEL_CONFIG_DUAL_MONO:
		return GENMASK(31, 8) | CATPT_CHANNEL_LEFT
				      | (CATPT_CHANNEL_LEFT << 4);

	default:
		return U32_MAX;
	}
}

static enum catpt_channel_config catpt_get_channel_config(u32 num_channels)
{
	switch (num_channels) {
	case 6:
		return CATPT_CHANNEL_CONFIG_5_POINT_1;
	case 5:
		return CATPT_CHANNEL_CONFIG_5_POINT_0;
	case 4:
		return CATPT_CHANNEL_CONFIG_QUATRO;
	case 3:
		return CATPT_CHANNEL_CONFIG_2_POINT_1;
	case 1:
		return CATPT_CHANNEL_CONFIG_MONO;
	case 2:
	default:
		return CATPT_CHANNEL_CONFIG_STEREO;
	}
}

static int catpt_dai_startup(struct snd_pcm_substream *substream,
			     struct snd_soc_dai *dai)
{
	struct catpt_stream_template *template;
	struct catpt_stream_runtime *stream;
	struct catpt_dev *cdev = dev_get_drvdata(dai->dev);
	struct resource *res;
	int ret;

	template = catpt_get_stream_template(substream);

	stream = kzalloc(sizeof(*stream), GFP_KERNEL);
	if (!stream)
		return -ENOMEM;

	ret = snd_dma_alloc_pages(SNDRV_DMA_TYPE_DEV, cdev->dev, PAGE_SIZE,
				  &stream->pgtbl);
	if (ret)
		goto err_pgtbl;

	res = catpt_request_region(&cdev->dram, template->persistent_size);
	if (!res) {
		ret = -EBUSY;
		goto err_request;
	}

	catpt_dsp_update_srampge(cdev, &cdev->dram, cdev->spec->dram_mask);

	stream->template = template;
	stream->persistent = res;
	stream->substream = substream;
	INIT_LIST_HEAD(&stream->node);
	snd_soc_dai_set_dma_data(dai, substream, stream);

	spin_lock(&cdev->list_lock);
	list_add_tail(&stream->node, &cdev->stream_list);
	spin_unlock(&cdev->list_lock);

	return 0;

err_request:
	snd_dma_free_pages(&stream->pgtbl);
err_pgtbl:
	kfree(stream);
	return ret;
}

static void catpt_dai_shutdown(struct snd_pcm_substream *substream,
			       struct snd_soc_dai *dai)
{
	struct catpt_stream_runtime *stream;
	struct catpt_dev *cdev = dev_get_drvdata(dai->dev);

	stream = snd_soc_dai_get_dma_data(dai, substream);

	spin_lock(&cdev->list_lock);
	list_del(&stream->node);
	spin_unlock(&cdev->list_lock);

	release_resource(stream->persistent);
	kfree(stream->persistent);
	catpt_dsp_update_srampge(cdev, &cdev->dram, cdev->spec->dram_mask);

	snd_dma_free_pages(&stream->pgtbl);
	kfree(stream);
	snd_soc_dai_set_dma_data(dai, substream, NULL);
}

static int catpt_set_dspvol(struct catpt_dev *cdev, u8 stream_id, long *ctlvol);

static int catpt_dai_apply_usettings(struct snd_soc_dai *dai,
				     struct catpt_stream_runtime *stream)
{
	struct snd_soc_component *component = dai->component;
	struct snd_kcontrol *pos;
	struct catpt_dev *cdev = dev_get_drvdata(dai->dev);
	const char *name;
	int ret;
	u32 id = stream->info.stream_hw_id;

	/* only selected streams have individual controls */
	switch (id) {
	case CATPT_PIN_ID_OFFLOAD1:
		name = "Media0 Playback Volume";
		break;
	case CATPT_PIN_ID_OFFLOAD2:
		name = "Media1 Playback Volume";
		break;
	case CATPT_PIN_ID_CAPTURE1:
		name = "Mic Capture Volume";
		break;
	case CATPT_PIN_ID_REFERENCE:
		name = "Loopback Mute";
		break;
	default:
		return 0;
	}

	list_for_each_entry(pos, &component->card->snd_card->controls, list) {
		if (pos->private_data == component &&
		    !strncmp(name, pos->id.name, sizeof(pos->id.name)))
			break;
	}
	if (list_entry_is_head(pos, &component->card->snd_card->controls, list))
		return -ENOENT;

	if (stream->template->type != CATPT_STRM_TYPE_LOOPBACK)
		return catpt_set_dspvol(cdev, id, (long *)pos->private_value);
	ret = catpt_ipc_mute_loopback(cdev, id, *(bool *)pos->private_value);
	if (ret)
		return CATPT_IPC_ERROR(ret);
	return 0;
}

static int catpt_dai_hw_params(struct snd_pcm_substream *substream,
			       struct snd_pcm_hw_params *params,
			       struct snd_soc_dai *dai)
{
	struct snd_pcm_runtime *rtm = substream->runtime;
	struct snd_dma_buffer *dmab;
	struct catpt_stream_runtime *stream;
	struct catpt_audio_format afmt;
	struct catpt_ring_info rinfo;
	struct catpt_dev *cdev = dev_get_drvdata(dai->dev);
	int ret;

	stream = snd_soc_dai_get_dma_data(dai, substream);
	if (stream->allocated)
		return 0;

	memset(&afmt, 0, sizeof(afmt));
	afmt.sample_rate = params_rate(params);
	afmt.bit_depth = params_physical_width(params);
	afmt.valid_bit_depth = params_width(params);
	afmt.num_channels = params_channels(params);
	afmt.channel_config = catpt_get_channel_config(afmt.num_channels);
	afmt.channel_map = catpt_get_channel_map(afmt.channel_config);
	afmt.interleaving = CATPT_INTERLEAVING_PER_CHANNEL;

	dmab = snd_pcm_get_dma_buf(substream);
	catpt_arrange_page_table(substream, &stream->pgtbl);

	memset(&rinfo, 0, sizeof(rinfo));
	rinfo.page_table_addr = stream->pgtbl.addr;
	rinfo.num_pages = DIV_ROUND_UP(rtm->dma_bytes, PAGE_SIZE);
	rinfo.size = rtm->dma_bytes;
	rinfo.offset = 0;
	rinfo.ring_first_page_pfn = PFN_DOWN(snd_sgbuf_get_addr(dmab, 0));

	ret = catpt_ipc_alloc_stream(cdev, stream->template->path_id,
				     stream->template->type,
				     &afmt, &rinfo,
				     stream->template->num_entries,
				     stream->template->entries,
				     stream->persistent,
				     cdev->scratch,
				     &stream->info);
	if (ret)
		return CATPT_IPC_ERROR(ret);

	ret = catpt_dai_apply_usettings(dai, stream);
	if (ret)
		return ret;

	stream->allocated = true;
	return 0;
}

static int catpt_dai_hw_free(struct snd_pcm_substream *substream,
			     struct snd_soc_dai *dai)
{
	struct catpt_stream_runtime *stream;
	struct catpt_dev *cdev = dev_get_drvdata(dai->dev);

	stream = snd_soc_dai_get_dma_data(dai, substream);
	if (!stream->allocated)
		return 0;

	catpt_ipc_reset_stream(cdev, stream->info.stream_hw_id);
	catpt_ipc_free_stream(cdev, stream->info.stream_hw_id);

	stream->allocated = false;
	return 0;
}

static int catpt_dai_prepare(struct snd_pcm_substream *substream,
			     struct snd_soc_dai *dai)
{
	struct catpt_stream_runtime *stream;
	struct catpt_dev *cdev = dev_get_drvdata(dai->dev);
	int ret;

	stream = snd_soc_dai_get_dma_data(dai, substream);
	if (stream->prepared)
		return 0;

	ret = catpt_ipc_reset_stream(cdev, stream->info.stream_hw_id);
	if (ret)
		return CATPT_IPC_ERROR(ret);

	ret = catpt_ipc_pause_stream(cdev, stream->info.stream_hw_id);
	if (ret)
		return CATPT_IPC_ERROR(ret);

	stream->prepared = true;
	return 0;
}

static int catpt_dai_trigger(struct snd_pcm_substream *substream, int cmd,
			     struct snd_soc_dai *dai)
{
	struct snd_pcm_runtime *runtime = substream->runtime;
	struct catpt_stream_runtime *stream;
	struct catpt_dev *cdev = dev_get_drvdata(dai->dev);
	snd_pcm_uframes_t pos;
	int ret;

	stream = snd_soc_dai_get_dma_data(dai, substream);

	switch (cmd) {
	case SNDRV_PCM_TRIGGER_START:
		/* only offload is set_write_pos driven */
		if (stream->template->type != CATPT_STRM_TYPE_RENDER)
			goto resume_stream;

		pos = frames_to_bytes(runtime, runtime->start_threshold);
		/*
		 * Dsp operates on buffer halves, thus max 2x set_write_pos
		 * (entire buffer filled) prior to stream start.
		 */
		ret = catpt_ipc_set_write_pos(cdev, stream->info.stream_hw_id,
					      pos, false, false);
		if (ret)
			return CATPT_IPC_ERROR(ret);
		fallthrough;
	case SNDRV_PCM_TRIGGER_RESUME:
	case SNDRV_PCM_TRIGGER_PAUSE_RELEASE:
	resume_stream:
		catpt_dsp_update_lpclock(cdev);
		ret = catpt_ipc_resume_stream(cdev, stream->info.stream_hw_id);
		if (ret)
			return CATPT_IPC_ERROR(ret);
		break;

	case SNDRV_PCM_TRIGGER_STOP:
		stream->prepared = false;
		fallthrough;
	case SNDRV_PCM_TRIGGER_SUSPEND:
	case SNDRV_PCM_TRIGGER_PAUSE_PUSH:
		ret = catpt_ipc_pause_stream(cdev, stream->info.stream_hw_id);
		catpt_dsp_update_lpclock(cdev);
		if (ret)
			return CATPT_IPC_ERROR(ret);
		break;

	default:
		break;
	}

	return 0;
}

void catpt_stream_update_position(struct catpt_dev *cdev,
				  struct catpt_stream_runtime *stream,
				  struct catpt_notify_position *pos)
{
	struct snd_pcm_substream *substream = stream->substream;
	struct snd_pcm_runtime *r = substream->runtime;
	snd_pcm_uframes_t dsppos, newpos;
	int ret;

	dsppos = bytes_to_frames(r, pos->stream_position);

	if (!stream->prepared)
		goto exit;
	/* only offload is set_write_pos driven */
	if (stream->template->type != CATPT_STRM_TYPE_RENDER)
		goto exit;

	if (dsppos >= r->buffer_size / 2)
		newpos = r->buffer_size / 2;
	else
		newpos = 0;
	/*
	 * Dsp operates on buffer halves, thus on every notify position
	 * (buffer half consumed) update wp to allow stream progression.
	 */
	ret = catpt_ipc_set_write_pos(cdev, stream->info.stream_hw_id,
				      frames_to_bytes(r, newpos),
				      false, false);
	if (ret) {
		dev_err(cdev->dev, "update position for stream %d failed: %d\n",
			stream->info.stream_hw_id, ret);
		return;
	}
exit:
	snd_pcm_period_elapsed(substream);
}

/* 200 ms for 2 32-bit channels at 48kHz (native format) */
#define CATPT_BUFFER_MAX_SIZE	76800
#define CATPT_PCM_PERIODS_MAX	4
#define CATPT_PCM_PERIODS_MIN	2

static const struct snd_pcm_hardware catpt_pcm_hardware = {
	.info			= SNDRV_PCM_INFO_MMAP |
				  SNDRV_PCM_INFO_MMAP_VALID |
				  SNDRV_PCM_INFO_INTERLEAVED |
				  SNDRV_PCM_INFO_PAUSE |
				  SNDRV_PCM_INFO_RESUME |
				  SNDRV_PCM_INFO_NO_PERIOD_WAKEUP,
	.formats		= SNDRV_PCM_FMTBIT_S16_LE |
				  SNDRV_PCM_FMTBIT_S24_LE |
				  SNDRV_PCM_FMTBIT_S32_LE,
	.period_bytes_min	= PAGE_SIZE,
	.period_bytes_max	= CATPT_BUFFER_MAX_SIZE / CATPT_PCM_PERIODS_MIN,
	.periods_min		= CATPT_PCM_PERIODS_MIN,
	.periods_max		= CATPT_PCM_PERIODS_MAX,
	.buffer_bytes_max	= CATPT_BUFFER_MAX_SIZE,
};

static int catpt_component_pcm_construct(struct snd_soc_component *component,
					 struct snd_soc_pcm_runtime *rtm)
{
	struct catpt_dev *cdev = dev_get_drvdata(component->dev);

	snd_pcm_set_managed_buffer_all(rtm->pcm, SNDRV_DMA_TYPE_DEV_SG,
				       cdev->dev,
				       catpt_pcm_hardware.buffer_bytes_max,
				       catpt_pcm_hardware.buffer_bytes_max);

	return 0;
}

static int catpt_component_open(struct snd_soc_component *component,
				struct snd_pcm_substream *substream)
{
	struct snd_soc_pcm_runtime *rtm = asoc_substream_to_rtd(substream);

	if (!rtm->dai_link->no_pcm)
		snd_soc_set_runtime_hwparams(substream, &catpt_pcm_hardware);
	return 0;
}

static snd_pcm_uframes_t
catpt_component_pointer(struct snd_soc_component *component,
			struct snd_pcm_substream *substream)
{
<<<<<<< HEAD
	struct snd_soc_pcm_runtime *rtm = substream->private_data;
=======
	struct snd_soc_pcm_runtime *rtm = asoc_substream_to_rtd(substream);
>>>>>>> 95cd2cdc
	struct snd_soc_dai *cpu_dai = asoc_rtd_to_cpu(rtm, 0);
	struct catpt_stream_runtime *stream;
	struct catpt_dev *cdev = dev_get_drvdata(component->dev);
	u32 pos;

	if (rtm->dai_link->no_pcm)
		return 0;

	stream = snd_soc_dai_get_dma_data(cpu_dai, substream);
	pos = catpt_stream_read_position(cdev, stream);

	return bytes_to_frames(substream->runtime, pos);
}

static const struct snd_soc_dai_ops catpt_fe_dai_ops = {
	.startup = catpt_dai_startup,
	.shutdown = catpt_dai_shutdown,
	.hw_params = catpt_dai_hw_params,
	.hw_free = catpt_dai_hw_free,
	.prepare = catpt_dai_prepare,
	.trigger = catpt_dai_trigger,
};

static int catpt_dai_pcm_new(struct snd_soc_pcm_runtime *rtm,
			     struct snd_soc_dai *dai)
{
	struct snd_soc_dai *codec_dai = asoc_rtd_to_codec(rtm, 0);
	struct catpt_ssp_device_format devfmt;
	struct catpt_dev *cdev = dev_get_drvdata(dai->dev);
	int ret;

	devfmt.iface = dai->driver->id;
	devfmt.channels = codec_dai->driver->capture.channels_max;

	switch (devfmt.iface) {
	case CATPT_SSP_IFACE_0:
		devfmt.mclk = CATPT_MCLK_FREQ_24_MHZ;

		switch (devfmt.channels) {
		case 4:
			devfmt.mode = CATPT_SSP_MODE_TDM_PROVIDER;
			devfmt.clock_divider = 4;
			break;
		case 2:
		default:
			devfmt.mode = CATPT_SSP_MODE_I2S_PROVIDER;
			devfmt.clock_divider = 9;
			break;
		}
		break;

	case CATPT_SSP_IFACE_1:
		devfmt.mclk = CATPT_MCLK_OFF;
		devfmt.mode = CATPT_SSP_MODE_I2S_CONSUMER;
		devfmt.clock_divider = 0;
		break;
	}

	/* see if this is a new configuration */
	if (!memcmp(&cdev->devfmt[devfmt.iface], &devfmt, sizeof(devfmt)))
		return 0;

	pm_runtime_get_sync(cdev->dev);

	ret = catpt_ipc_set_device_format(cdev, &devfmt);

	pm_runtime_mark_last_busy(cdev->dev);
	pm_runtime_put_autosuspend(cdev->dev);

	if (ret)
		return CATPT_IPC_ERROR(ret);

	/* store device format set for given SSP */
	memcpy(&cdev->devfmt[devfmt.iface], &devfmt, sizeof(devfmt));
	return 0;
}

static struct snd_soc_dai_driver dai_drivers[] = {
/* FE DAIs */
{
	.name  = "System Pin",
	.id = CATPT_STRM_TYPE_SYSTEM,
	.ops = &catpt_fe_dai_ops,
	.playback = {
		.stream_name = "System Playback",
		.channels_min = 2,
		.channels_max = 2,
		.rates = SNDRV_PCM_RATE_48000,
		.formats = SNDRV_PCM_FMTBIT_S16_LE | SNDRV_PCM_FMTBIT_S24_LE,
	},
	.capture = {
		.stream_name = "Analog Capture",
		.channels_min = 2,
		.channels_max = 4,
		.rates = SNDRV_PCM_RATE_48000,
		.formats = SNDRV_PCM_FMTBIT_S16_LE | SNDRV_PCM_FMTBIT_S24_LE,
	},
},
{
	.name  = "Offload0 Pin",
	.id = CATPT_STRM_TYPE_RENDER,
	.ops = &catpt_fe_dai_ops,
	.playback = {
		.stream_name = "Offload0 Playback",
		.channels_min = 2,
		.channels_max = 2,
		.rates = SNDRV_PCM_RATE_8000_192000,
		.formats = SNDRV_PCM_FMTBIT_S16_LE | SNDRV_PCM_FMTBIT_S24_LE,
	},
},
{
	.name  = "Offload1 Pin",
	.id = CATPT_STRM_TYPE_RENDER,
	.ops = &catpt_fe_dai_ops,
	.playback = {
		.stream_name = "Offload1 Playback",
		.channels_min = 2,
		.channels_max = 2,
		.rates = SNDRV_PCM_RATE_8000_192000,
		.formats = SNDRV_PCM_FMTBIT_S16_LE | SNDRV_PCM_FMTBIT_S24_LE,
	},
},
{
	.name  = "Loopback Pin",
	.id = CATPT_STRM_TYPE_LOOPBACK,
	.ops = &catpt_fe_dai_ops,
	.capture = {
		.stream_name = "Loopback Capture",
		.channels_min = 2,
		.channels_max = 2,
		.rates = SNDRV_PCM_RATE_48000,
		.formats = SNDRV_PCM_FMTBIT_S16_LE | SNDRV_PCM_FMTBIT_S24_LE,
	},
},
{
	.name  = "Bluetooth Pin",
	.id = CATPT_STRM_TYPE_BLUETOOTH_RENDER,
	.ops = &catpt_fe_dai_ops,
	.playback = {
		.stream_name = "Bluetooth Playback",
		.channels_min = 1,
		.channels_max = 1,
		.rates = SNDRV_PCM_RATE_8000,
		.formats = SNDRV_PCM_FMTBIT_S16_LE,
	},
	.capture = {
		.stream_name = "Bluetooth Capture",
		.channels_min = 1,
		.channels_max = 1,
		.rates = SNDRV_PCM_RATE_8000,
		.formats = SNDRV_PCM_FMTBIT_S16_LE,
	},
},
/* BE DAIs */
{
	.name = "ssp0-port",
	.id = CATPT_SSP_IFACE_0,
	.pcm_new = catpt_dai_pcm_new,
	.playback = {
		.channels_min = 1,
		.channels_max = 8,
	},
	.capture = {
		.channels_min = 1,
		.channels_max = 8,
	},
},
{
	.name = "ssp1-port",
	.id = CATPT_SSP_IFACE_1,
	.pcm_new = catpt_dai_pcm_new,
	.playback = {
		.channels_min = 1,
		.channels_max = 8,
	},
	.capture = {
		.channels_min = 1,
		.channels_max = 8,
	},
},
};

#define DSP_VOLUME_MAX		S32_MAX /* 0db */
#define DSP_VOLUME_STEP_MAX	30

static u32 ctlvol_to_dspvol(u32 value)
{
	if (value > DSP_VOLUME_STEP_MAX)
		value = 0;
	return DSP_VOLUME_MAX >> (DSP_VOLUME_STEP_MAX - value);
}

static u32 dspvol_to_ctlvol(u32 volume)
{
	if (volume > DSP_VOLUME_MAX)
		return DSP_VOLUME_STEP_MAX;
	return volume ? __fls(volume) : 0;
}

static int catpt_set_dspvol(struct catpt_dev *cdev, u8 stream_id, long *ctlvol)
{
	u32 dspvol;
	int ret, i;

	for (i = 1; i < CATPT_CHANNELS_MAX; i++)
		if (ctlvol[i] != ctlvol[0])
			break;

	if (i == CATPT_CHANNELS_MAX) {
		dspvol = ctlvol_to_dspvol(ctlvol[0]);

		ret = catpt_ipc_set_volume(cdev, stream_id,
					   CATPT_ALL_CHANNELS_MASK, dspvol,
					   0, CATPT_AUDIO_CURVE_NONE);
	} else {
		for (i = 0; i < CATPT_CHANNELS_MAX; i++) {
			dspvol = ctlvol_to_dspvol(ctlvol[i]);

			ret = catpt_ipc_set_volume(cdev, stream_id,
						   i, dspvol,
						   0, CATPT_AUDIO_CURVE_NONE);
			if (ret)
				break;
		}
	}

	if (ret)
		return CATPT_IPC_ERROR(ret);
	return 0;
}

static int catpt_volume_info(struct snd_kcontrol *kcontrol,
			     struct snd_ctl_elem_info *uinfo)
{
	uinfo->type = SNDRV_CTL_ELEM_TYPE_INTEGER;
	uinfo->count = CATPT_CHANNELS_MAX;
	uinfo->value.integer.min = 0;
	uinfo->value.integer.max = DSP_VOLUME_STEP_MAX;
	return 0;
}

static int catpt_mixer_volume_get(struct snd_kcontrol *kcontrol,
				  struct snd_ctl_elem_value *ucontrol)
{
	struct snd_soc_component *component =
		snd_soc_kcontrol_component(kcontrol);
	struct catpt_dev *cdev = dev_get_drvdata(component->dev);
	u32 dspvol;
	int i;

	pm_runtime_get_sync(cdev->dev);

	for (i = 0; i < CATPT_CHANNELS_MAX; i++) {
		dspvol = catpt_mixer_volume(cdev, &cdev->mixer, i);
		ucontrol->value.integer.value[i] = dspvol_to_ctlvol(dspvol);
	}

	pm_runtime_mark_last_busy(cdev->dev);
	pm_runtime_put_autosuspend(cdev->dev);

	return 0;
}

static int catpt_mixer_volume_put(struct snd_kcontrol *kcontrol,
				  struct snd_ctl_elem_value *ucontrol)
{
	struct snd_soc_component *component =
		snd_soc_kcontrol_component(kcontrol);
	struct catpt_dev *cdev = dev_get_drvdata(component->dev);
	int ret;

	pm_runtime_get_sync(cdev->dev);

	ret = catpt_set_dspvol(cdev, cdev->mixer.mixer_hw_id,
			       ucontrol->value.integer.value);

	pm_runtime_mark_last_busy(cdev->dev);
	pm_runtime_put_autosuspend(cdev->dev);

	return ret;
}

static int catpt_stream_volume_get(struct snd_kcontrol *kcontrol,
				   struct snd_ctl_elem_value *ucontrol,
				   enum catpt_pin_id pin_id)
{
	struct snd_soc_component *component =
		snd_soc_kcontrol_component(kcontrol);
	struct catpt_stream_runtime *stream;
	struct catpt_dev *cdev = dev_get_drvdata(component->dev);
	long *ctlvol = (long *)kcontrol->private_value;
	u32 dspvol;
	int i;

	stream = catpt_stream_find(cdev, pin_id);
	if (!stream) {
		for (i = 0; i < CATPT_CHANNELS_MAX; i++)
			ucontrol->value.integer.value[i] = ctlvol[i];
		return 0;
	}

	pm_runtime_get_sync(cdev->dev);

	for (i = 0; i < CATPT_CHANNELS_MAX; i++) {
		dspvol = catpt_stream_volume(cdev, stream, i);
		ucontrol->value.integer.value[i] = dspvol_to_ctlvol(dspvol);
	}

	pm_runtime_mark_last_busy(cdev->dev);
	pm_runtime_put_autosuspend(cdev->dev);

	return 0;
}

static int catpt_stream_volume_put(struct snd_kcontrol *kcontrol,
				   struct snd_ctl_elem_value *ucontrol,
				   enum catpt_pin_id pin_id)
{
	struct snd_soc_component *component =
		snd_soc_kcontrol_component(kcontrol);
	struct catpt_stream_runtime *stream;
	struct catpt_dev *cdev = dev_get_drvdata(component->dev);
	long *ctlvol = (long *)kcontrol->private_value;
	int ret, i;

	stream = catpt_stream_find(cdev, pin_id);
	if (!stream) {
		for (i = 0; i < CATPT_CHANNELS_MAX; i++)
			ctlvol[i] = ucontrol->value.integer.value[i];
		return 0;
	}

	pm_runtime_get_sync(cdev->dev);

	ret = catpt_set_dspvol(cdev, stream->info.stream_hw_id,
			       ucontrol->value.integer.value);

	pm_runtime_mark_last_busy(cdev->dev);
	pm_runtime_put_autosuspend(cdev->dev);

	if (ret)
		return ret;

	for (i = 0; i < CATPT_CHANNELS_MAX; i++)
		ctlvol[i] = ucontrol->value.integer.value[i];
	return 0;
}

static int catpt_offload1_volume_get(struct snd_kcontrol *kctl,
				     struct snd_ctl_elem_value *uctl)
{
	return catpt_stream_volume_get(kctl, uctl, CATPT_PIN_ID_OFFLOAD1);
}

static int catpt_offload1_volume_put(struct snd_kcontrol *kctl,
				     struct snd_ctl_elem_value *uctl)
{
	return catpt_stream_volume_put(kctl, uctl, CATPT_PIN_ID_OFFLOAD1);
}

static int catpt_offload2_volume_get(struct snd_kcontrol *kctl,
				     struct snd_ctl_elem_value *uctl)
{
	return catpt_stream_volume_get(kctl, uctl, CATPT_PIN_ID_OFFLOAD2);
}

static int catpt_offload2_volume_put(struct snd_kcontrol *kctl,
				     struct snd_ctl_elem_value *uctl)
{
	return catpt_stream_volume_put(kctl, uctl, CATPT_PIN_ID_OFFLOAD2);
}

static int catpt_capture_volume_get(struct snd_kcontrol *kctl,
				    struct snd_ctl_elem_value *uctl)
{
	return catpt_stream_volume_get(kctl, uctl, CATPT_PIN_ID_CAPTURE1);
}

static int catpt_capture_volume_put(struct snd_kcontrol *kctl,
				    struct snd_ctl_elem_value *uctl)
{
	return catpt_stream_volume_put(kctl, uctl, CATPT_PIN_ID_CAPTURE1);
}

static int catpt_loopback_switch_get(struct snd_kcontrol *kcontrol,
				     struct snd_ctl_elem_value *ucontrol)
{
	ucontrol->value.integer.value[0] = *(bool *)kcontrol->private_value;
	return 0;
}

static int catpt_loopback_switch_put(struct snd_kcontrol *kcontrol,
				     struct snd_ctl_elem_value *ucontrol)
{
	struct snd_soc_component *component =
		snd_soc_kcontrol_component(kcontrol);
	struct catpt_stream_runtime *stream;
	struct catpt_dev *cdev = dev_get_drvdata(component->dev);
	bool mute;
	int ret;

	mute = (bool)ucontrol->value.integer.value[0];
	stream = catpt_stream_find(cdev, CATPT_PIN_ID_REFERENCE);
	if (!stream) {
		*(bool *)kcontrol->private_value = mute;
		return 0;
	}

	pm_runtime_get_sync(cdev->dev);

	ret = catpt_ipc_mute_loopback(cdev, stream->info.stream_hw_id, mute);

	pm_runtime_mark_last_busy(cdev->dev);
	pm_runtime_put_autosuspend(cdev->dev);

	if (ret)
		return CATPT_IPC_ERROR(ret);

	*(bool *)kcontrol->private_value = mute;
	return 0;
}

static int catpt_waves_switch_get(struct snd_kcontrol *kcontrol,
				  struct snd_ctl_elem_value *ucontrol)
{
	return 0;
}

static int catpt_waves_switch_put(struct snd_kcontrol *kcontrol,
				  struct snd_ctl_elem_value *ucontrol)
{
	return 0;
}

static int catpt_waves_param_get(struct snd_kcontrol *kcontrol,
				 unsigned int __user *bytes,
				 unsigned int size)
{
	return 0;
}

static int catpt_waves_param_put(struct snd_kcontrol *kcontrol,
				 const unsigned int __user *bytes,
				 unsigned int size)
{
	return 0;
}

static const SNDRV_CTL_TLVD_DECLARE_DB_SCALE(catpt_volume_tlv, -9000, 300, 1);

#define CATPT_VOLUME_CTL(kname, sname) \
{	.iface = SNDRV_CTL_ELEM_IFACE_MIXER, \
	.name = (kname), \
	.access = SNDRV_CTL_ELEM_ACCESS_TLV_READ | \
		  SNDRV_CTL_ELEM_ACCESS_READWRITE, \
	.info = catpt_volume_info, \
	.get = catpt_##sname##_volume_get, \
	.put = catpt_##sname##_volume_put, \
	.tlv.p = catpt_volume_tlv, \
	.private_value = (unsigned long) \
		&(long[CATPT_CHANNELS_MAX]) {0} }

static const struct snd_kcontrol_new component_kcontrols[] = {
/* Master volume (mixer stream) */
CATPT_VOLUME_CTL("Master Playback Volume", mixer),
/* Individual volume controls for offload and capture */
CATPT_VOLUME_CTL("Media0 Playback Volume", offload1),
CATPT_VOLUME_CTL("Media1 Playback Volume", offload2),
CATPT_VOLUME_CTL("Mic Capture Volume", capture),
SOC_SINGLE_BOOL_EXT("Loopback Mute", (unsigned long)&(bool[1]) {0},
		    catpt_loopback_switch_get, catpt_loopback_switch_put),
/* Enable or disable WAVES module */
SOC_SINGLE_BOOL_EXT("Waves Switch", 0,
		    catpt_waves_switch_get, catpt_waves_switch_put),
/* WAVES module parameter control */
SND_SOC_BYTES_TLV("Waves Set Param", 128,
		  catpt_waves_param_get, catpt_waves_param_put),
};

static const struct snd_soc_dapm_widget component_widgets[] = {
	SND_SOC_DAPM_AIF_IN("SSP0 CODEC IN", NULL, 0, SND_SOC_NOPM, 0, 0),
	SND_SOC_DAPM_AIF_OUT("SSP0 CODEC OUT", NULL, 0, SND_SOC_NOPM, 0, 0),
	SND_SOC_DAPM_AIF_IN("SSP1 BT IN", NULL, 0, SND_SOC_NOPM, 0, 0),
	SND_SOC_DAPM_AIF_OUT("SSP1 BT OUT", NULL, 0, SND_SOC_NOPM, 0, 0),

	SND_SOC_DAPM_MIXER("Playback VMixer", SND_SOC_NOPM, 0, 0, NULL, 0),
};

static const struct snd_soc_dapm_route component_routes[] = {
	{"Playback VMixer", NULL, "System Playback"},
	{"Playback VMixer", NULL, "Offload0 Playback"},
	{"Playback VMixer", NULL, "Offload1 Playback"},

	{"SSP0 CODEC OUT", NULL, "Playback VMixer"},

	{"Analog Capture", NULL, "SSP0 CODEC IN"},
	{"Loopback Capture", NULL, "SSP0 CODEC IN"},

	{"SSP1 BT OUT", NULL, "Bluetooth Playback"},
	{"Bluetooth Capture", NULL, "SSP1 BT IN"},
};

static const struct snd_soc_component_driver catpt_comp_driver = {
	.name = "catpt-platform",

	.pcm_construct = catpt_component_pcm_construct,
	.open = catpt_component_open,
	.pointer = catpt_component_pointer,

	.controls = component_kcontrols,
	.num_controls = ARRAY_SIZE(component_kcontrols),
	.dapm_widgets = component_widgets,
	.num_dapm_widgets = ARRAY_SIZE(component_widgets),
	.dapm_routes = component_routes,
	.num_dapm_routes = ARRAY_SIZE(component_routes),
};

int catpt_arm_stream_templates(struct catpt_dev *cdev)
{
	struct resource *res;
	u32 scratch_size = 0;
	int i, j;

	for (i = 0; i < ARRAY_SIZE(catpt_topology); i++) {
		struct catpt_stream_template *template;
		struct catpt_module_entry *entry;
		struct catpt_module_type *type;

		template = catpt_topology[i];
		template->persistent_size = 0;

		for (j = 0; j < template->num_entries; j++) {
			entry = &template->entries[j];
			type = &cdev->modules[entry->module_id];

			if (!type->loaded)
				return -ENOENT;

			entry->entry_point = type->entry_point;
			template->persistent_size += type->persistent_size;
			if (type->scratch_size > scratch_size)
				scratch_size = type->scratch_size;
		}
	}

	if (scratch_size) {
		/* allocate single scratch area for all modules */
		res = catpt_request_region(&cdev->dram, scratch_size);
		if (!res)
			return -EBUSY;
		cdev->scratch = res;
	}

	return 0;
}

int catpt_register_plat_component(struct catpt_dev *cdev)
{
	struct snd_soc_component *component;
	int ret;

	component = devm_kzalloc(cdev->dev, sizeof(*component), GFP_KERNEL);
	if (!component)
		return -ENOMEM;

	ret = snd_soc_component_initialize(component, &catpt_comp_driver,
					   cdev->dev);
	if (ret)
		return ret;

	component->name = catpt_comp_driver.name;
	return snd_soc_add_component(component, dai_drivers,
				     ARRAY_SIZE(dai_drivers));
}<|MERGE_RESOLUTION|>--- conflicted
+++ resolved
@@ -604,11 +604,7 @@
 catpt_component_pointer(struct snd_soc_component *component,
 			struct snd_pcm_substream *substream)
 {
-<<<<<<< HEAD
-	struct snd_soc_pcm_runtime *rtm = substream->private_data;
-=======
 	struct snd_soc_pcm_runtime *rtm = asoc_substream_to_rtd(substream);
->>>>>>> 95cd2cdc
 	struct snd_soc_dai *cpu_dai = asoc_rtd_to_cpu(rtm, 0);
 	struct catpt_stream_runtime *stream;
 	struct catpt_dev *cdev = dev_get_drvdata(component->dev);
