--- conflicted
+++ resolved
@@ -41,12 +41,6 @@
 config SND_SOC_INTEL_SOF_NUVOTON_COMMON
 	tristate
 
-<<<<<<< HEAD
-config SND_SOC_INTEL_SOF_SSP_COMMON
-	tristate
-
-=======
->>>>>>> 0c383648
 config SND_SOC_INTEL_SOF_BOARD_HELPERS
 	tristate
 
@@ -493,11 +487,7 @@
 	select SND_SOC_INTEL_SOF_BOARD_HELPERS
 	select SND_SOC_INTEL_SOF_MAXIM_COMMON
 	select SND_SOC_INTEL_SOF_REALTEK_COMMON
-<<<<<<< HEAD
-	select SND_SOC_INTEL_SOF_SSP_COMMON
-=======
 	select SND_SOC_ACPI_INTEL_MATCH
->>>>>>> 0c383648
 	help
 	   This adds support for ASoC machine driver for SOF platforms
 	   with rt5650 or rt5682 codec.
@@ -515,11 +505,7 @@
 	select SND_SOC_INTEL_HDA_DSP_COMMON
 	select SND_SOC_INTEL_SOF_BOARD_HELPERS
 	select SND_SOC_INTEL_SOF_MAXIM_COMMON
-<<<<<<< HEAD
-	select SND_SOC_INTEL_SOF_SSP_COMMON
-=======
 	select SND_SOC_ACPI_INTEL_MATCH
->>>>>>> 0c383648
 	help
 	   This adds support for ASoC machine driver for SOF platforms
 	   with cs42l42 codec.
@@ -572,11 +558,7 @@
 	select SND_SOC_INTEL_SOF_MAXIM_COMMON
 	select SND_SOC_INTEL_SOF_NUVOTON_COMMON
 	select SND_SOC_INTEL_SOF_REALTEK_COMMON
-<<<<<<< HEAD
-	select SND_SOC_INTEL_SOF_SSP_COMMON
-=======
 	select SND_SOC_ACPI_INTEL_MATCH
->>>>>>> 0c383648
 	help
 	   This adds support for ASoC machine driver for SOF platforms
 	   with nau8825 codec.
@@ -620,14 +602,9 @@
 	select SND_SOC_MAX98373_I2C
 	select SND_SOC_MAX98390
 	select SND_SOC_DMIC
-<<<<<<< HEAD
-	select SND_SOC_INTEL_SOF_MAXIM_COMMON
-	select SND_SOC_INTEL_SOF_SSP_COMMON
-=======
 	select SND_SOC_INTEL_SOF_BOARD_HELPERS
 	select SND_SOC_INTEL_SOF_MAXIM_COMMON
 	select SND_SOC_ACPI_INTEL_MATCH
->>>>>>> 0c383648
 	help
 	  This adds support for ASoC machine driver for SOF platforms
 	  with Dialog DA7219 I2S audio codec.
@@ -647,11 +624,7 @@
 	select SND_SOC_INTEL_SOF_BOARD_HELPERS
 	select SND_SOC_INTEL_SOF_REALTEK_COMMON
 	select SND_SOC_INTEL_SOF_CIRRUS_COMMON
-<<<<<<< HEAD
-	select SND_SOC_INTEL_SOF_SSP_COMMON
-=======
 	select SND_SOC_ACPI_INTEL_MATCH
->>>>>>> 0c383648
 	help
 	   This adds support for ASoC machine driver for SOF platforms
 	   with RT1308/CS35L41 I2S audio codec.
@@ -683,7 +656,6 @@
 	depends on MFD_INTEL_LPSS || COMPILE_TEST
 	depends on SND_SOC_INTEL_USER_FRIENDLY_LONG_NAMES || COMPILE_TEST
 	depends on SOUNDWIRE
-	select SND_SOC_INTEL_SOF_BOARD_HELPERS
 	select SND_SOC_MAX98363
 	select SND_SOC_MAX98373_I2C
 	select SND_SOC_MAX98373_SDW
@@ -705,10 +677,7 @@
 	select SND_SOC_CS42L43_SDW
 	select MFD_CS42L43
 	select MFD_CS42L43_SDW
-<<<<<<< HEAD
-=======
 	select SND_SOC_CS35L56_SPI
->>>>>>> 0c383648
 	select SND_SOC_CS35L56_SDW
 	select SND_SOC_DMIC
 	select SND_SOC_INTEL_HDA_DSP_COMMON
