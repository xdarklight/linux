# SPDX-License-Identifier: GPL-2.0-only
menuconfig SND_SOC_QCOM
	tristate "ASoC support for QCOM platforms"
	depends on ARCH_QCOM || COMPILE_TEST
	imply SND_SOC_QCOM_COMMON
	help
	  Say Y or M if you want to add support to use audio devices
	  in Qualcomm Technologies SOC-based platforms.

if SND_SOC_QCOM

config SND_SOC_LPASS_CPU
	tristate
	select REGMAP_MMIO

config SND_SOC_LPASS_HDMI
	tristate
	select REGMAP_MMIO

config SND_SOC_LPASS_PLATFORM
	tristate
	select REGMAP_MMIO

config SND_SOC_LPASS_CDC_DMA
	tristate
	select REGMAP_MMIO

config SND_SOC_LPASS_IPQ806X
	tristate
	select SND_SOC_LPASS_CPU
	select SND_SOC_LPASS_PLATFORM

config SND_SOC_LPASS_APQ8016
	tristate
	select SND_SOC_LPASS_CPU
	select SND_SOC_LPASS_PLATFORM

config SND_SOC_LPASS_SC7180
	tristate
	select SND_SOC_LPASS_CPU
	select SND_SOC_LPASS_PLATFORM
	select SND_SOC_LPASS_HDMI

config SND_SOC_LPASS_SC7280
	tristate
	select SND_SOC_LPASS_CPU
	select SND_SOC_LPASS_PLATFORM
	select SND_SOC_LPASS_HDMI
	select SND_SOC_LPASS_CDC_DMA

config SND_SOC_STORM
	tristate "ASoC I2S support for Storm boards"
	depends on GPIOLIB
	select SND_SOC_LPASS_IPQ806X
	select SND_SOC_MAX98357A
	help
	  Say Y or M if you want add support for SoC audio on the
	  Qualcomm Technologies IPQ806X-based Storm board.

config SND_SOC_APQ8016_SBC
	tristate "SoC Audio support for APQ8016 SBC platforms"
	select SND_SOC_LPASS_APQ8016
	depends on SND_SOC_QCOM_COMMON
	help
	  Support for Qualcomm Technologies LPASS audio block in
	  APQ8016 SOC-based systems.
	  Say Y if you want to use audio devices on MI2S.

config SND_SOC_QCOM_COMMON
	depends on SOUNDWIRE
	tristate

config SND_SOC_QDSP6_COMMON
	tristate

config SND_SOC_QDSP6_CORE
	tristate

config SND_SOC_QDSP6_AFE
	tristate

config SND_SOC_QDSP6_AFE_DAI
	tristate

config SND_SOC_QDSP6_AFE_CLOCKS
	tristate

config SND_SOC_QDSP6_ADM
	tristate

config SND_SOC_QDSP6_ROUTING
	tristate

config SND_SOC_QDSP6_ASM
	tristate

config SND_SOC_QDSP6_ASM_DAI
	select SND_SOC_COMPRESS
	tristate

config SND_SOC_QDSP6_APM_DAI
	tristate
	select SND_SOC_COMPRESS

config SND_SOC_QDSP6_APM_LPASS_DAI
	tristate

config SND_SOC_QDSP6_APM
	tristate
	select SND_SOC_QDSP6_APM_DAI
	select SND_SOC_QDSP6_APM_LPASS_DAI

config SND_SOC_QDSP6_PRM_LPASS_CLOCKS
	tristate

config SND_SOC_QDSP6_PRM
	tristate
	select SND_SOC_QDSP6_PRM_LPASS_CLOCKS

config SND_SOC_QDSP6
	tristate "SoC ALSA audio driver for QDSP6"
	depends on QCOM_APR
	depends on COMMON_CLK
	select SND_SOC_QDSP6_COMMON
	select SND_SOC_QDSP6_CORE
	select SND_SOC_QDSP6_AFE
	select SND_SOC_QDSP6_AFE_DAI
	select SND_SOC_QDSP6_AFE_CLOCKS
	select SND_SOC_QDSP6_ADM
	select SND_SOC_QDSP6_ROUTING
	select SND_SOC_QDSP6_ASM
	select SND_SOC_QDSP6_ASM_DAI
	select SND_SOC_TOPOLOGY
	select SND_SOC_QDSP6_APM
	select SND_SOC_QDSP6_PRM
	help
	 To add support for MSM QDSP6 Soc Audio.
	 This will enable sound soc platform specific
	 audio drivers. This includes q6asm, q6adm,
	 q6afe interfaces to DSP using apr.

config SND_SOC_MSM8996
	tristate "SoC Machine driver for MSM8996 and APQ8096 boards"
	depends on QCOM_APR
	depends on COMMON_CLK
	select SND_SOC_QDSP6
	depends on SND_SOC_QCOM_COMMON
	help
	  Support for Qualcomm Technologies LPASS audio block in
	  APQ8096 SoC-based systems.
	  Say Y if you want to use audio device on this SoCs

config SND_SOC_SDM845
	tristate "SoC Machine driver for SDM845 boards"
	depends on QCOM_APR && I2C && SOUNDWIRE
	depends on COMMON_CLK
	select SND_SOC_QDSP6
	depends on SND_SOC_QCOM_COMMON
	select SND_SOC_RT5663
	select SND_SOC_MAX98927
	imply SND_SOC_CROS_EC_CODEC
	help
	  To add support for audio on Qualcomm Technologies Inc.
	  SDM845 SoC-based systems.
	  Say Y if you want to use audio device on this SoCs.

config SND_SOC_SM8250
	tristate "SoC Machine driver for SM8250 boards"
	depends on QCOM_APR && SOUNDWIRE
	depends on COMMON_CLK
	select SND_SOC_QDSP6
	depends on SND_SOC_QCOM_COMMON
	help
	  To add support for audio on Qualcomm Technologies Inc.
	  SM8250 SoC-based systems.
	  Say Y if you want to use audio device on this SoCs.

config SND_SOC_SC8280XP
	tristate "SoC Machine driver for SC8280XP boards"
	depends on QCOM_APR && SOUNDWIRE
	depends on COMMON_CLK
	select SND_SOC_QDSP6
	depends on SND_SOC_QCOM_COMMON
	help
	  To add support for audio on Qualcomm Technologies Inc.
	  SC8280XP SoC-based systems.
	  Say Y if you want to use audio device on this SoCs.

config SND_SOC_SC7180
	tristate "SoC Machine driver for SC7180 boards"
	depends on I2C && GPIOLIB
	depends on SOUNDWIRE || SOUNDWIRE=n
<<<<<<< HEAD
	select SND_SOC_QCOM_COMMON
=======
	depends on SND_SOC_QCOM_COMMON
>>>>>>> 0ee29814
	select SND_SOC_LPASS_SC7180
	select SND_SOC_MAX98357A
	select SND_SOC_RT5682_I2C
	select SND_SOC_RT5682S
	select SND_SOC_ADAU7002
	help
	  To add support for audio on Qualcomm Technologies Inc.
	  SC7180 SoC-based systems.
	  Say Y if you want to use audio device on this SoCs.

config SND_SOC_SC7280
	tristate "SoC Machine driver for SC7280 boards"
	depends on I2C && SOUNDWIRE
	depends on SND_SOC_QCOM_COMMON
	select SND_SOC_LPASS_SC7280
	select SND_SOC_MAX98357A
	select SND_SOC_WCD938X_SDW
	select SND_SOC_LPASS_MACRO_COMMON
	imply SND_SOC_LPASS_RX_MACRO
	imply SND_SOC_LPASS_TX_MACRO
	select SND_SOC_RT5682_I2C
	select SND_SOC_RT5682S
	help
	  Add support for audio on Qualcomm Technologies Inc.
	  SC7280 SoC-based systems.
	  Say Y or M if you want to use audio device on this SoCs.

endif #SND_SOC_QCOM<|MERGE_RESOLUTION|>--- conflicted
+++ resolved
@@ -190,11 +190,7 @@
 	tristate "SoC Machine driver for SC7180 boards"
 	depends on I2C && GPIOLIB
 	depends on SOUNDWIRE || SOUNDWIRE=n
-<<<<<<< HEAD
-	select SND_SOC_QCOM_COMMON
-=======
-	depends on SND_SOC_QCOM_COMMON
->>>>>>> 0ee29814
+	depends on SND_SOC_QCOM_COMMON
 	select SND_SOC_LPASS_SC7180
 	select SND_SOC_MAX98357A
 	select SND_SOC_RT5682_I2C
