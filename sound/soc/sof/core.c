// SPDX-License-Identifier: (GPL-2.0-only OR BSD-3-Clause)
//
// This file is provided under a dual BSD/GPLv2 license.  When using or
// redistributing this file, you may do so under either license.
//
// Copyright(c) 2018 Intel Corporation. All rights reserved.
//
// Author: Liam Girdwood <liam.r.girdwood@linux.intel.com>
//

#include <linux/firmware.h>
#include <linux/module.h>
#include <sound/soc.h>
#include <sound/sof.h>
#include "sof-priv.h"
#include "ops.h"

#define CREATE_TRACE_POINTS
#include <trace/events/sof.h>

/* see SOF_DBG_ flags */
static int sof_core_debug =  IS_ENABLED(CONFIG_SND_SOC_SOF_DEBUG_ENABLE_FIRMWARE_TRACE);
module_param_named(sof_debug, sof_core_debug, int, 0444);
MODULE_PARM_DESC(sof_debug, "SOF core debug options (0x0 all off)");

/* SOF defaults if not provided by the platform in ms */
#define TIMEOUT_DEFAULT_IPC_MS  500
#define TIMEOUT_DEFAULT_BOOT_MS 2000

/**
 * sof_debug_check_flag - check if a given flag(s) is set in sof_core_debug
 * @mask: Flag or combination of flags to check
 *
 * Returns true if all bits set in mask is also set in sof_core_debug, otherwise
 * false
 */
bool sof_debug_check_flag(int mask)
{
	if ((sof_core_debug & mask) == mask)
		return true;

	return false;
}
EXPORT_SYMBOL(sof_debug_check_flag);

/*
 * FW Panic/fault handling.
 */

struct sof_panic_msg {
	u32 id;
	const char *msg;
};

/* standard FW panic types */
static const struct sof_panic_msg panic_msg[] = {
	{SOF_IPC_PANIC_MEM, "out of memory"},
	{SOF_IPC_PANIC_WORK, "work subsystem init failed"},
	{SOF_IPC_PANIC_IPC, "IPC subsystem init failed"},
	{SOF_IPC_PANIC_ARCH, "arch init failed"},
	{SOF_IPC_PANIC_PLATFORM, "platform init failed"},
	{SOF_IPC_PANIC_TASK, "scheduler init failed"},
	{SOF_IPC_PANIC_EXCEPTION, "runtime exception"},
	{SOF_IPC_PANIC_DEADLOCK, "deadlock"},
	{SOF_IPC_PANIC_STACK, "stack overflow"},
	{SOF_IPC_PANIC_IDLE, "can't enter idle"},
	{SOF_IPC_PANIC_WFI, "invalid wait state"},
	{SOF_IPC_PANIC_ASSERT, "assertion failed"},
};

/**
 * sof_print_oops_and_stack - Handle the printing of DSP oops and stack trace
 * @sdev: Pointer to the device's sdev
 * @level: prink log level to use for the printing
 * @panic_code: the panic code
 * @tracep_code: tracepoint code
 * @oops: Pointer to DSP specific oops data
 * @panic_info: Pointer to the received panic information message
 * @stack: Pointer to the call stack data
 * @stack_words: Number of words in the stack data
 *
 * helper to be called from .dbg_dump callbacks. No error code is
 * provided, it's left as an exercise for the caller of .dbg_dump
 * (typically IPC or loader)
 */
void sof_print_oops_and_stack(struct snd_sof_dev *sdev, const char *level,
			      u32 panic_code, u32 tracep_code, void *oops,
			      struct sof_ipc_panic_info *panic_info,
			      void *stack, size_t stack_words)
{
	u32 code;
	int i;

	/* is firmware dead ? */
	if ((panic_code & SOF_IPC_PANIC_MAGIC_MASK) != SOF_IPC_PANIC_MAGIC) {
		dev_printk(level, sdev->dev, "unexpected fault %#010x trace %#010x\n",
			   panic_code, tracep_code);
		return; /* no fault ? */
	}

	code = panic_code & (SOF_IPC_PANIC_MAGIC_MASK | SOF_IPC_PANIC_CODE_MASK);

	for (i = 0; i < ARRAY_SIZE(panic_msg); i++) {
		if (panic_msg[i].id == code) {
			dev_printk(level, sdev->dev, "reason: %s (%#x)\n",
				   panic_msg[i].msg, code & SOF_IPC_PANIC_CODE_MASK);
			dev_printk(level, sdev->dev, "trace point: %#010x\n", tracep_code);
			goto out;
		}
	}

	/* unknown error */
	dev_printk(level, sdev->dev, "unknown panic code: %#x\n",
		   code & SOF_IPC_PANIC_CODE_MASK);
	dev_printk(level, sdev->dev, "trace point: %#010x\n", tracep_code);

out:
	dev_printk(level, sdev->dev, "panic at %s:%d\n", panic_info->filename,
		   panic_info->linenum);
	sof_oops(sdev, level, oops);
	sof_stack(sdev, level, oops, stack, stack_words);
}
EXPORT_SYMBOL(sof_print_oops_and_stack);

/* Helper to manage DSP state */
void sof_set_fw_state(struct snd_sof_dev *sdev, enum sof_fw_state new_state)
{
	if (sdev->fw_state == new_state)
		return;

	dev_dbg(sdev->dev, "fw_state change: %d -> %d\n", sdev->fw_state, new_state);
	sdev->fw_state = new_state;

	switch (new_state) {
	case SOF_FW_BOOT_NOT_STARTED:
	case SOF_FW_BOOT_COMPLETE:
	case SOF_FW_CRASHED:
		sof_client_fw_state_dispatcher(sdev);
		fallthrough;
	default:
		break;
	}
}
EXPORT_SYMBOL(sof_set_fw_state);

/*
 *			FW Boot State Transition Diagram
 *
 *    +----------------------------------------------------------------------+
 *    |									     |
 * ------------------	     ------------------				     |
 * |		    |	     |		      |				     |
 * |   BOOT_FAILED  |<-------|  READY_FAILED  |				     |
 * |		    |<--+    |	              |	   ------------------	     |
 * ------------------	|    ------------------	   |		    |	     |
 *	^		|	    ^		   |	CRASHED	    |---+    |
 *	|		|	    |		   |		    |	|    |
 * (FW Boot Timeout)	|	(FW_READY FAIL)	   ------------------	|    |
 *	|		|	    |		     ^			|    |
 *	|		|	    |		     |(DSP Panic)	|    |
 * ------------------	|	    |		   ------------------	|    |
 * |		    |	|	    |		   |		    |	|    |
 * |   IN_PROGRESS  |---------------+------------->|    COMPLETE    |	|    |
 * |		    | (FW Boot OK)   (FW_READY OK) |		    |	|    |
 * ------------------	|			   ------------------	|    |
 *	^		|				|		|    |
 *	|		|				|		|    |
 * (FW Loading OK)	|			(System Suspend/Runtime Suspend)
 *	|		|				|		|    |
 *	|	(FW Loading Fail)			|		|    |
 * ------------------	|	------------------	|		|    |
 * |		    |	|	|		 |<-----+		|    |
 * |   PREPARE	    |---+	|   NOT_STARTED  |<---------------------+    |
 * |		    |		|		 |<--------------------------+
 * ------------------		------------------
 *    |	    ^			    |	   ^
 *    |	    |			    |	   |
 *    |	    +-----------------------+	   |
 *    |		(DSP Probe OK)		   |
 *    |					   |
 *    |					   |
 *    +------------------------------------+
 *	(System Suspend/Runtime Suspend)
 */

static int sof_probe_continue(struct snd_sof_dev *sdev)
{
	struct snd_sof_pdata *plat_data = sdev->pdata;
	int ret;

	/* probe the DSP hardware */
	ret = snd_sof_probe(sdev);
	if (ret < 0) {
		dev_err(sdev->dev, "error: failed to probe DSP %d\n", ret);
		goto probe_err;
	}

	sof_set_fw_state(sdev, SOF_FW_BOOT_PREPARE);

	/* check machine info */
	ret = sof_machine_check(sdev);
	if (ret < 0) {
		dev_err(sdev->dev, "error: failed to get machine info %d\n",
			ret);
		goto dsp_err;
	}

	/* set up platform component driver */
	snd_sof_new_platform_drv(sdev);

	/* register any debug/trace capabilities */
	ret = snd_sof_dbg_init(sdev);
	if (ret < 0) {
		/*
		 * debugfs issues are suppressed in snd_sof_dbg_init() since
		 * we cannot rely on debugfs
		 * here we trap errors due to memory allocation only.
		 */
		dev_err(sdev->dev, "error: failed to init DSP trace/debug %d\n",
			ret);
		goto dbg_err;
	}

	/* init the IPC */
	sdev->ipc = snd_sof_ipc_init(sdev);
	if (!sdev->ipc) {
		ret = -ENOMEM;
		dev_err(sdev->dev, "error: failed to init DSP IPC %d\n", ret);
		goto ipc_err;
	}

	/* load the firmware */
	ret = snd_sof_load_firmware(sdev);
	if (ret < 0) {
		dev_err(sdev->dev, "error: failed to load DSP firmware %d\n",
			ret);
		sof_set_fw_state(sdev, SOF_FW_BOOT_FAILED);
		goto fw_load_err;
	}

	sof_set_fw_state(sdev, SOF_FW_BOOT_IN_PROGRESS);

	/*
	 * Boot the firmware. The FW boot status will be modified
	 * in snd_sof_run_firmware() depending on the outcome.
	 */
	ret = snd_sof_run_firmware(sdev);
	if (ret < 0) {
		dev_err(sdev->dev, "error: failed to boot DSP firmware %d\n",
			ret);
		sof_set_fw_state(sdev, SOF_FW_BOOT_FAILED);
		goto fw_run_err;
	}

	if (sof_debug_check_flag(SOF_DBG_ENABLE_TRACE)) {
		sdev->fw_trace_is_supported = true;

		/* init firmware tracing */
		ret = sof_fw_trace_init(sdev);
		if (ret < 0) {
			/* non fatal */
			dev_warn(sdev->dev, "failed to initialize firmware tracing %d\n",
				 ret);
		}
	} else {
		dev_dbg(sdev->dev, "SOF firmware trace disabled\n");
	}

	/* hereafter all FW boot flows are for PM reasons */
	sdev->first_boot = false;

	/* now register audio DSP platform driver and dai */
	ret = devm_snd_soc_register_component(sdev->dev, &sdev->plat_drv,
					      sof_ops(sdev)->drv,
					      sof_ops(sdev)->num_drv);
	if (ret < 0) {
		dev_err(sdev->dev,
			"error: failed to register DSP DAI driver %d\n", ret);
		goto fw_trace_err;
	}

	ret = snd_sof_machine_register(sdev, plat_data);
	if (ret < 0) {
		dev_err(sdev->dev,
			"error: failed to register machine driver %d\n", ret);
		goto fw_trace_err;
	}

	ret = sof_register_clients(sdev);
	if (ret < 0) {
		dev_err(sdev->dev, "failed to register clients %d\n", ret);
		goto sof_machine_err;
	}

	/*
	 * Some platforms in SOF, ex: BYT, may not have their platform PM
	 * callbacks set. Increment the usage count so as to
	 * prevent the device from entering runtime suspend.
	 */
	if (!sof_ops(sdev)->runtime_suspend || !sof_ops(sdev)->runtime_resume)
		pm_runtime_get_noresume(sdev->dev);

	if (plat_data->sof_probe_complete)
		plat_data->sof_probe_complete(sdev->dev);

	sdev->probe_completed = true;

	return 0;

sof_machine_err:
	snd_sof_machine_unregister(sdev, plat_data);
fw_trace_err:
	sof_fw_trace_free(sdev);
fw_run_err:
	snd_sof_fw_unload(sdev);
fw_load_err:
	snd_sof_ipc_free(sdev);
ipc_err:
dbg_err:
	snd_sof_free_debug(sdev);
dsp_err:
	snd_sof_remove(sdev);
probe_err:
	sof_ops_free(sdev);

	/* all resources freed, update state to match */
	sof_set_fw_state(sdev, SOF_FW_BOOT_NOT_STARTED);
	sdev->first_boot = true;

	return ret;
}

static void sof_probe_work(struct work_struct *work)
{
	struct snd_sof_dev *sdev =
		container_of(work, struct snd_sof_dev, probe_work);
	int ret;

	ret = sof_probe_continue(sdev);
	if (ret < 0) {
		/* errors cannot be propagated, log */
		dev_err(sdev->dev, "error: %s failed err: %d\n", __func__, ret);
	}
}

int snd_sof_device_probe(struct device *dev, struct snd_sof_pdata *plat_data)
{
	struct snd_sof_dev *sdev;
	int ret;

	sdev = devm_kzalloc(dev, sizeof(*sdev), GFP_KERNEL);
	if (!sdev)
		return -ENOMEM;

	/* initialize sof device */
	sdev->dev = dev;

	/* initialize default DSP power state */
	sdev->dsp_power_state.state = SOF_DSP_PM_D0;

	sdev->pdata = plat_data;
	sdev->first_boot = true;
	dev_set_drvdata(dev, sdev);

	/* check IPC support */
	if (!(BIT(plat_data->ipc_type) & plat_data->desc->ipc_supported_mask)) {
		dev_err(dev, "ipc_type %d is not supported on this platform, mask is %#x\n",
			plat_data->ipc_type, plat_data->desc->ipc_supported_mask);
		return -EINVAL;
	}

	/* init ops, if necessary */
	ret = sof_ops_init(sdev);
	if (ret < 0)
		return ret;

	/* check all mandatory ops */
	if (!sof_ops(sdev) || !sof_ops(sdev)->probe || !sof_ops(sdev)->run ||
	    !sof_ops(sdev)->block_read || !sof_ops(sdev)->block_write ||
	    !sof_ops(sdev)->send_msg || !sof_ops(sdev)->load_firmware ||
	    !sof_ops(sdev)->ipc_msg_data) {
<<<<<<< HEAD
=======
		sof_ops_free(sdev);
>>>>>>> 66283a8f
		dev_err(dev, "error: missing mandatory ops\n");
		return -EINVAL;
	}

	INIT_LIST_HEAD(&sdev->pcm_list);
	INIT_LIST_HEAD(&sdev->kcontrol_list);
	INIT_LIST_HEAD(&sdev->widget_list);
	INIT_LIST_HEAD(&sdev->dai_list);
	INIT_LIST_HEAD(&sdev->dai_link_list);
	INIT_LIST_HEAD(&sdev->route_list);
	INIT_LIST_HEAD(&sdev->ipc_client_list);
	INIT_LIST_HEAD(&sdev->ipc_rx_handler_list);
	INIT_LIST_HEAD(&sdev->fw_state_handler_list);
	spin_lock_init(&sdev->ipc_lock);
	spin_lock_init(&sdev->hw_lock);
	mutex_init(&sdev->power_state_access);
	mutex_init(&sdev->ipc_client_mutex);
	mutex_init(&sdev->client_event_handler_mutex);

	/* set default timeouts if none provided */
	if (plat_data->desc->ipc_timeout == 0)
		sdev->ipc_timeout = TIMEOUT_DEFAULT_IPC_MS;
	else
		sdev->ipc_timeout = plat_data->desc->ipc_timeout;
	if (plat_data->desc->boot_timeout == 0)
		sdev->boot_timeout = TIMEOUT_DEFAULT_BOOT_MS;
	else
		sdev->boot_timeout = plat_data->desc->boot_timeout;

	sof_set_fw_state(sdev, SOF_FW_BOOT_NOT_STARTED);

	if (IS_ENABLED(CONFIG_SND_SOC_SOF_PROBE_WORK_QUEUE)) {
		INIT_WORK(&sdev->probe_work, sof_probe_work);
		schedule_work(&sdev->probe_work);
		return 0;
	}

	return sof_probe_continue(sdev);
}
EXPORT_SYMBOL(snd_sof_device_probe);

bool snd_sof_device_probe_completed(struct device *dev)
{
	struct snd_sof_dev *sdev = dev_get_drvdata(dev);

	return sdev->probe_completed;
}
EXPORT_SYMBOL(snd_sof_device_probe_completed);

int snd_sof_device_remove(struct device *dev)
{
	struct snd_sof_dev *sdev = dev_get_drvdata(dev);
	struct snd_sof_pdata *pdata = sdev->pdata;
	int ret;

	if (IS_ENABLED(CONFIG_SND_SOC_SOF_PROBE_WORK_QUEUE))
		cancel_work_sync(&sdev->probe_work);

	/*
	 * Unregister any registered client device first before IPC and debugfs
	 * to allow client drivers to be removed cleanly
	 */
	sof_unregister_clients(sdev);

	/*
	 * Unregister machine driver. This will unbind the snd_card which
	 * will remove the component driver and unload the topology
	 * before freeing the snd_card.
	 */
	snd_sof_machine_unregister(sdev, pdata);

	if (sdev->fw_state > SOF_FW_BOOT_NOT_STARTED) {
		sof_fw_trace_free(sdev);
		ret = snd_sof_dsp_power_down_notify(sdev);
		if (ret < 0)
			dev_warn(dev, "error: %d failed to prepare DSP for device removal",
				 ret);

		snd_sof_ipc_free(sdev);
		snd_sof_free_debug(sdev);
		snd_sof_remove(sdev);
	}

	sof_ops_free(sdev);

	/* release firmware */
	snd_sof_fw_unload(sdev);

	return 0;
}
EXPORT_SYMBOL(snd_sof_device_remove);

int snd_sof_device_shutdown(struct device *dev)
{
	struct snd_sof_dev *sdev = dev_get_drvdata(dev);
	struct snd_sof_pdata *pdata = sdev->pdata;

	if (IS_ENABLED(CONFIG_SND_SOC_SOF_PROBE_WORK_QUEUE))
		cancel_work_sync(&sdev->probe_work);

	/*
	 * make sure clients and machine driver(s) are unregistered to force
	 * all userspace devices to be closed prior to the DSP shutdown sequence
	 */
	sof_unregister_clients(sdev);

	snd_sof_machine_unregister(sdev, pdata);

	if (sdev->fw_state == SOF_FW_BOOT_COMPLETE)
		return snd_sof_shutdown(sdev);

	return 0;
}
EXPORT_SYMBOL(snd_sof_device_shutdown);

MODULE_AUTHOR("Liam Girdwood");
MODULE_DESCRIPTION("Sound Open Firmware (SOF) Core");
MODULE_LICENSE("Dual BSD/GPL");
MODULE_ALIAS("platform:sof-audio");
MODULE_IMPORT_NS(SND_SOC_SOF_CLIENT);<|MERGE_RESOLUTION|>--- conflicted
+++ resolved
@@ -379,10 +379,7 @@
 	    !sof_ops(sdev)->block_read || !sof_ops(sdev)->block_write ||
 	    !sof_ops(sdev)->send_msg || !sof_ops(sdev)->load_firmware ||
 	    !sof_ops(sdev)->ipc_msg_data) {
-<<<<<<< HEAD
-=======
 		sof_ops_free(sdev);
->>>>>>> 66283a8f
 		dev_err(dev, "error: missing mandatory ops\n");
 		return -EINVAL;
 	}
