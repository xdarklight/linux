--- conflicted
+++ resolved
@@ -155,14 +155,6 @@
 
 	init_waitqueue_head(&msg->waitq);
 
-<<<<<<< HEAD
-	/*
-	 * Use IPC3 ops as it is the only available version now. With the addition of new IPC
-	 * versions, this will need to be modified to use the selected version at runtime.
-	 */
-	ipc->ops = &ipc3_ops;
-	ops = ipc->ops;
-=======
 	switch (sdev->pdata->ipc_type) {
 #if defined(CONFIG_SND_SOC_SOF_IPC3)
 	case SOF_IPC:
@@ -179,7 +171,6 @@
 			sdev->pdata->ipc_type);
 		return NULL;
 	}
->>>>>>> 66283a8f
 
 	/* check for mandatory ops */
 	if (!ops->tx_msg || !ops->rx_msg || !ops->set_get_data || !ops->get_reply) {
@@ -200,15 +191,6 @@
 
 	if (!ops->tplg || !ops->tplg->widget || !ops->tplg->control) {
 		dev_err(sdev->dev, "Missing IPC topology ops\n");
-<<<<<<< HEAD
-		return NULL;
-	}
-
-	if (ops->fw_tracing && (!ops->fw_tracing->init || !ops->fw_tracing->suspend ||
-				!ops->fw_tracing->resume)) {
-		dev_err(sdev->dev, "Missing firmware tracing ops\n");
-=======
->>>>>>> 66283a8f
 		return NULL;
 	}
 
