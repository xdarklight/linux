--- conflicted
+++ resolved
@@ -1925,21 +1925,12 @@
 	bool match;
 
 	match = strcmp(EVENT_NAME(user), event) == 0;
-<<<<<<< HEAD
 
 	if (match && system) {
 		match = strcmp(system, user->group->system_name) == 0 ||
 			strcmp(system, user->group->system_multi_name) == 0;
 	}
 
-=======
-
-	if (match && system) {
-		match = strcmp(system, user->group->system_name) == 0 ||
-			strcmp(system, user->group->system_multi_name) == 0;
-	}
-
->>>>>>> 0c383648
 	if (match)
 		match = user_fields_match(user, argc, argv);
 
@@ -1998,8 +1989,6 @@
 	return 0;
 }
 
-<<<<<<< HEAD
-=======
 /*
  * Counts how many ';' without a trailing space are in the args.
  */
@@ -2074,7 +2063,6 @@
 	return split;
 }
 
->>>>>>> 0c383648
 /*
  * Parses the event name, arguments and flags then registers if successful.
  * The name buffer lifetime is owned by this method for success cases only.
@@ -2098,11 +2086,7 @@
 		return -EPERM;
 
 	if (args) {
-<<<<<<< HEAD
-		argv = argv_split(GFP_KERNEL, args, &argc);
-=======
 		argv = user_event_argv_split(args, &argc);
->>>>>>> 0c383648
 
 		if (!argv)
 			return -ENOMEM;
