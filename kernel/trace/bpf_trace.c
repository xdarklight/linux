// SPDX-License-Identifier: GPL-2.0
/* Copyright (c) 2011-2015 PLUMgrid, http://plumgrid.com
 * Copyright (c) 2016 Facebook
 */
#include <linux/kernel.h>
#include <linux/types.h>
#include <linux/slab.h>
#include <linux/bpf.h>
#include <linux/bpf_perf_event.h>
#include <linux/filter.h>
#include <linux/uaccess.h>
#include <linux/ctype.h>
#include <linux/kprobes.h>
#include <linux/syscalls.h>
#include <linux/error-injection.h>

#include <asm/tlb.h>

#include "trace_probe.h"
#include "trace.h"

#ifdef CONFIG_MODULES
struct bpf_trace_module {
	struct module *module;
	struct list_head list;
};

static LIST_HEAD(bpf_trace_modules);
static DEFINE_MUTEX(bpf_module_mutex);

static struct bpf_raw_event_map *bpf_get_raw_tracepoint_module(const char *name)
{
	struct bpf_raw_event_map *btp, *ret = NULL;
	struct bpf_trace_module *btm;
	unsigned int i;

	mutex_lock(&bpf_module_mutex);
	list_for_each_entry(btm, &bpf_trace_modules, list) {
		for (i = 0; i < btm->module->num_bpf_raw_events; ++i) {
			btp = &btm->module->bpf_raw_events[i];
			if (!strcmp(btp->tp->name, name)) {
				if (try_module_get(btm->module))
					ret = btp;
				goto out;
			}
		}
	}
out:
	mutex_unlock(&bpf_module_mutex);
	return ret;
}
#else
static struct bpf_raw_event_map *bpf_get_raw_tracepoint_module(const char *name)
{
	return NULL;
}
#endif /* CONFIG_MODULES */

u64 bpf_get_stackid(u64 r1, u64 r2, u64 r3, u64 r4, u64 r5);
u64 bpf_get_stack(u64 r1, u64 r2, u64 r3, u64 r4, u64 r5);

/**
 * trace_call_bpf - invoke BPF program
 * @call: tracepoint event
 * @ctx: opaque context pointer
 *
 * kprobe handlers execute BPF programs via this helper.
 * Can be used from static tracepoints in the future.
 *
 * Return: BPF programs always return an integer which is interpreted by
 * kprobe handler as:
 * 0 - return from kprobe (event is filtered out)
 * 1 - store kprobe event into ring buffer
 * Other values are reserved and currently alias to 1
 */
unsigned int trace_call_bpf(struct trace_event_call *call, void *ctx)
{
	unsigned int ret;

	if (in_nmi()) /* not supported yet */
		return 1;

	preempt_disable();

	if (unlikely(__this_cpu_inc_return(bpf_prog_active) != 1)) {
		/*
		 * since some bpf program is already running on this cpu,
		 * don't call into another bpf program (same or different)
		 * and don't send kprobe event into ring-buffer,
		 * so return zero here
		 */
		ret = 0;
		goto out;
	}

	/*
	 * Instead of moving rcu_read_lock/rcu_dereference/rcu_read_unlock
	 * to all call sites, we did a bpf_prog_array_valid() there to check
	 * whether call->prog_array is empty or not, which is
	 * a heurisitc to speed up execution.
	 *
	 * If bpf_prog_array_valid() fetched prog_array was
	 * non-NULL, we go into trace_call_bpf() and do the actual
	 * proper rcu_dereference() under RCU lock.
	 * If it turns out that prog_array is NULL then, we bail out.
	 * For the opposite, if the bpf_prog_array_valid() fetched pointer
	 * was NULL, you'll skip the prog_array with the risk of missing
	 * out of events when it was updated in between this and the
	 * rcu_dereference() which is accepted risk.
	 */
	ret = BPF_PROG_RUN_ARRAY_CHECK(call->prog_array, ctx, BPF_PROG_RUN);

 out:
	__this_cpu_dec(bpf_prog_active);
	preempt_enable();

	return ret;
}
EXPORT_SYMBOL_GPL(trace_call_bpf);

#ifdef CONFIG_BPF_KPROBE_OVERRIDE
BPF_CALL_2(bpf_override_return, struct pt_regs *, regs, unsigned long, rc)
{
	regs_set_return_value(regs, rc);
	override_function_with_return(regs);
	return 0;
}

static const struct bpf_func_proto bpf_override_return_proto = {
	.func		= bpf_override_return,
	.gpl_only	= true,
	.ret_type	= RET_INTEGER,
	.arg1_type	= ARG_PTR_TO_CTX,
	.arg2_type	= ARG_ANYTHING,
};
#endif

BPF_CALL_3(bpf_probe_read, void *, dst, u32, size, const void *, unsafe_ptr)
{
	int ret;

	ret = probe_kernel_read(dst, unsafe_ptr, size);
	if (unlikely(ret < 0))
		memset(dst, 0, size);

	return ret;
}

static const struct bpf_func_proto bpf_probe_read_proto = {
	.func		= bpf_probe_read,
	.gpl_only	= true,
	.ret_type	= RET_INTEGER,
	.arg1_type	= ARG_PTR_TO_UNINIT_MEM,
	.arg2_type	= ARG_CONST_SIZE_OR_ZERO,
	.arg3_type	= ARG_ANYTHING,
};

BPF_CALL_3(bpf_probe_write_user, void *, unsafe_ptr, const void *, src,
	   u32, size)
{
	/*
	 * Ensure we're in user context which is safe for the helper to
	 * run. This helper has no business in a kthread.
	 *
	 * access_ok() should prevent writing to non-user memory, but in
	 * some situations (nommu, temporary switch, etc) access_ok() does
	 * not provide enough validation, hence the check on KERNEL_DS.
	 *
	 * nmi_uaccess_okay() ensures the probe is not run in an interim
	 * state, when the task or mm are switched. This is specifically
	 * required to prevent the use of temporary mm.
	 */

	if (unlikely(in_interrupt() ||
		     current->flags & (PF_KTHREAD | PF_EXITING)))
		return -EPERM;
	if (unlikely(uaccess_kernel()))
		return -EPERM;
<<<<<<< HEAD
=======
	if (unlikely(!nmi_uaccess_okay()))
		return -EPERM;
>>>>>>> 0ecfebd2
	if (!access_ok(unsafe_ptr, size))
		return -EPERM;

	return probe_kernel_write(unsafe_ptr, src, size);
}

static const struct bpf_func_proto bpf_probe_write_user_proto = {
	.func		= bpf_probe_write_user,
	.gpl_only	= true,
	.ret_type	= RET_INTEGER,
	.arg1_type	= ARG_ANYTHING,
	.arg2_type	= ARG_PTR_TO_MEM,
	.arg3_type	= ARG_CONST_SIZE,
};

static const struct bpf_func_proto *bpf_get_probe_write_proto(void)
{
	pr_warn_ratelimited("%s[%d] is installing a program with bpf_probe_write_user helper that may corrupt user memory!",
			    current->comm, task_pid_nr(current));

	return &bpf_probe_write_user_proto;
}

/*
 * Only limited trace_printk() conversion specifiers allowed:
 * %d %i %u %x %ld %li %lu %lx %lld %lli %llu %llx %p %s
 */
BPF_CALL_5(bpf_trace_printk, char *, fmt, u32, fmt_size, u64, arg1,
	   u64, arg2, u64, arg3)
{
	bool str_seen = false;
	int mod[3] = {};
	int fmt_cnt = 0;
	u64 unsafe_addr;
	char buf[64];
	int i;

	/*
	 * bpf_check()->check_func_arg()->check_stack_boundary()
	 * guarantees that fmt points to bpf program stack,
	 * fmt_size bytes of it were initialized and fmt_size > 0
	 */
	if (fmt[--fmt_size] != 0)
		return -EINVAL;

	/* check format string for allowed specifiers */
	for (i = 0; i < fmt_size; i++) {
		if ((!isprint(fmt[i]) && !isspace(fmt[i])) || !isascii(fmt[i]))
			return -EINVAL;

		if (fmt[i] != '%')
			continue;

		if (fmt_cnt >= 3)
			return -EINVAL;

		/* fmt[i] != 0 && fmt[last] == 0, so we can access fmt[i + 1] */
		i++;
		if (fmt[i] == 'l') {
			mod[fmt_cnt]++;
			i++;
		} else if (fmt[i] == 'p' || fmt[i] == 's') {
			mod[fmt_cnt]++;
			/* disallow any further format extensions */
			if (fmt[i + 1] != 0 &&
			    !isspace(fmt[i + 1]) &&
			    !ispunct(fmt[i + 1]))
				return -EINVAL;
			fmt_cnt++;
			if (fmt[i] == 's') {
				if (str_seen)
					/* allow only one '%s' per fmt string */
					return -EINVAL;
				str_seen = true;

				switch (fmt_cnt) {
				case 1:
					unsafe_addr = arg1;
					arg1 = (long) buf;
					break;
				case 2:
					unsafe_addr = arg2;
					arg2 = (long) buf;
					break;
				case 3:
					unsafe_addr = arg3;
					arg3 = (long) buf;
					break;
				}
				buf[0] = 0;
				strncpy_from_unsafe(buf,
						    (void *) (long) unsafe_addr,
						    sizeof(buf));
			}
			continue;
		}

		if (fmt[i] == 'l') {
			mod[fmt_cnt]++;
			i++;
		}

		if (fmt[i] != 'i' && fmt[i] != 'd' &&
		    fmt[i] != 'u' && fmt[i] != 'x')
			return -EINVAL;
		fmt_cnt++;
	}

/* Horrid workaround for getting va_list handling working with different
 * argument type combinations generically for 32 and 64 bit archs.
 */
#define __BPF_TP_EMIT()	__BPF_ARG3_TP()
#define __BPF_TP(...)							\
	__trace_printk(0 /* Fake ip */,					\
		       fmt, ##__VA_ARGS__)

#define __BPF_ARG1_TP(...)						\
	((mod[0] == 2 || (mod[0] == 1 && __BITS_PER_LONG == 64))	\
	  ? __BPF_TP(arg1, ##__VA_ARGS__)				\
	  : ((mod[0] == 1 || (mod[0] == 0 && __BITS_PER_LONG == 32))	\
	      ? __BPF_TP((long)arg1, ##__VA_ARGS__)			\
	      : __BPF_TP((u32)arg1, ##__VA_ARGS__)))

#define __BPF_ARG2_TP(...)						\
	((mod[1] == 2 || (mod[1] == 1 && __BITS_PER_LONG == 64))	\
	  ? __BPF_ARG1_TP(arg2, ##__VA_ARGS__)				\
	  : ((mod[1] == 1 || (mod[1] == 0 && __BITS_PER_LONG == 32))	\
	      ? __BPF_ARG1_TP((long)arg2, ##__VA_ARGS__)		\
	      : __BPF_ARG1_TP((u32)arg2, ##__VA_ARGS__)))

#define __BPF_ARG3_TP(...)						\
	((mod[2] == 2 || (mod[2] == 1 && __BITS_PER_LONG == 64))	\
	  ? __BPF_ARG2_TP(arg3, ##__VA_ARGS__)				\
	  : ((mod[2] == 1 || (mod[2] == 0 && __BITS_PER_LONG == 32))	\
	      ? __BPF_ARG2_TP((long)arg3, ##__VA_ARGS__)		\
	      : __BPF_ARG2_TP((u32)arg3, ##__VA_ARGS__)))

	return __BPF_TP_EMIT();
}

static const struct bpf_func_proto bpf_trace_printk_proto = {
	.func		= bpf_trace_printk,
	.gpl_only	= true,
	.ret_type	= RET_INTEGER,
	.arg1_type	= ARG_PTR_TO_MEM,
	.arg2_type	= ARG_CONST_SIZE,
};

const struct bpf_func_proto *bpf_get_trace_printk_proto(void)
{
	/*
	 * this program might be calling bpf_trace_printk,
	 * so allocate per-cpu printk buffers
	 */
	trace_printk_init_buffers();

	return &bpf_trace_printk_proto;
}

static __always_inline int
get_map_perf_counter(struct bpf_map *map, u64 flags,
		     u64 *value, u64 *enabled, u64 *running)
{
	struct bpf_array *array = container_of(map, struct bpf_array, map);
	unsigned int cpu = smp_processor_id();
	u64 index = flags & BPF_F_INDEX_MASK;
	struct bpf_event_entry *ee;

	if (unlikely(flags & ~(BPF_F_INDEX_MASK)))
		return -EINVAL;
	if (index == BPF_F_CURRENT_CPU)
		index = cpu;
	if (unlikely(index >= array->map.max_entries))
		return -E2BIG;

	ee = READ_ONCE(array->ptrs[index]);
	if (!ee)
		return -ENOENT;

	return perf_event_read_local(ee->event, value, enabled, running);
}

BPF_CALL_2(bpf_perf_event_read, struct bpf_map *, map, u64, flags)
{
	u64 value = 0;
	int err;

	err = get_map_perf_counter(map, flags, &value, NULL, NULL);
	/*
	 * this api is ugly since we miss [-22..-2] range of valid
	 * counter values, but that's uapi
	 */
	if (err)
		return err;
	return value;
}

static const struct bpf_func_proto bpf_perf_event_read_proto = {
	.func		= bpf_perf_event_read,
	.gpl_only	= true,
	.ret_type	= RET_INTEGER,
	.arg1_type	= ARG_CONST_MAP_PTR,
	.arg2_type	= ARG_ANYTHING,
};

BPF_CALL_4(bpf_perf_event_read_value, struct bpf_map *, map, u64, flags,
	   struct bpf_perf_event_value *, buf, u32, size)
{
	int err = -EINVAL;

	if (unlikely(size != sizeof(struct bpf_perf_event_value)))
		goto clear;
	err = get_map_perf_counter(map, flags, &buf->counter, &buf->enabled,
				   &buf->running);
	if (unlikely(err))
		goto clear;
	return 0;
clear:
	memset(buf, 0, size);
	return err;
}

static const struct bpf_func_proto bpf_perf_event_read_value_proto = {
	.func		= bpf_perf_event_read_value,
	.gpl_only	= true,
	.ret_type	= RET_INTEGER,
	.arg1_type	= ARG_CONST_MAP_PTR,
	.arg2_type	= ARG_ANYTHING,
	.arg3_type	= ARG_PTR_TO_UNINIT_MEM,
	.arg4_type	= ARG_CONST_SIZE,
};

static __always_inline u64
__bpf_perf_event_output(struct pt_regs *regs, struct bpf_map *map,
			u64 flags, struct perf_sample_data *sd)
{
	struct bpf_array *array = container_of(map, struct bpf_array, map);
	unsigned int cpu = smp_processor_id();
	u64 index = flags & BPF_F_INDEX_MASK;
	struct bpf_event_entry *ee;
	struct perf_event *event;

	if (index == BPF_F_CURRENT_CPU)
		index = cpu;
	if (unlikely(index >= array->map.max_entries))
		return -E2BIG;

	ee = READ_ONCE(array->ptrs[index]);
	if (!ee)
		return -ENOENT;

	event = ee->event;
	if (unlikely(event->attr.type != PERF_TYPE_SOFTWARE ||
		     event->attr.config != PERF_COUNT_SW_BPF_OUTPUT))
		return -EINVAL;

	if (unlikely(event->oncpu != cpu))
		return -EOPNOTSUPP;

	return perf_event_output(event, sd, regs);
}

/*
 * Support executing tracepoints in normal, irq, and nmi context that each call
 * bpf_perf_event_output
 */
struct bpf_trace_sample_data {
	struct perf_sample_data sds[3];
};

static DEFINE_PER_CPU(struct bpf_trace_sample_data, bpf_trace_sds);
static DEFINE_PER_CPU(int, bpf_trace_nest_level);
BPF_CALL_5(bpf_perf_event_output, struct pt_regs *, regs, struct bpf_map *, map,
	   u64, flags, void *, data, u64, size)
{
	struct bpf_trace_sample_data *sds = this_cpu_ptr(&bpf_trace_sds);
	int nest_level = this_cpu_inc_return(bpf_trace_nest_level);
	struct perf_raw_record raw = {
		.frag = {
			.size = size,
			.data = data,
		},
	};
	struct perf_sample_data *sd;
	int err;

	if (WARN_ON_ONCE(nest_level > ARRAY_SIZE(sds->sds))) {
		err = -EBUSY;
		goto out;
	}

	sd = &sds->sds[nest_level - 1];

	if (unlikely(flags & ~(BPF_F_INDEX_MASK))) {
		err = -EINVAL;
		goto out;
	}

	perf_sample_data_init(sd, 0, 0);
	sd->raw = &raw;

	err = __bpf_perf_event_output(regs, map, flags, sd);

out:
	this_cpu_dec(bpf_trace_nest_level);
	return err;
}

static const struct bpf_func_proto bpf_perf_event_output_proto = {
	.func		= bpf_perf_event_output,
	.gpl_only	= true,
	.ret_type	= RET_INTEGER,
	.arg1_type	= ARG_PTR_TO_CTX,
	.arg2_type	= ARG_CONST_MAP_PTR,
	.arg3_type	= ARG_ANYTHING,
	.arg4_type	= ARG_PTR_TO_MEM,
	.arg5_type	= ARG_CONST_SIZE_OR_ZERO,
};

static DEFINE_PER_CPU(struct pt_regs, bpf_pt_regs);
static DEFINE_PER_CPU(struct perf_sample_data, bpf_misc_sd);

u64 bpf_event_output(struct bpf_map *map, u64 flags, void *meta, u64 meta_size,
		     void *ctx, u64 ctx_size, bpf_ctx_copy_t ctx_copy)
{
	struct perf_sample_data *sd = this_cpu_ptr(&bpf_misc_sd);
	struct pt_regs *regs = this_cpu_ptr(&bpf_pt_regs);
	struct perf_raw_frag frag = {
		.copy		= ctx_copy,
		.size		= ctx_size,
		.data		= ctx,
	};
	struct perf_raw_record raw = {
		.frag = {
			{
				.next	= ctx_size ? &frag : NULL,
			},
			.size	= meta_size,
			.data	= meta,
		},
	};

	perf_fetch_caller_regs(regs);
	perf_sample_data_init(sd, 0, 0);
	sd->raw = &raw;

	return __bpf_perf_event_output(regs, map, flags, sd);
}

BPF_CALL_0(bpf_get_current_task)
{
	return (long) current;
}

static const struct bpf_func_proto bpf_get_current_task_proto = {
	.func		= bpf_get_current_task,
	.gpl_only	= true,
	.ret_type	= RET_INTEGER,
};

BPF_CALL_2(bpf_current_task_under_cgroup, struct bpf_map *, map, u32, idx)
{
	struct bpf_array *array = container_of(map, struct bpf_array, map);
	struct cgroup *cgrp;

	if (unlikely(idx >= array->map.max_entries))
		return -E2BIG;

	cgrp = READ_ONCE(array->ptrs[idx]);
	if (unlikely(!cgrp))
		return -EAGAIN;

	return task_under_cgroup_hierarchy(current, cgrp);
}

static const struct bpf_func_proto bpf_current_task_under_cgroup_proto = {
	.func           = bpf_current_task_under_cgroup,
	.gpl_only       = false,
	.ret_type       = RET_INTEGER,
	.arg1_type      = ARG_CONST_MAP_PTR,
	.arg2_type      = ARG_ANYTHING,
};

BPF_CALL_3(bpf_probe_read_str, void *, dst, u32, size,
	   const void *, unsafe_ptr)
{
	int ret;

	/*
	 * The strncpy_from_unsafe() call will likely not fill the entire
	 * buffer, but that's okay in this circumstance as we're probing
	 * arbitrary memory anyway similar to bpf_probe_read() and might
	 * as well probe the stack. Thus, memory is explicitly cleared
	 * only in error case, so that improper users ignoring return
	 * code altogether don't copy garbage; otherwise length of string
	 * is returned that can be used for bpf_perf_event_output() et al.
	 */
	ret = strncpy_from_unsafe(dst, unsafe_ptr, size);
	if (unlikely(ret < 0))
		memset(dst, 0, size);

	return ret;
}

static const struct bpf_func_proto bpf_probe_read_str_proto = {
	.func		= bpf_probe_read_str,
	.gpl_only	= true,
	.ret_type	= RET_INTEGER,
	.arg1_type	= ARG_PTR_TO_UNINIT_MEM,
	.arg2_type	= ARG_CONST_SIZE_OR_ZERO,
	.arg3_type	= ARG_ANYTHING,
};

static const struct bpf_func_proto *
tracing_func_proto(enum bpf_func_id func_id, const struct bpf_prog *prog)
{
	switch (func_id) {
	case BPF_FUNC_map_lookup_elem:
		return &bpf_map_lookup_elem_proto;
	case BPF_FUNC_map_update_elem:
		return &bpf_map_update_elem_proto;
	case BPF_FUNC_map_delete_elem:
		return &bpf_map_delete_elem_proto;
	case BPF_FUNC_map_push_elem:
		return &bpf_map_push_elem_proto;
	case BPF_FUNC_map_pop_elem:
		return &bpf_map_pop_elem_proto;
	case BPF_FUNC_map_peek_elem:
		return &bpf_map_peek_elem_proto;
	case BPF_FUNC_probe_read:
		return &bpf_probe_read_proto;
	case BPF_FUNC_ktime_get_ns:
		return &bpf_ktime_get_ns_proto;
	case BPF_FUNC_tail_call:
		return &bpf_tail_call_proto;
	case BPF_FUNC_get_current_pid_tgid:
		return &bpf_get_current_pid_tgid_proto;
	case BPF_FUNC_get_current_task:
		return &bpf_get_current_task_proto;
	case BPF_FUNC_get_current_uid_gid:
		return &bpf_get_current_uid_gid_proto;
	case BPF_FUNC_get_current_comm:
		return &bpf_get_current_comm_proto;
	case BPF_FUNC_trace_printk:
		return bpf_get_trace_printk_proto();
	case BPF_FUNC_get_smp_processor_id:
		return &bpf_get_smp_processor_id_proto;
	case BPF_FUNC_get_numa_node_id:
		return &bpf_get_numa_node_id_proto;
	case BPF_FUNC_perf_event_read:
		return &bpf_perf_event_read_proto;
	case BPF_FUNC_probe_write_user:
		return bpf_get_probe_write_proto();
	case BPF_FUNC_current_task_under_cgroup:
		return &bpf_current_task_under_cgroup_proto;
	case BPF_FUNC_get_prandom_u32:
		return &bpf_get_prandom_u32_proto;
	case BPF_FUNC_probe_read_str:
		return &bpf_probe_read_str_proto;
#ifdef CONFIG_CGROUPS
	case BPF_FUNC_get_current_cgroup_id:
		return &bpf_get_current_cgroup_id_proto;
#endif
	default:
		return NULL;
	}
}

static const struct bpf_func_proto *
kprobe_prog_func_proto(enum bpf_func_id func_id, const struct bpf_prog *prog)
{
	switch (func_id) {
	case BPF_FUNC_perf_event_output:
		return &bpf_perf_event_output_proto;
	case BPF_FUNC_get_stackid:
		return &bpf_get_stackid_proto;
	case BPF_FUNC_get_stack:
		return &bpf_get_stack_proto;
	case BPF_FUNC_perf_event_read_value:
		return &bpf_perf_event_read_value_proto;
#ifdef CONFIG_BPF_KPROBE_OVERRIDE
	case BPF_FUNC_override_return:
		return &bpf_override_return_proto;
#endif
	default:
		return tracing_func_proto(func_id, prog);
	}
}

/* bpf+kprobe programs can access fields of 'struct pt_regs' */
static bool kprobe_prog_is_valid_access(int off, int size, enum bpf_access_type type,
					const struct bpf_prog *prog,
					struct bpf_insn_access_aux *info)
{
	if (off < 0 || off >= sizeof(struct pt_regs))
		return false;
	if (type != BPF_READ)
		return false;
	if (off % size != 0)
		return false;
	/*
	 * Assertion for 32 bit to make sure last 8 byte access
	 * (BPF_DW) to the last 4 byte member is disallowed.
	 */
	if (off + size > sizeof(struct pt_regs))
		return false;

	return true;
}

const struct bpf_verifier_ops kprobe_verifier_ops = {
	.get_func_proto  = kprobe_prog_func_proto,
	.is_valid_access = kprobe_prog_is_valid_access,
};

const struct bpf_prog_ops kprobe_prog_ops = {
};

BPF_CALL_5(bpf_perf_event_output_tp, void *, tp_buff, struct bpf_map *, map,
	   u64, flags, void *, data, u64, size)
{
	struct pt_regs *regs = *(struct pt_regs **)tp_buff;

	/*
	 * r1 points to perf tracepoint buffer where first 8 bytes are hidden
	 * from bpf program and contain a pointer to 'struct pt_regs'. Fetch it
	 * from there and call the same bpf_perf_event_output() helper inline.
	 */
	return ____bpf_perf_event_output(regs, map, flags, data, size);
}

static const struct bpf_func_proto bpf_perf_event_output_proto_tp = {
	.func		= bpf_perf_event_output_tp,
	.gpl_only	= true,
	.ret_type	= RET_INTEGER,
	.arg1_type	= ARG_PTR_TO_CTX,
	.arg2_type	= ARG_CONST_MAP_PTR,
	.arg3_type	= ARG_ANYTHING,
	.arg4_type	= ARG_PTR_TO_MEM,
	.arg5_type	= ARG_CONST_SIZE_OR_ZERO,
};

BPF_CALL_3(bpf_get_stackid_tp, void *, tp_buff, struct bpf_map *, map,
	   u64, flags)
{
	struct pt_regs *regs = *(struct pt_regs **)tp_buff;

	/*
	 * Same comment as in bpf_perf_event_output_tp(), only that this time
	 * the other helper's function body cannot be inlined due to being
	 * external, thus we need to call raw helper function.
	 */
	return bpf_get_stackid((unsigned long) regs, (unsigned long) map,
			       flags, 0, 0);
}

static const struct bpf_func_proto bpf_get_stackid_proto_tp = {
	.func		= bpf_get_stackid_tp,
	.gpl_only	= true,
	.ret_type	= RET_INTEGER,
	.arg1_type	= ARG_PTR_TO_CTX,
	.arg2_type	= ARG_CONST_MAP_PTR,
	.arg3_type	= ARG_ANYTHING,
};

BPF_CALL_4(bpf_get_stack_tp, void *, tp_buff, void *, buf, u32, size,
	   u64, flags)
{
	struct pt_regs *regs = *(struct pt_regs **)tp_buff;

	return bpf_get_stack((unsigned long) regs, (unsigned long) buf,
			     (unsigned long) size, flags, 0);
}

static const struct bpf_func_proto bpf_get_stack_proto_tp = {
	.func		= bpf_get_stack_tp,
	.gpl_only	= true,
	.ret_type	= RET_INTEGER,
	.arg1_type	= ARG_PTR_TO_CTX,
	.arg2_type	= ARG_PTR_TO_UNINIT_MEM,
	.arg3_type	= ARG_CONST_SIZE_OR_ZERO,
	.arg4_type	= ARG_ANYTHING,
};

static const struct bpf_func_proto *
tp_prog_func_proto(enum bpf_func_id func_id, const struct bpf_prog *prog)
{
	switch (func_id) {
	case BPF_FUNC_perf_event_output:
		return &bpf_perf_event_output_proto_tp;
	case BPF_FUNC_get_stackid:
		return &bpf_get_stackid_proto_tp;
	case BPF_FUNC_get_stack:
		return &bpf_get_stack_proto_tp;
	default:
		return tracing_func_proto(func_id, prog);
	}
}

static bool tp_prog_is_valid_access(int off, int size, enum bpf_access_type type,
				    const struct bpf_prog *prog,
				    struct bpf_insn_access_aux *info)
{
	if (off < sizeof(void *) || off >= PERF_MAX_TRACE_SIZE)
		return false;
	if (type != BPF_READ)
		return false;
	if (off % size != 0)
		return false;

	BUILD_BUG_ON(PERF_MAX_TRACE_SIZE % sizeof(__u64));
	return true;
}

const struct bpf_verifier_ops tracepoint_verifier_ops = {
	.get_func_proto  = tp_prog_func_proto,
	.is_valid_access = tp_prog_is_valid_access,
};

const struct bpf_prog_ops tracepoint_prog_ops = {
};

BPF_CALL_3(bpf_perf_prog_read_value, struct bpf_perf_event_data_kern *, ctx,
	   struct bpf_perf_event_value *, buf, u32, size)
{
	int err = -EINVAL;

	if (unlikely(size != sizeof(struct bpf_perf_event_value)))
		goto clear;
	err = perf_event_read_local(ctx->event, &buf->counter, &buf->enabled,
				    &buf->running);
	if (unlikely(err))
		goto clear;
	return 0;
clear:
	memset(buf, 0, size);
	return err;
}

static const struct bpf_func_proto bpf_perf_prog_read_value_proto = {
         .func           = bpf_perf_prog_read_value,
         .gpl_only       = true,
         .ret_type       = RET_INTEGER,
         .arg1_type      = ARG_PTR_TO_CTX,
         .arg2_type      = ARG_PTR_TO_UNINIT_MEM,
         .arg3_type      = ARG_CONST_SIZE,
};

static const struct bpf_func_proto *
pe_prog_func_proto(enum bpf_func_id func_id, const struct bpf_prog *prog)
{
	switch (func_id) {
	case BPF_FUNC_perf_event_output:
		return &bpf_perf_event_output_proto_tp;
	case BPF_FUNC_get_stackid:
		return &bpf_get_stackid_proto_tp;
	case BPF_FUNC_get_stack:
		return &bpf_get_stack_proto_tp;
	case BPF_FUNC_perf_prog_read_value:
		return &bpf_perf_prog_read_value_proto;
	default:
		return tracing_func_proto(func_id, prog);
	}
}

/*
 * bpf_raw_tp_regs are separate from bpf_pt_regs used from skb/xdp
 * to avoid potential recursive reuse issue when/if tracepoints are added
 * inside bpf_*_event_output, bpf_get_stackid and/or bpf_get_stack.
 *
 * Since raw tracepoints run despite bpf_prog_active, support concurrent usage
 * in normal, irq, and nmi context.
 */
struct bpf_raw_tp_regs {
	struct pt_regs regs[3];
};
static DEFINE_PER_CPU(struct bpf_raw_tp_regs, bpf_raw_tp_regs);
static DEFINE_PER_CPU(int, bpf_raw_tp_nest_level);
static struct pt_regs *get_bpf_raw_tp_regs(void)
{
	struct bpf_raw_tp_regs *tp_regs = this_cpu_ptr(&bpf_raw_tp_regs);
	int nest_level = this_cpu_inc_return(bpf_raw_tp_nest_level);

	if (WARN_ON_ONCE(nest_level > ARRAY_SIZE(tp_regs->regs))) {
		this_cpu_dec(bpf_raw_tp_nest_level);
		return ERR_PTR(-EBUSY);
	}

	return &tp_regs->regs[nest_level - 1];
}

static void put_bpf_raw_tp_regs(void)
{
	this_cpu_dec(bpf_raw_tp_nest_level);
}

BPF_CALL_5(bpf_perf_event_output_raw_tp, struct bpf_raw_tracepoint_args *, args,
	   struct bpf_map *, map, u64, flags, void *, data, u64, size)
{
	struct pt_regs *regs = get_bpf_raw_tp_regs();
	int ret;

	if (IS_ERR(regs))
		return PTR_ERR(regs);

	perf_fetch_caller_regs(regs);
	ret = ____bpf_perf_event_output(regs, map, flags, data, size);

	put_bpf_raw_tp_regs();
	return ret;
}

static const struct bpf_func_proto bpf_perf_event_output_proto_raw_tp = {
	.func		= bpf_perf_event_output_raw_tp,
	.gpl_only	= true,
	.ret_type	= RET_INTEGER,
	.arg1_type	= ARG_PTR_TO_CTX,
	.arg2_type	= ARG_CONST_MAP_PTR,
	.arg3_type	= ARG_ANYTHING,
	.arg4_type	= ARG_PTR_TO_MEM,
	.arg5_type	= ARG_CONST_SIZE_OR_ZERO,
};

BPF_CALL_3(bpf_get_stackid_raw_tp, struct bpf_raw_tracepoint_args *, args,
	   struct bpf_map *, map, u64, flags)
{
	struct pt_regs *regs = get_bpf_raw_tp_regs();
	int ret;

	if (IS_ERR(regs))
		return PTR_ERR(regs);

	perf_fetch_caller_regs(regs);
	/* similar to bpf_perf_event_output_tp, but pt_regs fetched differently */
	ret = bpf_get_stackid((unsigned long) regs, (unsigned long) map,
			      flags, 0, 0);
	put_bpf_raw_tp_regs();
	return ret;
}

static const struct bpf_func_proto bpf_get_stackid_proto_raw_tp = {
	.func		= bpf_get_stackid_raw_tp,
	.gpl_only	= true,
	.ret_type	= RET_INTEGER,
	.arg1_type	= ARG_PTR_TO_CTX,
	.arg2_type	= ARG_CONST_MAP_PTR,
	.arg3_type	= ARG_ANYTHING,
};

BPF_CALL_4(bpf_get_stack_raw_tp, struct bpf_raw_tracepoint_args *, args,
	   void *, buf, u32, size, u64, flags)
{
	struct pt_regs *regs = get_bpf_raw_tp_regs();
	int ret;

	if (IS_ERR(regs))
		return PTR_ERR(regs);

	perf_fetch_caller_regs(regs);
	ret = bpf_get_stack((unsigned long) regs, (unsigned long) buf,
			    (unsigned long) size, flags, 0);
	put_bpf_raw_tp_regs();
	return ret;
}

static const struct bpf_func_proto bpf_get_stack_proto_raw_tp = {
	.func		= bpf_get_stack_raw_tp,
	.gpl_only	= true,
	.ret_type	= RET_INTEGER,
	.arg1_type	= ARG_PTR_TO_CTX,
	.arg2_type	= ARG_PTR_TO_MEM,
	.arg3_type	= ARG_CONST_SIZE_OR_ZERO,
	.arg4_type	= ARG_ANYTHING,
};

static const struct bpf_func_proto *
raw_tp_prog_func_proto(enum bpf_func_id func_id, const struct bpf_prog *prog)
{
	switch (func_id) {
	case BPF_FUNC_perf_event_output:
		return &bpf_perf_event_output_proto_raw_tp;
	case BPF_FUNC_get_stackid:
		return &bpf_get_stackid_proto_raw_tp;
	case BPF_FUNC_get_stack:
		return &bpf_get_stack_proto_raw_tp;
	default:
		return tracing_func_proto(func_id, prog);
	}
}

static bool raw_tp_prog_is_valid_access(int off, int size,
					enum bpf_access_type type,
					const struct bpf_prog *prog,
					struct bpf_insn_access_aux *info)
{
	/* largest tracepoint in the kernel has 12 args */
	if (off < 0 || off >= sizeof(__u64) * 12)
		return false;
	if (type != BPF_READ)
		return false;
	if (off % size != 0)
		return false;
	return true;
}

const struct bpf_verifier_ops raw_tracepoint_verifier_ops = {
	.get_func_proto  = raw_tp_prog_func_proto,
	.is_valid_access = raw_tp_prog_is_valid_access,
};

const struct bpf_prog_ops raw_tracepoint_prog_ops = {
};

static bool raw_tp_writable_prog_is_valid_access(int off, int size,
						 enum bpf_access_type type,
						 const struct bpf_prog *prog,
						 struct bpf_insn_access_aux *info)
{
	if (off == 0) {
		if (size != sizeof(u64) || type != BPF_READ)
			return false;
		info->reg_type = PTR_TO_TP_BUFFER;
	}
	return raw_tp_prog_is_valid_access(off, size, type, prog, info);
}

const struct bpf_verifier_ops raw_tracepoint_writable_verifier_ops = {
	.get_func_proto  = raw_tp_prog_func_proto,
	.is_valid_access = raw_tp_writable_prog_is_valid_access,
};

const struct bpf_prog_ops raw_tracepoint_writable_prog_ops = {
};

static bool pe_prog_is_valid_access(int off, int size, enum bpf_access_type type,
				    const struct bpf_prog *prog,
				    struct bpf_insn_access_aux *info)
{
	const int size_u64 = sizeof(u64);

	if (off < 0 || off >= sizeof(struct bpf_perf_event_data))
		return false;
	if (type != BPF_READ)
		return false;
	if (off % size != 0) {
		if (sizeof(unsigned long) != 4)
			return false;
		if (size != 8)
			return false;
		if (off % size != 4)
			return false;
	}

	switch (off) {
	case bpf_ctx_range(struct bpf_perf_event_data, sample_period):
		bpf_ctx_record_field_size(info, size_u64);
		if (!bpf_ctx_narrow_access_ok(off, size, size_u64))
			return false;
		break;
	case bpf_ctx_range(struct bpf_perf_event_data, addr):
		bpf_ctx_record_field_size(info, size_u64);
		if (!bpf_ctx_narrow_access_ok(off, size, size_u64))
			return false;
		break;
	default:
		if (size != sizeof(long))
			return false;
	}

	return true;
}

static u32 pe_prog_convert_ctx_access(enum bpf_access_type type,
				      const struct bpf_insn *si,
				      struct bpf_insn *insn_buf,
				      struct bpf_prog *prog, u32 *target_size)
{
	struct bpf_insn *insn = insn_buf;

	switch (si->off) {
	case offsetof(struct bpf_perf_event_data, sample_period):
		*insn++ = BPF_LDX_MEM(BPF_FIELD_SIZEOF(struct bpf_perf_event_data_kern,
						       data), si->dst_reg, si->src_reg,
				      offsetof(struct bpf_perf_event_data_kern, data));
		*insn++ = BPF_LDX_MEM(BPF_DW, si->dst_reg, si->dst_reg,
				      bpf_target_off(struct perf_sample_data, period, 8,
						     target_size));
		break;
	case offsetof(struct bpf_perf_event_data, addr):
		*insn++ = BPF_LDX_MEM(BPF_FIELD_SIZEOF(struct bpf_perf_event_data_kern,
						       data), si->dst_reg, si->src_reg,
				      offsetof(struct bpf_perf_event_data_kern, data));
		*insn++ = BPF_LDX_MEM(BPF_DW, si->dst_reg, si->dst_reg,
				      bpf_target_off(struct perf_sample_data, addr, 8,
						     target_size));
		break;
	default:
		*insn++ = BPF_LDX_MEM(BPF_FIELD_SIZEOF(struct bpf_perf_event_data_kern,
						       regs), si->dst_reg, si->src_reg,
				      offsetof(struct bpf_perf_event_data_kern, regs));
		*insn++ = BPF_LDX_MEM(BPF_SIZEOF(long), si->dst_reg, si->dst_reg,
				      si->off);
		break;
	}

	return insn - insn_buf;
}

const struct bpf_verifier_ops perf_event_verifier_ops = {
	.get_func_proto		= pe_prog_func_proto,
	.is_valid_access	= pe_prog_is_valid_access,
	.convert_ctx_access	= pe_prog_convert_ctx_access,
};

const struct bpf_prog_ops perf_event_prog_ops = {
};

static DEFINE_MUTEX(bpf_event_mutex);

#define BPF_TRACE_MAX_PROGS 64

int perf_event_attach_bpf_prog(struct perf_event *event,
			       struct bpf_prog *prog)
{
	struct bpf_prog_array __rcu *old_array;
	struct bpf_prog_array *new_array;
	int ret = -EEXIST;

	/*
	 * Kprobe override only works if they are on the function entry,
	 * and only if they are on the opt-in list.
	 */
	if (prog->kprobe_override &&
	    (!trace_kprobe_on_func_entry(event->tp_event) ||
	     !trace_kprobe_error_injectable(event->tp_event)))
		return -EINVAL;

	mutex_lock(&bpf_event_mutex);

	if (event->prog)
		goto unlock;

	old_array = event->tp_event->prog_array;
	if (old_array &&
	    bpf_prog_array_length(old_array) >= BPF_TRACE_MAX_PROGS) {
		ret = -E2BIG;
		goto unlock;
	}

	ret = bpf_prog_array_copy(old_array, NULL, prog, &new_array);
	if (ret < 0)
		goto unlock;

	/* set the new array to event->tp_event and set event->prog */
	event->prog = prog;
	rcu_assign_pointer(event->tp_event->prog_array, new_array);
	bpf_prog_array_free(old_array);

unlock:
	mutex_unlock(&bpf_event_mutex);
	return ret;
}

void perf_event_detach_bpf_prog(struct perf_event *event)
{
	struct bpf_prog_array __rcu *old_array;
	struct bpf_prog_array *new_array;
	int ret;

	mutex_lock(&bpf_event_mutex);

	if (!event->prog)
		goto unlock;

	old_array = event->tp_event->prog_array;
	ret = bpf_prog_array_copy(old_array, event->prog, NULL, &new_array);
	if (ret == -ENOENT)
		goto unlock;
	if (ret < 0) {
		bpf_prog_array_delete_safe(old_array, event->prog);
	} else {
		rcu_assign_pointer(event->tp_event->prog_array, new_array);
		bpf_prog_array_free(old_array);
	}

	bpf_prog_put(event->prog);
	event->prog = NULL;

unlock:
	mutex_unlock(&bpf_event_mutex);
}

int perf_event_query_prog_array(struct perf_event *event, void __user *info)
{
	struct perf_event_query_bpf __user *uquery = info;
	struct perf_event_query_bpf query = {};
	u32 *ids, prog_cnt, ids_len;
	int ret;

	if (!capable(CAP_SYS_ADMIN))
		return -EPERM;
	if (event->attr.type != PERF_TYPE_TRACEPOINT)
		return -EINVAL;
	if (copy_from_user(&query, uquery, sizeof(query)))
		return -EFAULT;

	ids_len = query.ids_len;
	if (ids_len > BPF_TRACE_MAX_PROGS)
		return -E2BIG;
	ids = kcalloc(ids_len, sizeof(u32), GFP_USER | __GFP_NOWARN);
	if (!ids)
		return -ENOMEM;
	/*
	 * The above kcalloc returns ZERO_SIZE_PTR when ids_len = 0, which
	 * is required when user only wants to check for uquery->prog_cnt.
	 * There is no need to check for it since the case is handled
	 * gracefully in bpf_prog_array_copy_info.
	 */

	mutex_lock(&bpf_event_mutex);
	ret = bpf_prog_array_copy_info(event->tp_event->prog_array,
				       ids,
				       ids_len,
				       &prog_cnt);
	mutex_unlock(&bpf_event_mutex);

	if (copy_to_user(&uquery->prog_cnt, &prog_cnt, sizeof(prog_cnt)) ||
	    copy_to_user(uquery->ids, ids, ids_len * sizeof(u32)))
		ret = -EFAULT;

	kfree(ids);
	return ret;
}

extern struct bpf_raw_event_map __start__bpf_raw_tp[];
extern struct bpf_raw_event_map __stop__bpf_raw_tp[];

struct bpf_raw_event_map *bpf_get_raw_tracepoint(const char *name)
{
	struct bpf_raw_event_map *btp = __start__bpf_raw_tp;

	for (; btp < __stop__bpf_raw_tp; btp++) {
		if (!strcmp(btp->tp->name, name))
			return btp;
	}

	return bpf_get_raw_tracepoint_module(name);
}

void bpf_put_raw_tracepoint(struct bpf_raw_event_map *btp)
{
	struct module *mod = __module_address((unsigned long)btp);

	if (mod)
		module_put(mod);
}

static __always_inline
void __bpf_trace_run(struct bpf_prog *prog, u64 *args)
{
	rcu_read_lock();
	preempt_disable();
	(void) BPF_PROG_RUN(prog, args);
	preempt_enable();
	rcu_read_unlock();
}

#define UNPACK(...)			__VA_ARGS__
#define REPEAT_1(FN, DL, X, ...)	FN(X)
#define REPEAT_2(FN, DL, X, ...)	FN(X) UNPACK DL REPEAT_1(FN, DL, __VA_ARGS__)
#define REPEAT_3(FN, DL, X, ...)	FN(X) UNPACK DL REPEAT_2(FN, DL, __VA_ARGS__)
#define REPEAT_4(FN, DL, X, ...)	FN(X) UNPACK DL REPEAT_3(FN, DL, __VA_ARGS__)
#define REPEAT_5(FN, DL, X, ...)	FN(X) UNPACK DL REPEAT_4(FN, DL, __VA_ARGS__)
#define REPEAT_6(FN, DL, X, ...)	FN(X) UNPACK DL REPEAT_5(FN, DL, __VA_ARGS__)
#define REPEAT_7(FN, DL, X, ...)	FN(X) UNPACK DL REPEAT_6(FN, DL, __VA_ARGS__)
#define REPEAT_8(FN, DL, X, ...)	FN(X) UNPACK DL REPEAT_7(FN, DL, __VA_ARGS__)
#define REPEAT_9(FN, DL, X, ...)	FN(X) UNPACK DL REPEAT_8(FN, DL, __VA_ARGS__)
#define REPEAT_10(FN, DL, X, ...)	FN(X) UNPACK DL REPEAT_9(FN, DL, __VA_ARGS__)
#define REPEAT_11(FN, DL, X, ...)	FN(X) UNPACK DL REPEAT_10(FN, DL, __VA_ARGS__)
#define REPEAT_12(FN, DL, X, ...)	FN(X) UNPACK DL REPEAT_11(FN, DL, __VA_ARGS__)
#define REPEAT(X, FN, DL, ...)		REPEAT_##X(FN, DL, __VA_ARGS__)

#define SARG(X)		u64 arg##X
#define COPY(X)		args[X] = arg##X

#define __DL_COM	(,)
#define __DL_SEM	(;)

#define __SEQ_0_11	0, 1, 2, 3, 4, 5, 6, 7, 8, 9, 10, 11

#define BPF_TRACE_DEFN_x(x)						\
	void bpf_trace_run##x(struct bpf_prog *prog,			\
			      REPEAT(x, SARG, __DL_COM, __SEQ_0_11))	\
	{								\
		u64 args[x];						\
		REPEAT(x, COPY, __DL_SEM, __SEQ_0_11);			\
		__bpf_trace_run(prog, args);				\
	}								\
	EXPORT_SYMBOL_GPL(bpf_trace_run##x)
BPF_TRACE_DEFN_x(1);
BPF_TRACE_DEFN_x(2);
BPF_TRACE_DEFN_x(3);
BPF_TRACE_DEFN_x(4);
BPF_TRACE_DEFN_x(5);
BPF_TRACE_DEFN_x(6);
BPF_TRACE_DEFN_x(7);
BPF_TRACE_DEFN_x(8);
BPF_TRACE_DEFN_x(9);
BPF_TRACE_DEFN_x(10);
BPF_TRACE_DEFN_x(11);
BPF_TRACE_DEFN_x(12);

static int __bpf_probe_register(struct bpf_raw_event_map *btp, struct bpf_prog *prog)
{
	struct tracepoint *tp = btp->tp;

	/*
	 * check that program doesn't access arguments beyond what's
	 * available in this tracepoint
	 */
	if (prog->aux->max_ctx_offset > btp->num_args * sizeof(u64))
		return -EINVAL;

	if (prog->aux->max_tp_access > btp->writable_size)
		return -EINVAL;

	return tracepoint_probe_register(tp, (void *)btp->bpf_func, prog);
}

int bpf_probe_register(struct bpf_raw_event_map *btp, struct bpf_prog *prog)
{
	return __bpf_probe_register(btp, prog);
}

int bpf_probe_unregister(struct bpf_raw_event_map *btp, struct bpf_prog *prog)
{
	return tracepoint_probe_unregister(btp->tp, (void *)btp->bpf_func, prog);
}

int bpf_get_perf_event_info(const struct perf_event *event, u32 *prog_id,
			    u32 *fd_type, const char **buf,
			    u64 *probe_offset, u64 *probe_addr)
{
	bool is_tracepoint, is_syscall_tp;
	struct bpf_prog *prog;
	int flags, err = 0;

	prog = event->prog;
	if (!prog)
		return -ENOENT;

	/* not supporting BPF_PROG_TYPE_PERF_EVENT yet */
	if (prog->type == BPF_PROG_TYPE_PERF_EVENT)
		return -EOPNOTSUPP;

	*prog_id = prog->aux->id;
	flags = event->tp_event->flags;
	is_tracepoint = flags & TRACE_EVENT_FL_TRACEPOINT;
	is_syscall_tp = is_syscall_trace_event(event->tp_event);

	if (is_tracepoint || is_syscall_tp) {
		*buf = is_tracepoint ? event->tp_event->tp->name
				     : event->tp_event->name;
		*fd_type = BPF_FD_TYPE_TRACEPOINT;
		*probe_offset = 0x0;
		*probe_addr = 0x0;
	} else {
		/* kprobe/uprobe */
		err = -EOPNOTSUPP;
#ifdef CONFIG_KPROBE_EVENTS
		if (flags & TRACE_EVENT_FL_KPROBE)
			err = bpf_get_kprobe_info(event, fd_type, buf,
						  probe_offset, probe_addr,
						  event->attr.type == PERF_TYPE_TRACEPOINT);
#endif
#ifdef CONFIG_UPROBE_EVENTS
		if (flags & TRACE_EVENT_FL_UPROBE)
			err = bpf_get_uprobe_info(event, fd_type, buf,
						  probe_offset,
						  event->attr.type == PERF_TYPE_TRACEPOINT);
#endif
	}

	return err;
}

#ifdef CONFIG_MODULES
<<<<<<< HEAD
int bpf_event_notify(struct notifier_block *nb, unsigned long op, void *module)
=======
static int bpf_event_notify(struct notifier_block *nb, unsigned long op,
			    void *module)
>>>>>>> 0ecfebd2
{
	struct bpf_trace_module *btm, *tmp;
	struct module *mod = module;

	if (mod->num_bpf_raw_events == 0 ||
	    (op != MODULE_STATE_COMING && op != MODULE_STATE_GOING))
		return 0;

	mutex_lock(&bpf_module_mutex);

	switch (op) {
	case MODULE_STATE_COMING:
		btm = kzalloc(sizeof(*btm), GFP_KERNEL);
		if (btm) {
			btm->module = module;
			list_add(&btm->list, &bpf_trace_modules);
		}
		break;
	case MODULE_STATE_GOING:
		list_for_each_entry_safe(btm, tmp, &bpf_trace_modules, list) {
			if (btm->module == module) {
				list_del(&btm->list);
				kfree(btm);
				break;
			}
		}
		break;
	}

	mutex_unlock(&bpf_module_mutex);

	return 0;
}

static struct notifier_block bpf_module_nb = {
	.notifier_call = bpf_event_notify,
};

<<<<<<< HEAD
int __init bpf_event_init(void)
=======
static int __init bpf_event_init(void)
>>>>>>> 0ecfebd2
{
	register_module_notifier(&bpf_module_nb);
	return 0;
}

fs_initcall(bpf_event_init);
#endif /* CONFIG_MODULES */<|MERGE_RESOLUTION|>--- conflicted
+++ resolved
@@ -176,11 +176,8 @@
 		return -EPERM;
 	if (unlikely(uaccess_kernel()))
 		return -EPERM;
-<<<<<<< HEAD
-=======
 	if (unlikely(!nmi_uaccess_okay()))
 		return -EPERM;
->>>>>>> 0ecfebd2
 	if (!access_ok(unsafe_ptr, size))
 		return -EPERM;
 
@@ -1368,12 +1365,8 @@
 }
 
 #ifdef CONFIG_MODULES
-<<<<<<< HEAD
-int bpf_event_notify(struct notifier_block *nb, unsigned long op, void *module)
-=======
 static int bpf_event_notify(struct notifier_block *nb, unsigned long op,
 			    void *module)
->>>>>>> 0ecfebd2
 {
 	struct bpf_trace_module *btm, *tmp;
 	struct module *mod = module;
@@ -1412,11 +1405,7 @@
 	.notifier_call = bpf_event_notify,
 };
 
-<<<<<<< HEAD
-int __init bpf_event_init(void)
-=======
 static int __init bpf_event_init(void)
->>>>>>> 0ecfebd2
 {
 	register_module_notifier(&bpf_module_nb);
 	return 0;
