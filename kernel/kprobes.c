--- conflicted
+++ resolved
@@ -1562,10 +1562,7 @@
 	/* Ensure it is not in reserved area nor out of text */
 	if (!(core_kernel_text((unsigned long) p->addr) ||
 	    is_module_text_address((unsigned long) p->addr)) ||
-<<<<<<< HEAD
-=======
 	    in_gate_area_no_mm((unsigned long) p->addr) ||
->>>>>>> 9fecab24
 	    within_kprobe_blacklist((unsigned long) p->addr) ||
 	    jump_label_text_reserved(p->addr, p->addr) ||
 	    static_call_text_reserved(p->addr, p->addr) ||
