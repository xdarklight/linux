--- conflicted
+++ resolved
@@ -4,11 +4,7 @@
 #include <linux/hash.h>
 #include <linux/bpf.h>
 #include <linux/filter.h>
-<<<<<<< HEAD
-#include <linux/init.h>
-=======
 #include <linux/static_call.h>
->>>>>>> 0ee29814
 
 /* The BPF dispatcher is a multiway branch code generator. The
  * dispatcher is a mechanism to avoid the performance penalty of an
@@ -95,11 +91,6 @@
 	return -ENOTSUPP;
 }
 
-int __weak __init bpf_arch_init_dispatcher_early(void *ip)
-{
-	return -ENOTSUPP;
-}
-
 static int bpf_dispatcher_prepare(struct bpf_dispatcher *d, void *image, void *buf)
 {
 	s64 ips[BPF_DISPATCHER_MAX] = {}, *ipsp = &ips[0];
