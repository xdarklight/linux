# bpftool(8) bash completion                               -*- shell-script -*-
#
# SPDX-License-Identifier: (GPL-2.0-only OR BSD-2-Clause)
# Copyright (C) 2017-2018 Netronome Systems, Inc.
#
# Author: Quentin Monnet <quentin.monnet@netronome.com>

# Takes a list of words in argument; each one of them is added to COMPREPLY if
# it is not already present on the command line. Returns no value.
_bpftool_once_attr()
{
    local w idx found
    for w in $*; do
        found=0
        for (( idx=3; idx < ${#words[@]}-1; idx++ )); do
            if [[ $w == ${words[idx]} ]]; then
                found=1
                break
            fi
        done
        [[ $found -eq 0 ]] && \
            COMPREPLY+=( $( compgen -W "$w" -- "$cur" ) )
    done
}

# Takes a list of words as argument; if any of those words is present on the
# command line, return 0. Otherwise, return 1.
_bpftool_search_list()
{
    local w idx
    for w in $*; do
        for (( idx=3; idx < ${#words[@]}-1; idx++ )); do
            [[ $w == ${words[idx]} ]] && return 0
        done
    done
    return 1
}

# Takes a list of words in argument; adds them all to COMPREPLY if none of them
# is already present on the command line. Returns no value.
_bpftool_one_of_list()
{
    _bpftool_search_list $* && return 1
    COMPREPLY+=( $( compgen -W "$*" -- "$cur" ) )
}

_bpftool_get_map_ids()
{
    COMPREPLY+=( $( compgen -W "$( bpftool -jp map  2>&1 | \
        command sed -n 's/.*"id": \(.*\),$/\1/p' )" -- "$cur" ) )
}

# Takes map type and adds matching map ids to the list of suggestions.
_bpftool_get_map_ids_for_type()
{
    local type="$1"
    COMPREPLY+=( $( compgen -W "$( bpftool -jp map  2>&1 | \
        command grep -C2 "$type" | \
        command sed -n 's/.*"id": \(.*\),$/\1/p' )" -- "$cur" ) )
}

_bpftool_get_prog_ids()
{
    COMPREPLY+=( $( compgen -W "$( bpftool -jp prog 2>&1 | \
        command sed -n 's/.*"id": \(.*\),$/\1/p' )" -- "$cur" ) )
}

_bpftool_get_prog_tags()
{
    COMPREPLY+=( $( compgen -W "$( bpftool -jp prog 2>&1 | \
        command sed -n 's/.*"tag": "\(.*\)",$/\1/p' )" -- "$cur" ) )
}

_bpftool_get_btf_ids()
{
    COMPREPLY+=( $( compgen -W "$( bpftool -jp prog 2>&1 | \
        command sed -n 's/.*"btf_id": \(.*\),\?$/\1/p' )" -- "$cur" ) )
}

_bpftool_get_obj_map_names()
{
    local obj

    obj=$1

    maps=$(objdump -j maps -t $obj 2>/dev/null | \
        command awk '/g     . maps/ {print $NF}')

    COMPREPLY+=( $( compgen -W "$maps" -- "$cur" ) )
}

_bpftool_get_obj_map_idxs()
{
    local obj

    obj=$1

    nmaps=$(objdump -j maps -t $obj 2>/dev/null | grep -c 'g     . maps')

    COMPREPLY+=( $( compgen -W "$(seq 0 $((nmaps - 1)))" -- "$cur" ) )
}

_sysfs_get_netdevs()
{
    COMPREPLY+=( $( compgen -W "$( ls /sys/class/net 2>/dev/null )" -- \
        "$cur" ) )
}

# Retrieve type of the map that we are operating on.
_bpftool_map_guess_map_type()
{
    local keyword ref
    for (( idx=3; idx < ${#words[@]}-1; idx++ )); do
        case "${words[$((idx-2))]}" in
            lookup|update)
                keyword=${words[$((idx-1))]}
                ref=${words[$((idx))]}
                ;;
            push)
                printf "stack"
                return 0
                ;;
            enqueue)
                printf "queue"
                return 0
                ;;
        esac
    done
    [[ -z $ref ]] && return 0

    local type
    type=$(bpftool -jp map show $keyword $ref | \
        command sed -n 's/.*"type": "\(.*\)",$/\1/p')
    [[ -n $type ]] && printf $type
}

_bpftool_map_update_get_id()
{
    local command="$1"

    # Is it the map to update, or a map to insert into the map to update?
    # Search for "value" keyword.
    local idx value
    for (( idx=7; idx < ${#words[@]}-1; idx++ )); do
        if [[ ${words[idx]} == "value" ]]; then
            value=1
            break
        fi
    done
    if [[ $value -eq 0 ]]; then
        case "$command" in
            push)
                _bpftool_get_map_ids_for_type stack
                ;;
            enqueue)
                _bpftool_get_map_ids_for_type queue
                ;;
            *)
                _bpftool_get_map_ids
                ;;
        esac
        return 0
    fi

    # Id to complete is for a value. It can be either prog id or map id. This
    # depends on the type of the map to update.
    local type=$(_bpftool_map_guess_map_type)
    case $type in
        array_of_maps|hash_of_maps)
            _bpftool_get_map_ids
            return 0
            ;;
        prog_array)
            _bpftool_get_prog_ids
            return 0
            ;;
        *)
            return 0
            ;;
    esac
}

_bpftool()
{
    local cur prev words objword
    _init_completion || return

    # Deal with options
    if [[ ${words[cword]} == -* ]]; then
        local c='--version --json --pretty --bpffs --mapcompat --debug'
        COMPREPLY=( $( compgen -W "$c" -- "$cur" ) )
        return 0
    fi

    # Deal with simplest keywords
    case $prev in
        help|hex|opcodes|visual|linum)
            return 0
            ;;
        tag)
            _bpftool_get_prog_tags
            return 0
            ;;
        file|pinned)
            _filedir
            return 0
            ;;
        batch)
            COMPREPLY=( $( compgen -W 'file' -- "$cur" ) )
            return 0
            ;;
    esac

    # Remove all options so completions don't have to deal with them.
    local i
    for (( i=1; i < ${#words[@]}; )); do
        if [[ ${words[i]::1} == - ]]; then
            words=( "${words[@]:0:i}" "${words[@]:i+1}" )
            [[ $i -le $cword ]] && cword=$(( cword - 1 ))
        else
            i=$(( ++i ))
        fi
    done
    cur=${words[cword]}
    prev=${words[cword - 1]}
    pprev=${words[cword - 2]}

    local object=${words[1]} command=${words[2]}

    if [[ -z $object || $cword -eq 1 ]]; then
        case $cur in
            *)
                COMPREPLY=( $( compgen -W "$( bpftool help 2>&1 | \
                    command sed \
                    -e '/OBJECT := /!d' \
                    -e 's/.*{//' \
                    -e 's/}.*//' \
                    -e 's/|//g' )" -- "$cur" ) )
                COMPREPLY+=( $( compgen -W 'batch help' -- "$cur" ) )
                return 0
                ;;
        esac
    fi

    [[ $command == help ]] && return 0

    # Completion depends on object and command in use
    case $object in
        prog)
            # Complete id, only for subcommands that use prog (but no map) ids
            case $command in
                show|list|dump|pin)
                    case $prev in
                        id)
                            _bpftool_get_prog_ids
                            return 0
                            ;;
                    esac
                    ;;
            esac

            local PROG_TYPE='id pinned tag'
            local MAP_TYPE='id pinned'
            case $command in
                show|list)
                    [[ $prev != "$command" ]] && return 0
                    COMPREPLY=( $( compgen -W "$PROG_TYPE" -- "$cur" ) )
                    return 0
                    ;;
                dump)
                    case $prev in
                        $command)
                            COMPREPLY+=( $( compgen -W "xlated jited" -- \
                                "$cur" ) )
                            return 0
                            ;;
                        xlated|jited)
                            COMPREPLY=( $( compgen -W "$PROG_TYPE" -- \
                                "$cur" ) )
                            return 0
                            ;;
                        *)
                            _bpftool_once_attr 'file'
                            if _bpftool_search_list 'xlated'; then
                                COMPREPLY+=( $( compgen -W 'opcodes visual linum' -- \
                                    "$cur" ) )
                            else
                                COMPREPLY+=( $( compgen -W 'opcodes linum' -- \
                                    "$cur" ) )
                            fi
                            return 0
                            ;;
                    esac
                    ;;
                pin)
                    if [[ $prev == "$command" ]]; then
                        COMPREPLY=( $( compgen -W "$PROG_TYPE" -- "$cur" ) )
                    else
                        _filedir
                    fi
                    return 0
                    ;;
                attach|detach)
                    case $cword in
                        3)
                            COMPREPLY=( $( compgen -W "$PROG_TYPE" -- "$cur" ) )
                            return 0
                            ;;
                        4)
                            case $prev in
                                id)
                                    _bpftool_get_prog_ids
                                    ;;
                                pinned)
                                    _filedir
                                    ;;
                            esac
                            return 0
                            ;;
                        5)
                            COMPREPLY=( $( compgen -W 'msg_verdict stream_verdict \
                                stream_parser flow_dissector' -- "$cur" ) )
                            return 0
                            ;;
                        6)
                            COMPREPLY=( $( compgen -W "$MAP_TYPE" -- "$cur" ) )
                            return 0
                            ;;
                        7)
                            case $prev in
                                id)
                                    _bpftool_get_map_ids
                                    ;;
                                pinned)
                                    _filedir
                                    ;;
                            esac
                            return 0
                            ;;
                    esac
                    ;;
                load|loadall)
                    local obj

                    if [[ ${#words[@]} -lt 6 ]]; then
                        _filedir
                        return 0
                    fi

                    obj=${words[3]}

                    if [[ ${words[-4]} == "map" ]]; then
                        COMPREPLY=( $( compgen -W "id pinned" -- "$cur" ) )
                        return 0
                    fi
                    if [[ ${words[-3]} == "map" ]]; then
                        if [[ ${words[-2]} == "idx" ]]; then
                            _bpftool_get_obj_map_idxs $obj
                        elif [[ ${words[-2]} == "name" ]]; then
                            _bpftool_get_obj_map_names $obj
                        fi
                        return 0
                    fi
                    if [[ ${words[-2]} == "map" ]]; then
                        COMPREPLY=( $( compgen -W "idx name" -- "$cur" ) )
                        return 0
                    fi

                    case $prev in
                        type)
                            COMPREPLY=( $( compgen -W "socket kprobe \
                                kretprobe classifier flow_dissector \
                                action tracepoint raw_tracepoint \
                                xdp perf_event cgroup/skb cgroup/sock \
                                cgroup/dev lwt_in lwt_out lwt_xmit \
                                lwt_seg6local sockops sk_skb sk_msg \
                                lirc_mode2 cgroup/bind4 cgroup/bind6 \
                                cgroup/connect4 cgroup/connect6 \
                                cgroup/sendmsg4 cgroup/sendmsg6 \
                                cgroup/recvmsg4 cgroup/recvmsg6 \
                                cgroup/post_bind4 cgroup/post_bind6 \
                                cgroup/sysctl cgroup/getsockopt \
                                cgroup/setsockopt" -- \
                                                   "$cur" ) )
                            return 0
                            ;;
                        id)
                            _bpftool_get_map_ids
                            return 0
                            ;;
                        pinned|pinmaps)
                            _filedir
                            return 0
                            ;;
                        dev)
                            _sysfs_get_netdevs
                            return 0
                            ;;
                        *)
                            COMPREPLY=( $( compgen -W "map" -- "$cur" ) )
                            _bpftool_once_attr 'type'
                            _bpftool_once_attr 'dev'
                            _bpftool_once_attr 'pinmaps'
                            return 0
                            ;;
                    esac
                    ;;
                tracelog)
                    return 0
                    ;;
                *)
                    [[ $prev == $object ]] && \
                        COMPREPLY=( $( compgen -W 'dump help pin attach detach load \
                            show list tracelog' -- "$cur" ) )
                    ;;
            esac
            ;;
        map)
            local MAP_TYPE='id pinned'
            case $command in
                show|list|dump|peek|pop|dequeue)
                    case $prev in
                        $command)
                            COMPREPLY=( $( compgen -W "$MAP_TYPE" -- "$cur" ) )
                            return 0
                            ;;
                        id)
                            case "$command" in
                                peek)
                                    _bpftool_get_map_ids_for_type stack
                                    _bpftool_get_map_ids_for_type queue
                                    ;;
                                pop)
                                    _bpftool_get_map_ids_for_type stack
                                    ;;
                                dequeue)
                                    _bpftool_get_map_ids_for_type queue
                                    ;;
                                *)
                                    _bpftool_get_map_ids
                                    ;;
                            esac
                            return 0
                            ;;
                        *)
                            return 0
                            ;;
                    esac
                    ;;
                create)
                    case $prev in
                        $command)
                            _filedir
                            return 0
                            ;;
                        type)
                            COMPREPLY=( $( compgen -W 'hash array prog_array \
                                perf_event_array percpu_hash percpu_array \
                                stack_trace cgroup_array lru_hash \
                                lru_percpu_hash lpm_trie array_of_maps \
                                hash_of_maps devmap sockmap cpumap xskmap \
                                sockhash cgroup_storage reuseport_sockarray \
                                percpu_cgroup_storage queue stack' -- \
                                                   "$cur" ) )
                            return 0
                            ;;
                        key|value|flags|name|entries)
                            return 0
                            ;;
                        dev)
                            _sysfs_get_netdevs
                            return 0
                            ;;
                        *)
                            _bpftool_once_attr 'type'
                            _bpftool_once_attr 'key'
                            _bpftool_once_attr 'value'
                            _bpftool_once_attr 'entries'
                            _bpftool_once_attr 'name'
                            _bpftool_once_attr 'flags'
                            _bpftool_once_attr 'dev'
                            return 0
                            ;;
                    esac
                    ;;
                lookup|getnext|delete)
                    case $prev in
                        $command)
                            COMPREPLY=( $( compgen -W "$MAP_TYPE" -- "$cur" ) )
                            return 0
                            ;;
                        id)
                            _bpftool_get_map_ids
                            return 0
                            ;;
                        key)
                            COMPREPLY+=( $( compgen -W 'hex' -- "$cur" ) )
                            ;;
                        *)
                            case $(_bpftool_map_guess_map_type) in
                                queue|stack)
                                    return 0
                                    ;;
                            esac

                            _bpftool_once_attr 'key'
                            return 0
                            ;;
                    esac
                    ;;
                update|push|enqueue)
                    case $prev in
                        $command)
                            COMPREPLY=( $( compgen -W "$MAP_TYPE" -- "$cur" ) )
                            return 0
                            ;;
                        id)
                            _bpftool_map_update_get_id $command
                            return 0
                            ;;
                        key)
                            COMPREPLY+=( $( compgen -W 'hex' -- "$cur" ) )
                            ;;
                        value)
                            # We can have bytes, or references to a prog or a
                            # map, depending on the type of the map to update.
                            case "$(_bpftool_map_guess_map_type)" in
                                array_of_maps|hash_of_maps)
                                    local MAP_TYPE='id pinned'
                                    COMPREPLY+=( $( compgen -W "$MAP_TYPE" \
                                        -- "$cur" ) )
                                    return 0
                                    ;;
                                prog_array)
                                    local PROG_TYPE='id pinned tag'
                                    COMPREPLY+=( $( compgen -W "$PROG_TYPE" \
                                        -- "$cur" ) )
                                    return 0
                                    ;;
                                *)
                                    COMPREPLY+=( $( compgen -W 'hex' \
                                        -- "$cur" ) )
                                    return 0
                                    ;;
                            esac
                            return 0
                            ;;
                        *)
                            case $(_bpftool_map_guess_map_type) in
                                queue|stack)
                                    _bpftool_once_attr 'value'
                                    return 0;
                                    ;;
                            esac

                            _bpftool_once_attr 'key'
                            local UPDATE_FLAGS='any exist noexist'
                            for (( idx=3; idx < ${#words[@]}-1; idx++ )); do
                                if [[ ${words[idx]} == 'value' ]]; then
                                    # 'value' is present, but is not the last
                                    # word i.e. we can now have UPDATE_FLAGS.
                                    _bpftool_one_of_list "$UPDATE_FLAGS"
                                    return 0
                                fi
                            done
                            for (( idx=3; idx < ${#words[@]}-1; idx++ )); do
                                if [[ ${words[idx]} == 'key' ]]; then
                                    # 'key' is present, but is not the last
                                    # word i.e. we can now have 'value'.
                                    _bpftool_once_attr 'value'
                                    return 0
                                fi
                            done

                            return 0
                            ;;
                    esac
                    ;;
                pin)
                    if [[ $prev == "$command" ]]; then
                        COMPREPLY=( $( compgen -W "$PROG_TYPE" -- "$cur" ) )
                    else
                        _filedir
                    fi
                    return 0
                    ;;
                event_pipe)
                    case $prev in
                        $command)
                            COMPREPLY=( $( compgen -W "$MAP_TYPE" -- "$cur" ) )
                            return 0
                            ;;
                        id)
                            _bpftool_get_map_ids_for_type perf_event_array
                            return 0
                            ;;
                        cpu)
                            return 0
                            ;;
                        index)
                            return 0
                            ;;
                        *)
                            _bpftool_once_attr 'cpu'
                            _bpftool_once_attr 'index'
                            return 0
                            ;;
                    esac
                    ;;
                *)
                    [[ $prev == $object ]] && \
                        COMPREPLY=( $( compgen -W 'delete dump getnext help \
                            lookup pin event_pipe show list update create \
                            peek push enqueue pop dequeue' -- \
                            "$cur" ) )
                    ;;
            esac
            ;;
        btf)
            local PROG_TYPE='id pinned tag'
            local MAP_TYPE='id pinned'
            case $command in
                dump)
                    case $prev in
                        $command)
                            COMPREPLY+=( $( compgen -W "id map prog file" -- \
                                "$cur" ) )
                            return 0
                            ;;
                        prog)
                            COMPREPLY=( $( compgen -W "$PROG_TYPE" -- "$cur" ) )
                            return 0
                            ;;
                        map)
                            COMPREPLY=( $( compgen -W "$MAP_TYPE" -- "$cur" ) )
                            return 0
                            ;;
                        id)
                            case $pprev in
                                prog)
                                    _bpftool_get_prog_ids
                                    ;;
                                map)
                                    _bpftool_get_map_ids
                                    ;;
                                dump)
                                    _bpftool_get_btf_ids
                                    ;;
                            esac
                            return 0
                            ;;
                        format)
                            COMPREPLY=( $( compgen -W "c raw" -- "$cur" ) )
                            ;;
                        *)
                            # emit extra options
                            case ${words[3]} in
                                id|file)
                                    _bpftool_once_attr 'format'
                                    ;;
                                map|prog)
                                    if [[ ${words[3]} == "map" ]] && [[ $cword == 6 ]]; then
                                        COMPREPLY+=( $( compgen -W "key value kv all" -- "$cur" ) )
                                    fi
                                    _bpftool_once_attr 'format'
                                    ;;
                                *)
                                    ;;
                            esac
                            return 0
                            ;;
                    esac
                    ;;
                *)
                    [[ $prev == $object ]] && \
                        COMPREPLY=( $( compgen -W 'dump help' -- "$cur" ) )
                    ;;
            esac
            ;;
        cgroup)
            case $command in
                show|list)
                    _filedir
                    return 0
                    ;;
                tree)
                    _filedir
                    return 0
                    ;;
                attach|detach)
                    local ATTACH_TYPES='ingress egress sock_create sock_ops \
                        device bind4 bind6 post_bind4 post_bind6 connect4 \
<<<<<<< HEAD
                        connect6 sendmsg4 sendmsg6 recvmsg4 recvmsg6 sysctl'
=======
                        connect6 sendmsg4 sendmsg6 recvmsg4 recvmsg6 sysctl \
                        getsockopt setsockopt'
>>>>>>> 7650b1a9
                    local ATTACH_FLAGS='multi override'
                    local PROG_TYPE='id pinned tag'
                    case $prev in
                        $command)
                            _filedir
                            return 0
                            ;;
                        ingress|egress|sock_create|sock_ops|device|bind4|bind6|\
                        post_bind4|post_bind6|connect4|connect6|sendmsg4|\
<<<<<<< HEAD
                        sendmsg6|recvmsg4|recvmsg6|sysctl)
=======
                        sendmsg6|recvmsg4|recvmsg6|sysctl|getsockopt|\
                        setsockopt)
>>>>>>> 7650b1a9
                            COMPREPLY=( $( compgen -W "$PROG_TYPE" -- \
                                "$cur" ) )
                            return 0
                            ;;
                        id)
                            _bpftool_get_prog_ids
                            return 0
                            ;;
                        *)
                            if ! _bpftool_search_list "$ATTACH_TYPES"; then
                                COMPREPLY=( $( compgen -W "$ATTACH_TYPES" -- \
                                    "$cur" ) )
                            elif [[ "$command" == "attach" ]]; then
                                # We have an attach type on the command line,
                                # but it is not the previous word, or
                                # "id|pinned|tag" (we already checked for
                                # that). This should only leave the case when
                                # we need attach flags for "attach" commamnd.
                                _bpftool_one_of_list "$ATTACH_FLAGS"
                            fi
                            return 0
                            ;;
                    esac
                    ;;
                *)
                    [[ $prev == $object ]] && \
                        COMPREPLY=( $( compgen -W 'help attach detach \
                            show list tree' -- "$cur" ) )
                    ;;
            esac
            ;;
        perf)
            case $command in
                *)
                    [[ $prev == $object ]] && \
                        COMPREPLY=( $( compgen -W 'help \
                            show list' -- "$cur" ) )
                    ;;
            esac
            ;;
        net)
            case $command in
                *)
                    [[ $prev == $object ]] && \
                        COMPREPLY=( $( compgen -W 'help \
                            show list' -- "$cur" ) )
                    ;;
            esac
            ;;
        feature)
            case $command in
                probe)
                    [[ $prev == "dev" ]] && _sysfs_get_netdevs && return 0
                    [[ $prev == "prefix" ]] && return 0
                    if _bpftool_search_list 'macros'; then
                        COMPREPLY+=( $( compgen -W 'prefix' -- "$cur" ) )
                    else
                        COMPREPLY+=( $( compgen -W 'macros' -- "$cur" ) )
                    fi
                    _bpftool_one_of_list 'kernel dev'
                    return 0
                    ;;
                *)
                    [[ $prev == $object ]] && \
                        COMPREPLY=( $( compgen -W 'help probe' -- "$cur" ) )
                    ;;
            esac
            ;;
    esac
} &&
complete -F _bpftool bpftool

# ex: ts=4 sw=4 et filetype=sh<|MERGE_RESOLUTION|>--- conflicted
+++ resolved
@@ -690,12 +690,8 @@
                 attach|detach)
                     local ATTACH_TYPES='ingress egress sock_create sock_ops \
                         device bind4 bind6 post_bind4 post_bind6 connect4 \
-<<<<<<< HEAD
-                        connect6 sendmsg4 sendmsg6 recvmsg4 recvmsg6 sysctl'
-=======
                         connect6 sendmsg4 sendmsg6 recvmsg4 recvmsg6 sysctl \
                         getsockopt setsockopt'
->>>>>>> 7650b1a9
                     local ATTACH_FLAGS='multi override'
                     local PROG_TYPE='id pinned tag'
                     case $prev in
@@ -705,12 +701,8 @@
                             ;;
                         ingress|egress|sock_create|sock_ops|device|bind4|bind6|\
                         post_bind4|post_bind6|connect4|connect6|sendmsg4|\
-<<<<<<< HEAD
-                        sendmsg6|recvmsg4|recvmsg6|sysctl)
-=======
                         sendmsg6|recvmsg4|recvmsg6|sysctl|getsockopt|\
                         setsockopt)
->>>>>>> 7650b1a9
                             COMPREPLY=( $( compgen -W "$PROG_TYPE" -- \
                                 "$cur" ) )
                             return 0
