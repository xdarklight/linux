# SPDX-License-Identifier: GPL-2.0
# Some of the tools (perf) use same make variables
# as in kernel build.
export srctree=
export objtree=

include scripts/Makefile.include

help:
	@echo 'Possible targets:'
	@echo ''
	@echo '  acpi                   - ACPI tools'
	@echo '  bpf                    - misc BPF tools'
	@echo '  cgroup                 - cgroup tools'
	@echo '  counter                - counter tools'
	@echo '  cpupower               - a tool for all things x86 CPU power'
	@echo '  debugging              - tools for debugging'
	@echo '  firewire               - the userspace part of nosy, an IEEE-1394 traffic sniffer'
	@echo '  firmware               - Firmware tools'
	@echo '  freefall               - laptop accelerometer program for disk protection'
	@echo '  gpio                   - GPIO tools'
	@echo '  hv                     - tools used when in Hyper-V clients'
	@echo '  iio                    - IIO tools'
	@echo '  intel-speed-select     - Intel Speed Select tool'
	@echo '  kvm_stat               - top-like utility for displaying kvm statistics'
	@echo '  leds                   - LEDs  tools'
	@echo '  nolibc                 - nolibc headers testing and installation'
	@echo '  objtool                - an ELF object analysis tool'
	@echo '  pci                    - PCI tools'
	@echo '  perf                   - Linux performance measurement and analysis tool'
	@echo '  selftests              - various kernel selftests'
	@echo '  bootconfig             - boot config tool'
	@echo '  spi                    - spi tools'
	@echo '  tmon                   - thermal monitoring and tuning tool'
	@echo '  thermometer            - temperature capture tool'
	@echo '  thermal-engine         - thermal monitoring tool'
	@echo '  thermal                - thermal library'
	@echo '  tracing                - misc tracing tools'
	@echo '  turbostat              - Intel CPU idle stats and freq reporting tool'
	@echo '  usb                    - USB testing tools'
	@echo '  virtio                 - vhost test module'
	@echo '  vm                     - misc vm tools'
	@echo '  wmi			- WMI interface examples'
	@echo '  x86_energy_perf_policy - Intel energy policy tool'
	@echo ''
	@echo 'You can do:'
	@echo ' $$ make -C tools/ <tool>_install'
	@echo ''
	@echo '  from the kernel command line to build and install one of'
	@echo '  the tools above'
	@echo ''
	@echo '  $$ make tools/all'
	@echo ''
	@echo '  builds all tools.'
	@echo ''
	@echo '  $$ make tools/install'
	@echo ''
	@echo '  installs all tools.'
	@echo ''
	@echo 'Cleaning targets:'
	@echo ''
	@echo '  all of the above with the "_clean" string appended cleans'
	@echo '    the respective build directory.'
	@echo '  clean: a summary clean target to clean _all_ folders'

acpi: FORCE
	$(call descend,power/$@)

cpupower: FORCE
	$(call descend,power/$@)

cgroup counter firewire hv guest bootconfig spi usb virtio vm bpf iio gpio objtool leds wmi pci firmware debugging tracing: FORCE
	$(call descend,$@)

bpf/%: FORCE
	$(call descend,$@)

libapi: FORCE
	$(call descend,lib/api)

<<<<<<< HEAD
=======
nolibc: FORCE
	$(call descend,include/nolibc)

>>>>>>> 504312bb
nolibc_%: FORCE
	$(call descend,include/nolibc,$(patsubst nolibc_%,%,$@))

# The perf build does not follow the descend function setup,
# invoking it via it's own make rule.
PERF_O   = $(if $(O),$(O)/tools/perf,)

perf: FORCE
	$(Q)mkdir -p $(PERF_O) .
	$(Q)$(MAKE) --no-print-directory -C perf O=$(PERF_O) subdir=

selftests: FORCE
	$(call descend,testing/$@)

thermal: FORCE
	$(call descend,lib/$@)

turbostat x86_energy_perf_policy intel-speed-select: FORCE
	$(call descend,power/x86/$@)

tmon: FORCE
	$(call descend,thermal/$@)

thermometer: FORCE
	$(call descend,thermal/$@)

thermal-engine: FORCE thermal
	$(call descend,thermal/$@)

freefall: FORCE
	$(call descend,laptop/$@)

kvm_stat: FORCE
	$(call descend,kvm/$@)

all: acpi cgroup counter cpupower gpio hv firewire \
		perf selftests bootconfig spi turbostat usb \
		virtio vm bpf x86_energy_perf_policy \
		tmon freefall iio objtool kvm_stat wmi \
		pci debugging tracing thermal thermometer thermal-engine

acpi_install:
	$(call descend,power/$(@:_install=),install)

cpupower_install:
	$(call descend,power/$(@:_install=),install)

cgroup_install counter_install firewire_install gpio_install hv_install iio_install perf_install bootconfig_install spi_install usb_install virtio_install vm_install bpf_install objtool_install wmi_install pci_install debugging_install tracing_install:
	$(call descend,$(@:_install=),install)

selftests_install:
	$(call descend,testing/$(@:_install=),install)

thermal_install:
	$(call descend,lib/$(@:_install=),install)

turbostat_install x86_energy_perf_policy_install intel-speed-select_install:
	$(call descend,power/x86/$(@:_install=),install)

tmon_install:
	$(call descend,thermal/$(@:_install=),install)

thermometer_install:
	$(call descend,thermal/$(@:_install=),install)

thermal-engine_install:
	$(call descend,thermal/$(@:_install=),install)

freefall_install:
	$(call descend,laptop/$(@:_install=),install)

kvm_stat_install:
	$(call descend,kvm/$(@:_install=),install)

install: acpi_install cgroup_install counter_install cpupower_install gpio_install \
		hv_install firewire_install iio_install \
		perf_install selftests_install turbostat_install usb_install \
		virtio_install vm_install bpf_install x86_energy_perf_policy_install \
		tmon_install freefall_install objtool_install kvm_stat_install \
		wmi_install pci_install debugging_install intel-speed-select_install \
		tracing_install thermometer_install thermal-engine_install

acpi_clean:
	$(call descend,power/acpi,clean)

cpupower_clean:
	$(call descend,power/cpupower,clean)

cgroup_clean counter_clean hv_clean firewire_clean bootconfig_clean spi_clean usb_clean virtio_clean vm_clean wmi_clean bpf_clean iio_clean gpio_clean objtool_clean leds_clean pci_clean firmware_clean debugging_clean tracing_clean:
	$(call descend,$(@:_clean=),clean)

libapi_clean:
	$(call descend,lib/api,clean)

libbpf_clean:
	$(call descend,lib/bpf,clean)

libsubcmd_clean:
	$(call descend,lib/subcmd,clean)

perf_clean:
	$(Q)mkdir -p $(PERF_O) .
	$(Q)$(MAKE) --no-print-directory -C perf O=$(PERF_O) subdir= clean

selftests_clean:
	$(call descend,testing/$(@:_clean=),clean)

thermal_clean:
	$(call descend,lib/thermal,clean)

turbostat_clean x86_energy_perf_policy_clean intel-speed-select_clean:
	$(call descend,power/x86/$(@:_clean=),clean)

thermometer_clean:
	$(call descend,thermal/thermometer,clean)

thermal-engine_clean:
	$(call descend,thermal/thermal-engine,clean)

tmon_clean:
	$(call descend,thermal/tmon,clean)

freefall_clean:
	$(call descend,laptop/freefall,clean)

build_clean:
	$(call descend,build,clean)

clean: acpi_clean cgroup_clean counter_clean cpupower_clean hv_clean firewire_clean \
		perf_clean selftests_clean turbostat_clean bootconfig_clean spi_clean usb_clean virtio_clean \
		vm_clean bpf_clean iio_clean x86_energy_perf_policy_clean tmon_clean \
		freefall_clean build_clean libbpf_clean libsubcmd_clean \
		gpio_clean objtool_clean leds_clean wmi_clean pci_clean firmware_clean debugging_clean \
		intel-speed-select_clean tracing_clean thermal_clean thermometer_clean thermal-engine_clean

.PHONY: FORCE<|MERGE_RESOLUTION|>--- conflicted
+++ resolved
@@ -78,12 +78,9 @@
 libapi: FORCE
 	$(call descend,lib/api)
 
-<<<<<<< HEAD
-=======
 nolibc: FORCE
 	$(call descend,include/nolibc)
 
->>>>>>> 504312bb
 nolibc_%: FORCE
 	$(call descend,include/nolibc,$(patsubst nolibc_%,%,$@))
 
