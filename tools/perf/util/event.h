--- conflicted
+++ resolved
@@ -147,10 +147,7 @@
 	u8  cpumode;
 	u16 misc;
 	u16 ins_lat;
-<<<<<<< HEAD
-=======
 	u16 p_stage_cyc;
->>>>>>> 11e4b63a
 	bool no_hw_idx;		/* No hw_idx collected in branch_stack */
 	char insn[MAX_INSN];
 	void *raw_data;
@@ -431,10 +428,7 @@
 
 void arch_perf_parse_sample_weight(struct perf_sample *data, const __u64 *array, u64 type);
 void arch_perf_synthesize_sample_weight(const struct perf_sample *data, __u64 *array, u64 type);
-<<<<<<< HEAD
-=======
 const char *arch_perf_header_entry(const char *se_header);
 int arch_support_sort_key(const char *sort_key);
->>>>>>> 11e4b63a
 
 #endif /* __PERF_RECORD_H */