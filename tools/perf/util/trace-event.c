--- conflicted
+++ resolved
@@ -77,11 +77,7 @@
 {
 	char *tp_dir = get_events_file(sys);
 	struct tep_handle *pevent = tevent.pevent;
-<<<<<<< HEAD
-	struct event_format *event = NULL;
-=======
 	struct tep_event_format *event = NULL;
->>>>>>> 0fd79184
 	char path[PATH_MAX];
 	size_t size;
 	char *data;
