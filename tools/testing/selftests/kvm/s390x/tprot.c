// SPDX-License-Identifier: GPL-2.0-or-later
/*
 * Test TEST PROTECTION emulation.
 *
 * Copyright IBM Corp. 2021
 */

#include <sys/mman.h>
#include "test_util.h"
#include "kvm_util.h"
#include "kselftest.h"

#define PAGE_SHIFT 12
#define PAGE_SIZE (1 << PAGE_SHIFT)
#define CR0_FETCH_PROTECTION_OVERRIDE	(1UL << (63 - 38))
#define CR0_STORAGE_PROTECTION_OVERRIDE	(1UL << (63 - 39))

static __aligned(PAGE_SIZE) uint8_t pages[2][PAGE_SIZE];
static uint8_t *const page_store_prot = pages[0];
static uint8_t *const page_fetch_prot = pages[1];

/* Nonzero return value indicates that address not mapped */
static int set_storage_key(void *addr, uint8_t key)
{
	int not_mapped = 0;

	asm volatile (
		       "lra	%[addr], 0(0,%[addr])\n"
		"	jz	0f\n"
		"	llill	%[not_mapped],1\n"
		"	j	1f\n"
		"0:	sske	%[key], %[addr]\n"
		"1:"
		: [addr] "+&a" (addr), [not_mapped] "+r" (not_mapped)
		: [key] "r" (key)
		: "cc"
	);
	return -not_mapped;
}

enum permission {
	READ_WRITE = 0,
	READ = 1,
	RW_PROTECTED = 2,
	TRANSL_UNAVAIL = 3,
};

static enum permission test_protection(void *addr, uint8_t key)
{
	uint64_t mask;

	asm volatile (
		       "tprot	%[addr], 0(%[key])\n"
		"	ipm	%[mask]\n"
		: [mask] "=r" (mask)
		: [addr] "Q" (*(char *)addr),
		  [key] "a" (key)
		: "cc"
	);

	return (enum permission)(mask >> 28);
}

enum stage {
	STAGE_INIT_SIMPLE,
	TEST_SIMPLE,
	STAGE_INIT_FETCH_PROT_OVERRIDE,
	TEST_FETCH_PROT_OVERRIDE,
	TEST_STORAGE_PROT_OVERRIDE,
	STAGE_END	/* must be the last entry (it's the amount of tests) */
};

struct test {
	enum stage stage;
	void *addr;
	uint8_t key;
	enum permission expected;
} tests[] = {
	/*
	 * We perform each test in the array by executing TEST PROTECTION on
	 * the specified addr with the specified key and checking if the returned
	 * permissions match the expected value.
	 * Both guest and host cooperate to set up the required test conditions.
	 * A central condition is that the page targeted by addr has to be DAT
	 * protected in the host mappings, in order for KVM to emulate the
	 * TEST PROTECTION instruction.
	 * Since the page tables are shared, the host uses mprotect to achieve
	 * this.
	 *
	 * Test resulting in RW_PROTECTED/TRANSL_UNAVAIL will be interpreted
	 * by SIE, not KVM, but there is no harm in testing them also.
	 * See Enhanced Suppression-on-Protection Facilities in the
	 * Interpretive-Execution Mode
	 */
	/*
	 * guest: set storage key of page_store_prot to 1
	 *        storage key of page_fetch_prot to 9 and enable
	 *        protection for it
	 * STAGE_INIT_SIMPLE
	 * host: write protect both via mprotect
	 */
	/* access key 0 matches any storage key -> RW */
	{ TEST_SIMPLE, page_store_prot, 0x00, READ_WRITE },
	/* access key matches storage key -> RW */
	{ TEST_SIMPLE, page_store_prot, 0x10, READ_WRITE },
	/* mismatched keys, but no fetch protection -> RO */
	{ TEST_SIMPLE, page_store_prot, 0x20, READ },
	/* access key 0 matches any storage key -> RW */
	{ TEST_SIMPLE, page_fetch_prot, 0x00, READ_WRITE },
	/* access key matches storage key -> RW */
	{ TEST_SIMPLE, page_fetch_prot, 0x90, READ_WRITE },
	/* mismatched keys, fetch protection -> inaccessible */
	{ TEST_SIMPLE, page_fetch_prot, 0x10, RW_PROTECTED },
	/* page 0 not mapped yet -> translation not available */
	{ TEST_SIMPLE, (void *)0x00, 0x10, TRANSL_UNAVAIL },
	/*
	 * host: try to map page 0
	 * guest: set storage key of page 0 to 9 and enable fetch protection
	 * STAGE_INIT_FETCH_PROT_OVERRIDE
	 * host: write protect page 0
	 *       enable fetch protection override
	 */
	/* mismatched keys, fetch protection, but override applies -> RO */
	{ TEST_FETCH_PROT_OVERRIDE, (void *)0x00, 0x10, READ },
	/* mismatched keys, fetch protection, override applies to 0-2048 only -> inaccessible */
	{ TEST_FETCH_PROT_OVERRIDE, (void *)2049, 0x10, RW_PROTECTED },
	/*
	 * host: enable storage protection override
	 */
	/* mismatched keys, but override applies (storage key 9) -> RW */
	{ TEST_STORAGE_PROT_OVERRIDE, page_fetch_prot, 0x10, READ_WRITE },
	/* mismatched keys, no fetch protection, override doesn't apply -> RO */
	{ TEST_STORAGE_PROT_OVERRIDE, page_store_prot, 0x20, READ },
	/* mismatched keys, but override applies (storage key 9) -> RW */
	{ TEST_STORAGE_PROT_OVERRIDE, (void *)2049, 0x10, READ_WRITE },
	/* end marker */
	{ STAGE_END, 0, 0, 0 },
};

static enum stage perform_next_stage(int *i, bool mapped_0)
{
	enum stage stage = tests[*i].stage;
	enum permission result;
	bool skip;

	for (; tests[*i].stage == stage; (*i)++) {
		/*
		 * Some fetch protection override tests require that page 0
		 * be mapped, however, when the hosts tries to map that page via
		 * vm_vaddr_alloc, it may happen that some other page gets mapped
		 * instead.
		 * In order to skip these tests we detect this inside the guest
		 */
		skip = tests[*i].addr < (void *)4096 &&
		       tests[*i].expected != TRANSL_UNAVAIL &&
		       !mapped_0;
		if (!skip) {
			result = test_protection(tests[*i].addr, tests[*i].key);
			GUEST_ASSERT_2(result == tests[*i].expected, *i, result);
		}
	}
	return stage;
}

static void guest_code(void)
{
	bool mapped_0;
	int i = 0;

	GUEST_ASSERT_EQ(set_storage_key(page_store_prot, 0x10), 0);
	GUEST_ASSERT_EQ(set_storage_key(page_fetch_prot, 0x98), 0);
	GUEST_SYNC(STAGE_INIT_SIMPLE);
	GUEST_SYNC(perform_next_stage(&i, false));

	/* Fetch-protection override */
	mapped_0 = !set_storage_key((void *)0, 0x98);
	GUEST_SYNC(STAGE_INIT_FETCH_PROT_OVERRIDE);
	GUEST_SYNC(perform_next_stage(&i, mapped_0));

	/* Storage-protection override */
	GUEST_SYNC(perform_next_stage(&i, mapped_0));
}

<<<<<<< HEAD
#define HOST_SYNC_NO_TAP(vmp, stage)						\
=======
#define HOST_SYNC_NO_TAP(vcpup, stage)						\
>>>>>>> 4b88b1a5
({										\
	struct kvm_vcpu *__vcpu = (vcpup);					\
	struct ucall uc;							\
	int __stage = (stage);							\
										\
	vcpu_run(__vcpu);							\
	get_ucall(__vcpu, &uc);							\
	if (uc.cmd == UCALL_ABORT) {						\
		TEST_FAIL("line %lu: %s, hints: %lu, %lu", uc.args[1],		\
			  (const char *)uc.args[0], uc.args[2], uc.args[3]);	\
	}									\
	ASSERT_EQ(uc.cmd, UCALL_SYNC);						\
	ASSERT_EQ(uc.args[1], __stage);						\
})

<<<<<<< HEAD
#define HOST_SYNC(vmp, stage)			\
({						\
	HOST_SYNC_NO_TAP(vmp, stage);		\
=======
#define HOST_SYNC(vcpu, stage)			\
({						\
	HOST_SYNC_NO_TAP(vcpu, stage);		\
>>>>>>> 4b88b1a5
	ksft_test_result_pass("" #stage "\n");	\
})

int main(int argc, char *argv[])
{
	struct kvm_vcpu *vcpu;
	struct kvm_vm *vm;
	struct kvm_run *run;
	vm_vaddr_t guest_0_page;

	ksft_print_header();
	ksft_set_plan(STAGE_END);

<<<<<<< HEAD
	vm = vm_create_default(VCPU_ID, 0, guest_code);
	run = vcpu_state(vm, VCPU_ID);
=======
	vm = vm_create_with_one_vcpu(&vcpu, guest_code);
	run = vcpu->run;
>>>>>>> 4b88b1a5

	HOST_SYNC(vcpu, STAGE_INIT_SIMPLE);
	mprotect(addr_gva2hva(vm, (vm_vaddr_t)pages), PAGE_SIZE * 2, PROT_READ);
	HOST_SYNC(vcpu, TEST_SIMPLE);

	guest_0_page = vm_vaddr_alloc(vm, PAGE_SIZE, 0);
	if (guest_0_page != 0) {
		/* Use NO_TAP so we don't get a PASS print */
<<<<<<< HEAD
		HOST_SYNC_NO_TAP(vm, STAGE_INIT_FETCH_PROT_OVERRIDE);
		ksft_test_result_skip("STAGE_INIT_FETCH_PROT_OVERRIDE - "
				      "Did not allocate page at 0\n");
	} else {
		HOST_SYNC(vm, STAGE_INIT_FETCH_PROT_OVERRIDE);
=======
		HOST_SYNC_NO_TAP(vcpu, STAGE_INIT_FETCH_PROT_OVERRIDE);
		ksft_test_result_skip("STAGE_INIT_FETCH_PROT_OVERRIDE - "
				      "Did not allocate page at 0\n");
	} else {
		HOST_SYNC(vcpu, STAGE_INIT_FETCH_PROT_OVERRIDE);
>>>>>>> 4b88b1a5
	}
	if (guest_0_page == 0)
		mprotect(addr_gva2hva(vm, (vm_vaddr_t)0), PAGE_SIZE, PROT_READ);
	run->s.regs.crs[0] |= CR0_FETCH_PROTECTION_OVERRIDE;
	run->kvm_dirty_regs = KVM_SYNC_CRS;
	HOST_SYNC(vcpu, TEST_FETCH_PROT_OVERRIDE);

	run->s.regs.crs[0] |= CR0_STORAGE_PROTECTION_OVERRIDE;
	run->kvm_dirty_regs = KVM_SYNC_CRS;
<<<<<<< HEAD
	HOST_SYNC(vm, TEST_STORAGE_PROT_OVERRIDE);
=======
	HOST_SYNC(vcpu, TEST_STORAGE_PROT_OVERRIDE);
>>>>>>> 4b88b1a5

	kvm_vm_free(vm);

	ksft_finished();	/* Print results and exit() accordingly */
}<|MERGE_RESOLUTION|>--- conflicted
+++ resolved
@@ -181,11 +181,7 @@
 	GUEST_SYNC(perform_next_stage(&i, mapped_0));
 }
 
-<<<<<<< HEAD
-#define HOST_SYNC_NO_TAP(vmp, stage)						\
-=======
 #define HOST_SYNC_NO_TAP(vcpup, stage)						\
->>>>>>> 4b88b1a5
 ({										\
 	struct kvm_vcpu *__vcpu = (vcpup);					\
 	struct ucall uc;							\
@@ -201,15 +197,9 @@
 	ASSERT_EQ(uc.args[1], __stage);						\
 })
 
-<<<<<<< HEAD
-#define HOST_SYNC(vmp, stage)			\
-({						\
-	HOST_SYNC_NO_TAP(vmp, stage);		\
-=======
 #define HOST_SYNC(vcpu, stage)			\
 ({						\
 	HOST_SYNC_NO_TAP(vcpu, stage);		\
->>>>>>> 4b88b1a5
 	ksft_test_result_pass("" #stage "\n");	\
 })
 
@@ -223,13 +213,8 @@
 	ksft_print_header();
 	ksft_set_plan(STAGE_END);
 
-<<<<<<< HEAD
-	vm = vm_create_default(VCPU_ID, 0, guest_code);
-	run = vcpu_state(vm, VCPU_ID);
-=======
 	vm = vm_create_with_one_vcpu(&vcpu, guest_code);
 	run = vcpu->run;
->>>>>>> 4b88b1a5
 
 	HOST_SYNC(vcpu, STAGE_INIT_SIMPLE);
 	mprotect(addr_gva2hva(vm, (vm_vaddr_t)pages), PAGE_SIZE * 2, PROT_READ);
@@ -238,19 +223,11 @@
 	guest_0_page = vm_vaddr_alloc(vm, PAGE_SIZE, 0);
 	if (guest_0_page != 0) {
 		/* Use NO_TAP so we don't get a PASS print */
-<<<<<<< HEAD
-		HOST_SYNC_NO_TAP(vm, STAGE_INIT_FETCH_PROT_OVERRIDE);
-		ksft_test_result_skip("STAGE_INIT_FETCH_PROT_OVERRIDE - "
-				      "Did not allocate page at 0\n");
-	} else {
-		HOST_SYNC(vm, STAGE_INIT_FETCH_PROT_OVERRIDE);
-=======
 		HOST_SYNC_NO_TAP(vcpu, STAGE_INIT_FETCH_PROT_OVERRIDE);
 		ksft_test_result_skip("STAGE_INIT_FETCH_PROT_OVERRIDE - "
 				      "Did not allocate page at 0\n");
 	} else {
 		HOST_SYNC(vcpu, STAGE_INIT_FETCH_PROT_OVERRIDE);
->>>>>>> 4b88b1a5
 	}
 	if (guest_0_page == 0)
 		mprotect(addr_gva2hva(vm, (vm_vaddr_t)0), PAGE_SIZE, PROT_READ);
@@ -260,11 +237,7 @@
 
 	run->s.regs.crs[0] |= CR0_STORAGE_PROTECTION_OVERRIDE;
 	run->kvm_dirty_regs = KVM_SYNC_CRS;
-<<<<<<< HEAD
-	HOST_SYNC(vm, TEST_STORAGE_PROT_OVERRIDE);
-=======
 	HOST_SYNC(vcpu, TEST_STORAGE_PROT_OVERRIDE);
->>>>>>> 4b88b1a5
 
 	kvm_vm_free(vm);
 
