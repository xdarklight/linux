// SPDX-License-Identifier: GPL-2.0-only
/*
 * Test for s390x KVM_CAP_SYNC_REGS
 *
 * Based on the same test for x86:
 * Copyright (C) 2018, Google LLC.
 *
 * Adaptions for s390x:
 * Copyright (C) 2019, Red Hat, Inc.
 *
 * Test expected behavior of the KVM_CAP_SYNC_REGS functionality.
 */

#define _GNU_SOURCE /* for program_invocation_short_name */
#include <fcntl.h>
#include <stdio.h>
#include <stdlib.h>
#include <string.h>
#include <sys/ioctl.h>

#include "test_util.h"
#include "kvm_util.h"
#include "diag318_test_handler.h"
#include "kselftest.h"
<<<<<<< HEAD

#define VCPU_ID 5
=======
>>>>>>> 4b88b1a5

static void guest_code(void)
{
	/*
	 * We embed diag 501 here instead of doing a ucall to avoid that
	 * the compiler has messed with r11 at the time of the ucall.
	 */
	asm volatile (
		"0:	diag 0,0,0x501\n"
		"	ahi 11,1\n"
		"	j 0b\n"
	);
}

#define REG_COMPARE(reg) \
	TEST_ASSERT(left->reg == right->reg, \
		    "Register " #reg \
		    " values did not match: 0x%llx, 0x%llx\n", \
		    left->reg, right->reg)

#define REG_COMPARE32(reg) \
	TEST_ASSERT(left->reg == right->reg, \
		    "Register " #reg \
		    " values did not match: 0x%x, 0x%x\n", \
		    left->reg, right->reg)


static void compare_regs(struct kvm_regs *left, struct kvm_sync_regs *right)
{
	int i;

	for (i = 0; i < 16; i++)
		REG_COMPARE(gprs[i]);
}

static void compare_sregs(struct kvm_sregs *left, struct kvm_sync_regs *right)
{
	int i;

	for (i = 0; i < 16; i++)
		REG_COMPARE32(acrs[i]);

	for (i = 0; i < 16; i++)
		REG_COMPARE(crs[i]);
}

#undef REG_COMPARE

#define TEST_SYNC_FIELDS   (KVM_SYNC_GPRS|KVM_SYNC_ACRS|KVM_SYNC_CRS|KVM_SYNC_DIAG318)
#define INVALID_SYNC_FIELD 0x80000000

<<<<<<< HEAD
void test_read_invalid(struct kvm_vm *vm, struct kvm_run *run)
{
=======
void test_read_invalid(struct kvm_vcpu *vcpu)
{
	struct kvm_run *run = vcpu->run;
>>>>>>> 4b88b1a5
	int rv;

	/* Request reading invalid register set from VCPU. */
	run->kvm_valid_regs = INVALID_SYNC_FIELD;
	rv = _vcpu_run(vcpu);
	TEST_ASSERT(rv < 0 && errno == EINVAL,
		    "Invalid kvm_valid_regs did not cause expected KVM_RUN error: %d\n",
		    rv);
	run->kvm_valid_regs = 0;

	run->kvm_valid_regs = INVALID_SYNC_FIELD | TEST_SYNC_FIELDS;
	rv = _vcpu_run(vcpu);
	TEST_ASSERT(rv < 0 && errno == EINVAL,
		    "Invalid kvm_valid_regs did not cause expected KVM_RUN error: %d\n",
		    rv);
<<<<<<< HEAD
	vcpu_state(vm, VCPU_ID)->kvm_valid_regs = 0;
}

void test_set_invalid(struct kvm_vm *vm, struct kvm_run *run)
{
=======
	run->kvm_valid_regs = 0;
}

void test_set_invalid(struct kvm_vcpu *vcpu)
{
	struct kvm_run *run = vcpu->run;
>>>>>>> 4b88b1a5
	int rv;

	/* Request setting invalid register set into VCPU. */
	run->kvm_dirty_regs = INVALID_SYNC_FIELD;
	rv = _vcpu_run(vcpu);
	TEST_ASSERT(rv < 0 && errno == EINVAL,
		    "Invalid kvm_dirty_regs did not cause expected KVM_RUN error: %d\n",
		    rv);
	run->kvm_dirty_regs = 0;

	run->kvm_dirty_regs = INVALID_SYNC_FIELD | TEST_SYNC_FIELDS;
	rv = _vcpu_run(vcpu);
	TEST_ASSERT(rv < 0 && errno == EINVAL,
		    "Invalid kvm_dirty_regs did not cause expected KVM_RUN error: %d\n",
		    rv);
<<<<<<< HEAD
	vcpu_state(vm, VCPU_ID)->kvm_dirty_regs = 0;
}

void test_req_and_verify_all_valid_regs(struct kvm_vm *vm, struct kvm_run *run)
{
=======
	run->kvm_dirty_regs = 0;
}

void test_req_and_verify_all_valid_regs(struct kvm_vcpu *vcpu)
{
	struct kvm_run *run = vcpu->run;
>>>>>>> 4b88b1a5
	struct kvm_sregs sregs;
	struct kvm_regs regs;
	int rv;

	/* Request and verify all valid register sets. */
	run->kvm_valid_regs = TEST_SYNC_FIELDS;
	rv = _vcpu_run(vcpu);
	TEST_ASSERT(rv == 0, "vcpu_run failed: %d\n", rv);
	TEST_ASSERT(run->exit_reason == KVM_EXIT_S390_SIEIC,
		    "Unexpected exit reason: %u (%s)\n",
		    run->exit_reason,
		    exit_reason_str(run->exit_reason));
	TEST_ASSERT(run->s390_sieic.icptcode == 4 &&
		    (run->s390_sieic.ipa >> 8) == 0x83 &&
		    (run->s390_sieic.ipb >> 16) == 0x501,
		    "Unexpected interception code: ic=%u, ipa=0x%x, ipb=0x%x\n",
		    run->s390_sieic.icptcode, run->s390_sieic.ipa,
		    run->s390_sieic.ipb);

	vcpu_regs_get(vcpu, &regs);
	compare_regs(&regs, &run->s.regs);

	vcpu_sregs_get(vcpu, &sregs);
	compare_sregs(&sregs, &run->s.regs);
}

<<<<<<< HEAD
void test_set_and_verify_various_reg_values(struct kvm_vm *vm, struct kvm_run *run)
{
=======
void test_set_and_verify_various_reg_values(struct kvm_vcpu *vcpu)
{
	struct kvm_run *run = vcpu->run;
>>>>>>> 4b88b1a5
	struct kvm_sregs sregs;
	struct kvm_regs regs;
	int rv;

	/* Set and verify various register values */
	run->s.regs.gprs[11] = 0xBAD1DEA;
	run->s.regs.acrs[0] = 1 << 11;

	run->kvm_valid_regs = TEST_SYNC_FIELDS;
	run->kvm_dirty_regs = KVM_SYNC_GPRS | KVM_SYNC_ACRS;

	if (get_diag318_info() > 0) {
		run->s.regs.diag318 = get_diag318_info();
		run->kvm_dirty_regs |= KVM_SYNC_DIAG318;
	}

	rv = _vcpu_run(vcpu);
	TEST_ASSERT(rv == 0, "vcpu_run failed: %d\n", rv);
	TEST_ASSERT(run->exit_reason == KVM_EXIT_S390_SIEIC,
		    "Unexpected exit reason: %u (%s)\n",
		    run->exit_reason,
		    exit_reason_str(run->exit_reason));
	TEST_ASSERT(run->s.regs.gprs[11] == 0xBAD1DEA + 1,
		    "r11 sync regs value incorrect 0x%llx.",
		    run->s.regs.gprs[11]);
	TEST_ASSERT(run->s.regs.acrs[0]  == 1 << 11,
		    "acr0 sync regs value incorrect 0x%x.",
		    run->s.regs.acrs[0]);
	TEST_ASSERT(run->s.regs.diag318 == get_diag318_info(),
		    "diag318 sync regs value incorrect 0x%llx.",
		    run->s.regs.diag318);

	vcpu_regs_get(vcpu, &regs);
	compare_regs(&regs, &run->s.regs);

	vcpu_sregs_get(vcpu, &sregs);
	compare_sregs(&sregs, &run->s.regs);
}

<<<<<<< HEAD
void test_clear_kvm_dirty_regs_bits(struct kvm_vm *vm, struct kvm_run *run)
{
=======
void test_clear_kvm_dirty_regs_bits(struct kvm_vcpu *vcpu)
{
	struct kvm_run *run = vcpu->run;
>>>>>>> 4b88b1a5
	int rv;

	/* Clear kvm_dirty_regs bits, verify new s.regs values are
	 * overwritten with existing guest values.
	 */
	run->kvm_valid_regs = TEST_SYNC_FIELDS;
	run->kvm_dirty_regs = 0;
	run->s.regs.gprs[11] = 0xDEADBEEF;
	run->s.regs.diag318 = 0x4B1D;
	rv = _vcpu_run(vcpu);
	TEST_ASSERT(rv == 0, "vcpu_run failed: %d\n", rv);
	TEST_ASSERT(run->exit_reason == KVM_EXIT_S390_SIEIC,
		    "Unexpected exit reason: %u (%s)\n",
		    run->exit_reason,
		    exit_reason_str(run->exit_reason));
	TEST_ASSERT(run->s.regs.gprs[11] != 0xDEADBEEF,
		    "r11 sync regs value incorrect 0x%llx.",
		    run->s.regs.gprs[11]);
	TEST_ASSERT(run->s.regs.diag318 != 0x4B1D,
		    "diag318 sync regs value incorrect 0x%llx.",
		    run->s.regs.diag318);
}

struct testdef {
	const char *name;
<<<<<<< HEAD
	void (*test)(struct kvm_vm *vm, struct kvm_run *run);
=======
	void (*test)(struct kvm_vcpu *vcpu);
>>>>>>> 4b88b1a5
} testlist[] = {
	{ "read invalid", test_read_invalid },
	{ "set invalid", test_set_invalid },
	{ "request+verify all valid regs", test_req_and_verify_all_valid_regs },
	{ "set+verify various regs", test_set_and_verify_various_reg_values },
	{ "clear kvm_dirty_regs bits", test_clear_kvm_dirty_regs_bits },
};

int main(int argc, char *argv[])
{
<<<<<<< HEAD
	static struct kvm_run *run;
	static struct kvm_vm *vm;
	int idx;

=======
	struct kvm_vcpu *vcpu;
	struct kvm_vm *vm;
	int idx;

	TEST_REQUIRE(kvm_has_cap(KVM_CAP_SYNC_REGS));

>>>>>>> 4b88b1a5
	/* Tell stdout not to buffer its content */
	setbuf(stdout, NULL);

	ksft_print_header();

<<<<<<< HEAD
	if (!kvm_check_cap(KVM_CAP_SYNC_REGS))
		ksft_exit_skip("CAP_SYNC_REGS not supported");

	ksft_set_plan(ARRAY_SIZE(testlist));

	/* Create VM */
	vm = vm_create_default(VCPU_ID, 0, guest_code);

	run = vcpu_state(vm, VCPU_ID);

	for (idx = 0; idx < ARRAY_SIZE(testlist); idx++) {
		testlist[idx].test(vm, run);
=======
	ksft_set_plan(ARRAY_SIZE(testlist));

	/* Create VM */
	vm = vm_create_with_one_vcpu(&vcpu, guest_code);

	for (idx = 0; idx < ARRAY_SIZE(testlist); idx++) {
		testlist[idx].test(vcpu);
>>>>>>> 4b88b1a5
		ksft_test_result_pass("%s\n", testlist[idx].name);
	}

	kvm_vm_free(vm);

	ksft_finished();	/* Print results and exit() accordingly */
}<|MERGE_RESOLUTION|>--- conflicted
+++ resolved
@@ -22,11 +22,6 @@
 #include "kvm_util.h"
 #include "diag318_test_handler.h"
 #include "kselftest.h"
-<<<<<<< HEAD
-
-#define VCPU_ID 5
-=======
->>>>>>> 4b88b1a5
 
 static void guest_code(void)
 {
@@ -78,14 +73,9 @@
 #define TEST_SYNC_FIELDS   (KVM_SYNC_GPRS|KVM_SYNC_ACRS|KVM_SYNC_CRS|KVM_SYNC_DIAG318)
 #define INVALID_SYNC_FIELD 0x80000000
 
-<<<<<<< HEAD
-void test_read_invalid(struct kvm_vm *vm, struct kvm_run *run)
-{
-=======
 void test_read_invalid(struct kvm_vcpu *vcpu)
 {
 	struct kvm_run *run = vcpu->run;
->>>>>>> 4b88b1a5
 	int rv;
 
 	/* Request reading invalid register set from VCPU. */
@@ -101,20 +91,12 @@
 	TEST_ASSERT(rv < 0 && errno == EINVAL,
 		    "Invalid kvm_valid_regs did not cause expected KVM_RUN error: %d\n",
 		    rv);
-<<<<<<< HEAD
-	vcpu_state(vm, VCPU_ID)->kvm_valid_regs = 0;
-}
-
-void test_set_invalid(struct kvm_vm *vm, struct kvm_run *run)
-{
-=======
 	run->kvm_valid_regs = 0;
 }
 
 void test_set_invalid(struct kvm_vcpu *vcpu)
 {
 	struct kvm_run *run = vcpu->run;
->>>>>>> 4b88b1a5
 	int rv;
 
 	/* Request setting invalid register set into VCPU. */
@@ -130,20 +112,12 @@
 	TEST_ASSERT(rv < 0 && errno == EINVAL,
 		    "Invalid kvm_dirty_regs did not cause expected KVM_RUN error: %d\n",
 		    rv);
-<<<<<<< HEAD
-	vcpu_state(vm, VCPU_ID)->kvm_dirty_regs = 0;
-}
-
-void test_req_and_verify_all_valid_regs(struct kvm_vm *vm, struct kvm_run *run)
-{
-=======
 	run->kvm_dirty_regs = 0;
 }
 
 void test_req_and_verify_all_valid_regs(struct kvm_vcpu *vcpu)
 {
 	struct kvm_run *run = vcpu->run;
->>>>>>> 4b88b1a5
 	struct kvm_sregs sregs;
 	struct kvm_regs regs;
 	int rv;
@@ -170,14 +144,9 @@
 	compare_sregs(&sregs, &run->s.regs);
 }
 
-<<<<<<< HEAD
-void test_set_and_verify_various_reg_values(struct kvm_vm *vm, struct kvm_run *run)
-{
-=======
 void test_set_and_verify_various_reg_values(struct kvm_vcpu *vcpu)
 {
 	struct kvm_run *run = vcpu->run;
->>>>>>> 4b88b1a5
 	struct kvm_sregs sregs;
 	struct kvm_regs regs;
 	int rv;
@@ -217,14 +186,9 @@
 	compare_sregs(&sregs, &run->s.regs);
 }
 
-<<<<<<< HEAD
-void test_clear_kvm_dirty_regs_bits(struct kvm_vm *vm, struct kvm_run *run)
-{
-=======
 void test_clear_kvm_dirty_regs_bits(struct kvm_vcpu *vcpu)
 {
 	struct kvm_run *run = vcpu->run;
->>>>>>> 4b88b1a5
 	int rv;
 
 	/* Clear kvm_dirty_regs bits, verify new s.regs values are
@@ -250,11 +214,7 @@
 
 struct testdef {
 	const char *name;
-<<<<<<< HEAD
-	void (*test)(struct kvm_vm *vm, struct kvm_run *run);
-=======
 	void (*test)(struct kvm_vcpu *vcpu);
->>>>>>> 4b88b1a5
 } testlist[] = {
 	{ "read invalid", test_read_invalid },
 	{ "set invalid", test_set_invalid },
@@ -265,38 +225,17 @@
 
 int main(int argc, char *argv[])
 {
-<<<<<<< HEAD
-	static struct kvm_run *run;
-	static struct kvm_vm *vm;
-	int idx;
-
-=======
 	struct kvm_vcpu *vcpu;
 	struct kvm_vm *vm;
 	int idx;
 
 	TEST_REQUIRE(kvm_has_cap(KVM_CAP_SYNC_REGS));
 
->>>>>>> 4b88b1a5
 	/* Tell stdout not to buffer its content */
 	setbuf(stdout, NULL);
 
 	ksft_print_header();
 
-<<<<<<< HEAD
-	if (!kvm_check_cap(KVM_CAP_SYNC_REGS))
-		ksft_exit_skip("CAP_SYNC_REGS not supported");
-
-	ksft_set_plan(ARRAY_SIZE(testlist));
-
-	/* Create VM */
-	vm = vm_create_default(VCPU_ID, 0, guest_code);
-
-	run = vcpu_state(vm, VCPU_ID);
-
-	for (idx = 0; idx < ARRAY_SIZE(testlist); idx++) {
-		testlist[idx].test(vm, run);
-=======
 	ksft_set_plan(ARRAY_SIZE(testlist));
 
 	/* Create VM */
@@ -304,7 +243,6 @@
 
 	for (idx = 0; idx < ARRAY_SIZE(testlist); idx++) {
 		testlist[idx].test(vcpu);
->>>>>>> 4b88b1a5
 		ksft_test_result_pass("%s\n", testlist[idx].name);
 	}
 
