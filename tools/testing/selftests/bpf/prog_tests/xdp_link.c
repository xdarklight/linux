// SPDX-License-Identifier: GPL-2.0
/* Copyright (c) 2020 Facebook */
#include <uapi/linux/if_link.h>
#include <test_progs.h>
#include "test_xdp_link.skel.h"

#define IFINDEX_LO 1

void serial_test_xdp_link(void)
{
<<<<<<< HEAD
	DECLARE_LIBBPF_OPTS(bpf_xdp_set_link_opts, opts, .old_fd = -1);
	struct test_xdp_link *skel1 = NULL, *skel2 = NULL;
	__u32 id1, id2, id0 = 0, prog_fd1, prog_fd2;
=======
	struct test_xdp_link *skel1 = NULL, *skel2 = NULL;
	__u32 id1, id2, id0 = 0, prog_fd1, prog_fd2;
	LIBBPF_OPTS(bpf_xdp_attach_opts, opts);
>>>>>>> 95cd2cdc
	struct bpf_link_info link_info;
	struct bpf_prog_info prog_info;
	struct bpf_link *link;
	int err;
	__u32 link_info_len = sizeof(link_info);
	__u32 prog_info_len = sizeof(prog_info);

	skel1 = test_xdp_link__open_and_load();
	if (!ASSERT_OK_PTR(skel1, "skel_load"))
		goto cleanup;
	prog_fd1 = bpf_program__fd(skel1->progs.xdp_handler);

	skel2 = test_xdp_link__open_and_load();
	if (!ASSERT_OK_PTR(skel2, "skel_load"))
		goto cleanup;
	prog_fd2 = bpf_program__fd(skel2->progs.xdp_handler);

	memset(&prog_info, 0, sizeof(prog_info));
	err = bpf_obj_get_info_by_fd(prog_fd1, &prog_info, &prog_info_len);
	if (!ASSERT_OK(err, "fd_info1"))
		goto cleanup;
	id1 = prog_info.id;

	memset(&prog_info, 0, sizeof(prog_info));
	err = bpf_obj_get_info_by_fd(prog_fd2, &prog_info, &prog_info_len);
	if (!ASSERT_OK(err, "fd_info2"))
		goto cleanup;
	id2 = prog_info.id;

	/* set initial prog attachment */
<<<<<<< HEAD
	err = bpf_set_link_xdp_fd_opts(IFINDEX_LO, prog_fd1, XDP_FLAGS_REPLACE, &opts);
=======
	err = bpf_xdp_attach(IFINDEX_LO, prog_fd1, XDP_FLAGS_REPLACE, &opts);
>>>>>>> 95cd2cdc
	if (!ASSERT_OK(err, "fd_attach"))
		goto cleanup;

	/* validate prog ID */
<<<<<<< HEAD
	err = bpf_get_link_xdp_id(IFINDEX_LO, &id0, 0);
=======
	err = bpf_xdp_query_id(IFINDEX_LO, 0, &id0);
>>>>>>> 95cd2cdc
	if (!ASSERT_OK(err, "id1_check_err") || !ASSERT_EQ(id0, id1, "id1_check_val"))
		goto cleanup;

	/* BPF link is not allowed to replace prog attachment */
	link = bpf_program__attach_xdp(skel1->progs.xdp_handler, IFINDEX_LO);
	if (!ASSERT_ERR_PTR(link, "link_attach_should_fail")) {
		bpf_link__destroy(link);
		/* best-effort detach prog */
		opts.old_prog_fd = prog_fd1;
		bpf_xdp_detach(IFINDEX_LO, XDP_FLAGS_REPLACE, &opts);
		goto cleanup;
	}

	/* detach BPF program */
<<<<<<< HEAD
	opts.old_fd = prog_fd1;
	err = bpf_set_link_xdp_fd_opts(IFINDEX_LO, -1, XDP_FLAGS_REPLACE, &opts);
=======
	opts.old_prog_fd = prog_fd1;
	err = bpf_xdp_detach(IFINDEX_LO, XDP_FLAGS_REPLACE, &opts);
>>>>>>> 95cd2cdc
	if (!ASSERT_OK(err, "prog_detach"))
		goto cleanup;

	/* now BPF link should attach successfully */
	link = bpf_program__attach_xdp(skel1->progs.xdp_handler, IFINDEX_LO);
	if (!ASSERT_OK_PTR(link, "link_attach"))
		goto cleanup;
	skel1->links.xdp_handler = link;

	/* validate prog ID */
<<<<<<< HEAD
	err = bpf_get_link_xdp_id(IFINDEX_LO, &id0, 0);
=======
	err = bpf_xdp_query_id(IFINDEX_LO, 0, &id0);
>>>>>>> 95cd2cdc
	if (!ASSERT_OK(err, "id1_check_err") || !ASSERT_EQ(id0, id1, "id1_check_val"))
		goto cleanup;

	/* BPF prog attach is not allowed to replace BPF link */
<<<<<<< HEAD
	opts.old_fd = prog_fd1;
	err = bpf_set_link_xdp_fd_opts(IFINDEX_LO, prog_fd2, XDP_FLAGS_REPLACE, &opts);
=======
	opts.old_prog_fd = prog_fd1;
	err = bpf_xdp_attach(IFINDEX_LO, prog_fd2, XDP_FLAGS_REPLACE, &opts);
>>>>>>> 95cd2cdc
	if (!ASSERT_ERR(err, "prog_attach_fail"))
		goto cleanup;

	/* Can't force-update when BPF link is active */
<<<<<<< HEAD
	err = bpf_set_link_xdp_fd(IFINDEX_LO, prog_fd2, 0);
=======
	err = bpf_xdp_attach(IFINDEX_LO, prog_fd2, 0, NULL);
>>>>>>> 95cd2cdc
	if (!ASSERT_ERR(err, "prog_update_fail"))
		goto cleanup;

	/* Can't force-detach when BPF link is active */
<<<<<<< HEAD
	err = bpf_set_link_xdp_fd(IFINDEX_LO, -1, 0);
=======
	err = bpf_xdp_detach(IFINDEX_LO, 0, NULL);
>>>>>>> 95cd2cdc
	if (!ASSERT_ERR(err, "prog_detach_fail"))
		goto cleanup;

	/* BPF link is not allowed to replace another BPF link */
	link = bpf_program__attach_xdp(skel2->progs.xdp_handler, IFINDEX_LO);
	if (!ASSERT_ERR_PTR(link, "link_attach_should_fail")) {
		bpf_link__destroy(link);
		goto cleanup;
	}

	bpf_link__destroy(skel1->links.xdp_handler);
	skel1->links.xdp_handler = NULL;

	/* new link attach should succeed */
	link = bpf_program__attach_xdp(skel2->progs.xdp_handler, IFINDEX_LO);
	if (!ASSERT_OK_PTR(link, "link_attach"))
		goto cleanup;
	skel2->links.xdp_handler = link;

<<<<<<< HEAD
	err = bpf_get_link_xdp_id(IFINDEX_LO, &id0, 0);
=======
	err = bpf_xdp_query_id(IFINDEX_LO, 0, &id0);
>>>>>>> 95cd2cdc
	if (!ASSERT_OK(err, "id2_check_err") || !ASSERT_EQ(id0, id2, "id2_check_val"))
		goto cleanup;

	/* updating program under active BPF link works as expected */
	err = bpf_link__update_program(link, skel1->progs.xdp_handler);
	if (!ASSERT_OK(err, "link_upd"))
		goto cleanup;

	memset(&link_info, 0, sizeof(link_info));
	err = bpf_obj_get_info_by_fd(bpf_link__fd(link), &link_info, &link_info_len);
	if (!ASSERT_OK(err, "link_info"))
		goto cleanup;

	ASSERT_EQ(link_info.type, BPF_LINK_TYPE_XDP, "link_type");
	ASSERT_EQ(link_info.prog_id, id1, "link_prog_id");
	ASSERT_EQ(link_info.xdp.ifindex, IFINDEX_LO, "link_ifindex");

	/* updating program under active BPF link with different type fails */
	err = bpf_link__update_program(link, skel1->progs.tc_handler);
	if (!ASSERT_ERR(err, "link_upd_invalid"))
		goto cleanup;

	err = bpf_link__detach(link);
	if (!ASSERT_OK(err, "link_detach"))
		goto cleanup;

	memset(&link_info, 0, sizeof(link_info));
	err = bpf_obj_get_info_by_fd(bpf_link__fd(link), &link_info, &link_info_len);

	ASSERT_OK(err, "link_info");
	ASSERT_EQ(link_info.prog_id, id1, "link_prog_id");
	/* ifindex should be zeroed out */
	ASSERT_EQ(link_info.xdp.ifindex, 0, "link_ifindex");

cleanup:
	test_xdp_link__destroy(skel1);
	test_xdp_link__destroy(skel2);
}<|MERGE_RESOLUTION|>--- conflicted
+++ resolved
@@ -8,15 +8,9 @@
 
 void serial_test_xdp_link(void)
 {
-<<<<<<< HEAD
-	DECLARE_LIBBPF_OPTS(bpf_xdp_set_link_opts, opts, .old_fd = -1);
-	struct test_xdp_link *skel1 = NULL, *skel2 = NULL;
-	__u32 id1, id2, id0 = 0, prog_fd1, prog_fd2;
-=======
 	struct test_xdp_link *skel1 = NULL, *skel2 = NULL;
 	__u32 id1, id2, id0 = 0, prog_fd1, prog_fd2;
 	LIBBPF_OPTS(bpf_xdp_attach_opts, opts);
->>>>>>> 95cd2cdc
 	struct bpf_link_info link_info;
 	struct bpf_prog_info prog_info;
 	struct bpf_link *link;
@@ -47,20 +41,12 @@
 	id2 = prog_info.id;
 
 	/* set initial prog attachment */
-<<<<<<< HEAD
-	err = bpf_set_link_xdp_fd_opts(IFINDEX_LO, prog_fd1, XDP_FLAGS_REPLACE, &opts);
-=======
 	err = bpf_xdp_attach(IFINDEX_LO, prog_fd1, XDP_FLAGS_REPLACE, &opts);
->>>>>>> 95cd2cdc
 	if (!ASSERT_OK(err, "fd_attach"))
 		goto cleanup;
 
 	/* validate prog ID */
-<<<<<<< HEAD
-	err = bpf_get_link_xdp_id(IFINDEX_LO, &id0, 0);
-=======
 	err = bpf_xdp_query_id(IFINDEX_LO, 0, &id0);
->>>>>>> 95cd2cdc
 	if (!ASSERT_OK(err, "id1_check_err") || !ASSERT_EQ(id0, id1, "id1_check_val"))
 		goto cleanup;
 
@@ -75,13 +61,8 @@
 	}
 
 	/* detach BPF program */
-<<<<<<< HEAD
-	opts.old_fd = prog_fd1;
-	err = bpf_set_link_xdp_fd_opts(IFINDEX_LO, -1, XDP_FLAGS_REPLACE, &opts);
-=======
 	opts.old_prog_fd = prog_fd1;
 	err = bpf_xdp_detach(IFINDEX_LO, XDP_FLAGS_REPLACE, &opts);
->>>>>>> 95cd2cdc
 	if (!ASSERT_OK(err, "prog_detach"))
 		goto cleanup;
 
@@ -92,40 +73,23 @@
 	skel1->links.xdp_handler = link;
 
 	/* validate prog ID */
-<<<<<<< HEAD
-	err = bpf_get_link_xdp_id(IFINDEX_LO, &id0, 0);
-=======
 	err = bpf_xdp_query_id(IFINDEX_LO, 0, &id0);
->>>>>>> 95cd2cdc
 	if (!ASSERT_OK(err, "id1_check_err") || !ASSERT_EQ(id0, id1, "id1_check_val"))
 		goto cleanup;
 
 	/* BPF prog attach is not allowed to replace BPF link */
-<<<<<<< HEAD
-	opts.old_fd = prog_fd1;
-	err = bpf_set_link_xdp_fd_opts(IFINDEX_LO, prog_fd2, XDP_FLAGS_REPLACE, &opts);
-=======
 	opts.old_prog_fd = prog_fd1;
 	err = bpf_xdp_attach(IFINDEX_LO, prog_fd2, XDP_FLAGS_REPLACE, &opts);
->>>>>>> 95cd2cdc
 	if (!ASSERT_ERR(err, "prog_attach_fail"))
 		goto cleanup;
 
 	/* Can't force-update when BPF link is active */
-<<<<<<< HEAD
-	err = bpf_set_link_xdp_fd(IFINDEX_LO, prog_fd2, 0);
-=======
 	err = bpf_xdp_attach(IFINDEX_LO, prog_fd2, 0, NULL);
->>>>>>> 95cd2cdc
 	if (!ASSERT_ERR(err, "prog_update_fail"))
 		goto cleanup;
 
 	/* Can't force-detach when BPF link is active */
-<<<<<<< HEAD
-	err = bpf_set_link_xdp_fd(IFINDEX_LO, -1, 0);
-=======
 	err = bpf_xdp_detach(IFINDEX_LO, 0, NULL);
->>>>>>> 95cd2cdc
 	if (!ASSERT_ERR(err, "prog_detach_fail"))
 		goto cleanup;
 
@@ -145,11 +109,7 @@
 		goto cleanup;
 	skel2->links.xdp_handler = link;
 
-<<<<<<< HEAD
-	err = bpf_get_link_xdp_id(IFINDEX_LO, &id0, 0);
-=======
 	err = bpf_xdp_query_id(IFINDEX_LO, 0, &id0);
->>>>>>> 95cd2cdc
 	if (!ASSERT_OK(err, "id2_check_err") || !ASSERT_EQ(id0, id2, "id2_check_val"))
 		goto cleanup;
 
