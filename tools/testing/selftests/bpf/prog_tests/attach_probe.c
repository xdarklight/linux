--- conflicted
+++ resolved
@@ -12,21 +12,13 @@
 }
 
 /* attach point for byname uprobe */
-<<<<<<< HEAD
-static void trigger_func2(void)
-=======
 static noinline void trigger_func2(void)
->>>>>>> 7365df19
 {
 	asm volatile ("");
 }
 
 /* attach point for byname sleepable uprobe */
-<<<<<<< HEAD
-static void trigger_func3(void)
-=======
 static noinline void trigger_func3(void)
->>>>>>> 7365df19
 {
 	asm volatile ("");
 }
