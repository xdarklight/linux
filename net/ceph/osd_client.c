// SPDX-License-Identifier: GPL-2.0

#include <linux/ceph/ceph_debug.h>

#include <linux/module.h>
#include <linux/err.h>
#include <linux/highmem.h>
#include <linux/mm.h>
#include <linux/pagemap.h>
#include <linux/slab.h>
#include <linux/uaccess.h>
#ifdef CONFIG_BLOCK
#include <linux/bio.h>
#endif

#include <linux/ceph/ceph_features.h>
#include <linux/ceph/libceph.h>
#include <linux/ceph/osd_client.h>
#include <linux/ceph/messenger.h>
#include <linux/ceph/decode.h>
#include <linux/ceph/auth.h>
#include <linux/ceph/pagelist.h>
#include <linux/ceph/striper.h>

#define OSD_OPREPLY_FRONT_LEN	512

static struct kmem_cache	*ceph_osd_request_cache;

static const struct ceph_connection_operations osd_con_ops;

/*
 * Implement client access to distributed object storage cluster.
 *
 * All data objects are stored within a cluster/cloud of OSDs, or
 * "object storage devices."  (Note that Ceph OSDs have _nothing_ to
 * do with the T10 OSD extensions to SCSI.)  Ceph OSDs are simply
 * remote daemons serving up and coordinating consistent and safe
 * access to storage.
 *
 * Cluster membership and the mapping of data objects onto storage devices
 * are described by the osd map.
 *
 * We keep track of pending OSD requests (read, write), resubmit
 * requests to different OSDs when the cluster topology/data layout
 * change, or retry the affected requests when the communications
 * channel with an OSD is reset.
 */

static void link_request(struct ceph_osd *osd, struct ceph_osd_request *req);
static void unlink_request(struct ceph_osd *osd, struct ceph_osd_request *req);
static void link_linger(struct ceph_osd *osd,
			struct ceph_osd_linger_request *lreq);
static void unlink_linger(struct ceph_osd *osd,
			  struct ceph_osd_linger_request *lreq);
static void clear_backoffs(struct ceph_osd *osd);

#if 1
static inline bool rwsem_is_wrlocked(struct rw_semaphore *sem)
{
	bool wrlocked = true;

	if (unlikely(down_read_trylock(sem))) {
		wrlocked = false;
		up_read(sem);
	}

	return wrlocked;
}
static inline void verify_osdc_locked(struct ceph_osd_client *osdc)
{
	WARN_ON(!rwsem_is_locked(&osdc->lock));
}
static inline void verify_osdc_wrlocked(struct ceph_osd_client *osdc)
{
	WARN_ON(!rwsem_is_wrlocked(&osdc->lock));
}
static inline void verify_osd_locked(struct ceph_osd *osd)
{
	struct ceph_osd_client *osdc = osd->o_osdc;

	WARN_ON(!(mutex_is_locked(&osd->lock) &&
		  rwsem_is_locked(&osdc->lock)) &&
		!rwsem_is_wrlocked(&osdc->lock));
}
static inline void verify_lreq_locked(struct ceph_osd_linger_request *lreq)
{
	WARN_ON(!mutex_is_locked(&lreq->lock));
}
#else
static inline void verify_osdc_locked(struct ceph_osd_client *osdc) { }
static inline void verify_osdc_wrlocked(struct ceph_osd_client *osdc) { }
static inline void verify_osd_locked(struct ceph_osd *osd) { }
static inline void verify_lreq_locked(struct ceph_osd_linger_request *lreq) { }
#endif

/*
 * calculate the mapping of a file extent onto an object, and fill out the
 * request accordingly.  shorten extent as necessary if it crosses an
 * object boundary.
 *
 * fill osd op in request message.
 */
static int calc_layout(struct ceph_file_layout *layout, u64 off, u64 *plen,
			u64 *objnum, u64 *objoff, u64 *objlen)
{
	u64 orig_len = *plen;
	u32 xlen;

	/* object extent? */
	ceph_calc_file_object_mapping(layout, off, orig_len, objnum,
					  objoff, &xlen);
	*objlen = xlen;
	if (*objlen < orig_len) {
		*plen = *objlen;
		dout(" skipping last %llu, final file extent %llu~%llu\n",
		     orig_len - *plen, off, *plen);
	}

	dout("calc_layout objnum=%llx %llu~%llu\n", *objnum, *objoff, *objlen);
	return 0;
}

static void ceph_osd_data_init(struct ceph_osd_data *osd_data)
{
	memset(osd_data, 0, sizeof (*osd_data));
	osd_data->type = CEPH_OSD_DATA_TYPE_NONE;
}

/*
 * Consumes @pages if @own_pages is true.
 */
static void ceph_osd_data_pages_init(struct ceph_osd_data *osd_data,
			struct page **pages, u64 length, u32 alignment,
			bool pages_from_pool, bool own_pages)
{
	osd_data->type = CEPH_OSD_DATA_TYPE_PAGES;
	osd_data->pages = pages;
	osd_data->length = length;
	osd_data->alignment = alignment;
	osd_data->pages_from_pool = pages_from_pool;
	osd_data->own_pages = own_pages;
}

/*
 * Consumes a ref on @pagelist.
 */
static void ceph_osd_data_pagelist_init(struct ceph_osd_data *osd_data,
			struct ceph_pagelist *pagelist)
{
	osd_data->type = CEPH_OSD_DATA_TYPE_PAGELIST;
	osd_data->pagelist = pagelist;
}

#ifdef CONFIG_BLOCK
static void ceph_osd_data_bio_init(struct ceph_osd_data *osd_data,
				   struct ceph_bio_iter *bio_pos,
				   u32 bio_length)
{
	osd_data->type = CEPH_OSD_DATA_TYPE_BIO;
	osd_data->bio_pos = *bio_pos;
	osd_data->bio_length = bio_length;
}
#endif /* CONFIG_BLOCK */

static void ceph_osd_data_bvecs_init(struct ceph_osd_data *osd_data,
				     struct ceph_bvec_iter *bvec_pos,
				     u32 num_bvecs)
{
	osd_data->type = CEPH_OSD_DATA_TYPE_BVECS;
	osd_data->bvec_pos = *bvec_pos;
	osd_data->num_bvecs = num_bvecs;
}

static struct ceph_osd_data *
osd_req_op_raw_data_in(struct ceph_osd_request *osd_req, unsigned int which)
{
	BUG_ON(which >= osd_req->r_num_ops);

	return &osd_req->r_ops[which].raw_data_in;
}

struct ceph_osd_data *
osd_req_op_extent_osd_data(struct ceph_osd_request *osd_req,
			unsigned int which)
{
	return osd_req_op_data(osd_req, which, extent, osd_data);
}
EXPORT_SYMBOL(osd_req_op_extent_osd_data);

void osd_req_op_raw_data_in_pages(struct ceph_osd_request *osd_req,
			unsigned int which, struct page **pages,
			u64 length, u32 alignment,
			bool pages_from_pool, bool own_pages)
{
	struct ceph_osd_data *osd_data;

	osd_data = osd_req_op_raw_data_in(osd_req, which);
	ceph_osd_data_pages_init(osd_data, pages, length, alignment,
				pages_from_pool, own_pages);
}
EXPORT_SYMBOL(osd_req_op_raw_data_in_pages);

void osd_req_op_extent_osd_data_pages(struct ceph_osd_request *osd_req,
			unsigned int which, struct page **pages,
			u64 length, u32 alignment,
			bool pages_from_pool, bool own_pages)
{
	struct ceph_osd_data *osd_data;

	osd_data = osd_req_op_data(osd_req, which, extent, osd_data);
	ceph_osd_data_pages_init(osd_data, pages, length, alignment,
				pages_from_pool, own_pages);
}
EXPORT_SYMBOL(osd_req_op_extent_osd_data_pages);

void osd_req_op_extent_osd_data_pagelist(struct ceph_osd_request *osd_req,
			unsigned int which, struct ceph_pagelist *pagelist)
{
	struct ceph_osd_data *osd_data;

	osd_data = osd_req_op_data(osd_req, which, extent, osd_data);
	ceph_osd_data_pagelist_init(osd_data, pagelist);
}
EXPORT_SYMBOL(osd_req_op_extent_osd_data_pagelist);

#ifdef CONFIG_BLOCK
void osd_req_op_extent_osd_data_bio(struct ceph_osd_request *osd_req,
				    unsigned int which,
				    struct ceph_bio_iter *bio_pos,
				    u32 bio_length)
{
	struct ceph_osd_data *osd_data;

	osd_data = osd_req_op_data(osd_req, which, extent, osd_data);
	ceph_osd_data_bio_init(osd_data, bio_pos, bio_length);
}
EXPORT_SYMBOL(osd_req_op_extent_osd_data_bio);
#endif /* CONFIG_BLOCK */

void osd_req_op_extent_osd_data_bvecs(struct ceph_osd_request *osd_req,
				      unsigned int which,
				      struct bio_vec *bvecs, u32 num_bvecs,
				      u32 bytes)
{
	struct ceph_osd_data *osd_data;
	struct ceph_bvec_iter it = {
		.bvecs = bvecs,
		.iter = { .bi_size = bytes },
	};

	osd_data = osd_req_op_data(osd_req, which, extent, osd_data);
	ceph_osd_data_bvecs_init(osd_data, &it, num_bvecs);
}
EXPORT_SYMBOL(osd_req_op_extent_osd_data_bvecs);

void osd_req_op_extent_osd_data_bvec_pos(struct ceph_osd_request *osd_req,
					 unsigned int which,
					 struct ceph_bvec_iter *bvec_pos)
{
	struct ceph_osd_data *osd_data;

	osd_data = osd_req_op_data(osd_req, which, extent, osd_data);
	ceph_osd_data_bvecs_init(osd_data, bvec_pos, 0);
}
EXPORT_SYMBOL(osd_req_op_extent_osd_data_bvec_pos);

static void osd_req_op_cls_request_info_pagelist(
			struct ceph_osd_request *osd_req,
			unsigned int which, struct ceph_pagelist *pagelist)
{
	struct ceph_osd_data *osd_data;

	osd_data = osd_req_op_data(osd_req, which, cls, request_info);
	ceph_osd_data_pagelist_init(osd_data, pagelist);
}

void osd_req_op_cls_request_data_pagelist(
			struct ceph_osd_request *osd_req,
			unsigned int which, struct ceph_pagelist *pagelist)
{
	struct ceph_osd_data *osd_data;

	osd_data = osd_req_op_data(osd_req, which, cls, request_data);
	ceph_osd_data_pagelist_init(osd_data, pagelist);
	osd_req->r_ops[which].cls.indata_len += pagelist->length;
	osd_req->r_ops[which].indata_len += pagelist->length;
}
EXPORT_SYMBOL(osd_req_op_cls_request_data_pagelist);

void osd_req_op_cls_request_data_pages(struct ceph_osd_request *osd_req,
			unsigned int which, struct page **pages, u64 length,
			u32 alignment, bool pages_from_pool, bool own_pages)
{
	struct ceph_osd_data *osd_data;

	osd_data = osd_req_op_data(osd_req, which, cls, request_data);
	ceph_osd_data_pages_init(osd_data, pages, length, alignment,
				pages_from_pool, own_pages);
	osd_req->r_ops[which].cls.indata_len += length;
	osd_req->r_ops[which].indata_len += length;
}
EXPORT_SYMBOL(osd_req_op_cls_request_data_pages);

void osd_req_op_cls_request_data_bvecs(struct ceph_osd_request *osd_req,
				       unsigned int which,
				       struct bio_vec *bvecs, u32 num_bvecs,
				       u32 bytes)
{
	struct ceph_osd_data *osd_data;
	struct ceph_bvec_iter it = {
		.bvecs = bvecs,
		.iter = { .bi_size = bytes },
	};

	osd_data = osd_req_op_data(osd_req, which, cls, request_data);
	ceph_osd_data_bvecs_init(osd_data, &it, num_bvecs);
	osd_req->r_ops[which].cls.indata_len += bytes;
	osd_req->r_ops[which].indata_len += bytes;
}
EXPORT_SYMBOL(osd_req_op_cls_request_data_bvecs);

void osd_req_op_cls_response_data_pages(struct ceph_osd_request *osd_req,
			unsigned int which, struct page **pages, u64 length,
			u32 alignment, bool pages_from_pool, bool own_pages)
{
	struct ceph_osd_data *osd_data;

	osd_data = osd_req_op_data(osd_req, which, cls, response_data);
	ceph_osd_data_pages_init(osd_data, pages, length, alignment,
				pages_from_pool, own_pages);
}
EXPORT_SYMBOL(osd_req_op_cls_response_data_pages);

static u64 ceph_osd_data_length(struct ceph_osd_data *osd_data)
{
	switch (osd_data->type) {
	case CEPH_OSD_DATA_TYPE_NONE:
		return 0;
	case CEPH_OSD_DATA_TYPE_PAGES:
		return osd_data->length;
	case CEPH_OSD_DATA_TYPE_PAGELIST:
		return (u64)osd_data->pagelist->length;
#ifdef CONFIG_BLOCK
	case CEPH_OSD_DATA_TYPE_BIO:
		return (u64)osd_data->bio_length;
#endif /* CONFIG_BLOCK */
	case CEPH_OSD_DATA_TYPE_BVECS:
		return osd_data->bvec_pos.iter.bi_size;
	default:
		WARN(true, "unrecognized data type %d\n", (int)osd_data->type);
		return 0;
	}
}

static void ceph_osd_data_release(struct ceph_osd_data *osd_data)
{
	if (osd_data->type == CEPH_OSD_DATA_TYPE_PAGES && osd_data->own_pages) {
		int num_pages;

		num_pages = calc_pages_for((u64)osd_data->alignment,
						(u64)osd_data->length);
		ceph_release_page_vector(osd_data->pages, num_pages);
	} else if (osd_data->type == CEPH_OSD_DATA_TYPE_PAGELIST) {
		ceph_pagelist_release(osd_data->pagelist);
	}
	ceph_osd_data_init(osd_data);
}

static void osd_req_op_data_release(struct ceph_osd_request *osd_req,
			unsigned int which)
{
	struct ceph_osd_req_op *op;

	BUG_ON(which >= osd_req->r_num_ops);
	op = &osd_req->r_ops[which];

	switch (op->op) {
	case CEPH_OSD_OP_READ:
	case CEPH_OSD_OP_WRITE:
	case CEPH_OSD_OP_WRITEFULL:
		ceph_osd_data_release(&op->extent.osd_data);
		break;
	case CEPH_OSD_OP_CALL:
		ceph_osd_data_release(&op->cls.request_info);
		ceph_osd_data_release(&op->cls.request_data);
		ceph_osd_data_release(&op->cls.response_data);
		break;
	case CEPH_OSD_OP_SETXATTR:
	case CEPH_OSD_OP_CMPXATTR:
		ceph_osd_data_release(&op->xattr.osd_data);
		break;
	case CEPH_OSD_OP_STAT:
		ceph_osd_data_release(&op->raw_data_in);
		break;
	case CEPH_OSD_OP_NOTIFY_ACK:
		ceph_osd_data_release(&op->notify_ack.request_data);
		break;
	case CEPH_OSD_OP_NOTIFY:
		ceph_osd_data_release(&op->notify.request_data);
		ceph_osd_data_release(&op->notify.response_data);
		break;
	case CEPH_OSD_OP_LIST_WATCHERS:
		ceph_osd_data_release(&op->list_watchers.response_data);
		break;
	case CEPH_OSD_OP_COPY_FROM2:
		ceph_osd_data_release(&op->copy_from.osd_data);
		break;
	default:
		break;
	}
}

/*
 * Assumes @t is zero-initialized.
 */
static void target_init(struct ceph_osd_request_target *t)
{
	ceph_oid_init(&t->base_oid);
	ceph_oloc_init(&t->base_oloc);
	ceph_oid_init(&t->target_oid);
	ceph_oloc_init(&t->target_oloc);

	ceph_osds_init(&t->acting);
	ceph_osds_init(&t->up);
	t->size = -1;
	t->min_size = -1;

	t->osd = CEPH_HOMELESS_OSD;
}

static void target_copy(struct ceph_osd_request_target *dest,
			const struct ceph_osd_request_target *src)
{
	ceph_oid_copy(&dest->base_oid, &src->base_oid);
	ceph_oloc_copy(&dest->base_oloc, &src->base_oloc);
	ceph_oid_copy(&dest->target_oid, &src->target_oid);
	ceph_oloc_copy(&dest->target_oloc, &src->target_oloc);

	dest->pgid = src->pgid; /* struct */
	dest->spgid = src->spgid; /* struct */
	dest->pg_num = src->pg_num;
	dest->pg_num_mask = src->pg_num_mask;
	ceph_osds_copy(&dest->acting, &src->acting);
	ceph_osds_copy(&dest->up, &src->up);
	dest->size = src->size;
	dest->min_size = src->min_size;
	dest->sort_bitwise = src->sort_bitwise;
	dest->recovery_deletes = src->recovery_deletes;

	dest->flags = src->flags;
	dest->used_replica = src->used_replica;
	dest->paused = src->paused;

	dest->epoch = src->epoch;
	dest->last_force_resend = src->last_force_resend;

	dest->osd = src->osd;
}

static void target_destroy(struct ceph_osd_request_target *t)
{
	ceph_oid_destroy(&t->base_oid);
	ceph_oloc_destroy(&t->base_oloc);
	ceph_oid_destroy(&t->target_oid);
	ceph_oloc_destroy(&t->target_oloc);
}

/*
 * requests
 */
static void request_release_checks(struct ceph_osd_request *req)
{
	WARN_ON(!RB_EMPTY_NODE(&req->r_node));
	WARN_ON(!RB_EMPTY_NODE(&req->r_mc_node));
	WARN_ON(!list_empty(&req->r_private_item));
	WARN_ON(req->r_osd);
}

static void ceph_osdc_release_request(struct kref *kref)
{
	struct ceph_osd_request *req = container_of(kref,
					    struct ceph_osd_request, r_kref);
	unsigned int which;

	dout("%s %p (r_request %p r_reply %p)\n", __func__, req,
	     req->r_request, req->r_reply);
	request_release_checks(req);

	if (req->r_request)
		ceph_msg_put(req->r_request);
	if (req->r_reply)
		ceph_msg_put(req->r_reply);

	for (which = 0; which < req->r_num_ops; which++)
		osd_req_op_data_release(req, which);

	target_destroy(&req->r_t);
	ceph_put_snap_context(req->r_snapc);

	if (req->r_mempool)
		mempool_free(req, req->r_osdc->req_mempool);
	else if (req->r_num_ops <= CEPH_OSD_SLAB_OPS)
		kmem_cache_free(ceph_osd_request_cache, req);
	else
		kfree(req);
}

void ceph_osdc_get_request(struct ceph_osd_request *req)
{
	dout("%s %p (was %d)\n", __func__, req,
	     kref_read(&req->r_kref));
	kref_get(&req->r_kref);
}
EXPORT_SYMBOL(ceph_osdc_get_request);

void ceph_osdc_put_request(struct ceph_osd_request *req)
{
	if (req) {
		dout("%s %p (was %d)\n", __func__, req,
		     kref_read(&req->r_kref));
		kref_put(&req->r_kref, ceph_osdc_release_request);
	}
}
EXPORT_SYMBOL(ceph_osdc_put_request);

static void request_init(struct ceph_osd_request *req)
{
	/* req only, each op is zeroed in osd_req_op_init() */
	memset(req, 0, sizeof(*req));

	kref_init(&req->r_kref);
	init_completion(&req->r_completion);
	RB_CLEAR_NODE(&req->r_node);
	RB_CLEAR_NODE(&req->r_mc_node);
	INIT_LIST_HEAD(&req->r_private_item);

	target_init(&req->r_t);
}

struct ceph_osd_request *ceph_osdc_alloc_request(struct ceph_osd_client *osdc,
					       struct ceph_snap_context *snapc,
					       unsigned int num_ops,
					       bool use_mempool,
					       gfp_t gfp_flags)
{
	struct ceph_osd_request *req;

	if (use_mempool) {
		BUG_ON(num_ops > CEPH_OSD_SLAB_OPS);
		req = mempool_alloc(osdc->req_mempool, gfp_flags);
	} else if (num_ops <= CEPH_OSD_SLAB_OPS) {
		req = kmem_cache_alloc(ceph_osd_request_cache, gfp_flags);
	} else {
		BUG_ON(num_ops > CEPH_OSD_MAX_OPS);
		req = kmalloc(struct_size(req, r_ops, num_ops), gfp_flags);
	}
	if (unlikely(!req))
		return NULL;

	request_init(req);
	req->r_osdc = osdc;
	req->r_mempool = use_mempool;
	req->r_num_ops = num_ops;
	req->r_snapid = CEPH_NOSNAP;
	req->r_snapc = ceph_get_snap_context(snapc);

	dout("%s req %p\n", __func__, req);
	return req;
}
EXPORT_SYMBOL(ceph_osdc_alloc_request);

static int ceph_oloc_encoding_size(const struct ceph_object_locator *oloc)
{
	return 8 + 4 + 4 + 4 + (oloc->pool_ns ? oloc->pool_ns->len : 0);
}

static int __ceph_osdc_alloc_messages(struct ceph_osd_request *req, gfp_t gfp,
				      int num_request_data_items,
				      int num_reply_data_items)
{
	struct ceph_osd_client *osdc = req->r_osdc;
	struct ceph_msg *msg;
	int msg_size;

	WARN_ON(req->r_request || req->r_reply);
	WARN_ON(ceph_oid_empty(&req->r_base_oid));
	WARN_ON(ceph_oloc_empty(&req->r_base_oloc));

	/* create request message */
	msg_size = CEPH_ENCODING_START_BLK_LEN +
			CEPH_PGID_ENCODING_LEN + 1; /* spgid */
	msg_size += 4 + 4 + 4; /* hash, osdmap_epoch, flags */
	msg_size += CEPH_ENCODING_START_BLK_LEN +
			sizeof(struct ceph_osd_reqid); /* reqid */
	msg_size += sizeof(struct ceph_blkin_trace_info); /* trace */
	msg_size += 4 + sizeof(struct ceph_timespec); /* client_inc, mtime */
	msg_size += CEPH_ENCODING_START_BLK_LEN +
			ceph_oloc_encoding_size(&req->r_base_oloc); /* oloc */
	msg_size += 4 + req->r_base_oid.name_len; /* oid */
	msg_size += 2 + req->r_num_ops * sizeof(struct ceph_osd_op);
	msg_size += 8; /* snapid */
	msg_size += 8; /* snap_seq */
	msg_size += 4 + 8 * (req->r_snapc ? req->r_snapc->num_snaps : 0);
	msg_size += 4 + 8; /* retry_attempt, features */

	if (req->r_mempool)
		msg = ceph_msgpool_get(&osdc->msgpool_op, msg_size,
				       num_request_data_items);
	else
		msg = ceph_msg_new2(CEPH_MSG_OSD_OP, msg_size,
				    num_request_data_items, gfp, true);
	if (!msg)
		return -ENOMEM;

	memset(msg->front.iov_base, 0, msg->front.iov_len);
	req->r_request = msg;

	/* create reply message */
	msg_size = OSD_OPREPLY_FRONT_LEN;
	msg_size += req->r_base_oid.name_len;
	msg_size += req->r_num_ops * sizeof(struct ceph_osd_op);

	if (req->r_mempool)
		msg = ceph_msgpool_get(&osdc->msgpool_op_reply, msg_size,
				       num_reply_data_items);
	else
		msg = ceph_msg_new2(CEPH_MSG_OSD_OPREPLY, msg_size,
				    num_reply_data_items, gfp, true);
	if (!msg)
		return -ENOMEM;

	req->r_reply = msg;

	return 0;
}

static bool osd_req_opcode_valid(u16 opcode)
{
	switch (opcode) {
#define GENERATE_CASE(op, opcode, str)	case CEPH_OSD_OP_##op: return true;
__CEPH_FORALL_OSD_OPS(GENERATE_CASE)
#undef GENERATE_CASE
	default:
		return false;
	}
}

static void get_num_data_items(struct ceph_osd_request *req,
			       int *num_request_data_items,
			       int *num_reply_data_items)
{
	struct ceph_osd_req_op *op;

	*num_request_data_items = 0;
	*num_reply_data_items = 0;

	for (op = req->r_ops; op != &req->r_ops[req->r_num_ops]; op++) {
		switch (op->op) {
		/* request */
		case CEPH_OSD_OP_WRITE:
		case CEPH_OSD_OP_WRITEFULL:
		case CEPH_OSD_OP_SETXATTR:
		case CEPH_OSD_OP_CMPXATTR:
		case CEPH_OSD_OP_NOTIFY_ACK:
		case CEPH_OSD_OP_COPY_FROM2:
			*num_request_data_items += 1;
			break;

		/* reply */
		case CEPH_OSD_OP_STAT:
		case CEPH_OSD_OP_READ:
		case CEPH_OSD_OP_LIST_WATCHERS:
			*num_reply_data_items += 1;
			break;

		/* both */
		case CEPH_OSD_OP_NOTIFY:
			*num_request_data_items += 1;
			*num_reply_data_items += 1;
			break;
		case CEPH_OSD_OP_CALL:
			*num_request_data_items += 2;
			*num_reply_data_items += 1;
			break;

		default:
			WARN_ON(!osd_req_opcode_valid(op->op));
			break;
		}
	}
}

/*
 * oid, oloc and OSD op opcode(s) must be filled in before this function
 * is called.
 */
int ceph_osdc_alloc_messages(struct ceph_osd_request *req, gfp_t gfp)
{
	int num_request_data_items, num_reply_data_items;

	get_num_data_items(req, &num_request_data_items, &num_reply_data_items);
	return __ceph_osdc_alloc_messages(req, gfp, num_request_data_items,
					  num_reply_data_items);
}
EXPORT_SYMBOL(ceph_osdc_alloc_messages);

/*
 * This is an osd op init function for opcodes that have no data or
 * other information associated with them.  It also serves as a
 * common init routine for all the other init functions, below.
 */
struct ceph_osd_req_op *
osd_req_op_init(struct ceph_osd_request *osd_req, unsigned int which,
		 u16 opcode, u32 flags)
{
	struct ceph_osd_req_op *op;

	BUG_ON(which >= osd_req->r_num_ops);
	BUG_ON(!osd_req_opcode_valid(opcode));

	op = &osd_req->r_ops[which];
	memset(op, 0, sizeof (*op));
	op->op = opcode;
	op->flags = flags;

	return op;
}
EXPORT_SYMBOL(osd_req_op_init);

void osd_req_op_extent_init(struct ceph_osd_request *osd_req,
				unsigned int which, u16 opcode,
				u64 offset, u64 length,
				u64 truncate_size, u32 truncate_seq)
{
	struct ceph_osd_req_op *op = osd_req_op_init(osd_req, which,
						     opcode, 0);
	size_t payload_len = 0;

	BUG_ON(opcode != CEPH_OSD_OP_READ && opcode != CEPH_OSD_OP_WRITE &&
	       opcode != CEPH_OSD_OP_WRITEFULL && opcode != CEPH_OSD_OP_ZERO &&
	       opcode != CEPH_OSD_OP_TRUNCATE);

	op->extent.offset = offset;
	op->extent.length = length;
	op->extent.truncate_size = truncate_size;
	op->extent.truncate_seq = truncate_seq;
	if (opcode == CEPH_OSD_OP_WRITE || opcode == CEPH_OSD_OP_WRITEFULL)
		payload_len += length;

	op->indata_len = payload_len;
}
EXPORT_SYMBOL(osd_req_op_extent_init);

void osd_req_op_extent_update(struct ceph_osd_request *osd_req,
				unsigned int which, u64 length)
{
	struct ceph_osd_req_op *op;
	u64 previous;

	BUG_ON(which >= osd_req->r_num_ops);
	op = &osd_req->r_ops[which];
	previous = op->extent.length;

	if (length == previous)
		return;		/* Nothing to do */
	BUG_ON(length > previous);

	op->extent.length = length;
	if (op->op == CEPH_OSD_OP_WRITE || op->op == CEPH_OSD_OP_WRITEFULL)
		op->indata_len -= previous - length;
}
EXPORT_SYMBOL(osd_req_op_extent_update);

void osd_req_op_extent_dup_last(struct ceph_osd_request *osd_req,
				unsigned int which, u64 offset_inc)
{
	struct ceph_osd_req_op *op, *prev_op;

	BUG_ON(which + 1 >= osd_req->r_num_ops);

	prev_op = &osd_req->r_ops[which];
	op = osd_req_op_init(osd_req, which + 1, prev_op->op, prev_op->flags);
	/* dup previous one */
	op->indata_len = prev_op->indata_len;
	op->outdata_len = prev_op->outdata_len;
	op->extent = prev_op->extent;
	/* adjust offset */
	op->extent.offset += offset_inc;
	op->extent.length -= offset_inc;

	if (op->op == CEPH_OSD_OP_WRITE || op->op == CEPH_OSD_OP_WRITEFULL)
		op->indata_len -= offset_inc;
}
EXPORT_SYMBOL(osd_req_op_extent_dup_last);

int osd_req_op_cls_init(struct ceph_osd_request *osd_req, unsigned int which,
			const char *class, const char *method)
{
	struct ceph_osd_req_op *op;
	struct ceph_pagelist *pagelist;
	size_t payload_len = 0;
	size_t size;
	int ret;

	op = osd_req_op_init(osd_req, which, CEPH_OSD_OP_CALL, 0);

	pagelist = ceph_pagelist_alloc(GFP_NOFS);
	if (!pagelist)
		return -ENOMEM;

	op->cls.class_name = class;
	size = strlen(class);
	BUG_ON(size > (size_t) U8_MAX);
	op->cls.class_len = size;
	ret = ceph_pagelist_append(pagelist, class, size);
	if (ret)
		goto err_pagelist_free;
	payload_len += size;

	op->cls.method_name = method;
	size = strlen(method);
	BUG_ON(size > (size_t) U8_MAX);
	op->cls.method_len = size;
	ret = ceph_pagelist_append(pagelist, method, size);
	if (ret)
		goto err_pagelist_free;
	payload_len += size;

	osd_req_op_cls_request_info_pagelist(osd_req, which, pagelist);
	op->indata_len = payload_len;
	return 0;

err_pagelist_free:
	ceph_pagelist_release(pagelist);
	return ret;
}
EXPORT_SYMBOL(osd_req_op_cls_init);

int osd_req_op_xattr_init(struct ceph_osd_request *osd_req, unsigned int which,
			  u16 opcode, const char *name, const void *value,
			  size_t size, u8 cmp_op, u8 cmp_mode)
{
	struct ceph_osd_req_op *op = osd_req_op_init(osd_req, which,
						     opcode, 0);
	struct ceph_pagelist *pagelist;
	size_t payload_len;
	int ret;

	BUG_ON(opcode != CEPH_OSD_OP_SETXATTR && opcode != CEPH_OSD_OP_CMPXATTR);

	pagelist = ceph_pagelist_alloc(GFP_NOFS);
	if (!pagelist)
		return -ENOMEM;

	payload_len = strlen(name);
	op->xattr.name_len = payload_len;
	ret = ceph_pagelist_append(pagelist, name, payload_len);
	if (ret)
		goto err_pagelist_free;

	op->xattr.value_len = size;
	ret = ceph_pagelist_append(pagelist, value, size);
	if (ret)
		goto err_pagelist_free;
	payload_len += size;

	op->xattr.cmp_op = cmp_op;
	op->xattr.cmp_mode = cmp_mode;

	ceph_osd_data_pagelist_init(&op->xattr.osd_data, pagelist);
	op->indata_len = payload_len;
	return 0;

err_pagelist_free:
	ceph_pagelist_release(pagelist);
	return ret;
}
EXPORT_SYMBOL(osd_req_op_xattr_init);

/*
 * @watch_opcode: CEPH_OSD_WATCH_OP_*
 */
static void osd_req_op_watch_init(struct ceph_osd_request *req, int which,
				  u8 watch_opcode, u64 cookie, u32 gen)
{
	struct ceph_osd_req_op *op;

	op = osd_req_op_init(req, which, CEPH_OSD_OP_WATCH, 0);
	op->watch.cookie = cookie;
	op->watch.op = watch_opcode;
	op->watch.gen = gen;
}

/*
 * prot_ver, timeout and notify payload (may be empty) should already be
 * encoded in @request_pl
 */
static void osd_req_op_notify_init(struct ceph_osd_request *req, int which,
				   u64 cookie, struct ceph_pagelist *request_pl)
{
	struct ceph_osd_req_op *op;

	op = osd_req_op_init(req, which, CEPH_OSD_OP_NOTIFY, 0);
	op->notify.cookie = cookie;

	ceph_osd_data_pagelist_init(&op->notify.request_data, request_pl);
	op->indata_len = request_pl->length;
}

/*
 * @flags: CEPH_OSD_OP_ALLOC_HINT_FLAG_*
 */
void osd_req_op_alloc_hint_init(struct ceph_osd_request *osd_req,
				unsigned int which,
				u64 expected_object_size,
				u64 expected_write_size,
				u32 flags)
{
	struct ceph_osd_req_op *op;

	op = osd_req_op_init(osd_req, which, CEPH_OSD_OP_SETALLOCHINT, 0);
	op->alloc_hint.expected_object_size = expected_object_size;
	op->alloc_hint.expected_write_size = expected_write_size;
	op->alloc_hint.flags = flags;

	/*
	 * CEPH_OSD_OP_SETALLOCHINT op is advisory and therefore deemed
	 * not worth a feature bit.  Set FAILOK per-op flag to make
	 * sure older osds don't trip over an unsupported opcode.
	 */
	op->flags |= CEPH_OSD_OP_FLAG_FAILOK;
}
EXPORT_SYMBOL(osd_req_op_alloc_hint_init);

static void ceph_osdc_msg_data_add(struct ceph_msg *msg,
				struct ceph_osd_data *osd_data)
{
	u64 length = ceph_osd_data_length(osd_data);

	if (osd_data->type == CEPH_OSD_DATA_TYPE_PAGES) {
		BUG_ON(length > (u64) SIZE_MAX);
		if (length)
			ceph_msg_data_add_pages(msg, osd_data->pages,
					length, osd_data->alignment, false);
	} else if (osd_data->type == CEPH_OSD_DATA_TYPE_PAGELIST) {
		BUG_ON(!length);
		ceph_msg_data_add_pagelist(msg, osd_data->pagelist);
#ifdef CONFIG_BLOCK
	} else if (osd_data->type == CEPH_OSD_DATA_TYPE_BIO) {
		ceph_msg_data_add_bio(msg, &osd_data->bio_pos, length);
#endif
	} else if (osd_data->type == CEPH_OSD_DATA_TYPE_BVECS) {
		ceph_msg_data_add_bvecs(msg, &osd_data->bvec_pos);
	} else {
		BUG_ON(osd_data->type != CEPH_OSD_DATA_TYPE_NONE);
	}
}

static u32 osd_req_encode_op(struct ceph_osd_op *dst,
			     const struct ceph_osd_req_op *src)
{
	switch (src->op) {
	case CEPH_OSD_OP_STAT:
		break;
	case CEPH_OSD_OP_READ:
	case CEPH_OSD_OP_WRITE:
	case CEPH_OSD_OP_WRITEFULL:
	case CEPH_OSD_OP_ZERO:
	case CEPH_OSD_OP_TRUNCATE:
		dst->extent.offset = cpu_to_le64(src->extent.offset);
		dst->extent.length = cpu_to_le64(src->extent.length);
		dst->extent.truncate_size =
			cpu_to_le64(src->extent.truncate_size);
		dst->extent.truncate_seq =
			cpu_to_le32(src->extent.truncate_seq);
		break;
	case CEPH_OSD_OP_CALL:
		dst->cls.class_len = src->cls.class_len;
		dst->cls.method_len = src->cls.method_len;
		dst->cls.indata_len = cpu_to_le32(src->cls.indata_len);
		break;
	case CEPH_OSD_OP_WATCH:
		dst->watch.cookie = cpu_to_le64(src->watch.cookie);
		dst->watch.ver = cpu_to_le64(0);
		dst->watch.op = src->watch.op;
		dst->watch.gen = cpu_to_le32(src->watch.gen);
		break;
	case CEPH_OSD_OP_NOTIFY_ACK:
		break;
	case CEPH_OSD_OP_NOTIFY:
		dst->notify.cookie = cpu_to_le64(src->notify.cookie);
		break;
	case CEPH_OSD_OP_LIST_WATCHERS:
		break;
	case CEPH_OSD_OP_SETALLOCHINT:
		dst->alloc_hint.expected_object_size =
		    cpu_to_le64(src->alloc_hint.expected_object_size);
		dst->alloc_hint.expected_write_size =
		    cpu_to_le64(src->alloc_hint.expected_write_size);
		dst->alloc_hint.flags = cpu_to_le32(src->alloc_hint.flags);
		break;
	case CEPH_OSD_OP_SETXATTR:
	case CEPH_OSD_OP_CMPXATTR:
		dst->xattr.name_len = cpu_to_le32(src->xattr.name_len);
		dst->xattr.value_len = cpu_to_le32(src->xattr.value_len);
		dst->xattr.cmp_op = src->xattr.cmp_op;
		dst->xattr.cmp_mode = src->xattr.cmp_mode;
		break;
	case CEPH_OSD_OP_CREATE:
	case CEPH_OSD_OP_DELETE:
		break;
	case CEPH_OSD_OP_COPY_FROM2:
		dst->copy_from.snapid = cpu_to_le64(src->copy_from.snapid);
		dst->copy_from.src_version =
			cpu_to_le64(src->copy_from.src_version);
		dst->copy_from.flags = src->copy_from.flags;
		dst->copy_from.src_fadvise_flags =
			cpu_to_le32(src->copy_from.src_fadvise_flags);
		break;
	default:
		pr_err("unsupported osd opcode %s\n",
			ceph_osd_op_name(src->op));
		WARN_ON(1);

		return 0;
	}

	dst->op = cpu_to_le16(src->op);
	dst->flags = cpu_to_le32(src->flags);
	dst->payload_len = cpu_to_le32(src->indata_len);

	return src->indata_len;
}

/*
 * build new request AND message, calculate layout, and adjust file
 * extent as needed.
 *
 * if the file was recently truncated, we include information about its
 * old and new size so that the object can be updated appropriately.  (we
 * avoid synchronously deleting truncated objects because it's slow.)
 */
struct ceph_osd_request *ceph_osdc_new_request(struct ceph_osd_client *osdc,
					       struct ceph_file_layout *layout,
					       struct ceph_vino vino,
					       u64 off, u64 *plen,
					       unsigned int which, int num_ops,
					       int opcode, int flags,
					       struct ceph_snap_context *snapc,
					       u32 truncate_seq,
					       u64 truncate_size,
					       bool use_mempool)
{
	struct ceph_osd_request *req;
	u64 objnum = 0;
	u64 objoff = 0;
	u64 objlen = 0;
	int r;

	BUG_ON(opcode != CEPH_OSD_OP_READ && opcode != CEPH_OSD_OP_WRITE &&
	       opcode != CEPH_OSD_OP_ZERO && opcode != CEPH_OSD_OP_TRUNCATE &&
	       opcode != CEPH_OSD_OP_CREATE && opcode != CEPH_OSD_OP_DELETE);

	req = ceph_osdc_alloc_request(osdc, snapc, num_ops, use_mempool,
					GFP_NOFS);
	if (!req) {
		r = -ENOMEM;
		goto fail;
	}

	/* calculate max write size */
	r = calc_layout(layout, off, plen, &objnum, &objoff, &objlen);
	if (r)
		goto fail;

	if (opcode == CEPH_OSD_OP_CREATE || opcode == CEPH_OSD_OP_DELETE) {
		osd_req_op_init(req, which, opcode, 0);
	} else {
		u32 object_size = layout->object_size;
		u32 object_base = off - objoff;
		if (!(truncate_seq == 1 && truncate_size == -1ULL)) {
			if (truncate_size <= object_base) {
				truncate_size = 0;
			} else {
				truncate_size -= object_base;
				if (truncate_size > object_size)
					truncate_size = object_size;
			}
		}
		osd_req_op_extent_init(req, which, opcode, objoff, objlen,
				       truncate_size, truncate_seq);
	}

	req->r_base_oloc.pool = layout->pool_id;
	req->r_base_oloc.pool_ns = ceph_try_get_string(layout->pool_ns);
	ceph_oid_printf(&req->r_base_oid, "%llx.%08llx", vino.ino, objnum);
	req->r_flags = flags | osdc->client->options->read_from_replica;

	req->r_snapid = vino.snap;
	if (flags & CEPH_OSD_FLAG_WRITE)
		req->r_data_offset = off;

	if (num_ops > 1)
		/*
		 * This is a special case for ceph_writepages_start(), but it
		 * also covers ceph_uninline_data().  If more multi-op request
		 * use cases emerge, we will need a separate helper.
		 */
		r = __ceph_osdc_alloc_messages(req, GFP_NOFS, num_ops, 0);
	else
		r = ceph_osdc_alloc_messages(req, GFP_NOFS);
	if (r)
		goto fail;

	return req;

fail:
	ceph_osdc_put_request(req);
	return ERR_PTR(r);
}
EXPORT_SYMBOL(ceph_osdc_new_request);

/*
 * We keep osd requests in an rbtree, sorted by ->r_tid.
 */
DEFINE_RB_FUNCS(request, struct ceph_osd_request, r_tid, r_node)
DEFINE_RB_FUNCS(request_mc, struct ceph_osd_request, r_tid, r_mc_node)

/*
 * Call @fn on each OSD request as long as @fn returns 0.
 */
static void for_each_request(struct ceph_osd_client *osdc,
			int (*fn)(struct ceph_osd_request *req, void *arg),
			void *arg)
{
	struct rb_node *n, *p;

	for (n = rb_first(&osdc->osds); n; n = rb_next(n)) {
		struct ceph_osd *osd = rb_entry(n, struct ceph_osd, o_node);

		for (p = rb_first(&osd->o_requests); p; ) {
			struct ceph_osd_request *req =
			    rb_entry(p, struct ceph_osd_request, r_node);

			p = rb_next(p);
			if (fn(req, arg))
				return;
		}
	}

	for (p = rb_first(&osdc->homeless_osd.o_requests); p; ) {
		struct ceph_osd_request *req =
		    rb_entry(p, struct ceph_osd_request, r_node);

		p = rb_next(p);
		if (fn(req, arg))
			return;
	}
}

static bool osd_homeless(struct ceph_osd *osd)
{
	return osd->o_osd == CEPH_HOMELESS_OSD;
}

static bool osd_registered(struct ceph_osd *osd)
{
	verify_osdc_locked(osd->o_osdc);

	return !RB_EMPTY_NODE(&osd->o_node);
}

/*
 * Assumes @osd is zero-initialized.
 */
static void osd_init(struct ceph_osd *osd)
{
	refcount_set(&osd->o_ref, 1);
	RB_CLEAR_NODE(&osd->o_node);
	osd->o_requests = RB_ROOT;
	osd->o_linger_requests = RB_ROOT;
	osd->o_backoff_mappings = RB_ROOT;
	osd->o_backoffs_by_id = RB_ROOT;
	INIT_LIST_HEAD(&osd->o_osd_lru);
	INIT_LIST_HEAD(&osd->o_keepalive_item);
	osd->o_incarnation = 1;
	mutex_init(&osd->lock);
}

static void osd_cleanup(struct ceph_osd *osd)
{
	WARN_ON(!RB_EMPTY_NODE(&osd->o_node));
	WARN_ON(!RB_EMPTY_ROOT(&osd->o_requests));
	WARN_ON(!RB_EMPTY_ROOT(&osd->o_linger_requests));
	WARN_ON(!RB_EMPTY_ROOT(&osd->o_backoff_mappings));
	WARN_ON(!RB_EMPTY_ROOT(&osd->o_backoffs_by_id));
	WARN_ON(!list_empty(&osd->o_osd_lru));
	WARN_ON(!list_empty(&osd->o_keepalive_item));

	if (osd->o_auth.authorizer) {
		WARN_ON(osd_homeless(osd));
		ceph_auth_destroy_authorizer(osd->o_auth.authorizer);
	}
}

/*
 * Track open sessions with osds.
 */
static struct ceph_osd *create_osd(struct ceph_osd_client *osdc, int onum)
{
	struct ceph_osd *osd;

	WARN_ON(onum == CEPH_HOMELESS_OSD);

	osd = kzalloc(sizeof(*osd), GFP_NOIO | __GFP_NOFAIL);
	osd_init(osd);
	osd->o_osdc = osdc;
	osd->o_osd = onum;

	ceph_con_init(&osd->o_con, osd, &osd_con_ops, &osdc->client->msgr);

	return osd;
}

static struct ceph_osd *get_osd(struct ceph_osd *osd)
{
	if (refcount_inc_not_zero(&osd->o_ref)) {
		dout("get_osd %p %d -> %d\n", osd, refcount_read(&osd->o_ref)-1,
		     refcount_read(&osd->o_ref));
		return osd;
	} else {
		dout("get_osd %p FAIL\n", osd);
		return NULL;
	}
}

static void put_osd(struct ceph_osd *osd)
{
	dout("put_osd %p %d -> %d\n", osd, refcount_read(&osd->o_ref),
	     refcount_read(&osd->o_ref) - 1);
	if (refcount_dec_and_test(&osd->o_ref)) {
		osd_cleanup(osd);
		kfree(osd);
	}
}

DEFINE_RB_FUNCS(osd, struct ceph_osd, o_osd, o_node)

static void __move_osd_to_lru(struct ceph_osd *osd)
{
	struct ceph_osd_client *osdc = osd->o_osdc;

	dout("%s osd %p osd%d\n", __func__, osd, osd->o_osd);
	BUG_ON(!list_empty(&osd->o_osd_lru));

	spin_lock(&osdc->osd_lru_lock);
	list_add_tail(&osd->o_osd_lru, &osdc->osd_lru);
	spin_unlock(&osdc->osd_lru_lock);

	osd->lru_ttl = jiffies + osdc->client->options->osd_idle_ttl;
}

static void maybe_move_osd_to_lru(struct ceph_osd *osd)
{
	if (RB_EMPTY_ROOT(&osd->o_requests) &&
	    RB_EMPTY_ROOT(&osd->o_linger_requests))
		__move_osd_to_lru(osd);
}

static void __remove_osd_from_lru(struct ceph_osd *osd)
{
	struct ceph_osd_client *osdc = osd->o_osdc;

	dout("%s osd %p osd%d\n", __func__, osd, osd->o_osd);

	spin_lock(&osdc->osd_lru_lock);
	if (!list_empty(&osd->o_osd_lru))
		list_del_init(&osd->o_osd_lru);
	spin_unlock(&osdc->osd_lru_lock);
}

/*
 * Close the connection and assign any leftover requests to the
 * homeless session.
 */
static void close_osd(struct ceph_osd *osd)
{
	struct ceph_osd_client *osdc = osd->o_osdc;
	struct rb_node *n;

	verify_osdc_wrlocked(osdc);
	dout("%s osd %p osd%d\n", __func__, osd, osd->o_osd);

	ceph_con_close(&osd->o_con);

	for (n = rb_first(&osd->o_requests); n; ) {
		struct ceph_osd_request *req =
		    rb_entry(n, struct ceph_osd_request, r_node);

		n = rb_next(n); /* unlink_request() */

		dout(" reassigning req %p tid %llu\n", req, req->r_tid);
		unlink_request(osd, req);
		link_request(&osdc->homeless_osd, req);
	}
	for (n = rb_first(&osd->o_linger_requests); n; ) {
		struct ceph_osd_linger_request *lreq =
		    rb_entry(n, struct ceph_osd_linger_request, node);

		n = rb_next(n); /* unlink_linger() */

		dout(" reassigning lreq %p linger_id %llu\n", lreq,
		     lreq->linger_id);
		unlink_linger(osd, lreq);
		link_linger(&osdc->homeless_osd, lreq);
	}
	clear_backoffs(osd);

	__remove_osd_from_lru(osd);
	erase_osd(&osdc->osds, osd);
	put_osd(osd);
}

/*
 * reset osd connect
 */
static int reopen_osd(struct ceph_osd *osd)
{
	struct ceph_entity_addr *peer_addr;

	dout("%s osd %p osd%d\n", __func__, osd, osd->o_osd);

	if (RB_EMPTY_ROOT(&osd->o_requests) &&
	    RB_EMPTY_ROOT(&osd->o_linger_requests)) {
		close_osd(osd);
		return -ENODEV;
	}

	peer_addr = &osd->o_osdc->osdmap->osd_addr[osd->o_osd];
	if (!memcmp(peer_addr, &osd->o_con.peer_addr, sizeof (*peer_addr)) &&
			!ceph_con_opened(&osd->o_con)) {
		struct rb_node *n;

		dout("osd addr hasn't changed and connection never opened, "
		     "letting msgr retry\n");
		/* touch each r_stamp for handle_timeout()'s benfit */
		for (n = rb_first(&osd->o_requests); n; n = rb_next(n)) {
			struct ceph_osd_request *req =
			    rb_entry(n, struct ceph_osd_request, r_node);
			req->r_stamp = jiffies;
		}

		return -EAGAIN;
	}

	ceph_con_close(&osd->o_con);
	ceph_con_open(&osd->o_con, CEPH_ENTITY_TYPE_OSD, osd->o_osd, peer_addr);
	osd->o_incarnation++;

	return 0;
}

static struct ceph_osd *lookup_create_osd(struct ceph_osd_client *osdc, int o,
					  bool wrlocked)
{
	struct ceph_osd *osd;

	if (wrlocked)
		verify_osdc_wrlocked(osdc);
	else
		verify_osdc_locked(osdc);

	if (o != CEPH_HOMELESS_OSD)
		osd = lookup_osd(&osdc->osds, o);
	else
		osd = &osdc->homeless_osd;
	if (!osd) {
		if (!wrlocked)
			return ERR_PTR(-EAGAIN);

		osd = create_osd(osdc, o);
		insert_osd(&osdc->osds, osd);
		ceph_con_open(&osd->o_con, CEPH_ENTITY_TYPE_OSD, osd->o_osd,
			      &osdc->osdmap->osd_addr[osd->o_osd]);
	}

	dout("%s osdc %p osd%d -> osd %p\n", __func__, osdc, o, osd);
	return osd;
}

/*
 * Create request <-> OSD session relation.
 *
 * @req has to be assigned a tid, @osd may be homeless.
 */
static void link_request(struct ceph_osd *osd, struct ceph_osd_request *req)
{
	verify_osd_locked(osd);
	WARN_ON(!req->r_tid || req->r_osd);
	dout("%s osd %p osd%d req %p tid %llu\n", __func__, osd, osd->o_osd,
	     req, req->r_tid);

	if (!osd_homeless(osd))
		__remove_osd_from_lru(osd);
	else
		atomic_inc(&osd->o_osdc->num_homeless);

	get_osd(osd);
	insert_request(&osd->o_requests, req);
	req->r_osd = osd;
}

static void unlink_request(struct ceph_osd *osd, struct ceph_osd_request *req)
{
	verify_osd_locked(osd);
	WARN_ON(req->r_osd != osd);
	dout("%s osd %p osd%d req %p tid %llu\n", __func__, osd, osd->o_osd,
	     req, req->r_tid);

	req->r_osd = NULL;
	erase_request(&osd->o_requests, req);
	put_osd(osd);

	if (!osd_homeless(osd))
		maybe_move_osd_to_lru(osd);
	else
		atomic_dec(&osd->o_osdc->num_homeless);
}

static bool __pool_full(struct ceph_pg_pool_info *pi)
{
	return pi->flags & CEPH_POOL_FLAG_FULL;
}

static bool have_pool_full(struct ceph_osd_client *osdc)
{
	struct rb_node *n;

	for (n = rb_first(&osdc->osdmap->pg_pools); n; n = rb_next(n)) {
		struct ceph_pg_pool_info *pi =
		    rb_entry(n, struct ceph_pg_pool_info, node);

		if (__pool_full(pi))
			return true;
	}

	return false;
}

static bool pool_full(struct ceph_osd_client *osdc, s64 pool_id)
{
	struct ceph_pg_pool_info *pi;

	pi = ceph_pg_pool_by_id(osdc->osdmap, pool_id);
	if (!pi)
		return false;

	return __pool_full(pi);
}

/*
 * Returns whether a request should be blocked from being sent
 * based on the current osdmap and osd_client settings.
 */
static bool target_should_be_paused(struct ceph_osd_client *osdc,
				    const struct ceph_osd_request_target *t,
				    struct ceph_pg_pool_info *pi)
{
	bool pauserd = ceph_osdmap_flag(osdc, CEPH_OSDMAP_PAUSERD);
	bool pausewr = ceph_osdmap_flag(osdc, CEPH_OSDMAP_PAUSEWR) ||
		       ceph_osdmap_flag(osdc, CEPH_OSDMAP_FULL) ||
		       __pool_full(pi);

	WARN_ON(pi->id != t->target_oloc.pool);
	return ((t->flags & CEPH_OSD_FLAG_READ) && pauserd) ||
	       ((t->flags & CEPH_OSD_FLAG_WRITE) && pausewr) ||
	       (osdc->osdmap->epoch < osdc->epoch_barrier);
}

static int pick_random_replica(const struct ceph_osds *acting)
{
<<<<<<< HEAD
	int i = prandom_u32_max(acting->size);
=======
	int i = get_random_u32_below(acting->size);
>>>>>>> 0ee29814

	dout("%s picked osd%d, primary osd%d\n", __func__,
	     acting->osds[i], acting->primary);
	return i;
}

/*
 * Picks the closest replica based on client's location given by
 * crush_location option.  Prefers the primary if the locality is
 * the same.
 */
static int pick_closest_replica(struct ceph_osd_client *osdc,
				const struct ceph_osds *acting)
{
	struct ceph_options *opt = osdc->client->options;
	int best_i, best_locality;
	int i = 0, locality;

	do {
		locality = ceph_get_crush_locality(osdc->osdmap,
						   acting->osds[i],
						   &opt->crush_locs);
		if (i == 0 ||
		    (locality >= 0 && best_locality < 0) ||
		    (locality >= 0 && best_locality >= 0 &&
		     locality < best_locality)) {
			best_i = i;
			best_locality = locality;
		}
	} while (++i < acting->size);

	dout("%s picked osd%d with locality %d, primary osd%d\n", __func__,
	     acting->osds[best_i], best_locality, acting->primary);
	return best_i;
}

enum calc_target_result {
	CALC_TARGET_NO_ACTION = 0,
	CALC_TARGET_NEED_RESEND,
	CALC_TARGET_POOL_DNE,
};

static enum calc_target_result calc_target(struct ceph_osd_client *osdc,
					   struct ceph_osd_request_target *t,
					   bool any_change)
{
	struct ceph_pg_pool_info *pi;
	struct ceph_pg pgid, last_pgid;
	struct ceph_osds up, acting;
	bool is_read = t->flags & CEPH_OSD_FLAG_READ;
	bool is_write = t->flags & CEPH_OSD_FLAG_WRITE;
	bool force_resend = false;
	bool unpaused = false;
	bool legacy_change = false;
	bool split = false;
	bool sort_bitwise = ceph_osdmap_flag(osdc, CEPH_OSDMAP_SORTBITWISE);
	bool recovery_deletes = ceph_osdmap_flag(osdc,
						 CEPH_OSDMAP_RECOVERY_DELETES);
	enum calc_target_result ct_res;

	t->epoch = osdc->osdmap->epoch;
	pi = ceph_pg_pool_by_id(osdc->osdmap, t->base_oloc.pool);
	if (!pi) {
		t->osd = CEPH_HOMELESS_OSD;
		ct_res = CALC_TARGET_POOL_DNE;
		goto out;
	}

	if (osdc->osdmap->epoch == pi->last_force_request_resend) {
		if (t->last_force_resend < pi->last_force_request_resend) {
			t->last_force_resend = pi->last_force_request_resend;
			force_resend = true;
		} else if (t->last_force_resend == 0) {
			force_resend = true;
		}
	}

	/* apply tiering */
	ceph_oid_copy(&t->target_oid, &t->base_oid);
	ceph_oloc_copy(&t->target_oloc, &t->base_oloc);
	if ((t->flags & CEPH_OSD_FLAG_IGNORE_OVERLAY) == 0) {
		if (is_read && pi->read_tier >= 0)
			t->target_oloc.pool = pi->read_tier;
		if (is_write && pi->write_tier >= 0)
			t->target_oloc.pool = pi->write_tier;

		pi = ceph_pg_pool_by_id(osdc->osdmap, t->target_oloc.pool);
		if (!pi) {
			t->osd = CEPH_HOMELESS_OSD;
			ct_res = CALC_TARGET_POOL_DNE;
			goto out;
		}
	}

	__ceph_object_locator_to_pg(pi, &t->target_oid, &t->target_oloc, &pgid);
	last_pgid.pool = pgid.pool;
	last_pgid.seed = ceph_stable_mod(pgid.seed, t->pg_num, t->pg_num_mask);

	ceph_pg_to_up_acting_osds(osdc->osdmap, pi, &pgid, &up, &acting);
	if (any_change &&
	    ceph_is_new_interval(&t->acting,
				 &acting,
				 &t->up,
				 &up,
				 t->size,
				 pi->size,
				 t->min_size,
				 pi->min_size,
				 t->pg_num,
				 pi->pg_num,
				 t->sort_bitwise,
				 sort_bitwise,
				 t->recovery_deletes,
				 recovery_deletes,
				 &last_pgid))
		force_resend = true;

	if (t->paused && !target_should_be_paused(osdc, t, pi)) {
		t->paused = false;
		unpaused = true;
	}
	legacy_change = ceph_pg_compare(&t->pgid, &pgid) ||
			ceph_osds_changed(&t->acting, &acting,
					  t->used_replica || any_change);
	if (t->pg_num)
		split = ceph_pg_is_split(&last_pgid, t->pg_num, pi->pg_num);

	if (legacy_change || force_resend || split) {
		t->pgid = pgid; /* struct */
		ceph_pg_to_primary_shard(osdc->osdmap, pi, &pgid, &t->spgid);
		ceph_osds_copy(&t->acting, &acting);
		ceph_osds_copy(&t->up, &up);
		t->size = pi->size;
		t->min_size = pi->min_size;
		t->pg_num = pi->pg_num;
		t->pg_num_mask = pi->pg_num_mask;
		t->sort_bitwise = sort_bitwise;
		t->recovery_deletes = recovery_deletes;

		if ((t->flags & (CEPH_OSD_FLAG_BALANCE_READS |
				 CEPH_OSD_FLAG_LOCALIZE_READS)) &&
		    !is_write && pi->type == CEPH_POOL_TYPE_REP &&
		    acting.size > 1) {
			int pos;

			WARN_ON(!is_read || acting.osds[0] != acting.primary);
			if (t->flags & CEPH_OSD_FLAG_BALANCE_READS) {
				pos = pick_random_replica(&acting);
			} else {
				pos = pick_closest_replica(osdc, &acting);
			}
			t->osd = acting.osds[pos];
			t->used_replica = pos > 0;
		} else {
			t->osd = acting.primary;
			t->used_replica = false;
		}
	}

	if (unpaused || legacy_change || force_resend || split)
		ct_res = CALC_TARGET_NEED_RESEND;
	else
		ct_res = CALC_TARGET_NO_ACTION;

out:
	dout("%s t %p -> %d%d%d%d ct_res %d osd%d\n", __func__, t, unpaused,
	     legacy_change, force_resend, split, ct_res, t->osd);
	return ct_res;
}

static struct ceph_spg_mapping *alloc_spg_mapping(void)
{
	struct ceph_spg_mapping *spg;

	spg = kmalloc(sizeof(*spg), GFP_NOIO);
	if (!spg)
		return NULL;

	RB_CLEAR_NODE(&spg->node);
	spg->backoffs = RB_ROOT;
	return spg;
}

static void free_spg_mapping(struct ceph_spg_mapping *spg)
{
	WARN_ON(!RB_EMPTY_NODE(&spg->node));
	WARN_ON(!RB_EMPTY_ROOT(&spg->backoffs));

	kfree(spg);
}

/*
 * rbtree of ceph_spg_mapping for handling map<spg_t, ...>, similar to
 * ceph_pg_mapping.  Used to track OSD backoffs -- a backoff [range] is
 * defined only within a specific spgid; it does not pass anything to
 * children on split, or to another primary.
 */
DEFINE_RB_FUNCS2(spg_mapping, struct ceph_spg_mapping, spgid, ceph_spg_compare,
		 RB_BYPTR, const struct ceph_spg *, node)

static u64 hoid_get_bitwise_key(const struct ceph_hobject_id *hoid)
{
	return hoid->is_max ? 0x100000000ull : hoid->hash_reverse_bits;
}

static void hoid_get_effective_key(const struct ceph_hobject_id *hoid,
				   void **pkey, size_t *pkey_len)
{
	if (hoid->key_len) {
		*pkey = hoid->key;
		*pkey_len = hoid->key_len;
	} else {
		*pkey = hoid->oid;
		*pkey_len = hoid->oid_len;
	}
}

static int compare_names(const void *name1, size_t name1_len,
			 const void *name2, size_t name2_len)
{
	int ret;

	ret = memcmp(name1, name2, min(name1_len, name2_len));
	if (!ret) {
		if (name1_len < name2_len)
			ret = -1;
		else if (name1_len > name2_len)
			ret = 1;
	}
	return ret;
}

static int hoid_compare(const struct ceph_hobject_id *lhs,
			const struct ceph_hobject_id *rhs)
{
	void *effective_key1, *effective_key2;
	size_t effective_key1_len, effective_key2_len;
	int ret;

	if (lhs->is_max < rhs->is_max)
		return -1;
	if (lhs->is_max > rhs->is_max)
		return 1;

	if (lhs->pool < rhs->pool)
		return -1;
	if (lhs->pool > rhs->pool)
		return 1;

	if (hoid_get_bitwise_key(lhs) < hoid_get_bitwise_key(rhs))
		return -1;
	if (hoid_get_bitwise_key(lhs) > hoid_get_bitwise_key(rhs))
		return 1;

	ret = compare_names(lhs->nspace, lhs->nspace_len,
			    rhs->nspace, rhs->nspace_len);
	if (ret)
		return ret;

	hoid_get_effective_key(lhs, &effective_key1, &effective_key1_len);
	hoid_get_effective_key(rhs, &effective_key2, &effective_key2_len);
	ret = compare_names(effective_key1, effective_key1_len,
			    effective_key2, effective_key2_len);
	if (ret)
		return ret;

	ret = compare_names(lhs->oid, lhs->oid_len, rhs->oid, rhs->oid_len);
	if (ret)
		return ret;

	if (lhs->snapid < rhs->snapid)
		return -1;
	if (lhs->snapid > rhs->snapid)
		return 1;

	return 0;
}

/*
 * For decoding ->begin and ->end of MOSDBackoff only -- no MIN/MAX
 * compat stuff here.
 *
 * Assumes @hoid is zero-initialized.
 */
static int decode_hoid(void **p, void *end, struct ceph_hobject_id *hoid)
{
	u8 struct_v;
	u32 struct_len;
	int ret;

	ret = ceph_start_decoding(p, end, 4, "hobject_t", &struct_v,
				  &struct_len);
	if (ret)
		return ret;

	if (struct_v < 4) {
		pr_err("got struct_v %d < 4 of hobject_t\n", struct_v);
		goto e_inval;
	}

	hoid->key = ceph_extract_encoded_string(p, end, &hoid->key_len,
						GFP_NOIO);
	if (IS_ERR(hoid->key)) {
		ret = PTR_ERR(hoid->key);
		hoid->key = NULL;
		return ret;
	}

	hoid->oid = ceph_extract_encoded_string(p, end, &hoid->oid_len,
						GFP_NOIO);
	if (IS_ERR(hoid->oid)) {
		ret = PTR_ERR(hoid->oid);
		hoid->oid = NULL;
		return ret;
	}

	ceph_decode_64_safe(p, end, hoid->snapid, e_inval);
	ceph_decode_32_safe(p, end, hoid->hash, e_inval);
	ceph_decode_8_safe(p, end, hoid->is_max, e_inval);

	hoid->nspace = ceph_extract_encoded_string(p, end, &hoid->nspace_len,
						   GFP_NOIO);
	if (IS_ERR(hoid->nspace)) {
		ret = PTR_ERR(hoid->nspace);
		hoid->nspace = NULL;
		return ret;
	}

	ceph_decode_64_safe(p, end, hoid->pool, e_inval);

	ceph_hoid_build_hash_cache(hoid);
	return 0;

e_inval:
	return -EINVAL;
}

static int hoid_encoding_size(const struct ceph_hobject_id *hoid)
{
	return 8 + 4 + 1 + 8 + /* snapid, hash, is_max, pool */
	       4 + hoid->key_len + 4 + hoid->oid_len + 4 + hoid->nspace_len;
}

static void encode_hoid(void **p, void *end, const struct ceph_hobject_id *hoid)
{
	ceph_start_encoding(p, 4, 3, hoid_encoding_size(hoid));
	ceph_encode_string(p, end, hoid->key, hoid->key_len);
	ceph_encode_string(p, end, hoid->oid, hoid->oid_len);
	ceph_encode_64(p, hoid->snapid);
	ceph_encode_32(p, hoid->hash);
	ceph_encode_8(p, hoid->is_max);
	ceph_encode_string(p, end, hoid->nspace, hoid->nspace_len);
	ceph_encode_64(p, hoid->pool);
}

static void free_hoid(struct ceph_hobject_id *hoid)
{
	if (hoid) {
		kfree(hoid->key);
		kfree(hoid->oid);
		kfree(hoid->nspace);
		kfree(hoid);
	}
}

static struct ceph_osd_backoff *alloc_backoff(void)
{
	struct ceph_osd_backoff *backoff;

	backoff = kzalloc(sizeof(*backoff), GFP_NOIO);
	if (!backoff)
		return NULL;

	RB_CLEAR_NODE(&backoff->spg_node);
	RB_CLEAR_NODE(&backoff->id_node);
	return backoff;
}

static void free_backoff(struct ceph_osd_backoff *backoff)
{
	WARN_ON(!RB_EMPTY_NODE(&backoff->spg_node));
	WARN_ON(!RB_EMPTY_NODE(&backoff->id_node));

	free_hoid(backoff->begin);
	free_hoid(backoff->end);
	kfree(backoff);
}

/*
 * Within a specific spgid, backoffs are managed by ->begin hoid.
 */
DEFINE_RB_INSDEL_FUNCS2(backoff, struct ceph_osd_backoff, begin, hoid_compare,
			RB_BYVAL, spg_node);

static struct ceph_osd_backoff *lookup_containing_backoff(struct rb_root *root,
					    const struct ceph_hobject_id *hoid)
{
	struct rb_node *n = root->rb_node;

	while (n) {
		struct ceph_osd_backoff *cur =
		    rb_entry(n, struct ceph_osd_backoff, spg_node);
		int cmp;

		cmp = hoid_compare(hoid, cur->begin);
		if (cmp < 0) {
			n = n->rb_left;
		} else if (cmp > 0) {
			if (hoid_compare(hoid, cur->end) < 0)
				return cur;

			n = n->rb_right;
		} else {
			return cur;
		}
	}

	return NULL;
}

/*
 * Each backoff has a unique id within its OSD session.
 */
DEFINE_RB_FUNCS(backoff_by_id, struct ceph_osd_backoff, id, id_node)

static void clear_backoffs(struct ceph_osd *osd)
{
	while (!RB_EMPTY_ROOT(&osd->o_backoff_mappings)) {
		struct ceph_spg_mapping *spg =
		    rb_entry(rb_first(&osd->o_backoff_mappings),
			     struct ceph_spg_mapping, node);

		while (!RB_EMPTY_ROOT(&spg->backoffs)) {
			struct ceph_osd_backoff *backoff =
			    rb_entry(rb_first(&spg->backoffs),
				     struct ceph_osd_backoff, spg_node);

			erase_backoff(&spg->backoffs, backoff);
			erase_backoff_by_id(&osd->o_backoffs_by_id, backoff);
			free_backoff(backoff);
		}
		erase_spg_mapping(&osd->o_backoff_mappings, spg);
		free_spg_mapping(spg);
	}
}

/*
 * Set up a temporary, non-owning view into @t.
 */
static void hoid_fill_from_target(struct ceph_hobject_id *hoid,
				  const struct ceph_osd_request_target *t)
{
	hoid->key = NULL;
	hoid->key_len = 0;
	hoid->oid = t->target_oid.name;
	hoid->oid_len = t->target_oid.name_len;
	hoid->snapid = CEPH_NOSNAP;
	hoid->hash = t->pgid.seed;
	hoid->is_max = false;
	if (t->target_oloc.pool_ns) {
		hoid->nspace = t->target_oloc.pool_ns->str;
		hoid->nspace_len = t->target_oloc.pool_ns->len;
	} else {
		hoid->nspace = NULL;
		hoid->nspace_len = 0;
	}
	hoid->pool = t->target_oloc.pool;
	ceph_hoid_build_hash_cache(hoid);
}

static bool should_plug_request(struct ceph_osd_request *req)
{
	struct ceph_osd *osd = req->r_osd;
	struct ceph_spg_mapping *spg;
	struct ceph_osd_backoff *backoff;
	struct ceph_hobject_id hoid;

	spg = lookup_spg_mapping(&osd->o_backoff_mappings, &req->r_t.spgid);
	if (!spg)
		return false;

	hoid_fill_from_target(&hoid, &req->r_t);
	backoff = lookup_containing_backoff(&spg->backoffs, &hoid);
	if (!backoff)
		return false;

	dout("%s req %p tid %llu backoff osd%d spgid %llu.%xs%d id %llu\n",
	     __func__, req, req->r_tid, osd->o_osd, backoff->spgid.pgid.pool,
	     backoff->spgid.pgid.seed, backoff->spgid.shard, backoff->id);
	return true;
}

/*
 * Keep get_num_data_items() in sync with this function.
 */
static void setup_request_data(struct ceph_osd_request *req)
{
	struct ceph_msg *request_msg = req->r_request;
	struct ceph_msg *reply_msg = req->r_reply;
	struct ceph_osd_req_op *op;

	if (req->r_request->num_data_items || req->r_reply->num_data_items)
		return;

	WARN_ON(request_msg->data_length || reply_msg->data_length);
	for (op = req->r_ops; op != &req->r_ops[req->r_num_ops]; op++) {
		switch (op->op) {
		/* request */
		case CEPH_OSD_OP_WRITE:
		case CEPH_OSD_OP_WRITEFULL:
			WARN_ON(op->indata_len != op->extent.length);
			ceph_osdc_msg_data_add(request_msg,
					       &op->extent.osd_data);
			break;
		case CEPH_OSD_OP_SETXATTR:
		case CEPH_OSD_OP_CMPXATTR:
			WARN_ON(op->indata_len != op->xattr.name_len +
						  op->xattr.value_len);
			ceph_osdc_msg_data_add(request_msg,
					       &op->xattr.osd_data);
			break;
		case CEPH_OSD_OP_NOTIFY_ACK:
			ceph_osdc_msg_data_add(request_msg,
					       &op->notify_ack.request_data);
			break;
		case CEPH_OSD_OP_COPY_FROM2:
			ceph_osdc_msg_data_add(request_msg,
					       &op->copy_from.osd_data);
			break;

		/* reply */
		case CEPH_OSD_OP_STAT:
			ceph_osdc_msg_data_add(reply_msg,
					       &op->raw_data_in);
			break;
		case CEPH_OSD_OP_READ:
			ceph_osdc_msg_data_add(reply_msg,
					       &op->extent.osd_data);
			break;
		case CEPH_OSD_OP_LIST_WATCHERS:
			ceph_osdc_msg_data_add(reply_msg,
					       &op->list_watchers.response_data);
			break;

		/* both */
		case CEPH_OSD_OP_CALL:
			WARN_ON(op->indata_len != op->cls.class_len +
						  op->cls.method_len +
						  op->cls.indata_len);
			ceph_osdc_msg_data_add(request_msg,
					       &op->cls.request_info);
			/* optional, can be NONE */
			ceph_osdc_msg_data_add(request_msg,
					       &op->cls.request_data);
			/* optional, can be NONE */
			ceph_osdc_msg_data_add(reply_msg,
					       &op->cls.response_data);
			break;
		case CEPH_OSD_OP_NOTIFY:
			ceph_osdc_msg_data_add(request_msg,
					       &op->notify.request_data);
			ceph_osdc_msg_data_add(reply_msg,
					       &op->notify.response_data);
			break;
		}
	}
}

static void encode_pgid(void **p, const struct ceph_pg *pgid)
{
	ceph_encode_8(p, 1);
	ceph_encode_64(p, pgid->pool);
	ceph_encode_32(p, pgid->seed);
	ceph_encode_32(p, -1); /* preferred */
}

static void encode_spgid(void **p, const struct ceph_spg *spgid)
{
	ceph_start_encoding(p, 1, 1, CEPH_PGID_ENCODING_LEN + 1);
	encode_pgid(p, &spgid->pgid);
	ceph_encode_8(p, spgid->shard);
}

static void encode_oloc(void **p, void *end,
			const struct ceph_object_locator *oloc)
{
	ceph_start_encoding(p, 5, 4, ceph_oloc_encoding_size(oloc));
	ceph_encode_64(p, oloc->pool);
	ceph_encode_32(p, -1); /* preferred */
	ceph_encode_32(p, 0);  /* key len */
	if (oloc->pool_ns)
		ceph_encode_string(p, end, oloc->pool_ns->str,
				   oloc->pool_ns->len);
	else
		ceph_encode_32(p, 0);
}

static void encode_request_partial(struct ceph_osd_request *req,
				   struct ceph_msg *msg)
{
	void *p = msg->front.iov_base;
	void *const end = p + msg->front_alloc_len;
	u32 data_len = 0;
	int i;

	if (req->r_flags & CEPH_OSD_FLAG_WRITE) {
		/* snapshots aren't writeable */
		WARN_ON(req->r_snapid != CEPH_NOSNAP);
	} else {
		WARN_ON(req->r_mtime.tv_sec || req->r_mtime.tv_nsec ||
			req->r_data_offset || req->r_snapc);
	}

	setup_request_data(req);

	encode_spgid(&p, &req->r_t.spgid); /* actual spg */
	ceph_encode_32(&p, req->r_t.pgid.seed); /* raw hash */
	ceph_encode_32(&p, req->r_osdc->osdmap->epoch);
	ceph_encode_32(&p, req->r_flags);

	/* reqid */
	ceph_start_encoding(&p, 2, 2, sizeof(struct ceph_osd_reqid));
	memset(p, 0, sizeof(struct ceph_osd_reqid));
	p += sizeof(struct ceph_osd_reqid);

	/* trace */
	memset(p, 0, sizeof(struct ceph_blkin_trace_info));
	p += sizeof(struct ceph_blkin_trace_info);

	ceph_encode_32(&p, 0); /* client_inc, always 0 */
	ceph_encode_timespec64(p, &req->r_mtime);
	p += sizeof(struct ceph_timespec);

	encode_oloc(&p, end, &req->r_t.target_oloc);
	ceph_encode_string(&p, end, req->r_t.target_oid.name,
			   req->r_t.target_oid.name_len);

	/* ops, can imply data */
	ceph_encode_16(&p, req->r_num_ops);
	for (i = 0; i < req->r_num_ops; i++) {
		data_len += osd_req_encode_op(p, &req->r_ops[i]);
		p += sizeof(struct ceph_osd_op);
	}

	ceph_encode_64(&p, req->r_snapid); /* snapid */
	if (req->r_snapc) {
		ceph_encode_64(&p, req->r_snapc->seq);
		ceph_encode_32(&p, req->r_snapc->num_snaps);
		for (i = 0; i < req->r_snapc->num_snaps; i++)
			ceph_encode_64(&p, req->r_snapc->snaps[i]);
	} else {
		ceph_encode_64(&p, 0); /* snap_seq */
		ceph_encode_32(&p, 0); /* snaps len */
	}

	ceph_encode_32(&p, req->r_attempts); /* retry_attempt */
	BUG_ON(p > end - 8); /* space for features */

	msg->hdr.version = cpu_to_le16(8); /* MOSDOp v8 */
	/* front_len is finalized in encode_request_finish() */
	msg->front.iov_len = p - msg->front.iov_base;
	msg->hdr.front_len = cpu_to_le32(msg->front.iov_len);
	msg->hdr.data_len = cpu_to_le32(data_len);
	/*
	 * The header "data_off" is a hint to the receiver allowing it
	 * to align received data into its buffers such that there's no
	 * need to re-copy it before writing it to disk (direct I/O).
	 */
	msg->hdr.data_off = cpu_to_le16(req->r_data_offset);

	dout("%s req %p msg %p oid %s oid_len %d\n", __func__, req, msg,
	     req->r_t.target_oid.name, req->r_t.target_oid.name_len);
}

static void encode_request_finish(struct ceph_msg *msg)
{
	void *p = msg->front.iov_base;
	void *const partial_end = p + msg->front.iov_len;
	void *const end = p + msg->front_alloc_len;

	if (CEPH_HAVE_FEATURE(msg->con->peer_features, RESEND_ON_SPLIT)) {
		/* luminous OSD -- encode features and be done */
		p = partial_end;
		ceph_encode_64(&p, msg->con->peer_features);
	} else {
		struct {
			char spgid[CEPH_ENCODING_START_BLK_LEN +
				   CEPH_PGID_ENCODING_LEN + 1];
			__le32 hash;
			__le32 epoch;
			__le32 flags;
			char reqid[CEPH_ENCODING_START_BLK_LEN +
				   sizeof(struct ceph_osd_reqid)];
			char trace[sizeof(struct ceph_blkin_trace_info)];
			__le32 client_inc;
			struct ceph_timespec mtime;
		} __packed head;
		struct ceph_pg pgid;
		void *oloc, *oid, *tail;
		int oloc_len, oid_len, tail_len;
		int len;

		/*
		 * Pre-luminous OSD -- reencode v8 into v4 using @head
		 * as a temporary buffer.  Encode the raw PG; the rest
		 * is just a matter of moving oloc, oid and tail blobs
		 * around.
		 */
		memcpy(&head, p, sizeof(head));
		p += sizeof(head);

		oloc = p;
		p += CEPH_ENCODING_START_BLK_LEN;
		pgid.pool = ceph_decode_64(&p);
		p += 4 + 4; /* preferred, key len */
		len = ceph_decode_32(&p);
		p += len;   /* nspace */
		oloc_len = p - oloc;

		oid = p;
		len = ceph_decode_32(&p);
		p += len;
		oid_len = p - oid;

		tail = p;
		tail_len = partial_end - p;

		p = msg->front.iov_base;
		ceph_encode_copy(&p, &head.client_inc, sizeof(head.client_inc));
		ceph_encode_copy(&p, &head.epoch, sizeof(head.epoch));
		ceph_encode_copy(&p, &head.flags, sizeof(head.flags));
		ceph_encode_copy(&p, &head.mtime, sizeof(head.mtime));

		/* reassert_version */
		memset(p, 0, sizeof(struct ceph_eversion));
		p += sizeof(struct ceph_eversion);

		BUG_ON(p >= oloc);
		memmove(p, oloc, oloc_len);
		p += oloc_len;

		pgid.seed = le32_to_cpu(head.hash);
		encode_pgid(&p, &pgid); /* raw pg */

		BUG_ON(p >= oid);
		memmove(p, oid, oid_len);
		p += oid_len;

		/* tail -- ops, snapid, snapc, retry_attempt */
		BUG_ON(p >= tail);
		memmove(p, tail, tail_len);
		p += tail_len;

		msg->hdr.version = cpu_to_le16(4); /* MOSDOp v4 */
	}

	BUG_ON(p > end);
	msg->front.iov_len = p - msg->front.iov_base;
	msg->hdr.front_len = cpu_to_le32(msg->front.iov_len);

	dout("%s msg %p tid %llu %u+%u+%u v%d\n", __func__, msg,
	     le64_to_cpu(msg->hdr.tid), le32_to_cpu(msg->hdr.front_len),
	     le32_to_cpu(msg->hdr.middle_len), le32_to_cpu(msg->hdr.data_len),
	     le16_to_cpu(msg->hdr.version));
}

/*
 * @req has to be assigned a tid and registered.
 */
static void send_request(struct ceph_osd_request *req)
{
	struct ceph_osd *osd = req->r_osd;

	verify_osd_locked(osd);
	WARN_ON(osd->o_osd != req->r_t.osd);

	/* backoff? */
	if (should_plug_request(req))
		return;

	/*
	 * We may have a previously queued request message hanging
	 * around.  Cancel it to avoid corrupting the msgr.
	 */
	if (req->r_sent)
		ceph_msg_revoke(req->r_request);

	req->r_flags |= CEPH_OSD_FLAG_KNOWN_REDIR;
	if (req->r_attempts)
		req->r_flags |= CEPH_OSD_FLAG_RETRY;
	else
		WARN_ON(req->r_flags & CEPH_OSD_FLAG_RETRY);

	encode_request_partial(req, req->r_request);

	dout("%s req %p tid %llu to pgid %llu.%x spgid %llu.%xs%d osd%d e%u flags 0x%x attempt %d\n",
	     __func__, req, req->r_tid, req->r_t.pgid.pool, req->r_t.pgid.seed,
	     req->r_t.spgid.pgid.pool, req->r_t.spgid.pgid.seed,
	     req->r_t.spgid.shard, osd->o_osd, req->r_t.epoch, req->r_flags,
	     req->r_attempts);

	req->r_t.paused = false;
	req->r_stamp = jiffies;
	req->r_attempts++;

	req->r_sent = osd->o_incarnation;
	req->r_request->hdr.tid = cpu_to_le64(req->r_tid);
	ceph_con_send(&osd->o_con, ceph_msg_get(req->r_request));
}

static void maybe_request_map(struct ceph_osd_client *osdc)
{
	bool continuous = false;

	verify_osdc_locked(osdc);
	WARN_ON(!osdc->osdmap->epoch);

	if (ceph_osdmap_flag(osdc, CEPH_OSDMAP_FULL) ||
	    ceph_osdmap_flag(osdc, CEPH_OSDMAP_PAUSERD) ||
	    ceph_osdmap_flag(osdc, CEPH_OSDMAP_PAUSEWR)) {
		dout("%s osdc %p continuous\n", __func__, osdc);
		continuous = true;
	} else {
		dout("%s osdc %p onetime\n", __func__, osdc);
	}

	if (ceph_monc_want_map(&osdc->client->monc, CEPH_SUB_OSDMAP,
			       osdc->osdmap->epoch + 1, continuous))
		ceph_monc_renew_subs(&osdc->client->monc);
}

static void complete_request(struct ceph_osd_request *req, int err);
static void send_map_check(struct ceph_osd_request *req);

static void __submit_request(struct ceph_osd_request *req, bool wrlocked)
{
	struct ceph_osd_client *osdc = req->r_osdc;
	struct ceph_osd *osd;
	enum calc_target_result ct_res;
	int err = 0;
	bool need_send = false;
	bool promoted = false;

	WARN_ON(req->r_tid);
	dout("%s req %p wrlocked %d\n", __func__, req, wrlocked);

again:
	ct_res = calc_target(osdc, &req->r_t, false);
	if (ct_res == CALC_TARGET_POOL_DNE && !wrlocked)
		goto promote;

	osd = lookup_create_osd(osdc, req->r_t.osd, wrlocked);
	if (IS_ERR(osd)) {
		WARN_ON(PTR_ERR(osd) != -EAGAIN || wrlocked);
		goto promote;
	}

	if (osdc->abort_err) {
		dout("req %p abort_err %d\n", req, osdc->abort_err);
		err = osdc->abort_err;
	} else if (osdc->osdmap->epoch < osdc->epoch_barrier) {
		dout("req %p epoch %u barrier %u\n", req, osdc->osdmap->epoch,
		     osdc->epoch_barrier);
		req->r_t.paused = true;
		maybe_request_map(osdc);
	} else if ((req->r_flags & CEPH_OSD_FLAG_WRITE) &&
		   ceph_osdmap_flag(osdc, CEPH_OSDMAP_PAUSEWR)) {
		dout("req %p pausewr\n", req);
		req->r_t.paused = true;
		maybe_request_map(osdc);
	} else if ((req->r_flags & CEPH_OSD_FLAG_READ) &&
		   ceph_osdmap_flag(osdc, CEPH_OSDMAP_PAUSERD)) {
		dout("req %p pauserd\n", req);
		req->r_t.paused = true;
		maybe_request_map(osdc);
	} else if ((req->r_flags & CEPH_OSD_FLAG_WRITE) &&
		   !(req->r_flags & (CEPH_OSD_FLAG_FULL_TRY |
				     CEPH_OSD_FLAG_FULL_FORCE)) &&
		   (ceph_osdmap_flag(osdc, CEPH_OSDMAP_FULL) ||
		    pool_full(osdc, req->r_t.base_oloc.pool))) {
		dout("req %p full/pool_full\n", req);
		if (ceph_test_opt(osdc->client, ABORT_ON_FULL)) {
			err = -ENOSPC;
		} else {
			if (ceph_osdmap_flag(osdc, CEPH_OSDMAP_FULL))
				pr_warn_ratelimited("cluster is full (osdmap FULL)\n");
			else
				pr_warn_ratelimited("pool %lld is full or reached quota\n",
						    req->r_t.base_oloc.pool);
			req->r_t.paused = true;
			maybe_request_map(osdc);
		}
	} else if (!osd_homeless(osd)) {
		need_send = true;
	} else {
		maybe_request_map(osdc);
	}

	mutex_lock(&osd->lock);
	/*
	 * Assign the tid atomically with send_request() to protect
	 * multiple writes to the same object from racing with each
	 * other, resulting in out of order ops on the OSDs.
	 */
	req->r_tid = atomic64_inc_return(&osdc->last_tid);
	link_request(osd, req);
	if (need_send)
		send_request(req);
	else if (err)
		complete_request(req, err);
	mutex_unlock(&osd->lock);

	if (!err && ct_res == CALC_TARGET_POOL_DNE)
		send_map_check(req);

	if (promoted)
		downgrade_write(&osdc->lock);
	return;

promote:
	up_read(&osdc->lock);
	down_write(&osdc->lock);
	wrlocked = true;
	promoted = true;
	goto again;
}

static void account_request(struct ceph_osd_request *req)
{
	WARN_ON(req->r_flags & (CEPH_OSD_FLAG_ACK | CEPH_OSD_FLAG_ONDISK));
	WARN_ON(!(req->r_flags & (CEPH_OSD_FLAG_READ | CEPH_OSD_FLAG_WRITE)));

	req->r_flags |= CEPH_OSD_FLAG_ONDISK;
	atomic_inc(&req->r_osdc->num_requests);

	req->r_start_stamp = jiffies;
	req->r_start_latency = ktime_get();
}

static void submit_request(struct ceph_osd_request *req, bool wrlocked)
{
	ceph_osdc_get_request(req);
	account_request(req);
	__submit_request(req, wrlocked);
}

static void finish_request(struct ceph_osd_request *req)
{
	struct ceph_osd_client *osdc = req->r_osdc;

	WARN_ON(lookup_request_mc(&osdc->map_checks, req->r_tid));
	dout("%s req %p tid %llu\n", __func__, req, req->r_tid);

	req->r_end_latency = ktime_get();

	if (req->r_osd)
		unlink_request(req->r_osd, req);
	atomic_dec(&osdc->num_requests);

	/*
	 * If an OSD has failed or returned and a request has been sent
	 * twice, it's possible to get a reply and end up here while the
	 * request message is queued for delivery.  We will ignore the
	 * reply, so not a big deal, but better to try and catch it.
	 */
	ceph_msg_revoke(req->r_request);
	ceph_msg_revoke_incoming(req->r_reply);
}

static void __complete_request(struct ceph_osd_request *req)
{
	dout("%s req %p tid %llu cb %ps result %d\n", __func__, req,
	     req->r_tid, req->r_callback, req->r_result);

	if (req->r_callback)
		req->r_callback(req);
	complete_all(&req->r_completion);
	ceph_osdc_put_request(req);
}

static void complete_request_workfn(struct work_struct *work)
{
	struct ceph_osd_request *req =
	    container_of(work, struct ceph_osd_request, r_complete_work);

	__complete_request(req);
}

/*
 * This is open-coded in handle_reply().
 */
static void complete_request(struct ceph_osd_request *req, int err)
{
	dout("%s req %p tid %llu err %d\n", __func__, req, req->r_tid, err);

	req->r_result = err;
	finish_request(req);

	INIT_WORK(&req->r_complete_work, complete_request_workfn);
	queue_work(req->r_osdc->completion_wq, &req->r_complete_work);
}

static void cancel_map_check(struct ceph_osd_request *req)
{
	struct ceph_osd_client *osdc = req->r_osdc;
	struct ceph_osd_request *lookup_req;

	verify_osdc_wrlocked(osdc);

	lookup_req = lookup_request_mc(&osdc->map_checks, req->r_tid);
	if (!lookup_req)
		return;

	WARN_ON(lookup_req != req);
	erase_request_mc(&osdc->map_checks, req);
	ceph_osdc_put_request(req);
}

static void cancel_request(struct ceph_osd_request *req)
{
	dout("%s req %p tid %llu\n", __func__, req, req->r_tid);

	cancel_map_check(req);
	finish_request(req);
	complete_all(&req->r_completion);
	ceph_osdc_put_request(req);
}

static void abort_request(struct ceph_osd_request *req, int err)
{
	dout("%s req %p tid %llu err %d\n", __func__, req, req->r_tid, err);

	cancel_map_check(req);
	complete_request(req, err);
}

static int abort_fn(struct ceph_osd_request *req, void *arg)
{
	int err = *(int *)arg;

	abort_request(req, err);
	return 0; /* continue iteration */
}

/*
 * Abort all in-flight requests with @err and arrange for all future
 * requests to be failed immediately.
 */
void ceph_osdc_abort_requests(struct ceph_osd_client *osdc, int err)
{
	dout("%s osdc %p err %d\n", __func__, osdc, err);
	down_write(&osdc->lock);
	for_each_request(osdc, abort_fn, &err);
	osdc->abort_err = err;
	up_write(&osdc->lock);
}
EXPORT_SYMBOL(ceph_osdc_abort_requests);

void ceph_osdc_clear_abort_err(struct ceph_osd_client *osdc)
{
	down_write(&osdc->lock);
	osdc->abort_err = 0;
	up_write(&osdc->lock);
}
EXPORT_SYMBOL(ceph_osdc_clear_abort_err);

static void update_epoch_barrier(struct ceph_osd_client *osdc, u32 eb)
{
	if (likely(eb > osdc->epoch_barrier)) {
		dout("updating epoch_barrier from %u to %u\n",
				osdc->epoch_barrier, eb);
		osdc->epoch_barrier = eb;
		/* Request map if we're not to the barrier yet */
		if (eb > osdc->osdmap->epoch)
			maybe_request_map(osdc);
	}
}

void ceph_osdc_update_epoch_barrier(struct ceph_osd_client *osdc, u32 eb)
{
	down_read(&osdc->lock);
	if (unlikely(eb > osdc->epoch_barrier)) {
		up_read(&osdc->lock);
		down_write(&osdc->lock);
		update_epoch_barrier(osdc, eb);
		up_write(&osdc->lock);
	} else {
		up_read(&osdc->lock);
	}
}
EXPORT_SYMBOL(ceph_osdc_update_epoch_barrier);

/*
 * We can end up releasing caps as a result of abort_request().
 * In that case, we probably want to ensure that the cap release message
 * has an updated epoch barrier in it, so set the epoch barrier prior to
 * aborting the first request.
 */
static int abort_on_full_fn(struct ceph_osd_request *req, void *arg)
{
	struct ceph_osd_client *osdc = req->r_osdc;
	bool *victims = arg;

	if ((req->r_flags & CEPH_OSD_FLAG_WRITE) &&
	    (ceph_osdmap_flag(osdc, CEPH_OSDMAP_FULL) ||
	     pool_full(osdc, req->r_t.base_oloc.pool))) {
		if (!*victims) {
			update_epoch_barrier(osdc, osdc->osdmap->epoch);
			*victims = true;
		}
		abort_request(req, -ENOSPC);
	}

	return 0; /* continue iteration */
}

/*
 * Drop all pending requests that are stalled waiting on a full condition to
 * clear, and complete them with ENOSPC as the return code. Set the
 * osdc->epoch_barrier to the latest map epoch that we've seen if any were
 * cancelled.
 */
static void ceph_osdc_abort_on_full(struct ceph_osd_client *osdc)
{
	bool victims = false;

	if (ceph_test_opt(osdc->client, ABORT_ON_FULL) &&
	    (ceph_osdmap_flag(osdc, CEPH_OSDMAP_FULL) || have_pool_full(osdc)))
		for_each_request(osdc, abort_on_full_fn, &victims);
}

static void check_pool_dne(struct ceph_osd_request *req)
{
	struct ceph_osd_client *osdc = req->r_osdc;
	struct ceph_osdmap *map = osdc->osdmap;

	verify_osdc_wrlocked(osdc);
	WARN_ON(!map->epoch);

	if (req->r_attempts) {
		/*
		 * We sent a request earlier, which means that
		 * previously the pool existed, and now it does not
		 * (i.e., it was deleted).
		 */
		req->r_map_dne_bound = map->epoch;
		dout("%s req %p tid %llu pool disappeared\n", __func__, req,
		     req->r_tid);
	} else {
		dout("%s req %p tid %llu map_dne_bound %u have %u\n", __func__,
		     req, req->r_tid, req->r_map_dne_bound, map->epoch);
	}

	if (req->r_map_dne_bound) {
		if (map->epoch >= req->r_map_dne_bound) {
			/* we had a new enough map */
			pr_info_ratelimited("tid %llu pool does not exist\n",
					    req->r_tid);
			complete_request(req, -ENOENT);
		}
	} else {
		send_map_check(req);
	}
}

static void map_check_cb(struct ceph_mon_generic_request *greq)
{
	struct ceph_osd_client *osdc = &greq->monc->client->osdc;
	struct ceph_osd_request *req;
	u64 tid = greq->private_data;

	WARN_ON(greq->result || !greq->u.newest);

	down_write(&osdc->lock);
	req = lookup_request_mc(&osdc->map_checks, tid);
	if (!req) {
		dout("%s tid %llu dne\n", __func__, tid);
		goto out_unlock;
	}

	dout("%s req %p tid %llu map_dne_bound %u newest %llu\n", __func__,
	     req, req->r_tid, req->r_map_dne_bound, greq->u.newest);
	if (!req->r_map_dne_bound)
		req->r_map_dne_bound = greq->u.newest;
	erase_request_mc(&osdc->map_checks, req);
	check_pool_dne(req);

	ceph_osdc_put_request(req);
out_unlock:
	up_write(&osdc->lock);
}

static void send_map_check(struct ceph_osd_request *req)
{
	struct ceph_osd_client *osdc = req->r_osdc;
	struct ceph_osd_request *lookup_req;
	int ret;

	verify_osdc_wrlocked(osdc);

	lookup_req = lookup_request_mc(&osdc->map_checks, req->r_tid);
	if (lookup_req) {
		WARN_ON(lookup_req != req);
		return;
	}

	ceph_osdc_get_request(req);
	insert_request_mc(&osdc->map_checks, req);
	ret = ceph_monc_get_version_async(&osdc->client->monc, "osdmap",
					  map_check_cb, req->r_tid);
	WARN_ON(ret);
}

/*
 * lingering requests, watch/notify v2 infrastructure
 */
static void linger_release(struct kref *kref)
{
	struct ceph_osd_linger_request *lreq =
	    container_of(kref, struct ceph_osd_linger_request, kref);

	dout("%s lreq %p reg_req %p ping_req %p\n", __func__, lreq,
	     lreq->reg_req, lreq->ping_req);
	WARN_ON(!RB_EMPTY_NODE(&lreq->node));
	WARN_ON(!RB_EMPTY_NODE(&lreq->osdc_node));
	WARN_ON(!RB_EMPTY_NODE(&lreq->mc_node));
	WARN_ON(!list_empty(&lreq->scan_item));
	WARN_ON(!list_empty(&lreq->pending_lworks));
	WARN_ON(lreq->osd);

	if (lreq->request_pl)
		ceph_pagelist_release(lreq->request_pl);
	if (lreq->notify_id_pages)
		ceph_release_page_vector(lreq->notify_id_pages, 1);

	ceph_osdc_put_request(lreq->reg_req);
	ceph_osdc_put_request(lreq->ping_req);
	target_destroy(&lreq->t);
	kfree(lreq);
}

static void linger_put(struct ceph_osd_linger_request *lreq)
{
	if (lreq)
		kref_put(&lreq->kref, linger_release);
}

static struct ceph_osd_linger_request *
linger_get(struct ceph_osd_linger_request *lreq)
{
	kref_get(&lreq->kref);
	return lreq;
}

static struct ceph_osd_linger_request *
linger_alloc(struct ceph_osd_client *osdc)
{
	struct ceph_osd_linger_request *lreq;

	lreq = kzalloc(sizeof(*lreq), GFP_NOIO);
	if (!lreq)
		return NULL;

	kref_init(&lreq->kref);
	mutex_init(&lreq->lock);
	RB_CLEAR_NODE(&lreq->node);
	RB_CLEAR_NODE(&lreq->osdc_node);
	RB_CLEAR_NODE(&lreq->mc_node);
	INIT_LIST_HEAD(&lreq->scan_item);
	INIT_LIST_HEAD(&lreq->pending_lworks);
	init_completion(&lreq->reg_commit_wait);
	init_completion(&lreq->notify_finish_wait);

	lreq->osdc = osdc;
	target_init(&lreq->t);

	dout("%s lreq %p\n", __func__, lreq);
	return lreq;
}

DEFINE_RB_INSDEL_FUNCS(linger, struct ceph_osd_linger_request, linger_id, node)
DEFINE_RB_FUNCS(linger_osdc, struct ceph_osd_linger_request, linger_id, osdc_node)
DEFINE_RB_FUNCS(linger_mc, struct ceph_osd_linger_request, linger_id, mc_node)

/*
 * Create linger request <-> OSD session relation.
 *
 * @lreq has to be registered, @osd may be homeless.
 */
static void link_linger(struct ceph_osd *osd,
			struct ceph_osd_linger_request *lreq)
{
	verify_osd_locked(osd);
	WARN_ON(!lreq->linger_id || lreq->osd);
	dout("%s osd %p osd%d lreq %p linger_id %llu\n", __func__, osd,
	     osd->o_osd, lreq, lreq->linger_id);

	if (!osd_homeless(osd))
		__remove_osd_from_lru(osd);
	else
		atomic_inc(&osd->o_osdc->num_homeless);

	get_osd(osd);
	insert_linger(&osd->o_linger_requests, lreq);
	lreq->osd = osd;
}

static void unlink_linger(struct ceph_osd *osd,
			  struct ceph_osd_linger_request *lreq)
{
	verify_osd_locked(osd);
	WARN_ON(lreq->osd != osd);
	dout("%s osd %p osd%d lreq %p linger_id %llu\n", __func__, osd,
	     osd->o_osd, lreq, lreq->linger_id);

	lreq->osd = NULL;
	erase_linger(&osd->o_linger_requests, lreq);
	put_osd(osd);

	if (!osd_homeless(osd))
		maybe_move_osd_to_lru(osd);
	else
		atomic_dec(&osd->o_osdc->num_homeless);
}

static bool __linger_registered(struct ceph_osd_linger_request *lreq)
{
	verify_osdc_locked(lreq->osdc);

	return !RB_EMPTY_NODE(&lreq->osdc_node);
}

static bool linger_registered(struct ceph_osd_linger_request *lreq)
{
	struct ceph_osd_client *osdc = lreq->osdc;
	bool registered;

	down_read(&osdc->lock);
	registered = __linger_registered(lreq);
	up_read(&osdc->lock);

	return registered;
}

static void linger_register(struct ceph_osd_linger_request *lreq)
{
	struct ceph_osd_client *osdc = lreq->osdc;

	verify_osdc_wrlocked(osdc);
	WARN_ON(lreq->linger_id);

	linger_get(lreq);
	lreq->linger_id = ++osdc->last_linger_id;
	insert_linger_osdc(&osdc->linger_requests, lreq);
}

static void linger_unregister(struct ceph_osd_linger_request *lreq)
{
	struct ceph_osd_client *osdc = lreq->osdc;

	verify_osdc_wrlocked(osdc);

	erase_linger_osdc(&osdc->linger_requests, lreq);
	linger_put(lreq);
}

static void cancel_linger_request(struct ceph_osd_request *req)
{
	struct ceph_osd_linger_request *lreq = req->r_priv;

	WARN_ON(!req->r_linger);
	cancel_request(req);
	linger_put(lreq);
}

struct linger_work {
	struct work_struct work;
	struct ceph_osd_linger_request *lreq;
	struct list_head pending_item;
	unsigned long queued_stamp;

	union {
		struct {
			u64 notify_id;
			u64 notifier_id;
			void *payload; /* points into @msg front */
			size_t payload_len;

			struct ceph_msg *msg; /* for ceph_msg_put() */
		} notify;
		struct {
			int err;
		} error;
	};
};

static struct linger_work *lwork_alloc(struct ceph_osd_linger_request *lreq,
				       work_func_t workfn)
{
	struct linger_work *lwork;

	lwork = kzalloc(sizeof(*lwork), GFP_NOIO);
	if (!lwork)
		return NULL;

	INIT_WORK(&lwork->work, workfn);
	INIT_LIST_HEAD(&lwork->pending_item);
	lwork->lreq = linger_get(lreq);

	return lwork;
}

static void lwork_free(struct linger_work *lwork)
{
	struct ceph_osd_linger_request *lreq = lwork->lreq;

	mutex_lock(&lreq->lock);
	list_del(&lwork->pending_item);
	mutex_unlock(&lreq->lock);

	linger_put(lreq);
	kfree(lwork);
}

static void lwork_queue(struct linger_work *lwork)
{
	struct ceph_osd_linger_request *lreq = lwork->lreq;
	struct ceph_osd_client *osdc = lreq->osdc;

	verify_lreq_locked(lreq);
	WARN_ON(!list_empty(&lwork->pending_item));

	lwork->queued_stamp = jiffies;
	list_add_tail(&lwork->pending_item, &lreq->pending_lworks);
	queue_work(osdc->notify_wq, &lwork->work);
}

static void do_watch_notify(struct work_struct *w)
{
	struct linger_work *lwork = container_of(w, struct linger_work, work);
	struct ceph_osd_linger_request *lreq = lwork->lreq;

	if (!linger_registered(lreq)) {
		dout("%s lreq %p not registered\n", __func__, lreq);
		goto out;
	}

	WARN_ON(!lreq->is_watch);
	dout("%s lreq %p notify_id %llu notifier_id %llu payload_len %zu\n",
	     __func__, lreq, lwork->notify.notify_id, lwork->notify.notifier_id,
	     lwork->notify.payload_len);
	lreq->wcb(lreq->data, lwork->notify.notify_id, lreq->linger_id,
		  lwork->notify.notifier_id, lwork->notify.payload,
		  lwork->notify.payload_len);

out:
	ceph_msg_put(lwork->notify.msg);
	lwork_free(lwork);
}

static void do_watch_error(struct work_struct *w)
{
	struct linger_work *lwork = container_of(w, struct linger_work, work);
	struct ceph_osd_linger_request *lreq = lwork->lreq;

	if (!linger_registered(lreq)) {
		dout("%s lreq %p not registered\n", __func__, lreq);
		goto out;
	}

	dout("%s lreq %p err %d\n", __func__, lreq, lwork->error.err);
	lreq->errcb(lreq->data, lreq->linger_id, lwork->error.err);

out:
	lwork_free(lwork);
}

static void queue_watch_error(struct ceph_osd_linger_request *lreq)
{
	struct linger_work *lwork;

	lwork = lwork_alloc(lreq, do_watch_error);
	if (!lwork) {
		pr_err("failed to allocate error-lwork\n");
		return;
	}

	lwork->error.err = lreq->last_error;
	lwork_queue(lwork);
}

static void linger_reg_commit_complete(struct ceph_osd_linger_request *lreq,
				       int result)
{
	if (!completion_done(&lreq->reg_commit_wait)) {
		lreq->reg_commit_error = (result <= 0 ? result : 0);
		complete_all(&lreq->reg_commit_wait);
	}
}

static void linger_commit_cb(struct ceph_osd_request *req)
{
	struct ceph_osd_linger_request *lreq = req->r_priv;

	mutex_lock(&lreq->lock);
	if (req != lreq->reg_req) {
		dout("%s lreq %p linger_id %llu unknown req (%p != %p)\n",
		     __func__, lreq, lreq->linger_id, req, lreq->reg_req);
		goto out;
	}

	dout("%s lreq %p linger_id %llu result %d\n", __func__, lreq,
	     lreq->linger_id, req->r_result);
	linger_reg_commit_complete(lreq, req->r_result);
	lreq->committed = true;

	if (!lreq->is_watch) {
		struct ceph_osd_data *osd_data =
		    osd_req_op_data(req, 0, notify, response_data);
		void *p = page_address(osd_data->pages[0]);

		WARN_ON(req->r_ops[0].op != CEPH_OSD_OP_NOTIFY ||
			osd_data->type != CEPH_OSD_DATA_TYPE_PAGES);

		/* make note of the notify_id */
		if (req->r_ops[0].outdata_len >= sizeof(u64)) {
			lreq->notify_id = ceph_decode_64(&p);
			dout("lreq %p notify_id %llu\n", lreq,
			     lreq->notify_id);
		} else {
			dout("lreq %p no notify_id\n", lreq);
		}
	}

out:
	mutex_unlock(&lreq->lock);
	linger_put(lreq);
}

static int normalize_watch_error(int err)
{
	/*
	 * Translate ENOENT -> ENOTCONN so that a delete->disconnection
	 * notification and a failure to reconnect because we raced with
	 * the delete appear the same to the user.
	 */
	if (err == -ENOENT)
		err = -ENOTCONN;

	return err;
}

static void linger_reconnect_cb(struct ceph_osd_request *req)
{
	struct ceph_osd_linger_request *lreq = req->r_priv;

	mutex_lock(&lreq->lock);
	if (req != lreq->reg_req) {
		dout("%s lreq %p linger_id %llu unknown req (%p != %p)\n",
		     __func__, lreq, lreq->linger_id, req, lreq->reg_req);
		goto out;
	}

	dout("%s lreq %p linger_id %llu result %d last_error %d\n", __func__,
	     lreq, lreq->linger_id, req->r_result, lreq->last_error);
	if (req->r_result < 0) {
		if (!lreq->last_error) {
			lreq->last_error = normalize_watch_error(req->r_result);
			queue_watch_error(lreq);
		}
	}

out:
	mutex_unlock(&lreq->lock);
	linger_put(lreq);
}

static void send_linger(struct ceph_osd_linger_request *lreq)
{
	struct ceph_osd_client *osdc = lreq->osdc;
	struct ceph_osd_request *req;
	int ret;

	verify_osdc_wrlocked(osdc);
	mutex_lock(&lreq->lock);
	dout("%s lreq %p linger_id %llu\n", __func__, lreq, lreq->linger_id);

	if (lreq->reg_req) {
		if (lreq->reg_req->r_osd)
			cancel_linger_request(lreq->reg_req);
		ceph_osdc_put_request(lreq->reg_req);
	}

	req = ceph_osdc_alloc_request(osdc, NULL, 1, true, GFP_NOIO);
	BUG_ON(!req);

	target_copy(&req->r_t, &lreq->t);
	req->r_mtime = lreq->mtime;

	if (lreq->is_watch && lreq->committed) {
		osd_req_op_watch_init(req, 0, CEPH_OSD_WATCH_OP_RECONNECT,
				      lreq->linger_id, ++lreq->register_gen);
		dout("lreq %p reconnect register_gen %u\n", lreq,
		     req->r_ops[0].watch.gen);
		req->r_callback = linger_reconnect_cb;
	} else {
		if (lreq->is_watch) {
			osd_req_op_watch_init(req, 0, CEPH_OSD_WATCH_OP_WATCH,
					      lreq->linger_id, 0);
		} else {
			lreq->notify_id = 0;

			refcount_inc(&lreq->request_pl->refcnt);
			osd_req_op_notify_init(req, 0, lreq->linger_id,
					       lreq->request_pl);
			ceph_osd_data_pages_init(
			    osd_req_op_data(req, 0, notify, response_data),
			    lreq->notify_id_pages, PAGE_SIZE, 0, false, false);
		}
		dout("lreq %p register\n", lreq);
		req->r_callback = linger_commit_cb;
	}

	ret = ceph_osdc_alloc_messages(req, GFP_NOIO);
	BUG_ON(ret);

	req->r_priv = linger_get(lreq);
	req->r_linger = true;
	lreq->reg_req = req;
	mutex_unlock(&lreq->lock);

	submit_request(req, true);
}

static void linger_ping_cb(struct ceph_osd_request *req)
{
	struct ceph_osd_linger_request *lreq = req->r_priv;

	mutex_lock(&lreq->lock);
	if (req != lreq->ping_req) {
		dout("%s lreq %p linger_id %llu unknown req (%p != %p)\n",
		     __func__, lreq, lreq->linger_id, req, lreq->ping_req);
		goto out;
	}

	dout("%s lreq %p linger_id %llu result %d ping_sent %lu last_error %d\n",
	     __func__, lreq, lreq->linger_id, req->r_result, lreq->ping_sent,
	     lreq->last_error);
	if (lreq->register_gen == req->r_ops[0].watch.gen) {
		if (!req->r_result) {
			lreq->watch_valid_thru = lreq->ping_sent;
		} else if (!lreq->last_error) {
			lreq->last_error = normalize_watch_error(req->r_result);
			queue_watch_error(lreq);
		}
	} else {
		dout("lreq %p register_gen %u ignoring old pong %u\n", lreq,
		     lreq->register_gen, req->r_ops[0].watch.gen);
	}

out:
	mutex_unlock(&lreq->lock);
	linger_put(lreq);
}

static void send_linger_ping(struct ceph_osd_linger_request *lreq)
{
	struct ceph_osd_client *osdc = lreq->osdc;
	struct ceph_osd_request *req;
	int ret;

	if (ceph_osdmap_flag(osdc, CEPH_OSDMAP_PAUSERD)) {
		dout("%s PAUSERD\n", __func__);
		return;
	}

	lreq->ping_sent = jiffies;
	dout("%s lreq %p linger_id %llu ping_sent %lu register_gen %u\n",
	     __func__, lreq, lreq->linger_id, lreq->ping_sent,
	     lreq->register_gen);

	if (lreq->ping_req) {
		if (lreq->ping_req->r_osd)
			cancel_linger_request(lreq->ping_req);
		ceph_osdc_put_request(lreq->ping_req);
	}

	req = ceph_osdc_alloc_request(osdc, NULL, 1, true, GFP_NOIO);
	BUG_ON(!req);

	target_copy(&req->r_t, &lreq->t);
	osd_req_op_watch_init(req, 0, CEPH_OSD_WATCH_OP_PING, lreq->linger_id,
			      lreq->register_gen);
	req->r_callback = linger_ping_cb;

	ret = ceph_osdc_alloc_messages(req, GFP_NOIO);
	BUG_ON(ret);

	req->r_priv = linger_get(lreq);
	req->r_linger = true;
	lreq->ping_req = req;

	ceph_osdc_get_request(req);
	account_request(req);
	req->r_tid = atomic64_inc_return(&osdc->last_tid);
	link_request(lreq->osd, req);
	send_request(req);
}

static void linger_submit(struct ceph_osd_linger_request *lreq)
{
	struct ceph_osd_client *osdc = lreq->osdc;
	struct ceph_osd *osd;

	down_write(&osdc->lock);
	linger_register(lreq);

	calc_target(osdc, &lreq->t, false);
	osd = lookup_create_osd(osdc, lreq->t.osd, true);
	link_linger(osd, lreq);

	send_linger(lreq);
	up_write(&osdc->lock);
}

static void cancel_linger_map_check(struct ceph_osd_linger_request *lreq)
{
	struct ceph_osd_client *osdc = lreq->osdc;
	struct ceph_osd_linger_request *lookup_lreq;

	verify_osdc_wrlocked(osdc);

	lookup_lreq = lookup_linger_mc(&osdc->linger_map_checks,
				       lreq->linger_id);
	if (!lookup_lreq)
		return;

	WARN_ON(lookup_lreq != lreq);
	erase_linger_mc(&osdc->linger_map_checks, lreq);
	linger_put(lreq);
}

/*
 * @lreq has to be both registered and linked.
 */
static void __linger_cancel(struct ceph_osd_linger_request *lreq)
{
	if (lreq->ping_req && lreq->ping_req->r_osd)
		cancel_linger_request(lreq->ping_req);
	if (lreq->reg_req && lreq->reg_req->r_osd)
		cancel_linger_request(lreq->reg_req);
	cancel_linger_map_check(lreq);
	unlink_linger(lreq->osd, lreq);
	linger_unregister(lreq);
}

static void linger_cancel(struct ceph_osd_linger_request *lreq)
{
	struct ceph_osd_client *osdc = lreq->osdc;

	down_write(&osdc->lock);
	if (__linger_registered(lreq))
		__linger_cancel(lreq);
	up_write(&osdc->lock);
}

static void send_linger_map_check(struct ceph_osd_linger_request *lreq);

static void check_linger_pool_dne(struct ceph_osd_linger_request *lreq)
{
	struct ceph_osd_client *osdc = lreq->osdc;
	struct ceph_osdmap *map = osdc->osdmap;

	verify_osdc_wrlocked(osdc);
	WARN_ON(!map->epoch);

	if (lreq->register_gen) {
		lreq->map_dne_bound = map->epoch;
		dout("%s lreq %p linger_id %llu pool disappeared\n", __func__,
		     lreq, lreq->linger_id);
	} else {
		dout("%s lreq %p linger_id %llu map_dne_bound %u have %u\n",
		     __func__, lreq, lreq->linger_id, lreq->map_dne_bound,
		     map->epoch);
	}

	if (lreq->map_dne_bound) {
		if (map->epoch >= lreq->map_dne_bound) {
			/* we had a new enough map */
			pr_info("linger_id %llu pool does not exist\n",
				lreq->linger_id);
			linger_reg_commit_complete(lreq, -ENOENT);
			__linger_cancel(lreq);
		}
	} else {
		send_linger_map_check(lreq);
	}
}

static void linger_map_check_cb(struct ceph_mon_generic_request *greq)
{
	struct ceph_osd_client *osdc = &greq->monc->client->osdc;
	struct ceph_osd_linger_request *lreq;
	u64 linger_id = greq->private_data;

	WARN_ON(greq->result || !greq->u.newest);

	down_write(&osdc->lock);
	lreq = lookup_linger_mc(&osdc->linger_map_checks, linger_id);
	if (!lreq) {
		dout("%s linger_id %llu dne\n", __func__, linger_id);
		goto out_unlock;
	}

	dout("%s lreq %p linger_id %llu map_dne_bound %u newest %llu\n",
	     __func__, lreq, lreq->linger_id, lreq->map_dne_bound,
	     greq->u.newest);
	if (!lreq->map_dne_bound)
		lreq->map_dne_bound = greq->u.newest;
	erase_linger_mc(&osdc->linger_map_checks, lreq);
	check_linger_pool_dne(lreq);

	linger_put(lreq);
out_unlock:
	up_write(&osdc->lock);
}

static void send_linger_map_check(struct ceph_osd_linger_request *lreq)
{
	struct ceph_osd_client *osdc = lreq->osdc;
	struct ceph_osd_linger_request *lookup_lreq;
	int ret;

	verify_osdc_wrlocked(osdc);

	lookup_lreq = lookup_linger_mc(&osdc->linger_map_checks,
				       lreq->linger_id);
	if (lookup_lreq) {
		WARN_ON(lookup_lreq != lreq);
		return;
	}

	linger_get(lreq);
	insert_linger_mc(&osdc->linger_map_checks, lreq);
	ret = ceph_monc_get_version_async(&osdc->client->monc, "osdmap",
					  linger_map_check_cb, lreq->linger_id);
	WARN_ON(ret);
}

static int linger_reg_commit_wait(struct ceph_osd_linger_request *lreq)
{
	int ret;

	dout("%s lreq %p linger_id %llu\n", __func__, lreq, lreq->linger_id);
	ret = wait_for_completion_interruptible(&lreq->reg_commit_wait);
	return ret ?: lreq->reg_commit_error;
}

static int linger_notify_finish_wait(struct ceph_osd_linger_request *lreq)
{
	int ret;

	dout("%s lreq %p linger_id %llu\n", __func__, lreq, lreq->linger_id);
	ret = wait_for_completion_interruptible(&lreq->notify_finish_wait);
	return ret ?: lreq->notify_finish_error;
}

/*
 * Timeout callback, called every N seconds.  When 1 or more OSD
 * requests has been active for more than N seconds, we send a keepalive
 * (tag + timestamp) to its OSD to ensure any communications channel
 * reset is detected.
 */
static void handle_timeout(struct work_struct *work)
{
	struct ceph_osd_client *osdc =
		container_of(work, struct ceph_osd_client, timeout_work.work);
	struct ceph_options *opts = osdc->client->options;
	unsigned long cutoff = jiffies - opts->osd_keepalive_timeout;
	unsigned long expiry_cutoff = jiffies - opts->osd_request_timeout;
	LIST_HEAD(slow_osds);
	struct rb_node *n, *p;

	dout("%s osdc %p\n", __func__, osdc);
	down_write(&osdc->lock);

	/*
	 * ping osds that are a bit slow.  this ensures that if there
	 * is a break in the TCP connection we will notice, and reopen
	 * a connection with that osd (from the fault callback).
	 */
	for (n = rb_first(&osdc->osds); n; n = rb_next(n)) {
		struct ceph_osd *osd = rb_entry(n, struct ceph_osd, o_node);
		bool found = false;

		for (p = rb_first(&osd->o_requests); p; ) {
			struct ceph_osd_request *req =
			    rb_entry(p, struct ceph_osd_request, r_node);

			p = rb_next(p); /* abort_request() */

			if (time_before(req->r_stamp, cutoff)) {
				dout(" req %p tid %llu on osd%d is laggy\n",
				     req, req->r_tid, osd->o_osd);
				found = true;
			}
			if (opts->osd_request_timeout &&
			    time_before(req->r_start_stamp, expiry_cutoff)) {
				pr_err_ratelimited("tid %llu on osd%d timeout\n",
				       req->r_tid, osd->o_osd);
				abort_request(req, -ETIMEDOUT);
			}
		}
		for (p = rb_first(&osd->o_linger_requests); p; p = rb_next(p)) {
			struct ceph_osd_linger_request *lreq =
			    rb_entry(p, struct ceph_osd_linger_request, node);

			dout(" lreq %p linger_id %llu is served by osd%d\n",
			     lreq, lreq->linger_id, osd->o_osd);
			found = true;

			mutex_lock(&lreq->lock);
			if (lreq->is_watch && lreq->committed && !lreq->last_error)
				send_linger_ping(lreq);
			mutex_unlock(&lreq->lock);
		}

		if (found)
			list_move_tail(&osd->o_keepalive_item, &slow_osds);
	}

	if (opts->osd_request_timeout) {
		for (p = rb_first(&osdc->homeless_osd.o_requests); p; ) {
			struct ceph_osd_request *req =
			    rb_entry(p, struct ceph_osd_request, r_node);

			p = rb_next(p); /* abort_request() */

			if (time_before(req->r_start_stamp, expiry_cutoff)) {
				pr_err_ratelimited("tid %llu on osd%d timeout\n",
				       req->r_tid, osdc->homeless_osd.o_osd);
				abort_request(req, -ETIMEDOUT);
			}
		}
	}

	if (atomic_read(&osdc->num_homeless) || !list_empty(&slow_osds))
		maybe_request_map(osdc);

	while (!list_empty(&slow_osds)) {
		struct ceph_osd *osd = list_first_entry(&slow_osds,
							struct ceph_osd,
							o_keepalive_item);
		list_del_init(&osd->o_keepalive_item);
		ceph_con_keepalive(&osd->o_con);
	}

	up_write(&osdc->lock);
	schedule_delayed_work(&osdc->timeout_work,
			      osdc->client->options->osd_keepalive_timeout);
}

static void handle_osds_timeout(struct work_struct *work)
{
	struct ceph_osd_client *osdc =
		container_of(work, struct ceph_osd_client,
			     osds_timeout_work.work);
	unsigned long delay = osdc->client->options->osd_idle_ttl / 4;
	struct ceph_osd *osd, *nosd;

	dout("%s osdc %p\n", __func__, osdc);
	down_write(&osdc->lock);
	list_for_each_entry_safe(osd, nosd, &osdc->osd_lru, o_osd_lru) {
		if (time_before(jiffies, osd->lru_ttl))
			break;

		WARN_ON(!RB_EMPTY_ROOT(&osd->o_requests));
		WARN_ON(!RB_EMPTY_ROOT(&osd->o_linger_requests));
		close_osd(osd);
	}

	up_write(&osdc->lock);
	schedule_delayed_work(&osdc->osds_timeout_work,
			      round_jiffies_relative(delay));
}

static int ceph_oloc_decode(void **p, void *end,
			    struct ceph_object_locator *oloc)
{
	u8 struct_v, struct_cv;
	u32 len;
	void *struct_end;
	int ret = 0;

	ceph_decode_need(p, end, 1 + 1 + 4, e_inval);
	struct_v = ceph_decode_8(p);
	struct_cv = ceph_decode_8(p);
	if (struct_v < 3) {
		pr_warn("got v %d < 3 cv %d of ceph_object_locator\n",
			struct_v, struct_cv);
		goto e_inval;
	}
	if (struct_cv > 6) {
		pr_warn("got v %d cv %d > 6 of ceph_object_locator\n",
			struct_v, struct_cv);
		goto e_inval;
	}
	len = ceph_decode_32(p);
	ceph_decode_need(p, end, len, e_inval);
	struct_end = *p + len;

	oloc->pool = ceph_decode_64(p);
	*p += 4; /* skip preferred */

	len = ceph_decode_32(p);
	if (len > 0) {
		pr_warn("ceph_object_locator::key is set\n");
		goto e_inval;
	}

	if (struct_v >= 5) {
		bool changed = false;

		len = ceph_decode_32(p);
		if (len > 0) {
			ceph_decode_need(p, end, len, e_inval);
			if (!oloc->pool_ns ||
			    ceph_compare_string(oloc->pool_ns, *p, len))
				changed = true;
			*p += len;
		} else {
			if (oloc->pool_ns)
				changed = true;
		}
		if (changed) {
			/* redirect changes namespace */
			pr_warn("ceph_object_locator::nspace is changed\n");
			goto e_inval;
		}
	}

	if (struct_v >= 6) {
		s64 hash = ceph_decode_64(p);
		if (hash != -1) {
			pr_warn("ceph_object_locator::hash is set\n");
			goto e_inval;
		}
	}

	/* skip the rest */
	*p = struct_end;
out:
	return ret;

e_inval:
	ret = -EINVAL;
	goto out;
}

static int ceph_redirect_decode(void **p, void *end,
				struct ceph_request_redirect *redir)
{
	u8 struct_v, struct_cv;
	u32 len;
	void *struct_end;
	int ret;

	ceph_decode_need(p, end, 1 + 1 + 4, e_inval);
	struct_v = ceph_decode_8(p);
	struct_cv = ceph_decode_8(p);
	if (struct_cv > 1) {
		pr_warn("got v %d cv %d > 1 of ceph_request_redirect\n",
			struct_v, struct_cv);
		goto e_inval;
	}
	len = ceph_decode_32(p);
	ceph_decode_need(p, end, len, e_inval);
	struct_end = *p + len;

	ret = ceph_oloc_decode(p, end, &redir->oloc);
	if (ret)
		goto out;

	len = ceph_decode_32(p);
	if (len > 0) {
		pr_warn("ceph_request_redirect::object_name is set\n");
		goto e_inval;
	}

	/* skip the rest */
	*p = struct_end;
out:
	return ret;

e_inval:
	ret = -EINVAL;
	goto out;
}

struct MOSDOpReply {
	struct ceph_pg pgid;
	u64 flags;
	int result;
	u32 epoch;
	int num_ops;
	u32 outdata_len[CEPH_OSD_MAX_OPS];
	s32 rval[CEPH_OSD_MAX_OPS];
	int retry_attempt;
	struct ceph_eversion replay_version;
	u64 user_version;
	struct ceph_request_redirect redirect;
};

static int decode_MOSDOpReply(const struct ceph_msg *msg, struct MOSDOpReply *m)
{
	void *p = msg->front.iov_base;
	void *const end = p + msg->front.iov_len;
	u16 version = le16_to_cpu(msg->hdr.version);
	struct ceph_eversion bad_replay_version;
	u8 decode_redir;
	u32 len;
	int ret;
	int i;

	ceph_decode_32_safe(&p, end, len, e_inval);
	ceph_decode_need(&p, end, len, e_inval);
	p += len; /* skip oid */

	ret = ceph_decode_pgid(&p, end, &m->pgid);
	if (ret)
		return ret;

	ceph_decode_64_safe(&p, end, m->flags, e_inval);
	ceph_decode_32_safe(&p, end, m->result, e_inval);
	ceph_decode_need(&p, end, sizeof(bad_replay_version), e_inval);
	memcpy(&bad_replay_version, p, sizeof(bad_replay_version));
	p += sizeof(bad_replay_version);
	ceph_decode_32_safe(&p, end, m->epoch, e_inval);

	ceph_decode_32_safe(&p, end, m->num_ops, e_inval);
	if (m->num_ops > ARRAY_SIZE(m->outdata_len))
		goto e_inval;

	ceph_decode_need(&p, end, m->num_ops * sizeof(struct ceph_osd_op),
			 e_inval);
	for (i = 0; i < m->num_ops; i++) {
		struct ceph_osd_op *op = p;

		m->outdata_len[i] = le32_to_cpu(op->payload_len);
		p += sizeof(*op);
	}

	ceph_decode_32_safe(&p, end, m->retry_attempt, e_inval);
	for (i = 0; i < m->num_ops; i++)
		ceph_decode_32_safe(&p, end, m->rval[i], e_inval);

	if (version >= 5) {
		ceph_decode_need(&p, end, sizeof(m->replay_version), e_inval);
		memcpy(&m->replay_version, p, sizeof(m->replay_version));
		p += sizeof(m->replay_version);
		ceph_decode_64_safe(&p, end, m->user_version, e_inval);
	} else {
		m->replay_version = bad_replay_version; /* struct */
		m->user_version = le64_to_cpu(m->replay_version.version);
	}

	if (version >= 6) {
		if (version >= 7)
			ceph_decode_8_safe(&p, end, decode_redir, e_inval);
		else
			decode_redir = 1;
	} else {
		decode_redir = 0;
	}

	if (decode_redir) {
		ret = ceph_redirect_decode(&p, end, &m->redirect);
		if (ret)
			return ret;
	} else {
		ceph_oloc_init(&m->redirect.oloc);
	}

	return 0;

e_inval:
	return -EINVAL;
}

/*
 * Handle MOSDOpReply.  Set ->r_result and call the callback if it is
 * specified.
 */
static void handle_reply(struct ceph_osd *osd, struct ceph_msg *msg)
{
	struct ceph_osd_client *osdc = osd->o_osdc;
	struct ceph_osd_request *req;
	struct MOSDOpReply m;
	u64 tid = le64_to_cpu(msg->hdr.tid);
	u32 data_len = 0;
	int ret;
	int i;

	dout("%s msg %p tid %llu\n", __func__, msg, tid);

	down_read(&osdc->lock);
	if (!osd_registered(osd)) {
		dout("%s osd%d unknown\n", __func__, osd->o_osd);
		goto out_unlock_osdc;
	}
	WARN_ON(osd->o_osd != le64_to_cpu(msg->hdr.src.num));

	mutex_lock(&osd->lock);
	req = lookup_request(&osd->o_requests, tid);
	if (!req) {
		dout("%s osd%d tid %llu unknown\n", __func__, osd->o_osd, tid);
		goto out_unlock_session;
	}

	m.redirect.oloc.pool_ns = req->r_t.target_oloc.pool_ns;
	ret = decode_MOSDOpReply(msg, &m);
	m.redirect.oloc.pool_ns = NULL;
	if (ret) {
		pr_err("failed to decode MOSDOpReply for tid %llu: %d\n",
		       req->r_tid, ret);
		ceph_msg_dump(msg);
		goto fail_request;
	}
	dout("%s req %p tid %llu flags 0x%llx pgid %llu.%x epoch %u attempt %d v %u'%llu uv %llu\n",
	     __func__, req, req->r_tid, m.flags, m.pgid.pool, m.pgid.seed,
	     m.epoch, m.retry_attempt, le32_to_cpu(m.replay_version.epoch),
	     le64_to_cpu(m.replay_version.version), m.user_version);

	if (m.retry_attempt >= 0) {
		if (m.retry_attempt != req->r_attempts - 1) {
			dout("req %p tid %llu retry_attempt %d != %d, ignoring\n",
			     req, req->r_tid, m.retry_attempt,
			     req->r_attempts - 1);
			goto out_unlock_session;
		}
	} else {
		WARN_ON(1); /* MOSDOpReply v4 is assumed */
	}

	if (!ceph_oloc_empty(&m.redirect.oloc)) {
		dout("req %p tid %llu redirect pool %lld\n", req, req->r_tid,
		     m.redirect.oloc.pool);
		unlink_request(osd, req);
		mutex_unlock(&osd->lock);

		/*
		 * Not ceph_oloc_copy() - changing pool_ns is not
		 * supported.
		 */
		req->r_t.target_oloc.pool = m.redirect.oloc.pool;
		req->r_flags |= CEPH_OSD_FLAG_REDIRECTED |
				CEPH_OSD_FLAG_IGNORE_OVERLAY |
				CEPH_OSD_FLAG_IGNORE_CACHE;
		req->r_tid = 0;
		__submit_request(req, false);
		goto out_unlock_osdc;
	}

	if (m.result == -EAGAIN) {
		dout("req %p tid %llu EAGAIN\n", req, req->r_tid);
		unlink_request(osd, req);
		mutex_unlock(&osd->lock);

		/*
		 * The object is missing on the replica or not (yet)
		 * readable.  Clear pgid to force a resend to the primary
		 * via legacy_change.
		 */
		req->r_t.pgid.pool = 0;
		req->r_t.pgid.seed = 0;
		WARN_ON(!req->r_t.used_replica);
		req->r_flags &= ~(CEPH_OSD_FLAG_BALANCE_READS |
				  CEPH_OSD_FLAG_LOCALIZE_READS);
		req->r_tid = 0;
		__submit_request(req, false);
		goto out_unlock_osdc;
	}

	if (m.num_ops != req->r_num_ops) {
		pr_err("num_ops %d != %d for tid %llu\n", m.num_ops,
		       req->r_num_ops, req->r_tid);
		goto fail_request;
	}
	for (i = 0; i < req->r_num_ops; i++) {
		dout(" req %p tid %llu op %d rval %d len %u\n", req,
		     req->r_tid, i, m.rval[i], m.outdata_len[i]);
		req->r_ops[i].rval = m.rval[i];
		req->r_ops[i].outdata_len = m.outdata_len[i];
		data_len += m.outdata_len[i];
	}
	if (data_len != le32_to_cpu(msg->hdr.data_len)) {
		pr_err("sum of lens %u != %u for tid %llu\n", data_len,
		       le32_to_cpu(msg->hdr.data_len), req->r_tid);
		goto fail_request;
	}
	dout("%s req %p tid %llu result %d data_len %u\n", __func__,
	     req, req->r_tid, m.result, data_len);

	/*
	 * Since we only ever request ONDISK, we should only ever get
	 * one (type of) reply back.
	 */
	WARN_ON(!(m.flags & CEPH_OSD_FLAG_ONDISK));
	req->r_result = m.result ?: data_len;
	finish_request(req);
	mutex_unlock(&osd->lock);
	up_read(&osdc->lock);

	__complete_request(req);
	return;

fail_request:
	complete_request(req, -EIO);
out_unlock_session:
	mutex_unlock(&osd->lock);
out_unlock_osdc:
	up_read(&osdc->lock);
}

static void set_pool_was_full(struct ceph_osd_client *osdc)
{
	struct rb_node *n;

	for (n = rb_first(&osdc->osdmap->pg_pools); n; n = rb_next(n)) {
		struct ceph_pg_pool_info *pi =
		    rb_entry(n, struct ceph_pg_pool_info, node);

		pi->was_full = __pool_full(pi);
	}
}

static bool pool_cleared_full(struct ceph_osd_client *osdc, s64 pool_id)
{
	struct ceph_pg_pool_info *pi;

	pi = ceph_pg_pool_by_id(osdc->osdmap, pool_id);
	if (!pi)
		return false;

	return pi->was_full && !__pool_full(pi);
}

static enum calc_target_result
recalc_linger_target(struct ceph_osd_linger_request *lreq)
{
	struct ceph_osd_client *osdc = lreq->osdc;
	enum calc_target_result ct_res;

	ct_res = calc_target(osdc, &lreq->t, true);
	if (ct_res == CALC_TARGET_NEED_RESEND) {
		struct ceph_osd *osd;

		osd = lookup_create_osd(osdc, lreq->t.osd, true);
		if (osd != lreq->osd) {
			unlink_linger(lreq->osd, lreq);
			link_linger(osd, lreq);
		}
	}

	return ct_res;
}

/*
 * Requeue requests whose mapping to an OSD has changed.
 */
static void scan_requests(struct ceph_osd *osd,
			  bool force_resend,
			  bool cleared_full,
			  bool check_pool_cleared_full,
			  struct rb_root *need_resend,
			  struct list_head *need_resend_linger)
{
	struct ceph_osd_client *osdc = osd->o_osdc;
	struct rb_node *n;
	bool force_resend_writes;

	for (n = rb_first(&osd->o_linger_requests); n; ) {
		struct ceph_osd_linger_request *lreq =
		    rb_entry(n, struct ceph_osd_linger_request, node);
		enum calc_target_result ct_res;

		n = rb_next(n); /* recalc_linger_target() */

		dout("%s lreq %p linger_id %llu\n", __func__, lreq,
		     lreq->linger_id);
		ct_res = recalc_linger_target(lreq);
		switch (ct_res) {
		case CALC_TARGET_NO_ACTION:
			force_resend_writes = cleared_full ||
			    (check_pool_cleared_full &&
			     pool_cleared_full(osdc, lreq->t.base_oloc.pool));
			if (!force_resend && !force_resend_writes)
				break;

			fallthrough;
		case CALC_TARGET_NEED_RESEND:
			cancel_linger_map_check(lreq);
			/*
			 * scan_requests() for the previous epoch(s)
			 * may have already added it to the list, since
			 * it's not unlinked here.
			 */
			if (list_empty(&lreq->scan_item))
				list_add_tail(&lreq->scan_item, need_resend_linger);
			break;
		case CALC_TARGET_POOL_DNE:
			list_del_init(&lreq->scan_item);
			check_linger_pool_dne(lreq);
			break;
		}
	}

	for (n = rb_first(&osd->o_requests); n; ) {
		struct ceph_osd_request *req =
		    rb_entry(n, struct ceph_osd_request, r_node);
		enum calc_target_result ct_res;

		n = rb_next(n); /* unlink_request(), check_pool_dne() */

		dout("%s req %p tid %llu\n", __func__, req, req->r_tid);
		ct_res = calc_target(osdc, &req->r_t, false);
		switch (ct_res) {
		case CALC_TARGET_NO_ACTION:
			force_resend_writes = cleared_full ||
			    (check_pool_cleared_full &&
			     pool_cleared_full(osdc, req->r_t.base_oloc.pool));
			if (!force_resend &&
			    (!(req->r_flags & CEPH_OSD_FLAG_WRITE) ||
			     !force_resend_writes))
				break;

			fallthrough;
		case CALC_TARGET_NEED_RESEND:
			cancel_map_check(req);
			unlink_request(osd, req);
			insert_request(need_resend, req);
			break;
		case CALC_TARGET_POOL_DNE:
			check_pool_dne(req);
			break;
		}
	}
}

static int handle_one_map(struct ceph_osd_client *osdc,
			  void *p, void *end, bool incremental,
			  struct rb_root *need_resend,
			  struct list_head *need_resend_linger)
{
	struct ceph_osdmap *newmap;
	struct rb_node *n;
	bool skipped_map = false;
	bool was_full;

	was_full = ceph_osdmap_flag(osdc, CEPH_OSDMAP_FULL);
	set_pool_was_full(osdc);

	if (incremental)
		newmap = osdmap_apply_incremental(&p, end,
						  ceph_msgr2(osdc->client),
						  osdc->osdmap);
	else
		newmap = ceph_osdmap_decode(&p, end, ceph_msgr2(osdc->client));
	if (IS_ERR(newmap))
		return PTR_ERR(newmap);

	if (newmap != osdc->osdmap) {
		/*
		 * Preserve ->was_full before destroying the old map.
		 * For pools that weren't in the old map, ->was_full
		 * should be false.
		 */
		for (n = rb_first(&newmap->pg_pools); n; n = rb_next(n)) {
			struct ceph_pg_pool_info *pi =
			    rb_entry(n, struct ceph_pg_pool_info, node);
			struct ceph_pg_pool_info *old_pi;

			old_pi = ceph_pg_pool_by_id(osdc->osdmap, pi->id);
			if (old_pi)
				pi->was_full = old_pi->was_full;
			else
				WARN_ON(pi->was_full);
		}

		if (osdc->osdmap->epoch &&
		    osdc->osdmap->epoch + 1 < newmap->epoch) {
			WARN_ON(incremental);
			skipped_map = true;
		}

		ceph_osdmap_destroy(osdc->osdmap);
		osdc->osdmap = newmap;
	}

	was_full &= !ceph_osdmap_flag(osdc, CEPH_OSDMAP_FULL);
	scan_requests(&osdc->homeless_osd, skipped_map, was_full, true,
		      need_resend, need_resend_linger);

	for (n = rb_first(&osdc->osds); n; ) {
		struct ceph_osd *osd = rb_entry(n, struct ceph_osd, o_node);

		n = rb_next(n); /* close_osd() */

		scan_requests(osd, skipped_map, was_full, true, need_resend,
			      need_resend_linger);
		if (!ceph_osd_is_up(osdc->osdmap, osd->o_osd) ||
		    memcmp(&osd->o_con.peer_addr,
			   ceph_osd_addr(osdc->osdmap, osd->o_osd),
			   sizeof(struct ceph_entity_addr)))
			close_osd(osd);
	}

	return 0;
}

static void kick_requests(struct ceph_osd_client *osdc,
			  struct rb_root *need_resend,
			  struct list_head *need_resend_linger)
{
	struct ceph_osd_linger_request *lreq, *nlreq;
	enum calc_target_result ct_res;
	struct rb_node *n;

	/* make sure need_resend targets reflect latest map */
	for (n = rb_first(need_resend); n; ) {
		struct ceph_osd_request *req =
		    rb_entry(n, struct ceph_osd_request, r_node);

		n = rb_next(n);

		if (req->r_t.epoch < osdc->osdmap->epoch) {
			ct_res = calc_target(osdc, &req->r_t, false);
			if (ct_res == CALC_TARGET_POOL_DNE) {
				erase_request(need_resend, req);
				check_pool_dne(req);
			}
		}
	}

	for (n = rb_first(need_resend); n; ) {
		struct ceph_osd_request *req =
		    rb_entry(n, struct ceph_osd_request, r_node);
		struct ceph_osd *osd;

		n = rb_next(n);
		erase_request(need_resend, req); /* before link_request() */

		osd = lookup_create_osd(osdc, req->r_t.osd, true);
		link_request(osd, req);
		if (!req->r_linger) {
			if (!osd_homeless(osd) && !req->r_t.paused)
				send_request(req);
		} else {
			cancel_linger_request(req);
		}
	}

	list_for_each_entry_safe(lreq, nlreq, need_resend_linger, scan_item) {
		if (!osd_homeless(lreq->osd))
			send_linger(lreq);

		list_del_init(&lreq->scan_item);
	}
}

/*
 * Process updated osd map.
 *
 * The message contains any number of incremental and full maps, normally
 * indicating some sort of topology change in the cluster.  Kick requests
 * off to different OSDs as needed.
 */
void ceph_osdc_handle_map(struct ceph_osd_client *osdc, struct ceph_msg *msg)
{
	void *p = msg->front.iov_base;
	void *const end = p + msg->front.iov_len;
	u32 nr_maps, maplen;
	u32 epoch;
	struct ceph_fsid fsid;
	struct rb_root need_resend = RB_ROOT;
	LIST_HEAD(need_resend_linger);
	bool handled_incremental = false;
	bool was_pauserd, was_pausewr;
	bool pauserd, pausewr;
	int err;

	dout("%s have %u\n", __func__, osdc->osdmap->epoch);
	down_write(&osdc->lock);

	/* verify fsid */
	ceph_decode_need(&p, end, sizeof(fsid), bad);
	ceph_decode_copy(&p, &fsid, sizeof(fsid));
	if (ceph_check_fsid(osdc->client, &fsid) < 0)
		goto bad;

	was_pauserd = ceph_osdmap_flag(osdc, CEPH_OSDMAP_PAUSERD);
	was_pausewr = ceph_osdmap_flag(osdc, CEPH_OSDMAP_PAUSEWR) ||
		      ceph_osdmap_flag(osdc, CEPH_OSDMAP_FULL) ||
		      have_pool_full(osdc);

	/* incremental maps */
	ceph_decode_32_safe(&p, end, nr_maps, bad);
	dout(" %d inc maps\n", nr_maps);
	while (nr_maps > 0) {
		ceph_decode_need(&p, end, 2*sizeof(u32), bad);
		epoch = ceph_decode_32(&p);
		maplen = ceph_decode_32(&p);
		ceph_decode_need(&p, end, maplen, bad);
		if (osdc->osdmap->epoch &&
		    osdc->osdmap->epoch + 1 == epoch) {
			dout("applying incremental map %u len %d\n",
			     epoch, maplen);
			err = handle_one_map(osdc, p, p + maplen, true,
					     &need_resend, &need_resend_linger);
			if (err)
				goto bad;
			handled_incremental = true;
		} else {
			dout("ignoring incremental map %u len %d\n",
			     epoch, maplen);
		}
		p += maplen;
		nr_maps--;
	}
	if (handled_incremental)
		goto done;

	/* full maps */
	ceph_decode_32_safe(&p, end, nr_maps, bad);
	dout(" %d full maps\n", nr_maps);
	while (nr_maps) {
		ceph_decode_need(&p, end, 2*sizeof(u32), bad);
		epoch = ceph_decode_32(&p);
		maplen = ceph_decode_32(&p);
		ceph_decode_need(&p, end, maplen, bad);
		if (nr_maps > 1) {
			dout("skipping non-latest full map %u len %d\n",
			     epoch, maplen);
		} else if (osdc->osdmap->epoch >= epoch) {
			dout("skipping full map %u len %d, "
			     "older than our %u\n", epoch, maplen,
			     osdc->osdmap->epoch);
		} else {
			dout("taking full map %u len %d\n", epoch, maplen);
			err = handle_one_map(osdc, p, p + maplen, false,
					     &need_resend, &need_resend_linger);
			if (err)
				goto bad;
		}
		p += maplen;
		nr_maps--;
	}

done:
	/*
	 * subscribe to subsequent osdmap updates if full to ensure
	 * we find out when we are no longer full and stop returning
	 * ENOSPC.
	 */
	pauserd = ceph_osdmap_flag(osdc, CEPH_OSDMAP_PAUSERD);
	pausewr = ceph_osdmap_flag(osdc, CEPH_OSDMAP_PAUSEWR) ||
		  ceph_osdmap_flag(osdc, CEPH_OSDMAP_FULL) ||
		  have_pool_full(osdc);
	if (was_pauserd || was_pausewr || pauserd || pausewr ||
	    osdc->osdmap->epoch < osdc->epoch_barrier)
		maybe_request_map(osdc);

	kick_requests(osdc, &need_resend, &need_resend_linger);

	ceph_osdc_abort_on_full(osdc);
	ceph_monc_got_map(&osdc->client->monc, CEPH_SUB_OSDMAP,
			  osdc->osdmap->epoch);
	up_write(&osdc->lock);
	wake_up_all(&osdc->client->auth_wq);
	return;

bad:
	pr_err("osdc handle_map corrupt msg\n");
	ceph_msg_dump(msg);
	up_write(&osdc->lock);
}

/*
 * Resubmit requests pending on the given osd.
 */
static void kick_osd_requests(struct ceph_osd *osd)
{
	struct rb_node *n;

	clear_backoffs(osd);

	for (n = rb_first(&osd->o_requests); n; ) {
		struct ceph_osd_request *req =
		    rb_entry(n, struct ceph_osd_request, r_node);

		n = rb_next(n); /* cancel_linger_request() */

		if (!req->r_linger) {
			if (!req->r_t.paused)
				send_request(req);
		} else {
			cancel_linger_request(req);
		}
	}
	for (n = rb_first(&osd->o_linger_requests); n; n = rb_next(n)) {
		struct ceph_osd_linger_request *lreq =
		    rb_entry(n, struct ceph_osd_linger_request, node);

		send_linger(lreq);
	}
}

/*
 * If the osd connection drops, we need to resubmit all requests.
 */
static void osd_fault(struct ceph_connection *con)
{
	struct ceph_osd *osd = con->private;
	struct ceph_osd_client *osdc = osd->o_osdc;

	dout("%s osd %p osd%d\n", __func__, osd, osd->o_osd);

	down_write(&osdc->lock);
	if (!osd_registered(osd)) {
		dout("%s osd%d unknown\n", __func__, osd->o_osd);
		goto out_unlock;
	}

	if (!reopen_osd(osd))
		kick_osd_requests(osd);
	maybe_request_map(osdc);

out_unlock:
	up_write(&osdc->lock);
}

struct MOSDBackoff {
	struct ceph_spg spgid;
	u32 map_epoch;
	u8 op;
	u64 id;
	struct ceph_hobject_id *begin;
	struct ceph_hobject_id *end;
};

static int decode_MOSDBackoff(const struct ceph_msg *msg, struct MOSDBackoff *m)
{
	void *p = msg->front.iov_base;
	void *const end = p + msg->front.iov_len;
	u8 struct_v;
	u32 struct_len;
	int ret;

	ret = ceph_start_decoding(&p, end, 1, "spg_t", &struct_v, &struct_len);
	if (ret)
		return ret;

	ret = ceph_decode_pgid(&p, end, &m->spgid.pgid);
	if (ret)
		return ret;

	ceph_decode_8_safe(&p, end, m->spgid.shard, e_inval);
	ceph_decode_32_safe(&p, end, m->map_epoch, e_inval);
	ceph_decode_8_safe(&p, end, m->op, e_inval);
	ceph_decode_64_safe(&p, end, m->id, e_inval);

	m->begin = kzalloc(sizeof(*m->begin), GFP_NOIO);
	if (!m->begin)
		return -ENOMEM;

	ret = decode_hoid(&p, end, m->begin);
	if (ret) {
		free_hoid(m->begin);
		return ret;
	}

	m->end = kzalloc(sizeof(*m->end), GFP_NOIO);
	if (!m->end) {
		free_hoid(m->begin);
		return -ENOMEM;
	}

	ret = decode_hoid(&p, end, m->end);
	if (ret) {
		free_hoid(m->begin);
		free_hoid(m->end);
		return ret;
	}

	return 0;

e_inval:
	return -EINVAL;
}

static struct ceph_msg *create_backoff_message(
				const struct ceph_osd_backoff *backoff,
				u32 map_epoch)
{
	struct ceph_msg *msg;
	void *p, *end;
	int msg_size;

	msg_size = CEPH_ENCODING_START_BLK_LEN +
			CEPH_PGID_ENCODING_LEN + 1; /* spgid */
	msg_size += 4 + 1 + 8; /* map_epoch, op, id */
	msg_size += CEPH_ENCODING_START_BLK_LEN +
			hoid_encoding_size(backoff->begin);
	msg_size += CEPH_ENCODING_START_BLK_LEN +
			hoid_encoding_size(backoff->end);

	msg = ceph_msg_new(CEPH_MSG_OSD_BACKOFF, msg_size, GFP_NOIO, true);
	if (!msg)
		return NULL;

	p = msg->front.iov_base;
	end = p + msg->front_alloc_len;

	encode_spgid(&p, &backoff->spgid);
	ceph_encode_32(&p, map_epoch);
	ceph_encode_8(&p, CEPH_OSD_BACKOFF_OP_ACK_BLOCK);
	ceph_encode_64(&p, backoff->id);
	encode_hoid(&p, end, backoff->begin);
	encode_hoid(&p, end, backoff->end);
	BUG_ON(p != end);

	msg->front.iov_len = p - msg->front.iov_base;
	msg->hdr.version = cpu_to_le16(1); /* MOSDBackoff v1 */
	msg->hdr.front_len = cpu_to_le32(msg->front.iov_len);

	return msg;
}

static void handle_backoff_block(struct ceph_osd *osd, struct MOSDBackoff *m)
{
	struct ceph_spg_mapping *spg;
	struct ceph_osd_backoff *backoff;
	struct ceph_msg *msg;

	dout("%s osd%d spgid %llu.%xs%d id %llu\n", __func__, osd->o_osd,
	     m->spgid.pgid.pool, m->spgid.pgid.seed, m->spgid.shard, m->id);

	spg = lookup_spg_mapping(&osd->o_backoff_mappings, &m->spgid);
	if (!spg) {
		spg = alloc_spg_mapping();
		if (!spg) {
			pr_err("%s failed to allocate spg\n", __func__);
			return;
		}
		spg->spgid = m->spgid; /* struct */
		insert_spg_mapping(&osd->o_backoff_mappings, spg);
	}

	backoff = alloc_backoff();
	if (!backoff) {
		pr_err("%s failed to allocate backoff\n", __func__);
		return;
	}
	backoff->spgid = m->spgid; /* struct */
	backoff->id = m->id;
	backoff->begin = m->begin;
	m->begin = NULL; /* backoff now owns this */
	backoff->end = m->end;
	m->end = NULL;   /* ditto */

	insert_backoff(&spg->backoffs, backoff);
	insert_backoff_by_id(&osd->o_backoffs_by_id, backoff);

	/*
	 * Ack with original backoff's epoch so that the OSD can
	 * discard this if there was a PG split.
	 */
	msg = create_backoff_message(backoff, m->map_epoch);
	if (!msg) {
		pr_err("%s failed to allocate msg\n", __func__);
		return;
	}
	ceph_con_send(&osd->o_con, msg);
}

static bool target_contained_by(const struct ceph_osd_request_target *t,
				const struct ceph_hobject_id *begin,
				const struct ceph_hobject_id *end)
{
	struct ceph_hobject_id hoid;
	int cmp;

	hoid_fill_from_target(&hoid, t);
	cmp = hoid_compare(&hoid, begin);
	return !cmp || (cmp > 0 && hoid_compare(&hoid, end) < 0);
}

static void handle_backoff_unblock(struct ceph_osd *osd,
				   const struct MOSDBackoff *m)
{
	struct ceph_spg_mapping *spg;
	struct ceph_osd_backoff *backoff;
	struct rb_node *n;

	dout("%s osd%d spgid %llu.%xs%d id %llu\n", __func__, osd->o_osd,
	     m->spgid.pgid.pool, m->spgid.pgid.seed, m->spgid.shard, m->id);

	backoff = lookup_backoff_by_id(&osd->o_backoffs_by_id, m->id);
	if (!backoff) {
		pr_err("%s osd%d spgid %llu.%xs%d id %llu backoff dne\n",
		       __func__, osd->o_osd, m->spgid.pgid.pool,
		       m->spgid.pgid.seed, m->spgid.shard, m->id);
		return;
	}

	if (hoid_compare(backoff->begin, m->begin) &&
	    hoid_compare(backoff->end, m->end)) {
		pr_err("%s osd%d spgid %llu.%xs%d id %llu bad range?\n",
		       __func__, osd->o_osd, m->spgid.pgid.pool,
		       m->spgid.pgid.seed, m->spgid.shard, m->id);
		/* unblock it anyway... */
	}

	spg = lookup_spg_mapping(&osd->o_backoff_mappings, &backoff->spgid);
	BUG_ON(!spg);

	erase_backoff(&spg->backoffs, backoff);
	erase_backoff_by_id(&osd->o_backoffs_by_id, backoff);
	free_backoff(backoff);

	if (RB_EMPTY_ROOT(&spg->backoffs)) {
		erase_spg_mapping(&osd->o_backoff_mappings, spg);
		free_spg_mapping(spg);
	}

	for (n = rb_first(&osd->o_requests); n; n = rb_next(n)) {
		struct ceph_osd_request *req =
		    rb_entry(n, struct ceph_osd_request, r_node);

		if (!ceph_spg_compare(&req->r_t.spgid, &m->spgid)) {
			/*
			 * Match against @m, not @backoff -- the PG may
			 * have split on the OSD.
			 */
			if (target_contained_by(&req->r_t, m->begin, m->end)) {
				/*
				 * If no other installed backoff applies,
				 * resend.
				 */
				send_request(req);
			}
		}
	}
}

static void handle_backoff(struct ceph_osd *osd, struct ceph_msg *msg)
{
	struct ceph_osd_client *osdc = osd->o_osdc;
	struct MOSDBackoff m;
	int ret;

	down_read(&osdc->lock);
	if (!osd_registered(osd)) {
		dout("%s osd%d unknown\n", __func__, osd->o_osd);
		up_read(&osdc->lock);
		return;
	}
	WARN_ON(osd->o_osd != le64_to_cpu(msg->hdr.src.num));

	mutex_lock(&osd->lock);
	ret = decode_MOSDBackoff(msg, &m);
	if (ret) {
		pr_err("failed to decode MOSDBackoff: %d\n", ret);
		ceph_msg_dump(msg);
		goto out_unlock;
	}

	switch (m.op) {
	case CEPH_OSD_BACKOFF_OP_BLOCK:
		handle_backoff_block(osd, &m);
		break;
	case CEPH_OSD_BACKOFF_OP_UNBLOCK:
		handle_backoff_unblock(osd, &m);
		break;
	default:
		pr_err("%s osd%d unknown op %d\n", __func__, osd->o_osd, m.op);
	}

	free_hoid(m.begin);
	free_hoid(m.end);

out_unlock:
	mutex_unlock(&osd->lock);
	up_read(&osdc->lock);
}

/*
 * Process osd watch notifications
 */
static void handle_watch_notify(struct ceph_osd_client *osdc,
				struct ceph_msg *msg)
{
	void *p = msg->front.iov_base;
	void *const end = p + msg->front.iov_len;
	struct ceph_osd_linger_request *lreq;
	struct linger_work *lwork;
	u8 proto_ver, opcode;
	u64 cookie, notify_id;
	u64 notifier_id = 0;
	s32 return_code = 0;
	void *payload = NULL;
	u32 payload_len = 0;

	ceph_decode_8_safe(&p, end, proto_ver, bad);
	ceph_decode_8_safe(&p, end, opcode, bad);
	ceph_decode_64_safe(&p, end, cookie, bad);
	p += 8; /* skip ver */
	ceph_decode_64_safe(&p, end, notify_id, bad);

	if (proto_ver >= 1) {
		ceph_decode_32_safe(&p, end, payload_len, bad);
		ceph_decode_need(&p, end, payload_len, bad);
		payload = p;
		p += payload_len;
	}

	if (le16_to_cpu(msg->hdr.version) >= 2)
		ceph_decode_32_safe(&p, end, return_code, bad);

	if (le16_to_cpu(msg->hdr.version) >= 3)
		ceph_decode_64_safe(&p, end, notifier_id, bad);

	down_read(&osdc->lock);
	lreq = lookup_linger_osdc(&osdc->linger_requests, cookie);
	if (!lreq) {
		dout("%s opcode %d cookie %llu dne\n", __func__, opcode,
		     cookie);
		goto out_unlock_osdc;
	}

	mutex_lock(&lreq->lock);
	dout("%s opcode %d cookie %llu lreq %p is_watch %d\n", __func__,
	     opcode, cookie, lreq, lreq->is_watch);
	if (opcode == CEPH_WATCH_EVENT_DISCONNECT) {
		if (!lreq->last_error) {
			lreq->last_error = -ENOTCONN;
			queue_watch_error(lreq);
		}
	} else if (!lreq->is_watch) {
		/* CEPH_WATCH_EVENT_NOTIFY_COMPLETE */
		if (lreq->notify_id && lreq->notify_id != notify_id) {
			dout("lreq %p notify_id %llu != %llu, ignoring\n", lreq,
			     lreq->notify_id, notify_id);
		} else if (!completion_done(&lreq->notify_finish_wait)) {
			struct ceph_msg_data *data =
			    msg->num_data_items ? &msg->data[0] : NULL;

			if (data) {
				if (lreq->preply_pages) {
					WARN_ON(data->type !=
							CEPH_MSG_DATA_PAGES);
					*lreq->preply_pages = data->pages;
					*lreq->preply_len = data->length;
					data->own_pages = false;
				}
			}
			lreq->notify_finish_error = return_code;
			complete_all(&lreq->notify_finish_wait);
		}
	} else {
		/* CEPH_WATCH_EVENT_NOTIFY */
		lwork = lwork_alloc(lreq, do_watch_notify);
		if (!lwork) {
			pr_err("failed to allocate notify-lwork\n");
			goto out_unlock_lreq;
		}

		lwork->notify.notify_id = notify_id;
		lwork->notify.notifier_id = notifier_id;
		lwork->notify.payload = payload;
		lwork->notify.payload_len = payload_len;
		lwork->notify.msg = ceph_msg_get(msg);
		lwork_queue(lwork);
	}

out_unlock_lreq:
	mutex_unlock(&lreq->lock);
out_unlock_osdc:
	up_read(&osdc->lock);
	return;

bad:
	pr_err("osdc handle_watch_notify corrupt msg\n");
}

/*
 * Register request, send initial attempt.
 */
void ceph_osdc_start_request(struct ceph_osd_client *osdc,
			     struct ceph_osd_request *req)
{
	down_read(&osdc->lock);
	submit_request(req, false);
	up_read(&osdc->lock);
}
EXPORT_SYMBOL(ceph_osdc_start_request);

/*
 * Unregister request.  If @req was registered, it isn't completed:
 * r_result isn't set and __complete_request() isn't invoked.
 *
 * If @req wasn't registered, this call may have raced with
 * handle_reply(), in which case r_result would already be set and
 * __complete_request() would be getting invoked, possibly even
 * concurrently with this call.
 */
void ceph_osdc_cancel_request(struct ceph_osd_request *req)
{
	struct ceph_osd_client *osdc = req->r_osdc;

	down_write(&osdc->lock);
	if (req->r_osd)
		cancel_request(req);
	up_write(&osdc->lock);
}
EXPORT_SYMBOL(ceph_osdc_cancel_request);

/*
 * @timeout: in jiffies, 0 means "wait forever"
 */
static int wait_request_timeout(struct ceph_osd_request *req,
				unsigned long timeout)
{
	long left;

	dout("%s req %p tid %llu\n", __func__, req, req->r_tid);
	left = wait_for_completion_killable_timeout(&req->r_completion,
						ceph_timeout_jiffies(timeout));
	if (left <= 0) {
		left = left ?: -ETIMEDOUT;
		ceph_osdc_cancel_request(req);
	} else {
		left = req->r_result; /* completed */
	}

	return left;
}

/*
 * wait for a request to complete
 */
int ceph_osdc_wait_request(struct ceph_osd_client *osdc,
			   struct ceph_osd_request *req)
{
	return wait_request_timeout(req, 0);
}
EXPORT_SYMBOL(ceph_osdc_wait_request);

/*
 * sync - wait for all in-flight requests to flush.  avoid starvation.
 */
void ceph_osdc_sync(struct ceph_osd_client *osdc)
{
	struct rb_node *n, *p;
	u64 last_tid = atomic64_read(&osdc->last_tid);

again:
	down_read(&osdc->lock);
	for (n = rb_first(&osdc->osds); n; n = rb_next(n)) {
		struct ceph_osd *osd = rb_entry(n, struct ceph_osd, o_node);

		mutex_lock(&osd->lock);
		for (p = rb_first(&osd->o_requests); p; p = rb_next(p)) {
			struct ceph_osd_request *req =
			    rb_entry(p, struct ceph_osd_request, r_node);

			if (req->r_tid > last_tid)
				break;

			if (!(req->r_flags & CEPH_OSD_FLAG_WRITE))
				continue;

			ceph_osdc_get_request(req);
			mutex_unlock(&osd->lock);
			up_read(&osdc->lock);
			dout("%s waiting on req %p tid %llu last_tid %llu\n",
			     __func__, req, req->r_tid, last_tid);
			wait_for_completion(&req->r_completion);
			ceph_osdc_put_request(req);
			goto again;
		}

		mutex_unlock(&osd->lock);
	}

	up_read(&osdc->lock);
	dout("%s done last_tid %llu\n", __func__, last_tid);
}
EXPORT_SYMBOL(ceph_osdc_sync);

/*
 * Returns a handle, caller owns a ref.
 */
struct ceph_osd_linger_request *
ceph_osdc_watch(struct ceph_osd_client *osdc,
		struct ceph_object_id *oid,
		struct ceph_object_locator *oloc,
		rados_watchcb2_t wcb,
		rados_watcherrcb_t errcb,
		void *data)
{
	struct ceph_osd_linger_request *lreq;
	int ret;

	lreq = linger_alloc(osdc);
	if (!lreq)
		return ERR_PTR(-ENOMEM);

	lreq->is_watch = true;
	lreq->wcb = wcb;
	lreq->errcb = errcb;
	lreq->data = data;
	lreq->watch_valid_thru = jiffies;

	ceph_oid_copy(&lreq->t.base_oid, oid);
	ceph_oloc_copy(&lreq->t.base_oloc, oloc);
	lreq->t.flags = CEPH_OSD_FLAG_WRITE;
	ktime_get_real_ts64(&lreq->mtime);

	linger_submit(lreq);
	ret = linger_reg_commit_wait(lreq);
	if (ret) {
		linger_cancel(lreq);
		goto err_put_lreq;
	}

	return lreq;

err_put_lreq:
	linger_put(lreq);
	return ERR_PTR(ret);
}
EXPORT_SYMBOL(ceph_osdc_watch);

/*
 * Releases a ref.
 *
 * Times out after mount_timeout to preserve rbd unmap behaviour
 * introduced in 2894e1d76974 ("rbd: timeout watch teardown on unmap
 * with mount_timeout").
 */
int ceph_osdc_unwatch(struct ceph_osd_client *osdc,
		      struct ceph_osd_linger_request *lreq)
{
	struct ceph_options *opts = osdc->client->options;
	struct ceph_osd_request *req;
	int ret;

	req = ceph_osdc_alloc_request(osdc, NULL, 1, false, GFP_NOIO);
	if (!req)
		return -ENOMEM;

	ceph_oid_copy(&req->r_base_oid, &lreq->t.base_oid);
	ceph_oloc_copy(&req->r_base_oloc, &lreq->t.base_oloc);
	req->r_flags = CEPH_OSD_FLAG_WRITE;
	ktime_get_real_ts64(&req->r_mtime);
	osd_req_op_watch_init(req, 0, CEPH_OSD_WATCH_OP_UNWATCH,
			      lreq->linger_id, 0);

	ret = ceph_osdc_alloc_messages(req, GFP_NOIO);
	if (ret)
		goto out_put_req;

	ceph_osdc_start_request(osdc, req);
	linger_cancel(lreq);
	linger_put(lreq);
	ret = wait_request_timeout(req, opts->mount_timeout);

out_put_req:
	ceph_osdc_put_request(req);
	return ret;
}
EXPORT_SYMBOL(ceph_osdc_unwatch);

static int osd_req_op_notify_ack_init(struct ceph_osd_request *req, int which,
				      u64 notify_id, u64 cookie, void *payload,
				      u32 payload_len)
{
	struct ceph_osd_req_op *op;
	struct ceph_pagelist *pl;
	int ret;

	op = osd_req_op_init(req, which, CEPH_OSD_OP_NOTIFY_ACK, 0);

	pl = ceph_pagelist_alloc(GFP_NOIO);
	if (!pl)
		return -ENOMEM;

	ret = ceph_pagelist_encode_64(pl, notify_id);
	ret |= ceph_pagelist_encode_64(pl, cookie);
	if (payload) {
		ret |= ceph_pagelist_encode_32(pl, payload_len);
		ret |= ceph_pagelist_append(pl, payload, payload_len);
	} else {
		ret |= ceph_pagelist_encode_32(pl, 0);
	}
	if (ret) {
		ceph_pagelist_release(pl);
		return -ENOMEM;
	}

	ceph_osd_data_pagelist_init(&op->notify_ack.request_data, pl);
	op->indata_len = pl->length;
	return 0;
}

int ceph_osdc_notify_ack(struct ceph_osd_client *osdc,
			 struct ceph_object_id *oid,
			 struct ceph_object_locator *oloc,
			 u64 notify_id,
			 u64 cookie,
			 void *payload,
			 u32 payload_len)
{
	struct ceph_osd_request *req;
	int ret;

	req = ceph_osdc_alloc_request(osdc, NULL, 1, false, GFP_NOIO);
	if (!req)
		return -ENOMEM;

	ceph_oid_copy(&req->r_base_oid, oid);
	ceph_oloc_copy(&req->r_base_oloc, oloc);
	req->r_flags = CEPH_OSD_FLAG_READ;

	ret = osd_req_op_notify_ack_init(req, 0, notify_id, cookie, payload,
					 payload_len);
	if (ret)
		goto out_put_req;

	ret = ceph_osdc_alloc_messages(req, GFP_NOIO);
	if (ret)
		goto out_put_req;

	ceph_osdc_start_request(osdc, req);
	ret = ceph_osdc_wait_request(osdc, req);

out_put_req:
	ceph_osdc_put_request(req);
	return ret;
}
EXPORT_SYMBOL(ceph_osdc_notify_ack);

/*
 * @timeout: in seconds
 *
 * @preply_{pages,len} are initialized both on success and error.
 * The caller is responsible for:
 *
 *     ceph_release_page_vector(reply_pages, calc_pages_for(0, reply_len))
 */
int ceph_osdc_notify(struct ceph_osd_client *osdc,
		     struct ceph_object_id *oid,
		     struct ceph_object_locator *oloc,
		     void *payload,
		     u32 payload_len,
		     u32 timeout,
		     struct page ***preply_pages,
		     size_t *preply_len)
{
	struct ceph_osd_linger_request *lreq;
	int ret;

	WARN_ON(!timeout);
	if (preply_pages) {
		*preply_pages = NULL;
		*preply_len = 0;
	}

	lreq = linger_alloc(osdc);
	if (!lreq)
		return -ENOMEM;

	lreq->request_pl = ceph_pagelist_alloc(GFP_NOIO);
	if (!lreq->request_pl) {
		ret = -ENOMEM;
		goto out_put_lreq;
	}

	ret = ceph_pagelist_encode_32(lreq->request_pl, 1); /* prot_ver */
	ret |= ceph_pagelist_encode_32(lreq->request_pl, timeout);
	ret |= ceph_pagelist_encode_32(lreq->request_pl, payload_len);
	ret |= ceph_pagelist_append(lreq->request_pl, payload, payload_len);
	if (ret) {
		ret = -ENOMEM;
		goto out_put_lreq;
	}

	/* for notify_id */
	lreq->notify_id_pages = ceph_alloc_page_vector(1, GFP_NOIO);
	if (IS_ERR(lreq->notify_id_pages)) {
		ret = PTR_ERR(lreq->notify_id_pages);
		lreq->notify_id_pages = NULL;
		goto out_put_lreq;
	}

	lreq->preply_pages = preply_pages;
	lreq->preply_len = preply_len;

	ceph_oid_copy(&lreq->t.base_oid, oid);
	ceph_oloc_copy(&lreq->t.base_oloc, oloc);
	lreq->t.flags = CEPH_OSD_FLAG_READ;

	linger_submit(lreq);
	ret = linger_reg_commit_wait(lreq);
	if (!ret)
		ret = linger_notify_finish_wait(lreq);
	else
		dout("lreq %p failed to initiate notify %d\n", lreq, ret);

	linger_cancel(lreq);
out_put_lreq:
	linger_put(lreq);
	return ret;
}
EXPORT_SYMBOL(ceph_osdc_notify);

/*
 * Return the number of milliseconds since the watch was last
 * confirmed, or an error.  If there is an error, the watch is no
 * longer valid, and should be destroyed with ceph_osdc_unwatch().
 */
int ceph_osdc_watch_check(struct ceph_osd_client *osdc,
			  struct ceph_osd_linger_request *lreq)
{
	unsigned long stamp, age;
	int ret;

	down_read(&osdc->lock);
	mutex_lock(&lreq->lock);
	stamp = lreq->watch_valid_thru;
	if (!list_empty(&lreq->pending_lworks)) {
		struct linger_work *lwork =
		    list_first_entry(&lreq->pending_lworks,
				     struct linger_work,
				     pending_item);

		if (time_before(lwork->queued_stamp, stamp))
			stamp = lwork->queued_stamp;
	}
	age = jiffies - stamp;
	dout("%s lreq %p linger_id %llu age %lu last_error %d\n", __func__,
	     lreq, lreq->linger_id, age, lreq->last_error);
	/* we are truncating to msecs, so return a safe upper bound */
	ret = lreq->last_error ?: 1 + jiffies_to_msecs(age);

	mutex_unlock(&lreq->lock);
	up_read(&osdc->lock);
	return ret;
}

static int decode_watcher(void **p, void *end, struct ceph_watch_item *item)
{
	u8 struct_v;
	u32 struct_len;
	int ret;

	ret = ceph_start_decoding(p, end, 2, "watch_item_t",
				  &struct_v, &struct_len);
	if (ret)
		goto bad;

	ret = -EINVAL;
	ceph_decode_copy_safe(p, end, &item->name, sizeof(item->name), bad);
	ceph_decode_64_safe(p, end, item->cookie, bad);
	ceph_decode_skip_32(p, end, bad); /* skip timeout seconds */

	if (struct_v >= 2) {
		ret = ceph_decode_entity_addr(p, end, &item->addr);
		if (ret)
			goto bad;
	} else {
		ret = 0;
	}

	dout("%s %s%llu cookie %llu addr %s\n", __func__,
	     ENTITY_NAME(item->name), item->cookie,
	     ceph_pr_addr(&item->addr));
bad:
	return ret;
}

static int decode_watchers(void **p, void *end,
			   struct ceph_watch_item **watchers,
			   u32 *num_watchers)
{
	u8 struct_v;
	u32 struct_len;
	int i;
	int ret;

	ret = ceph_start_decoding(p, end, 1, "obj_list_watch_response_t",
				  &struct_v, &struct_len);
	if (ret)
		return ret;

	*num_watchers = ceph_decode_32(p);
	*watchers = kcalloc(*num_watchers, sizeof(**watchers), GFP_NOIO);
	if (!*watchers)
		return -ENOMEM;

	for (i = 0; i < *num_watchers; i++) {
		ret = decode_watcher(p, end, *watchers + i);
		if (ret) {
			kfree(*watchers);
			return ret;
		}
	}

	return 0;
}

/*
 * On success, the caller is responsible for:
 *
 *     kfree(watchers);
 */
int ceph_osdc_list_watchers(struct ceph_osd_client *osdc,
			    struct ceph_object_id *oid,
			    struct ceph_object_locator *oloc,
			    struct ceph_watch_item **watchers,
			    u32 *num_watchers)
{
	struct ceph_osd_request *req;
	struct page **pages;
	int ret;

	req = ceph_osdc_alloc_request(osdc, NULL, 1, false, GFP_NOIO);
	if (!req)
		return -ENOMEM;

	ceph_oid_copy(&req->r_base_oid, oid);
	ceph_oloc_copy(&req->r_base_oloc, oloc);
	req->r_flags = CEPH_OSD_FLAG_READ;

	pages = ceph_alloc_page_vector(1, GFP_NOIO);
	if (IS_ERR(pages)) {
		ret = PTR_ERR(pages);
		goto out_put_req;
	}

	osd_req_op_init(req, 0, CEPH_OSD_OP_LIST_WATCHERS, 0);
	ceph_osd_data_pages_init(osd_req_op_data(req, 0, list_watchers,
						 response_data),
				 pages, PAGE_SIZE, 0, false, true);

	ret = ceph_osdc_alloc_messages(req, GFP_NOIO);
	if (ret)
		goto out_put_req;

	ceph_osdc_start_request(osdc, req);
	ret = ceph_osdc_wait_request(osdc, req);
	if (ret >= 0) {
		void *p = page_address(pages[0]);
		void *const end = p + req->r_ops[0].outdata_len;

		ret = decode_watchers(&p, end, watchers, num_watchers);
	}

out_put_req:
	ceph_osdc_put_request(req);
	return ret;
}
EXPORT_SYMBOL(ceph_osdc_list_watchers);

/*
 * Call all pending notify callbacks - for use after a watch is
 * unregistered, to make sure no more callbacks for it will be invoked
 */
void ceph_osdc_flush_notifies(struct ceph_osd_client *osdc)
{
	dout("%s osdc %p\n", __func__, osdc);
	flush_workqueue(osdc->notify_wq);
}
EXPORT_SYMBOL(ceph_osdc_flush_notifies);

void ceph_osdc_maybe_request_map(struct ceph_osd_client *osdc)
{
	down_read(&osdc->lock);
	maybe_request_map(osdc);
	up_read(&osdc->lock);
}
EXPORT_SYMBOL(ceph_osdc_maybe_request_map);

/*
 * Execute an OSD class method on an object.
 *
 * @flags: CEPH_OSD_FLAG_*
 * @resp_len: in/out param for reply length
 */
int ceph_osdc_call(struct ceph_osd_client *osdc,
		   struct ceph_object_id *oid,
		   struct ceph_object_locator *oloc,
		   const char *class, const char *method,
		   unsigned int flags,
		   struct page *req_page, size_t req_len,
		   struct page **resp_pages, size_t *resp_len)
{
	struct ceph_osd_request *req;
	int ret;

	if (req_len > PAGE_SIZE)
		return -E2BIG;

	req = ceph_osdc_alloc_request(osdc, NULL, 1, false, GFP_NOIO);
	if (!req)
		return -ENOMEM;

	ceph_oid_copy(&req->r_base_oid, oid);
	ceph_oloc_copy(&req->r_base_oloc, oloc);
	req->r_flags = flags;

	ret = osd_req_op_cls_init(req, 0, class, method);
	if (ret)
		goto out_put_req;

	if (req_page)
		osd_req_op_cls_request_data_pages(req, 0, &req_page, req_len,
						  0, false, false);
	if (resp_pages)
		osd_req_op_cls_response_data_pages(req, 0, resp_pages,
						   *resp_len, 0, false, false);

	ret = ceph_osdc_alloc_messages(req, GFP_NOIO);
	if (ret)
		goto out_put_req;

	ceph_osdc_start_request(osdc, req);
	ret = ceph_osdc_wait_request(osdc, req);
	if (ret >= 0) {
		ret = req->r_ops[0].rval;
		if (resp_pages)
			*resp_len = req->r_ops[0].outdata_len;
	}

out_put_req:
	ceph_osdc_put_request(req);
	return ret;
}
EXPORT_SYMBOL(ceph_osdc_call);

/*
 * reset all osd connections
 */
void ceph_osdc_reopen_osds(struct ceph_osd_client *osdc)
{
	struct rb_node *n;

	down_write(&osdc->lock);
	for (n = rb_first(&osdc->osds); n; ) {
		struct ceph_osd *osd = rb_entry(n, struct ceph_osd, o_node);

		n = rb_next(n);
		if (!reopen_osd(osd))
			kick_osd_requests(osd);
	}
	up_write(&osdc->lock);
}

/*
 * init, shutdown
 */
int ceph_osdc_init(struct ceph_osd_client *osdc, struct ceph_client *client)
{
	int err;

	dout("init\n");
	osdc->client = client;
	init_rwsem(&osdc->lock);
	osdc->osds = RB_ROOT;
	INIT_LIST_HEAD(&osdc->osd_lru);
	spin_lock_init(&osdc->osd_lru_lock);
	osd_init(&osdc->homeless_osd);
	osdc->homeless_osd.o_osdc = osdc;
	osdc->homeless_osd.o_osd = CEPH_HOMELESS_OSD;
	osdc->last_linger_id = CEPH_LINGER_ID_START;
	osdc->linger_requests = RB_ROOT;
	osdc->map_checks = RB_ROOT;
	osdc->linger_map_checks = RB_ROOT;
	INIT_DELAYED_WORK(&osdc->timeout_work, handle_timeout);
	INIT_DELAYED_WORK(&osdc->osds_timeout_work, handle_osds_timeout);

	err = -ENOMEM;
	osdc->osdmap = ceph_osdmap_alloc();
	if (!osdc->osdmap)
		goto out;

	osdc->req_mempool = mempool_create_slab_pool(10,
						     ceph_osd_request_cache);
	if (!osdc->req_mempool)
		goto out_map;

	err = ceph_msgpool_init(&osdc->msgpool_op, CEPH_MSG_OSD_OP,
				PAGE_SIZE, CEPH_OSD_SLAB_OPS, 10, "osd_op");
	if (err < 0)
		goto out_mempool;
	err = ceph_msgpool_init(&osdc->msgpool_op_reply, CEPH_MSG_OSD_OPREPLY,
				PAGE_SIZE, CEPH_OSD_SLAB_OPS, 10,
				"osd_op_reply");
	if (err < 0)
		goto out_msgpool;

	err = -ENOMEM;
	osdc->notify_wq = create_singlethread_workqueue("ceph-watch-notify");
	if (!osdc->notify_wq)
		goto out_msgpool_reply;

	osdc->completion_wq = create_singlethread_workqueue("ceph-completion");
	if (!osdc->completion_wq)
		goto out_notify_wq;

	schedule_delayed_work(&osdc->timeout_work,
			      osdc->client->options->osd_keepalive_timeout);
	schedule_delayed_work(&osdc->osds_timeout_work,
	    round_jiffies_relative(osdc->client->options->osd_idle_ttl));

	return 0;

out_notify_wq:
	destroy_workqueue(osdc->notify_wq);
out_msgpool_reply:
	ceph_msgpool_destroy(&osdc->msgpool_op_reply);
out_msgpool:
	ceph_msgpool_destroy(&osdc->msgpool_op);
out_mempool:
	mempool_destroy(osdc->req_mempool);
out_map:
	ceph_osdmap_destroy(osdc->osdmap);
out:
	return err;
}

void ceph_osdc_stop(struct ceph_osd_client *osdc)
{
	destroy_workqueue(osdc->completion_wq);
	destroy_workqueue(osdc->notify_wq);
	cancel_delayed_work_sync(&osdc->timeout_work);
	cancel_delayed_work_sync(&osdc->osds_timeout_work);

	down_write(&osdc->lock);
	while (!RB_EMPTY_ROOT(&osdc->osds)) {
		struct ceph_osd *osd = rb_entry(rb_first(&osdc->osds),
						struct ceph_osd, o_node);
		close_osd(osd);
	}
	up_write(&osdc->lock);
	WARN_ON(refcount_read(&osdc->homeless_osd.o_ref) != 1);
	osd_cleanup(&osdc->homeless_osd);

	WARN_ON(!list_empty(&osdc->osd_lru));
	WARN_ON(!RB_EMPTY_ROOT(&osdc->linger_requests));
	WARN_ON(!RB_EMPTY_ROOT(&osdc->map_checks));
	WARN_ON(!RB_EMPTY_ROOT(&osdc->linger_map_checks));
	WARN_ON(atomic_read(&osdc->num_requests));
	WARN_ON(atomic_read(&osdc->num_homeless));

	ceph_osdmap_destroy(osdc->osdmap);
	mempool_destroy(osdc->req_mempool);
	ceph_msgpool_destroy(&osdc->msgpool_op);
	ceph_msgpool_destroy(&osdc->msgpool_op_reply);
}

int osd_req_op_copy_from_init(struct ceph_osd_request *req,
			      u64 src_snapid, u64 src_version,
			      struct ceph_object_id *src_oid,
			      struct ceph_object_locator *src_oloc,
			      u32 src_fadvise_flags,
			      u32 dst_fadvise_flags,
			      u32 truncate_seq, u64 truncate_size,
			      u8 copy_from_flags)
{
	struct ceph_osd_req_op *op;
	struct page **pages;
	void *p, *end;

	pages = ceph_alloc_page_vector(1, GFP_KERNEL);
	if (IS_ERR(pages))
		return PTR_ERR(pages);

	op = osd_req_op_init(req, 0, CEPH_OSD_OP_COPY_FROM2,
			     dst_fadvise_flags);
	op->copy_from.snapid = src_snapid;
	op->copy_from.src_version = src_version;
	op->copy_from.flags = copy_from_flags;
	op->copy_from.src_fadvise_flags = src_fadvise_flags;

	p = page_address(pages[0]);
	end = p + PAGE_SIZE;
	ceph_encode_string(&p, end, src_oid->name, src_oid->name_len);
	encode_oloc(&p, end, src_oloc);
	ceph_encode_32(&p, truncate_seq);
	ceph_encode_64(&p, truncate_size);
	op->indata_len = PAGE_SIZE - (end - p);

	ceph_osd_data_pages_init(&op->copy_from.osd_data, pages,
				 op->indata_len, 0, false, true);
	return 0;
}
EXPORT_SYMBOL(osd_req_op_copy_from_init);

int __init ceph_osdc_setup(void)
{
	size_t size = sizeof(struct ceph_osd_request) +
	    CEPH_OSD_SLAB_OPS * sizeof(struct ceph_osd_req_op);

	BUG_ON(ceph_osd_request_cache);
	ceph_osd_request_cache = kmem_cache_create("ceph_osd_request", size,
						   0, 0, NULL);

	return ceph_osd_request_cache ? 0 : -ENOMEM;
}

void ceph_osdc_cleanup(void)
{
	BUG_ON(!ceph_osd_request_cache);
	kmem_cache_destroy(ceph_osd_request_cache);
	ceph_osd_request_cache = NULL;
}

/*
 * handle incoming message
 */
static void osd_dispatch(struct ceph_connection *con, struct ceph_msg *msg)
{
	struct ceph_osd *osd = con->private;
	struct ceph_osd_client *osdc = osd->o_osdc;
	int type = le16_to_cpu(msg->hdr.type);

	switch (type) {
	case CEPH_MSG_OSD_MAP:
		ceph_osdc_handle_map(osdc, msg);
		break;
	case CEPH_MSG_OSD_OPREPLY:
		handle_reply(osd, msg);
		break;
	case CEPH_MSG_OSD_BACKOFF:
		handle_backoff(osd, msg);
		break;
	case CEPH_MSG_WATCH_NOTIFY:
		handle_watch_notify(osdc, msg);
		break;

	default:
		pr_err("received unknown message type %d %s\n", type,
		       ceph_msg_type_name(type));
	}

	ceph_msg_put(msg);
}

/*
 * Lookup and return message for incoming reply.  Don't try to do
 * anything about a larger than preallocated data portion of the
 * message at the moment - for now, just skip the message.
 */
static struct ceph_msg *get_reply(struct ceph_connection *con,
				  struct ceph_msg_header *hdr,
				  int *skip)
{
	struct ceph_osd *osd = con->private;
	struct ceph_osd_client *osdc = osd->o_osdc;
	struct ceph_msg *m = NULL;
	struct ceph_osd_request *req;
	int front_len = le32_to_cpu(hdr->front_len);
	int data_len = le32_to_cpu(hdr->data_len);
	u64 tid = le64_to_cpu(hdr->tid);

	down_read(&osdc->lock);
	if (!osd_registered(osd)) {
		dout("%s osd%d unknown, skipping\n", __func__, osd->o_osd);
		*skip = 1;
		goto out_unlock_osdc;
	}
	WARN_ON(osd->o_osd != le64_to_cpu(hdr->src.num));

	mutex_lock(&osd->lock);
	req = lookup_request(&osd->o_requests, tid);
	if (!req) {
		dout("%s osd%d tid %llu unknown, skipping\n", __func__,
		     osd->o_osd, tid);
		*skip = 1;
		goto out_unlock_session;
	}

	ceph_msg_revoke_incoming(req->r_reply);

	if (front_len > req->r_reply->front_alloc_len) {
		pr_warn("%s osd%d tid %llu front %d > preallocated %d\n",
			__func__, osd->o_osd, req->r_tid, front_len,
			req->r_reply->front_alloc_len);
		m = ceph_msg_new(CEPH_MSG_OSD_OPREPLY, front_len, GFP_NOFS,
				 false);
		if (!m)
			goto out_unlock_session;
		ceph_msg_put(req->r_reply);
		req->r_reply = m;
	}

	if (data_len > req->r_reply->data_length) {
		pr_warn("%s osd%d tid %llu data %d > preallocated %zu, skipping\n",
			__func__, osd->o_osd, req->r_tid, data_len,
			req->r_reply->data_length);
		m = NULL;
		*skip = 1;
		goto out_unlock_session;
	}

	m = ceph_msg_get(req->r_reply);
	dout("get_reply tid %lld %p\n", tid, m);

out_unlock_session:
	mutex_unlock(&osd->lock);
out_unlock_osdc:
	up_read(&osdc->lock);
	return m;
}

static struct ceph_msg *alloc_msg_with_page_vector(struct ceph_msg_header *hdr)
{
	struct ceph_msg *m;
	int type = le16_to_cpu(hdr->type);
	u32 front_len = le32_to_cpu(hdr->front_len);
	u32 data_len = le32_to_cpu(hdr->data_len);

	m = ceph_msg_new2(type, front_len, 1, GFP_NOIO, false);
	if (!m)
		return NULL;

	if (data_len) {
		struct page **pages;

		pages = ceph_alloc_page_vector(calc_pages_for(0, data_len),
					       GFP_NOIO);
		if (IS_ERR(pages)) {
			ceph_msg_put(m);
			return NULL;
		}

		ceph_msg_data_add_pages(m, pages, data_len, 0, true);
	}

	return m;
}

static struct ceph_msg *osd_alloc_msg(struct ceph_connection *con,
				      struct ceph_msg_header *hdr,
				      int *skip)
{
	struct ceph_osd *osd = con->private;
	int type = le16_to_cpu(hdr->type);

	*skip = 0;
	switch (type) {
	case CEPH_MSG_OSD_MAP:
	case CEPH_MSG_OSD_BACKOFF:
	case CEPH_MSG_WATCH_NOTIFY:
		return alloc_msg_with_page_vector(hdr);
	case CEPH_MSG_OSD_OPREPLY:
		return get_reply(con, hdr, skip);
	default:
		pr_warn("%s osd%d unknown msg type %d, skipping\n", __func__,
			osd->o_osd, type);
		*skip = 1;
		return NULL;
	}
}

/*
 * Wrappers to refcount containing ceph_osd struct
 */
static struct ceph_connection *osd_get_con(struct ceph_connection *con)
{
	struct ceph_osd *osd = con->private;
	if (get_osd(osd))
		return con;
	return NULL;
}

static void osd_put_con(struct ceph_connection *con)
{
	struct ceph_osd *osd = con->private;
	put_osd(osd);
}

/*
 * authentication
 */

/*
 * Note: returned pointer is the address of a structure that's
 * managed separately.  Caller must *not* attempt to free it.
 */
static struct ceph_auth_handshake *
osd_get_authorizer(struct ceph_connection *con, int *proto, int force_new)
{
	struct ceph_osd *o = con->private;
	struct ceph_osd_client *osdc = o->o_osdc;
	struct ceph_auth_client *ac = osdc->client->monc.auth;
	struct ceph_auth_handshake *auth = &o->o_auth;
	int ret;

	ret = __ceph_auth_get_authorizer(ac, auth, CEPH_ENTITY_TYPE_OSD,
					 force_new, proto, NULL, NULL);
	if (ret)
		return ERR_PTR(ret);

	return auth;
}

static int osd_add_authorizer_challenge(struct ceph_connection *con,
				    void *challenge_buf, int challenge_buf_len)
{
	struct ceph_osd *o = con->private;
	struct ceph_osd_client *osdc = o->o_osdc;
	struct ceph_auth_client *ac = osdc->client->monc.auth;

	return ceph_auth_add_authorizer_challenge(ac, o->o_auth.authorizer,
					    challenge_buf, challenge_buf_len);
}

static int osd_verify_authorizer_reply(struct ceph_connection *con)
{
	struct ceph_osd *o = con->private;
	struct ceph_osd_client *osdc = o->o_osdc;
	struct ceph_auth_client *ac = osdc->client->monc.auth;
	struct ceph_auth_handshake *auth = &o->o_auth;

	return ceph_auth_verify_authorizer_reply(ac, auth->authorizer,
		auth->authorizer_reply_buf, auth->authorizer_reply_buf_len,
		NULL, NULL, NULL, NULL);
}

static int osd_invalidate_authorizer(struct ceph_connection *con)
{
	struct ceph_osd *o = con->private;
	struct ceph_osd_client *osdc = o->o_osdc;
	struct ceph_auth_client *ac = osdc->client->monc.auth;

	ceph_auth_invalidate_authorizer(ac, CEPH_ENTITY_TYPE_OSD);
	return ceph_monc_validate_auth(&osdc->client->monc);
}

static int osd_get_auth_request(struct ceph_connection *con,
				void *buf, int *buf_len,
				void **authorizer, int *authorizer_len)
{
	struct ceph_osd *o = con->private;
	struct ceph_auth_client *ac = o->o_osdc->client->monc.auth;
	struct ceph_auth_handshake *auth = &o->o_auth;
	int ret;

	ret = ceph_auth_get_authorizer(ac, auth, CEPH_ENTITY_TYPE_OSD,
				       buf, buf_len);
	if (ret)
		return ret;

	*authorizer = auth->authorizer_buf;
	*authorizer_len = auth->authorizer_buf_len;
	return 0;
}

static int osd_handle_auth_reply_more(struct ceph_connection *con,
				      void *reply, int reply_len,
				      void *buf, int *buf_len,
				      void **authorizer, int *authorizer_len)
{
	struct ceph_osd *o = con->private;
	struct ceph_auth_client *ac = o->o_osdc->client->monc.auth;
	struct ceph_auth_handshake *auth = &o->o_auth;
	int ret;

	ret = ceph_auth_handle_svc_reply_more(ac, auth, reply, reply_len,
					      buf, buf_len);
	if (ret)
		return ret;

	*authorizer = auth->authorizer_buf;
	*authorizer_len = auth->authorizer_buf_len;
	return 0;
}

static int osd_handle_auth_done(struct ceph_connection *con,
				u64 global_id, void *reply, int reply_len,
				u8 *session_key, int *session_key_len,
				u8 *con_secret, int *con_secret_len)
{
	struct ceph_osd *o = con->private;
	struct ceph_auth_client *ac = o->o_osdc->client->monc.auth;
	struct ceph_auth_handshake *auth = &o->o_auth;

	return ceph_auth_handle_svc_reply_done(ac, auth, reply, reply_len,
					       session_key, session_key_len,
					       con_secret, con_secret_len);
}

static int osd_handle_auth_bad_method(struct ceph_connection *con,
				      int used_proto, int result,
				      const int *allowed_protos, int proto_cnt,
				      const int *allowed_modes, int mode_cnt)
{
	struct ceph_osd *o = con->private;
	struct ceph_mon_client *monc = &o->o_osdc->client->monc;
	int ret;

	if (ceph_auth_handle_bad_authorizer(monc->auth, CEPH_ENTITY_TYPE_OSD,
					    used_proto, result,
					    allowed_protos, proto_cnt,
					    allowed_modes, mode_cnt)) {
		ret = ceph_monc_validate_auth(monc);
		if (ret)
			return ret;
	}

	return -EACCES;
}

static void osd_reencode_message(struct ceph_msg *msg)
{
	int type = le16_to_cpu(msg->hdr.type);

	if (type == CEPH_MSG_OSD_OP)
		encode_request_finish(msg);
}

static int osd_sign_message(struct ceph_msg *msg)
{
	struct ceph_osd *o = msg->con->private;
	struct ceph_auth_handshake *auth = &o->o_auth;

	return ceph_auth_sign_message(auth, msg);
}

static int osd_check_message_signature(struct ceph_msg *msg)
{
	struct ceph_osd *o = msg->con->private;
	struct ceph_auth_handshake *auth = &o->o_auth;

	return ceph_auth_check_message_signature(auth, msg);
}

static const struct ceph_connection_operations osd_con_ops = {
	.get = osd_get_con,
	.put = osd_put_con,
	.alloc_msg = osd_alloc_msg,
	.dispatch = osd_dispatch,
	.fault = osd_fault,
	.reencode_message = osd_reencode_message,
	.get_authorizer = osd_get_authorizer,
	.add_authorizer_challenge = osd_add_authorizer_challenge,
	.verify_authorizer_reply = osd_verify_authorizer_reply,
	.invalidate_authorizer = osd_invalidate_authorizer,
	.sign_message = osd_sign_message,
	.check_message_signature = osd_check_message_signature,
	.get_auth_request = osd_get_auth_request,
	.handle_auth_reply_more = osd_handle_auth_reply_more,
	.handle_auth_done = osd_handle_auth_done,
	.handle_auth_bad_method = osd_handle_auth_bad_method,
};<|MERGE_RESOLUTION|>--- conflicted
+++ resolved
@@ -1479,11 +1479,7 @@
 
 static int pick_random_replica(const struct ceph_osds *acting)
 {
-<<<<<<< HEAD
-	int i = prandom_u32_max(acting->size);
-=======
 	int i = get_random_u32_below(acting->size);
->>>>>>> 0ee29814
 
 	dout("%s picked osd%d, primary osd%d\n", __func__,
 	     acting->osds[i], acting->primary);
