// SPDX-License-Identifier: GPL-2.0
/* Multipath TCP
 *
 * Copyright (c) 2017 - 2019, Intel Corporation.
 */

#define pr_fmt(fmt) "MPTCP: " fmt

#include <linux/kernel.h>
#include <linux/module.h>
#include <linux/netdevice.h>
#include <crypto/algapi.h>
#include <crypto/sha2.h>
#include <net/sock.h>
#include <net/inet_common.h>
#include <net/inet_hashtables.h>
#include <net/protocol.h>
#include <net/tcp.h>
#if IS_ENABLED(CONFIG_MPTCP_IPV6)
#include <net/ip6_route.h>
#include <net/transp_v6.h>
#endif
#include <net/mptcp.h>
#include <uapi/linux/mptcp.h>
#include "protocol.h"
#include "mib.h"

#include <trace/events/mptcp.h>

static void mptcp_subflow_ops_undo_override(struct sock *ssk);

static void SUBFLOW_REQ_INC_STATS(struct request_sock *req,
				  enum linux_mptcp_mib_field field)
{
	MPTCP_INC_STATS(sock_net(req_to_sk(req)), field);
}

static void subflow_req_destructor(struct request_sock *req)
{
	struct mptcp_subflow_request_sock *subflow_req = mptcp_subflow_rsk(req);

	pr_debug("subflow_req=%p", subflow_req);

	if (subflow_req->msk)
		sock_put((struct sock *)subflow_req->msk);

	mptcp_token_destroy_request(req);
	tcp_request_sock_ops.destructor(req);
}

static void subflow_generate_hmac(u64 key1, u64 key2, u32 nonce1, u32 nonce2,
				  void *hmac)
{
	u8 msg[8];

	put_unaligned_be32(nonce1, &msg[0]);
	put_unaligned_be32(nonce2, &msg[4]);

	mptcp_crypto_hmac_sha(key1, key2, msg, 8, hmac);
}

static bool mptcp_can_accept_new_subflow(const struct mptcp_sock *msk)
{
	return mptcp_is_fully_established((void *)msk) &&
		((mptcp_pm_is_userspace(msk) &&
		  mptcp_userspace_pm_active(msk)) ||
		 READ_ONCE(msk->pm.accept_subflow));
}

/* validate received token and create truncated hmac and nonce for SYN-ACK */
static void subflow_req_create_thmac(struct mptcp_subflow_request_sock *subflow_req)
{
	struct mptcp_sock *msk = subflow_req->msk;
	u8 hmac[SHA256_DIGEST_SIZE];

	get_random_bytes(&subflow_req->local_nonce, sizeof(u32));

	subflow_generate_hmac(msk->local_key, msk->remote_key,
			      subflow_req->local_nonce,
			      subflow_req->remote_nonce, hmac);

	subflow_req->thmac = get_unaligned_be64(hmac);
}

static struct mptcp_sock *subflow_token_join_request(struct request_sock *req)
{
	struct mptcp_subflow_request_sock *subflow_req = mptcp_subflow_rsk(req);
	struct mptcp_sock *msk;
	int local_id;

	msk = mptcp_token_get_sock(sock_net(req_to_sk(req)), subflow_req->token);
	if (!msk) {
		SUBFLOW_REQ_INC_STATS(req, MPTCP_MIB_JOINNOTOKEN);
		return NULL;
	}

	local_id = mptcp_pm_get_local_id(msk, (struct sock_common *)req);
	if (local_id < 0) {
		sock_put((struct sock *)msk);
		return NULL;
	}
	subflow_req->local_id = local_id;

	return msk;
}

static void subflow_init_req(struct request_sock *req, const struct sock *sk_listener)
{
	struct mptcp_subflow_request_sock *subflow_req = mptcp_subflow_rsk(req);

	subflow_req->mp_capable = 0;
	subflow_req->mp_join = 0;
	subflow_req->csum_reqd = mptcp_is_checksum_enabled(sock_net(sk_listener));
	subflow_req->allow_join_id0 = mptcp_allow_join_id0(sock_net(sk_listener));
	subflow_req->msk = NULL;
	mptcp_token_init_request(req);
}

static bool subflow_use_different_sport(struct mptcp_sock *msk, const struct sock *sk)
{
	return inet_sk(sk)->inet_sport != inet_sk((struct sock *)msk)->inet_sport;
}

static void subflow_add_reset_reason(struct sk_buff *skb, u8 reason)
{
	struct mptcp_ext *mpext = skb_ext_add(skb, SKB_EXT_MPTCP);

	if (mpext) {
		memset(mpext, 0, sizeof(*mpext));
		mpext->reset_reason = reason;
	}
}

/* Init mptcp request socket.
 *
 * Returns an error code if a JOIN has failed and a TCP reset
 * should be sent.
 */
static int subflow_check_req(struct request_sock *req,
			     const struct sock *sk_listener,
			     struct sk_buff *skb)
{
	struct mptcp_subflow_context *listener = mptcp_subflow_ctx(sk_listener);
	struct mptcp_subflow_request_sock *subflow_req = mptcp_subflow_rsk(req);
	struct mptcp_options_received mp_opt;
	bool opt_mp_capable, opt_mp_join;

	pr_debug("subflow_req=%p, listener=%p", subflow_req, listener);

#ifdef CONFIG_TCP_MD5SIG
	/* no MPTCP if MD5SIG is enabled on this socket or we may run out of
	 * TCP option space.
	 */
	if (rcu_access_pointer(tcp_sk(sk_listener)->md5sig_info))
		return -EINVAL;
#endif

	mptcp_get_options(skb, &mp_opt);

	opt_mp_capable = !!(mp_opt.suboptions & OPTIONS_MPTCP_MPC);
	opt_mp_join = !!(mp_opt.suboptions & OPTIONS_MPTCP_MPJ);
	if (opt_mp_capable) {
		SUBFLOW_REQ_INC_STATS(req, MPTCP_MIB_MPCAPABLEPASSIVE);

		if (opt_mp_join)
			return 0;
	} else if (opt_mp_join) {
		SUBFLOW_REQ_INC_STATS(req, MPTCP_MIB_JOINSYNRX);
	}

	if (opt_mp_capable && listener->request_mptcp) {
		int err, retries = MPTCP_TOKEN_MAX_RETRIES;

		subflow_req->ssn_offset = TCP_SKB_CB(skb)->seq;
again:
		do {
			get_random_bytes(&subflow_req->local_key, sizeof(subflow_req->local_key));
		} while (subflow_req->local_key == 0);

		if (unlikely(req->syncookie)) {
			mptcp_crypto_key_sha(subflow_req->local_key,
					     &subflow_req->token,
					     &subflow_req->idsn);
			if (mptcp_token_exists(subflow_req->token)) {
				if (retries-- > 0)
					goto again;
				SUBFLOW_REQ_INC_STATS(req, MPTCP_MIB_TOKENFALLBACKINIT);
			} else {
				subflow_req->mp_capable = 1;
			}
			return 0;
		}

		err = mptcp_token_new_request(req);
		if (err == 0)
			subflow_req->mp_capable = 1;
		else if (retries-- > 0)
			goto again;
		else
			SUBFLOW_REQ_INC_STATS(req, MPTCP_MIB_TOKENFALLBACKINIT);

	} else if (opt_mp_join && listener->request_mptcp) {
		subflow_req->ssn_offset = TCP_SKB_CB(skb)->seq;
		subflow_req->mp_join = 1;
		subflow_req->backup = mp_opt.backup;
		subflow_req->remote_id = mp_opt.join_id;
		subflow_req->token = mp_opt.token;
		subflow_req->remote_nonce = mp_opt.nonce;
		subflow_req->msk = subflow_token_join_request(req);

		/* Can't fall back to TCP in this case. */
		if (!subflow_req->msk) {
			subflow_add_reset_reason(skb, MPTCP_RST_EMPTCP);
			return -EPERM;
		}

		if (subflow_use_different_sport(subflow_req->msk, sk_listener)) {
			pr_debug("syn inet_sport=%d %d",
				 ntohs(inet_sk(sk_listener)->inet_sport),
				 ntohs(inet_sk((struct sock *)subflow_req->msk)->inet_sport));
			if (!mptcp_pm_sport_in_anno_list(subflow_req->msk, sk_listener)) {
				SUBFLOW_REQ_INC_STATS(req, MPTCP_MIB_MISMATCHPORTSYNRX);
				return -EPERM;
			}
			SUBFLOW_REQ_INC_STATS(req, MPTCP_MIB_JOINPORTSYNRX);
		}

		subflow_req_create_thmac(subflow_req);

		if (unlikely(req->syncookie)) {
			if (mptcp_can_accept_new_subflow(subflow_req->msk))
				subflow_init_req_cookie_join_save(subflow_req, skb);
			else
				return -EPERM;
		}

		pr_debug("token=%u, remote_nonce=%u msk=%p", subflow_req->token,
			 subflow_req->remote_nonce, subflow_req->msk);
	}

	return 0;
}

int mptcp_subflow_init_cookie_req(struct request_sock *req,
				  const struct sock *sk_listener,
				  struct sk_buff *skb)
{
	struct mptcp_subflow_context *listener = mptcp_subflow_ctx(sk_listener);
	struct mptcp_subflow_request_sock *subflow_req = mptcp_subflow_rsk(req);
	struct mptcp_options_received mp_opt;
	bool opt_mp_capable, opt_mp_join;
	int err;

	subflow_init_req(req, sk_listener);
	mptcp_get_options(skb, &mp_opt);

	opt_mp_capable = !!(mp_opt.suboptions & OPTIONS_MPTCP_MPC);
	opt_mp_join = !!(mp_opt.suboptions & OPTIONS_MPTCP_MPJ);
	if (opt_mp_capable && opt_mp_join)
		return -EINVAL;

	if (opt_mp_capable && listener->request_mptcp) {
		if (mp_opt.sndr_key == 0)
			return -EINVAL;

		subflow_req->local_key = mp_opt.rcvr_key;
		err = mptcp_token_new_request(req);
		if (err)
			return err;

		subflow_req->mp_capable = 1;
		subflow_req->ssn_offset = TCP_SKB_CB(skb)->seq - 1;
	} else if (opt_mp_join && listener->request_mptcp) {
		if (!mptcp_token_join_cookie_init_state(subflow_req, skb))
			return -EINVAL;

		subflow_req->mp_join = 1;
		subflow_req->ssn_offset = TCP_SKB_CB(skb)->seq - 1;
	}

	return 0;
}
EXPORT_SYMBOL_GPL(mptcp_subflow_init_cookie_req);

static struct dst_entry *subflow_v4_route_req(const struct sock *sk,
					      struct sk_buff *skb,
					      struct flowi *fl,
					      struct request_sock *req)
{
	struct dst_entry *dst;
	int err;

	tcp_rsk(req)->is_mptcp = 1;
	subflow_init_req(req, sk);

	dst = tcp_request_sock_ipv4_ops.route_req(sk, skb, fl, req);
	if (!dst)
		return NULL;

	err = subflow_check_req(req, sk, skb);
	if (err == 0)
		return dst;

	dst_release(dst);
	if (!req->syncookie)
		tcp_request_sock_ops.send_reset(sk, skb);
	return NULL;
}

#if IS_ENABLED(CONFIG_MPTCP_IPV6)
static struct dst_entry *subflow_v6_route_req(const struct sock *sk,
					      struct sk_buff *skb,
					      struct flowi *fl,
					      struct request_sock *req)
{
	struct dst_entry *dst;
	int err;

	tcp_rsk(req)->is_mptcp = 1;
	subflow_init_req(req, sk);

	dst = tcp_request_sock_ipv6_ops.route_req(sk, skb, fl, req);
	if (!dst)
		return NULL;

	err = subflow_check_req(req, sk, skb);
	if (err == 0)
		return dst;

	dst_release(dst);
	if (!req->syncookie)
		tcp6_request_sock_ops.send_reset(sk, skb);
	return NULL;
}
#endif

/* validate received truncated hmac and create hmac for third ACK */
static bool subflow_thmac_valid(struct mptcp_subflow_context *subflow)
{
	u8 hmac[SHA256_DIGEST_SIZE];
	u64 thmac;

	subflow_generate_hmac(subflow->remote_key, subflow->local_key,
			      subflow->remote_nonce, subflow->local_nonce,
			      hmac);

	thmac = get_unaligned_be64(hmac);
	pr_debug("subflow=%p, token=%u, thmac=%llu, subflow->thmac=%llu\n",
		 subflow, subflow->token, thmac, subflow->thmac);

	return thmac == subflow->thmac;
}

void mptcp_subflow_reset(struct sock *ssk)
{
	struct mptcp_subflow_context *subflow = mptcp_subflow_ctx(ssk);
	struct sock *sk = subflow->conn;

	/* must hold: tcp_done() could drop last reference on parent */
	sock_hold(sk);

	tcp_set_state(ssk, TCP_CLOSE);
	tcp_send_active_reset(ssk, GFP_ATOMIC);
	tcp_done(ssk);
	if (!test_and_set_bit(MPTCP_WORK_CLOSE_SUBFLOW, &mptcp_sk(sk)->flags) &&
	    schedule_work(&mptcp_sk(sk)->work))
		return; /* worker will put sk for us */

	sock_put(sk);
}

static bool subflow_use_different_dport(struct mptcp_sock *msk, const struct sock *sk)
{
	return inet_sk(sk)->inet_dport != inet_sk((struct sock *)msk)->inet_dport;
}

void __mptcp_set_connected(struct sock *sk)
{
	if (sk->sk_state == TCP_SYN_SENT) {
		inet_sk_state_store(sk, TCP_ESTABLISHED);
		sk->sk_state_change(sk);
	}
}

static void mptcp_set_connected(struct sock *sk)
{
	mptcp_data_lock(sk);
	if (!sock_owned_by_user(sk))
		__mptcp_set_connected(sk);
	else
		__set_bit(MPTCP_CONNECTED, &mptcp_sk(sk)->cb_flags);
	mptcp_data_unlock(sk);
}

static void subflow_finish_connect(struct sock *sk, const struct sk_buff *skb)
{
	struct mptcp_subflow_context *subflow = mptcp_subflow_ctx(sk);
	struct mptcp_options_received mp_opt;
	struct sock *parent = subflow->conn;

	subflow->icsk_af_ops->sk_rx_dst_set(sk, skb);

	/* be sure no special action on any packet other than syn-ack */
	if (subflow->conn_finished)
		return;

	mptcp_propagate_sndbuf(parent, sk);
	subflow->rel_write_seq = 1;
	subflow->conn_finished = 1;
	subflow->ssn_offset = TCP_SKB_CB(skb)->seq;
	pr_debug("subflow=%p synack seq=%x", subflow, subflow->ssn_offset);

	mptcp_get_options(skb, &mp_opt);
	if (subflow->request_mptcp) {
		if (!(mp_opt.suboptions & OPTIONS_MPTCP_MPC)) {
			MPTCP_INC_STATS(sock_net(sk),
					MPTCP_MIB_MPCAPABLEACTIVEFALLBACK);
			mptcp_do_fallback(sk);
			pr_fallback(mptcp_sk(subflow->conn));
			goto fallback;
		}

		if (mp_opt.suboptions & OPTION_MPTCP_CSUMREQD)
			WRITE_ONCE(mptcp_sk(parent)->csum_enabled, true);
		if (mp_opt.deny_join_id0)
			WRITE_ONCE(mptcp_sk(parent)->pm.remote_deny_join_id0, true);
		subflow->mp_capable = 1;
		subflow->can_ack = 1;
		subflow->remote_key = mp_opt.sndr_key;
		pr_debug("subflow=%p, remote_key=%llu", subflow,
			 subflow->remote_key);
		MPTCP_INC_STATS(sock_net(sk), MPTCP_MIB_MPCAPABLEACTIVEACK);
		mptcp_finish_connect(sk);
		mptcp_set_connected(parent);
	} else if (subflow->request_join) {
		u8 hmac[SHA256_DIGEST_SIZE];

		if (!(mp_opt.suboptions & OPTIONS_MPTCP_MPJ)) {
			subflow->reset_reason = MPTCP_RST_EMPTCP;
			goto do_reset;
		}

		subflow->backup = mp_opt.backup;
		subflow->thmac = mp_opt.thmac;
		subflow->remote_nonce = mp_opt.nonce;
		subflow->remote_id = mp_opt.join_id;
		pr_debug("subflow=%p, thmac=%llu, remote_nonce=%u backup=%d",
			 subflow, subflow->thmac, subflow->remote_nonce,
			 subflow->backup);

		if (!subflow_thmac_valid(subflow)) {
			MPTCP_INC_STATS(sock_net(sk), MPTCP_MIB_JOINACKMAC);
			subflow->reset_reason = MPTCP_RST_EMPTCP;
			goto do_reset;
		}

		if (!mptcp_finish_join(sk))
			goto do_reset;

		subflow_generate_hmac(subflow->local_key, subflow->remote_key,
				      subflow->local_nonce,
				      subflow->remote_nonce,
				      hmac);
		memcpy(subflow->hmac, hmac, MPTCPOPT_HMAC_LEN);

		subflow->mp_join = 1;
		MPTCP_INC_STATS(sock_net(sk), MPTCP_MIB_JOINSYNACKRX);

		if (subflow_use_different_dport(mptcp_sk(parent), sk)) {
			pr_debug("synack inet_dport=%d %d",
				 ntohs(inet_sk(sk)->inet_dport),
				 ntohs(inet_sk(parent)->inet_dport));
			MPTCP_INC_STATS(sock_net(sk), MPTCP_MIB_JOINPORTSYNACKRX);
		}
	} else if (mptcp_check_fallback(sk)) {
fallback:
		mptcp_rcv_space_init(mptcp_sk(parent), sk);
		mptcp_set_connected(parent);
	}
	return;

do_reset:
	subflow->reset_transient = 0;
	mptcp_subflow_reset(sk);
}

static void subflow_set_local_id(struct mptcp_subflow_context *subflow, int local_id)
{
	subflow->local_id = local_id;
	subflow->local_id_valid = 1;
}

static int subflow_chk_local_id(struct sock *sk)
{
	struct mptcp_subflow_context *subflow = mptcp_subflow_ctx(sk);
	struct mptcp_sock *msk = mptcp_sk(subflow->conn);
	int err;

	if (likely(subflow->local_id_valid))
		return 0;

	err = mptcp_pm_get_local_id(msk, (struct sock_common *)sk);
	if (err < 0)
		return err;

	subflow_set_local_id(subflow, err);
	return 0;
}

static int subflow_rebuild_header(struct sock *sk)
{
	int err = subflow_chk_local_id(sk);

	if (unlikely(err < 0))
		return err;

	return inet_sk_rebuild_header(sk);
}

#if IS_ENABLED(CONFIG_MPTCP_IPV6)
static int subflow_v6_rebuild_header(struct sock *sk)
{
	int err = subflow_chk_local_id(sk);

	if (unlikely(err < 0))
		return err;

	return inet6_sk_rebuild_header(sk);
}
#endif

struct request_sock_ops mptcp_subflow_request_sock_ops;
static struct tcp_request_sock_ops subflow_request_sock_ipv4_ops __ro_after_init;

static int subflow_v4_conn_request(struct sock *sk, struct sk_buff *skb)
{
	struct mptcp_subflow_context *subflow = mptcp_subflow_ctx(sk);

	pr_debug("subflow=%p", subflow);

	/* Never answer to SYNs sent to broadcast or multicast */
	if (skb_rtable(skb)->rt_flags & (RTCF_BROADCAST | RTCF_MULTICAST))
		goto drop;

	return tcp_conn_request(&mptcp_subflow_request_sock_ops,
				&subflow_request_sock_ipv4_ops,
				sk, skb);
drop:
	tcp_listendrop(sk);
	return 0;
}

#if IS_ENABLED(CONFIG_MPTCP_IPV6)
static struct tcp_request_sock_ops subflow_request_sock_ipv6_ops __ro_after_init;
static struct inet_connection_sock_af_ops subflow_v6_specific __ro_after_init;
static struct inet_connection_sock_af_ops subflow_v6m_specific __ro_after_init;
static struct proto tcpv6_prot_override;

static int subflow_v6_conn_request(struct sock *sk, struct sk_buff *skb)
{
	struct mptcp_subflow_context *subflow = mptcp_subflow_ctx(sk);

	pr_debug("subflow=%p", subflow);

	if (skb->protocol == htons(ETH_P_IP))
		return subflow_v4_conn_request(sk, skb);

	if (!ipv6_unicast_destination(skb))
		goto drop;

	if (ipv6_addr_v4mapped(&ipv6_hdr(skb)->saddr)) {
		__IP6_INC_STATS(sock_net(sk), NULL, IPSTATS_MIB_INHDRERRORS);
		return 0;
	}

	return tcp_conn_request(&mptcp_subflow_request_sock_ops,
				&subflow_request_sock_ipv6_ops, sk, skb);

drop:
	tcp_listendrop(sk);
	return 0; /* don't send reset */
}
#endif

/* validate hmac received in third ACK */
static bool subflow_hmac_valid(const struct request_sock *req,
			       const struct mptcp_options_received *mp_opt)
{
	const struct mptcp_subflow_request_sock *subflow_req;
	u8 hmac[SHA256_DIGEST_SIZE];
	struct mptcp_sock *msk;

	subflow_req = mptcp_subflow_rsk(req);
	msk = subflow_req->msk;
	if (!msk)
		return false;

	subflow_generate_hmac(msk->remote_key, msk->local_key,
			      subflow_req->remote_nonce,
			      subflow_req->local_nonce, hmac);

	return !crypto_memneq(hmac, mp_opt->hmac, MPTCPOPT_HMAC_LEN);
}

<<<<<<< HEAD
static void mptcp_sock_destruct(struct sock *sk)
{
	/* if new mptcp socket isn't accepted, it is free'd
	 * from the tcp listener sockets request queue, linked
	 * from req->sk.  The tcp socket is released.
	 * This calls the ULP release function which will
	 * also remove the mptcp socket, via
	 * sock_put(ctx->conn).
	 *
	 * Problem is that the mptcp socket will be in
	 * ESTABLISHED state and will not have the SOCK_DEAD flag.
	 * Both result in warnings from inet_sock_destruct.
	 */
	if ((1 << sk->sk_state) & (TCPF_ESTABLISHED | TCPF_CLOSE_WAIT)) {
		sk->sk_state = TCP_CLOSE;
		WARN_ON_ONCE(sk->sk_socket);
		sock_orphan(sk);
	}

	/* We don't need to clear msk->subflow, as it's still NULL at this point */
	mptcp_destroy_common(mptcp_sk(sk), 0);
	inet_sock_destruct(sk);
}

=======
>>>>>>> 9fecab24
static void mptcp_force_close(struct sock *sk)
{
	/* the msk is not yet exposed to user-space */
	inet_sk_state_store(sk, TCP_CLOSE);
	sk_common_release(sk);
}

static void subflow_ulp_fallback(struct sock *sk,
				 struct mptcp_subflow_context *old_ctx)
{
	struct inet_connection_sock *icsk = inet_csk(sk);

	mptcp_subflow_tcp_fallback(sk, old_ctx);
	icsk->icsk_ulp_ops = NULL;
	rcu_assign_pointer(icsk->icsk_ulp_data, NULL);
	tcp_sk(sk)->is_mptcp = 0;

	mptcp_subflow_ops_undo_override(sk);
}

static void subflow_drop_ctx(struct sock *ssk)
{
	struct mptcp_subflow_context *ctx = mptcp_subflow_ctx(ssk);

	if (!ctx)
		return;

	subflow_ulp_fallback(ssk, ctx);
	if (ctx->conn)
		sock_put(ctx->conn);

	kfree_rcu(ctx, rcu);
}

void mptcp_subflow_fully_established(struct mptcp_subflow_context *subflow,
				     struct mptcp_options_received *mp_opt)
{
	struct mptcp_sock *msk = mptcp_sk(subflow->conn);

	subflow->remote_key = mp_opt->sndr_key;
	subflow->fully_established = 1;
	subflow->can_ack = 1;
	WRITE_ONCE(msk->fully_established, true);
}

static struct sock *subflow_syn_recv_sock(const struct sock *sk,
					  struct sk_buff *skb,
					  struct request_sock *req,
					  struct dst_entry *dst,
					  struct request_sock *req_unhash,
					  bool *own_req)
{
	struct mptcp_subflow_context *listener = mptcp_subflow_ctx(sk);
	struct mptcp_subflow_request_sock *subflow_req;
	struct mptcp_options_received mp_opt;
	bool fallback, fallback_is_fatal;
	struct sock *new_msk = NULL;
	struct sock *child;

	pr_debug("listener=%p, req=%p, conn=%p", listener, req, listener->conn);

	/* After child creation we must look for MPC even when options
	 * are not parsed
	 */
	mp_opt.suboptions = 0;

	/* hopefully temporary handling for MP_JOIN+syncookie */
	subflow_req = mptcp_subflow_rsk(req);
	fallback_is_fatal = tcp_rsk(req)->is_mptcp && subflow_req->mp_join;
	fallback = !tcp_rsk(req)->is_mptcp;
	if (fallback)
		goto create_child;

	/* if the sk is MP_CAPABLE, we try to fetch the client key */
	if (subflow_req->mp_capable) {
		/* we can receive and accept an in-window, out-of-order pkt,
		 * which may not carry the MP_CAPABLE opt even on mptcp enabled
		 * paths: always try to extract the peer key, and fallback
		 * for packets missing it.
		 * Even OoO DSS packets coming legitly after dropped or
		 * reordered MPC will cause fallback, but we don't have other
		 * options.
		 */
		mptcp_get_options(skb, &mp_opt);
		if (!(mp_opt.suboptions & OPTIONS_MPTCP_MPC)) {
			fallback = true;
			goto create_child;
		}

		new_msk = mptcp_sk_clone(listener->conn, &mp_opt, req);
		if (!new_msk)
			fallback = true;
	} else if (subflow_req->mp_join) {
		mptcp_get_options(skb, &mp_opt);
		if (!(mp_opt.suboptions & OPTIONS_MPTCP_MPJ) ||
		    !subflow_hmac_valid(req, &mp_opt) ||
		    !mptcp_can_accept_new_subflow(subflow_req->msk)) {
			SUBFLOW_REQ_INC_STATS(req, MPTCP_MIB_JOINACKMAC);
			fallback = true;
		}
	}

create_child:
	child = listener->icsk_af_ops->syn_recv_sock(sk, skb, req, dst,
						     req_unhash, own_req);

	if (child && *own_req) {
		struct mptcp_subflow_context *ctx = mptcp_subflow_ctx(child);

		tcp_rsk(req)->drop_req = false;

		/* we need to fallback on ctx allocation failure and on pre-reqs
		 * checking above. In the latter scenario we additionally need
		 * to reset the context to non MPTCP status.
		 */
		if (!ctx || fallback) {
			if (fallback_is_fatal) {
				subflow_add_reset_reason(skb, MPTCP_RST_EMPTCP);
				goto dispose_child;
			}

			subflow_drop_ctx(child);
			goto out;
		}

		/* ssk inherits options of listener sk */
		ctx->setsockopt_seq = listener->setsockopt_seq;

		if (ctx->mp_capable) {
			/* this can't race with mptcp_close(), as the msk is
			 * not yet exposted to user-space
			 */
			inet_sk_state_store((void *)new_msk, TCP_ESTABLISHED);

			/* record the newly created socket as the first msk
			 * subflow, but don't link it yet into conn_list
			 */
			WRITE_ONCE(mptcp_sk(new_msk)->first, child);

			/* new mpc subflow takes ownership of the newly
			 * created mptcp socket
			 */
			mptcp_sk(new_msk)->setsockopt_seq = ctx->setsockopt_seq;
			mptcp_pm_new_connection(mptcp_sk(new_msk), child, 1);
			mptcp_token_accept(subflow_req, mptcp_sk(new_msk));
			ctx->conn = new_msk;
			new_msk = NULL;

			/* with OoO packets we can reach here without ingress
			 * mpc option
			 */
			if (mp_opt.suboptions & OPTIONS_MPTCP_MPC)
				mptcp_subflow_fully_established(ctx, &mp_opt);
		} else if (ctx->mp_join) {
			struct mptcp_sock *owner;

			owner = subflow_req->msk;
			if (!owner) {
				subflow_add_reset_reason(skb, MPTCP_RST_EPROHIBIT);
				goto dispose_child;
			}

			/* move the msk reference ownership to the subflow */
			subflow_req->msk = NULL;
			ctx->conn = (struct sock *)owner;

			if (subflow_use_different_sport(owner, sk)) {
				pr_debug("ack inet_sport=%d %d",
					 ntohs(inet_sk(sk)->inet_sport),
					 ntohs(inet_sk((struct sock *)owner)->inet_sport));
				if (!mptcp_pm_sport_in_anno_list(owner, sk)) {
					SUBFLOW_REQ_INC_STATS(req, MPTCP_MIB_MISMATCHPORTACKRX);
					goto dispose_child;
				}
				SUBFLOW_REQ_INC_STATS(req, MPTCP_MIB_JOINPORTACKRX);
			}

			if (!mptcp_finish_join(child))
				goto dispose_child;

			SUBFLOW_REQ_INC_STATS(req, MPTCP_MIB_JOINACKRX);
			tcp_rsk(req)->drop_req = true;
		}
	}

out:
	/* dispose of the left over mptcp master, if any */
	if (unlikely(new_msk))
		mptcp_force_close(new_msk);

	/* check for expected invariant - should never trigger, just help
	 * catching eariler subtle bugs
	 */
	WARN_ON_ONCE(child && *own_req && tcp_sk(child)->is_mptcp &&
		     (!mptcp_subflow_ctx(child) ||
		      !mptcp_subflow_ctx(child)->conn));
	return child;

dispose_child:
	subflow_drop_ctx(child);
	tcp_rsk(req)->drop_req = true;
	inet_csk_prepare_for_destroy_sock(child);
	tcp_done(child);
	req->rsk_ops->send_reset(sk, skb);

	/* The last child reference will be released by the caller */
	return child;
}

static struct inet_connection_sock_af_ops subflow_specific __ro_after_init;
static struct proto tcp_prot_override;

enum mapping_status {
	MAPPING_OK,
	MAPPING_INVALID,
	MAPPING_EMPTY,
	MAPPING_DATA_FIN,
	MAPPING_DUMMY,
	MAPPING_BAD_CSUM
};

static void dbg_bad_map(struct mptcp_subflow_context *subflow, u32 ssn)
{
	pr_debug("Bad mapping: ssn=%d map_seq=%d map_data_len=%d",
		 ssn, subflow->map_subflow_seq, subflow->map_data_len);
}

static bool skb_is_fully_mapped(struct sock *ssk, struct sk_buff *skb)
{
	struct mptcp_subflow_context *subflow = mptcp_subflow_ctx(ssk);
	unsigned int skb_consumed;

	skb_consumed = tcp_sk(ssk)->copied_seq - TCP_SKB_CB(skb)->seq;
	if (WARN_ON_ONCE(skb_consumed >= skb->len))
		return true;

	return skb->len - skb_consumed <= subflow->map_data_len -
					  mptcp_subflow_get_map_offset(subflow);
}

static bool validate_mapping(struct sock *ssk, struct sk_buff *skb)
{
	struct mptcp_subflow_context *subflow = mptcp_subflow_ctx(ssk);
	u32 ssn = tcp_sk(ssk)->copied_seq - subflow->ssn_offset;

	if (unlikely(before(ssn, subflow->map_subflow_seq))) {
		/* Mapping covers data later in the subflow stream,
		 * currently unsupported.
		 */
		dbg_bad_map(subflow, ssn);
		return false;
	}
	if (unlikely(!before(ssn, subflow->map_subflow_seq +
				  subflow->map_data_len))) {
		/* Mapping does covers past subflow data, invalid */
		dbg_bad_map(subflow, ssn);
		return false;
	}
	return true;
}

static enum mapping_status validate_data_csum(struct sock *ssk, struct sk_buff *skb,
					      bool csum_reqd)
{
	struct mptcp_subflow_context *subflow = mptcp_subflow_ctx(ssk);
	u32 offset, seq, delta;
	__sum16 csum;
	int len;

	if (!csum_reqd)
		return MAPPING_OK;

	/* mapping already validated on previous traversal */
	if (subflow->map_csum_len == subflow->map_data_len)
		return MAPPING_OK;

	/* traverse the receive queue, ensuring it contains a full
	 * DSS mapping and accumulating the related csum.
	 * Preserve the accoumlate csum across multiple calls, to compute
	 * the csum only once
	 */
	delta = subflow->map_data_len - subflow->map_csum_len;
	for (;;) {
		seq = tcp_sk(ssk)->copied_seq + subflow->map_csum_len;
		offset = seq - TCP_SKB_CB(skb)->seq;

		/* if the current skb has not been accounted yet, csum its contents
		 * up to the amount covered by the current DSS
		 */
		if (offset < skb->len) {
			__wsum csum;

			len = min(skb->len - offset, delta);
			csum = skb_checksum(skb, offset, len, 0);
			subflow->map_data_csum = csum_block_add(subflow->map_data_csum, csum,
								subflow->map_csum_len);

			delta -= len;
			subflow->map_csum_len += len;
		}
		if (delta == 0)
			break;

		if (skb_queue_is_last(&ssk->sk_receive_queue, skb)) {
			/* if this subflow is closed, the partial mapping
			 * will be never completed; flush the pending skbs, so
			 * that subflow_sched_work_if_closed() can kick in
			 */
			if (unlikely(ssk->sk_state == TCP_CLOSE))
				while ((skb = skb_peek(&ssk->sk_receive_queue)))
					sk_eat_skb(ssk, skb);

			/* not enough data to validate the csum */
			return MAPPING_EMPTY;
		}

		/* the DSS mapping for next skbs will be validated later,
		 * when a get_mapping_status call will process such skb
		 */
		skb = skb->next;
	}

	/* note that 'map_data_len' accounts only for the carried data, does
	 * not include the eventual seq increment due to the data fin,
	 * while the pseudo header requires the original DSS data len,
	 * including that
	 */
	csum = __mptcp_make_csum(subflow->map_seq,
				 subflow->map_subflow_seq,
				 subflow->map_data_len + subflow->map_data_fin,
				 subflow->map_data_csum);
	if (unlikely(csum)) {
		MPTCP_INC_STATS(sock_net(ssk), MPTCP_MIB_DATACSUMERR);
		return MAPPING_BAD_CSUM;
	}

	subflow->valid_csum_seen = 1;
	return MAPPING_OK;
}

static enum mapping_status get_mapping_status(struct sock *ssk,
					      struct mptcp_sock *msk)
{
	struct mptcp_subflow_context *subflow = mptcp_subflow_ctx(ssk);
	bool csum_reqd = READ_ONCE(msk->csum_enabled);
	struct mptcp_ext *mpext;
	struct sk_buff *skb;
	u16 data_len;
	u64 map_seq;

	skb = skb_peek(&ssk->sk_receive_queue);
	if (!skb)
		return MAPPING_EMPTY;

	if (mptcp_check_fallback(ssk))
		return MAPPING_DUMMY;

	mpext = mptcp_get_ext(skb);
	if (!mpext || !mpext->use_map) {
		if (!subflow->map_valid && !skb->len) {
			/* the TCP stack deliver 0 len FIN pkt to the receive
			 * queue, that is the only 0len pkts ever expected here,
			 * and we can admit no mapping only for 0 len pkts
			 */
			if (!(TCP_SKB_CB(skb)->tcp_flags & TCPHDR_FIN))
				WARN_ONCE(1, "0len seq %d:%d flags %x",
					  TCP_SKB_CB(skb)->seq,
					  TCP_SKB_CB(skb)->end_seq,
					  TCP_SKB_CB(skb)->tcp_flags);
			sk_eat_skb(ssk, skb);
			return MAPPING_EMPTY;
		}

		if (!subflow->map_valid)
			return MAPPING_INVALID;

		goto validate_seq;
	}

	trace_get_mapping_status(mpext);

	data_len = mpext->data_len;
	if (data_len == 0) {
		pr_debug("infinite mapping received");
		MPTCP_INC_STATS(sock_net(ssk), MPTCP_MIB_INFINITEMAPRX);
		subflow->map_data_len = 0;
		return MAPPING_INVALID;
	}

	if (mpext->data_fin == 1) {
		if (data_len == 1) {
			bool updated = mptcp_update_rcv_data_fin(msk, mpext->data_seq,
								 mpext->dsn64);
			pr_debug("DATA_FIN with no payload seq=%llu", mpext->data_seq);
			if (subflow->map_valid) {
				/* A DATA_FIN might arrive in a DSS
				 * option before the previous mapping
				 * has been fully consumed. Continue
				 * handling the existing mapping.
				 */
				skb_ext_del(skb, SKB_EXT_MPTCP);
				return MAPPING_OK;
			} else {
				if (updated && schedule_work(&msk->work))
					sock_hold((struct sock *)msk);

				return MAPPING_DATA_FIN;
			}
		} else {
			u64 data_fin_seq = mpext->data_seq + data_len - 1;

			/* If mpext->data_seq is a 32-bit value, data_fin_seq
			 * must also be limited to 32 bits.
			 */
			if (!mpext->dsn64)
				data_fin_seq &= GENMASK_ULL(31, 0);

			mptcp_update_rcv_data_fin(msk, data_fin_seq, mpext->dsn64);
			pr_debug("DATA_FIN with mapping seq=%llu dsn64=%d",
				 data_fin_seq, mpext->dsn64);
		}

		/* Adjust for DATA_FIN using 1 byte of sequence space */
		data_len--;
	}

	map_seq = mptcp_expand_seq(READ_ONCE(msk->ack_seq), mpext->data_seq, mpext->dsn64);
	WRITE_ONCE(mptcp_sk(subflow->conn)->use_64bit_ack, !!mpext->dsn64);

	if (subflow->map_valid) {
		/* Allow replacing only with an identical map */
		if (subflow->map_seq == map_seq &&
		    subflow->map_subflow_seq == mpext->subflow_seq &&
		    subflow->map_data_len == data_len &&
		    subflow->map_csum_reqd == mpext->csum_reqd) {
			skb_ext_del(skb, SKB_EXT_MPTCP);
			goto validate_csum;
		}

		/* If this skb data are fully covered by the current mapping,
		 * the new map would need caching, which is not supported
		 */
		if (skb_is_fully_mapped(ssk, skb)) {
			MPTCP_INC_STATS(sock_net(ssk), MPTCP_MIB_DSSNOMATCH);
			return MAPPING_INVALID;
		}

		/* will validate the next map after consuming the current one */
		goto validate_csum;
	}

	subflow->map_seq = map_seq;
	subflow->map_subflow_seq = mpext->subflow_seq;
	subflow->map_data_len = data_len;
	subflow->map_valid = 1;
	subflow->map_data_fin = mpext->data_fin;
	subflow->mpc_map = mpext->mpc_map;
	subflow->map_csum_reqd = mpext->csum_reqd;
	subflow->map_csum_len = 0;
	subflow->map_data_csum = csum_unfold(mpext->csum);

	/* Cfr RFC 8684 Section 3.3.0 */
	if (unlikely(subflow->map_csum_reqd != csum_reqd))
		return MAPPING_INVALID;

	pr_debug("new map seq=%llu subflow_seq=%u data_len=%u csum=%d:%u",
		 subflow->map_seq, subflow->map_subflow_seq,
		 subflow->map_data_len, subflow->map_csum_reqd,
		 subflow->map_data_csum);

validate_seq:
	/* we revalidate valid mapping on new skb, because we must ensure
	 * the current skb is completely covered by the available mapping
	 */
	if (!validate_mapping(ssk, skb)) {
		MPTCP_INC_STATS(sock_net(ssk), MPTCP_MIB_DSSTCPMISMATCH);
		return MAPPING_INVALID;
	}

	skb_ext_del(skb, SKB_EXT_MPTCP);

validate_csum:
	return validate_data_csum(ssk, skb, csum_reqd);
}

static void mptcp_subflow_discard_data(struct sock *ssk, struct sk_buff *skb,
				       u64 limit)
{
	struct mptcp_subflow_context *subflow = mptcp_subflow_ctx(ssk);
	bool fin = TCP_SKB_CB(skb)->tcp_flags & TCPHDR_FIN;
	u32 incr;

	incr = limit >= skb->len ? skb->len + fin : limit;

	pr_debug("discarding=%d len=%d seq=%d", incr, skb->len,
		 subflow->map_subflow_seq);
	MPTCP_INC_STATS(sock_net(ssk), MPTCP_MIB_DUPDATA);
	tcp_sk(ssk)->copied_seq += incr;
	if (!before(tcp_sk(ssk)->copied_seq, TCP_SKB_CB(skb)->end_seq))
		sk_eat_skb(ssk, skb);
	if (mptcp_subflow_get_map_offset(subflow) >= subflow->map_data_len)
		subflow->map_valid = 0;
}

/* sched mptcp worker to remove the subflow if no more data is pending */
static void subflow_sched_work_if_closed(struct mptcp_sock *msk, struct sock *ssk)
{
	struct sock *sk = (struct sock *)msk;

	if (likely(ssk->sk_state != TCP_CLOSE))
		return;

	if (skb_queue_empty(&ssk->sk_receive_queue) &&
	    !test_and_set_bit(MPTCP_WORK_CLOSE_SUBFLOW, &msk->flags)) {
		sock_hold(sk);
		if (!schedule_work(&msk->work))
			sock_put(sk);
	}
}

static bool subflow_can_fallback(struct mptcp_subflow_context *subflow)
{
	struct mptcp_sock *msk = mptcp_sk(subflow->conn);

	if (subflow->mp_join)
		return false;
	else if (READ_ONCE(msk->csum_enabled))
		return !subflow->valid_csum_seen;
	else
		return !subflow->fully_established;
}

static void mptcp_subflow_fail(struct mptcp_sock *msk, struct sock *ssk)
{
	struct mptcp_subflow_context *subflow = mptcp_subflow_ctx(ssk);
	unsigned long fail_tout;

	/* greceful failure can happen only on the MPC subflow */
	if (WARN_ON_ONCE(ssk != READ_ONCE(msk->first)))
		return;

	/* since the close timeout take precedence on the fail one,
	 * no need to start the latter when the first is already set
	 */
	if (sock_flag((struct sock *)msk, SOCK_DEAD))
		return;

	/* we don't need extreme accuracy here, use a zero fail_tout as special
	 * value meaning no fail timeout at all;
	 */
	fail_tout = jiffies + TCP_RTO_MAX;
	if (!fail_tout)
		fail_tout = 1;
	WRITE_ONCE(subflow->fail_tout, fail_tout);
	tcp_send_ack(ssk);

	mptcp_reset_timeout(msk, subflow->fail_tout);
}

static bool subflow_check_data_avail(struct sock *ssk)
{
	struct mptcp_subflow_context *subflow = mptcp_subflow_ctx(ssk);
	enum mapping_status status;
	struct mptcp_sock *msk;
	struct sk_buff *skb;

	if (!skb_peek(&ssk->sk_receive_queue))
		WRITE_ONCE(subflow->data_avail, MPTCP_SUBFLOW_NODATA);
	if (subflow->data_avail)
		return true;

	msk = mptcp_sk(subflow->conn);
	for (;;) {
		u64 ack_seq;
		u64 old_ack;

		status = get_mapping_status(ssk, msk);
		trace_subflow_check_data_avail(status, skb_peek(&ssk->sk_receive_queue));
		if (unlikely(status == MAPPING_INVALID || status == MAPPING_DUMMY ||
			     status == MAPPING_BAD_CSUM))
			goto fallback;

		if (status != MAPPING_OK)
			goto no_data;

		skb = skb_peek(&ssk->sk_receive_queue);
		if (WARN_ON_ONCE(!skb))
			goto no_data;

		/* if msk lacks the remote key, this subflow must provide an
		 * MP_CAPABLE-based mapping
		 */
		if (unlikely(!READ_ONCE(msk->can_ack))) {
			if (!subflow->mpc_map)
				goto fallback;
			WRITE_ONCE(msk->remote_key, subflow->remote_key);
			WRITE_ONCE(msk->ack_seq, subflow->map_seq);
			WRITE_ONCE(msk->can_ack, true);
		}

		old_ack = READ_ONCE(msk->ack_seq);
		ack_seq = mptcp_subflow_get_mapped_dsn(subflow);
		pr_debug("msk ack_seq=%llx subflow ack_seq=%llx", old_ack,
			 ack_seq);
		if (unlikely(before64(ack_seq, old_ack))) {
			mptcp_subflow_discard_data(ssk, skb, old_ack - ack_seq);
			continue;
		}

		WRITE_ONCE(subflow->data_avail, MPTCP_SUBFLOW_DATA_AVAIL);
		break;
	}
	return true;

no_data:
	subflow_sched_work_if_closed(msk, ssk);
	return false;

fallback:
	if (!__mptcp_check_fallback(msk)) {
		/* RFC 8684 section 3.7. */
		if (status == MAPPING_BAD_CSUM &&
		    (subflow->mp_join || subflow->valid_csum_seen)) {
			subflow->send_mp_fail = 1;

			if (!READ_ONCE(msk->allow_infinite_fallback)) {
				subflow->reset_transient = 0;
				subflow->reset_reason = MPTCP_RST_EMIDDLEBOX;
				goto reset;
			}
			mptcp_subflow_fail(msk, ssk);
			WRITE_ONCE(subflow->data_avail, MPTCP_SUBFLOW_DATA_AVAIL);
			return true;
		}

		if (!subflow_can_fallback(subflow) && subflow->map_data_len) {
			/* fatal protocol error, close the socket.
			 * subflow_error_report() will introduce the appropriate barriers
			 */
			subflow->reset_transient = 0;
			subflow->reset_reason = MPTCP_RST_EMPTCP;

reset:
			ssk->sk_err = EBADMSG;
			tcp_set_state(ssk, TCP_CLOSE);
			while ((skb = skb_peek(&ssk->sk_receive_queue)))
				sk_eat_skb(ssk, skb);
			tcp_send_active_reset(ssk, GFP_ATOMIC);
			WRITE_ONCE(subflow->data_avail, MPTCP_SUBFLOW_NODATA);
			return false;
		}

		mptcp_do_fallback(ssk);
	}

	skb = skb_peek(&ssk->sk_receive_queue);
	subflow->map_valid = 1;
	subflow->map_seq = READ_ONCE(msk->ack_seq);
	subflow->map_data_len = skb->len;
	subflow->map_subflow_seq = tcp_sk(ssk)->copied_seq - subflow->ssn_offset;
	WRITE_ONCE(subflow->data_avail, MPTCP_SUBFLOW_DATA_AVAIL);
	return true;
}

bool mptcp_subflow_data_available(struct sock *sk)
{
	struct mptcp_subflow_context *subflow = mptcp_subflow_ctx(sk);

	/* check if current mapping is still valid */
	if (subflow->map_valid &&
	    mptcp_subflow_get_map_offset(subflow) >= subflow->map_data_len) {
		subflow->map_valid = 0;
		WRITE_ONCE(subflow->data_avail, MPTCP_SUBFLOW_NODATA);

		pr_debug("Done with mapping: seq=%u data_len=%u",
			 subflow->map_subflow_seq,
			 subflow->map_data_len);
	}

	return subflow_check_data_avail(sk);
}

/* If ssk has an mptcp parent socket, use the mptcp rcvbuf occupancy,
 * not the ssk one.
 *
 * In mptcp, rwin is about the mptcp-level connection data.
 *
 * Data that is still on the ssk rx queue can thus be ignored,
 * as far as mptcp peer is concerned that data is still inflight.
 * DSS ACK is updated when skb is moved to the mptcp rx queue.
 */
void mptcp_space(const struct sock *ssk, int *space, int *full_space)
{
	const struct mptcp_subflow_context *subflow = mptcp_subflow_ctx(ssk);
	const struct sock *sk = subflow->conn;

	*space = __mptcp_space(sk);
	*full_space = tcp_full_space(sk);
}

void __mptcp_error_report(struct sock *sk)
{
	struct mptcp_subflow_context *subflow;
	struct mptcp_sock *msk = mptcp_sk(sk);

	mptcp_for_each_subflow(msk, subflow) {
		struct sock *ssk = mptcp_subflow_tcp_sock(subflow);
		int err = sock_error(ssk);

		if (!err)
			continue;

		/* only propagate errors on fallen-back sockets or
		 * on MPC connect
		 */
		if (sk->sk_state != TCP_SYN_SENT && !__mptcp_check_fallback(msk))
			continue;

		inet_sk_state_store(sk, inet_sk_state_load(ssk));
		sk->sk_err = -err;

		/* This barrier is coupled with smp_rmb() in mptcp_poll() */
		smp_wmb();
		sk_error_report(sk);
		break;
	}
}

static void subflow_error_report(struct sock *ssk)
{
	struct sock *sk = mptcp_subflow_ctx(ssk)->conn;

	mptcp_data_lock(sk);
	if (!sock_owned_by_user(sk))
		__mptcp_error_report(sk);
	else
		__set_bit(MPTCP_ERROR_REPORT,  &mptcp_sk(sk)->cb_flags);
	mptcp_data_unlock(sk);
}

static void subflow_data_ready(struct sock *sk)
{
	struct mptcp_subflow_context *subflow = mptcp_subflow_ctx(sk);
	u16 state = 1 << inet_sk_state_load(sk);
	struct sock *parent = subflow->conn;
	struct mptcp_sock *msk;

	msk = mptcp_sk(parent);
	if (state & TCPF_LISTEN) {
		/* MPJ subflow are removed from accept queue before reaching here,
		 * avoid stray wakeups
		 */
		if (reqsk_queue_empty(&inet_csk(sk)->icsk_accept_queue))
			return;

		parent->sk_data_ready(parent);
		return;
	}

	WARN_ON_ONCE(!__mptcp_check_fallback(msk) && !subflow->mp_capable &&
		     !subflow->mp_join && !(state & TCPF_CLOSE));

	if (mptcp_subflow_data_available(sk))
		mptcp_data_ready(parent, sk);
	else if (unlikely(sk->sk_err))
		subflow_error_report(sk);
}

static void subflow_write_space(struct sock *ssk)
{
	struct sock *sk = mptcp_subflow_ctx(ssk)->conn;

	mptcp_propagate_sndbuf(sk, ssk);
	mptcp_write_space(sk);
}

static const struct inet_connection_sock_af_ops *
subflow_default_af_ops(struct sock *sk)
{
#if IS_ENABLED(CONFIG_MPTCP_IPV6)
	if (sk->sk_family == AF_INET6)
		return &subflow_v6_specific;
#endif
	return &subflow_specific;
}

#if IS_ENABLED(CONFIG_MPTCP_IPV6)
void mptcpv6_handle_mapped(struct sock *sk, bool mapped)
{
	struct mptcp_subflow_context *subflow = mptcp_subflow_ctx(sk);
	struct inet_connection_sock *icsk = inet_csk(sk);
	const struct inet_connection_sock_af_ops *target;

	target = mapped ? &subflow_v6m_specific : subflow_default_af_ops(sk);

	pr_debug("subflow=%p family=%d ops=%p target=%p mapped=%d",
		 subflow, sk->sk_family, icsk->icsk_af_ops, target, mapped);

	if (likely(icsk->icsk_af_ops == target))
		return;

	subflow->icsk_af_ops = icsk->icsk_af_ops;
	icsk->icsk_af_ops = target;
}
#endif

void mptcp_info2sockaddr(const struct mptcp_addr_info *info,
			 struct sockaddr_storage *addr,
			 unsigned short family)
{
	memset(addr, 0, sizeof(*addr));
	addr->ss_family = family;
	if (addr->ss_family == AF_INET) {
		struct sockaddr_in *in_addr = (struct sockaddr_in *)addr;

		if (info->family == AF_INET)
			in_addr->sin_addr = info->addr;
#if IS_ENABLED(CONFIG_MPTCP_IPV6)
		else if (ipv6_addr_v4mapped(&info->addr6))
			in_addr->sin_addr.s_addr = info->addr6.s6_addr32[3];
#endif
		in_addr->sin_port = info->port;
	}
#if IS_ENABLED(CONFIG_MPTCP_IPV6)
	else if (addr->ss_family == AF_INET6) {
		struct sockaddr_in6 *in6_addr = (struct sockaddr_in6 *)addr;

		if (info->family == AF_INET)
			ipv6_addr_set_v4mapped(info->addr.s_addr,
					       &in6_addr->sin6_addr);
		else
			in6_addr->sin6_addr = info->addr6;
		in6_addr->sin6_port = info->port;
	}
#endif
}

int __mptcp_subflow_connect(struct sock *sk, const struct mptcp_addr_info *loc,
			    const struct mptcp_addr_info *remote)
{
	struct mptcp_sock *msk = mptcp_sk(sk);
	struct mptcp_subflow_context *subflow;
	struct sockaddr_storage addr;
	int remote_id = remote->id;
	int local_id = loc->id;
	int err = -ENOTCONN;
	struct socket *sf;
	struct sock *ssk;
	u32 remote_token;
	int addrlen;
	int ifindex;
	u8 flags;

	if (!mptcp_is_fully_established(sk))
		goto err_out;

	err = mptcp_subflow_create_socket(sk, &sf);
	if (err)
		goto err_out;

	ssk = sf->sk;
	subflow = mptcp_subflow_ctx(ssk);
	do {
		get_random_bytes(&subflow->local_nonce, sizeof(u32));
	} while (!subflow->local_nonce);

	if (local_id)
		subflow_set_local_id(subflow, local_id);

	mptcp_pm_get_flags_and_ifindex_by_id(msk, local_id,
					     &flags, &ifindex);
	subflow->remote_key = msk->remote_key;
	subflow->local_key = msk->local_key;
	subflow->token = msk->token;
	mptcp_info2sockaddr(loc, &addr, ssk->sk_family);

	addrlen = sizeof(struct sockaddr_in);
#if IS_ENABLED(CONFIG_MPTCP_IPV6)
	if (addr.ss_family == AF_INET6)
		addrlen = sizeof(struct sockaddr_in6);
#endif
	mptcp_sockopt_sync(msk, ssk);

	ssk->sk_bound_dev_if = ifindex;
	err = kernel_bind(sf, (struct sockaddr *)&addr, addrlen);
	if (err)
		goto failed;

	mptcp_crypto_key_sha(subflow->remote_key, &remote_token, NULL);
	pr_debug("msk=%p remote_token=%u local_id=%d remote_id=%d", msk,
		 remote_token, local_id, remote_id);
	subflow->remote_token = remote_token;
	subflow->remote_id = remote_id;
	subflow->request_join = 1;
	subflow->request_bkup = !!(flags & MPTCP_PM_ADDR_FLAG_BACKUP);
	mptcp_info2sockaddr(remote, &addr, ssk->sk_family);

	sock_hold(ssk);
	list_add_tail(&subflow->node, &msk->conn_list);
	err = kernel_connect(sf, (struct sockaddr *)&addr, addrlen, O_NONBLOCK);
	if (err && err != -EINPROGRESS)
		goto failed_unlink;

	/* discard the subflow socket */
	mptcp_sock_graft(ssk, sk->sk_socket);
	iput(SOCK_INODE(sf));
	WRITE_ONCE(msk->allow_infinite_fallback, false);
	return 0;

failed_unlink:
	list_del(&subflow->node);
	sock_put(mptcp_subflow_tcp_sock(subflow));

failed:
	subflow->disposable = 1;
	sock_release(sf);

err_out:
	/* we account subflows before the creation, and this failures will not
	 * be caught by sk_state_change()
	 */
	mptcp_pm_close_subflow(msk);
	return err;
}

static void mptcp_attach_cgroup(struct sock *parent, struct sock *child)
{
#ifdef CONFIG_SOCK_CGROUP_DATA
	struct sock_cgroup_data *parent_skcd = &parent->sk_cgrp_data,
				*child_skcd = &child->sk_cgrp_data;

	/* only the additional subflows created by kworkers have to be modified */
	if (cgroup_id(sock_cgroup_ptr(parent_skcd)) !=
	    cgroup_id(sock_cgroup_ptr(child_skcd))) {
#ifdef CONFIG_MEMCG
		struct mem_cgroup *memcg = parent->sk_memcg;

		mem_cgroup_sk_free(child);
		if (memcg && css_tryget(&memcg->css))
			child->sk_memcg = memcg;
#endif /* CONFIG_MEMCG */

		cgroup_sk_free(child_skcd);
		*child_skcd = *parent_skcd;
		cgroup_sk_clone(child_skcd);
	}
#endif /* CONFIG_SOCK_CGROUP_DATA */
}

static void mptcp_subflow_ops_override(struct sock *ssk)
{
#if IS_ENABLED(CONFIG_MPTCP_IPV6)
	if (ssk->sk_prot == &tcpv6_prot)
		ssk->sk_prot = &tcpv6_prot_override;
	else
#endif
		ssk->sk_prot = &tcp_prot_override;
}

static void mptcp_subflow_ops_undo_override(struct sock *ssk)
{
#if IS_ENABLED(CONFIG_MPTCP_IPV6)
	if (ssk->sk_prot == &tcpv6_prot_override)
		ssk->sk_prot = &tcpv6_prot;
	else
#endif
		ssk->sk_prot = &tcp_prot;
}
int mptcp_subflow_create_socket(struct sock *sk, struct socket **new_sock)
{
	struct mptcp_subflow_context *subflow;
	struct net *net = sock_net(sk);
	struct socket *sf;
	int err;

	/* un-accepted server sockets can reach here - on bad configuration
	 * bail early to avoid greater trouble later
	 */
	if (unlikely(!sk->sk_socket))
		return -EINVAL;

	err = sock_create_kern(net, sk->sk_family, SOCK_STREAM, IPPROTO_TCP,
			       &sf);
	if (err)
		return err;

	lock_sock(sf->sk);

	/* the newly created socket has to be in the same cgroup as its parent */
	mptcp_attach_cgroup(sk, sf->sk);

	/* kernel sockets do not by default acquire net ref, but TCP timer
	 * needs it.
	 */
	sf->sk->sk_net_refcnt = 1;
	get_net_track(net, &sf->sk->ns_tracker, GFP_KERNEL);
	sock_inuse_add(net, 1);
	err = tcp_set_ulp(sf->sk, "mptcp");
	release_sock(sf->sk);

	if (err) {
		sock_release(sf);
		return err;
	}

	/* the newly created socket really belongs to the owning MPTCP master
	 * socket, even if for additional subflows the allocation is performed
	 * by a kernel workqueue. Adjust inode references, so that the
	 * procfs/diag interfaces really show this one belonging to the correct
	 * user.
	 */
	SOCK_INODE(sf)->i_ino = SOCK_INODE(sk->sk_socket)->i_ino;
	SOCK_INODE(sf)->i_uid = SOCK_INODE(sk->sk_socket)->i_uid;
	SOCK_INODE(sf)->i_gid = SOCK_INODE(sk->sk_socket)->i_gid;

	subflow = mptcp_subflow_ctx(sf->sk);
	pr_debug("subflow=%p", subflow);

	*new_sock = sf;
	sock_hold(sk);
	subflow->conn = sk;
	mptcp_subflow_ops_override(sf->sk);

	return 0;
}

static struct mptcp_subflow_context *subflow_create_ctx(struct sock *sk,
							gfp_t priority)
{
	struct inet_connection_sock *icsk = inet_csk(sk);
	struct mptcp_subflow_context *ctx;

	ctx = kzalloc(sizeof(*ctx), priority);
	if (!ctx)
		return NULL;

	rcu_assign_pointer(icsk->icsk_ulp_data, ctx);
	INIT_LIST_HEAD(&ctx->node);
	INIT_LIST_HEAD(&ctx->delegated_node);

	pr_debug("subflow=%p", ctx);

	ctx->tcp_sock = sk;

	return ctx;
}

static void __subflow_state_change(struct sock *sk)
{
	struct socket_wq *wq;

	rcu_read_lock();
	wq = rcu_dereference(sk->sk_wq);
	if (skwq_has_sleeper(wq))
		wake_up_interruptible_all(&wq->wait);
	rcu_read_unlock();
}

static bool subflow_is_done(const struct sock *sk)
{
	return sk->sk_shutdown & RCV_SHUTDOWN || sk->sk_state == TCP_CLOSE;
}

static void subflow_state_change(struct sock *sk)
{
	struct mptcp_subflow_context *subflow = mptcp_subflow_ctx(sk);
	struct sock *parent = subflow->conn;

	__subflow_state_change(sk);

	if (subflow_simultaneous_connect(sk)) {
		mptcp_propagate_sndbuf(parent, sk);
		mptcp_do_fallback(sk);
		mptcp_rcv_space_init(mptcp_sk(parent), sk);
		pr_fallback(mptcp_sk(parent));
		subflow->conn_finished = 1;
		mptcp_set_connected(parent);
	}

	/* as recvmsg() does not acquire the subflow socket for ssk selection
	 * a fin packet carrying a DSS can be unnoticed if we don't trigger
	 * the data available machinery here.
	 */
	if (mptcp_subflow_data_available(sk))
		mptcp_data_ready(parent, sk);
	else if (unlikely(sk->sk_err))
		subflow_error_report(sk);

	subflow_sched_work_if_closed(mptcp_sk(parent), sk);

	if (__mptcp_check_fallback(mptcp_sk(parent)) &&
	    !subflow->rx_eof && subflow_is_done(sk)) {
		subflow->rx_eof = 1;
		mptcp_subflow_eof(parent);
	}
}

void mptcp_subflow_queue_clean(struct sock *listener_ssk)
{
	struct request_sock_queue *queue = &inet_csk(listener_ssk)->icsk_accept_queue;
	struct mptcp_sock *msk, *next, *head = NULL;
	struct request_sock *req;

	/* build a list of all unaccepted mptcp sockets */
	spin_lock_bh(&queue->rskq_lock);
	for (req = queue->rskq_accept_head; req; req = req->dl_next) {
		struct mptcp_subflow_context *subflow;
		struct sock *ssk = req->sk;
		struct mptcp_sock *msk;

		if (!sk_is_mptcp(ssk))
			continue;

		subflow = mptcp_subflow_ctx(ssk);
		if (!subflow || !subflow->conn)
			continue;

		/* skip if already in list */
		msk = mptcp_sk(subflow->conn);
		if (msk->dl_next || msk == head)
			continue;

		msk->dl_next = head;
		head = msk;
	}
	spin_unlock_bh(&queue->rskq_lock);
	if (!head)
		return;

	/* can't acquire the msk socket lock under the subflow one,
	 * or will cause ABBA deadlock
	 */
	release_sock(listener_ssk);

	for (msk = head; msk; msk = next) {
		struct sock *sk = (struct sock *)msk;
		bool slow, do_cancel_work;

		sock_hold(sk);
		slow = lock_sock_fast_nested(sk);
		next = msk->dl_next;
		msk->first = NULL;
		msk->dl_next = NULL;

		do_cancel_work = __mptcp_close(sk, 0);
		unlock_sock_fast(sk, slow);
		if (do_cancel_work)
			mptcp_cancel_work(sk);
		sock_put(sk);
	}

	/* we are still under the listener msk socket lock */
	lock_sock_nested(listener_ssk, SINGLE_DEPTH_NESTING);
}

static int subflow_ulp_init(struct sock *sk)
{
	struct inet_connection_sock *icsk = inet_csk(sk);
	struct mptcp_subflow_context *ctx;
	struct tcp_sock *tp = tcp_sk(sk);
	int err = 0;

	/* disallow attaching ULP to a socket unless it has been
	 * created with sock_create_kern()
	 */
	if (!sk->sk_kern_sock) {
		err = -EOPNOTSUPP;
		goto out;
	}

	ctx = subflow_create_ctx(sk, GFP_KERNEL);
	if (!ctx) {
		err = -ENOMEM;
		goto out;
	}

	pr_debug("subflow=%p, family=%d", ctx, sk->sk_family);

	tp->is_mptcp = 1;
	ctx->icsk_af_ops = icsk->icsk_af_ops;
	icsk->icsk_af_ops = subflow_default_af_ops(sk);
	ctx->tcp_state_change = sk->sk_state_change;
	ctx->tcp_error_report = sk->sk_error_report;

	WARN_ON_ONCE(sk->sk_data_ready != sock_def_readable);
	WARN_ON_ONCE(sk->sk_write_space != sk_stream_write_space);

	sk->sk_data_ready = subflow_data_ready;
	sk->sk_write_space = subflow_write_space;
	sk->sk_state_change = subflow_state_change;
	sk->sk_error_report = subflow_error_report;
out:
	return err;
}

static void subflow_ulp_release(struct sock *ssk)
{
	struct mptcp_subflow_context *ctx = mptcp_subflow_ctx(ssk);
	bool release = true;
	struct sock *sk;

	if (!ctx)
		return;

	sk = ctx->conn;
	if (sk) {
		/* if the msk has been orphaned, keep the ctx
		 * alive, will be freed by __mptcp_close_ssk(),
		 * when the subflow is still unaccepted
		 */
		release = ctx->disposable || list_empty(&ctx->node);
		sock_put(sk);
	}

	mptcp_subflow_ops_undo_override(ssk);
	if (release)
		kfree_rcu(ctx, rcu);
}

static void subflow_ulp_clone(const struct request_sock *req,
			      struct sock *newsk,
			      const gfp_t priority)
{
	struct mptcp_subflow_request_sock *subflow_req = mptcp_subflow_rsk(req);
	struct mptcp_subflow_context *old_ctx = mptcp_subflow_ctx(newsk);
	struct mptcp_subflow_context *new_ctx;

	if (!tcp_rsk(req)->is_mptcp ||
	    (!subflow_req->mp_capable && !subflow_req->mp_join)) {
		subflow_ulp_fallback(newsk, old_ctx);
		return;
	}

	new_ctx = subflow_create_ctx(newsk, priority);
	if (!new_ctx) {
		subflow_ulp_fallback(newsk, old_ctx);
		return;
	}

	new_ctx->conn_finished = 1;
	new_ctx->icsk_af_ops = old_ctx->icsk_af_ops;
	new_ctx->tcp_state_change = old_ctx->tcp_state_change;
	new_ctx->tcp_error_report = old_ctx->tcp_error_report;
	new_ctx->rel_write_seq = 1;
	new_ctx->tcp_sock = newsk;

	if (subflow_req->mp_capable) {
		/* see comments in subflow_syn_recv_sock(), MPTCP connection
		 * is fully established only after we receive the remote key
		 */
		new_ctx->mp_capable = 1;
		new_ctx->local_key = subflow_req->local_key;
		new_ctx->token = subflow_req->token;
		new_ctx->ssn_offset = subflow_req->ssn_offset;
		new_ctx->idsn = subflow_req->idsn;

		/* this is the first subflow, id is always 0 */
		new_ctx->local_id_valid = 1;
	} else if (subflow_req->mp_join) {
		new_ctx->ssn_offset = subflow_req->ssn_offset;
		new_ctx->mp_join = 1;
		new_ctx->fully_established = 1;
		new_ctx->backup = subflow_req->backup;
		new_ctx->remote_id = subflow_req->remote_id;
		new_ctx->token = subflow_req->token;
		new_ctx->thmac = subflow_req->thmac;

		/* the subflow req id is valid, fetched via subflow_check_req()
		 * and subflow_token_join_request()
		 */
		subflow_set_local_id(new_ctx, subflow_req->local_id);
	}
}

static void tcp_release_cb_override(struct sock *ssk)
{
	struct mptcp_subflow_context *subflow = mptcp_subflow_ctx(ssk);

	if (mptcp_subflow_has_delegated_action(subflow))
		mptcp_subflow_process_delegated(ssk);

	tcp_release_cb(ssk);
}

static struct tcp_ulp_ops subflow_ulp_ops __read_mostly = {
	.name		= "mptcp",
	.owner		= THIS_MODULE,
	.init		= subflow_ulp_init,
	.release	= subflow_ulp_release,
	.clone		= subflow_ulp_clone,
};

static int subflow_ops_init(struct request_sock_ops *subflow_ops)
{
	subflow_ops->obj_size = sizeof(struct mptcp_subflow_request_sock);
	subflow_ops->slab_name = "request_sock_subflow";

	subflow_ops->slab = kmem_cache_create(subflow_ops->slab_name,
					      subflow_ops->obj_size, 0,
					      SLAB_ACCOUNT |
					      SLAB_TYPESAFE_BY_RCU,
					      NULL);
	if (!subflow_ops->slab)
		return -ENOMEM;

	subflow_ops->destructor = subflow_req_destructor;

	return 0;
}

void __init mptcp_subflow_init(void)
{
	mptcp_subflow_request_sock_ops = tcp_request_sock_ops;
	if (subflow_ops_init(&mptcp_subflow_request_sock_ops) != 0)
		panic("MPTCP: failed to init subflow request sock ops\n");

	subflow_request_sock_ipv4_ops = tcp_request_sock_ipv4_ops;
	subflow_request_sock_ipv4_ops.route_req = subflow_v4_route_req;

	subflow_specific = ipv4_specific;
	subflow_specific.conn_request = subflow_v4_conn_request;
	subflow_specific.syn_recv_sock = subflow_syn_recv_sock;
	subflow_specific.sk_rx_dst_set = subflow_finish_connect;
	subflow_specific.rebuild_header = subflow_rebuild_header;

	tcp_prot_override = tcp_prot;
	tcp_prot_override.release_cb = tcp_release_cb_override;

#if IS_ENABLED(CONFIG_MPTCP_IPV6)
	subflow_request_sock_ipv6_ops = tcp_request_sock_ipv6_ops;
	subflow_request_sock_ipv6_ops.route_req = subflow_v6_route_req;

	subflow_v6_specific = ipv6_specific;
	subflow_v6_specific.conn_request = subflow_v6_conn_request;
	subflow_v6_specific.syn_recv_sock = subflow_syn_recv_sock;
	subflow_v6_specific.sk_rx_dst_set = subflow_finish_connect;
	subflow_v6_specific.rebuild_header = subflow_v6_rebuild_header;

	subflow_v6m_specific = subflow_v6_specific;
	subflow_v6m_specific.queue_xmit = ipv4_specific.queue_xmit;
	subflow_v6m_specific.send_check = ipv4_specific.send_check;
	subflow_v6m_specific.net_header_len = ipv4_specific.net_header_len;
	subflow_v6m_specific.mtu_reduced = ipv4_specific.mtu_reduced;
	subflow_v6m_specific.net_frag_header_len = 0;
	subflow_v6m_specific.rebuild_header = subflow_rebuild_header;

	tcpv6_prot_override = tcpv6_prot;
	tcpv6_prot_override.release_cb = tcp_release_cb_override;
#endif

	mptcp_diag_subflow_init(&subflow_ulp_ops);

	if (tcp_register_ulp(&subflow_ulp_ops) != 0)
		panic("MPTCP: failed to register subflows to ULP\n");
}<|MERGE_RESOLUTION|>--- conflicted
+++ resolved
@@ -602,33 +602,6 @@
 	return !crypto_memneq(hmac, mp_opt->hmac, MPTCPOPT_HMAC_LEN);
 }
 
-<<<<<<< HEAD
-static void mptcp_sock_destruct(struct sock *sk)
-{
-	/* if new mptcp socket isn't accepted, it is free'd
-	 * from the tcp listener sockets request queue, linked
-	 * from req->sk.  The tcp socket is released.
-	 * This calls the ULP release function which will
-	 * also remove the mptcp socket, via
-	 * sock_put(ctx->conn).
-	 *
-	 * Problem is that the mptcp socket will be in
-	 * ESTABLISHED state and will not have the SOCK_DEAD flag.
-	 * Both result in warnings from inet_sock_destruct.
-	 */
-	if ((1 << sk->sk_state) & (TCPF_ESTABLISHED | TCPF_CLOSE_WAIT)) {
-		sk->sk_state = TCP_CLOSE;
-		WARN_ON_ONCE(sk->sk_socket);
-		sock_orphan(sk);
-	}
-
-	/* We don't need to clear msk->subflow, as it's still NULL at this point */
-	mptcp_destroy_common(mptcp_sk(sk), 0);
-	inet_sock_destruct(sk);
-}
-
-=======
->>>>>>> 9fecab24
 static void mptcp_force_close(struct sock *sk)
 {
 	/* the msk is not yet exposed to user-space */
