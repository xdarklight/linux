--- conflicted
+++ resolved
@@ -2403,11 +2403,7 @@
 
 	/* Return if address resolution is disabled and RPA is not used. */
 	if (!err && scan_use_rpa(hdev))
-<<<<<<< HEAD
-		return err;
-=======
-		return 0;
->>>>>>> 991aa4a6
+		return 0;
 
 	hci_resume_advertising_sync(hdev);
 	return err;
