--- conflicted
+++ resolved
@@ -1783,11 +1783,7 @@
 		src_key = saddr;
 find_ex:
 #endif
-<<<<<<< HEAD
-	bucket = rcu_dereference(res->f6i->rt6i_exception_bucket);
-=======
 	bucket = fib6_nh_get_excptn_bucket(res->nh, NULL);
->>>>>>> 7650b1a9
 	rt6_ex = __rt6_find_exception_rcu(&bucket, daddr, src_key);
 
 	if (rt6_ex && !rt6_check_expired(rt6_ex->rt6i))
