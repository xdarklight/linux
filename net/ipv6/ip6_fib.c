// SPDX-License-Identifier: GPL-2.0-or-later
/*
 *	Linux INET6 implementation
 *	Forwarding Information Database
 *
 *	Authors:
 *	Pedro Roque		<roque@di.fc.ul.pt>
 *
 *	Changes:
 *	Yuji SEKIYA @USAGI:	Support default route on router node;
 *				remove ip6_null_entry from the top of
 *				routing table.
 *	Ville Nuorvala:		Fixed routing subtrees.
 */

#define pr_fmt(fmt) "IPv6: " fmt

#include <linux/errno.h>
#include <linux/types.h>
#include <linux/net.h>
#include <linux/route.h>
#include <linux/netdevice.h>
#include <linux/in6.h>
#include <linux/init.h>
#include <linux/list.h>
#include <linux/slab.h>

#include <net/ip.h>
#include <net/ipv6.h>
#include <net/ndisc.h>
#include <net/addrconf.h>
#include <net/lwtunnel.h>
#include <net/fib_notifier.h>

#include <net/ip6_fib.h>
#include <net/ip6_route.h>

static struct kmem_cache *fib6_node_kmem __read_mostly;

struct fib6_cleaner {
	struct fib6_walker w;
	struct net *net;
	int (*func)(struct fib6_info *, void *arg);
	int sernum;
	void *arg;
	bool skip_notify;
};

#ifdef CONFIG_IPV6_SUBTREES
#define FWS_INIT FWS_S
#else
#define FWS_INIT FWS_L
#endif

static struct fib6_info *fib6_find_prefix(struct net *net,
					 struct fib6_table *table,
					 struct fib6_node *fn);
static struct fib6_node *fib6_repair_tree(struct net *net,
					  struct fib6_table *table,
					  struct fib6_node *fn);
static int fib6_walk(struct net *net, struct fib6_walker *w);
static int fib6_walk_continue(struct fib6_walker *w);

/*
 *	A routing update causes an increase of the serial number on the
 *	affected subtree. This allows for cached routes to be asynchronously
 *	tested when modifications are made to the destination cache as a
 *	result of redirects, path MTU changes, etc.
 */

static void fib6_gc_timer_cb(struct timer_list *t);

#define FOR_WALKERS(net, w) \
	list_for_each_entry(w, &(net)->ipv6.fib6_walkers, lh)

static void fib6_walker_link(struct net *net, struct fib6_walker *w)
{
	write_lock_bh(&net->ipv6.fib6_walker_lock);
	list_add(&w->lh, &net->ipv6.fib6_walkers);
	write_unlock_bh(&net->ipv6.fib6_walker_lock);
}

static void fib6_walker_unlink(struct net *net, struct fib6_walker *w)
{
	write_lock_bh(&net->ipv6.fib6_walker_lock);
	list_del(&w->lh);
	write_unlock_bh(&net->ipv6.fib6_walker_lock);
}

static int fib6_new_sernum(struct net *net)
{
	int new, old;

	do {
		old = atomic_read(&net->ipv6.fib6_sernum);
		new = old < INT_MAX ? old + 1 : 1;
	} while (atomic_cmpxchg(&net->ipv6.fib6_sernum,
				old, new) != old);
	return new;
}

enum {
	FIB6_NO_SERNUM_CHANGE = 0,
};

void fib6_update_sernum(struct net *net, struct fib6_info *f6i)
{
	struct fib6_node *fn;

	fn = rcu_dereference_protected(f6i->fib6_node,
			lockdep_is_held(&f6i->fib6_table->tb6_lock));
	if (fn)
		fn->fn_sernum = fib6_new_sernum(net);
}

/*
 *	Auxiliary address test functions for the radix tree.
 *
 *	These assume a 32bit processor (although it will work on
 *	64bit processors)
 */

/*
 *	test bit
 */
#if defined(__LITTLE_ENDIAN)
# define BITOP_BE32_SWIZZLE	(0x1F & ~7)
#else
# define BITOP_BE32_SWIZZLE	0
#endif

static __be32 addr_bit_set(const void *token, int fn_bit)
{
	const __be32 *addr = token;
	/*
	 * Here,
	 *	1 << ((~fn_bit ^ BITOP_BE32_SWIZZLE) & 0x1f)
	 * is optimized version of
	 *	htonl(1 << ((~fn_bit)&0x1F))
	 * See include/asm-generic/bitops/le.h.
	 */
	return (__force __be32)(1 << ((~fn_bit ^ BITOP_BE32_SWIZZLE) & 0x1f)) &
	       addr[fn_bit >> 5];
}

struct fib6_info *fib6_info_alloc(gfp_t gfp_flags, bool with_fib6_nh)
{
	struct fib6_info *f6i;
	size_t sz = sizeof(*f6i);

	if (with_fib6_nh)
		sz += sizeof(struct fib6_nh);

	f6i = kzalloc(sz, gfp_flags);
	if (!f6i)
		return NULL;

	/* fib6_siblings is a union with nh_list, so this initializes both */
	INIT_LIST_HEAD(&f6i->fib6_siblings);
	refcount_set(&f6i->fib6_ref, 1);

	return f6i;
}

void fib6_info_destroy_rcu(struct rcu_head *head)
{
	struct fib6_info *f6i = container_of(head, struct fib6_info, rcu);

	WARN_ON(f6i->fib6_node);

	if (f6i->nh)
		nexthop_put(f6i->nh);
	else
		fib6_nh_release(f6i->fib6_nh);

	ip_fib_metrics_put(f6i->fib6_metrics);
	kfree(f6i);
}
EXPORT_SYMBOL_GPL(fib6_info_destroy_rcu);

static struct fib6_node *node_alloc(struct net *net)
{
	struct fib6_node *fn;

	fn = kmem_cache_zalloc(fib6_node_kmem, GFP_ATOMIC);
	if (fn)
		net->ipv6.rt6_stats->fib_nodes++;

	return fn;
}

static void node_free_immediate(struct net *net, struct fib6_node *fn)
{
	kmem_cache_free(fib6_node_kmem, fn);
	net->ipv6.rt6_stats->fib_nodes--;
}

static void node_free_rcu(struct rcu_head *head)
{
	struct fib6_node *fn = container_of(head, struct fib6_node, rcu);

	kmem_cache_free(fib6_node_kmem, fn);
}

static void node_free(struct net *net, struct fib6_node *fn)
{
	call_rcu(&fn->rcu, node_free_rcu);
	net->ipv6.rt6_stats->fib_nodes--;
}

static void fib6_free_table(struct fib6_table *table)
{
	inetpeer_invalidate_tree(&table->tb6_peers);
	kfree(table);
}

static void fib6_link_table(struct net *net, struct fib6_table *tb)
{
	unsigned int h;

	/*
	 * Initialize table lock at a single place to give lockdep a key,
	 * tables aren't visible prior to being linked to the list.
	 */
	spin_lock_init(&tb->tb6_lock);
	h = tb->tb6_id & (FIB6_TABLE_HASHSZ - 1);

	/*
	 * No protection necessary, this is the only list mutatation
	 * operation, tables never disappear once they exist.
	 */
	hlist_add_head_rcu(&tb->tb6_hlist, &net->ipv6.fib_table_hash[h]);
}

#ifdef CONFIG_IPV6_MULTIPLE_TABLES

static struct fib6_table *fib6_alloc_table(struct net *net, u32 id)
{
	struct fib6_table *table;

	table = kzalloc(sizeof(*table), GFP_ATOMIC);
	if (table) {
		table->tb6_id = id;
		rcu_assign_pointer(table->tb6_root.leaf,
				   net->ipv6.fib6_null_entry);
		table->tb6_root.fn_flags = RTN_ROOT | RTN_TL_ROOT | RTN_RTINFO;
		inet_peer_base_init(&table->tb6_peers);
	}

	return table;
}

struct fib6_table *fib6_new_table(struct net *net, u32 id)
{
	struct fib6_table *tb;

	if (id == 0)
		id = RT6_TABLE_MAIN;
	tb = fib6_get_table(net, id);
	if (tb)
		return tb;

	tb = fib6_alloc_table(net, id);
	if (tb)
		fib6_link_table(net, tb);

	return tb;
}
EXPORT_SYMBOL_GPL(fib6_new_table);

struct fib6_table *fib6_get_table(struct net *net, u32 id)
{
	struct fib6_table *tb;
	struct hlist_head *head;
	unsigned int h;

	if (id == 0)
		id = RT6_TABLE_MAIN;
	h = id & (FIB6_TABLE_HASHSZ - 1);
	rcu_read_lock();
	head = &net->ipv6.fib_table_hash[h];
	hlist_for_each_entry_rcu(tb, head, tb6_hlist) {
		if (tb->tb6_id == id) {
			rcu_read_unlock();
			return tb;
		}
	}
	rcu_read_unlock();

	return NULL;
}
EXPORT_SYMBOL_GPL(fib6_get_table);

static void __net_init fib6_tables_init(struct net *net)
{
	fib6_link_table(net, net->ipv6.fib6_main_tbl);
	fib6_link_table(net, net->ipv6.fib6_local_tbl);
}
#else

struct fib6_table *fib6_new_table(struct net *net, u32 id)
{
	return fib6_get_table(net, id);
}

struct fib6_table *fib6_get_table(struct net *net, u32 id)
{
	  return net->ipv6.fib6_main_tbl;
}

struct dst_entry *fib6_rule_lookup(struct net *net, struct flowi6 *fl6,
				   const struct sk_buff *skb,
				   int flags, pol_lookup_t lookup)
{
	struct rt6_info *rt;

	rt = lookup(net, net->ipv6.fib6_main_tbl, fl6, skb, flags);
	if (rt->dst.error == -EAGAIN) {
		ip6_rt_put_flags(rt, flags);
		rt = net->ipv6.ip6_null_entry;
		if (!(flags | RT6_LOOKUP_F_DST_NOREF))
			dst_hold(&rt->dst);
	}

	return &rt->dst;
}

/* called with rcu lock held; no reference taken on fib6_info */
int fib6_lookup(struct net *net, int oif, struct flowi6 *fl6,
		struct fib6_result *res, int flags)
{
	return fib6_table_lookup(net, net->ipv6.fib6_main_tbl, oif, fl6,
				 res, flags);
}

static void __net_init fib6_tables_init(struct net *net)
{
	fib6_link_table(net, net->ipv6.fib6_main_tbl);
}

#endif

unsigned int fib6_tables_seq_read(struct net *net)
{
	unsigned int h, fib_seq = 0;

	rcu_read_lock();
	for (h = 0; h < FIB6_TABLE_HASHSZ; h++) {
		struct hlist_head *head = &net->ipv6.fib_table_hash[h];
		struct fib6_table *tb;

		hlist_for_each_entry_rcu(tb, head, tb6_hlist)
			fib_seq += tb->fib_seq;
	}
	rcu_read_unlock();

	return fib_seq;
}

static int call_fib6_entry_notifier(struct notifier_block *nb, struct net *net,
				    enum fib_event_type event_type,
				    struct fib6_info *rt)
{
	struct fib6_entry_notifier_info info = {
		.rt = rt,
	};

	return call_fib6_notifier(nb, net, event_type, &info.info);
}

int call_fib6_entry_notifiers(struct net *net,
			      enum fib_event_type event_type,
			      struct fib6_info *rt,
			      struct netlink_ext_ack *extack)
{
	struct fib6_entry_notifier_info info = {
		.info.extack = extack,
		.rt = rt,
	};

	rt->fib6_table->fib_seq++;
	return call_fib6_notifiers(net, event_type, &info.info);
}

int call_fib6_multipath_entry_notifiers(struct net *net,
					enum fib_event_type event_type,
					struct fib6_info *rt,
					unsigned int nsiblings,
					struct netlink_ext_ack *extack)
{
	struct fib6_entry_notifier_info info = {
		.info.extack = extack,
		.rt = rt,
		.nsiblings = nsiblings,
	};

	rt->fib6_table->fib_seq++;
	return call_fib6_notifiers(net, event_type, &info.info);
}

struct fib6_dump_arg {
	struct net *net;
	struct notifier_block *nb;
};

static void fib6_rt_dump(struct fib6_info *rt, struct fib6_dump_arg *arg)
{
	if (rt == arg->net->ipv6.fib6_null_entry)
		return;
	call_fib6_entry_notifier(arg->nb, arg->net, FIB_EVENT_ENTRY_ADD, rt);
}

static int fib6_node_dump(struct fib6_walker *w)
{
	struct fib6_info *rt;

	for_each_fib6_walker_rt(w)
		fib6_rt_dump(rt, w->args);
	w->leaf = NULL;
	return 0;
}

static void fib6_table_dump(struct net *net, struct fib6_table *tb,
			    struct fib6_walker *w)
{
	w->root = &tb->tb6_root;
	spin_lock_bh(&tb->tb6_lock);
	fib6_walk(net, w);
	spin_unlock_bh(&tb->tb6_lock);
}

/* Called with rcu_read_lock() */
int fib6_tables_dump(struct net *net, struct notifier_block *nb)
{
	struct fib6_dump_arg arg;
	struct fib6_walker *w;
	unsigned int h;

	w = kzalloc(sizeof(*w), GFP_ATOMIC);
	if (!w)
		return -ENOMEM;

	w->func = fib6_node_dump;
	arg.net = net;
	arg.nb = nb;
	w->args = &arg;

	for (h = 0; h < FIB6_TABLE_HASHSZ; h++) {
		struct hlist_head *head = &net->ipv6.fib_table_hash[h];
		struct fib6_table *tb;

		hlist_for_each_entry_rcu(tb, head, tb6_hlist)
			fib6_table_dump(net, tb, w);
	}

	kfree(w);

	return 0;
}

static int fib6_dump_node(struct fib6_walker *w)
{
	int res;
	struct fib6_info *rt;

	for_each_fib6_walker_rt(w) {
		res = rt6_dump_route(rt, w->args, w->skip_in_node);
		if (res >= 0) {
			/* Frame is full, suspend walking */
			w->leaf = rt;

			/* We'll restart from this node, so if some routes were
			 * already dumped, skip them next time.
			 */
			w->skip_in_node += res;

			return 1;
		}
		w->skip_in_node = 0;

		/* Multipath routes are dumped in one route with the
		 * RTA_MULTIPATH attribute. Jump 'rt' to point to the
		 * last sibling of this route (no need to dump the
		 * sibling routes again)
		 */
		if (rt->fib6_nsiblings)
			rt = list_last_entry(&rt->fib6_siblings,
					     struct fib6_info,
					     fib6_siblings);
	}
	w->leaf = NULL;
	return 0;
}

static void fib6_dump_end(struct netlink_callback *cb)
{
	struct net *net = sock_net(cb->skb->sk);
	struct fib6_walker *w = (void *)cb->args[2];

	if (w) {
		if (cb->args[4]) {
			cb->args[4] = 0;
			fib6_walker_unlink(net, w);
		}
		cb->args[2] = 0;
		kfree(w);
	}
	cb->done = (void *)cb->args[3];
	cb->args[1] = 3;
}

static int fib6_dump_done(struct netlink_callback *cb)
{
	fib6_dump_end(cb);
	return cb->done ? cb->done(cb) : 0;
}

static int fib6_dump_table(struct fib6_table *table, struct sk_buff *skb,
			   struct netlink_callback *cb)
{
	struct net *net = sock_net(skb->sk);
	struct fib6_walker *w;
	int res;

	w = (void *)cb->args[2];
	w->root = &table->tb6_root;

	if (cb->args[4] == 0) {
		w->count = 0;
		w->skip = 0;
		w->skip_in_node = 0;

		spin_lock_bh(&table->tb6_lock);
		res = fib6_walk(net, w);
		spin_unlock_bh(&table->tb6_lock);
		if (res > 0) {
			cb->args[4] = 1;
			cb->args[5] = w->root->fn_sernum;
		}
	} else {
		if (cb->args[5] != w->root->fn_sernum) {
			/* Begin at the root if the tree changed */
			cb->args[5] = w->root->fn_sernum;
			w->state = FWS_INIT;
			w->node = w->root;
			w->skip = w->count;
			w->skip_in_node = 0;
		} else
			w->skip = 0;

		spin_lock_bh(&table->tb6_lock);
		res = fib6_walk_continue(w);
		spin_unlock_bh(&table->tb6_lock);
		if (res <= 0) {
			fib6_walker_unlink(net, w);
			cb->args[4] = 0;
		}
	}

	return res;
}

static int inet6_dump_fib(struct sk_buff *skb, struct netlink_callback *cb)
{
	struct rt6_rtnl_dump_arg arg = { .filter.dump_exceptions = true,
					 .filter.dump_routes = true };
	const struct nlmsghdr *nlh = cb->nlh;
	struct net *net = sock_net(skb->sk);
	unsigned int h, s_h;
	unsigned int e = 0, s_e;
	struct fib6_walker *w;
	struct fib6_table *tb;
	struct hlist_head *head;
	int res = 0;

	if (cb->strict_check) {
		int err;

		err = ip_valid_fib_dump_req(net, nlh, &arg.filter, cb);
		if (err < 0)
			return err;
	} else if (nlmsg_len(nlh) >= sizeof(struct rtmsg)) {
		struct rtmsg *rtm = nlmsg_data(nlh);

		if (rtm->rtm_flags & RTM_F_PREFIX)
			arg.filter.flags = RTM_F_PREFIX;
	}

	w = (void *)cb->args[2];
	if (!w) {
		/* New dump:
		 *
		 * 1. hook callback destructor.
		 */
		cb->args[3] = (long)cb->done;
		cb->done = fib6_dump_done;

		/*
		 * 2. allocate and initialize walker.
		 */
		w = kzalloc(sizeof(*w), GFP_ATOMIC);
		if (!w)
			return -ENOMEM;
		w->func = fib6_dump_node;
		cb->args[2] = (long)w;
	}

	arg.skb = skb;
	arg.cb = cb;
	arg.net = net;
	w->args = &arg;

	if (arg.filter.table_id) {
		tb = fib6_get_table(net, arg.filter.table_id);
		if (!tb) {
			if (arg.filter.dump_all_families)
				goto out;

			NL_SET_ERR_MSG_MOD(cb->extack, "FIB table does not exist");
			return -ENOENT;
		}

		if (!cb->args[0]) {
			res = fib6_dump_table(tb, skb, cb);
			if (!res)
				cb->args[0] = 1;
		}
		goto out;
	}

	s_h = cb->args[0];
	s_e = cb->args[1];

	rcu_read_lock();
	for (h = s_h; h < FIB6_TABLE_HASHSZ; h++, s_e = 0) {
		e = 0;
		head = &net->ipv6.fib_table_hash[h];
		hlist_for_each_entry_rcu(tb, head, tb6_hlist) {
			if (e < s_e)
				goto next;
			res = fib6_dump_table(tb, skb, cb);
			if (res != 0)
				goto out_unlock;
next:
			e++;
		}
	}
out_unlock:
	rcu_read_unlock();
	cb->args[1] = e;
	cb->args[0] = h;
out:
	res = res < 0 ? res : skb->len;
	if (res <= 0)
		fib6_dump_end(cb);
	return res;
}

void fib6_metric_set(struct fib6_info *f6i, int metric, u32 val)
{
	if (!f6i)
		return;

	if (f6i->fib6_metrics == &dst_default_metrics) {
		struct dst_metrics *p = kzalloc(sizeof(*p), GFP_ATOMIC);

		if (!p)
			return;

		refcount_set(&p->refcnt, 1);
		f6i->fib6_metrics = p;
	}

	f6i->fib6_metrics->metrics[metric - 1] = val;
}

/*
 *	Routing Table
 *
 *	return the appropriate node for a routing tree "add" operation
 *	by either creating and inserting or by returning an existing
 *	node.
 */

static struct fib6_node *fib6_add_1(struct net *net,
				    struct fib6_table *table,
				    struct fib6_node *root,
				    struct in6_addr *addr, int plen,
				    int offset, int allow_create,
				    int replace_required,
				    struct netlink_ext_ack *extack)
{
	struct fib6_node *fn, *in, *ln;
	struct fib6_node *pn = NULL;
	struct rt6key *key;
	int	bit;
	__be32	dir = 0;

	RT6_TRACE("fib6_add_1\n");

	/* insert node in tree */

	fn = root;

	do {
		struct fib6_info *leaf = rcu_dereference_protected(fn->leaf,
					    lockdep_is_held(&table->tb6_lock));
		key = (struct rt6key *)((u8 *)leaf + offset);

		/*
		 *	Prefix match
		 */
		if (plen < fn->fn_bit ||
		    !ipv6_prefix_equal(&key->addr, addr, fn->fn_bit)) {
			if (!allow_create) {
				if (replace_required) {
					NL_SET_ERR_MSG(extack,
						       "Can not replace route - no match found");
					pr_warn("Can't replace route, no match found\n");
					return ERR_PTR(-ENOENT);
				}
				pr_warn("NLM_F_CREATE should be set when creating new route\n");
			}
			goto insert_above;
		}

		/*
		 *	Exact match ?
		 */

		if (plen == fn->fn_bit) {
			/* clean up an intermediate node */
			if (!(fn->fn_flags & RTN_RTINFO)) {
				RCU_INIT_POINTER(fn->leaf, NULL);
				fib6_info_release(leaf);
			/* remove null_entry in the root node */
			} else if (fn->fn_flags & RTN_TL_ROOT &&
				   rcu_access_pointer(fn->leaf) ==
				   net->ipv6.fib6_null_entry) {
				RCU_INIT_POINTER(fn->leaf, NULL);
			}

			return fn;
		}

		/*
		 *	We have more bits to go
		 */

		/* Try to walk down on tree. */
		dir = addr_bit_set(addr, fn->fn_bit);
		pn = fn;
		fn = dir ?
		     rcu_dereference_protected(fn->right,
					lockdep_is_held(&table->tb6_lock)) :
		     rcu_dereference_protected(fn->left,
					lockdep_is_held(&table->tb6_lock));
	} while (fn);

	if (!allow_create) {
		/* We should not create new node because
		 * NLM_F_REPLACE was specified without NLM_F_CREATE
		 * I assume it is safe to require NLM_F_CREATE when
		 * REPLACE flag is used! Later we may want to remove the
		 * check for replace_required, because according
		 * to netlink specification, NLM_F_CREATE
		 * MUST be specified if new route is created.
		 * That would keep IPv6 consistent with IPv4
		 */
		if (replace_required) {
			NL_SET_ERR_MSG(extack,
				       "Can not replace route - no match found");
			pr_warn("Can't replace route, no match found\n");
			return ERR_PTR(-ENOENT);
		}
		pr_warn("NLM_F_CREATE should be set when creating new route\n");
	}
	/*
	 *	We walked to the bottom of tree.
	 *	Create new leaf node without children.
	 */

	ln = node_alloc(net);

	if (!ln)
		return ERR_PTR(-ENOMEM);
	ln->fn_bit = plen;
	RCU_INIT_POINTER(ln->parent, pn);

	if (dir)
		rcu_assign_pointer(pn->right, ln);
	else
		rcu_assign_pointer(pn->left, ln);

	return ln;


insert_above:
	/*
	 * split since we don't have a common prefix anymore or
	 * we have a less significant route.
	 * we've to insert an intermediate node on the list
	 * this new node will point to the one we need to create
	 * and the current
	 */

	pn = rcu_dereference_protected(fn->parent,
				       lockdep_is_held(&table->tb6_lock));

	/* find 1st bit in difference between the 2 addrs.

	   See comment in __ipv6_addr_diff: bit may be an invalid value,
	   but if it is >= plen, the value is ignored in any case.
	 */

	bit = __ipv6_addr_diff(addr, &key->addr, sizeof(*addr));

	/*
	 *		(intermediate)[in]
	 *	          /	   \
	 *	(new leaf node)[ln] (old node)[fn]
	 */
	if (plen > bit) {
		in = node_alloc(net);
		ln = node_alloc(net);

		if (!in || !ln) {
			if (in)
				node_free_immediate(net, in);
			if (ln)
				node_free_immediate(net, ln);
			return ERR_PTR(-ENOMEM);
		}

		/*
		 * new intermediate node.
		 * RTN_RTINFO will
		 * be off since that an address that chooses one of
		 * the branches would not match less specific routes
		 * in the other branch
		 */

		in->fn_bit = bit;

		RCU_INIT_POINTER(in->parent, pn);
		in->leaf = fn->leaf;
		fib6_info_hold(rcu_dereference_protected(in->leaf,
				lockdep_is_held(&table->tb6_lock)));

		/* update parent pointer */
		if (dir)
			rcu_assign_pointer(pn->right, in);
		else
			rcu_assign_pointer(pn->left, in);

		ln->fn_bit = plen;

		RCU_INIT_POINTER(ln->parent, in);
		rcu_assign_pointer(fn->parent, in);

		if (addr_bit_set(addr, bit)) {
			rcu_assign_pointer(in->right, ln);
			rcu_assign_pointer(in->left, fn);
		} else {
			rcu_assign_pointer(in->left, ln);
			rcu_assign_pointer(in->right, fn);
		}
	} else { /* plen <= bit */

		/*
		 *		(new leaf node)[ln]
		 *	          /	   \
		 *	     (old node)[fn] NULL
		 */

		ln = node_alloc(net);

		if (!ln)
			return ERR_PTR(-ENOMEM);

		ln->fn_bit = plen;

		RCU_INIT_POINTER(ln->parent, pn);

		if (addr_bit_set(&key->addr, plen))
			RCU_INIT_POINTER(ln->right, fn);
		else
			RCU_INIT_POINTER(ln->left, fn);

		rcu_assign_pointer(fn->parent, ln);

		if (dir)
			rcu_assign_pointer(pn->right, ln);
		else
			rcu_assign_pointer(pn->left, ln);
	}
	return ln;
}

static void __fib6_drop_pcpu_from(struct fib6_nh *fib6_nh,
				  const struct fib6_info *match,
				  const struct fib6_table *table)
{
	int cpu;

<<<<<<< HEAD
	/* Make sure rt6_make_pcpu_route() wont add other percpu routes
	 * while we are cleaning them here.
	 */
	f6i->fib6_destroying = 1;
	mb(); /* paired with the cmpxchg() in rt6_make_pcpu_route() */
=======
	if (!fib6_nh->rt6i_pcpu)
		return;
>>>>>>> 7650b1a9

	/* release the reference to this fib entry from
	 * all of its cached pcpu routes
	 */
	for_each_possible_cpu(cpu) {
		struct rt6_info **ppcpu_rt;
		struct rt6_info *pcpu_rt;

		ppcpu_rt = per_cpu_ptr(fib6_nh->rt6i_pcpu, cpu);
		pcpu_rt = *ppcpu_rt;

		/* only dropping the 'from' reference if the cached route
		 * is using 'match'. The cached pcpu_rt->from only changes
		 * from a fib6_info to NULL (ip6_dst_destroy); it can never
		 * change from one fib6_info reference to another
		 */
		if (pcpu_rt && rcu_access_pointer(pcpu_rt->from) == match) {
			struct fib6_info *from;

			from = xchg((__force struct fib6_info **)&pcpu_rt->from, NULL);
			fib6_info_release(from);
		}
	}
}

struct fib6_nh_pcpu_arg {
	struct fib6_info	*from;
	const struct fib6_table *table;
};

static int fib6_nh_drop_pcpu_from(struct fib6_nh *nh, void *_arg)
{
	struct fib6_nh_pcpu_arg *arg = _arg;

	__fib6_drop_pcpu_from(nh, arg->from, arg->table);
	return 0;
}

static void fib6_drop_pcpu_from(struct fib6_info *f6i,
				const struct fib6_table *table)
{
	/* Make sure rt6_make_pcpu_route() wont add other percpu routes
	 * while we are cleaning them here.
	 */
	f6i->fib6_destroying = 1;
	mb(); /* paired with the cmpxchg() in rt6_make_pcpu_route() */

	if (f6i->nh) {
		struct fib6_nh_pcpu_arg arg = {
			.from = f6i,
			.table = table
		};

		nexthop_for_each_fib6_nh(f6i->nh, fib6_nh_drop_pcpu_from,
					 &arg);
	} else {
		struct fib6_nh *fib6_nh;

		fib6_nh = f6i->fib6_nh;
		__fib6_drop_pcpu_from(fib6_nh, f6i, table);
	}
}

static void fib6_purge_rt(struct fib6_info *rt, struct fib6_node *fn,
			  struct net *net)
{
	struct fib6_table *table = rt->fib6_table;

<<<<<<< HEAD
	if (rt->rt6i_pcpu)
		fib6_drop_pcpu_from(rt, table);
=======
	fib6_drop_pcpu_from(rt, table);

	if (rt->nh && !list_empty(&rt->nh_list))
		list_del_init(&rt->nh_list);
>>>>>>> 7650b1a9

	if (refcount_read(&rt->fib6_ref) != 1) {
		/* This route is used as dummy address holder in some split
		 * nodes. It is not leaked, but it still holds other resources,
		 * which must be released in time. So, scan ascendant nodes
		 * and replace dummy references to this route with references
		 * to still alive ones.
		 */
		while (fn) {
			struct fib6_info *leaf = rcu_dereference_protected(fn->leaf,
					    lockdep_is_held(&table->tb6_lock));
			struct fib6_info *new_leaf;
			if (!(fn->fn_flags & RTN_RTINFO) && leaf == rt) {
				new_leaf = fib6_find_prefix(net, table, fn);
				fib6_info_hold(new_leaf);

				rcu_assign_pointer(fn->leaf, new_leaf);
				fib6_info_release(rt);
			}
			fn = rcu_dereference_protected(fn->parent,
				    lockdep_is_held(&table->tb6_lock));
		}
	}
}

/*
 *	Insert routing information in a node.
 */

static int fib6_add_rt2node(struct fib6_node *fn, struct fib6_info *rt,
			    struct nl_info *info,
			    struct netlink_ext_ack *extack)
{
	struct fib6_info *leaf = rcu_dereference_protected(fn->leaf,
				    lockdep_is_held(&rt->fib6_table->tb6_lock));
	struct fib6_info *iter = NULL;
	struct fib6_info __rcu **ins;
	struct fib6_info __rcu **fallback_ins = NULL;
	int replace = (info->nlh &&
		       (info->nlh->nlmsg_flags & NLM_F_REPLACE));
	int add = (!info->nlh ||
		   (info->nlh->nlmsg_flags & NLM_F_CREATE));
	int found = 0;
	bool rt_can_ecmp = rt6_qualify_for_ecmp(rt);
	u16 nlflags = NLM_F_EXCL;
	int err;

	if (info->nlh && (info->nlh->nlmsg_flags & NLM_F_APPEND))
		nlflags |= NLM_F_APPEND;

	ins = &fn->leaf;

	for (iter = leaf; iter;
	     iter = rcu_dereference_protected(iter->fib6_next,
				lockdep_is_held(&rt->fib6_table->tb6_lock))) {
		/*
		 *	Search for duplicates
		 */

		if (iter->fib6_metric == rt->fib6_metric) {
			/*
			 *	Same priority level
			 */
			if (info->nlh &&
			    (info->nlh->nlmsg_flags & NLM_F_EXCL))
				return -EEXIST;

			nlflags &= ~NLM_F_EXCL;
			if (replace) {
				if (rt_can_ecmp == rt6_qualify_for_ecmp(iter)) {
					found++;
					break;
				}
				if (rt_can_ecmp)
					fallback_ins = fallback_ins ?: ins;
				goto next_iter;
			}

			if (rt6_duplicate_nexthop(iter, rt)) {
				if (rt->fib6_nsiblings)
					rt->fib6_nsiblings = 0;
				if (!(iter->fib6_flags & RTF_EXPIRES))
					return -EEXIST;
				if (!(rt->fib6_flags & RTF_EXPIRES))
					fib6_clean_expires(iter);
				else
					fib6_set_expires(iter, rt->expires);

				if (rt->fib6_pmtu)
					fib6_metric_set(iter, RTAX_MTU,
							rt->fib6_pmtu);
				return -EEXIST;
			}
			/* If we have the same destination and the same metric,
			 * but not the same gateway, then the route we try to
			 * add is sibling to this route, increment our counter
			 * of siblings, and later we will add our route to the
			 * list.
			 * Only static routes (which don't have flag
			 * RTF_EXPIRES) are used for ECMPv6.
			 *
			 * To avoid long list, we only had siblings if the
			 * route have a gateway.
			 */
			if (rt_can_ecmp &&
			    rt6_qualify_for_ecmp(iter))
				rt->fib6_nsiblings++;
		}

		if (iter->fib6_metric > rt->fib6_metric)
			break;

next_iter:
		ins = &iter->fib6_next;
	}

	if (fallback_ins && !found) {
		/* No ECMP-able route found, replace first non-ECMP one */
		ins = fallback_ins;
		iter = rcu_dereference_protected(*ins,
				    lockdep_is_held(&rt->fib6_table->tb6_lock));
		found++;
	}

	/* Reset round-robin state, if necessary */
	if (ins == &fn->leaf)
		fn->rr_ptr = NULL;

	/* Link this route to others same route. */
	if (rt->fib6_nsiblings) {
		unsigned int fib6_nsiblings;
		struct fib6_info *sibling, *temp_sibling;

		/* Find the first route that have the same metric */
		sibling = leaf;
		while (sibling) {
			if (sibling->fib6_metric == rt->fib6_metric &&
			    rt6_qualify_for_ecmp(sibling)) {
				list_add_tail(&rt->fib6_siblings,
					      &sibling->fib6_siblings);
				break;
			}
			sibling = rcu_dereference_protected(sibling->fib6_next,
				    lockdep_is_held(&rt->fib6_table->tb6_lock));
		}
		/* For each sibling in the list, increment the counter of
		 * siblings. BUG() if counters does not match, list of siblings
		 * is broken!
		 */
		fib6_nsiblings = 0;
		list_for_each_entry_safe(sibling, temp_sibling,
					 &rt->fib6_siblings, fib6_siblings) {
			sibling->fib6_nsiblings++;
			BUG_ON(sibling->fib6_nsiblings != rt->fib6_nsiblings);
			fib6_nsiblings++;
		}
		BUG_ON(fib6_nsiblings != rt->fib6_nsiblings);
		rt6_multipath_rebalance(temp_sibling);
	}

	/*
	 *	insert node
	 */
	if (!replace) {
		if (!add)
			pr_warn("NLM_F_CREATE should be set when creating new route\n");

add:
		nlflags |= NLM_F_CREATE;

		if (!info->skip_notify_kernel) {
			err = call_fib6_entry_notifiers(info->nl_net,
							FIB_EVENT_ENTRY_ADD,
							rt, extack);
			if (err)
				return err;
		}

		rcu_assign_pointer(rt->fib6_next, iter);
		fib6_info_hold(rt);
		rcu_assign_pointer(rt->fib6_node, fn);
		rcu_assign_pointer(*ins, rt);
		if (!info->skip_notify)
			inet6_rt_notify(RTM_NEWROUTE, rt, info, nlflags);
		info->nl_net->ipv6.rt6_stats->fib_rt_entries++;

		if (!(fn->fn_flags & RTN_RTINFO)) {
			info->nl_net->ipv6.rt6_stats->fib_route_nodes++;
			fn->fn_flags |= RTN_RTINFO;
		}

	} else {
		int nsiblings;

		if (!found) {
			if (add)
				goto add;
			pr_warn("NLM_F_REPLACE set, but no existing node found!\n");
			return -ENOENT;
		}

		if (!info->skip_notify_kernel) {
			err = call_fib6_entry_notifiers(info->nl_net,
							FIB_EVENT_ENTRY_REPLACE,
							rt, extack);
			if (err)
				return err;
		}

		fib6_info_hold(rt);
		rcu_assign_pointer(rt->fib6_node, fn);
		rt->fib6_next = iter->fib6_next;
		rcu_assign_pointer(*ins, rt);
		if (!info->skip_notify)
			inet6_rt_notify(RTM_NEWROUTE, rt, info, NLM_F_REPLACE);
		if (!(fn->fn_flags & RTN_RTINFO)) {
			info->nl_net->ipv6.rt6_stats->fib_route_nodes++;
			fn->fn_flags |= RTN_RTINFO;
		}
		nsiblings = iter->fib6_nsiblings;
		iter->fib6_node = NULL;
		fib6_purge_rt(iter, fn, info->nl_net);
		if (rcu_access_pointer(fn->rr_ptr) == iter)
			fn->rr_ptr = NULL;
		fib6_info_release(iter);

		if (nsiblings) {
			/* Replacing an ECMP route, remove all siblings */
			ins = &rt->fib6_next;
			iter = rcu_dereference_protected(*ins,
				    lockdep_is_held(&rt->fib6_table->tb6_lock));
			while (iter) {
				if (iter->fib6_metric > rt->fib6_metric)
					break;
				if (rt6_qualify_for_ecmp(iter)) {
					*ins = iter->fib6_next;
					iter->fib6_node = NULL;
					fib6_purge_rt(iter, fn, info->nl_net);
					if (rcu_access_pointer(fn->rr_ptr) == iter)
						fn->rr_ptr = NULL;
					fib6_info_release(iter);
					nsiblings--;
					info->nl_net->ipv6.rt6_stats->fib_rt_entries--;
				} else {
					ins = &iter->fib6_next;
				}
				iter = rcu_dereference_protected(*ins,
					lockdep_is_held(&rt->fib6_table->tb6_lock));
			}
			WARN_ON(nsiblings != 0);
		}
	}

	return 0;
}

static void fib6_start_gc(struct net *net, struct fib6_info *rt)
{
	if (!timer_pending(&net->ipv6.ip6_fib_timer) &&
	    (rt->fib6_flags & RTF_EXPIRES))
		mod_timer(&net->ipv6.ip6_fib_timer,
			  jiffies + net->ipv6.sysctl.ip6_rt_gc_interval);
}

void fib6_force_start_gc(struct net *net)
{
	if (!timer_pending(&net->ipv6.ip6_fib_timer))
		mod_timer(&net->ipv6.ip6_fib_timer,
			  jiffies + net->ipv6.sysctl.ip6_rt_gc_interval);
}

static void __fib6_update_sernum_upto_root(struct fib6_info *rt,
					   int sernum)
{
	struct fib6_node *fn = rcu_dereference_protected(rt->fib6_node,
				lockdep_is_held(&rt->fib6_table->tb6_lock));

	/* paired with smp_rmb() in rt6_get_cookie_safe() */
	smp_wmb();
	while (fn) {
		fn->fn_sernum = sernum;
		fn = rcu_dereference_protected(fn->parent,
				lockdep_is_held(&rt->fib6_table->tb6_lock));
	}
}

void fib6_update_sernum_upto_root(struct net *net, struct fib6_info *rt)
{
	__fib6_update_sernum_upto_root(rt, fib6_new_sernum(net));
}

/* allow ipv4 to update sernum via ipv6_stub */
void fib6_update_sernum_stub(struct net *net, struct fib6_info *f6i)
{
	spin_lock_bh(&f6i->fib6_table->tb6_lock);
	fib6_update_sernum_upto_root(net, f6i);
	spin_unlock_bh(&f6i->fib6_table->tb6_lock);
}

/*
 *	Add routing information to the routing tree.
 *	<destination addr>/<source addr>
 *	with source addr info in sub-trees
 *	Need to own table->tb6_lock
 */

int fib6_add(struct fib6_node *root, struct fib6_info *rt,
	     struct nl_info *info, struct netlink_ext_ack *extack)
{
	struct fib6_table *table = rt->fib6_table;
	struct fib6_node *fn, *pn = NULL;
	int err = -ENOMEM;
	int allow_create = 1;
	int replace_required = 0;
	int sernum = fib6_new_sernum(info->nl_net);

	if (info->nlh) {
		if (!(info->nlh->nlmsg_flags & NLM_F_CREATE))
			allow_create = 0;
		if (info->nlh->nlmsg_flags & NLM_F_REPLACE)
			replace_required = 1;
	}
	if (!allow_create && !replace_required)
		pr_warn("RTM_NEWROUTE with no NLM_F_CREATE or NLM_F_REPLACE\n");

	fn = fib6_add_1(info->nl_net, table, root,
			&rt->fib6_dst.addr, rt->fib6_dst.plen,
			offsetof(struct fib6_info, fib6_dst), allow_create,
			replace_required, extack);
	if (IS_ERR(fn)) {
		err = PTR_ERR(fn);
		fn = NULL;
		goto out;
	}

	pn = fn;

#ifdef CONFIG_IPV6_SUBTREES
	if (rt->fib6_src.plen) {
		struct fib6_node *sn;

		if (!rcu_access_pointer(fn->subtree)) {
			struct fib6_node *sfn;

			/*
			 * Create subtree.
			 *
			 *		fn[main tree]
			 *		|
			 *		sfn[subtree root]
			 *		   \
			 *		    sn[new leaf node]
			 */

			/* Create subtree root node */
			sfn = node_alloc(info->nl_net);
			if (!sfn)
				goto failure;

			fib6_info_hold(info->nl_net->ipv6.fib6_null_entry);
			rcu_assign_pointer(sfn->leaf,
					   info->nl_net->ipv6.fib6_null_entry);
			sfn->fn_flags = RTN_ROOT;

			/* Now add the first leaf node to new subtree */

			sn = fib6_add_1(info->nl_net, table, sfn,
					&rt->fib6_src.addr, rt->fib6_src.plen,
					offsetof(struct fib6_info, fib6_src),
					allow_create, replace_required, extack);

			if (IS_ERR(sn)) {
				/* If it is failed, discard just allocated
				   root, and then (in failure) stale node
				   in main tree.
				 */
				node_free_immediate(info->nl_net, sfn);
				err = PTR_ERR(sn);
				goto failure;
			}

			/* Now link new subtree to main tree */
			rcu_assign_pointer(sfn->parent, fn);
			rcu_assign_pointer(fn->subtree, sfn);
		} else {
			sn = fib6_add_1(info->nl_net, table, FIB6_SUBTREE(fn),
					&rt->fib6_src.addr, rt->fib6_src.plen,
					offsetof(struct fib6_info, fib6_src),
					allow_create, replace_required, extack);

			if (IS_ERR(sn)) {
				err = PTR_ERR(sn);
				goto failure;
			}
		}

		if (!rcu_access_pointer(fn->leaf)) {
			if (fn->fn_flags & RTN_TL_ROOT) {
				/* put back null_entry for root node */
				rcu_assign_pointer(fn->leaf,
					    info->nl_net->ipv6.fib6_null_entry);
			} else {
				fib6_info_hold(rt);
				rcu_assign_pointer(fn->leaf, rt);
			}
		}
		fn = sn;
	}
#endif

	err = fib6_add_rt2node(fn, rt, info, extack);
	if (!err) {
		if (rt->nh)
			list_add(&rt->nh_list, &rt->nh->f6i_list);
		__fib6_update_sernum_upto_root(rt, sernum);
		fib6_start_gc(info->nl_net, rt);
	}

out:
	if (err) {
#ifdef CONFIG_IPV6_SUBTREES
		/*
		 * If fib6_add_1 has cleared the old leaf pointer in the
		 * super-tree leaf node we have to find a new one for it.
		 */
		if (pn != fn) {
			struct fib6_info *pn_leaf =
				rcu_dereference_protected(pn->leaf,
				    lockdep_is_held(&table->tb6_lock));
			if (pn_leaf == rt) {
				pn_leaf = NULL;
				RCU_INIT_POINTER(pn->leaf, NULL);
				fib6_info_release(rt);
			}
			if (!pn_leaf && !(pn->fn_flags & RTN_RTINFO)) {
				pn_leaf = fib6_find_prefix(info->nl_net, table,
							   pn);
#if RT6_DEBUG >= 2
				if (!pn_leaf) {
					WARN_ON(!pn_leaf);
					pn_leaf =
					    info->nl_net->ipv6.fib6_null_entry;
				}
#endif
				fib6_info_hold(pn_leaf);
				rcu_assign_pointer(pn->leaf, pn_leaf);
			}
		}
#endif
		goto failure;
	}
	return err;

failure:
	/* fn->leaf could be NULL and fib6_repair_tree() needs to be called if:
	 * 1. fn is an intermediate node and we failed to add the new
	 * route to it in both subtree creation failure and fib6_add_rt2node()
	 * failure case.
	 * 2. fn is the root node in the table and we fail to add the first
	 * default route to it.
	 */
	if (fn &&
	    (!(fn->fn_flags & (RTN_RTINFO|RTN_ROOT)) ||
	     (fn->fn_flags & RTN_TL_ROOT &&
	      !rcu_access_pointer(fn->leaf))))
		fib6_repair_tree(info->nl_net, table, fn);
	return err;
}

/*
 *	Routing tree lookup
 *
 */

struct lookup_args {
	int			offset;		/* key offset on fib6_info */
	const struct in6_addr	*addr;		/* search key			*/
};

static struct fib6_node *fib6_node_lookup_1(struct fib6_node *root,
					    struct lookup_args *args)
{
	struct fib6_node *fn;
	__be32 dir;

	if (unlikely(args->offset == 0))
		return NULL;

	/*
	 *	Descend on a tree
	 */

	fn = root;

	for (;;) {
		struct fib6_node *next;

		dir = addr_bit_set(args->addr, fn->fn_bit);

		next = dir ? rcu_dereference(fn->right) :
			     rcu_dereference(fn->left);

		if (next) {
			fn = next;
			continue;
		}
		break;
	}

	while (fn) {
		struct fib6_node *subtree = FIB6_SUBTREE(fn);

		if (subtree || fn->fn_flags & RTN_RTINFO) {
			struct fib6_info *leaf = rcu_dereference(fn->leaf);
			struct rt6key *key;

			if (!leaf)
				goto backtrack;

			key = (struct rt6key *) ((u8 *)leaf + args->offset);

			if (ipv6_prefix_equal(&key->addr, args->addr, key->plen)) {
#ifdef CONFIG_IPV6_SUBTREES
				if (subtree) {
					struct fib6_node *sfn;
					sfn = fib6_node_lookup_1(subtree,
								 args + 1);
					if (!sfn)
						goto backtrack;
					fn = sfn;
				}
#endif
				if (fn->fn_flags & RTN_RTINFO)
					return fn;
			}
		}
backtrack:
		if (fn->fn_flags & RTN_ROOT)
			break;

		fn = rcu_dereference(fn->parent);
	}

	return NULL;
}

/* called with rcu_read_lock() held
 */
struct fib6_node *fib6_node_lookup(struct fib6_node *root,
				   const struct in6_addr *daddr,
				   const struct in6_addr *saddr)
{
	struct fib6_node *fn;
	struct lookup_args args[] = {
		{
			.offset = offsetof(struct fib6_info, fib6_dst),
			.addr = daddr,
		},
#ifdef CONFIG_IPV6_SUBTREES
		{
			.offset = offsetof(struct fib6_info, fib6_src),
			.addr = saddr,
		},
#endif
		{
			.offset = 0,	/* sentinel */
		}
	};

	fn = fib6_node_lookup_1(root, daddr ? args : args + 1);
	if (!fn || fn->fn_flags & RTN_TL_ROOT)
		fn = root;

	return fn;
}

/*
 *	Get node with specified destination prefix (and source prefix,
 *	if subtrees are used)
 *	exact_match == true means we try to find fn with exact match of
 *	the passed in prefix addr
 *	exact_match == false means we try to find fn with longest prefix
 *	match of the passed in prefix addr. This is useful for finding fn
 *	for cached route as it will be stored in the exception table under
 *	the node with longest prefix length.
 */


static struct fib6_node *fib6_locate_1(struct fib6_node *root,
				       const struct in6_addr *addr,
				       int plen, int offset,
				       bool exact_match)
{
	struct fib6_node *fn, *prev = NULL;

	for (fn = root; fn ; ) {
		struct fib6_info *leaf = rcu_dereference(fn->leaf);
		struct rt6key *key;

		/* This node is being deleted */
		if (!leaf) {
			if (plen <= fn->fn_bit)
				goto out;
			else
				goto next;
		}

		key = (struct rt6key *)((u8 *)leaf + offset);

		/*
		 *	Prefix match
		 */
		if (plen < fn->fn_bit ||
		    !ipv6_prefix_equal(&key->addr, addr, fn->fn_bit))
			goto out;

		if (plen == fn->fn_bit)
			return fn;

		if (fn->fn_flags & RTN_RTINFO)
			prev = fn;

next:
		/*
		 *	We have more bits to go
		 */
		if (addr_bit_set(addr, fn->fn_bit))
			fn = rcu_dereference(fn->right);
		else
			fn = rcu_dereference(fn->left);
	}
out:
	if (exact_match)
		return NULL;
	else
		return prev;
}

struct fib6_node *fib6_locate(struct fib6_node *root,
			      const struct in6_addr *daddr, int dst_len,
			      const struct in6_addr *saddr, int src_len,
			      bool exact_match)
{
	struct fib6_node *fn;

	fn = fib6_locate_1(root, daddr, dst_len,
			   offsetof(struct fib6_info, fib6_dst),
			   exact_match);

#ifdef CONFIG_IPV6_SUBTREES
	if (src_len) {
		WARN_ON(saddr == NULL);
		if (fn) {
			struct fib6_node *subtree = FIB6_SUBTREE(fn);

			if (subtree) {
				fn = fib6_locate_1(subtree, saddr, src_len,
					   offsetof(struct fib6_info, fib6_src),
					   exact_match);
			}
		}
	}
#endif

	if (fn && fn->fn_flags & RTN_RTINFO)
		return fn;

	return NULL;
}


/*
 *	Deletion
 *
 */

static struct fib6_info *fib6_find_prefix(struct net *net,
					 struct fib6_table *table,
					 struct fib6_node *fn)
{
	struct fib6_node *child_left, *child_right;

	if (fn->fn_flags & RTN_ROOT)
		return net->ipv6.fib6_null_entry;

	while (fn) {
		child_left = rcu_dereference_protected(fn->left,
				    lockdep_is_held(&table->tb6_lock));
		child_right = rcu_dereference_protected(fn->right,
				    lockdep_is_held(&table->tb6_lock));
		if (child_left)
			return rcu_dereference_protected(child_left->leaf,
					lockdep_is_held(&table->tb6_lock));
		if (child_right)
			return rcu_dereference_protected(child_right->leaf,
					lockdep_is_held(&table->tb6_lock));

		fn = FIB6_SUBTREE(fn);
	}
	return NULL;
}

/*
 *	Called to trim the tree of intermediate nodes when possible. "fn"
 *	is the node we want to try and remove.
 *	Need to own table->tb6_lock
 */

static struct fib6_node *fib6_repair_tree(struct net *net,
					  struct fib6_table *table,
					  struct fib6_node *fn)
{
	int children;
	int nstate;
	struct fib6_node *child;
	struct fib6_walker *w;
	int iter = 0;

	/* Set fn->leaf to null_entry for root node. */
	if (fn->fn_flags & RTN_TL_ROOT) {
		rcu_assign_pointer(fn->leaf, net->ipv6.fib6_null_entry);
		return fn;
	}

	for (;;) {
		struct fib6_node *fn_r = rcu_dereference_protected(fn->right,
					    lockdep_is_held(&table->tb6_lock));
		struct fib6_node *fn_l = rcu_dereference_protected(fn->left,
					    lockdep_is_held(&table->tb6_lock));
		struct fib6_node *pn = rcu_dereference_protected(fn->parent,
					    lockdep_is_held(&table->tb6_lock));
		struct fib6_node *pn_r = rcu_dereference_protected(pn->right,
					    lockdep_is_held(&table->tb6_lock));
		struct fib6_node *pn_l = rcu_dereference_protected(pn->left,
					    lockdep_is_held(&table->tb6_lock));
		struct fib6_info *fn_leaf = rcu_dereference_protected(fn->leaf,
					    lockdep_is_held(&table->tb6_lock));
		struct fib6_info *pn_leaf = rcu_dereference_protected(pn->leaf,
					    lockdep_is_held(&table->tb6_lock));
		struct fib6_info *new_fn_leaf;

		RT6_TRACE("fixing tree: plen=%d iter=%d\n", fn->fn_bit, iter);
		iter++;

		WARN_ON(fn->fn_flags & RTN_RTINFO);
		WARN_ON(fn->fn_flags & RTN_TL_ROOT);
		WARN_ON(fn_leaf);

		children = 0;
		child = NULL;
		if (fn_r)
			child = fn_r, children |= 1;
		if (fn_l)
			child = fn_l, children |= 2;

		if (children == 3 || FIB6_SUBTREE(fn)
#ifdef CONFIG_IPV6_SUBTREES
		    /* Subtree root (i.e. fn) may have one child */
		    || (children && fn->fn_flags & RTN_ROOT)
#endif
		    ) {
			new_fn_leaf = fib6_find_prefix(net, table, fn);
#if RT6_DEBUG >= 2
			if (!new_fn_leaf) {
				WARN_ON(!new_fn_leaf);
				new_fn_leaf = net->ipv6.fib6_null_entry;
			}
#endif
			fib6_info_hold(new_fn_leaf);
			rcu_assign_pointer(fn->leaf, new_fn_leaf);
			return pn;
		}

#ifdef CONFIG_IPV6_SUBTREES
		if (FIB6_SUBTREE(pn) == fn) {
			WARN_ON(!(fn->fn_flags & RTN_ROOT));
			RCU_INIT_POINTER(pn->subtree, NULL);
			nstate = FWS_L;
		} else {
			WARN_ON(fn->fn_flags & RTN_ROOT);
#endif
			if (pn_r == fn)
				rcu_assign_pointer(pn->right, child);
			else if (pn_l == fn)
				rcu_assign_pointer(pn->left, child);
#if RT6_DEBUG >= 2
			else
				WARN_ON(1);
#endif
			if (child)
				rcu_assign_pointer(child->parent, pn);
			nstate = FWS_R;
#ifdef CONFIG_IPV6_SUBTREES
		}
#endif

		read_lock(&net->ipv6.fib6_walker_lock);
		FOR_WALKERS(net, w) {
			if (!child) {
				if (w->node == fn) {
					RT6_TRACE("W %p adjusted by delnode 1, s=%d/%d\n", w, w->state, nstate);
					w->node = pn;
					w->state = nstate;
				}
			} else {
				if (w->node == fn) {
					w->node = child;
					if (children&2) {
						RT6_TRACE("W %p adjusted by delnode 2, s=%d\n", w, w->state);
						w->state = w->state >= FWS_R ? FWS_U : FWS_INIT;
					} else {
						RT6_TRACE("W %p adjusted by delnode 2, s=%d\n", w, w->state);
						w->state = w->state >= FWS_C ? FWS_U : FWS_INIT;
					}
				}
			}
		}
		read_unlock(&net->ipv6.fib6_walker_lock);

		node_free(net, fn);
		if (pn->fn_flags & RTN_RTINFO || FIB6_SUBTREE(pn))
			return pn;

		RCU_INIT_POINTER(pn->leaf, NULL);
		fib6_info_release(pn_leaf);
		fn = pn;
	}
}

static void fib6_del_route(struct fib6_table *table, struct fib6_node *fn,
			   struct fib6_info __rcu **rtp, struct nl_info *info)
{
	struct fib6_walker *w;
	struct fib6_info *rt = rcu_dereference_protected(*rtp,
				    lockdep_is_held(&table->tb6_lock));
	struct net *net = info->nl_net;

	RT6_TRACE("fib6_del_route\n");

	/* Unlink it */
	*rtp = rt->fib6_next;
	rt->fib6_node = NULL;
	net->ipv6.rt6_stats->fib_rt_entries--;
	net->ipv6.rt6_stats->fib_discarded_routes++;

	/* Flush all cached dst in exception table */
	rt6_flush_exceptions(rt);

	/* Reset round-robin state, if necessary */
	if (rcu_access_pointer(fn->rr_ptr) == rt)
		fn->rr_ptr = NULL;

	/* Remove this entry from other siblings */
	if (rt->fib6_nsiblings) {
		struct fib6_info *sibling, *next_sibling;

		list_for_each_entry_safe(sibling, next_sibling,
					 &rt->fib6_siblings, fib6_siblings)
			sibling->fib6_nsiblings--;
		rt->fib6_nsiblings = 0;
		list_del_init(&rt->fib6_siblings);
		rt6_multipath_rebalance(next_sibling);
	}

	/* Adjust walkers */
	read_lock(&net->ipv6.fib6_walker_lock);
	FOR_WALKERS(net, w) {
		if (w->state == FWS_C && w->leaf == rt) {
			RT6_TRACE("walker %p adjusted by delroute\n", w);
			w->leaf = rcu_dereference_protected(rt->fib6_next,
					    lockdep_is_held(&table->tb6_lock));
			if (!w->leaf)
				w->state = FWS_U;
		}
	}
	read_unlock(&net->ipv6.fib6_walker_lock);

	/* If it was last route, call fib6_repair_tree() to:
	 * 1. For root node, put back null_entry as how the table was created.
	 * 2. For other nodes, expunge its radix tree node.
	 */
	if (!rcu_access_pointer(fn->leaf)) {
		if (!(fn->fn_flags & RTN_TL_ROOT)) {
			fn->fn_flags &= ~RTN_RTINFO;
			net->ipv6.rt6_stats->fib_route_nodes--;
		}
		fn = fib6_repair_tree(net, table, fn);
	}

	fib6_purge_rt(rt, fn, net);

	if (!info->skip_notify_kernel)
		call_fib6_entry_notifiers(net, FIB_EVENT_ENTRY_DEL, rt, NULL);
	if (!info->skip_notify)
		inet6_rt_notify(RTM_DELROUTE, rt, info, 0);

	fib6_info_release(rt);
}

/* Need to own table->tb6_lock */
int fib6_del(struct fib6_info *rt, struct nl_info *info)
{
	struct fib6_node *fn = rcu_dereference_protected(rt->fib6_node,
				    lockdep_is_held(&rt->fib6_table->tb6_lock));
	struct fib6_table *table = rt->fib6_table;
	struct net *net = info->nl_net;
	struct fib6_info __rcu **rtp;
	struct fib6_info __rcu **rtp_next;

	if (!fn || rt == net->ipv6.fib6_null_entry)
		return -ENOENT;

	WARN_ON(!(fn->fn_flags & RTN_RTINFO));

	/*
	 *	Walk the leaf entries looking for ourself
	 */

	for (rtp = &fn->leaf; *rtp; rtp = rtp_next) {
		struct fib6_info *cur = rcu_dereference_protected(*rtp,
					lockdep_is_held(&table->tb6_lock));
		if (rt == cur) {
			fib6_del_route(table, fn, rtp, info);
			return 0;
		}
		rtp_next = &cur->fib6_next;
	}
	return -ENOENT;
}

/*
 *	Tree traversal function.
 *
 *	Certainly, it is not interrupt safe.
 *	However, it is internally reenterable wrt itself and fib6_add/fib6_del.
 *	It means, that we can modify tree during walking
 *	and use this function for garbage collection, clone pruning,
 *	cleaning tree when a device goes down etc. etc.
 *
 *	It guarantees that every node will be traversed,
 *	and that it will be traversed only once.
 *
 *	Callback function w->func may return:
 *	0 -> continue walking.
 *	positive value -> walking is suspended (used by tree dumps,
 *	and probably by gc, if it will be split to several slices)
 *	negative value -> terminate walking.
 *
 *	The function itself returns:
 *	0   -> walk is complete.
 *	>0  -> walk is incomplete (i.e. suspended)
 *	<0  -> walk is terminated by an error.
 *
 *	This function is called with tb6_lock held.
 */

static int fib6_walk_continue(struct fib6_walker *w)
{
	struct fib6_node *fn, *pn, *left, *right;

	/* w->root should always be table->tb6_root */
	WARN_ON_ONCE(!(w->root->fn_flags & RTN_TL_ROOT));

	for (;;) {
		fn = w->node;
		if (!fn)
			return 0;

		switch (w->state) {
#ifdef CONFIG_IPV6_SUBTREES
		case FWS_S:
			if (FIB6_SUBTREE(fn)) {
				w->node = FIB6_SUBTREE(fn);
				continue;
			}
			w->state = FWS_L;
#endif
			/* fall through */
		case FWS_L:
			left = rcu_dereference_protected(fn->left, 1);
			if (left) {
				w->node = left;
				w->state = FWS_INIT;
				continue;
			}
			w->state = FWS_R;
			/* fall through */
		case FWS_R:
			right = rcu_dereference_protected(fn->right, 1);
			if (right) {
				w->node = right;
				w->state = FWS_INIT;
				continue;
			}
			w->state = FWS_C;
			w->leaf = rcu_dereference_protected(fn->leaf, 1);
			/* fall through */
		case FWS_C:
			if (w->leaf && fn->fn_flags & RTN_RTINFO) {
				int err;

				if (w->skip) {
					w->skip--;
					goto skip;
				}

				err = w->func(w);
				if (err)
					return err;

				w->count++;
				continue;
			}
skip:
			w->state = FWS_U;
			/* fall through */
		case FWS_U:
			if (fn == w->root)
				return 0;
			pn = rcu_dereference_protected(fn->parent, 1);
			left = rcu_dereference_protected(pn->left, 1);
			right = rcu_dereference_protected(pn->right, 1);
			w->node = pn;
#ifdef CONFIG_IPV6_SUBTREES
			if (FIB6_SUBTREE(pn) == fn) {
				WARN_ON(!(fn->fn_flags & RTN_ROOT));
				w->state = FWS_L;
				continue;
			}
#endif
			if (left == fn) {
				w->state = FWS_R;
				continue;
			}
			if (right == fn) {
				w->state = FWS_C;
				w->leaf = rcu_dereference_protected(w->node->leaf, 1);
				continue;
			}
#if RT6_DEBUG >= 2
			WARN_ON(1);
#endif
		}
	}
}

static int fib6_walk(struct net *net, struct fib6_walker *w)
{
	int res;

	w->state = FWS_INIT;
	w->node = w->root;

	fib6_walker_link(net, w);
	res = fib6_walk_continue(w);
	if (res <= 0)
		fib6_walker_unlink(net, w);
	return res;
}

static int fib6_clean_node(struct fib6_walker *w)
{
	int res;
	struct fib6_info *rt;
	struct fib6_cleaner *c = container_of(w, struct fib6_cleaner, w);
	struct nl_info info = {
		.nl_net = c->net,
		.skip_notify = c->skip_notify,
	};

	if (c->sernum != FIB6_NO_SERNUM_CHANGE &&
	    w->node->fn_sernum != c->sernum)
		w->node->fn_sernum = c->sernum;

	if (!c->func) {
		WARN_ON_ONCE(c->sernum == FIB6_NO_SERNUM_CHANGE);
		w->leaf = NULL;
		return 0;
	}

	for_each_fib6_walker_rt(w) {
		res = c->func(rt, c->arg);
		if (res == -1) {
			w->leaf = rt;
			res = fib6_del(rt, &info);
			if (res) {
#if RT6_DEBUG >= 2
				pr_debug("%s: del failed: rt=%p@%p err=%d\n",
					 __func__, rt,
					 rcu_access_pointer(rt->fib6_node),
					 res);
#endif
				continue;
			}
			return 0;
		} else if (res == -2) {
			if (WARN_ON(!rt->fib6_nsiblings))
				continue;
			rt = list_last_entry(&rt->fib6_siblings,
					     struct fib6_info, fib6_siblings);
			continue;
		}
		WARN_ON(res != 0);
	}
	w->leaf = rt;
	return 0;
}

/*
 *	Convenient frontend to tree walker.
 *
 *	func is called on each route.
 *		It may return -2 -> skip multipath route.
 *			      -1 -> delete this route.
 *		              0  -> continue walking
 */

static void fib6_clean_tree(struct net *net, struct fib6_node *root,
			    int (*func)(struct fib6_info *, void *arg),
			    int sernum, void *arg, bool skip_notify)
{
	struct fib6_cleaner c;

	c.w.root = root;
	c.w.func = fib6_clean_node;
	c.w.count = 0;
	c.w.skip = 0;
	c.w.skip_in_node = 0;
	c.func = func;
	c.sernum = sernum;
	c.arg = arg;
	c.net = net;
	c.skip_notify = skip_notify;

	fib6_walk(net, &c.w);
}

static void __fib6_clean_all(struct net *net,
			     int (*func)(struct fib6_info *, void *),
			     int sernum, void *arg, bool skip_notify)
{
	struct fib6_table *table;
	struct hlist_head *head;
	unsigned int h;

	rcu_read_lock();
	for (h = 0; h < FIB6_TABLE_HASHSZ; h++) {
		head = &net->ipv6.fib_table_hash[h];
		hlist_for_each_entry_rcu(table, head, tb6_hlist) {
			spin_lock_bh(&table->tb6_lock);
			fib6_clean_tree(net, &table->tb6_root,
					func, sernum, arg, skip_notify);
			spin_unlock_bh(&table->tb6_lock);
		}
	}
	rcu_read_unlock();
}

void fib6_clean_all(struct net *net, int (*func)(struct fib6_info *, void *),
		    void *arg)
{
	__fib6_clean_all(net, func, FIB6_NO_SERNUM_CHANGE, arg, false);
}

void fib6_clean_all_skip_notify(struct net *net,
				int (*func)(struct fib6_info *, void *),
				void *arg)
{
	__fib6_clean_all(net, func, FIB6_NO_SERNUM_CHANGE, arg, true);
}

static void fib6_flush_trees(struct net *net)
{
	int new_sernum = fib6_new_sernum(net);

	__fib6_clean_all(net, NULL, new_sernum, NULL, false);
}

/*
 *	Garbage collection
 */

static int fib6_age(struct fib6_info *rt, void *arg)
{
	struct fib6_gc_args *gc_args = arg;
	unsigned long now = jiffies;

	/*
	 *	check addrconf expiration here.
	 *	Routes are expired even if they are in use.
	 */

	if (rt->fib6_flags & RTF_EXPIRES && rt->expires) {
		if (time_after(now, rt->expires)) {
			RT6_TRACE("expiring %p\n", rt);
			return -1;
		}
		gc_args->more++;
	}

	/*	Also age clones in the exception table.
	 *	Note, that clones are aged out
	 *	only if they are not in use now.
	 */
	rt6_age_exceptions(rt, gc_args, now);

	return 0;
}

void fib6_run_gc(unsigned long expires, struct net *net, bool force)
{
	struct fib6_gc_args gc_args;
	unsigned long now;

	if (force) {
		spin_lock_bh(&net->ipv6.fib6_gc_lock);
	} else if (!spin_trylock_bh(&net->ipv6.fib6_gc_lock)) {
		mod_timer(&net->ipv6.ip6_fib_timer, jiffies + HZ);
		return;
	}
	gc_args.timeout = expires ? (int)expires :
			  net->ipv6.sysctl.ip6_rt_gc_interval;
	gc_args.more = 0;

	fib6_clean_all(net, fib6_age, &gc_args);
	now = jiffies;
	net->ipv6.ip6_rt_last_gc = now;

	if (gc_args.more)
		mod_timer(&net->ipv6.ip6_fib_timer,
			  round_jiffies(now
					+ net->ipv6.sysctl.ip6_rt_gc_interval));
	else
		del_timer(&net->ipv6.ip6_fib_timer);
	spin_unlock_bh(&net->ipv6.fib6_gc_lock);
}

static void fib6_gc_timer_cb(struct timer_list *t)
{
	struct net *arg = from_timer(arg, t, ipv6.ip6_fib_timer);

	fib6_run_gc(0, arg, true);
}

static int __net_init fib6_net_init(struct net *net)
{
	size_t size = sizeof(struct hlist_head) * FIB6_TABLE_HASHSZ;
	int err;

	err = fib6_notifier_init(net);
	if (err)
		return err;

	spin_lock_init(&net->ipv6.fib6_gc_lock);
	rwlock_init(&net->ipv6.fib6_walker_lock);
	INIT_LIST_HEAD(&net->ipv6.fib6_walkers);
	timer_setup(&net->ipv6.ip6_fib_timer, fib6_gc_timer_cb, 0);

	net->ipv6.rt6_stats = kzalloc(sizeof(*net->ipv6.rt6_stats), GFP_KERNEL);
	if (!net->ipv6.rt6_stats)
		goto out_timer;

	/* Avoid false sharing : Use at least a full cache line */
	size = max_t(size_t, size, L1_CACHE_BYTES);

	net->ipv6.fib_table_hash = kzalloc(size, GFP_KERNEL);
	if (!net->ipv6.fib_table_hash)
		goto out_rt6_stats;

	net->ipv6.fib6_main_tbl = kzalloc(sizeof(*net->ipv6.fib6_main_tbl),
					  GFP_KERNEL);
	if (!net->ipv6.fib6_main_tbl)
		goto out_fib_table_hash;

	net->ipv6.fib6_main_tbl->tb6_id = RT6_TABLE_MAIN;
	rcu_assign_pointer(net->ipv6.fib6_main_tbl->tb6_root.leaf,
			   net->ipv6.fib6_null_entry);
	net->ipv6.fib6_main_tbl->tb6_root.fn_flags =
		RTN_ROOT | RTN_TL_ROOT | RTN_RTINFO;
	inet_peer_base_init(&net->ipv6.fib6_main_tbl->tb6_peers);

#ifdef CONFIG_IPV6_MULTIPLE_TABLES
	net->ipv6.fib6_local_tbl = kzalloc(sizeof(*net->ipv6.fib6_local_tbl),
					   GFP_KERNEL);
	if (!net->ipv6.fib6_local_tbl)
		goto out_fib6_main_tbl;
	net->ipv6.fib6_local_tbl->tb6_id = RT6_TABLE_LOCAL;
	rcu_assign_pointer(net->ipv6.fib6_local_tbl->tb6_root.leaf,
			   net->ipv6.fib6_null_entry);
	net->ipv6.fib6_local_tbl->tb6_root.fn_flags =
		RTN_ROOT | RTN_TL_ROOT | RTN_RTINFO;
	inet_peer_base_init(&net->ipv6.fib6_local_tbl->tb6_peers);
#endif
	fib6_tables_init(net);

	return 0;

#ifdef CONFIG_IPV6_MULTIPLE_TABLES
out_fib6_main_tbl:
	kfree(net->ipv6.fib6_main_tbl);
#endif
out_fib_table_hash:
	kfree(net->ipv6.fib_table_hash);
out_rt6_stats:
	kfree(net->ipv6.rt6_stats);
out_timer:
	fib6_notifier_exit(net);
	return -ENOMEM;
}

static void fib6_net_exit(struct net *net)
{
	unsigned int i;

	del_timer_sync(&net->ipv6.ip6_fib_timer);

	for (i = 0; i < FIB6_TABLE_HASHSZ; i++) {
		struct hlist_head *head = &net->ipv6.fib_table_hash[i];
		struct hlist_node *tmp;
		struct fib6_table *tb;

		hlist_for_each_entry_safe(tb, tmp, head, tb6_hlist) {
			hlist_del(&tb->tb6_hlist);
			fib6_free_table(tb);
		}
	}

	kfree(net->ipv6.fib_table_hash);
	kfree(net->ipv6.rt6_stats);
	fib6_notifier_exit(net);
}

static struct pernet_operations fib6_net_ops = {
	.init = fib6_net_init,
	.exit = fib6_net_exit,
};

int __init fib6_init(void)
{
	int ret = -ENOMEM;

	fib6_node_kmem = kmem_cache_create("fib6_nodes",
					   sizeof(struct fib6_node),
					   0, SLAB_HWCACHE_ALIGN,
					   NULL);
	if (!fib6_node_kmem)
		goto out;

	ret = register_pernet_subsys(&fib6_net_ops);
	if (ret)
		goto out_kmem_cache_create;

	ret = rtnl_register_module(THIS_MODULE, PF_INET6, RTM_GETROUTE, NULL,
				   inet6_dump_fib, 0);
	if (ret)
		goto out_unregister_subsys;

	__fib6_flush_trees = fib6_flush_trees;
out:
	return ret;

out_unregister_subsys:
	unregister_pernet_subsys(&fib6_net_ops);
out_kmem_cache_create:
	kmem_cache_destroy(fib6_node_kmem);
	goto out;
}

void fib6_gc_cleanup(void)
{
	unregister_pernet_subsys(&fib6_net_ops);
	kmem_cache_destroy(fib6_node_kmem);
}

#ifdef CONFIG_PROC_FS
static int ipv6_route_seq_show(struct seq_file *seq, void *v)
{
	struct fib6_info *rt = v;
	struct ipv6_route_iter *iter = seq->private;
	struct fib6_nh *fib6_nh = rt->fib6_nh;
	unsigned int flags = rt->fib6_flags;
	const struct net_device *dev;

	if (rt->nh)
		fib6_nh = nexthop_fib6_nh(rt->nh);

	seq_printf(seq, "%pi6 %02x ", &rt->fib6_dst.addr, rt->fib6_dst.plen);

#ifdef CONFIG_IPV6_SUBTREES
	seq_printf(seq, "%pi6 %02x ", &rt->fib6_src.addr, rt->fib6_src.plen);
#else
	seq_puts(seq, "00000000000000000000000000000000 00 ");
#endif
	if (fib6_nh->fib_nh_gw_family) {
		flags |= RTF_GATEWAY;
		seq_printf(seq, "%pi6", &fib6_nh->fib_nh_gw6);
	} else {
		seq_puts(seq, "00000000000000000000000000000000");
	}

	dev = fib6_nh->fib_nh_dev;
	seq_printf(seq, " %08x %08x %08x %08x %8s\n",
		   rt->fib6_metric, refcount_read(&rt->fib6_ref), 0,
		   flags, dev ? dev->name : "");
	iter->w.leaf = NULL;
	return 0;
}

static int ipv6_route_yield(struct fib6_walker *w)
{
	struct ipv6_route_iter *iter = w->args;

	if (!iter->skip)
		return 1;

	do {
		iter->w.leaf = rcu_dereference_protected(
				iter->w.leaf->fib6_next,
				lockdep_is_held(&iter->tbl->tb6_lock));
		iter->skip--;
		if (!iter->skip && iter->w.leaf)
			return 1;
	} while (iter->w.leaf);

	return 0;
}

static void ipv6_route_seq_setup_walk(struct ipv6_route_iter *iter,
				      struct net *net)
{
	memset(&iter->w, 0, sizeof(iter->w));
	iter->w.func = ipv6_route_yield;
	iter->w.root = &iter->tbl->tb6_root;
	iter->w.state = FWS_INIT;
	iter->w.node = iter->w.root;
	iter->w.args = iter;
	iter->sernum = iter->w.root->fn_sernum;
	INIT_LIST_HEAD(&iter->w.lh);
	fib6_walker_link(net, &iter->w);
}

static struct fib6_table *ipv6_route_seq_next_table(struct fib6_table *tbl,
						    struct net *net)
{
	unsigned int h;
	struct hlist_node *node;

	if (tbl) {
		h = (tbl->tb6_id & (FIB6_TABLE_HASHSZ - 1)) + 1;
		node = rcu_dereference_bh(hlist_next_rcu(&tbl->tb6_hlist));
	} else {
		h = 0;
		node = NULL;
	}

	while (!node && h < FIB6_TABLE_HASHSZ) {
		node = rcu_dereference_bh(
			hlist_first_rcu(&net->ipv6.fib_table_hash[h++]));
	}
	return hlist_entry_safe(node, struct fib6_table, tb6_hlist);
}

static void ipv6_route_check_sernum(struct ipv6_route_iter *iter)
{
	if (iter->sernum != iter->w.root->fn_sernum) {
		iter->sernum = iter->w.root->fn_sernum;
		iter->w.state = FWS_INIT;
		iter->w.node = iter->w.root;
		WARN_ON(iter->w.skip);
		iter->w.skip = iter->w.count;
	}
}

static void *ipv6_route_seq_next(struct seq_file *seq, void *v, loff_t *pos)
{
	int r;
	struct fib6_info *n;
	struct net *net = seq_file_net(seq);
	struct ipv6_route_iter *iter = seq->private;

	if (!v)
		goto iter_table;

	n = rcu_dereference_bh(((struct fib6_info *)v)->fib6_next);
	if (n) {
		++*pos;
		return n;
	}

iter_table:
	ipv6_route_check_sernum(iter);
	spin_lock_bh(&iter->tbl->tb6_lock);
	r = fib6_walk_continue(&iter->w);
	spin_unlock_bh(&iter->tbl->tb6_lock);
	if (r > 0) {
		if (v)
			++*pos;
		return iter->w.leaf;
	} else if (r < 0) {
		fib6_walker_unlink(net, &iter->w);
		return NULL;
	}
	fib6_walker_unlink(net, &iter->w);

	iter->tbl = ipv6_route_seq_next_table(iter->tbl, net);
	if (!iter->tbl)
		return NULL;

	ipv6_route_seq_setup_walk(iter, net);
	goto iter_table;
}

static void *ipv6_route_seq_start(struct seq_file *seq, loff_t *pos)
	__acquires(RCU_BH)
{
	struct net *net = seq_file_net(seq);
	struct ipv6_route_iter *iter = seq->private;

	rcu_read_lock_bh();
	iter->tbl = ipv6_route_seq_next_table(NULL, net);
	iter->skip = *pos;

	if (iter->tbl) {
		ipv6_route_seq_setup_walk(iter, net);
		return ipv6_route_seq_next(seq, NULL, pos);
	} else {
		return NULL;
	}
}

static bool ipv6_route_iter_active(struct ipv6_route_iter *iter)
{
	struct fib6_walker *w = &iter->w;
	return w->node && !(w->state == FWS_U && w->node == w->root);
}

static void ipv6_route_seq_stop(struct seq_file *seq, void *v)
	__releases(RCU_BH)
{
	struct net *net = seq_file_net(seq);
	struct ipv6_route_iter *iter = seq->private;

	if (ipv6_route_iter_active(iter))
		fib6_walker_unlink(net, &iter->w);

	rcu_read_unlock_bh();
}

const struct seq_operations ipv6_route_seq_ops = {
	.start	= ipv6_route_seq_start,
	.next	= ipv6_route_seq_next,
	.stop	= ipv6_route_seq_stop,
	.show	= ipv6_route_seq_show
};
#endif /* CONFIG_PROC_FS */<|MERGE_RESOLUTION|>--- conflicted
+++ resolved
@@ -903,16 +903,8 @@
 {
 	int cpu;
 
-<<<<<<< HEAD
-	/* Make sure rt6_make_pcpu_route() wont add other percpu routes
-	 * while we are cleaning them here.
-	 */
-	f6i->fib6_destroying = 1;
-	mb(); /* paired with the cmpxchg() in rt6_make_pcpu_route() */
-=======
 	if (!fib6_nh->rt6i_pcpu)
 		return;
->>>>>>> 7650b1a9
 
 	/* release the reference to this fib entry from
 	 * all of its cached pcpu routes
@@ -981,15 +973,10 @@
 {
 	struct fib6_table *table = rt->fib6_table;
 
-<<<<<<< HEAD
-	if (rt->rt6i_pcpu)
-		fib6_drop_pcpu_from(rt, table);
-=======
 	fib6_drop_pcpu_from(rt, table);
 
 	if (rt->nh && !list_empty(&rt->nh_list))
 		list_del_init(&rt->nh_list);
->>>>>>> 7650b1a9
 
 	if (refcount_read(&rt->fib6_ref) != 1) {
 		/* This route is used as dummy address holder in some split
