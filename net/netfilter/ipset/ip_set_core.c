// SPDX-License-Identifier: GPL-2.0-only
/* Copyright (C) 2000-2002 Joakim Axelsson <gozem@linux.nu>
 *                         Patrick Schaaf <bof@bof.de>
<<<<<<< HEAD
 * Copyright (C) 2003-2013 Jozsef Kadlecsik <kadlec@blackhole.kfki.hu>
=======
 * Copyright (C) 2003-2013 Jozsef Kadlecsik <kadlec@netfilter.org>
>>>>>>> 7650b1a9
 */

/* Kernel module for IP set management */

#include <linux/init.h>
#include <linux/module.h>
#include <linux/moduleparam.h>
#include <linux/ip.h>
#include <linux/skbuff.h>
#include <linux/spinlock.h>
#include <linux/rculist.h>
#include <net/netlink.h>
#include <net/net_namespace.h>
#include <net/netns/generic.h>

#include <linux/netfilter.h>
#include <linux/netfilter/x_tables.h>
#include <linux/netfilter/nfnetlink.h>
#include <linux/netfilter/ipset/ip_set.h>

static LIST_HEAD(ip_set_type_list);		/* all registered set types */
static DEFINE_MUTEX(ip_set_type_mutex);		/* protects ip_set_type_list */
static DEFINE_RWLOCK(ip_set_ref_lock);		/* protects the set refs */

struct ip_set_net {
	struct ip_set * __rcu *ip_set_list;	/* all individual sets */
	ip_set_id_t	ip_set_max;	/* max number of sets */
	bool		is_deleted;	/* deleted by ip_set_net_exit */
	bool		is_destroyed;	/* all sets are destroyed */
};

static unsigned int ip_set_net_id __read_mostly;

static inline struct ip_set_net *ip_set_pernet(struct net *net)
{
	return net_generic(net, ip_set_net_id);
}

#define IP_SET_INC	64
#define STRNCMP(a, b)	(strncmp(a, b, IPSET_MAXNAMELEN) == 0)

static unsigned int max_sets;

module_param(max_sets, int, 0600);
MODULE_PARM_DESC(max_sets, "maximal number of sets");
MODULE_LICENSE("GPL");
MODULE_AUTHOR("Jozsef Kadlecsik <kadlec@netfilter.org>");
MODULE_DESCRIPTION("core IP set support");
MODULE_ALIAS_NFNL_SUBSYS(NFNL_SUBSYS_IPSET);

/* When the nfnl mutex or ip_set_ref_lock is held: */
#define ip_set_dereference(p)		\
	rcu_dereference_protected(p,	\
		lockdep_nfnl_is_held(NFNL_SUBSYS_IPSET) || \
		lockdep_is_held(&ip_set_ref_lock))
#define ip_set(inst, id)		\
	ip_set_dereference((inst)->ip_set_list)[id]
#define ip_set_ref_netlink(inst,id)	\
	rcu_dereference_raw((inst)->ip_set_list)[id]

/* The set types are implemented in modules and registered set types
 * can be found in ip_set_type_list. Adding/deleting types is
 * serialized by ip_set_type_mutex.
 */

static inline void
ip_set_type_lock(void)
{
	mutex_lock(&ip_set_type_mutex);
}

static inline void
ip_set_type_unlock(void)
{
	mutex_unlock(&ip_set_type_mutex);
}

/* Register and deregister settype */

static struct ip_set_type *
find_set_type(const char *name, u8 family, u8 revision)
{
	struct ip_set_type *type;

	list_for_each_entry_rcu(type, &ip_set_type_list, list)
		if (STRNCMP(type->name, name) &&
		    (type->family == family ||
		     type->family == NFPROTO_UNSPEC) &&
		    revision >= type->revision_min &&
		    revision <= type->revision_max)
			return type;
	return NULL;
}

/* Unlock, try to load a set type module and lock again */
static bool
load_settype(const char *name)
{
	nfnl_unlock(NFNL_SUBSYS_IPSET);
	pr_debug("try to load ip_set_%s\n", name);
	if (request_module("ip_set_%s", name) < 0) {
		pr_warn("Can't find ip_set type %s\n", name);
		nfnl_lock(NFNL_SUBSYS_IPSET);
		return false;
	}
	nfnl_lock(NFNL_SUBSYS_IPSET);
	return true;
}

/* Find a set type and reference it */
#define find_set_type_get(name, family, revision, found)	\
	__find_set_type_get(name, family, revision, found, false)

static int
__find_set_type_get(const char *name, u8 family, u8 revision,
		    struct ip_set_type **found, bool retry)
{
	struct ip_set_type *type;
	int err;

	if (retry && !load_settype(name))
		return -IPSET_ERR_FIND_TYPE;

	rcu_read_lock();
	*found = find_set_type(name, family, revision);
	if (*found) {
		err = !try_module_get((*found)->me) ? -EFAULT : 0;
		goto unlock;
	}
	/* Make sure the type is already loaded
	 * but we don't support the revision
	 */
	list_for_each_entry_rcu(type, &ip_set_type_list, list)
		if (STRNCMP(type->name, name)) {
			err = -IPSET_ERR_FIND_TYPE;
			goto unlock;
		}
	rcu_read_unlock();

	return retry ? -IPSET_ERR_FIND_TYPE :
		__find_set_type_get(name, family, revision, found, true);

unlock:
	rcu_read_unlock();
	return err;
}

/* Find a given set type by name and family.
 * If we succeeded, the supported minimal and maximum revisions are
 * filled out.
 */
#define find_set_type_minmax(name, family, min, max) \
	__find_set_type_minmax(name, family, min, max, false)

static int
__find_set_type_minmax(const char *name, u8 family, u8 *min, u8 *max,
		       bool retry)
{
	struct ip_set_type *type;
	bool found = false;

	if (retry && !load_settype(name))
		return -IPSET_ERR_FIND_TYPE;

	*min = 255; *max = 0;
	rcu_read_lock();
	list_for_each_entry_rcu(type, &ip_set_type_list, list)
		if (STRNCMP(type->name, name) &&
		    (type->family == family ||
		     type->family == NFPROTO_UNSPEC)) {
			found = true;
			if (type->revision_min < *min)
				*min = type->revision_min;
			if (type->revision_max > *max)
				*max = type->revision_max;
		}
	rcu_read_unlock();
	if (found)
		return 0;

	return retry ? -IPSET_ERR_FIND_TYPE :
		__find_set_type_minmax(name, family, min, max, true);
}

#define family_name(f)	((f) == NFPROTO_IPV4 ? "inet" : \
			 (f) == NFPROTO_IPV6 ? "inet6" : "any")

/* Register a set type structure. The type is identified by
 * the unique triple of name, family and revision.
 */
int
ip_set_type_register(struct ip_set_type *type)
{
	int ret = 0;

	if (type->protocol != IPSET_PROTOCOL) {
		pr_warn("ip_set type %s, family %s, revision %u:%u uses wrong protocol version %u (want %u)\n",
			type->name, family_name(type->family),
			type->revision_min, type->revision_max,
			type->protocol, IPSET_PROTOCOL);
		return -EINVAL;
	}

	ip_set_type_lock();
	if (find_set_type(type->name, type->family, type->revision_min)) {
		/* Duplicate! */
		pr_warn("ip_set type %s, family %s with revision min %u already registered!\n",
			type->name, family_name(type->family),
			type->revision_min);
		ip_set_type_unlock();
		return -EINVAL;
	}
	list_add_rcu(&type->list, &ip_set_type_list);
	pr_debug("type %s, family %s, revision %u:%u registered.\n",
		 type->name, family_name(type->family),
		 type->revision_min, type->revision_max);
	ip_set_type_unlock();

	return ret;
}
EXPORT_SYMBOL_GPL(ip_set_type_register);

/* Unregister a set type. There's a small race with ip_set_create */
void
ip_set_type_unregister(struct ip_set_type *type)
{
	ip_set_type_lock();
	if (!find_set_type(type->name, type->family, type->revision_min)) {
		pr_warn("ip_set type %s, family %s with revision min %u not registered\n",
			type->name, family_name(type->family),
			type->revision_min);
		ip_set_type_unlock();
		return;
	}
	list_del_rcu(&type->list);
	pr_debug("type %s, family %s with revision min %u unregistered.\n",
		 type->name, family_name(type->family), type->revision_min);
	ip_set_type_unlock();

	synchronize_rcu();
}
EXPORT_SYMBOL_GPL(ip_set_type_unregister);

/* Utility functions */
void *
ip_set_alloc(size_t size)
{
	void *members = NULL;

	if (size < KMALLOC_MAX_SIZE)
		members = kzalloc(size, GFP_KERNEL | __GFP_NOWARN);

	if (members) {
		pr_debug("%p: allocated with kmalloc\n", members);
		return members;
	}

	members = vzalloc(size);
	if (!members)
		return NULL;
	pr_debug("%p: allocated with vmalloc\n", members);

	return members;
}
EXPORT_SYMBOL_GPL(ip_set_alloc);

void
ip_set_free(void *members)
{
	pr_debug("%p: free with %s\n", members,
		 is_vmalloc_addr(members) ? "vfree" : "kfree");
	kvfree(members);
}
EXPORT_SYMBOL_GPL(ip_set_free);

static inline bool
flag_nested(const struct nlattr *nla)
{
	return nla->nla_type & NLA_F_NESTED;
}

static const struct nla_policy ipaddr_policy[IPSET_ATTR_IPADDR_MAX + 1] = {
	[IPSET_ATTR_IPADDR_IPV4]	= { .type = NLA_U32 },
	[IPSET_ATTR_IPADDR_IPV6]	= { .type = NLA_BINARY,
					    .len = sizeof(struct in6_addr) },
};

int
ip_set_get_ipaddr4(struct nlattr *nla,  __be32 *ipaddr)
{
	struct nlattr *tb[IPSET_ATTR_IPADDR_MAX + 1];

	if (unlikely(!flag_nested(nla)))
		return -IPSET_ERR_PROTOCOL;
	if (nla_parse_nested_deprecated(tb, IPSET_ATTR_IPADDR_MAX, nla, ipaddr_policy, NULL))
		return -IPSET_ERR_PROTOCOL;
	if (unlikely(!ip_set_attr_netorder(tb, IPSET_ATTR_IPADDR_IPV4)))
		return -IPSET_ERR_PROTOCOL;

	*ipaddr = nla_get_be32(tb[IPSET_ATTR_IPADDR_IPV4]);
	return 0;
}
EXPORT_SYMBOL_GPL(ip_set_get_ipaddr4);

int
ip_set_get_ipaddr6(struct nlattr *nla, union nf_inet_addr *ipaddr)
{
	struct nlattr *tb[IPSET_ATTR_IPADDR_MAX + 1];

	if (unlikely(!flag_nested(nla)))
		return -IPSET_ERR_PROTOCOL;

	if (nla_parse_nested_deprecated(tb, IPSET_ATTR_IPADDR_MAX, nla, ipaddr_policy, NULL))
		return -IPSET_ERR_PROTOCOL;
	if (unlikely(!ip_set_attr_netorder(tb, IPSET_ATTR_IPADDR_IPV6)))
		return -IPSET_ERR_PROTOCOL;

	memcpy(ipaddr, nla_data(tb[IPSET_ATTR_IPADDR_IPV6]),
	       sizeof(struct in6_addr));
	return 0;
}
EXPORT_SYMBOL_GPL(ip_set_get_ipaddr6);

typedef void (*destroyer)(struct ip_set *, void *);
/* ipset data extension types, in size order */

const struct ip_set_ext_type ip_set_extensions[] = {
	[IPSET_EXT_ID_COUNTER] = {
		.type	= IPSET_EXT_COUNTER,
		.flag	= IPSET_FLAG_WITH_COUNTERS,
		.len	= sizeof(struct ip_set_counter),
		.align	= __alignof__(struct ip_set_counter),
	},
	[IPSET_EXT_ID_TIMEOUT] = {
		.type	= IPSET_EXT_TIMEOUT,
		.len	= sizeof(unsigned long),
		.align	= __alignof__(unsigned long),
	},
	[IPSET_EXT_ID_SKBINFO] = {
		.type	= IPSET_EXT_SKBINFO,
		.flag	= IPSET_FLAG_WITH_SKBINFO,
		.len	= sizeof(struct ip_set_skbinfo),
		.align	= __alignof__(struct ip_set_skbinfo),
	},
	[IPSET_EXT_ID_COMMENT] = {
		.type	 = IPSET_EXT_COMMENT | IPSET_EXT_DESTROY,
		.flag	 = IPSET_FLAG_WITH_COMMENT,
		.len	 = sizeof(struct ip_set_comment),
		.align	 = __alignof__(struct ip_set_comment),
		.destroy = (destroyer) ip_set_comment_free,
	},
};
EXPORT_SYMBOL_GPL(ip_set_extensions);

static inline bool
add_extension(enum ip_set_ext_id id, u32 flags, struct nlattr *tb[])
{
	return ip_set_extensions[id].flag ?
		(flags & ip_set_extensions[id].flag) :
		!!tb[IPSET_ATTR_TIMEOUT];
}

size_t
ip_set_elem_len(struct ip_set *set, struct nlattr *tb[], size_t len,
		size_t align)
{
	enum ip_set_ext_id id;
	u32 cadt_flags = 0;

	if (tb[IPSET_ATTR_CADT_FLAGS])
		cadt_flags = ip_set_get_h32(tb[IPSET_ATTR_CADT_FLAGS]);
	if (cadt_flags & IPSET_FLAG_WITH_FORCEADD)
		set->flags |= IPSET_CREATE_FLAG_FORCEADD;
	if (!align)
		align = 1;
	for (id = 0; id < IPSET_EXT_ID_MAX; id++) {
		if (!add_extension(id, cadt_flags, tb))
			continue;
		len = ALIGN(len, ip_set_extensions[id].align);
		set->offset[id] = len;
		set->extensions |= ip_set_extensions[id].type;
		len += ip_set_extensions[id].len;
	}
	return ALIGN(len, align);
}
EXPORT_SYMBOL_GPL(ip_set_elem_len);

int
ip_set_get_extensions(struct ip_set *set, struct nlattr *tb[],
		      struct ip_set_ext *ext)
{
	u64 fullmark;

	if (unlikely(!ip_set_optattr_netorder(tb, IPSET_ATTR_TIMEOUT) ||
		     !ip_set_optattr_netorder(tb, IPSET_ATTR_PACKETS) ||
		     !ip_set_optattr_netorder(tb, IPSET_ATTR_BYTES) ||
		     !ip_set_optattr_netorder(tb, IPSET_ATTR_SKBMARK) ||
		     !ip_set_optattr_netorder(tb, IPSET_ATTR_SKBPRIO) ||
		     !ip_set_optattr_netorder(tb, IPSET_ATTR_SKBQUEUE)))
		return -IPSET_ERR_PROTOCOL;

	if (tb[IPSET_ATTR_TIMEOUT]) {
		if (!SET_WITH_TIMEOUT(set))
			return -IPSET_ERR_TIMEOUT;
		ext->timeout = ip_set_timeout_uget(tb[IPSET_ATTR_TIMEOUT]);
	}
	if (tb[IPSET_ATTR_BYTES] || tb[IPSET_ATTR_PACKETS]) {
		if (!SET_WITH_COUNTER(set))
			return -IPSET_ERR_COUNTER;
		if (tb[IPSET_ATTR_BYTES])
			ext->bytes = be64_to_cpu(nla_get_be64(
						 tb[IPSET_ATTR_BYTES]));
		if (tb[IPSET_ATTR_PACKETS])
			ext->packets = be64_to_cpu(nla_get_be64(
						   tb[IPSET_ATTR_PACKETS]));
	}
	if (tb[IPSET_ATTR_COMMENT]) {
		if (!SET_WITH_COMMENT(set))
			return -IPSET_ERR_COMMENT;
		ext->comment = ip_set_comment_uget(tb[IPSET_ATTR_COMMENT]);
	}
	if (tb[IPSET_ATTR_SKBMARK]) {
		if (!SET_WITH_SKBINFO(set))
			return -IPSET_ERR_SKBINFO;
		fullmark = be64_to_cpu(nla_get_be64(tb[IPSET_ATTR_SKBMARK]));
		ext->skbinfo.skbmark = fullmark >> 32;
		ext->skbinfo.skbmarkmask = fullmark & 0xffffffff;
	}
	if (tb[IPSET_ATTR_SKBPRIO]) {
		if (!SET_WITH_SKBINFO(set))
			return -IPSET_ERR_SKBINFO;
		ext->skbinfo.skbprio =
			be32_to_cpu(nla_get_be32(tb[IPSET_ATTR_SKBPRIO]));
	}
	if (tb[IPSET_ATTR_SKBQUEUE]) {
		if (!SET_WITH_SKBINFO(set))
			return -IPSET_ERR_SKBINFO;
		ext->skbinfo.skbqueue =
			be16_to_cpu(nla_get_be16(tb[IPSET_ATTR_SKBQUEUE]));
	}
	return 0;
}
EXPORT_SYMBOL_GPL(ip_set_get_extensions);

int
ip_set_put_extensions(struct sk_buff *skb, const struct ip_set *set,
		      const void *e, bool active)
{
	if (SET_WITH_TIMEOUT(set)) {
		unsigned long *timeout = ext_timeout(e, set);

		if (nla_put_net32(skb, IPSET_ATTR_TIMEOUT,
			htonl(active ? ip_set_timeout_get(timeout)
				: *timeout)))
			return -EMSGSIZE;
	}
	if (SET_WITH_COUNTER(set) &&
	    ip_set_put_counter(skb, ext_counter(e, set)))
		return -EMSGSIZE;
	if (SET_WITH_COMMENT(set) &&
	    ip_set_put_comment(skb, ext_comment(e, set)))
		return -EMSGSIZE;
	if (SET_WITH_SKBINFO(set) &&
	    ip_set_put_skbinfo(skb, ext_skbinfo(e, set)))
		return -EMSGSIZE;
	return 0;
}
EXPORT_SYMBOL_GPL(ip_set_put_extensions);

bool
ip_set_match_extensions(struct ip_set *set, const struct ip_set_ext *ext,
			struct ip_set_ext *mext, u32 flags, void *data)
{
	if (SET_WITH_TIMEOUT(set) &&
	    ip_set_timeout_expired(ext_timeout(data, set)))
		return false;
	if (SET_WITH_COUNTER(set)) {
		struct ip_set_counter *counter = ext_counter(data, set);

		if (flags & IPSET_FLAG_MATCH_COUNTERS &&
		    !(ip_set_match_counter(ip_set_get_packets(counter),
				mext->packets, mext->packets_op) &&
		      ip_set_match_counter(ip_set_get_bytes(counter),
				mext->bytes, mext->bytes_op)))
			return false;
		ip_set_update_counter(counter, ext, flags);
	}
	if (SET_WITH_SKBINFO(set))
		ip_set_get_skbinfo(ext_skbinfo(data, set),
				   ext, mext, flags);
	return true;
}
EXPORT_SYMBOL_GPL(ip_set_match_extensions);

/* Creating/destroying/renaming/swapping affect the existence and
 * the properties of a set. All of these can be executed from userspace
 * only and serialized by the nfnl mutex indirectly from nfnetlink.
 *
 * Sets are identified by their index in ip_set_list and the index
 * is used by the external references (set/SET netfilter modules).
 *
 * The set behind an index may change by swapping only, from userspace.
 */

static inline void
__ip_set_get(struct ip_set *set)
{
	write_lock_bh(&ip_set_ref_lock);
	set->ref++;
	write_unlock_bh(&ip_set_ref_lock);
}

static inline void
__ip_set_put(struct ip_set *set)
{
	write_lock_bh(&ip_set_ref_lock);
	BUG_ON(set->ref == 0);
	set->ref--;
	write_unlock_bh(&ip_set_ref_lock);
}

/* set->ref can be swapped out by ip_set_swap, netlink events (like dump) need
 * a separate reference counter
 */
static inline void
__ip_set_put_netlink(struct ip_set *set)
{
	write_lock_bh(&ip_set_ref_lock);
	BUG_ON(set->ref_netlink == 0);
	set->ref_netlink--;
	write_unlock_bh(&ip_set_ref_lock);
}

/* Add, del and test set entries from kernel.
 *
 * The set behind the index must exist and must be referenced
 * so it can't be destroyed (or changed) under our foot.
 */

static inline struct ip_set *
ip_set_rcu_get(struct net *net, ip_set_id_t index)
{
	struct ip_set *set;
	struct ip_set_net *inst = ip_set_pernet(net);

	rcu_read_lock();
	/* ip_set_list itself needs to be protected */
	set = rcu_dereference(inst->ip_set_list)[index];
	rcu_read_unlock();

	return set;
}

int
ip_set_test(ip_set_id_t index, const struct sk_buff *skb,
	    const struct xt_action_param *par, struct ip_set_adt_opt *opt)
{
	struct ip_set *set = ip_set_rcu_get(xt_net(par), index);
	int ret = 0;

	BUG_ON(!set);
	pr_debug("set %s, index %u\n", set->name, index);

	if (opt->dim < set->type->dimension ||
	    !(opt->family == set->family || set->family == NFPROTO_UNSPEC))
		return 0;

	rcu_read_lock_bh();
	ret = set->variant->kadt(set, skb, par, IPSET_TEST, opt);
	rcu_read_unlock_bh();

	if (ret == -EAGAIN) {
		/* Type requests element to be completed */
		pr_debug("element must be completed, ADD is triggered\n");
		spin_lock_bh(&set->lock);
		set->variant->kadt(set, skb, par, IPSET_ADD, opt);
		spin_unlock_bh(&set->lock);
		ret = 1;
	} else {
		/* --return-nomatch: invert matched element */
		if ((opt->cmdflags & IPSET_FLAG_RETURN_NOMATCH) &&
		    (set->type->features & IPSET_TYPE_NOMATCH) &&
		    (ret > 0 || ret == -ENOTEMPTY))
			ret = -ret;
	}

	/* Convert error codes to nomatch */
	return (ret < 0 ? 0 : ret);
}
EXPORT_SYMBOL_GPL(ip_set_test);

int
ip_set_add(ip_set_id_t index, const struct sk_buff *skb,
	   const struct xt_action_param *par, struct ip_set_adt_opt *opt)
{
	struct ip_set *set = ip_set_rcu_get(xt_net(par), index);
	int ret;

	BUG_ON(!set);
	pr_debug("set %s, index %u\n", set->name, index);

	if (opt->dim < set->type->dimension ||
	    !(opt->family == set->family || set->family == NFPROTO_UNSPEC))
		return -IPSET_ERR_TYPE_MISMATCH;

	spin_lock_bh(&set->lock);
	ret = set->variant->kadt(set, skb, par, IPSET_ADD, opt);
	spin_unlock_bh(&set->lock);

	return ret;
}
EXPORT_SYMBOL_GPL(ip_set_add);

int
ip_set_del(ip_set_id_t index, const struct sk_buff *skb,
	   const struct xt_action_param *par, struct ip_set_adt_opt *opt)
{
	struct ip_set *set = ip_set_rcu_get(xt_net(par), index);
	int ret = 0;

	BUG_ON(!set);
	pr_debug("set %s, index %u\n", set->name, index);

	if (opt->dim < set->type->dimension ||
	    !(opt->family == set->family || set->family == NFPROTO_UNSPEC))
		return -IPSET_ERR_TYPE_MISMATCH;

	spin_lock_bh(&set->lock);
	ret = set->variant->kadt(set, skb, par, IPSET_DEL, opt);
	spin_unlock_bh(&set->lock);

	return ret;
}
EXPORT_SYMBOL_GPL(ip_set_del);

/* Find set by name, reference it once. The reference makes sure the
 * thing pointed to, does not go away under our feet.
 *
 */
ip_set_id_t
ip_set_get_byname(struct net *net, const char *name, struct ip_set **set)
{
	ip_set_id_t i, index = IPSET_INVALID_ID;
	struct ip_set *s;
	struct ip_set_net *inst = ip_set_pernet(net);

	rcu_read_lock();
	for (i = 0; i < inst->ip_set_max; i++) {
		s = rcu_dereference(inst->ip_set_list)[i];
		if (s && STRNCMP(s->name, name)) {
			__ip_set_get(s);
			index = i;
			*set = s;
			break;
		}
	}
	rcu_read_unlock();

	return index;
}
EXPORT_SYMBOL_GPL(ip_set_get_byname);

/* If the given set pointer points to a valid set, decrement
 * reference count by 1. The caller shall not assume the index
 * to be valid, after calling this function.
 *
 */

static inline void
__ip_set_put_byindex(struct ip_set_net *inst, ip_set_id_t index)
{
	struct ip_set *set;

	rcu_read_lock();
	set = rcu_dereference(inst->ip_set_list)[index];
	if (set)
		__ip_set_put(set);
	rcu_read_unlock();
}

void
ip_set_put_byindex(struct net *net, ip_set_id_t index)
{
	struct ip_set_net *inst = ip_set_pernet(net);

	__ip_set_put_byindex(inst, index);
}
EXPORT_SYMBOL_GPL(ip_set_put_byindex);

/* Get the name of a set behind a set index.
 * Set itself is protected by RCU, but its name isn't: to protect against
 * renaming, grab ip_set_ref_lock as reader (see ip_set_rename()) and copy the
 * name.
 */
void
ip_set_name_byindex(struct net *net, ip_set_id_t index, char *name)
{
	struct ip_set *set = ip_set_rcu_get(net, index);

	BUG_ON(!set);

	read_lock_bh(&ip_set_ref_lock);
	strncpy(name, set->name, IPSET_MAXNAMELEN);
	read_unlock_bh(&ip_set_ref_lock);
}
EXPORT_SYMBOL_GPL(ip_set_name_byindex);

/* Routines to call by external subsystems, which do not
 * call nfnl_lock for us.
 */

/* Find set by index, reference it once. The reference makes sure the
 * thing pointed to, does not go away under our feet.
 *
 * The nfnl mutex is used in the function.
 */
ip_set_id_t
ip_set_nfnl_get_byindex(struct net *net, ip_set_id_t index)
{
	struct ip_set *set;
	struct ip_set_net *inst = ip_set_pernet(net);

	if (index >= inst->ip_set_max)
		return IPSET_INVALID_ID;

	nfnl_lock(NFNL_SUBSYS_IPSET);
	set = ip_set(inst, index);
	if (set)
		__ip_set_get(set);
	else
		index = IPSET_INVALID_ID;
	nfnl_unlock(NFNL_SUBSYS_IPSET);

	return index;
}
EXPORT_SYMBOL_GPL(ip_set_nfnl_get_byindex);

/* If the given set pointer points to a valid set, decrement
 * reference count by 1. The caller shall not assume the index
 * to be valid, after calling this function.
 *
 * The nfnl mutex is used in the function.
 */
void
ip_set_nfnl_put(struct net *net, ip_set_id_t index)
{
	struct ip_set *set;
	struct ip_set_net *inst = ip_set_pernet(net);

	nfnl_lock(NFNL_SUBSYS_IPSET);
	if (!inst->is_deleted) { /* already deleted from ip_set_net_exit() */
		set = ip_set(inst, index);
		if (set)
			__ip_set_put(set);
	}
	nfnl_unlock(NFNL_SUBSYS_IPSET);
}
EXPORT_SYMBOL_GPL(ip_set_nfnl_put);

/* Communication protocol with userspace over netlink.
 *
 * The commands are serialized by the nfnl mutex.
 */

static inline u8 protocol(const struct nlattr * const tb[])
{
	return nla_get_u8(tb[IPSET_ATTR_PROTOCOL]);
}

static inline bool
protocol_failed(const struct nlattr * const tb[])
{
	return !tb[IPSET_ATTR_PROTOCOL] || protocol(tb) != IPSET_PROTOCOL;
}

static inline bool
protocol_min_failed(const struct nlattr * const tb[])
{
	return !tb[IPSET_ATTR_PROTOCOL] || protocol(tb) < IPSET_PROTOCOL_MIN;
}

static inline u32
flag_exist(const struct nlmsghdr *nlh)
{
	return nlh->nlmsg_flags & NLM_F_EXCL ? 0 : IPSET_FLAG_EXIST;
}

static struct nlmsghdr *
start_msg(struct sk_buff *skb, u32 portid, u32 seq, unsigned int flags,
	  enum ipset_cmd cmd)
{
	struct nlmsghdr *nlh;
	struct nfgenmsg *nfmsg;

	nlh = nlmsg_put(skb, portid, seq, nfnl_msg_type(NFNL_SUBSYS_IPSET, cmd),
			sizeof(*nfmsg), flags);
	if (!nlh)
		return NULL;

	nfmsg = nlmsg_data(nlh);
	nfmsg->nfgen_family = NFPROTO_IPV4;
	nfmsg->version = NFNETLINK_V0;
	nfmsg->res_id = 0;

	return nlh;
}

/* Create a set */

static const struct nla_policy ip_set_create_policy[IPSET_ATTR_CMD_MAX + 1] = {
	[IPSET_ATTR_PROTOCOL]	= { .type = NLA_U8 },
	[IPSET_ATTR_SETNAME]	= { .type = NLA_NUL_STRING,
				    .len = IPSET_MAXNAMELEN - 1 },
	[IPSET_ATTR_TYPENAME]	= { .type = NLA_NUL_STRING,
				    .len = IPSET_MAXNAMELEN - 1},
	[IPSET_ATTR_REVISION]	= { .type = NLA_U8 },
	[IPSET_ATTR_FAMILY]	= { .type = NLA_U8 },
	[IPSET_ATTR_DATA]	= { .type = NLA_NESTED },
};

static struct ip_set *
find_set_and_id(struct ip_set_net *inst, const char *name, ip_set_id_t *id)
{
	struct ip_set *set = NULL;
	ip_set_id_t i;

	*id = IPSET_INVALID_ID;
	for (i = 0; i < inst->ip_set_max; i++) {
		set = ip_set(inst, i);
		if (set && STRNCMP(set->name, name)) {
			*id = i;
			break;
		}
	}
	return (*id == IPSET_INVALID_ID ? NULL : set);
}

static inline struct ip_set *
find_set(struct ip_set_net *inst, const char *name)
{
	ip_set_id_t id;

	return find_set_and_id(inst, name, &id);
}

static int
find_free_id(struct ip_set_net *inst, const char *name, ip_set_id_t *index,
	     struct ip_set **set)
{
	struct ip_set *s;
	ip_set_id_t i;

	*index = IPSET_INVALID_ID;
	for (i = 0;  i < inst->ip_set_max; i++) {
		s = ip_set(inst, i);
		if (!s) {
			if (*index == IPSET_INVALID_ID)
				*index = i;
		} else if (STRNCMP(name, s->name)) {
			/* Name clash */
			*set = s;
			return -EEXIST;
		}
	}
	if (*index == IPSET_INVALID_ID)
		/* No free slot remained */
		return -IPSET_ERR_MAX_SETS;
	return 0;
}

static int ip_set_none(struct net *net, struct sock *ctnl, struct sk_buff *skb,
		       const struct nlmsghdr *nlh,
		       const struct nlattr * const attr[],
		       struct netlink_ext_ack *extack)
{
	return -EOPNOTSUPP;
}

static int ip_set_create(struct net *net, struct sock *ctnl,
			 struct sk_buff *skb, const struct nlmsghdr *nlh,
			 const struct nlattr * const attr[],
			 struct netlink_ext_ack *extack)
{
	struct ip_set_net *inst = ip_set_pernet(net);
	struct ip_set *set, *clash = NULL;
	ip_set_id_t index = IPSET_INVALID_ID;
	struct nlattr *tb[IPSET_ATTR_CREATE_MAX + 1] = {};
	const char *name, *typename;
	u8 family, revision;
	u32 flags = flag_exist(nlh);
	int ret = 0;

	if (unlikely(protocol_min_failed(attr) ||
		     !attr[IPSET_ATTR_SETNAME] ||
		     !attr[IPSET_ATTR_TYPENAME] ||
		     !attr[IPSET_ATTR_REVISION] ||
		     !attr[IPSET_ATTR_FAMILY] ||
		     (attr[IPSET_ATTR_DATA] &&
		      !flag_nested(attr[IPSET_ATTR_DATA]))))
		return -IPSET_ERR_PROTOCOL;

	name = nla_data(attr[IPSET_ATTR_SETNAME]);
	typename = nla_data(attr[IPSET_ATTR_TYPENAME]);
	family = nla_get_u8(attr[IPSET_ATTR_FAMILY]);
	revision = nla_get_u8(attr[IPSET_ATTR_REVISION]);
	pr_debug("setname: %s, typename: %s, family: %s, revision: %u\n",
		 name, typename, family_name(family), revision);

	/* First, and without any locks, allocate and initialize
	 * a normal base set structure.
	 */
	set = kzalloc(sizeof(*set), GFP_KERNEL);
	if (!set)
		return -ENOMEM;
	spin_lock_init(&set->lock);
	strlcpy(set->name, name, IPSET_MAXNAMELEN);
	set->family = family;
	set->revision = revision;

	/* Next, check that we know the type, and take
	 * a reference on the type, to make sure it stays available
	 * while constructing our new set.
	 *
	 * After referencing the type, we try to create the type
	 * specific part of the set without holding any locks.
	 */
	ret = find_set_type_get(typename, family, revision, &set->type);
	if (ret)
		goto out;

	/* Without holding any locks, create private part. */
	if (attr[IPSET_ATTR_DATA] &&
	    nla_parse_nested_deprecated(tb, IPSET_ATTR_CREATE_MAX, attr[IPSET_ATTR_DATA], set->type->create_policy, NULL)) {
		ret = -IPSET_ERR_PROTOCOL;
		goto put_out;
	}

	ret = set->type->create(net, set, tb, flags);
	if (ret != 0)
		goto put_out;

	/* BTW, ret==0 here. */

	/* Here, we have a valid, constructed set and we are protected
	 * by the nfnl mutex. Find the first free index in ip_set_list
	 * and check clashing.
	 */
	ret = find_free_id(inst, set->name, &index, &clash);
	if (ret == -EEXIST) {
		/* If this is the same set and requested, ignore error */
		if ((flags & IPSET_FLAG_EXIST) &&
		    STRNCMP(set->type->name, clash->type->name) &&
		    set->type->family == clash->type->family &&
		    set->type->revision_min == clash->type->revision_min &&
		    set->type->revision_max == clash->type->revision_max &&
		    set->variant->same_set(set, clash))
			ret = 0;
		goto cleanup;
	} else if (ret == -IPSET_ERR_MAX_SETS) {
		struct ip_set **list, **tmp;
		ip_set_id_t i = inst->ip_set_max + IP_SET_INC;

		if (i < inst->ip_set_max || i == IPSET_INVALID_ID)
			/* Wraparound */
			goto cleanup;

		list = kvcalloc(i, sizeof(struct ip_set *), GFP_KERNEL);
		if (!list)
			goto cleanup;
		/* nfnl mutex is held, both lists are valid */
		tmp = ip_set_dereference(inst->ip_set_list);
		memcpy(list, tmp, sizeof(struct ip_set *) * inst->ip_set_max);
		rcu_assign_pointer(inst->ip_set_list, list);
		/* Make sure all current packets have passed through */
		synchronize_net();
		/* Use new list */
		index = inst->ip_set_max;
		inst->ip_set_max = i;
		kvfree(tmp);
		ret = 0;
	} else if (ret) {
		goto cleanup;
	}

	/* Finally! Add our shiny new set to the list, and be done. */
	pr_debug("create: '%s' created with index %u!\n", set->name, index);
	ip_set(inst, index) = set;

	return ret;

cleanup:
	set->variant->destroy(set);
put_out:
	module_put(set->type->me);
out:
	kfree(set);
	return ret;
}

/* Destroy sets */

static const struct nla_policy
ip_set_setname_policy[IPSET_ATTR_CMD_MAX + 1] = {
	[IPSET_ATTR_PROTOCOL]	= { .type = NLA_U8 },
	[IPSET_ATTR_SETNAME]	= { .type = NLA_NUL_STRING,
				    .len = IPSET_MAXNAMELEN - 1 },
};

static void
ip_set_destroy_set(struct ip_set *set)
{
	pr_debug("set: %s\n",  set->name);

	/* Must call it without holding any lock */
	set->variant->destroy(set);
	module_put(set->type->me);
	kfree(set);
}

static int ip_set_destroy(struct net *net, struct sock *ctnl,
			  struct sk_buff *skb, const struct nlmsghdr *nlh,
			  const struct nlattr * const attr[],
			  struct netlink_ext_ack *extack)
{
	struct ip_set_net *inst = ip_set_pernet(net);
	struct ip_set *s;
	ip_set_id_t i;
	int ret = 0;

	if (unlikely(protocol_min_failed(attr)))
		return -IPSET_ERR_PROTOCOL;

	/* Must wait for flush to be really finished in list:set */
	rcu_barrier();

	/* Commands are serialized and references are
	 * protected by the ip_set_ref_lock.
	 * External systems (i.e. xt_set) must call
	 * ip_set_put|get_nfnl_* functions, that way we
	 * can safely check references here.
	 *
	 * list:set timer can only decrement the reference
	 * counter, so if it's already zero, we can proceed
	 * without holding the lock.
	 */
	read_lock_bh(&ip_set_ref_lock);
	if (!attr[IPSET_ATTR_SETNAME]) {
		for (i = 0; i < inst->ip_set_max; i++) {
			s = ip_set(inst, i);
			if (s && (s->ref || s->ref_netlink)) {
				ret = -IPSET_ERR_BUSY;
				goto out;
			}
		}
		inst->is_destroyed = true;
		read_unlock_bh(&ip_set_ref_lock);
		for (i = 0; i < inst->ip_set_max; i++) {
			s = ip_set(inst, i);
			if (s) {
				ip_set(inst, i) = NULL;
				ip_set_destroy_set(s);
			}
		}
		/* Modified by ip_set_destroy() only, which is serialized */
		inst->is_destroyed = false;
	} else {
		s = find_set_and_id(inst, nla_data(attr[IPSET_ATTR_SETNAME]),
				    &i);
		if (!s) {
			ret = -ENOENT;
			goto out;
		} else if (s->ref || s->ref_netlink) {
			ret = -IPSET_ERR_BUSY;
			goto out;
		}
		ip_set(inst, i) = NULL;
		read_unlock_bh(&ip_set_ref_lock);

		ip_set_destroy_set(s);
	}
	return 0;
out:
	read_unlock_bh(&ip_set_ref_lock);
	return ret;
}

/* Flush sets */

static void
ip_set_flush_set(struct ip_set *set)
{
	pr_debug("set: %s\n",  set->name);

	spin_lock_bh(&set->lock);
	set->variant->flush(set);
	spin_unlock_bh(&set->lock);
}

static int ip_set_flush(struct net *net, struct sock *ctnl, struct sk_buff *skb,
			const struct nlmsghdr *nlh,
			const struct nlattr * const attr[],
			struct netlink_ext_ack *extack)
{
	struct ip_set_net *inst = ip_set_pernet(net);
	struct ip_set *s;
	ip_set_id_t i;

	if (unlikely(protocol_min_failed(attr)))
		return -IPSET_ERR_PROTOCOL;

	if (!attr[IPSET_ATTR_SETNAME]) {
		for (i = 0; i < inst->ip_set_max; i++) {
			s = ip_set(inst, i);
			if (s)
				ip_set_flush_set(s);
		}
	} else {
		s = find_set(inst, nla_data(attr[IPSET_ATTR_SETNAME]));
		if (!s)
			return -ENOENT;

		ip_set_flush_set(s);
	}

	return 0;
}

/* Rename a set */

static const struct nla_policy
ip_set_setname2_policy[IPSET_ATTR_CMD_MAX + 1] = {
	[IPSET_ATTR_PROTOCOL]	= { .type = NLA_U8 },
	[IPSET_ATTR_SETNAME]	= { .type = NLA_NUL_STRING,
				    .len = IPSET_MAXNAMELEN - 1 },
	[IPSET_ATTR_SETNAME2]	= { .type = NLA_NUL_STRING,
				    .len = IPSET_MAXNAMELEN - 1 },
};

static int ip_set_rename(struct net *net, struct sock *ctnl,
			 struct sk_buff *skb, const struct nlmsghdr *nlh,
			 const struct nlattr * const attr[],
			 struct netlink_ext_ack *extack)
{
	struct ip_set_net *inst = ip_set_pernet(net);
	struct ip_set *set, *s;
	const char *name2;
	ip_set_id_t i;
	int ret = 0;

	if (unlikely(protocol_min_failed(attr) ||
		     !attr[IPSET_ATTR_SETNAME] ||
		     !attr[IPSET_ATTR_SETNAME2]))
		return -IPSET_ERR_PROTOCOL;

	set = find_set(inst, nla_data(attr[IPSET_ATTR_SETNAME]));
	if (!set)
		return -ENOENT;

	write_lock_bh(&ip_set_ref_lock);
	if (set->ref != 0) {
		ret = -IPSET_ERR_REFERENCED;
		goto out;
	}

	name2 = nla_data(attr[IPSET_ATTR_SETNAME2]);
	for (i = 0; i < inst->ip_set_max; i++) {
		s = ip_set(inst, i);
		if (s && STRNCMP(s->name, name2)) {
			ret = -IPSET_ERR_EXIST_SETNAME2;
			goto out;
		}
	}
	strncpy(set->name, name2, IPSET_MAXNAMELEN);

out:
	write_unlock_bh(&ip_set_ref_lock);
	return ret;
}

/* Swap two sets so that name/index points to the other.
 * References and set names are also swapped.
 *
 * The commands are serialized by the nfnl mutex and references are
 * protected by the ip_set_ref_lock. The kernel interfaces
 * do not hold the mutex but the pointer settings are atomic
 * so the ip_set_list always contains valid pointers to the sets.
 */

static int ip_set_swap(struct net *net, struct sock *ctnl, struct sk_buff *skb,
		       const struct nlmsghdr *nlh,
		       const struct nlattr * const attr[],
		       struct netlink_ext_ack *extack)
{
	struct ip_set_net *inst = ip_set_pernet(net);
	struct ip_set *from, *to;
	ip_set_id_t from_id, to_id;
	char from_name[IPSET_MAXNAMELEN];

	if (unlikely(protocol_min_failed(attr) ||
		     !attr[IPSET_ATTR_SETNAME] ||
		     !attr[IPSET_ATTR_SETNAME2]))
		return -IPSET_ERR_PROTOCOL;

	from = find_set_and_id(inst, nla_data(attr[IPSET_ATTR_SETNAME]),
			       &from_id);
	if (!from)
		return -ENOENT;

	to = find_set_and_id(inst, nla_data(attr[IPSET_ATTR_SETNAME2]),
			     &to_id);
	if (!to)
		return -IPSET_ERR_EXIST_SETNAME2;

	/* Features must not change.
	 * Not an artifical restriction anymore, as we must prevent
	 * possible loops created by swapping in setlist type of sets.
	 */
	if (!(from->type->features == to->type->features &&
	      from->family == to->family))
		return -IPSET_ERR_TYPE_MISMATCH;

	write_lock_bh(&ip_set_ref_lock);

	if (from->ref_netlink || to->ref_netlink) {
		write_unlock_bh(&ip_set_ref_lock);
		return -EBUSY;
	}

	strncpy(from_name, from->name, IPSET_MAXNAMELEN);
	strncpy(from->name, to->name, IPSET_MAXNAMELEN);
	strncpy(to->name, from_name, IPSET_MAXNAMELEN);

	swap(from->ref, to->ref);
	ip_set(inst, from_id) = to;
	ip_set(inst, to_id) = from;
	write_unlock_bh(&ip_set_ref_lock);

	return 0;
}

/* List/save set data */

#define DUMP_INIT	0
#define DUMP_ALL	1
#define DUMP_ONE	2
#define DUMP_LAST	3

#define DUMP_TYPE(arg)		(((u32)(arg)) & 0x0000FFFF)
#define DUMP_FLAGS(arg)		(((u32)(arg)) >> 16)

static int
ip_set_dump_done(struct netlink_callback *cb)
{
	if (cb->args[IPSET_CB_ARG0]) {
		struct ip_set_net *inst =
			(struct ip_set_net *)cb->args[IPSET_CB_NET];
		ip_set_id_t index = (ip_set_id_t)cb->args[IPSET_CB_INDEX];
		struct ip_set *set = ip_set_ref_netlink(inst, index);

		if (set->variant->uref)
			set->variant->uref(set, cb, false);
		pr_debug("release set %s\n", set->name);
		__ip_set_put_netlink(set);
	}
	return 0;
}

static inline void
dump_attrs(struct nlmsghdr *nlh)
{
	const struct nlattr *attr;
	int rem;

	pr_debug("dump nlmsg\n");
	nlmsg_for_each_attr(attr, nlh, sizeof(struct nfgenmsg), rem) {
		pr_debug("type: %u, len %u\n", nla_type(attr), attr->nla_len);
	}
}

static int
dump_init(struct netlink_callback *cb, struct ip_set_net *inst)
{
	struct nlmsghdr *nlh = nlmsg_hdr(cb->skb);
	int min_len = nlmsg_total_size(sizeof(struct nfgenmsg));
	struct nlattr *cda[IPSET_ATTR_CMD_MAX + 1];
	struct nlattr *attr = (void *)nlh + min_len;
	u32 dump_type;
	ip_set_id_t index;
	int ret;

	ret = nla_parse_deprecated(cda, IPSET_ATTR_CMD_MAX, attr,
				   nlh->nlmsg_len - min_len,
				   ip_set_setname_policy, NULL);
	if (ret)
		return ret;

	cb->args[IPSET_CB_PROTO] = nla_get_u8(cda[IPSET_ATTR_PROTOCOL]);
	if (cda[IPSET_ATTR_SETNAME]) {
		struct ip_set *set;

		set = find_set_and_id(inst, nla_data(cda[IPSET_ATTR_SETNAME]),
				      &index);
		if (!set)
			return -ENOENT;

		dump_type = DUMP_ONE;
		cb->args[IPSET_CB_INDEX] = index;
	} else {
		dump_type = DUMP_ALL;
	}

	if (cda[IPSET_ATTR_FLAGS]) {
		u32 f = ip_set_get_h32(cda[IPSET_ATTR_FLAGS]);

		dump_type |= (f << 16);
	}
	cb->args[IPSET_CB_NET] = (unsigned long)inst;
	cb->args[IPSET_CB_DUMP] = dump_type;

	return 0;
}

static int
ip_set_dump_start(struct sk_buff *skb, struct netlink_callback *cb)
{
	ip_set_id_t index = IPSET_INVALID_ID, max;
	struct ip_set *set = NULL;
	struct nlmsghdr *nlh = NULL;
	unsigned int flags = NETLINK_CB(cb->skb).portid ? NLM_F_MULTI : 0;
	struct ip_set_net *inst = ip_set_pernet(sock_net(skb->sk));
	u32 dump_type, dump_flags;
	bool is_destroyed;
	int ret = 0;

	if (!cb->args[IPSET_CB_DUMP]) {
		ret = dump_init(cb, inst);
		if (ret < 0) {
			nlh = nlmsg_hdr(cb->skb);
			/* We have to create and send the error message
			 * manually :-(
			 */
			if (nlh->nlmsg_flags & NLM_F_ACK)
				netlink_ack(cb->skb, nlh, ret, NULL);
			return ret;
		}
	}

	if (cb->args[IPSET_CB_INDEX] >= inst->ip_set_max)
		goto out;

	dump_type = DUMP_TYPE(cb->args[IPSET_CB_DUMP]);
	dump_flags = DUMP_FLAGS(cb->args[IPSET_CB_DUMP]);
	max = dump_type == DUMP_ONE ? cb->args[IPSET_CB_INDEX] + 1
				    : inst->ip_set_max;
dump_last:
	pr_debug("dump type, flag: %u %u index: %ld\n",
		 dump_type, dump_flags, cb->args[IPSET_CB_INDEX]);
	for (; cb->args[IPSET_CB_INDEX] < max; cb->args[IPSET_CB_INDEX]++) {
		index = (ip_set_id_t)cb->args[IPSET_CB_INDEX];
		write_lock_bh(&ip_set_ref_lock);
		set = ip_set(inst, index);
		is_destroyed = inst->is_destroyed;
		if (!set || is_destroyed) {
			write_unlock_bh(&ip_set_ref_lock);
			if (dump_type == DUMP_ONE) {
				ret = -ENOENT;
				goto out;
			}
			if (is_destroyed) {
				/* All sets are just being destroyed */
				ret = 0;
				goto out;
			}
			continue;
		}
		/* When dumping all sets, we must dump "sorted"
		 * so that lists (unions of sets) are dumped last.
		 */
		if (dump_type != DUMP_ONE &&
		    ((dump_type == DUMP_ALL) ==
		     !!(set->type->features & IPSET_DUMP_LAST))) {
			write_unlock_bh(&ip_set_ref_lock);
			continue;
		}
		pr_debug("List set: %s\n", set->name);
		if (!cb->args[IPSET_CB_ARG0]) {
			/* Start listing: make sure set won't be destroyed */
			pr_debug("reference set\n");
			set->ref_netlink++;
		}
		write_unlock_bh(&ip_set_ref_lock);
		nlh = start_msg(skb, NETLINK_CB(cb->skb).portid,
				cb->nlh->nlmsg_seq, flags,
				IPSET_CMD_LIST);
		if (!nlh) {
			ret = -EMSGSIZE;
			goto release_refcount;
		}
		if (nla_put_u8(skb, IPSET_ATTR_PROTOCOL,
			       cb->args[IPSET_CB_PROTO]) ||
		    nla_put_string(skb, IPSET_ATTR_SETNAME, set->name))
			goto nla_put_failure;
		if (dump_flags & IPSET_FLAG_LIST_SETNAME)
			goto next_set;
		switch (cb->args[IPSET_CB_ARG0]) {
		case 0:
			/* Core header data */
			if (nla_put_string(skb, IPSET_ATTR_TYPENAME,
					   set->type->name) ||
			    nla_put_u8(skb, IPSET_ATTR_FAMILY,
				       set->family) ||
			    nla_put_u8(skb, IPSET_ATTR_REVISION,
				       set->revision))
				goto nla_put_failure;
			if (cb->args[IPSET_CB_PROTO] > IPSET_PROTOCOL_MIN &&
			    nla_put_net16(skb, IPSET_ATTR_INDEX, htons(index)))
				goto nla_put_failure;
			ret = set->variant->head(set, skb);
			if (ret < 0)
				goto release_refcount;
			if (dump_flags & IPSET_FLAG_LIST_HEADER)
				goto next_set;
			if (set->variant->uref)
				set->variant->uref(set, cb, true);
			/* fall through */
		default:
			ret = set->variant->list(set, skb, cb);
			if (!cb->args[IPSET_CB_ARG0])
				/* Set is done, proceed with next one */
				goto next_set;
			goto release_refcount;
		}
	}
	/* If we dump all sets, continue with dumping last ones */
	if (dump_type == DUMP_ALL) {
		dump_type = DUMP_LAST;
		cb->args[IPSET_CB_DUMP] = dump_type | (dump_flags << 16);
		cb->args[IPSET_CB_INDEX] = 0;
		if (set && set->variant->uref)
			set->variant->uref(set, cb, false);
		goto dump_last;
	}
	goto out;

nla_put_failure:
	ret = -EFAULT;
next_set:
	if (dump_type == DUMP_ONE)
		cb->args[IPSET_CB_INDEX] = IPSET_INVALID_ID;
	else
		cb->args[IPSET_CB_INDEX]++;
release_refcount:
	/* If there was an error or set is done, release set */
	if (ret || !cb->args[IPSET_CB_ARG0]) {
		set = ip_set_ref_netlink(inst, index);
		if (set->variant->uref)
			set->variant->uref(set, cb, false);
		pr_debug("release set %s\n", set->name);
		__ip_set_put_netlink(set);
		cb->args[IPSET_CB_ARG0] = 0;
	}
out:
	if (nlh) {
		nlmsg_end(skb, nlh);
		pr_debug("nlmsg_len: %u\n", nlh->nlmsg_len);
		dump_attrs(nlh);
	}

	return ret < 0 ? ret : skb->len;
}

static int ip_set_dump(struct net *net, struct sock *ctnl, struct sk_buff *skb,
		       const struct nlmsghdr *nlh,
		       const struct nlattr * const attr[],
		       struct netlink_ext_ack *extack)
{
	if (unlikely(protocol_min_failed(attr)))
		return -IPSET_ERR_PROTOCOL;

	{
		struct netlink_dump_control c = {
			.dump = ip_set_dump_start,
			.done = ip_set_dump_done,
		};
		return netlink_dump_start(ctnl, skb, nlh, &c);
	}
}

/* Add, del and test */

static const struct nla_policy ip_set_adt_policy[IPSET_ATTR_CMD_MAX + 1] = {
	[IPSET_ATTR_PROTOCOL]	= { .type = NLA_U8 },
	[IPSET_ATTR_SETNAME]	= { .type = NLA_NUL_STRING,
				    .len = IPSET_MAXNAMELEN - 1 },
	[IPSET_ATTR_LINENO]	= { .type = NLA_U32 },
	[IPSET_ATTR_DATA]	= { .type = NLA_NESTED },
	[IPSET_ATTR_ADT]	= { .type = NLA_NESTED },
};

static int
call_ad(struct sock *ctnl, struct sk_buff *skb, struct ip_set *set,
	struct nlattr *tb[], enum ipset_adt adt,
	u32 flags, bool use_lineno)
{
	int ret;
	u32 lineno = 0;
	bool eexist = flags & IPSET_FLAG_EXIST, retried = false;

	do {
		spin_lock_bh(&set->lock);
		ret = set->variant->uadt(set, tb, adt, &lineno, flags, retried);
		spin_unlock_bh(&set->lock);
		retried = true;
	} while (ret == -EAGAIN &&
		 set->variant->resize &&
		 (ret = set->variant->resize(set, retried)) == 0);

	if (!ret || (ret == -IPSET_ERR_EXIST && eexist))
		return 0;
	if (lineno && use_lineno) {
		/* Error in restore/batch mode: send back lineno */
		struct nlmsghdr *rep, *nlh = nlmsg_hdr(skb);
		struct sk_buff *skb2;
		struct nlmsgerr *errmsg;
		size_t payload = min(SIZE_MAX,
				     sizeof(*errmsg) + nlmsg_len(nlh));
		int min_len = nlmsg_total_size(sizeof(struct nfgenmsg));
		struct nlattr *cda[IPSET_ATTR_CMD_MAX + 1];
		struct nlattr *cmdattr;
		u32 *errline;

		skb2 = nlmsg_new(payload, GFP_KERNEL);
		if (!skb2)
			return -ENOMEM;
		rep = __nlmsg_put(skb2, NETLINK_CB(skb).portid,
				  nlh->nlmsg_seq, NLMSG_ERROR, payload, 0);
		errmsg = nlmsg_data(rep);
		errmsg->error = ret;
		memcpy(&errmsg->msg, nlh, nlh->nlmsg_len);
		cmdattr = (void *)&errmsg->msg + min_len;

		ret = nla_parse_deprecated(cda, IPSET_ATTR_CMD_MAX, cmdattr,
					   nlh->nlmsg_len - min_len,
					   ip_set_adt_policy, NULL);

		if (ret) {
			nlmsg_free(skb2);
			return ret;
		}
		errline = nla_data(cda[IPSET_ATTR_LINENO]);

		*errline = lineno;

		netlink_unicast(ctnl, skb2, NETLINK_CB(skb).portid,
				MSG_DONTWAIT);
		/* Signal netlink not to send its ACK/errmsg.  */
		return -EINTR;
	}

	return ret;
}

static int ip_set_ad(struct net *net, struct sock *ctnl,
		     struct sk_buff *skb,
		     enum ipset_adt adt,
		     const struct nlmsghdr *nlh,
		     const struct nlattr * const attr[],
		     struct netlink_ext_ack *extack)
{
	struct ip_set_net *inst = ip_set_pernet(net);
	struct ip_set *set;
	struct nlattr *tb[IPSET_ATTR_ADT_MAX + 1] = {};
	const struct nlattr *nla;
	u32 flags = flag_exist(nlh);
	bool use_lineno;
	int ret = 0;

	if (unlikely(protocol_min_failed(attr) ||
		     !attr[IPSET_ATTR_SETNAME] ||
		     !((attr[IPSET_ATTR_DATA] != NULL) ^
		       (attr[IPSET_ATTR_ADT] != NULL)) ||
		     (attr[IPSET_ATTR_DATA] &&
		      !flag_nested(attr[IPSET_ATTR_DATA])) ||
		     (attr[IPSET_ATTR_ADT] &&
		      (!flag_nested(attr[IPSET_ATTR_ADT]) ||
		       !attr[IPSET_ATTR_LINENO]))))
		return -IPSET_ERR_PROTOCOL;

	set = find_set(inst, nla_data(attr[IPSET_ATTR_SETNAME]));
	if (!set)
		return -ENOENT;

	use_lineno = !!attr[IPSET_ATTR_LINENO];
	if (attr[IPSET_ATTR_DATA]) {
		if (nla_parse_nested_deprecated(tb, IPSET_ATTR_ADT_MAX, attr[IPSET_ATTR_DATA], set->type->adt_policy, NULL))
			return -IPSET_ERR_PROTOCOL;
		ret = call_ad(ctnl, skb, set, tb, adt, flags,
			      use_lineno);
	} else {
		int nla_rem;

		nla_for_each_nested(nla, attr[IPSET_ATTR_ADT], nla_rem) {
			if (nla_type(nla) != IPSET_ATTR_DATA ||
			    !flag_nested(nla) ||
			    nla_parse_nested_deprecated(tb, IPSET_ATTR_ADT_MAX, nla, set->type->adt_policy, NULL))
				return -IPSET_ERR_PROTOCOL;
			ret = call_ad(ctnl, skb, set, tb, adt,
				      flags, use_lineno);
			if (ret < 0)
				return ret;
		}
	}
	return ret;
}

static int ip_set_uadd(struct net *net, struct sock *ctnl,
		       struct sk_buff *skb, const struct nlmsghdr *nlh,
		       const struct nlattr * const attr[],
		       struct netlink_ext_ack *extack)
{
	return ip_set_ad(net, ctnl, skb,
			 IPSET_ADD, nlh, attr, extack);
}

static int ip_set_udel(struct net *net, struct sock *ctnl,
		       struct sk_buff *skb, const struct nlmsghdr *nlh,
		       const struct nlattr * const attr[],
		       struct netlink_ext_ack *extack)
{
	return ip_set_ad(net, ctnl, skb,
			 IPSET_DEL, nlh, attr, extack);
}

static int ip_set_utest(struct net *net, struct sock *ctnl, struct sk_buff *skb,
			const struct nlmsghdr *nlh,
			const struct nlattr * const attr[],
			struct netlink_ext_ack *extack)
{
	struct ip_set_net *inst = ip_set_pernet(net);
	struct ip_set *set;
	struct nlattr *tb[IPSET_ATTR_ADT_MAX + 1] = {};
	int ret = 0;

	if (unlikely(protocol_min_failed(attr) ||
		     !attr[IPSET_ATTR_SETNAME] ||
		     !attr[IPSET_ATTR_DATA] ||
		     !flag_nested(attr[IPSET_ATTR_DATA])))
		return -IPSET_ERR_PROTOCOL;

	set = find_set(inst, nla_data(attr[IPSET_ATTR_SETNAME]));
	if (!set)
		return -ENOENT;

	if (nla_parse_nested_deprecated(tb, IPSET_ATTR_ADT_MAX, attr[IPSET_ATTR_DATA], set->type->adt_policy, NULL))
		return -IPSET_ERR_PROTOCOL;

	rcu_read_lock_bh();
	ret = set->variant->uadt(set, tb, IPSET_TEST, NULL, 0, 0);
	rcu_read_unlock_bh();
	/* Userspace can't trigger element to be re-added */
	if (ret == -EAGAIN)
		ret = 1;

	return ret > 0 ? 0 : -IPSET_ERR_EXIST;
}

/* Get headed data of a set */

static int ip_set_header(struct net *net, struct sock *ctnl,
			 struct sk_buff *skb, const struct nlmsghdr *nlh,
			 const struct nlattr * const attr[],
			 struct netlink_ext_ack *extack)
{
	struct ip_set_net *inst = ip_set_pernet(net);
	const struct ip_set *set;
	struct sk_buff *skb2;
	struct nlmsghdr *nlh2;
	int ret = 0;

	if (unlikely(protocol_min_failed(attr) ||
		     !attr[IPSET_ATTR_SETNAME]))
		return -IPSET_ERR_PROTOCOL;

	set = find_set(inst, nla_data(attr[IPSET_ATTR_SETNAME]));
	if (!set)
		return -ENOENT;

	skb2 = nlmsg_new(NLMSG_DEFAULT_SIZE, GFP_KERNEL);
	if (!skb2)
		return -ENOMEM;

	nlh2 = start_msg(skb2, NETLINK_CB(skb).portid, nlh->nlmsg_seq, 0,
			 IPSET_CMD_HEADER);
	if (!nlh2)
		goto nlmsg_failure;
	if (nla_put_u8(skb2, IPSET_ATTR_PROTOCOL, protocol(attr)) ||
	    nla_put_string(skb2, IPSET_ATTR_SETNAME, set->name) ||
	    nla_put_string(skb2, IPSET_ATTR_TYPENAME, set->type->name) ||
	    nla_put_u8(skb2, IPSET_ATTR_FAMILY, set->family) ||
	    nla_put_u8(skb2, IPSET_ATTR_REVISION, set->revision))
		goto nla_put_failure;
	nlmsg_end(skb2, nlh2);

	ret = netlink_unicast(ctnl, skb2, NETLINK_CB(skb).portid, MSG_DONTWAIT);
	if (ret < 0)
		return ret;

	return 0;

nla_put_failure:
	nlmsg_cancel(skb2, nlh2);
nlmsg_failure:
	kfree_skb(skb2);
	return -EMSGSIZE;
}

/* Get type data */

static const struct nla_policy ip_set_type_policy[IPSET_ATTR_CMD_MAX + 1] = {
	[IPSET_ATTR_PROTOCOL]	= { .type = NLA_U8 },
	[IPSET_ATTR_TYPENAME]	= { .type = NLA_NUL_STRING,
				    .len = IPSET_MAXNAMELEN - 1 },
	[IPSET_ATTR_FAMILY]	= { .type = NLA_U8 },
};

static int ip_set_type(struct net *net, struct sock *ctnl, struct sk_buff *skb,
		       const struct nlmsghdr *nlh,
		       const struct nlattr * const attr[],
		       struct netlink_ext_ack *extack)
{
	struct sk_buff *skb2;
	struct nlmsghdr *nlh2;
	u8 family, min, max;
	const char *typename;
	int ret = 0;

	if (unlikely(protocol_min_failed(attr) ||
		     !attr[IPSET_ATTR_TYPENAME] ||
		     !attr[IPSET_ATTR_FAMILY]))
		return -IPSET_ERR_PROTOCOL;

	family = nla_get_u8(attr[IPSET_ATTR_FAMILY]);
	typename = nla_data(attr[IPSET_ATTR_TYPENAME]);
	ret = find_set_type_minmax(typename, family, &min, &max);
	if (ret)
		return ret;

	skb2 = nlmsg_new(NLMSG_DEFAULT_SIZE, GFP_KERNEL);
	if (!skb2)
		return -ENOMEM;

	nlh2 = start_msg(skb2, NETLINK_CB(skb).portid, nlh->nlmsg_seq, 0,
			 IPSET_CMD_TYPE);
	if (!nlh2)
		goto nlmsg_failure;
	if (nla_put_u8(skb2, IPSET_ATTR_PROTOCOL, protocol(attr)) ||
	    nla_put_string(skb2, IPSET_ATTR_TYPENAME, typename) ||
	    nla_put_u8(skb2, IPSET_ATTR_FAMILY, family) ||
	    nla_put_u8(skb2, IPSET_ATTR_REVISION, max) ||
	    nla_put_u8(skb2, IPSET_ATTR_REVISION_MIN, min))
		goto nla_put_failure;
	nlmsg_end(skb2, nlh2);

	pr_debug("Send TYPE, nlmsg_len: %u\n", nlh2->nlmsg_len);
	ret = netlink_unicast(ctnl, skb2, NETLINK_CB(skb).portid, MSG_DONTWAIT);
	if (ret < 0)
		return ret;

	return 0;

nla_put_failure:
	nlmsg_cancel(skb2, nlh2);
nlmsg_failure:
	kfree_skb(skb2);
	return -EMSGSIZE;
}

/* Get protocol version */

static const struct nla_policy
ip_set_protocol_policy[IPSET_ATTR_CMD_MAX + 1] = {
	[IPSET_ATTR_PROTOCOL]	= { .type = NLA_U8 },
};

static int ip_set_protocol(struct net *net, struct sock *ctnl,
			   struct sk_buff *skb, const struct nlmsghdr *nlh,
			   const struct nlattr * const attr[],
			   struct netlink_ext_ack *extack)
{
	struct sk_buff *skb2;
	struct nlmsghdr *nlh2;
	int ret = 0;

	if (unlikely(!attr[IPSET_ATTR_PROTOCOL]))
		return -IPSET_ERR_PROTOCOL;

	skb2 = nlmsg_new(NLMSG_DEFAULT_SIZE, GFP_KERNEL);
	if (!skb2)
		return -ENOMEM;

	nlh2 = start_msg(skb2, NETLINK_CB(skb).portid, nlh->nlmsg_seq, 0,
			 IPSET_CMD_PROTOCOL);
	if (!nlh2)
		goto nlmsg_failure;
	if (nla_put_u8(skb2, IPSET_ATTR_PROTOCOL, IPSET_PROTOCOL))
		goto nla_put_failure;
	if (nla_put_u8(skb2, IPSET_ATTR_PROTOCOL_MIN, IPSET_PROTOCOL_MIN))
		goto nla_put_failure;
	nlmsg_end(skb2, nlh2);

	ret = netlink_unicast(ctnl, skb2, NETLINK_CB(skb).portid, MSG_DONTWAIT);
	if (ret < 0)
		return ret;

	return 0;

nla_put_failure:
	nlmsg_cancel(skb2, nlh2);
nlmsg_failure:
	kfree_skb(skb2);
	return -EMSGSIZE;
}

/* Get set by name or index, from userspace */

static int ip_set_byname(struct net *net, struct sock *ctnl,
			 struct sk_buff *skb, const struct nlmsghdr *nlh,
			 const struct nlattr * const attr[],
			 struct netlink_ext_ack *extack)
{
	struct ip_set_net *inst = ip_set_pernet(net);
	struct sk_buff *skb2;
	struct nlmsghdr *nlh2;
	ip_set_id_t id = IPSET_INVALID_ID;
	const struct ip_set *set;
	int ret = 0;

	if (unlikely(protocol_failed(attr) ||
		     !attr[IPSET_ATTR_SETNAME]))
		return -IPSET_ERR_PROTOCOL;

	set = find_set_and_id(inst, nla_data(attr[IPSET_ATTR_SETNAME]), &id);
	if (id == IPSET_INVALID_ID)
		return -ENOENT;

	skb2 = nlmsg_new(NLMSG_DEFAULT_SIZE, GFP_KERNEL);
	if (!skb2)
		return -ENOMEM;

	nlh2 = start_msg(skb2, NETLINK_CB(skb).portid, nlh->nlmsg_seq, 0,
			 IPSET_CMD_GET_BYNAME);
	if (!nlh2)
		goto nlmsg_failure;
	if (nla_put_u8(skb2, IPSET_ATTR_PROTOCOL, protocol(attr)) ||
	    nla_put_u8(skb2, IPSET_ATTR_FAMILY, set->family) ||
	    nla_put_net16(skb2, IPSET_ATTR_INDEX, htons(id)))
		goto nla_put_failure;
	nlmsg_end(skb2, nlh2);

	ret = netlink_unicast(ctnl, skb2, NETLINK_CB(skb).portid, MSG_DONTWAIT);
	if (ret < 0)
		return ret;

	return 0;

nla_put_failure:
	nlmsg_cancel(skb2, nlh2);
nlmsg_failure:
	kfree_skb(skb2);
	return -EMSGSIZE;
}

static const struct nla_policy ip_set_index_policy[IPSET_ATTR_CMD_MAX + 1] = {
	[IPSET_ATTR_PROTOCOL]	= { .type = NLA_U8 },
	[IPSET_ATTR_INDEX]	= { .type = NLA_U16 },
};

static int ip_set_byindex(struct net *net, struct sock *ctnl,
			  struct sk_buff *skb, const struct nlmsghdr *nlh,
			  const struct nlattr * const attr[],
			  struct netlink_ext_ack *extack)
{
	struct ip_set_net *inst = ip_set_pernet(net);
	struct sk_buff *skb2;
	struct nlmsghdr *nlh2;
	ip_set_id_t id = IPSET_INVALID_ID;
	const struct ip_set *set;
	int ret = 0;

	if (unlikely(protocol_failed(attr) ||
		     !attr[IPSET_ATTR_INDEX]))
		return -IPSET_ERR_PROTOCOL;

	id = ip_set_get_h16(attr[IPSET_ATTR_INDEX]);
	if (id >= inst->ip_set_max)
		return -ENOENT;
	set = ip_set(inst, id);
	if (set == NULL)
		return -ENOENT;

	skb2 = nlmsg_new(NLMSG_DEFAULT_SIZE, GFP_KERNEL);
	if (!skb2)
		return -ENOMEM;

	nlh2 = start_msg(skb2, NETLINK_CB(skb).portid, nlh->nlmsg_seq, 0,
			 IPSET_CMD_GET_BYINDEX);
	if (!nlh2)
		goto nlmsg_failure;
	if (nla_put_u8(skb2, IPSET_ATTR_PROTOCOL, protocol(attr)) ||
	    nla_put_string(skb2, IPSET_ATTR_SETNAME, set->name))
		goto nla_put_failure;
	nlmsg_end(skb2, nlh2);

	ret = netlink_unicast(ctnl, skb2, NETLINK_CB(skb).portid, MSG_DONTWAIT);
	if (ret < 0)
		return ret;

	return 0;

nla_put_failure:
	nlmsg_cancel(skb2, nlh2);
nlmsg_failure:
	kfree_skb(skb2);
	return -EMSGSIZE;
}

static const struct nfnl_callback ip_set_netlink_subsys_cb[IPSET_MSG_MAX] = {
	[IPSET_CMD_NONE]	= {
		.call		= ip_set_none,
		.attr_count	= IPSET_ATTR_CMD_MAX,
	},
	[IPSET_CMD_CREATE]	= {
		.call		= ip_set_create,
		.attr_count	= IPSET_ATTR_CMD_MAX,
		.policy		= ip_set_create_policy,
	},
	[IPSET_CMD_DESTROY]	= {
		.call		= ip_set_destroy,
		.attr_count	= IPSET_ATTR_CMD_MAX,
		.policy		= ip_set_setname_policy,
	},
	[IPSET_CMD_FLUSH]	= {
		.call		= ip_set_flush,
		.attr_count	= IPSET_ATTR_CMD_MAX,
		.policy		= ip_set_setname_policy,
	},
	[IPSET_CMD_RENAME]	= {
		.call		= ip_set_rename,
		.attr_count	= IPSET_ATTR_CMD_MAX,
		.policy		= ip_set_setname2_policy,
	},
	[IPSET_CMD_SWAP]	= {
		.call		= ip_set_swap,
		.attr_count	= IPSET_ATTR_CMD_MAX,
		.policy		= ip_set_setname2_policy,
	},
	[IPSET_CMD_LIST]	= {
		.call		= ip_set_dump,
		.attr_count	= IPSET_ATTR_CMD_MAX,
		.policy		= ip_set_setname_policy,
	},
	[IPSET_CMD_SAVE]	= {
		.call		= ip_set_dump,
		.attr_count	= IPSET_ATTR_CMD_MAX,
		.policy		= ip_set_setname_policy,
	},
	[IPSET_CMD_ADD]	= {
		.call		= ip_set_uadd,
		.attr_count	= IPSET_ATTR_CMD_MAX,
		.policy		= ip_set_adt_policy,
	},
	[IPSET_CMD_DEL]	= {
		.call		= ip_set_udel,
		.attr_count	= IPSET_ATTR_CMD_MAX,
		.policy		= ip_set_adt_policy,
	},
	[IPSET_CMD_TEST]	= {
		.call		= ip_set_utest,
		.attr_count	= IPSET_ATTR_CMD_MAX,
		.policy		= ip_set_adt_policy,
	},
	[IPSET_CMD_HEADER]	= {
		.call		= ip_set_header,
		.attr_count	= IPSET_ATTR_CMD_MAX,
		.policy		= ip_set_setname_policy,
	},
	[IPSET_CMD_TYPE]	= {
		.call		= ip_set_type,
		.attr_count	= IPSET_ATTR_CMD_MAX,
		.policy		= ip_set_type_policy,
	},
	[IPSET_CMD_PROTOCOL]	= {
		.call		= ip_set_protocol,
		.attr_count	= IPSET_ATTR_CMD_MAX,
		.policy		= ip_set_protocol_policy,
	},
	[IPSET_CMD_GET_BYNAME]	= {
		.call		= ip_set_byname,
		.attr_count	= IPSET_ATTR_CMD_MAX,
		.policy		= ip_set_setname_policy,
	},
	[IPSET_CMD_GET_BYINDEX]	= {
		.call		= ip_set_byindex,
		.attr_count	= IPSET_ATTR_CMD_MAX,
		.policy		= ip_set_index_policy,
	},
};

static struct nfnetlink_subsystem ip_set_netlink_subsys __read_mostly = {
	.name		= "ip_set",
	.subsys_id	= NFNL_SUBSYS_IPSET,
	.cb_count	= IPSET_MSG_MAX,
	.cb		= ip_set_netlink_subsys_cb,
};

/* Interface to iptables/ip6tables */

static int
ip_set_sockfn_get(struct sock *sk, int optval, void __user *user, int *len)
{
	unsigned int *op;
	void *data;
	int copylen = *len, ret = 0;
	struct net *net = sock_net(sk);
	struct ip_set_net *inst = ip_set_pernet(net);

	if (!ns_capable(net->user_ns, CAP_NET_ADMIN))
		return -EPERM;
	if (optval != SO_IP_SET)
		return -EBADF;
	if (*len < sizeof(unsigned int))
		return -EINVAL;

	data = vmalloc(*len);
	if (!data)
		return -ENOMEM;
	if (copy_from_user(data, user, *len) != 0) {
		ret = -EFAULT;
		goto done;
	}
	op = data;

	if (*op < IP_SET_OP_VERSION) {
		/* Check the version at the beginning of operations */
		struct ip_set_req_version *req_version = data;

		if (*len < sizeof(struct ip_set_req_version)) {
			ret = -EINVAL;
			goto done;
		}

		if (req_version->version < IPSET_PROTOCOL_MIN) {
			ret = -EPROTO;
			goto done;
		}
	}

	switch (*op) {
	case IP_SET_OP_VERSION: {
		struct ip_set_req_version *req_version = data;

		if (*len != sizeof(struct ip_set_req_version)) {
			ret = -EINVAL;
			goto done;
		}

		req_version->version = IPSET_PROTOCOL;
		ret = copy_to_user(user, req_version,
				   sizeof(struct ip_set_req_version));
		goto done;
	}
	case IP_SET_OP_GET_BYNAME: {
		struct ip_set_req_get_set *req_get = data;
		ip_set_id_t id;

		if (*len != sizeof(struct ip_set_req_get_set)) {
			ret = -EINVAL;
			goto done;
		}
		req_get->set.name[IPSET_MAXNAMELEN - 1] = '\0';
		nfnl_lock(NFNL_SUBSYS_IPSET);
		find_set_and_id(inst, req_get->set.name, &id);
		req_get->set.index = id;
		nfnl_unlock(NFNL_SUBSYS_IPSET);
		goto copy;
	}
	case IP_SET_OP_GET_FNAME: {
		struct ip_set_req_get_set_family *req_get = data;
		ip_set_id_t id;

		if (*len != sizeof(struct ip_set_req_get_set_family)) {
			ret = -EINVAL;
			goto done;
		}
		req_get->set.name[IPSET_MAXNAMELEN - 1] = '\0';
		nfnl_lock(NFNL_SUBSYS_IPSET);
		find_set_and_id(inst, req_get->set.name, &id);
		req_get->set.index = id;
		if (id != IPSET_INVALID_ID)
			req_get->family = ip_set(inst, id)->family;
		nfnl_unlock(NFNL_SUBSYS_IPSET);
		goto copy;
	}
	case IP_SET_OP_GET_BYINDEX: {
		struct ip_set_req_get_set *req_get = data;
		struct ip_set *set;

		if (*len != sizeof(struct ip_set_req_get_set) ||
		    req_get->set.index >= inst->ip_set_max) {
			ret = -EINVAL;
			goto done;
		}
		nfnl_lock(NFNL_SUBSYS_IPSET);
		set = ip_set(inst, req_get->set.index);
		ret = strscpy(req_get->set.name, set ? set->name : "",
			      IPSET_MAXNAMELEN);
		nfnl_unlock(NFNL_SUBSYS_IPSET);
		if (ret < 0)
			goto done;
		goto copy;
	}
	default:
		ret = -EBADMSG;
		goto done;
	}	/* end of switch(op) */

copy:
	ret = copy_to_user(user, data, copylen);

done:
	vfree(data);
	if (ret > 0)
		ret = 0;
	return ret;
}

static struct nf_sockopt_ops so_set __read_mostly = {
	.pf		= PF_INET,
	.get_optmin	= SO_IP_SET,
	.get_optmax	= SO_IP_SET + 1,
	.get		= ip_set_sockfn_get,
	.owner		= THIS_MODULE,
};

static int __net_init
ip_set_net_init(struct net *net)
{
	struct ip_set_net *inst = ip_set_pernet(net);
	struct ip_set **list;

	inst->ip_set_max = max_sets ? max_sets : CONFIG_IP_SET_MAX;
	if (inst->ip_set_max >= IPSET_INVALID_ID)
		inst->ip_set_max = IPSET_INVALID_ID - 1;

	list = kvcalloc(inst->ip_set_max, sizeof(struct ip_set *), GFP_KERNEL);
	if (!list)
		return -ENOMEM;
	inst->is_deleted = false;
	inst->is_destroyed = false;
	rcu_assign_pointer(inst->ip_set_list, list);
	return 0;
}

static void __net_exit
ip_set_net_exit(struct net *net)
{
	struct ip_set_net *inst = ip_set_pernet(net);

	struct ip_set *set = NULL;
	ip_set_id_t i;

	inst->is_deleted = true; /* flag for ip_set_nfnl_put */

	nfnl_lock(NFNL_SUBSYS_IPSET);
	for (i = 0; i < inst->ip_set_max; i++) {
		set = ip_set(inst, i);
		if (set) {
			ip_set(inst, i) = NULL;
			ip_set_destroy_set(set);
		}
	}
	nfnl_unlock(NFNL_SUBSYS_IPSET);
	kvfree(rcu_dereference_protected(inst->ip_set_list, 1));
}

static struct pernet_operations ip_set_net_ops = {
	.init	= ip_set_net_init,
	.exit   = ip_set_net_exit,
	.id	= &ip_set_net_id,
	.size	= sizeof(struct ip_set_net),
};

static int __init
ip_set_init(void)
{
	int ret = register_pernet_subsys(&ip_set_net_ops);

	if (ret) {
		pr_err("ip_set: cannot register pernet_subsys.\n");
		return ret;
	}

	ret = nfnetlink_subsys_register(&ip_set_netlink_subsys);
	if (ret != 0) {
		pr_err("ip_set: cannot register with nfnetlink.\n");
		unregister_pernet_subsys(&ip_set_net_ops);
		return ret;
	}

	ret = nf_register_sockopt(&so_set);
	if (ret != 0) {
		pr_err("SO_SET registry failed: %d\n", ret);
		nfnetlink_subsys_unregister(&ip_set_netlink_subsys);
		unregister_pernet_subsys(&ip_set_net_ops);
		return ret;
	}

	return 0;
}

static void __exit
ip_set_fini(void)
{
	nf_unregister_sockopt(&so_set);
	nfnetlink_subsys_unregister(&ip_set_netlink_subsys);

	unregister_pernet_subsys(&ip_set_net_ops);
	pr_debug("these are the famous last words\n");
}

module_init(ip_set_init);
module_exit(ip_set_fini);

MODULE_DESCRIPTION("ip_set: protocol " __stringify(IPSET_PROTOCOL));<|MERGE_RESOLUTION|>--- conflicted
+++ resolved
@@ -1,11 +1,7 @@
 // SPDX-License-Identifier: GPL-2.0-only
 /* Copyright (C) 2000-2002 Joakim Axelsson <gozem@linux.nu>
  *                         Patrick Schaaf <bof@bof.de>
-<<<<<<< HEAD
- * Copyright (C) 2003-2013 Jozsef Kadlecsik <kadlec@blackhole.kfki.hu>
-=======
  * Copyright (C) 2003-2013 Jozsef Kadlecsik <kadlec@netfilter.org>
->>>>>>> 7650b1a9
  */
 
 /* Kernel module for IP set management */
