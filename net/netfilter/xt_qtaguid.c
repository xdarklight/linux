--- conflicted
+++ resolved
@@ -145,11 +145,7 @@
 {
 	/* root pwnd */
 	return in_egroup_p(xt_qtaguid_ctrl_file->gid)
-<<<<<<< HEAD
-		|| unlikely(!from_kuid(&init_user_ns,current_fsuid())) || unlikely(!proc_ctrl_write_limited)
-=======
 		|| unlikely(!from_kuid(&init_user_ns, current_fsuid())) || unlikely(!proc_ctrl_write_limited)
->>>>>>> ff54a51d
 		|| unlikely(uid_eq(current_fsuid(), xt_qtaguid_ctrl_file->uid));
 }
 
@@ -162,11 +158,7 @@
 {
 	/* root pwnd */
 	return in_egroup_p(xt_qtaguid_stats_file->gid)
-<<<<<<< HEAD
-		|| unlikely(!from_kuid(&init_user_ns,current_fsuid())) || uid_eq(uid, current_fsuid())
-=======
 		|| unlikely(!from_kuid(&init_user_ns, current_fsuid())) || uid_eq(uid, current_fsuid())
->>>>>>> ff54a51d
 		|| unlikely(!proc_stats_readall_limited)
 		|| unlikely(uid_eq(current_fsuid(), xt_qtaguid_ctrl_file->uid));
 }
@@ -550,11 +542,7 @@
 			 "erase utd_entry=%p uid=%u "
 			 "by pid=%u tgid=%u uid=%u\n", __func__,
 			 utd_entry, utd_entry->uid,
-<<<<<<< HEAD
-			 current->pid, current->tgid, from_kuid(&init_user_ns,current_fsuid()));
-=======
 			 current->pid, current->tgid, from_kuid(&init_user_ns, current_fsuid()));
->>>>>>> ff54a51d
 		BUG_ON(utd_entry->num_active_tags);
 		rb_erase(&utd_entry->node, &uid_tag_data_tree);
 		kfree(utd_entry);
@@ -756,11 +744,7 @@
 
 
 	CT_DEBUG("qtaguid:proc iface_stat_fmt pid=%u tgid=%u uid=%u\n",
-<<<<<<< HEAD
-		 current->pid, current->tgid, from_kuid(&init_user_ns,current_fsuid()));
-=======
 		 current->pid, current->tgid, from_kuid(&init_user_ns, current_fsuid()));
->>>>>>> ff54a51d
 
 	iface_entry = list_entry(v, struct iface_stat, list);
 
@@ -1790,13 +1774,8 @@
 		kuid_t uid_min = make_kuid(&init_user_ns, info->uid_min);
 		kuid_t uid_max = make_kuid(&init_user_ns, info->uid_max);
 
-<<<<<<< HEAD
 		if ((uid_gte(filp->f_cred->fsuid, uid_min) &&
 		     uid_lte(filp->f_cred->fsuid, uid_max)) ^
-=======
-		if (uid_gte(filp->f_cred->fsuid, uid_min) &&
-		     uid_lte(filp->f_cred->fsuid, uid_max) ^
->>>>>>> ff54a51d
 		    !(info->invert & XT_QTAGUID_UID)) {
 			MT_DEBUG("qtaguid[%d]: leaving uid not matching\n",
 				 par->hooknum);
@@ -1808,13 +1787,8 @@
 		kgid_t gid_min = make_kgid(&init_user_ns, info->gid_min);
 		kgid_t gid_max = make_kgid(&init_user_ns, info->gid_max);
 
-<<<<<<< HEAD
 		if ((gid_gte(filp->f_cred->fsgid, gid_min) &&
 				gid_lte(filp->f_cred->fsgid, gid_max)) ^
-=======
-		if (gid_gte(filp->f_cred->fsgid, gid_min) &&
-				gid_lte(filp->f_cred->fsgid, gid_max) ^
->>>>>>> ff54a51d
 			!(info->invert & XT_QTAGUID_GID)) {
 			MT_DEBUG("qtaguid[%d]: leaving gid not matching\n",
 				par->hooknum);
@@ -1953,11 +1927,7 @@
 	long f_count;
 
 	CT_DEBUG("qtaguid: proc ctrl pid=%u tgid=%u uid=%u\n",
-<<<<<<< HEAD
-		 current->pid, current->tgid, from_kuid(&init_user_ns,current_fsuid()));
-=======
 		 current->pid, current->tgid, from_kuid(&init_user_ns, current_fsuid()));
->>>>>>> ff54a51d
 
 	if (sock_tag_entry != SEQ_START_TOKEN) {
 		uid = get_uid_from_tag(sock_tag_entry->tag);
@@ -2031,11 +2001,7 @@
 	struct uid_tag_data *utd_entry;
 
 	argc = sscanf(input, "%c %llu %u", &cmd, &acct_tag, &uid_int);
-<<<<<<< HEAD
-	uid = KUIDT_INIT(uid_int);
-=======
 	uid = make_kuid(&init_user_ns, uid_int);
->>>>>>> ff54a51d
 	CT_DEBUG("qtaguid: ctrl_delete(%s): argc=%d cmd=%c "
 		 "user_tag=0x%llx uid=%u\n", input, argc, cmd,
 		 acct_tag, uid_int);
@@ -2054,26 +2020,15 @@
 	} else if (!can_impersonate_uid(uid)) {
 		pr_info("qtaguid: ctrl_delete(%s): "
 			"insufficient priv from pid=%u tgid=%u uid=%u\n",
-<<<<<<< HEAD
-			input, current->pid, current->tgid, from_kuid(&init_user_ns,current_fsuid()));
-=======
 			input, current->pid, current->tgid, from_kuid(&init_user_ns, current_fsuid()));
->>>>>>> ff54a51d
 		res = -EPERM;
 		goto err;
 	}
 
-<<<<<<< HEAD
-	tag = combine_atag_with_uid(acct_tag, from_kuid(&init_user_ns,uid));
-	CT_DEBUG("qtaguid: ctrl_delete(%s): "
-		 "looking for tag=0x%llx (uid=%u)\n",
-		 input, tag, from_kuid(&init_user_ns, uid));
-=======
 	tag = combine_atag_with_uid(acct_tag, uid_int);
 	CT_DEBUG("qtaguid: ctrl_delete(%s): "
 		 "looking for tag=0x%llx (uid=%u)\n",
 		 input, tag, uid_int);
->>>>>>> ff54a51d
 
 	/* Delete socket tags */
 	spin_lock_bh(&sock_tag_list_lock);
@@ -2082,11 +2037,7 @@
 		st_entry = rb_entry(node, struct sock_tag, sock_node);
 		entry_uid = get_uid_from_tag(st_entry->tag);
 		node = rb_next(node);
-<<<<<<< HEAD
-		if (!uid_eq(make_kuid(&init_user_ns,entry_uid), uid))
-=======
 		if (entry_uid != uid_int)
->>>>>>> ff54a51d
 			continue;
 
 		CT_DEBUG("qtaguid: ctrl_delete(%s): st tag=0x%llx (uid=%u)\n",
@@ -2147,11 +2098,7 @@
 				 "ts tag=0x%llx (uid=%u)\n",
 				 input, ts_entry->tn.tag, entry_uid);
 
-<<<<<<< HEAD
-			if (!uid_eq(make_kuid(&init_user_ns,entry_uid), uid))
-=======
 			if (entry_uid != uid_int)
->>>>>>> ff54a51d
 				continue;
 			if (!acct_tag || ts_entry->tn.tag == tag) {
 				CT_DEBUG("qtaguid: ctrl_delete(%s): "
@@ -2180,11 +2127,7 @@
 			 "utd uid=%u\n",
 			 input, entry_uid);
 
-<<<<<<< HEAD
-		if (!uid_eq(make_kuid(&init_user_ns,entry_uid), uid))
-=======
 		if (entry_uid != uid_int)
->>>>>>> ff54a51d
 			continue;
 		/*
 		 * Go over the tag_refs, and those that don't have
@@ -2228,11 +2171,7 @@
 	if (!can_manipulate_uids()) {
 		pr_info("qtaguid: ctrl_counterset(%s): "
 			"insufficient priv from pid=%u tgid=%u uid=%u\n",
-<<<<<<< HEAD
-			input, current->pid, current->tgid, from_kuid(&init_user_ns,current_fsuid()));
-=======
 			input, current->pid, current->tgid, from_kuid(&init_user_ns, current_fsuid()));
->>>>>>> ff54a51d
 		res = -EPERM;
 		goto err;
 	}
@@ -2270,11 +2209,7 @@
 	char cmd;
 	int sock_fd = 0;
 	kuid_t uid;
-<<<<<<< HEAD
-	unsigned int uid_int;
-=======
 	unsigned int uid_int = 0;
->>>>>>> ff54a51d
 	tag_t acct_tag = make_atag_from_value(0);
 	tag_t full_tag;
 	struct socket *el_socket;
@@ -2286,11 +2221,7 @@
 
 	/* Unassigned args will get defaulted later. */
 	argc = sscanf(input, "%c %d %llu %u", &cmd, &sock_fd, &acct_tag, &uid_int);
-<<<<<<< HEAD
-	uid = KUIDT_INIT(uid_int);
-=======
 	uid = make_kuid(&init_user_ns, uid_int);
->>>>>>> ff54a51d
 	CT_DEBUG("qtaguid: ctrl_tag(%s): argc=%d cmd=%c sock_fd=%d "
 		 "acct_tag=0x%llx uid=%u\n", input, argc, cmd, sock_fd,
 		 acct_tag, uid_int);
@@ -2303,11 +2234,7 @@
 		pr_info("qtaguid: ctrl_tag(%s): failed to lookup"
 			" sock_fd=%d err=%d pid=%u tgid=%u uid=%u\n",
 			input, sock_fd, res, current->pid, current->tgid,
-<<<<<<< HEAD
-			from_kuid(&init_user_ns,current_fsuid()));
-=======
 			from_kuid(&init_user_ns, current_fsuid()));
->>>>>>> ff54a51d
 		goto err;
 	}
 	CT_DEBUG("qtaguid: ctrl_tag(%s): socket->...->f_count=%ld ->sk=%p\n",
@@ -2327,11 +2254,7 @@
 		 from_kuid(&init_user_ns, current_uid()),
 		 from_kuid(&init_user_ns, current_euid()),
 		 from_kuid(&init_user_ns, current_fsuid()),
-<<<<<<< HEAD
-		 from_kgid(&init_user_ns,xt_qtaguid_ctrl_file->gid),
-=======
 		 from_kgid(&init_user_ns, xt_qtaguid_ctrl_file->gid),
->>>>>>> ff54a51d
 		 in_group_p(xt_qtaguid_ctrl_file->gid),
 		 in_egroup_p(xt_qtaguid_ctrl_file->gid));
 	if (argc < 4) {
@@ -2340,19 +2263,11 @@
 	} else if (!can_impersonate_uid(uid)) {
 		pr_info("qtaguid: ctrl_tag(%s): "
 			"insufficient priv from pid=%u tgid=%u uid=%u\n",
-<<<<<<< HEAD
-			input, current->pid, current->tgid, from_kuid(&init_user_ns,current_fsuid()));
-		res = -EPERM;
-		goto err_put;
-	}
-	full_tag = combine_atag_with_uid(acct_tag, from_kuid(&init_user_ns,uid));
-=======
 			input, current->pid, current->tgid, from_kuid(&init_user_ns, current_fsuid()));
 		res = -EPERM;
 		goto err_put;
 	}
 	full_tag = combine_atag_with_uid(acct_tag, uid_int);
->>>>>>> ff54a51d
 
 	spin_lock_bh(&sock_tag_list_lock);
 	sock_tag_entry = get_sock_stat_nl(el_socket->sk);
@@ -2399,12 +2314,7 @@
 		sock_tag_entry->sk = el_socket->sk;
 		sock_tag_entry->socket = el_socket;
 		sock_tag_entry->pid = current->tgid;
-<<<<<<< HEAD
-		sock_tag_entry->tag = combine_atag_with_uid(acct_tag,
-						from_kuid(&init_user_ns,uid));
-=======
 		sock_tag_entry->tag = combine_atag_with_uid(acct_tag, uid_int);
->>>>>>> ff54a51d
 		spin_lock_bh(&uid_tag_data_tree_lock);
 		pqd_entry = proc_qtu_data_tree_search(
 			&proc_qtu_data_tree, current->tgid);
@@ -2419,11 +2329,7 @@
 				"User space forgot to open /dev/xt_qtaguid? "
 				"pid=%u tgid=%u uid=%u\n", __func__,
 				current->pid, current->tgid,
-<<<<<<< HEAD
-				from_kuid(&init_user_ns,current_fsuid()));
-=======
 				from_kuid(&init_user_ns, current_fsuid()));
->>>>>>> ff54a51d
 		else
 			list_add(&sock_tag_entry->list,
 				 &pqd_entry->sock_tag_list);
@@ -2478,11 +2384,7 @@
 		pr_info("qtaguid: ctrl_untag(%s): failed to lookup"
 			" sock_fd=%d err=%d pid=%u tgid=%u uid=%u\n",
 			input, sock_fd, res, current->pid, current->tgid,
-<<<<<<< HEAD
-			from_kuid(&init_user_ns,current_fsuid()));
-=======
 			from_kuid(&init_user_ns, current_fsuid()));
->>>>>>> ff54a51d
 		goto err;
 	}
 	CT_DEBUG("qtaguid: ctrl_untag(%s): socket->...->f_count=%ld ->sk=%p\n",
@@ -2516,11 +2418,7 @@
 		pr_warn_once("qtaguid: %s(): "
 			     "User space forgot to open /dev/xt_qtaguid? "
 			     "pid=%u tgid=%u uid=%u\n", __func__,
-<<<<<<< HEAD
-			     current->pid, current->tgid, from_kuid(&init_user_ns,current_fsuid()));
-=======
 			     current->pid, current->tgid, from_kuid(&init_user_ns, current_fsuid()));
->>>>>>> ff54a51d
 	else
 		list_del(&sock_tag_entry->list);
 	spin_unlock_bh(&uid_tag_data_tree_lock);
@@ -2563,11 +2461,7 @@
 	ssize_t res;
 
 	CT_DEBUG("qtaguid: ctrl(%s): pid=%u tgid=%u uid=%u\n",
-<<<<<<< HEAD
-		 input, current->pid, current->tgid, from_kuid(&init_user_ns,current_fsuid()));
-=======
 		 input, current->pid, current->tgid, from_kuid(&init_user_ns, current_fsuid()));
->>>>>>> ff54a51d
 
 	cmd = input[0];
 	/* Collect params for commands */
@@ -2656,11 +2550,7 @@
 			 "from pid=%u tgid=%u uid=%u stats.gid=%u\n",
 			 ppi->iface_entry->ifname,
 			 get_atag_from_tag(tag), stat_uid,
-<<<<<<< HEAD
-			 current->pid, current->tgid, from_kuid(&init_user_ns,current_fsuid()),
-=======
 			 current->pid, current->tgid, from_kuid(&init_user_ns, current_fsuid()),
->>>>>>> ff54a51d
 			 from_kgid(&init_user_ns,xt_qtaguid_stats_file->gid));
 		return 0;
 	}
@@ -2863,20 +2753,12 @@
 		return 0;
 
 	DR_DEBUG("qtaguid: qtudev_open(): pid=%u tgid=%u uid=%u\n",
-<<<<<<< HEAD
-		 current->pid, current->tgid, from_kuid(&init_user_ns,current_fsuid()));
-=======
 		 current->pid, current->tgid, from_kuid(&init_user_ns, current_fsuid()));
->>>>>>> ff54a51d
 
 	spin_lock_bh(&uid_tag_data_tree_lock);
 
 	/* Look for existing uid data, or alloc one. */
-<<<<<<< HEAD
-	utd_entry = get_uid_data(from_kuid(&init_user_ns,current_fsuid()), &utd_entry_found);
-=======
 	utd_entry = get_uid_data(from_kuid(&init_user_ns, current_fsuid()), &utd_entry_found);
->>>>>>> ff54a51d
 	if (IS_ERR_OR_NULL(utd_entry)) {
 		res = PTR_ERR(utd_entry);
 		goto err_unlock;
@@ -2888,11 +2770,7 @@
 	if (pqd_entry) {
 		pr_err("qtaguid: qtudev_open(): %u/%u %u "
 		       "%s already opened\n",
-<<<<<<< HEAD
-		       current->pid, current->tgid, from_kuid(&init_user_ns,current_fsuid()),
-=======
 		       current->pid, current->tgid, from_kuid(&init_user_ns, current_fsuid()),
->>>>>>> ff54a51d
 		       QTU_DEV_NAME);
 		res = -EBUSY;
 		goto err_unlock_free_utd;
@@ -2902,11 +2780,7 @@
 	if (!new_pqd_entry) {
 		pr_err("qtaguid: qtudev_open(): %u/%u %u: "
 		       "proc data alloc failed\n",
-<<<<<<< HEAD
-		       current->pid, current->tgid, from_kuid(&init_user_ns,current_fsuid()));
-=======
 		       current->pid, current->tgid, from_kuid(&init_user_ns, current_fsuid()));
->>>>>>> ff54a51d
 		res = -ENOMEM;
 		goto err_unlock_free_utd;
 	}
@@ -2920,11 +2794,7 @@
 
 	spin_unlock_bh(&uid_tag_data_tree_lock);
 	DR_DEBUG("qtaguid: tracking data for uid=%u in pqd=%p\n",
-<<<<<<< HEAD
-		 from_kuid(&init_user_ns,current_fsuid()), new_pqd_entry);
-=======
 		 from_kuid(&init_user_ns, current_fsuid()), new_pqd_entry);
->>>>>>> ff54a51d
 	file->private_data = new_pqd_entry;
 	return 0;
 
