# SPDX-License-Identifier: GPL-2.0-only

menuconfig NET_DSA
	tristate "Distributed Switch Architecture"
	depends on BRIDGE || BRIDGE=n
	depends on HSR || HSR=n
<<<<<<< HEAD
=======
	depends on INET && NETDEVICES
>>>>>>> 11e4b63a
	select GRO_CELLS
	select NET_SWITCHDEV
	select PHYLINK
	select NET_DEVLINK
	imply NET_SELFTESTS
	help
	  Say Y if you want to enable support for the hardware switches supported
	  by the Distributed Switch Architecture.

if NET_DSA

# Drivers must select the appropriate tagging format(s)

config NET_DSA_TAG_8021Q
	tristate
	select VLAN_8021Q
	help
	  Unlike the other tagging protocols, the 802.1Q config option simply
	  provides helpers for other tagging implementations that might rely on
	  VLAN in one way or another. It is not a complete solution.

	  Drivers which use these helpers should select this as dependency.

config NET_DSA_TAG_AR9331
	tristate "Tag driver for Atheros AR9331 SoC with built-in switch"
	help
	  Say Y or M if you want to enable support for tagging frames for
	  the Atheros AR9331 SoC with built-in switch.

config NET_DSA_TAG_BRCM_COMMON
	tristate
	default n

config NET_DSA_TAG_BRCM
	tristate "Tag driver for Broadcom switches using in-frame headers"
	select NET_DSA_TAG_BRCM_COMMON
	help
	  Say Y if you want to enable support for tagging frames for the
	  Broadcom switches which place the tag after the MAC source address.

config NET_DSA_TAG_BRCM_LEGACY
	tristate "Tag driver for Broadcom legacy switches using in-frame headers"
	select NET_DSA_TAG_BRCM_COMMON
	help
	  Say Y if you want to enable support for tagging frames for the
	  Broadcom legacy switches which place the tag after the MAC source
	  address.

config NET_DSA_TAG_BRCM_PREPEND
	tristate "Tag driver for Broadcom switches using prepended headers"
	select NET_DSA_TAG_BRCM_COMMON
	help
	  Say Y if you want to enable support for tagging frames for the
	  Broadcom switches which places the tag before the Ethernet header
	  (prepended).

config NET_DSA_TAG_HELLCREEK
	tristate "Tag driver for Hirschmann Hellcreek TSN switches"
	help
	  Say Y or M if you want to enable support for tagging frames
	  for the Hirschmann Hellcreek TSN switches.

config NET_DSA_TAG_GSWIP
	tristate "Tag driver for Lantiq / Intel GSWIP switches"
	help
	  Say Y or M if you want to enable support for tagging frames for the
	  Lantiq / Intel GSWIP switches.

config NET_DSA_TAG_DSA_COMMON
	tristate

config NET_DSA_TAG_DSA
	tristate "Tag driver for Marvell switches using DSA headers"
	select NET_DSA_TAG_DSA_COMMON
	help
	  Say Y or M if you want to enable support for tagging frames for the
	  Marvell switches which use DSA headers.

config NET_DSA_TAG_EDSA
	tristate "Tag driver for Marvell switches using EtherType DSA headers"
	select NET_DSA_TAG_DSA_COMMON
	help
	  Say Y or M if you want to enable support for tagging frames for the
	  Marvell switches which use EtherType DSA headers.

config NET_DSA_TAG_MTK
	tristate "Tag driver for Mediatek switches"
	help
	  Say Y or M if you want to enable support for tagging frames for
	  Mediatek switches.

config NET_DSA_TAG_KSZ
	tristate "Tag driver for Microchip 8795/9477/9893 families of switches"
	help
	  Say Y if you want to enable support for tagging frames for the
	  Microchip 8795/9477/9893 families of switches.

config NET_DSA_TAG_RTL4_A
	tristate "Tag driver for Realtek 4 byte protocol A tags"
	help
	  Say Y or M if you want to enable support for tagging frames for the
	  Realtek switches with 4 byte protocol A tags, sich as found in
	  the Realtek RTL8366RB.

config NET_DSA_TAG_OCELOT
	tristate "Tag driver for Ocelot family of switches, using NPI port"
	depends on MSCC_OCELOT_SWITCH_LIB || \
		   (MSCC_OCELOT_SWITCH_LIB=n && COMPILE_TEST)
	select PACKING
	help
	  Say Y or M if you want to enable NPI tagging for the Ocelot switches
	  (VSC7511, VSC7512, VSC7513, VSC7514, VSC9953, VSC9959). In this mode,
	  the frames over the Ethernet CPU port are prepended with a
	  hardware-defined injection/extraction frame header.  Flow control
	  (PAUSE frames) over the CPU port is not supported when operating in
	  this mode.

config NET_DSA_TAG_OCELOT_8021Q
	tristate "Tag driver for Ocelot family of switches, using VLAN"
	depends on MSCC_OCELOT_SWITCH_LIB || \
	          (MSCC_OCELOT_SWITCH_LIB=n && COMPILE_TEST)
	select NET_DSA_TAG_8021Q
	help
	  Say Y or M if you want to enable support for tagging frames with a
	  custom VLAN-based header. Frames that require timestamping, such as
	  PTP, are not delivered over Ethernet but over register-based MMIO.
	  Flow control over the CPU port is functional in this mode. When using
	  this mode, less TCAM resources (VCAP IS1, IS2, ES0) are available for
	  use with tc-flower.

config NET_DSA_TAG_QCA
	tristate "Tag driver for Qualcomm Atheros QCA8K switches"
	help
	  Say Y or M if you want to enable support for tagging frames for
	  the Qualcomm Atheros QCA8K switches.

config NET_DSA_TAG_LAN9303
	tristate "Tag driver for SMSC/Microchip LAN9303 family of switches"
	help
	  Say Y or M if you want to enable support for tagging frames for the
	  SMSC/Microchip LAN9303 family of switches.

config NET_DSA_TAG_SJA1105
	tristate "Tag driver for NXP SJA1105 switches"
	select NET_DSA_TAG_8021Q
	select PACKING
	help
	  Say Y or M if you want to enable support for tagging frames with the
	  NXP SJA1105 switch family. Both the native tagging protocol (which
	  is only for link-local traffic) as well as non-native tagging (based
	  on a custom 802.1Q VLAN header) are available.

config NET_DSA_TAG_TRAILER
	tristate "Tag driver for switches using a trailer tag"
	help
	  Say Y or M if you want to enable support for tagging frames at
	  with a trailed. e.g. Marvell 88E6060.

config NET_DSA_TAG_XRS700X
	tristate "Tag driver for XRS700x switches"
	help
	  Say Y or M if you want to enable support for tagging frames for
	  Arrow SpeedChips XRS700x switches that use a single byte tag trailer.

endif<|MERGE_RESOLUTION|>--- conflicted
+++ resolved
@@ -4,10 +4,7 @@
 	tristate "Distributed Switch Architecture"
 	depends on BRIDGE || BRIDGE=n
 	depends on HSR || HSR=n
-<<<<<<< HEAD
-=======
 	depends on INET && NETDEVICES
->>>>>>> 11e4b63a
 	select GRO_CELLS
 	select NET_SWITCHDEV
 	select PHYLINK
