--- conflicted
+++ resolved
@@ -1033,11 +1033,7 @@
 	switch (sp->hdr.type) {
 	case RXRPC_PACKET_TYPE_DATA:
 		rxrpc_input_data(call, skb);
-<<<<<<< HEAD
-		break;
-=======
 		goto no_free;
->>>>>>> b214b2d8
 
 	case RXRPC_PACKET_TYPE_ACK:
 		rxrpc_input_ack(call, skb);
@@ -1127,11 +1123,7 @@
 		skb_queue_tail(&local->event_queue, skb);
 		rxrpc_queue_local(local);
 	} else {
-<<<<<<< HEAD
-		rxrpc_free_skb(skb, rxrpc_skb_rx_freed);
-=======
 		rxrpc_free_skb(skb, rxrpc_skb_freed);
->>>>>>> b214b2d8
 	}
 }
 
@@ -1146,11 +1138,7 @@
 		skb_queue_tail(&local->reject_queue, skb);
 		rxrpc_queue_local(local);
 	} else {
-<<<<<<< HEAD
-		rxrpc_free_skb(skb, rxrpc_skb_rx_freed);
-=======
 		rxrpc_free_skb(skb, rxrpc_skb_freed);
->>>>>>> b214b2d8
 	}
 }
 
@@ -1398,16 +1386,11 @@
 		mutex_unlock(&call->user_mutex);
 	}
 
-<<<<<<< HEAD
-	rxrpc_input_call_packet(call, skb);
-	goto discard;
-=======
 	/* Process a call packet; this either discards or passes on the ref
 	 * elsewhere.
 	 */
 	rxrpc_input_call_packet(call, skb);
 	goto out;
->>>>>>> b214b2d8
 
 discard:
 	rxrpc_free_skb(skb, rxrpc_skb_freed);
