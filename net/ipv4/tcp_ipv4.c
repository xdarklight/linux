/*
 * INET		An implementation of the TCP/IP protocol suite for the LINUX
 *		operating system.  INET is implemented using the  BSD Socket
 *		interface as the means of communication with the user level.
 *
 *		Implementation of the Transmission Control Protocol(TCP).
 *
 *		IPv4 specific functions
 *
 *
 *		code split from:
 *		linux/ipv4/tcp.c
 *		linux/ipv4/tcp_input.c
 *		linux/ipv4/tcp_output.c
 *
 *		See tcp.c for author information
 *
 *	This program is free software; you can redistribute it and/or
 *      modify it under the terms of the GNU General Public License
 *      as published by the Free Software Foundation; either version
 *      2 of the License, or (at your option) any later version.
 */

/*
 * Changes:
 *		David S. Miller	:	New socket lookup architecture.
 *					This code is dedicated to John Dyson.
 *		David S. Miller :	Change semantics of established hash,
 *					half is devoted to TIME_WAIT sockets
 *					and the rest go in the other half.
 *		Andi Kleen :		Add support for syncookies and fixed
 *					some bugs: ip options weren't passed to
 *					the TCP layer, missed a check for an
 *					ACK bit.
 *		Andi Kleen :		Implemented fast path mtu discovery.
 *	     				Fixed many serious bugs in the
 *					request_sock handling and moved
 *					most of it into the af independent code.
 *					Added tail drop and some other bugfixes.
 *					Added new listen semantics.
 *		Mike McLagan	:	Routing by source
 *	Juan Jose Ciarlante:		ip_dynaddr bits
 *		Andi Kleen:		various fixes.
 *	Vitaly E. Lavrov	:	Transparent proxy revived after year
 *					coma.
 *	Andi Kleen		:	Fix new listen.
 *	Andi Kleen		:	Fix accept error reporting.
 *	YOSHIFUJI Hideaki @USAGI and:	Support IPV6_V6ONLY socket option, which
 *	Alexey Kuznetsov		allow both IPv4 and IPv6 sockets to bind
 *					a single port at the same time.
 */


#include <linux/bottom_half.h>
#include <linux/types.h>
#include <linux/fcntl.h>
#include <linux/module.h>
#include <linux/random.h>
#include <linux/cache.h>
#include <linux/jhash.h>
#include <linux/init.h>
#include <linux/times.h>

#include <net/net_namespace.h>
#include <net/icmp.h>
#include <net/inet_hashtables.h>
#include <net/tcp.h>
#include <net/transp_v6.h>
#include <net/ipv6.h>
#include <net/inet_common.h>
#include <net/timewait_sock.h>
#include <net/xfrm.h>
#include <net/netdma.h>

#include <linux/inet.h>
#include <linux/ipv6.h>
#include <linux/stddef.h>
#include <linux/proc_fs.h>
#include <linux/seq_file.h>

#include <linux/crypto.h>
#include <linux/scatterlist.h>

int sysctl_tcp_tw_reuse __read_mostly;
int sysctl_tcp_low_latency __read_mostly;


#ifdef CONFIG_TCP_MD5SIG
static struct tcp_md5sig_key *tcp_v4_md5_do_lookup(struct sock *sk,
						   __be32 addr);
static int tcp_v4_md5_hash_hdr(char *md5_hash, struct tcp_md5sig_key *key,
			       __be32 daddr, __be32 saddr, struct tcphdr *th);
#else
static inline
struct tcp_md5sig_key *tcp_v4_md5_do_lookup(struct sock *sk, __be32 addr)
{
	return NULL;
}
#endif

struct inet_hashinfo tcp_hashinfo;

static inline __u32 tcp_v4_init_sequence(struct sk_buff *skb)
{
	return secure_tcp_sequence_number(ip_hdr(skb)->daddr,
					  ip_hdr(skb)->saddr,
					  tcp_hdr(skb)->dest,
					  tcp_hdr(skb)->source);
}

int tcp_twsk_unique(struct sock *sk, struct sock *sktw, void *twp)
{
	const struct tcp_timewait_sock *tcptw = tcp_twsk(sktw);
	struct tcp_sock *tp = tcp_sk(sk);

	/* With PAWS, it is safe from the viewpoint
	   of data integrity. Even without PAWS it is safe provided sequence
	   spaces do not overlap i.e. at data rates <= 80Mbit/sec.

	   Actually, the idea is close to VJ's one, only timestamp cache is
	   held not per host, but per port pair and TW bucket is used as state
	   holder.

	   If TW bucket has been already destroyed we fall back to VJ's scheme
	   and use initial timestamp retrieved from peer table.
	 */
	if (tcptw->tw_ts_recent_stamp &&
	    (twp == NULL || (sysctl_tcp_tw_reuse &&
			     get_seconds() - tcptw->tw_ts_recent_stamp > 1))) {
		tp->write_seq = tcptw->tw_snd_nxt + 65535 + 2;
		if (tp->write_seq == 0)
			tp->write_seq = 1;
		tp->rx_opt.ts_recent	   = tcptw->tw_ts_recent;
		tp->rx_opt.ts_recent_stamp = tcptw->tw_ts_recent_stamp;
		sock_hold(sktw);
		return 1;
	}

	return 0;
}

EXPORT_SYMBOL_GPL(tcp_twsk_unique);

/* This will initiate an outgoing connection. */
int tcp_v4_connect(struct sock *sk, struct sockaddr *uaddr, int addr_len)
{
	struct inet_sock *inet = inet_sk(sk);
	struct tcp_sock *tp = tcp_sk(sk);
	struct sockaddr_in *usin = (struct sockaddr_in *)uaddr;
	struct rtable *rt;
	__be32 daddr, nexthop;
	int tmp;
	int err;

	if (addr_len < sizeof(struct sockaddr_in))
		return -EINVAL;

	if (usin->sin_family != AF_INET)
		return -EAFNOSUPPORT;

	nexthop = daddr = usin->sin_addr.s_addr;
	if (inet->opt && inet->opt->srr) {
		if (!daddr)
			return -EINVAL;
		nexthop = inet->opt->faddr;
	}

	tmp = ip_route_connect(&rt, nexthop, inet->inet_saddr,
			       RT_CONN_FLAGS(sk), sk->sk_bound_dev_if,
			       IPPROTO_TCP,
			       inet->inet_sport, usin->sin_port, sk, 1);
	if (tmp < 0) {
		if (tmp == -ENETUNREACH)
			IP_INC_STATS_BH(sock_net(sk), IPSTATS_MIB_OUTNOROUTES);
		return tmp;
	}

	if (rt->rt_flags & (RTCF_MULTICAST | RTCF_BROADCAST)) {
		ip_rt_put(rt);
		return -ENETUNREACH;
	}

	if (!inet->opt || !inet->opt->srr)
		daddr = rt->rt_dst;

	if (!inet->inet_saddr)
		inet->inet_saddr = rt->rt_src;
	inet->inet_rcv_saddr = inet->inet_saddr;

	if (tp->rx_opt.ts_recent_stamp && inet->inet_daddr != daddr) {
		/* Reset inherited state */
		tp->rx_opt.ts_recent	   = 0;
		tp->rx_opt.ts_recent_stamp = 0;
		tp->write_seq		   = 0;
	}

	if (tcp_death_row.sysctl_tw_recycle &&
	    !tp->rx_opt.ts_recent_stamp && rt->rt_dst == daddr) {
		struct inet_peer *peer = rt_get_peer(rt);
		/*
		 * VJ's idea. We save last timestamp seen from
		 * the destination in peer table, when entering state
		 * TIME-WAIT * and initialize rx_opt.ts_recent from it,
		 * when trying new connection.
		 */
		if (peer != NULL &&
		    (u32)get_seconds() - peer->tcp_ts_stamp <= TCP_PAWS_MSL) {
			tp->rx_opt.ts_recent_stamp = peer->tcp_ts_stamp;
			tp->rx_opt.ts_recent = peer->tcp_ts;
		}
	}

	inet->inet_dport = usin->sin_port;
	inet->inet_daddr = daddr;

	inet_csk(sk)->icsk_ext_hdr_len = 0;
	if (inet->opt)
		inet_csk(sk)->icsk_ext_hdr_len = inet->opt->optlen;

	tp->rx_opt.mss_clamp = TCP_MSS_DEFAULT;

	/* Socket identity is still unknown (sport may be zero).
	 * However we set state to SYN-SENT and not releasing socket
	 * lock select source port, enter ourselves into the hash tables and
	 * complete initialization after this.
	 */
	tcp_set_state(sk, TCP_SYN_SENT);
	err = inet_hash_connect(&tcp_death_row, sk);
	if (err)
		goto failure;

	err = ip_route_newports(&rt, IPPROTO_TCP,
				inet->inet_sport, inet->inet_dport, sk);
	if (err)
		goto failure;

	/* OK, now commit destination to socket.  */
	sk->sk_gso_type = SKB_GSO_TCPV4;
	sk_setup_caps(sk, &rt->u.dst);

	if (!tp->write_seq)
		tp->write_seq = secure_tcp_sequence_number(inet->inet_saddr,
							   inet->inet_daddr,
							   inet->inet_sport,
							   usin->sin_port);

	inet->inet_id = tp->write_seq ^ jiffies;

	err = tcp_connect(sk);
	rt = NULL;
	if (err)
		goto failure;

	return 0;

failure:
	/*
	 * This unhashes the socket and releases the local port,
	 * if necessary.
	 */
	tcp_set_state(sk, TCP_CLOSE);
	ip_rt_put(rt);
	sk->sk_route_caps = 0;
	inet->inet_dport = 0;
	return err;
}

/*
 * This routine does path mtu discovery as defined in RFC1191.
 */
static void do_pmtu_discovery(struct sock *sk, struct iphdr *iph, u32 mtu)
{
	struct dst_entry *dst;
	struct inet_sock *inet = inet_sk(sk);

	/* We are not interested in TCP_LISTEN and open_requests (SYN-ACKs
	 * send out by Linux are always <576bytes so they should go through
	 * unfragmented).
	 */
	if (sk->sk_state == TCP_LISTEN)
		return;

	/* We don't check in the destentry if pmtu discovery is forbidden
	 * on this route. We just assume that no packet_to_big packets
	 * are send back when pmtu discovery is not active.
	 * There is a small race when the user changes this flag in the
	 * route, but I think that's acceptable.
	 */
	if ((dst = __sk_dst_check(sk, 0)) == NULL)
		return;

	dst->ops->update_pmtu(dst, mtu);

	/* Something is about to be wrong... Remember soft error
	 * for the case, if this connection will not able to recover.
	 */
	if (mtu < dst_mtu(dst) && ip_dont_fragment(sk, dst))
		sk->sk_err_soft = EMSGSIZE;

	mtu = dst_mtu(dst);

	if (inet->pmtudisc != IP_PMTUDISC_DONT &&
	    inet_csk(sk)->icsk_pmtu_cookie > mtu) {
		tcp_sync_mss(sk, mtu);

		/* Resend the TCP packet because it's
		 * clear that the old packet has been
		 * dropped. This is the new "fast" path mtu
		 * discovery.
		 */
		tcp_simple_retransmit(sk);
	} /* else let the usual retransmit timer handle it */
}

/*
 * This routine is called by the ICMP module when it gets some
 * sort of error condition.  If err < 0 then the socket should
 * be closed and the error returned to the user.  If err > 0
 * it's just the icmp type << 8 | icmp code.  After adjustment
 * header points to the first 8 bytes of the tcp header.  We need
 * to find the appropriate port.
 *
 * The locking strategy used here is very "optimistic". When
 * someone else accesses the socket the ICMP is just dropped
 * and for some paths there is no check at all.
 * A more general error queue to queue errors for later handling
 * is probably better.
 *
 */

void tcp_v4_err(struct sk_buff *icmp_skb, u32 info)
{
	struct iphdr *iph = (struct iphdr *)icmp_skb->data;
	struct tcphdr *th = (struct tcphdr *)(icmp_skb->data + (iph->ihl << 2));
	struct inet_connection_sock *icsk;
	struct tcp_sock *tp;
	struct inet_sock *inet;
	const int type = icmp_hdr(icmp_skb)->type;
	const int code = icmp_hdr(icmp_skb)->code;
	struct sock *sk;
	struct sk_buff *skb;
	__u32 seq;
	__u32 remaining;
	int err;
	struct net *net = dev_net(icmp_skb->dev);

	if (icmp_skb->len < (iph->ihl << 2) + 8) {
		ICMP_INC_STATS_BH(net, ICMP_MIB_INERRORS);
		return;
	}

	sk = inet_lookup(net, &tcp_hashinfo, iph->daddr, th->dest,
			iph->saddr, th->source, inet_iif(icmp_skb));
	if (!sk) {
		ICMP_INC_STATS_BH(net, ICMP_MIB_INERRORS);
		return;
	}
	if (sk->sk_state == TCP_TIME_WAIT) {
		inet_twsk_put(inet_twsk(sk));
		return;
	}

	bh_lock_sock(sk);
	/* If too many ICMPs get dropped on busy
	 * servers this needs to be solved differently.
	 */
	if (sock_owned_by_user(sk))
		NET_INC_STATS_BH(net, LINUX_MIB_LOCKDROPPEDICMPS);

	if (sk->sk_state == TCP_CLOSE)
		goto out;

	icsk = inet_csk(sk);
	tp = tcp_sk(sk);
	seq = ntohl(th->seq);
	if (sk->sk_state != TCP_LISTEN &&
	    !between(seq, tp->snd_una, tp->snd_nxt)) {
		NET_INC_STATS_BH(net, LINUX_MIB_OUTOFWINDOWICMPS);
		goto out;
	}

	switch (type) {
	case ICMP_SOURCE_QUENCH:
		/* Just silently ignore these. */
		goto out;
	case ICMP_PARAMETERPROB:
		err = EPROTO;
		break;
	case ICMP_DEST_UNREACH:
		if (code > NR_ICMP_UNREACH)
			goto out;

		if (code == ICMP_FRAG_NEEDED) { /* PMTU discovery (RFC1191) */
			if (!sock_owned_by_user(sk))
				do_pmtu_discovery(sk, iph, info);
			goto out;
		}

		err = icmp_err_convert[code].errno;
		/* check if icmp_skb allows revert of backoff
		 * (see draft-zimmermann-tcp-lcd) */
		if (code != ICMP_NET_UNREACH && code != ICMP_HOST_UNREACH)
			break;
		if (seq != tp->snd_una  || !icsk->icsk_retransmits ||
		    !icsk->icsk_backoff)
			break;

		icsk->icsk_backoff--;
		inet_csk(sk)->icsk_rto = __tcp_set_rto(tp) <<
					 icsk->icsk_backoff;
		tcp_bound_rto(sk);

		skb = tcp_write_queue_head(sk);
		BUG_ON(!skb);

		remaining = icsk->icsk_rto - min(icsk->icsk_rto,
				tcp_time_stamp - TCP_SKB_CB(skb)->when);

		if (remaining) {
			inet_csk_reset_xmit_timer(sk, ICSK_TIME_RETRANS,
						  remaining, TCP_RTO_MAX);
		} else if (sock_owned_by_user(sk)) {
			/* RTO revert clocked out retransmission,
			 * but socket is locked. Will defer. */
			inet_csk_reset_xmit_timer(sk, ICSK_TIME_RETRANS,
						  HZ/20, TCP_RTO_MAX);
		} else {
			/* RTO revert clocked out retransmission.
			 * Will retransmit now */
			tcp_retransmit_timer(sk);
		}

		break;
	case ICMP_TIME_EXCEEDED:
		err = EHOSTUNREACH;
		break;
	default:
		goto out;
	}

	switch (sk->sk_state) {
		struct request_sock *req, **prev;
	case TCP_LISTEN:
		if (sock_owned_by_user(sk))
			goto out;

		req = inet_csk_search_req(sk, &prev, th->dest,
					  iph->daddr, iph->saddr);
		if (!req)
			goto out;

		/* ICMPs are not backlogged, hence we cannot get
		   an established socket here.
		 */
		WARN_ON(req->sk);

		if (seq != tcp_rsk(req)->snt_isn) {
			NET_INC_STATS_BH(net, LINUX_MIB_OUTOFWINDOWICMPS);
			goto out;
		}

		/*
		 * Still in SYN_RECV, just remove it silently.
		 * There is no good way to pass the error to the newly
		 * created socket, and POSIX does not want network
		 * errors returned from accept().
		 */
		inet_csk_reqsk_queue_drop(sk, req, prev);
		goto out;

	case TCP_SYN_SENT:
	case TCP_SYN_RECV:  /* Cannot happen.
			       It can f.e. if SYNs crossed.
			     */
		if (!sock_owned_by_user(sk)) {
			sk->sk_err = err;

			sk->sk_error_report(sk);

			tcp_done(sk);
		} else {
			sk->sk_err_soft = err;
		}
		goto out;
	}

	/* If we've already connected we will keep trying
	 * until we time out, or the user gives up.
	 *
	 * rfc1122 4.2.3.9 allows to consider as hard errors
	 * only PROTO_UNREACH and PORT_UNREACH (well, FRAG_FAILED too,
	 * but it is obsoleted by pmtu discovery).
	 *
	 * Note, that in modern internet, where routing is unreliable
	 * and in each dark corner broken firewalls sit, sending random
	 * errors ordered by their masters even this two messages finally lose
	 * their original sense (even Linux sends invalid PORT_UNREACHs)
	 *
	 * Now we are in compliance with RFCs.
	 *							--ANK (980905)
	 */

	inet = inet_sk(sk);
	if (!sock_owned_by_user(sk) && inet->recverr) {
		sk->sk_err = err;
		sk->sk_error_report(sk);
	} else	{ /* Only an error on timeout */
		sk->sk_err_soft = err;
	}

out:
	bh_unlock_sock(sk);
	sock_put(sk);
}

/* This routine computes an IPv4 TCP checksum. */
void tcp_v4_send_check(struct sock *sk, int len, struct sk_buff *skb)
{
	struct inet_sock *inet = inet_sk(sk);
	struct tcphdr *th = tcp_hdr(skb);

	if (skb->ip_summed == CHECKSUM_PARTIAL) {
		th->check = ~tcp_v4_check(len, inet->inet_saddr,
					  inet->inet_daddr, 0);
		skb->csum_start = skb_transport_header(skb) - skb->head;
		skb->csum_offset = offsetof(struct tcphdr, check);
	} else {
		th->check = tcp_v4_check(len, inet->inet_saddr,
					 inet->inet_daddr,
					 csum_partial(th,
						      th->doff << 2,
						      skb->csum));
	}
}

int tcp_v4_gso_send_check(struct sk_buff *skb)
{
	const struct iphdr *iph;
	struct tcphdr *th;

	if (!pskb_may_pull(skb, sizeof(*th)))
		return -EINVAL;

	iph = ip_hdr(skb);
	th = tcp_hdr(skb);

	th->check = 0;
	th->check = ~tcp_v4_check(skb->len, iph->saddr, iph->daddr, 0);
	skb->csum_start = skb_transport_header(skb) - skb->head;
	skb->csum_offset = offsetof(struct tcphdr, check);
	skb->ip_summed = CHECKSUM_PARTIAL;
	return 0;
}

/*
 *	This routine will send an RST to the other tcp.
 *
 *	Someone asks: why I NEVER use socket parameters (TOS, TTL etc.)
 *		      for reset.
 *	Answer: if a packet caused RST, it is not for a socket
 *		existing in our system, if it is matched to a socket,
 *		it is just duplicate segment or bug in other side's TCP.
 *		So that we build reply only basing on parameters
 *		arrived with segment.
 *	Exception: precedence violation. We do not implement it in any case.
 */

static void tcp_v4_send_reset(struct sock *sk, struct sk_buff *skb)
{
	struct tcphdr *th = tcp_hdr(skb);
	struct {
		struct tcphdr th;
#ifdef CONFIG_TCP_MD5SIG
		__be32 opt[(TCPOLEN_MD5SIG_ALIGNED >> 2)];
#endif
	} rep;
	struct ip_reply_arg arg;
#ifdef CONFIG_TCP_MD5SIG
	struct tcp_md5sig_key *key;
#endif
	struct net *net;

	/* Never send a reset in response to a reset. */
	if (th->rst)
		return;

	if (skb_rtable(skb)->rt_type != RTN_LOCAL)
		return;

	/* Swap the send and the receive. */
	memset(&rep, 0, sizeof(rep));
	rep.th.dest   = th->source;
	rep.th.source = th->dest;
	rep.th.doff   = sizeof(struct tcphdr) / 4;
	rep.th.rst    = 1;

	if (th->ack) {
		rep.th.seq = th->ack_seq;
	} else {
		rep.th.ack = 1;
		rep.th.ack_seq = htonl(ntohl(th->seq) + th->syn + th->fin +
				       skb->len - (th->doff << 2));
	}

	memset(&arg, 0, sizeof(arg));
	arg.iov[0].iov_base = (unsigned char *)&rep;
	arg.iov[0].iov_len  = sizeof(rep.th);

#ifdef CONFIG_TCP_MD5SIG
	key = sk ? tcp_v4_md5_do_lookup(sk, ip_hdr(skb)->daddr) : NULL;
	if (key) {
		rep.opt[0] = htonl((TCPOPT_NOP << 24) |
				   (TCPOPT_NOP << 16) |
				   (TCPOPT_MD5SIG << 8) |
				   TCPOLEN_MD5SIG);
		/* Update length and the length the header thinks exists */
		arg.iov[0].iov_len += TCPOLEN_MD5SIG_ALIGNED;
		rep.th.doff = arg.iov[0].iov_len / 4;

		tcp_v4_md5_hash_hdr((__u8 *) &rep.opt[1],
				     key, ip_hdr(skb)->saddr,
				     ip_hdr(skb)->daddr, &rep.th);
	}
#endif
	arg.csum = csum_tcpudp_nofold(ip_hdr(skb)->daddr,
				      ip_hdr(skb)->saddr, /* XXX */
				      arg.iov[0].iov_len, IPPROTO_TCP, 0);
	arg.csumoffset = offsetof(struct tcphdr, check) / 2;
	arg.flags = (sk && inet_sk(sk)->transparent) ? IP_REPLY_ARG_NOSRCCHECK : 0;

	net = dev_net(skb_dst(skb)->dev);
	ip_send_reply(net->ipv4.tcp_sock, skb,
		      &arg, arg.iov[0].iov_len);

	TCP_INC_STATS_BH(net, TCP_MIB_OUTSEGS);
	TCP_INC_STATS_BH(net, TCP_MIB_OUTRSTS);
}

/* The code following below sending ACKs in SYN-RECV and TIME-WAIT states
   outside socket context is ugly, certainly. What can I do?
 */

static void tcp_v4_send_ack(struct sk_buff *skb, u32 seq, u32 ack,
			    u32 win, u32 ts, int oif,
			    struct tcp_md5sig_key *key,
			    int reply_flags)
{
	struct tcphdr *th = tcp_hdr(skb);
	struct {
		struct tcphdr th;
		__be32 opt[(TCPOLEN_TSTAMP_ALIGNED >> 2)
#ifdef CONFIG_TCP_MD5SIG
			   + (TCPOLEN_MD5SIG_ALIGNED >> 2)
#endif
			];
	} rep;
	struct ip_reply_arg arg;
	struct net *net = dev_net(skb_dst(skb)->dev);

	memset(&rep.th, 0, sizeof(struct tcphdr));
	memset(&arg, 0, sizeof(arg));

	arg.iov[0].iov_base = (unsigned char *)&rep;
	arg.iov[0].iov_len  = sizeof(rep.th);
	if (ts) {
		rep.opt[0] = htonl((TCPOPT_NOP << 24) | (TCPOPT_NOP << 16) |
				   (TCPOPT_TIMESTAMP << 8) |
				   TCPOLEN_TIMESTAMP);
		rep.opt[1] = htonl(tcp_time_stamp);
		rep.opt[2] = htonl(ts);
		arg.iov[0].iov_len += TCPOLEN_TSTAMP_ALIGNED;
	}

	/* Swap the send and the receive. */
	rep.th.dest    = th->source;
	rep.th.source  = th->dest;
	rep.th.doff    = arg.iov[0].iov_len / 4;
	rep.th.seq     = htonl(seq);
	rep.th.ack_seq = htonl(ack);
	rep.th.ack     = 1;
	rep.th.window  = htons(win);

#ifdef CONFIG_TCP_MD5SIG
	if (key) {
		int offset = (ts) ? 3 : 0;

		rep.opt[offset++] = htonl((TCPOPT_NOP << 24) |
					  (TCPOPT_NOP << 16) |
					  (TCPOPT_MD5SIG << 8) |
					  TCPOLEN_MD5SIG);
		arg.iov[0].iov_len += TCPOLEN_MD5SIG_ALIGNED;
		rep.th.doff = arg.iov[0].iov_len/4;

		tcp_v4_md5_hash_hdr((__u8 *) &rep.opt[offset],
				    key, ip_hdr(skb)->saddr,
				    ip_hdr(skb)->daddr, &rep.th);
	}
#endif
	arg.flags = reply_flags;
	arg.csum = csum_tcpudp_nofold(ip_hdr(skb)->daddr,
				      ip_hdr(skb)->saddr, /* XXX */
				      arg.iov[0].iov_len, IPPROTO_TCP, 0);
	arg.csumoffset = offsetof(struct tcphdr, check) / 2;
	if (oif)
		arg.bound_dev_if = oif;

	ip_send_reply(net->ipv4.tcp_sock, skb,
		      &arg, arg.iov[0].iov_len);

	TCP_INC_STATS_BH(net, TCP_MIB_OUTSEGS);
}

static void tcp_v4_timewait_ack(struct sock *sk, struct sk_buff *skb)
{
	struct inet_timewait_sock *tw = inet_twsk(sk);
	struct tcp_timewait_sock *tcptw = tcp_twsk(sk);

	tcp_v4_send_ack(skb, tcptw->tw_snd_nxt, tcptw->tw_rcv_nxt,
			tcptw->tw_rcv_wnd >> tw->tw_rcv_wscale,
			tcptw->tw_ts_recent,
			tw->tw_bound_dev_if,
			tcp_twsk_md5_key(tcptw),
			tw->tw_transparent ? IP_REPLY_ARG_NOSRCCHECK : 0
			);

	inet_twsk_put(tw);
}

static void tcp_v4_reqsk_send_ack(struct sock *sk, struct sk_buff *skb,
				  struct request_sock *req)
{
	tcp_v4_send_ack(skb, tcp_rsk(req)->snt_isn + 1,
			tcp_rsk(req)->rcv_isn + 1, req->rcv_wnd,
			req->ts_recent,
			0,
			tcp_v4_md5_do_lookup(sk, ip_hdr(skb)->daddr),
			inet_rsk(req)->no_srccheck ? IP_REPLY_ARG_NOSRCCHECK : 0);
}

/*
 *	Send a SYN-ACK after having received a SYN.
 *	This still operates on a request_sock only, not on a big
 *	socket.
 */
static int __tcp_v4_send_synack(struct sock *sk, struct dst_entry *dst,
				struct request_sock *req,
				struct request_values *rvp)
{
	const struct inet_request_sock *ireq = inet_rsk(req);
	int err = -1;
	struct sk_buff * skb;

	/* First, grab a route. */
	if (!dst && (dst = inet_csk_route_req(sk, req)) == NULL)
		return -1;

	skb = tcp_make_synack(sk, dst, req, rvp);

	if (skb) {
		struct tcphdr *th = tcp_hdr(skb);

		th->check = tcp_v4_check(skb->len,
					 ireq->loc_addr,
					 ireq->rmt_addr,
					 csum_partial(th, skb->len,
						      skb->csum));

		err = ip_build_and_send_pkt(skb, sk, ireq->loc_addr,
					    ireq->rmt_addr,
					    ireq->opt);
		err = net_xmit_eval(err);
	}

	dst_release(dst);
	return err;
}

static int tcp_v4_send_synack(struct sock *sk, struct request_sock *req,
			      struct request_values *rvp)
{
	return __tcp_v4_send_synack(sk, NULL, req, rvp);
}

/*
 *	IPv4 request_sock destructor.
 */
static void tcp_v4_reqsk_destructor(struct request_sock *req)
{
	kfree(inet_rsk(req)->opt);
}

#ifdef CONFIG_SYN_COOKIES
static void syn_flood_warning(struct sk_buff *skb)
{
	static unsigned long warntime;

	if (time_after(jiffies, (warntime + HZ * 60))) {
		warntime = jiffies;
		printk(KERN_INFO
		       "possible SYN flooding on port %d. Sending cookies.\n",
		       ntohs(tcp_hdr(skb)->dest));
	}
}
#endif

/*
 * Save and compile IPv4 options into the request_sock if needed.
 */
static struct ip_options *tcp_v4_save_options(struct sock *sk,
					      struct sk_buff *skb)
{
	struct ip_options *opt = &(IPCB(skb)->opt);
	struct ip_options *dopt = NULL;

	if (opt && opt->optlen) {
		int opt_size = optlength(opt);
		dopt = kmalloc(opt_size, GFP_ATOMIC);
		if (dopt) {
			if (ip_options_echo(dopt, skb)) {
				kfree(dopt);
				dopt = NULL;
			}
		}
	}
	return dopt;
}

#ifdef CONFIG_TCP_MD5SIG
/*
 * RFC2385 MD5 checksumming requires a mapping of
 * IP address->MD5 Key.
 * We need to maintain these in the sk structure.
 */

/* Find the Key structure for an address.  */
static struct tcp_md5sig_key *
			tcp_v4_md5_do_lookup(struct sock *sk, __be32 addr)
{
	struct tcp_sock *tp = tcp_sk(sk);
	int i;

	if (!tp->md5sig_info || !tp->md5sig_info->entries4)
		return NULL;
	for (i = 0; i < tp->md5sig_info->entries4; i++) {
		if (tp->md5sig_info->keys4[i].addr == addr)
			return &tp->md5sig_info->keys4[i].base;
	}
	return NULL;
}

struct tcp_md5sig_key *tcp_v4_md5_lookup(struct sock *sk,
					 struct sock *addr_sk)
{
	return tcp_v4_md5_do_lookup(sk, inet_sk(addr_sk)->inet_daddr);
}

EXPORT_SYMBOL(tcp_v4_md5_lookup);

static struct tcp_md5sig_key *tcp_v4_reqsk_md5_lookup(struct sock *sk,
						      struct request_sock *req)
{
	return tcp_v4_md5_do_lookup(sk, inet_rsk(req)->rmt_addr);
}

/* This can be called on a newly created socket, from other files */
int tcp_v4_md5_do_add(struct sock *sk, __be32 addr,
		      u8 *newkey, u8 newkeylen)
{
	/* Add Key to the list */
	struct tcp_md5sig_key *key;
	struct tcp_sock *tp = tcp_sk(sk);
	struct tcp4_md5sig_key *keys;

	key = tcp_v4_md5_do_lookup(sk, addr);
	if (key) {
		/* Pre-existing entry - just update that one. */
		kfree(key->key);
		key->key = newkey;
		key->keylen = newkeylen;
	} else {
		struct tcp_md5sig_info *md5sig;

		if (!tp->md5sig_info) {
			tp->md5sig_info = kzalloc(sizeof(*tp->md5sig_info),
						  GFP_ATOMIC);
			if (!tp->md5sig_info) {
				kfree(newkey);
				return -ENOMEM;
			}
			sk->sk_route_caps &= ~NETIF_F_GSO_MASK;
		}
		if (tcp_alloc_md5sig_pool(sk) == NULL) {
			kfree(newkey);
			return -ENOMEM;
		}
		md5sig = tp->md5sig_info;

		if (md5sig->alloced4 == md5sig->entries4) {
			keys = kmalloc((sizeof(*keys) *
					(md5sig->entries4 + 1)), GFP_ATOMIC);
			if (!keys) {
				kfree(newkey);
				tcp_free_md5sig_pool();
				return -ENOMEM;
			}

			if (md5sig->entries4)
				memcpy(keys, md5sig->keys4,
				       sizeof(*keys) * md5sig->entries4);

			/* Free old key list, and reference new one */
			kfree(md5sig->keys4);
			md5sig->keys4 = keys;
			md5sig->alloced4++;
		}
		md5sig->entries4++;
		md5sig->keys4[md5sig->entries4 - 1].addr        = addr;
		md5sig->keys4[md5sig->entries4 - 1].base.key    = newkey;
		md5sig->keys4[md5sig->entries4 - 1].base.keylen = newkeylen;
	}
	return 0;
}

EXPORT_SYMBOL(tcp_v4_md5_do_add);

static int tcp_v4_md5_add_func(struct sock *sk, struct sock *addr_sk,
			       u8 *newkey, u8 newkeylen)
{
	return tcp_v4_md5_do_add(sk, inet_sk(addr_sk)->inet_daddr,
				 newkey, newkeylen);
}

int tcp_v4_md5_do_del(struct sock *sk, __be32 addr)
{
	struct tcp_sock *tp = tcp_sk(sk);
	int i;

	for (i = 0; i < tp->md5sig_info->entries4; i++) {
		if (tp->md5sig_info->keys4[i].addr == addr) {
			/* Free the key */
			kfree(tp->md5sig_info->keys4[i].base.key);
			tp->md5sig_info->entries4--;

			if (tp->md5sig_info->entries4 == 0) {
				kfree(tp->md5sig_info->keys4);
				tp->md5sig_info->keys4 = NULL;
				tp->md5sig_info->alloced4 = 0;
			} else if (tp->md5sig_info->entries4 != i) {
				/* Need to do some manipulation */
				memmove(&tp->md5sig_info->keys4[i],
					&tp->md5sig_info->keys4[i+1],
					(tp->md5sig_info->entries4 - i) *
					 sizeof(struct tcp4_md5sig_key));
			}
			tcp_free_md5sig_pool();
			return 0;
		}
	}
	return -ENOENT;
}

EXPORT_SYMBOL(tcp_v4_md5_do_del);

static void tcp_v4_clear_md5_list(struct sock *sk)
{
	struct tcp_sock *tp = tcp_sk(sk);

	/* Free each key, then the set of key keys,
	 * the crypto element, and then decrement our
	 * hold on the last resort crypto.
	 */
	if (tp->md5sig_info->entries4) {
		int i;
		for (i = 0; i < tp->md5sig_info->entries4; i++)
			kfree(tp->md5sig_info->keys4[i].base.key);
		tp->md5sig_info->entries4 = 0;
		tcp_free_md5sig_pool();
	}
	if (tp->md5sig_info->keys4) {
		kfree(tp->md5sig_info->keys4);
		tp->md5sig_info->keys4 = NULL;
		tp->md5sig_info->alloced4  = 0;
	}
}

static int tcp_v4_parse_md5_keys(struct sock *sk, char __user *optval,
				 int optlen)
{
	struct tcp_md5sig cmd;
	struct sockaddr_in *sin = (struct sockaddr_in *)&cmd.tcpm_addr;
	u8 *newkey;

	if (optlen < sizeof(cmd))
		return -EINVAL;

	if (copy_from_user(&cmd, optval, sizeof(cmd)))
		return -EFAULT;

	if (sin->sin_family != AF_INET)
		return -EINVAL;

	if (!cmd.tcpm_key || !cmd.tcpm_keylen) {
		if (!tcp_sk(sk)->md5sig_info)
			return -ENOENT;
		return tcp_v4_md5_do_del(sk, sin->sin_addr.s_addr);
	}

	if (cmd.tcpm_keylen > TCP_MD5SIG_MAXKEYLEN)
		return -EINVAL;

	if (!tcp_sk(sk)->md5sig_info) {
		struct tcp_sock *tp = tcp_sk(sk);
		struct tcp_md5sig_info *p;

		p = kzalloc(sizeof(*p), sk->sk_allocation);
		if (!p)
			return -EINVAL;

		tp->md5sig_info = p;
		sk->sk_route_caps &= ~NETIF_F_GSO_MASK;
	}

	newkey = kmemdup(cmd.tcpm_key, cmd.tcpm_keylen, sk->sk_allocation);
	if (!newkey)
		return -ENOMEM;
	return tcp_v4_md5_do_add(sk, sin->sin_addr.s_addr,
				 newkey, cmd.tcpm_keylen);
}

static int tcp_v4_md5_hash_pseudoheader(struct tcp_md5sig_pool *hp,
					__be32 daddr, __be32 saddr, int nbytes)
{
	struct tcp4_pseudohdr *bp;
	struct scatterlist sg;

	bp = &hp->md5_blk.ip4;

	/*
	 * 1. the TCP pseudo-header (in the order: source IP address,
	 * destination IP address, zero-padded protocol number, and
	 * segment length)
	 */
	bp->saddr = saddr;
	bp->daddr = daddr;
	bp->pad = 0;
	bp->protocol = IPPROTO_TCP;
	bp->len = cpu_to_be16(nbytes);

	sg_init_one(&sg, bp, sizeof(*bp));
	return crypto_hash_update(&hp->md5_desc, &sg, sizeof(*bp));
}

static int tcp_v4_md5_hash_hdr(char *md5_hash, struct tcp_md5sig_key *key,
			       __be32 daddr, __be32 saddr, struct tcphdr *th)
{
	struct tcp_md5sig_pool *hp;
	struct hash_desc *desc;

	hp = tcp_get_md5sig_pool();
	if (!hp)
		goto clear_hash_noput;
	desc = &hp->md5_desc;

	if (crypto_hash_init(desc))
		goto clear_hash;
	if (tcp_v4_md5_hash_pseudoheader(hp, daddr, saddr, th->doff << 2))
		goto clear_hash;
	if (tcp_md5_hash_header(hp, th))
		goto clear_hash;
	if (tcp_md5_hash_key(hp, key))
		goto clear_hash;
	if (crypto_hash_final(desc, md5_hash))
		goto clear_hash;

	tcp_put_md5sig_pool();
	return 0;

clear_hash:
	tcp_put_md5sig_pool();
clear_hash_noput:
	memset(md5_hash, 0, 16);
	return 1;
}

int tcp_v4_md5_hash_skb(char *md5_hash, struct tcp_md5sig_key *key,
			struct sock *sk, struct request_sock *req,
			struct sk_buff *skb)
{
	struct tcp_md5sig_pool *hp;
	struct hash_desc *desc;
	struct tcphdr *th = tcp_hdr(skb);
	__be32 saddr, daddr;

	if (sk) {
		saddr = inet_sk(sk)->inet_saddr;
		daddr = inet_sk(sk)->inet_daddr;
	} else if (req) {
		saddr = inet_rsk(req)->loc_addr;
		daddr = inet_rsk(req)->rmt_addr;
	} else {
		const struct iphdr *iph = ip_hdr(skb);
		saddr = iph->saddr;
		daddr = iph->daddr;
	}

	hp = tcp_get_md5sig_pool();
	if (!hp)
		goto clear_hash_noput;
	desc = &hp->md5_desc;

	if (crypto_hash_init(desc))
		goto clear_hash;

	if (tcp_v4_md5_hash_pseudoheader(hp, daddr, saddr, skb->len))
		goto clear_hash;
	if (tcp_md5_hash_header(hp, th))
		goto clear_hash;
	if (tcp_md5_hash_skb_data(hp, skb, th->doff << 2))
		goto clear_hash;
	if (tcp_md5_hash_key(hp, key))
		goto clear_hash;
	if (crypto_hash_final(desc, md5_hash))
		goto clear_hash;

	tcp_put_md5sig_pool();
	return 0;

clear_hash:
	tcp_put_md5sig_pool();
clear_hash_noput:
	memset(md5_hash, 0, 16);
	return 1;
}

EXPORT_SYMBOL(tcp_v4_md5_hash_skb);

static int tcp_v4_inbound_md5_hash(struct sock *sk, struct sk_buff *skb)
{
	/*
	 * This gets called for each TCP segment that arrives
	 * so we want to be efficient.
	 * We have 3 drop cases:
	 * o No MD5 hash and one expected.
	 * o MD5 hash and we're not expecting one.
	 * o MD5 hash and its wrong.
	 */
	__u8 *hash_location = NULL;
	struct tcp_md5sig_key *hash_expected;
	const struct iphdr *iph = ip_hdr(skb);
	struct tcphdr *th = tcp_hdr(skb);
	int genhash;
	unsigned char newhash[16];

	hash_expected = tcp_v4_md5_do_lookup(sk, iph->saddr);
	hash_location = tcp_parse_md5sig_option(th);

	/* We've parsed the options - do we have a hash? */
	if (!hash_expected && !hash_location)
		return 0;

	if (hash_expected && !hash_location) {
		NET_INC_STATS_BH(sock_net(sk), LINUX_MIB_TCPMD5NOTFOUND);
		return 1;
	}

	if (!hash_expected && hash_location) {
		NET_INC_STATS_BH(sock_net(sk), LINUX_MIB_TCPMD5UNEXPECTED);
		return 1;
	}

	/* Okay, so this is hash_expected and hash_location -
	 * so we need to calculate the checksum.
	 */
	genhash = tcp_v4_md5_hash_skb(newhash,
				      hash_expected,
				      NULL, NULL, skb);

	if (genhash || memcmp(hash_location, newhash, 16) != 0) {
		if (net_ratelimit()) {
			printk(KERN_INFO "MD5 Hash failed for (%pI4, %d)->(%pI4, %d)%s\n",
			       &iph->saddr, ntohs(th->source),
			       &iph->daddr, ntohs(th->dest),
			       genhash ? " tcp_v4_calc_md5_hash failed" : "");
		}
		return 1;
	}
	return 0;
}

#endif

struct request_sock_ops tcp_request_sock_ops __read_mostly = {
	.family		=	PF_INET,
	.obj_size	=	sizeof(struct tcp_request_sock),
	.rtx_syn_ack	=	tcp_v4_send_synack,
	.send_ack	=	tcp_v4_reqsk_send_ack,
	.destructor	=	tcp_v4_reqsk_destructor,
	.send_reset	=	tcp_v4_send_reset,
};

#ifdef CONFIG_TCP_MD5SIG
static const struct tcp_request_sock_ops tcp_request_sock_ipv4_ops = {
	.md5_lookup	=	tcp_v4_reqsk_md5_lookup,
	.calc_md5_hash	=	tcp_v4_md5_hash_skb,
};
#endif

static struct timewait_sock_ops tcp_timewait_sock_ops = {
	.twsk_obj_size	= sizeof(struct tcp_timewait_sock),
	.twsk_unique	= tcp_twsk_unique,
	.twsk_destructor= tcp_twsk_destructor,
};

int tcp_v4_conn_request(struct sock *sk, struct sk_buff *skb)
{
	struct tcp_extend_values tmp_ext;
	struct tcp_options_received tmp_opt;
	u8 *hash_location;
	struct request_sock *req;
	struct inet_request_sock *ireq;
	struct tcp_sock *tp = tcp_sk(sk);
	struct dst_entry *dst = NULL;
	__be32 saddr = ip_hdr(skb)->saddr;
	__be32 daddr = ip_hdr(skb)->daddr;
	__u32 isn = TCP_SKB_CB(skb)->when;
#ifdef CONFIG_SYN_COOKIES
	int want_cookie = 0;
#else
#define want_cookie 0 /* Argh, why doesn't gcc optimize this :( */
#endif

	/* Never answer to SYNs send to broadcast or multicast */
	if (skb_rtable(skb)->rt_flags & (RTCF_BROADCAST | RTCF_MULTICAST))
		goto drop;

	/* TW buckets are converted to open requests without
	 * limitations, they conserve resources and peer is
	 * evidently real one.
	 */
	if (inet_csk_reqsk_queue_is_full(sk) && !isn) {
#ifdef CONFIG_SYN_COOKIES
		if (sysctl_tcp_syncookies) {
			want_cookie = 1;
		} else
#endif
		goto drop;
	}

	/* Accept backlog is full. If we have already queued enough
	 * of warm entries in syn queue, drop request. It is better than
	 * clogging syn queue with openreqs with exponentially increasing
	 * timeout.
	 */
	if (sk_acceptq_is_full(sk) && inet_csk_reqsk_queue_young(sk) > 1)
		goto drop;

	req = inet_reqsk_alloc(&tcp_request_sock_ops);
	if (!req)
		goto drop;

#ifdef CONFIG_TCP_MD5SIG
	tcp_rsk(req)->af_specific = &tcp_request_sock_ipv4_ops;
#endif

	ireq = inet_rsk(req);
	ireq->loc_addr = daddr;
	ireq->rmt_addr = saddr;
	ireq->no_srccheck = inet_sk(sk)->transparent;
	ireq->opt = tcp_v4_save_options(sk, skb);

	dst = inet_csk_route_req(sk, req);
	if(!dst)
		goto drop_and_free;

	tcp_clear_options(&tmp_opt);
	tmp_opt.mss_clamp = TCP_MSS_DEFAULT;
	tmp_opt.user_mss  = tp->rx_opt.user_mss;
<<<<<<< HEAD
	tcp_parse_options(skb, &tmp_opt, &hash_location, 0, dst);
=======
	tcp_parse_options(skb, &tmp_opt, &hash_location, 0);
>>>>>>> 2fbe74b9

	if (tmp_opt.cookie_plus > 0 &&
	    tmp_opt.saw_tstamp &&
	    !tp->rx_opt.cookie_out_never &&
	    (sysctl_tcp_cookie_size > 0 ||
	     (tp->cookie_values != NULL &&
	      tp->cookie_values->cookie_desired > 0))) {
		u8 *c;
		u32 *mess = &tmp_ext.cookie_bakery[COOKIE_DIGEST_WORDS];
		int l = tmp_opt.cookie_plus - TCPOLEN_COOKIE_BASE;

		if (tcp_cookie_generator(&tmp_ext.cookie_bakery[0]) != 0)
			goto drop_and_release;
<<<<<<< HEAD

		/* Secret recipe starts with IP addresses */
		*mess++ ^= daddr;
		*mess++ ^= saddr;

=======

		/* Secret recipe starts with IP addresses */
		*mess++ ^= daddr;
		*mess++ ^= saddr;

>>>>>>> 2fbe74b9
		/* plus variable length Initiator Cookie */
		c = (u8 *)mess;
		while (l-- > 0)
			*c++ ^= *hash_location++;

#ifdef CONFIG_SYN_COOKIES
		want_cookie = 0;	/* not our kind of cookie */
#endif
		tmp_ext.cookie_out_never = 0; /* false */
		tmp_ext.cookie_plus = tmp_opt.cookie_plus;
	} else if (!tp->rx_opt.cookie_in_always) {
		/* redundant indications, but ensure initialization. */
		tmp_ext.cookie_out_never = 1; /* true */
		tmp_ext.cookie_plus = 0;
	} else {
		goto drop_and_release;
	}
	tmp_ext.cookie_in_always = tp->rx_opt.cookie_in_always;

	if (want_cookie && !tmp_opt.saw_tstamp)
		tcp_clear_options(&tmp_opt);

	tmp_opt.tstamp_ok = tmp_opt.saw_tstamp;
	tcp_openreq_init(req, &tmp_opt, skb);

	if (security_inet_conn_request(sk, skb, req))
		goto drop_and_release;

	if (!want_cookie)
		TCP_ECN_create_request(req, tcp_hdr(skb));

	if (want_cookie) {
#ifdef CONFIG_SYN_COOKIES
		syn_flood_warning(skb);
		req->cookie_ts = tmp_opt.tstamp_ok;
#endif
		isn = cookie_v4_init_sequence(sk, skb, &req->mss);
	} else if (!isn) {
		struct inet_peer *peer = NULL;

		/* VJ's idea. We save last timestamp seen
		 * from the destination in peer table, when entering
		 * state TIME-WAIT, and check against it before
		 * accepting new connection request.
		 *
		 * If "isn" is not zero, this request hit alive
		 * timewait bucket, so that all the necessary checks
		 * are made in the function processing timewait state.
		 */
		if (tmp_opt.saw_tstamp &&
		    tcp_death_row.sysctl_tw_recycle &&
		    (peer = rt_get_peer((struct rtable *)dst)) != NULL &&
		    peer->v4daddr == saddr) {
			if ((u32)get_seconds() - peer->tcp_ts_stamp < TCP_PAWS_MSL &&
			    (s32)(peer->tcp_ts - req->ts_recent) >
							TCP_PAWS_WINDOW) {
				NET_INC_STATS_BH(sock_net(sk), LINUX_MIB_PAWSPASSIVEREJECTED);
				goto drop_and_release;
			}
		}
		/* Kill the following clause, if you dislike this way. */
		else if (!sysctl_tcp_syncookies &&
			 (sysctl_max_syn_backlog - inet_csk_reqsk_queue_len(sk) <
			  (sysctl_max_syn_backlog >> 2)) &&
			 (!peer || !peer->tcp_ts_stamp) &&
			 (!dst || !dst_metric(dst, RTAX_RTT))) {
			/* Without syncookies last quarter of
			 * backlog is filled with destinations,
			 * proven to be alive.
			 * It means that we continue to communicate
			 * to destinations, already remembered
			 * to the moment of synflood.
			 */
			LIMIT_NETDEBUG(KERN_DEBUG "TCP: drop open request from %pI4/%u\n",
				       &saddr, ntohs(tcp_hdr(skb)->source));
			goto drop_and_release;
		}

		isn = tcp_v4_init_sequence(skb);
	}
	tcp_rsk(req)->snt_isn = isn;

	if (__tcp_v4_send_synack(sk, dst, req,
				 (struct request_values *)&tmp_ext) ||
	    want_cookie)
		goto drop_and_free;

	inet_csk_reqsk_queue_hash_add(sk, req, TCP_TIMEOUT_INIT);
	return 0;

drop_and_release:
	dst_release(dst);
drop_and_free:
	reqsk_free(req);
drop:
	return 0;
}


/*
 * The three way handshake has completed - we got a valid synack -
 * now create the new socket.
 */
struct sock *tcp_v4_syn_recv_sock(struct sock *sk, struct sk_buff *skb,
				  struct request_sock *req,
				  struct dst_entry *dst)
{
	struct inet_request_sock *ireq;
	struct inet_sock *newinet;
	struct tcp_sock *newtp;
	struct sock *newsk;
#ifdef CONFIG_TCP_MD5SIG
	struct tcp_md5sig_key *key;
#endif

	if (sk_acceptq_is_full(sk))
		goto exit_overflow;

	if (!dst && (dst = inet_csk_route_req(sk, req)) == NULL)
		goto exit;

	newsk = tcp_create_openreq_child(sk, req, skb);
	if (!newsk)
		goto exit;

	newsk->sk_gso_type = SKB_GSO_TCPV4;
	sk_setup_caps(newsk, dst);

	newtp		      = tcp_sk(newsk);
	newinet		      = inet_sk(newsk);
	ireq		      = inet_rsk(req);
	newinet->inet_daddr   = ireq->rmt_addr;
	newinet->inet_rcv_saddr = ireq->loc_addr;
	newinet->inet_saddr	      = ireq->loc_addr;
	newinet->opt	      = ireq->opt;
	ireq->opt	      = NULL;
	newinet->mc_index     = inet_iif(skb);
	newinet->mc_ttl	      = ip_hdr(skb)->ttl;
	inet_csk(newsk)->icsk_ext_hdr_len = 0;
	if (newinet->opt)
		inet_csk(newsk)->icsk_ext_hdr_len = newinet->opt->optlen;
	newinet->inet_id = newtp->write_seq ^ jiffies;

	tcp_mtup_init(newsk);
	tcp_sync_mss(newsk, dst_mtu(dst));
	newtp->advmss = dst_metric(dst, RTAX_ADVMSS);
	if (tcp_sk(sk)->rx_opt.user_mss &&
	    tcp_sk(sk)->rx_opt.user_mss < newtp->advmss)
		newtp->advmss = tcp_sk(sk)->rx_opt.user_mss;

	tcp_initialize_rcv_mss(newsk);

#ifdef CONFIG_TCP_MD5SIG
	/* Copy over the MD5 key from the original socket */
	key = tcp_v4_md5_do_lookup(sk, newinet->inet_daddr);
	if (key != NULL) {
		/*
		 * We're using one, so create a matching key
		 * on the newsk structure. If we fail to get
		 * memory, then we end up not copying the key
		 * across. Shucks.
		 */
		char *newkey = kmemdup(key->key, key->keylen, GFP_ATOMIC);
		if (newkey != NULL)
			tcp_v4_md5_do_add(newsk, newinet->inet_daddr,
					  newkey, key->keylen);
		newsk->sk_route_caps &= ~NETIF_F_GSO_MASK;
	}
#endif

	__inet_hash_nolisten(newsk, NULL);
	__inet_inherit_port(sk, newsk);

	return newsk;

exit_overflow:
	NET_INC_STATS_BH(sock_net(sk), LINUX_MIB_LISTENOVERFLOWS);
exit:
	NET_INC_STATS_BH(sock_net(sk), LINUX_MIB_LISTENDROPS);
	dst_release(dst);
	return NULL;
}

static struct sock *tcp_v4_hnd_req(struct sock *sk, struct sk_buff *skb)
{
	struct tcphdr *th = tcp_hdr(skb);
	const struct iphdr *iph = ip_hdr(skb);
	struct sock *nsk;
	struct request_sock **prev;
	/* Find possible connection requests. */
	struct request_sock *req = inet_csk_search_req(sk, &prev, th->source,
						       iph->saddr, iph->daddr);
	if (req)
		return tcp_check_req(sk, skb, req, prev);

	nsk = inet_lookup_established(sock_net(sk), &tcp_hashinfo, iph->saddr,
			th->source, iph->daddr, th->dest, inet_iif(skb));

	if (nsk) {
		if (nsk->sk_state != TCP_TIME_WAIT) {
			bh_lock_sock(nsk);
			return nsk;
		}
		inet_twsk_put(inet_twsk(nsk));
		return NULL;
	}

#ifdef CONFIG_SYN_COOKIES
	if (!th->rst && !th->syn && th->ack)
		sk = cookie_v4_check(sk, skb, &(IPCB(skb)->opt));
#endif
	return sk;
}

static __sum16 tcp_v4_checksum_init(struct sk_buff *skb)
{
	const struct iphdr *iph = ip_hdr(skb);

	if (skb->ip_summed == CHECKSUM_COMPLETE) {
		if (!tcp_v4_check(skb->len, iph->saddr,
				  iph->daddr, skb->csum)) {
			skb->ip_summed = CHECKSUM_UNNECESSARY;
			return 0;
		}
	}

	skb->csum = csum_tcpudp_nofold(iph->saddr, iph->daddr,
				       skb->len, IPPROTO_TCP, 0);

	if (skb->len <= 76) {
		return __skb_checksum_complete(skb);
	}
	return 0;
}


/* The socket must have it's spinlock held when we get
 * here.
 *
 * We have a potential double-lock case here, so even when
 * doing backlog processing we use the BH locking scheme.
 * This is because we cannot sleep with the original spinlock
 * held.
 */
int tcp_v4_do_rcv(struct sock *sk, struct sk_buff *skb)
{
	struct sock *rsk;
#ifdef CONFIG_TCP_MD5SIG
	/*
	 * We really want to reject the packet as early as possible
	 * if:
	 *  o We're expecting an MD5'd packet and this is no MD5 tcp option
	 *  o There is an MD5 option and we're not expecting one
	 */
	if (tcp_v4_inbound_md5_hash(sk, skb))
		goto discard;
#endif

	if (sk->sk_state == TCP_ESTABLISHED) { /* Fast path */
		TCP_CHECK_TIMER(sk);
		if (tcp_rcv_established(sk, skb, tcp_hdr(skb), skb->len)) {
			rsk = sk;
			goto reset;
		}
		TCP_CHECK_TIMER(sk);
		return 0;
	}

	if (skb->len < tcp_hdrlen(skb) || tcp_checksum_complete(skb))
		goto csum_err;

	if (sk->sk_state == TCP_LISTEN) {
		struct sock *nsk = tcp_v4_hnd_req(sk, skb);
		if (!nsk)
			goto discard;

		if (nsk != sk) {
			if (tcp_child_process(sk, nsk, skb)) {
				rsk = nsk;
				goto reset;
			}
			return 0;
		}
	}

	TCP_CHECK_TIMER(sk);
	if (tcp_rcv_state_process(sk, skb, tcp_hdr(skb), skb->len)) {
		rsk = sk;
		goto reset;
	}
	TCP_CHECK_TIMER(sk);
	return 0;

reset:
	tcp_v4_send_reset(rsk, skb);
discard:
	kfree_skb(skb);
	/* Be careful here. If this function gets more complicated and
	 * gcc suffers from register pressure on the x86, sk (in %ebx)
	 * might be destroyed here. This current version compiles correctly,
	 * but you have been warned.
	 */
	return 0;

csum_err:
	TCP_INC_STATS_BH(sock_net(sk), TCP_MIB_INERRS);
	goto discard;
}

/*
 *	From tcp_input.c
 */

int tcp_v4_rcv(struct sk_buff *skb)
{
	const struct iphdr *iph;
	struct tcphdr *th;
	struct sock *sk;
	int ret;
	struct net *net = dev_net(skb->dev);

	if (skb->pkt_type != PACKET_HOST)
		goto discard_it;

	/* Count it even if it's bad */
	TCP_INC_STATS_BH(net, TCP_MIB_INSEGS);

	if (!pskb_may_pull(skb, sizeof(struct tcphdr)))
		goto discard_it;

	th = tcp_hdr(skb);

	if (th->doff < sizeof(struct tcphdr) / 4)
		goto bad_packet;
	if (!pskb_may_pull(skb, th->doff * 4))
		goto discard_it;

	/* An explanation is required here, I think.
	 * Packet length and doff are validated by header prediction,
	 * provided case of th->doff==0 is eliminated.
	 * So, we defer the checks. */
	if (!skb_csum_unnecessary(skb) && tcp_v4_checksum_init(skb))
		goto bad_packet;

	th = tcp_hdr(skb);
	iph = ip_hdr(skb);
	TCP_SKB_CB(skb)->seq = ntohl(th->seq);
	TCP_SKB_CB(skb)->end_seq = (TCP_SKB_CB(skb)->seq + th->syn + th->fin +
				    skb->len - th->doff * 4);
	TCP_SKB_CB(skb)->ack_seq = ntohl(th->ack_seq);
	TCP_SKB_CB(skb)->when	 = 0;
	TCP_SKB_CB(skb)->flags	 = iph->tos;
	TCP_SKB_CB(skb)->sacked	 = 0;

	sk = __inet_lookup_skb(&tcp_hashinfo, skb, th->source, th->dest);
	if (!sk)
		goto no_tcp_socket;

process:
	if (sk->sk_state == TCP_TIME_WAIT)
		goto do_time_wait;

	if (!xfrm4_policy_check(sk, XFRM_POLICY_IN, skb))
		goto discard_and_relse;
	nf_reset(skb);

	if (sk_filter(sk, skb))
		goto discard_and_relse;

	skb->dev = NULL;

	bh_lock_sock_nested(sk);
	ret = 0;
	if (!sock_owned_by_user(sk)) {
#ifdef CONFIG_NET_DMA
		struct tcp_sock *tp = tcp_sk(sk);
		if (!tp->ucopy.dma_chan && tp->ucopy.pinned_list)
			tp->ucopy.dma_chan = dma_find_channel(DMA_MEMCPY);
		if (tp->ucopy.dma_chan)
			ret = tcp_v4_do_rcv(sk, skb);
		else
#endif
		{
			if (!tcp_prequeue(sk, skb))
				ret = tcp_v4_do_rcv(sk, skb);
		}
	} else
		sk_add_backlog(sk, skb);
	bh_unlock_sock(sk);

	sock_put(sk);

	return ret;

no_tcp_socket:
	if (!xfrm4_policy_check(NULL, XFRM_POLICY_IN, skb))
		goto discard_it;

	if (skb->len < (th->doff << 2) || tcp_checksum_complete(skb)) {
bad_packet:
		TCP_INC_STATS_BH(net, TCP_MIB_INERRS);
	} else {
		tcp_v4_send_reset(NULL, skb);
	}

discard_it:
	/* Discard frame. */
	kfree_skb(skb);
	return 0;

discard_and_relse:
	sock_put(sk);
	goto discard_it;

do_time_wait:
	if (!xfrm4_policy_check(NULL, XFRM_POLICY_IN, skb)) {
		inet_twsk_put(inet_twsk(sk));
		goto discard_it;
	}

	if (skb->len < (th->doff << 2) || tcp_checksum_complete(skb)) {
		TCP_INC_STATS_BH(net, TCP_MIB_INERRS);
		inet_twsk_put(inet_twsk(sk));
		goto discard_it;
	}
	switch (tcp_timewait_state_process(inet_twsk(sk), skb, th)) {
	case TCP_TW_SYN: {
		struct sock *sk2 = inet_lookup_listener(dev_net(skb->dev),
							&tcp_hashinfo,
							iph->daddr, th->dest,
							inet_iif(skb));
		if (sk2) {
			inet_twsk_deschedule(inet_twsk(sk), &tcp_death_row);
			inet_twsk_put(inet_twsk(sk));
			sk = sk2;
			goto process;
		}
		/* Fall through to ACK */
	}
	case TCP_TW_ACK:
		tcp_v4_timewait_ack(sk, skb);
		break;
	case TCP_TW_RST:
		goto no_tcp_socket;
	case TCP_TW_SUCCESS:;
	}
	goto discard_it;
}

/* VJ's idea. Save last timestamp seen from this destination
 * and hold it at least for normal timewait interval to use for duplicate
 * segment detection in subsequent connections, before they enter synchronized
 * state.
 */

int tcp_v4_remember_stamp(struct sock *sk)
{
	struct inet_sock *inet = inet_sk(sk);
	struct tcp_sock *tp = tcp_sk(sk);
	struct rtable *rt = (struct rtable *)__sk_dst_get(sk);
	struct inet_peer *peer = NULL;
	int release_it = 0;

	if (!rt || rt->rt_dst != inet->inet_daddr) {
		peer = inet_getpeer(inet->inet_daddr, 1);
		release_it = 1;
	} else {
		if (!rt->peer)
			rt_bind_peer(rt, 1);
		peer = rt->peer;
	}

	if (peer) {
		if ((s32)(peer->tcp_ts - tp->rx_opt.ts_recent) <= 0 ||
		    ((u32)get_seconds() - peer->tcp_ts_stamp > TCP_PAWS_MSL &&
		     peer->tcp_ts_stamp <= (u32)tp->rx_opt.ts_recent_stamp)) {
			peer->tcp_ts_stamp = (u32)tp->rx_opt.ts_recent_stamp;
			peer->tcp_ts = tp->rx_opt.ts_recent;
		}
		if (release_it)
			inet_putpeer(peer);
		return 1;
	}

	return 0;
}

int tcp_v4_tw_remember_stamp(struct inet_timewait_sock *tw)
{
	struct inet_peer *peer = inet_getpeer(tw->tw_daddr, 1);

	if (peer) {
		const struct tcp_timewait_sock *tcptw = tcp_twsk((struct sock *)tw);

		if ((s32)(peer->tcp_ts - tcptw->tw_ts_recent) <= 0 ||
		    ((u32)get_seconds() - peer->tcp_ts_stamp > TCP_PAWS_MSL &&
		     peer->tcp_ts_stamp <= (u32)tcptw->tw_ts_recent_stamp)) {
			peer->tcp_ts_stamp = (u32)tcptw->tw_ts_recent_stamp;
			peer->tcp_ts	   = tcptw->tw_ts_recent;
		}
		inet_putpeer(peer);
		return 1;
	}

	return 0;
}

const struct inet_connection_sock_af_ops ipv4_specific = {
	.queue_xmit	   = ip_queue_xmit,
	.send_check	   = tcp_v4_send_check,
	.rebuild_header	   = inet_sk_rebuild_header,
	.conn_request	   = tcp_v4_conn_request,
	.syn_recv_sock	   = tcp_v4_syn_recv_sock,
	.remember_stamp	   = tcp_v4_remember_stamp,
	.net_header_len	   = sizeof(struct iphdr),
	.setsockopt	   = ip_setsockopt,
	.getsockopt	   = ip_getsockopt,
	.addr2sockaddr	   = inet_csk_addr2sockaddr,
	.sockaddr_len	   = sizeof(struct sockaddr_in),
	.bind_conflict	   = inet_csk_bind_conflict,
#ifdef CONFIG_COMPAT
	.compat_setsockopt = compat_ip_setsockopt,
	.compat_getsockopt = compat_ip_getsockopt,
#endif
};

#ifdef CONFIG_TCP_MD5SIG
static const struct tcp_sock_af_ops tcp_sock_ipv4_specific = {
	.md5_lookup		= tcp_v4_md5_lookup,
	.calc_md5_hash		= tcp_v4_md5_hash_skb,
	.md5_add		= tcp_v4_md5_add_func,
	.md5_parse		= tcp_v4_parse_md5_keys,
};
#endif

/* NOTE: A lot of things set to zero explicitly by call to
 *       sk_alloc() so need not be done here.
 */
static int tcp_v4_init_sock(struct sock *sk)
{
	struct inet_connection_sock *icsk = inet_csk(sk);
	struct tcp_sock *tp = tcp_sk(sk);

	skb_queue_head_init(&tp->out_of_order_queue);
	tcp_init_xmit_timers(sk);
	tcp_prequeue_init(tp);

	icsk->icsk_rto = TCP_TIMEOUT_INIT;
	tp->mdev = TCP_TIMEOUT_INIT;

	/* So many TCP implementations out there (incorrectly) count the
	 * initial SYN frame in their delayed-ACK and congestion control
	 * algorithms that we must have the following bandaid to talk
	 * efficiently to them.  -DaveM
	 */
	tp->snd_cwnd = 2;

	/* See draft-stevens-tcpca-spec-01 for discussion of the
	 * initialization of these values.
	 */
	tp->snd_ssthresh = TCP_INFINITE_SSTHRESH;
	tp->snd_cwnd_clamp = ~0;
	tp->mss_cache = TCP_MSS_DEFAULT;

	tp->reordering = sysctl_tcp_reordering;
	icsk->icsk_ca_ops = &tcp_init_congestion_ops;

	sk->sk_state = TCP_CLOSE;

	sk->sk_write_space = sk_stream_write_space;
	sock_set_flag(sk, SOCK_USE_WRITE_QUEUE);

	icsk->icsk_af_ops = &ipv4_specific;
	icsk->icsk_sync_mss = tcp_sync_mss;
#ifdef CONFIG_TCP_MD5SIG
	tp->af_specific = &tcp_sock_ipv4_specific;
#endif

	/* TCP Cookie Transactions */
	if (sysctl_tcp_cookie_size > 0) {
		/* Default, cookies without s_data_payload. */
		tp->cookie_values =
			kzalloc(sizeof(*tp->cookie_values),
				sk->sk_allocation);
		if (tp->cookie_values != NULL)
			kref_init(&tp->cookie_values->kref);
	}
	/* Presumed zeroed, in order of appearance:
	 *	cookie_in_always, cookie_out_never,
	 *	s_data_constant, s_data_in, s_data_out
	 */
	sk->sk_sndbuf = sysctl_tcp_wmem[1];
	sk->sk_rcvbuf = sysctl_tcp_rmem[1];

	local_bh_disable();
	percpu_counter_inc(&tcp_sockets_allocated);
	local_bh_enable();

	return 0;
}

void tcp_v4_destroy_sock(struct sock *sk)
{
	struct tcp_sock *tp = tcp_sk(sk);

	tcp_clear_xmit_timers(sk);

	tcp_cleanup_congestion_control(sk);

	/* Cleanup up the write buffer. */
	tcp_write_queue_purge(sk);

	/* Cleans up our, hopefully empty, out_of_order_queue. */
	__skb_queue_purge(&tp->out_of_order_queue);

#ifdef CONFIG_TCP_MD5SIG
	/* Clean up the MD5 key list, if any */
	if (tp->md5sig_info) {
		tcp_v4_clear_md5_list(sk);
		kfree(tp->md5sig_info);
		tp->md5sig_info = NULL;
	}
#endif

#ifdef CONFIG_NET_DMA
	/* Cleans up our sk_async_wait_queue */
	__skb_queue_purge(&sk->sk_async_wait_queue);
#endif

	/* Clean prequeue, it must be empty really */
	__skb_queue_purge(&tp->ucopy.prequeue);

	/* Clean up a referenced TCP bind bucket. */
	if (inet_csk(sk)->icsk_bind_hash)
		inet_put_port(sk);

	/*
	 * If sendmsg cached page exists, toss it.
	 */
	if (sk->sk_sndmsg_page) {
		__free_page(sk->sk_sndmsg_page);
		sk->sk_sndmsg_page = NULL;
	}

	/* TCP Cookie Transactions */
	if (tp->cookie_values != NULL) {
		kref_put(&tp->cookie_values->kref,
			 tcp_cookie_values_release);
		tp->cookie_values = NULL;
	}

	percpu_counter_dec(&tcp_sockets_allocated);
}

EXPORT_SYMBOL(tcp_v4_destroy_sock);

#ifdef CONFIG_PROC_FS
/* Proc filesystem TCP sock list dumping. */

static inline struct inet_timewait_sock *tw_head(struct hlist_nulls_head *head)
{
	return hlist_nulls_empty(head) ? NULL :
		list_entry(head->first, struct inet_timewait_sock, tw_node);
}

static inline struct inet_timewait_sock *tw_next(struct inet_timewait_sock *tw)
{
	return !is_a_nulls(tw->tw_node.next) ?
		hlist_nulls_entry(tw->tw_node.next, typeof(*tw), tw_node) : NULL;
}

static void *listening_get_next(struct seq_file *seq, void *cur)
{
	struct inet_connection_sock *icsk;
	struct hlist_nulls_node *node;
	struct sock *sk = cur;
	struct inet_listen_hashbucket *ilb;
	struct tcp_iter_state *st = seq->private;
	struct net *net = seq_file_net(seq);

	if (!sk) {
		st->bucket = 0;
		ilb = &tcp_hashinfo.listening_hash[0];
		spin_lock_bh(&ilb->lock);
		sk = sk_nulls_head(&ilb->head);
		goto get_sk;
	}
	ilb = &tcp_hashinfo.listening_hash[st->bucket];
	++st->num;

	if (st->state == TCP_SEQ_STATE_OPENREQ) {
		struct request_sock *req = cur;

		icsk = inet_csk(st->syn_wait_sk);
		req = req->dl_next;
		while (1) {
			while (req) {
				if (req->rsk_ops->family == st->family) {
					cur = req;
					goto out;
				}
				req = req->dl_next;
			}
			if (++st->sbucket >= icsk->icsk_accept_queue.listen_opt->nr_table_entries)
				break;
get_req:
			req = icsk->icsk_accept_queue.listen_opt->syn_table[st->sbucket];
		}
		sk	  = sk_next(st->syn_wait_sk);
		st->state = TCP_SEQ_STATE_LISTENING;
		read_unlock_bh(&icsk->icsk_accept_queue.syn_wait_lock);
	} else {
		icsk = inet_csk(sk);
		read_lock_bh(&icsk->icsk_accept_queue.syn_wait_lock);
		if (reqsk_queue_len(&icsk->icsk_accept_queue))
			goto start_req;
		read_unlock_bh(&icsk->icsk_accept_queue.syn_wait_lock);
		sk = sk_next(sk);
	}
get_sk:
	sk_nulls_for_each_from(sk, node) {
		if (sk->sk_family == st->family && net_eq(sock_net(sk), net)) {
			cur = sk;
			goto out;
		}
		icsk = inet_csk(sk);
		read_lock_bh(&icsk->icsk_accept_queue.syn_wait_lock);
		if (reqsk_queue_len(&icsk->icsk_accept_queue)) {
start_req:
			st->uid		= sock_i_uid(sk);
			st->syn_wait_sk = sk;
			st->state	= TCP_SEQ_STATE_OPENREQ;
			st->sbucket	= 0;
			goto get_req;
		}
		read_unlock_bh(&icsk->icsk_accept_queue.syn_wait_lock);
	}
	spin_unlock_bh(&ilb->lock);
	if (++st->bucket < INET_LHTABLE_SIZE) {
		ilb = &tcp_hashinfo.listening_hash[st->bucket];
		spin_lock_bh(&ilb->lock);
		sk = sk_nulls_head(&ilb->head);
		goto get_sk;
	}
	cur = NULL;
out:
	return cur;
}

static void *listening_get_idx(struct seq_file *seq, loff_t *pos)
{
	void *rc = listening_get_next(seq, NULL);

	while (rc && *pos) {
		rc = listening_get_next(seq, rc);
		--*pos;
	}
	return rc;
}

static inline int empty_bucket(struct tcp_iter_state *st)
{
	return hlist_nulls_empty(&tcp_hashinfo.ehash[st->bucket].chain) &&
		hlist_nulls_empty(&tcp_hashinfo.ehash[st->bucket].twchain);
}

static void *established_get_first(struct seq_file *seq)
{
	struct tcp_iter_state *st = seq->private;
	struct net *net = seq_file_net(seq);
	void *rc = NULL;

	for (st->bucket = 0; st->bucket <= tcp_hashinfo.ehash_mask; ++st->bucket) {
		struct sock *sk;
		struct hlist_nulls_node *node;
		struct inet_timewait_sock *tw;
		spinlock_t *lock = inet_ehash_lockp(&tcp_hashinfo, st->bucket);

		/* Lockless fast path for the common case of empty buckets */
		if (empty_bucket(st))
			continue;

		spin_lock_bh(lock);
		sk_nulls_for_each(sk, node, &tcp_hashinfo.ehash[st->bucket].chain) {
			if (sk->sk_family != st->family ||
			    !net_eq(sock_net(sk), net)) {
				continue;
			}
			rc = sk;
			goto out;
		}
		st->state = TCP_SEQ_STATE_TIME_WAIT;
		inet_twsk_for_each(tw, node,
				   &tcp_hashinfo.ehash[st->bucket].twchain) {
			if (tw->tw_family != st->family ||
			    !net_eq(twsk_net(tw), net)) {
				continue;
			}
			rc = tw;
			goto out;
		}
		spin_unlock_bh(lock);
		st->state = TCP_SEQ_STATE_ESTABLISHED;
	}
out:
	return rc;
}

static void *established_get_next(struct seq_file *seq, void *cur)
{
	struct sock *sk = cur;
	struct inet_timewait_sock *tw;
	struct hlist_nulls_node *node;
	struct tcp_iter_state *st = seq->private;
	struct net *net = seq_file_net(seq);

	++st->num;

	if (st->state == TCP_SEQ_STATE_TIME_WAIT) {
		tw = cur;
		tw = tw_next(tw);
get_tw:
		while (tw && (tw->tw_family != st->family || !net_eq(twsk_net(tw), net))) {
			tw = tw_next(tw);
		}
		if (tw) {
			cur = tw;
			goto out;
		}
		spin_unlock_bh(inet_ehash_lockp(&tcp_hashinfo, st->bucket));
		st->state = TCP_SEQ_STATE_ESTABLISHED;

		/* Look for next non empty bucket */
		while (++st->bucket <= tcp_hashinfo.ehash_mask &&
				empty_bucket(st))
			;
		if (st->bucket > tcp_hashinfo.ehash_mask)
			return NULL;

		spin_lock_bh(inet_ehash_lockp(&tcp_hashinfo, st->bucket));
		sk = sk_nulls_head(&tcp_hashinfo.ehash[st->bucket].chain);
	} else
		sk = sk_nulls_next(sk);

	sk_nulls_for_each_from(sk, node) {
		if (sk->sk_family == st->family && net_eq(sock_net(sk), net))
			goto found;
	}

	st->state = TCP_SEQ_STATE_TIME_WAIT;
	tw = tw_head(&tcp_hashinfo.ehash[st->bucket].twchain);
	goto get_tw;
found:
	cur = sk;
out:
	return cur;
}

static void *established_get_idx(struct seq_file *seq, loff_t pos)
{
	void *rc = established_get_first(seq);

	while (rc && pos) {
		rc = established_get_next(seq, rc);
		--pos;
	}
	return rc;
}

static void *tcp_get_idx(struct seq_file *seq, loff_t pos)
{
	void *rc;
	struct tcp_iter_state *st = seq->private;

	st->state = TCP_SEQ_STATE_LISTENING;
	rc	  = listening_get_idx(seq, &pos);

	if (!rc) {
		st->state = TCP_SEQ_STATE_ESTABLISHED;
		rc	  = established_get_idx(seq, pos);
	}

	return rc;
}

static void *tcp_seq_start(struct seq_file *seq, loff_t *pos)
{
	struct tcp_iter_state *st = seq->private;
	st->state = TCP_SEQ_STATE_LISTENING;
	st->num = 0;
	return *pos ? tcp_get_idx(seq, *pos - 1) : SEQ_START_TOKEN;
}

static void *tcp_seq_next(struct seq_file *seq, void *v, loff_t *pos)
{
	void *rc = NULL;
	struct tcp_iter_state *st;

	if (v == SEQ_START_TOKEN) {
		rc = tcp_get_idx(seq, 0);
		goto out;
	}
	st = seq->private;

	switch (st->state) {
	case TCP_SEQ_STATE_OPENREQ:
	case TCP_SEQ_STATE_LISTENING:
		rc = listening_get_next(seq, v);
		if (!rc) {
			st->state = TCP_SEQ_STATE_ESTABLISHED;
			rc	  = established_get_first(seq);
		}
		break;
	case TCP_SEQ_STATE_ESTABLISHED:
	case TCP_SEQ_STATE_TIME_WAIT:
		rc = established_get_next(seq, v);
		break;
	}
out:
	++*pos;
	return rc;
}

static void tcp_seq_stop(struct seq_file *seq, void *v)
{
	struct tcp_iter_state *st = seq->private;

	switch (st->state) {
	case TCP_SEQ_STATE_OPENREQ:
		if (v) {
			struct inet_connection_sock *icsk = inet_csk(st->syn_wait_sk);
			read_unlock_bh(&icsk->icsk_accept_queue.syn_wait_lock);
		}
	case TCP_SEQ_STATE_LISTENING:
		if (v != SEQ_START_TOKEN)
			spin_unlock_bh(&tcp_hashinfo.listening_hash[st->bucket].lock);
		break;
	case TCP_SEQ_STATE_TIME_WAIT:
	case TCP_SEQ_STATE_ESTABLISHED:
		if (v)
			spin_unlock_bh(inet_ehash_lockp(&tcp_hashinfo, st->bucket));
		break;
	}
}

static int tcp_seq_open(struct inode *inode, struct file *file)
{
	struct tcp_seq_afinfo *afinfo = PDE(inode)->data;
	struct tcp_iter_state *s;
	int err;

	err = seq_open_net(inode, file, &afinfo->seq_ops,
			  sizeof(struct tcp_iter_state));
	if (err < 0)
		return err;

	s = ((struct seq_file *)file->private_data)->private;
	s->family		= afinfo->family;
	return 0;
}

int tcp_proc_register(struct net *net, struct tcp_seq_afinfo *afinfo)
{
	int rc = 0;
	struct proc_dir_entry *p;

	afinfo->seq_fops.open		= tcp_seq_open;
	afinfo->seq_fops.read		= seq_read;
	afinfo->seq_fops.llseek		= seq_lseek;
	afinfo->seq_fops.release	= seq_release_net;

	afinfo->seq_ops.start		= tcp_seq_start;
	afinfo->seq_ops.next		= tcp_seq_next;
	afinfo->seq_ops.stop		= tcp_seq_stop;

	p = proc_create_data(afinfo->name, S_IRUGO, net->proc_net,
			     &afinfo->seq_fops, afinfo);
	if (!p)
		rc = -ENOMEM;
	return rc;
}

void tcp_proc_unregister(struct net *net, struct tcp_seq_afinfo *afinfo)
{
	proc_net_remove(net, afinfo->name);
}

static void get_openreq4(struct sock *sk, struct request_sock *req,
			 struct seq_file *f, int i, int uid, int *len)
{
	const struct inet_request_sock *ireq = inet_rsk(req);
	int ttd = req->expires - jiffies;

	seq_printf(f, "%4d: %08X:%04X %08X:%04X"
		" %02X %08X:%08X %02X:%08lX %08X %5d %8d %u %d %p%n",
		i,
		ireq->loc_addr,
		ntohs(inet_sk(sk)->inet_sport),
		ireq->rmt_addr,
		ntohs(ireq->rmt_port),
		TCP_SYN_RECV,
		0, 0, /* could print option size, but that is af dependent. */
		1,    /* timers active (only the expire timer) */
		jiffies_to_clock_t(ttd),
		req->retrans,
		uid,
		0,  /* non standard timer */
		0, /* open_requests have no inode */
		atomic_read(&sk->sk_refcnt),
		req,
		len);
}

static void get_tcp4_sock(struct sock *sk, struct seq_file *f, int i, int *len)
{
	int timer_active;
	unsigned long timer_expires;
	struct tcp_sock *tp = tcp_sk(sk);
	const struct inet_connection_sock *icsk = inet_csk(sk);
	struct inet_sock *inet = inet_sk(sk);
	__be32 dest = inet->inet_daddr;
	__be32 src = inet->inet_rcv_saddr;
	__u16 destp = ntohs(inet->inet_dport);
	__u16 srcp = ntohs(inet->inet_sport);
	int rx_queue;

	if (icsk->icsk_pending == ICSK_TIME_RETRANS) {
		timer_active	= 1;
		timer_expires	= icsk->icsk_timeout;
	} else if (icsk->icsk_pending == ICSK_TIME_PROBE0) {
		timer_active	= 4;
		timer_expires	= icsk->icsk_timeout;
	} else if (timer_pending(&sk->sk_timer)) {
		timer_active	= 2;
		timer_expires	= sk->sk_timer.expires;
	} else {
		timer_active	= 0;
		timer_expires = jiffies;
	}

	if (sk->sk_state == TCP_LISTEN)
		rx_queue = sk->sk_ack_backlog;
	else
		/*
		 * because we dont lock socket, we might find a transient negative value
		 */
		rx_queue = max_t(int, tp->rcv_nxt - tp->copied_seq, 0);

	seq_printf(f, "%4d: %08X:%04X %08X:%04X %02X %08X:%08X %02X:%08lX "
			"%08X %5d %8d %lu %d %p %lu %lu %u %u %d%n",
		i, src, srcp, dest, destp, sk->sk_state,
		tp->write_seq - tp->snd_una,
		rx_queue,
		timer_active,
		jiffies_to_clock_t(timer_expires - jiffies),
		icsk->icsk_retransmits,
		sock_i_uid(sk),
		icsk->icsk_probes_out,
		sock_i_ino(sk),
		atomic_read(&sk->sk_refcnt), sk,
		jiffies_to_clock_t(icsk->icsk_rto),
		jiffies_to_clock_t(icsk->icsk_ack.ato),
		(icsk->icsk_ack.quick << 1) | icsk->icsk_ack.pingpong,
		tp->snd_cwnd,
		tcp_in_initial_slowstart(tp) ? -1 : tp->snd_ssthresh,
		len);
}

static void get_timewait4_sock(struct inet_timewait_sock *tw,
			       struct seq_file *f, int i, int *len)
{
	__be32 dest, src;
	__u16 destp, srcp;
	int ttd = tw->tw_ttd - jiffies;

	if (ttd < 0)
		ttd = 0;

	dest  = tw->tw_daddr;
	src   = tw->tw_rcv_saddr;
	destp = ntohs(tw->tw_dport);
	srcp  = ntohs(tw->tw_sport);

	seq_printf(f, "%4d: %08X:%04X %08X:%04X"
		" %02X %08X:%08X %02X:%08lX %08X %5d %8d %d %d %p%n",
		i, src, srcp, dest, destp, tw->tw_substate, 0, 0,
		3, jiffies_to_clock_t(ttd), 0, 0, 0, 0,
		atomic_read(&tw->tw_refcnt), tw, len);
}

#define TMPSZ 150

static int tcp4_seq_show(struct seq_file *seq, void *v)
{
	struct tcp_iter_state *st;
	int len;

	if (v == SEQ_START_TOKEN) {
		seq_printf(seq, "%-*s\n", TMPSZ - 1,
			   "  sl  local_address rem_address   st tx_queue "
			   "rx_queue tr tm->when retrnsmt   uid  timeout "
			   "inode");
		goto out;
	}
	st = seq->private;

	switch (st->state) {
	case TCP_SEQ_STATE_LISTENING:
	case TCP_SEQ_STATE_ESTABLISHED:
		get_tcp4_sock(v, seq, st->num, &len);
		break;
	case TCP_SEQ_STATE_OPENREQ:
		get_openreq4(st->syn_wait_sk, v, seq, st->num, st->uid, &len);
		break;
	case TCP_SEQ_STATE_TIME_WAIT:
		get_timewait4_sock(v, seq, st->num, &len);
		break;
	}
	seq_printf(seq, "%*s\n", TMPSZ - 1 - len, "");
out:
	return 0;
}

static struct tcp_seq_afinfo tcp4_seq_afinfo = {
	.name		= "tcp",
	.family		= AF_INET,
	.seq_fops	= {
		.owner		= THIS_MODULE,
	},
	.seq_ops	= {
		.show		= tcp4_seq_show,
	},
};

static int tcp4_proc_init_net(struct net *net)
{
	return tcp_proc_register(net, &tcp4_seq_afinfo);
}

static void tcp4_proc_exit_net(struct net *net)
{
	tcp_proc_unregister(net, &tcp4_seq_afinfo);
}

static struct pernet_operations tcp4_net_ops = {
	.init = tcp4_proc_init_net,
	.exit = tcp4_proc_exit_net,
};

int __init tcp4_proc_init(void)
{
	return register_pernet_subsys(&tcp4_net_ops);
}

void tcp4_proc_exit(void)
{
	unregister_pernet_subsys(&tcp4_net_ops);
}
#endif /* CONFIG_PROC_FS */

struct sk_buff **tcp4_gro_receive(struct sk_buff **head, struct sk_buff *skb)
{
	struct iphdr *iph = skb_gro_network_header(skb);

	switch (skb->ip_summed) {
	case CHECKSUM_COMPLETE:
		if (!tcp_v4_check(skb_gro_len(skb), iph->saddr, iph->daddr,
				  skb->csum)) {
			skb->ip_summed = CHECKSUM_UNNECESSARY;
			break;
		}

		/* fall through */
	case CHECKSUM_NONE:
		NAPI_GRO_CB(skb)->flush = 1;
		return NULL;
	}

	return tcp_gro_receive(head, skb);
}
EXPORT_SYMBOL(tcp4_gro_receive);

int tcp4_gro_complete(struct sk_buff *skb)
{
	struct iphdr *iph = ip_hdr(skb);
	struct tcphdr *th = tcp_hdr(skb);

	th->check = ~tcp_v4_check(skb->len - skb_transport_offset(skb),
				  iph->saddr, iph->daddr, 0);
	skb_shinfo(skb)->gso_type = SKB_GSO_TCPV4;

	return tcp_gro_complete(skb);
}
EXPORT_SYMBOL(tcp4_gro_complete);

struct proto tcp_prot = {
	.name			= "TCP",
	.owner			= THIS_MODULE,
	.close			= tcp_close,
	.connect		= tcp_v4_connect,
	.disconnect		= tcp_disconnect,
	.accept			= inet_csk_accept,
	.ioctl			= tcp_ioctl,
	.init			= tcp_v4_init_sock,
	.destroy		= tcp_v4_destroy_sock,
	.shutdown		= tcp_shutdown,
	.setsockopt		= tcp_setsockopt,
	.getsockopt		= tcp_getsockopt,
	.recvmsg		= tcp_recvmsg,
	.backlog_rcv		= tcp_v4_do_rcv,
	.hash			= inet_hash,
	.unhash			= inet_unhash,
	.get_port		= inet_csk_get_port,
	.enter_memory_pressure	= tcp_enter_memory_pressure,
	.sockets_allocated	= &tcp_sockets_allocated,
	.orphan_count		= &tcp_orphan_count,
	.memory_allocated	= &tcp_memory_allocated,
	.memory_pressure	= &tcp_memory_pressure,
	.sysctl_mem		= sysctl_tcp_mem,
	.sysctl_wmem		= sysctl_tcp_wmem,
	.sysctl_rmem		= sysctl_tcp_rmem,
	.max_header		= MAX_TCP_HEADER,
	.obj_size		= sizeof(struct tcp_sock),
	.slab_flags		= SLAB_DESTROY_BY_RCU,
	.twsk_prot		= &tcp_timewait_sock_ops,
	.rsk_prot		= &tcp_request_sock_ops,
	.h.hashinfo		= &tcp_hashinfo,
#ifdef CONFIG_COMPAT
	.compat_setsockopt	= compat_tcp_setsockopt,
	.compat_getsockopt	= compat_tcp_getsockopt,
#endif
};


static int __net_init tcp_sk_init(struct net *net)
{
	return inet_ctl_sock_create(&net->ipv4.tcp_sock,
				    PF_INET, SOCK_RAW, IPPROTO_TCP, net);
}

static void __net_exit tcp_sk_exit(struct net *net)
{
	inet_ctl_sock_destroy(net->ipv4.tcp_sock);
}

static void __net_exit tcp_sk_exit_batch(struct list_head *net_exit_list)
{
	inet_twsk_purge(&tcp_hashinfo, &tcp_death_row, AF_INET);
}

static struct pernet_operations __net_initdata tcp_sk_ops = {
       .init	   = tcp_sk_init,
       .exit	   = tcp_sk_exit,
       .exit_batch = tcp_sk_exit_batch,
};

void __init tcp_v4_init(void)
{
	inet_hashinfo_init(&tcp_hashinfo);
	if (register_pernet_subsys(&tcp_sk_ops))
		panic("Failed to create the TCP control socket.\n");
}

EXPORT_SYMBOL(ipv4_specific);
EXPORT_SYMBOL(tcp_hashinfo);
EXPORT_SYMBOL(tcp_prot);
EXPORT_SYMBOL(tcp_v4_conn_request);
EXPORT_SYMBOL(tcp_v4_connect);
EXPORT_SYMBOL(tcp_v4_do_rcv);
EXPORT_SYMBOL(tcp_v4_remember_stamp);
EXPORT_SYMBOL(tcp_v4_send_check);
EXPORT_SYMBOL(tcp_v4_syn_recv_sock);

#ifdef CONFIG_PROC_FS
EXPORT_SYMBOL(tcp_proc_register);
EXPORT_SYMBOL(tcp_proc_unregister);
#endif
EXPORT_SYMBOL(sysctl_tcp_low_latency);
<|MERGE_RESOLUTION|>--- conflicted
+++ resolved
@@ -1262,24 +1262,10 @@
 	tcp_rsk(req)->af_specific = &tcp_request_sock_ipv4_ops;
 #endif
 
-	ireq = inet_rsk(req);
-	ireq->loc_addr = daddr;
-	ireq->rmt_addr = saddr;
-	ireq->no_srccheck = inet_sk(sk)->transparent;
-	ireq->opt = tcp_v4_save_options(sk, skb);
-
-	dst = inet_csk_route_req(sk, req);
-	if(!dst)
-		goto drop_and_free;
-
 	tcp_clear_options(&tmp_opt);
 	tmp_opt.mss_clamp = TCP_MSS_DEFAULT;
 	tmp_opt.user_mss  = tp->rx_opt.user_mss;
-<<<<<<< HEAD
-	tcp_parse_options(skb, &tmp_opt, &hash_location, 0, dst);
-=======
 	tcp_parse_options(skb, &tmp_opt, &hash_location, 0);
->>>>>>> 2fbe74b9
 
 	if (tmp_opt.cookie_plus > 0 &&
 	    tmp_opt.saw_tstamp &&
@@ -1293,19 +1279,11 @@
 
 		if (tcp_cookie_generator(&tmp_ext.cookie_bakery[0]) != 0)
 			goto drop_and_release;
-<<<<<<< HEAD
 
 		/* Secret recipe starts with IP addresses */
 		*mess++ ^= daddr;
 		*mess++ ^= saddr;
 
-=======
-
-		/* Secret recipe starts with IP addresses */
-		*mess++ ^= daddr;
-		*mess++ ^= saddr;
-
->>>>>>> 2fbe74b9
 		/* plus variable length Initiator Cookie */
 		c = (u8 *)mess;
 		while (l-- > 0)
@@ -1331,8 +1309,14 @@
 	tmp_opt.tstamp_ok = tmp_opt.saw_tstamp;
 	tcp_openreq_init(req, &tmp_opt, skb);
 
+	ireq = inet_rsk(req);
+	ireq->loc_addr = daddr;
+	ireq->rmt_addr = saddr;
+	ireq->no_srccheck = inet_sk(sk)->transparent;
+	ireq->opt = tcp_v4_save_options(sk, skb);
+
 	if (security_inet_conn_request(sk, skb, req))
-		goto drop_and_release;
+		goto drop_and_free;
 
 	if (!want_cookie)
 		TCP_ECN_create_request(req, tcp_hdr(skb));
@@ -1357,6 +1341,7 @@
 		 */
 		if (tmp_opt.saw_tstamp &&
 		    tcp_death_row.sysctl_tw_recycle &&
+		    (dst = inet_csk_route_req(sk, req)) != NULL &&
 		    (peer = rt_get_peer((struct rtable *)dst)) != NULL &&
 		    peer->v4daddr == saddr) {
 			if ((u32)get_seconds() - peer->tcp_ts_stamp < TCP_PAWS_MSL &&
