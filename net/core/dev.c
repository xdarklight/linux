// SPDX-License-Identifier: GPL-2.0-or-later
/*
 *      NET3    Protocol independent device support routines.
 *
 *	Derived from the non IP parts of dev.c 1.0.19
 *              Authors:	Ross Biro
 *				Fred N. van Kempen, <waltje@uWalt.NL.Mugnet.ORG>
 *				Mark Evans, <evansmp@uhura.aston.ac.uk>
 *
 *	Additional Authors:
 *		Florian la Roche <rzsfl@rz.uni-sb.de>
 *		Alan Cox <gw4pts@gw4pts.ampr.org>
 *		David Hinds <dahinds@users.sourceforge.net>
 *		Alexey Kuznetsov <kuznet@ms2.inr.ac.ru>
 *		Adam Sulmicki <adam@cfar.umd.edu>
 *              Pekka Riikonen <priikone@poesidon.pspt.fi>
 *
 *	Changes:
 *              D.J. Barrow     :       Fixed bug where dev->refcnt gets set
 *                                      to 2 if register_netdev gets called
 *                                      before net_dev_init & also removed a
 *                                      few lines of code in the process.
 *		Alan Cox	:	device private ioctl copies fields back.
 *		Alan Cox	:	Transmit queue code does relevant
 *					stunts to keep the queue safe.
 *		Alan Cox	:	Fixed double lock.
 *		Alan Cox	:	Fixed promisc NULL pointer trap
 *		????????	:	Support the full private ioctl range
 *		Alan Cox	:	Moved ioctl permission check into
 *					drivers
 *		Tim Kordas	:	SIOCADDMULTI/SIOCDELMULTI
 *		Alan Cox	:	100 backlog just doesn't cut it when
 *					you start doing multicast video 8)
 *		Alan Cox	:	Rewrote net_bh and list manager.
 *              Alan Cox        :       Fix ETH_P_ALL echoback lengths.
 *		Alan Cox	:	Took out transmit every packet pass
 *					Saved a few bytes in the ioctl handler
 *		Alan Cox	:	Network driver sets packet type before
 *					calling netif_rx. Saves a function
 *					call a packet.
 *		Alan Cox	:	Hashed net_bh()
 *		Richard Kooijman:	Timestamp fixes.
 *		Alan Cox	:	Wrong field in SIOCGIFDSTADDR
 *		Alan Cox	:	Device lock protection.
 *              Alan Cox        :       Fixed nasty side effect of device close
 *					changes.
 *		Rudi Cilibrasi	:	Pass the right thing to
 *					set_mac_address()
 *		Dave Miller	:	32bit quantity for the device lock to
 *					make it work out on a Sparc.
 *		Bjorn Ekwall	:	Added KERNELD hack.
 *		Alan Cox	:	Cleaned up the backlog initialise.
 *		Craig Metz	:	SIOCGIFCONF fix if space for under
 *					1 device.
 *	    Thomas Bogendoerfer :	Return ENODEV for dev_open, if there
 *					is no device open function.
 *		Andi Kleen	:	Fix error reporting for SIOCGIFCONF
 *	    Michael Chastain	:	Fix signed/unsigned for SIOCGIFCONF
 *		Cyrus Durgin	:	Cleaned for KMOD
 *		Adam Sulmicki   :	Bug Fix : Network Device Unload
 *					A network device unload needs to purge
 *					the backlog queue.
 *	Paul Rusty Russell	:	SIOCSIFNAME
 *              Pekka Riikonen  :	Netdev boot-time settings code
 *              Andrew Morton   :       Make unregister_netdevice wait
 *                                      indefinitely on dev->refcnt
 *              J Hadi Salim    :       - Backlog queue sampling
 *				        - netif_rx() feedback
 */

#include <linux/uaccess.h>
#include <linux/bitops.h>
#include <linux/capability.h>
#include <linux/cpu.h>
#include <linux/types.h>
#include <linux/kernel.h>
#include <linux/hash.h>
#include <linux/slab.h>
#include <linux/sched.h>
#include <linux/sched/mm.h>
#include <linux/mutex.h>
#include <linux/rwsem.h>
#include <linux/string.h>
#include <linux/mm.h>
#include <linux/socket.h>
#include <linux/sockios.h>
#include <linux/errno.h>
#include <linux/interrupt.h>
#include <linux/if_ether.h>
#include <linux/netdevice.h>
#include <linux/etherdevice.h>
#include <linux/ethtool.h>
#include <linux/skbuff.h>
#include <linux/kthread.h>
#include <linux/bpf.h>
#include <linux/bpf_trace.h>
#include <net/net_namespace.h>
#include <net/sock.h>
#include <net/busy_poll.h>
#include <linux/rtnetlink.h>
#include <linux/stat.h>
#include <net/dsa.h>
#include <net/dst.h>
#include <net/dst_metadata.h>
#include <net/gro.h>
#include <net/pkt_sched.h>
#include <net/pkt_cls.h>
#include <net/checksum.h>
#include <net/xfrm.h>
#include <linux/highmem.h>
#include <linux/init.h>
#include <linux/module.h>
#include <linux/netpoll.h>
#include <linux/rcupdate.h>
#include <linux/delay.h>
#include <net/iw_handler.h>
#include <asm/current.h>
#include <linux/audit.h>
#include <linux/dmaengine.h>
#include <linux/err.h>
#include <linux/ctype.h>
#include <linux/if_arp.h>
#include <linux/if_vlan.h>
#include <linux/ip.h>
#include <net/ip.h>
#include <net/mpls.h>
#include <linux/ipv6.h>
#include <linux/in.h>
#include <linux/jhash.h>
#include <linux/random.h>
#include <trace/events/napi.h>
#include <trace/events/net.h>
#include <trace/events/skb.h>
#include <linux/inetdevice.h>
#include <linux/cpu_rmap.h>
#include <linux/static_key.h>
#include <linux/hashtable.h>
#include <linux/vmalloc.h>
#include <linux/if_macvlan.h>
#include <linux/errqueue.h>
#include <linux/hrtimer.h>
#include <linux/netfilter_ingress.h>
#include <linux/crash_dump.h>
#include <linux/sctp.h>
#include <net/udp_tunnel.h>
#include <linux/net_namespace.h>
#include <linux/indirect_call_wrapper.h>
#include <net/devlink.h>
#include <linux/pm_runtime.h>
#include <linux/prandom.h>

#include "net-sysfs.h"

#define MAX_GRO_SKBS 8

/* This should be increased if a protocol with a bigger head is added. */
#define GRO_MAX_HEAD (MAX_HEADER + 128)

static DEFINE_SPINLOCK(ptype_lock);
static DEFINE_SPINLOCK(offload_lock);
struct list_head ptype_base[PTYPE_HASH_SIZE] __read_mostly;
struct list_head ptype_all __read_mostly;	/* Taps */
static struct list_head offload_base __read_mostly;

static int netif_rx_internal(struct sk_buff *skb);
static int call_netdevice_notifiers_info(unsigned long val,
					 struct netdev_notifier_info *info);
static int call_netdevice_notifiers_extack(unsigned long val,
					   struct net_device *dev,
					   struct netlink_ext_ack *extack);
static struct napi_struct *napi_by_id(unsigned int napi_id);

/*
 * The @dev_base_head list is protected by @dev_base_lock and the rtnl
 * semaphore.
 *
 * Pure readers hold dev_base_lock for reading, or rcu_read_lock()
 *
 * Writers must hold the rtnl semaphore while they loop through the
 * dev_base_head list, and hold dev_base_lock for writing when they do the
 * actual updates.  This allows pure readers to access the list even
 * while a writer is preparing to update it.
 *
 * To put it another way, dev_base_lock is held for writing only to
 * protect against pure readers; the rtnl semaphore provides the
 * protection against other writers.
 *
 * See, for example usages, register_netdevice() and
 * unregister_netdevice(), which must be called with the rtnl
 * semaphore held.
 */
DEFINE_RWLOCK(dev_base_lock);
EXPORT_SYMBOL(dev_base_lock);

static DEFINE_MUTEX(ifalias_mutex);

/* protects napi_hash addition/deletion and napi_gen_id */
static DEFINE_SPINLOCK(napi_hash_lock);

static unsigned int napi_gen_id = NR_CPUS;
static DEFINE_READ_MOSTLY_HASHTABLE(napi_hash, 8);

static DECLARE_RWSEM(devnet_rename_sem);

static inline void dev_base_seq_inc(struct net *net)
{
	while (++net->dev_base_seq == 0)
		;
}

static inline struct hlist_head *dev_name_hash(struct net *net, const char *name)
{
	unsigned int hash = full_name_hash(net, name, strnlen(name, IFNAMSIZ));

	return &net->dev_name_head[hash_32(hash, NETDEV_HASHBITS)];
}

static inline struct hlist_head *dev_index_hash(struct net *net, int ifindex)
{
	return &net->dev_index_head[ifindex & (NETDEV_HASHENTRIES - 1)];
}

static inline void rps_lock(struct softnet_data *sd)
{
#ifdef CONFIG_RPS
	spin_lock(&sd->input_pkt_queue.lock);
#endif
}

static inline void rps_unlock(struct softnet_data *sd)
{
#ifdef CONFIG_RPS
	spin_unlock(&sd->input_pkt_queue.lock);
#endif
}

static struct netdev_name_node *netdev_name_node_alloc(struct net_device *dev,
						       const char *name)
{
	struct netdev_name_node *name_node;

	name_node = kmalloc(sizeof(*name_node), GFP_KERNEL);
	if (!name_node)
		return NULL;
	INIT_HLIST_NODE(&name_node->hlist);
	name_node->dev = dev;
	name_node->name = name;
	return name_node;
}

static struct netdev_name_node *
netdev_name_node_head_alloc(struct net_device *dev)
{
	struct netdev_name_node *name_node;

	name_node = netdev_name_node_alloc(dev, dev->name);
	if (!name_node)
		return NULL;
	INIT_LIST_HEAD(&name_node->list);
	return name_node;
}

static void netdev_name_node_free(struct netdev_name_node *name_node)
{
	kfree(name_node);
}

static void netdev_name_node_add(struct net *net,
				 struct netdev_name_node *name_node)
{
	hlist_add_head_rcu(&name_node->hlist,
			   dev_name_hash(net, name_node->name));
}

static void netdev_name_node_del(struct netdev_name_node *name_node)
{
	hlist_del_rcu(&name_node->hlist);
}

static struct netdev_name_node *netdev_name_node_lookup(struct net *net,
							const char *name)
{
	struct hlist_head *head = dev_name_hash(net, name);
	struct netdev_name_node *name_node;

	hlist_for_each_entry(name_node, head, hlist)
		if (!strcmp(name_node->name, name))
			return name_node;
	return NULL;
}

static struct netdev_name_node *netdev_name_node_lookup_rcu(struct net *net,
							    const char *name)
{
	struct hlist_head *head = dev_name_hash(net, name);
	struct netdev_name_node *name_node;

	hlist_for_each_entry_rcu(name_node, head, hlist)
		if (!strcmp(name_node->name, name))
			return name_node;
	return NULL;
}

int netdev_name_node_alt_create(struct net_device *dev, const char *name)
{
	struct netdev_name_node *name_node;
	struct net *net = dev_net(dev);

	name_node = netdev_name_node_lookup(net, name);
	if (name_node)
		return -EEXIST;
	name_node = netdev_name_node_alloc(dev, name);
	if (!name_node)
		return -ENOMEM;
	netdev_name_node_add(net, name_node);
	/* The node that holds dev->name acts as a head of per-device list. */
	list_add_tail(&name_node->list, &dev->name_node->list);

	return 0;
}
EXPORT_SYMBOL(netdev_name_node_alt_create);

static void __netdev_name_node_alt_destroy(struct netdev_name_node *name_node)
{
	list_del(&name_node->list);
	netdev_name_node_del(name_node);
	kfree(name_node->name);
	netdev_name_node_free(name_node);
}

int netdev_name_node_alt_destroy(struct net_device *dev, const char *name)
{
	struct netdev_name_node *name_node;
	struct net *net = dev_net(dev);

	name_node = netdev_name_node_lookup(net, name);
	if (!name_node)
		return -ENOENT;
	/* lookup might have found our primary name or a name belonging
	 * to another device.
	 */
	if (name_node == dev->name_node || name_node->dev != dev)
		return -EINVAL;

	__netdev_name_node_alt_destroy(name_node);

	return 0;
}
EXPORT_SYMBOL(netdev_name_node_alt_destroy);

static void netdev_name_node_alt_flush(struct net_device *dev)
{
	struct netdev_name_node *name_node, *tmp;

	list_for_each_entry_safe(name_node, tmp, &dev->name_node->list, list)
		__netdev_name_node_alt_destroy(name_node);
}

/* Device list insertion */
static void list_netdevice(struct net_device *dev)
{
	struct net *net = dev_net(dev);

	ASSERT_RTNL();

	write_lock_bh(&dev_base_lock);
	list_add_tail_rcu(&dev->dev_list, &net->dev_base_head);
	netdev_name_node_add(net, dev->name_node);
	hlist_add_head_rcu(&dev->index_hlist,
			   dev_index_hash(net, dev->ifindex));
	write_unlock_bh(&dev_base_lock);

	dev_base_seq_inc(net);
}

/* Device list removal
 * caller must respect a RCU grace period before freeing/reusing dev
 */
static void unlist_netdevice(struct net_device *dev)
{
	ASSERT_RTNL();

	/* Unlink dev from the device chain */
	write_lock_bh(&dev_base_lock);
	list_del_rcu(&dev->dev_list);
	netdev_name_node_del(dev->name_node);
	hlist_del_rcu(&dev->index_hlist);
	write_unlock_bh(&dev_base_lock);

	dev_base_seq_inc(dev_net(dev));
}

/*
 *	Our notifier list
 */

static RAW_NOTIFIER_HEAD(netdev_chain);

/*
 *	Device drivers call our routines to queue packets here. We empty the
 *	queue in the local softnet handler.
 */

DEFINE_PER_CPU_ALIGNED(struct softnet_data, softnet_data);
EXPORT_PER_CPU_SYMBOL(softnet_data);

#ifdef CONFIG_LOCKDEP
/*
 * register_netdevice() inits txq->_xmit_lock and sets lockdep class
 * according to dev->type
 */
static const unsigned short netdev_lock_type[] = {
	 ARPHRD_NETROM, ARPHRD_ETHER, ARPHRD_EETHER, ARPHRD_AX25,
	 ARPHRD_PRONET, ARPHRD_CHAOS, ARPHRD_IEEE802, ARPHRD_ARCNET,
	 ARPHRD_APPLETLK, ARPHRD_DLCI, ARPHRD_ATM, ARPHRD_METRICOM,
	 ARPHRD_IEEE1394, ARPHRD_EUI64, ARPHRD_INFINIBAND, ARPHRD_SLIP,
	 ARPHRD_CSLIP, ARPHRD_SLIP6, ARPHRD_CSLIP6, ARPHRD_RSRVD,
	 ARPHRD_ADAPT, ARPHRD_ROSE, ARPHRD_X25, ARPHRD_HWX25,
	 ARPHRD_PPP, ARPHRD_CISCO, ARPHRD_LAPB, ARPHRD_DDCMP,
	 ARPHRD_RAWHDLC, ARPHRD_TUNNEL, ARPHRD_TUNNEL6, ARPHRD_FRAD,
	 ARPHRD_SKIP, ARPHRD_LOOPBACK, ARPHRD_LOCALTLK, ARPHRD_FDDI,
	 ARPHRD_BIF, ARPHRD_SIT, ARPHRD_IPDDP, ARPHRD_IPGRE,
	 ARPHRD_PIMREG, ARPHRD_HIPPI, ARPHRD_ASH, ARPHRD_ECONET,
	 ARPHRD_IRDA, ARPHRD_FCPP, ARPHRD_FCAL, ARPHRD_FCPL,
	 ARPHRD_FCFABRIC, ARPHRD_IEEE80211, ARPHRD_IEEE80211_PRISM,
	 ARPHRD_IEEE80211_RADIOTAP, ARPHRD_PHONET, ARPHRD_PHONET_PIPE,
	 ARPHRD_IEEE802154, ARPHRD_VOID, ARPHRD_NONE};

static const char *const netdev_lock_name[] = {
	"_xmit_NETROM", "_xmit_ETHER", "_xmit_EETHER", "_xmit_AX25",
	"_xmit_PRONET", "_xmit_CHAOS", "_xmit_IEEE802", "_xmit_ARCNET",
	"_xmit_APPLETLK", "_xmit_DLCI", "_xmit_ATM", "_xmit_METRICOM",
	"_xmit_IEEE1394", "_xmit_EUI64", "_xmit_INFINIBAND", "_xmit_SLIP",
	"_xmit_CSLIP", "_xmit_SLIP6", "_xmit_CSLIP6", "_xmit_RSRVD",
	"_xmit_ADAPT", "_xmit_ROSE", "_xmit_X25", "_xmit_HWX25",
	"_xmit_PPP", "_xmit_CISCO", "_xmit_LAPB", "_xmit_DDCMP",
	"_xmit_RAWHDLC", "_xmit_TUNNEL", "_xmit_TUNNEL6", "_xmit_FRAD",
	"_xmit_SKIP", "_xmit_LOOPBACK", "_xmit_LOCALTLK", "_xmit_FDDI",
	"_xmit_BIF", "_xmit_SIT", "_xmit_IPDDP", "_xmit_IPGRE",
	"_xmit_PIMREG", "_xmit_HIPPI", "_xmit_ASH", "_xmit_ECONET",
	"_xmit_IRDA", "_xmit_FCPP", "_xmit_FCAL", "_xmit_FCPL",
	"_xmit_FCFABRIC", "_xmit_IEEE80211", "_xmit_IEEE80211_PRISM",
	"_xmit_IEEE80211_RADIOTAP", "_xmit_PHONET", "_xmit_PHONET_PIPE",
	"_xmit_IEEE802154", "_xmit_VOID", "_xmit_NONE"};

static struct lock_class_key netdev_xmit_lock_key[ARRAY_SIZE(netdev_lock_type)];
static struct lock_class_key netdev_addr_lock_key[ARRAY_SIZE(netdev_lock_type)];

static inline unsigned short netdev_lock_pos(unsigned short dev_type)
{
	int i;

	for (i = 0; i < ARRAY_SIZE(netdev_lock_type); i++)
		if (netdev_lock_type[i] == dev_type)
			return i;
	/* the last key is used by default */
	return ARRAY_SIZE(netdev_lock_type) - 1;
}

static inline void netdev_set_xmit_lockdep_class(spinlock_t *lock,
						 unsigned short dev_type)
{
	int i;

	i = netdev_lock_pos(dev_type);
	lockdep_set_class_and_name(lock, &netdev_xmit_lock_key[i],
				   netdev_lock_name[i]);
}

static inline void netdev_set_addr_lockdep_class(struct net_device *dev)
{
	int i;

	i = netdev_lock_pos(dev->type);
	lockdep_set_class_and_name(&dev->addr_list_lock,
				   &netdev_addr_lock_key[i],
				   netdev_lock_name[i]);
}
#else
static inline void netdev_set_xmit_lockdep_class(spinlock_t *lock,
						 unsigned short dev_type)
{
}

static inline void netdev_set_addr_lockdep_class(struct net_device *dev)
{
}
#endif

/*******************************************************************************
 *
 *		Protocol management and registration routines
 *
 *******************************************************************************/


/*
 *	Add a protocol ID to the list. Now that the input handler is
 *	smarter we can dispense with all the messy stuff that used to be
 *	here.
 *
 *	BEWARE!!! Protocol handlers, mangling input packets,
 *	MUST BE last in hash buckets and checking protocol handlers
 *	MUST start from promiscuous ptype_all chain in net_bh.
 *	It is true now, do not change it.
 *	Explanation follows: if protocol handler, mangling packet, will
 *	be the first on list, it is not able to sense, that packet
 *	is cloned and should be copied-on-write, so that it will
 *	change it and subsequent readers will get broken packet.
 *							--ANK (980803)
 */

static inline struct list_head *ptype_head(const struct packet_type *pt)
{
	if (pt->type == htons(ETH_P_ALL))
		return pt->dev ? &pt->dev->ptype_all : &ptype_all;
	else
		return pt->dev ? &pt->dev->ptype_specific :
				 &ptype_base[ntohs(pt->type) & PTYPE_HASH_MASK];
}

/**
 *	dev_add_pack - add packet handler
 *	@pt: packet type declaration
 *
 *	Add a protocol handler to the networking stack. The passed &packet_type
 *	is linked into kernel lists and may not be freed until it has been
 *	removed from the kernel lists.
 *
 *	This call does not sleep therefore it can not
 *	guarantee all CPU's that are in middle of receiving packets
 *	will see the new packet type (until the next received packet).
 */

void dev_add_pack(struct packet_type *pt)
{
	struct list_head *head = ptype_head(pt);

	spin_lock(&ptype_lock);
	list_add_rcu(&pt->list, head);
	spin_unlock(&ptype_lock);
}
EXPORT_SYMBOL(dev_add_pack);

/**
 *	__dev_remove_pack	 - remove packet handler
 *	@pt: packet type declaration
 *
 *	Remove a protocol handler that was previously added to the kernel
 *	protocol handlers by dev_add_pack(). The passed &packet_type is removed
 *	from the kernel lists and can be freed or reused once this function
 *	returns.
 *
 *      The packet type might still be in use by receivers
 *	and must not be freed until after all the CPU's have gone
 *	through a quiescent state.
 */
void __dev_remove_pack(struct packet_type *pt)
{
	struct list_head *head = ptype_head(pt);
	struct packet_type *pt1;

	spin_lock(&ptype_lock);

	list_for_each_entry(pt1, head, list) {
		if (pt == pt1) {
			list_del_rcu(&pt->list);
			goto out;
		}
	}

	pr_warn("dev_remove_pack: %p not found\n", pt);
out:
	spin_unlock(&ptype_lock);
}
EXPORT_SYMBOL(__dev_remove_pack);

/**
 *	dev_remove_pack	 - remove packet handler
 *	@pt: packet type declaration
 *
 *	Remove a protocol handler that was previously added to the kernel
 *	protocol handlers by dev_add_pack(). The passed &packet_type is removed
 *	from the kernel lists and can be freed or reused once this function
 *	returns.
 *
 *	This call sleeps to guarantee that no CPU is looking at the packet
 *	type after return.
 */
void dev_remove_pack(struct packet_type *pt)
{
	__dev_remove_pack(pt);

	synchronize_net();
}
EXPORT_SYMBOL(dev_remove_pack);


/**
 *	dev_add_offload - register offload handlers
 *	@po: protocol offload declaration
 *
 *	Add protocol offload handlers to the networking stack. The passed
 *	&proto_offload is linked into kernel lists and may not be freed until
 *	it has been removed from the kernel lists.
 *
 *	This call does not sleep therefore it can not
 *	guarantee all CPU's that are in middle of receiving packets
 *	will see the new offload handlers (until the next received packet).
 */
void dev_add_offload(struct packet_offload *po)
{
	struct packet_offload *elem;

	spin_lock(&offload_lock);
	list_for_each_entry(elem, &offload_base, list) {
		if (po->priority < elem->priority)
			break;
	}
	list_add_rcu(&po->list, elem->list.prev);
	spin_unlock(&offload_lock);
}
EXPORT_SYMBOL(dev_add_offload);

/**
 *	__dev_remove_offload	 - remove offload handler
 *	@po: packet offload declaration
 *
 *	Remove a protocol offload handler that was previously added to the
 *	kernel offload handlers by dev_add_offload(). The passed &offload_type
 *	is removed from the kernel lists and can be freed or reused once this
 *	function returns.
 *
 *      The packet type might still be in use by receivers
 *	and must not be freed until after all the CPU's have gone
 *	through a quiescent state.
 */
static void __dev_remove_offload(struct packet_offload *po)
{
	struct list_head *head = &offload_base;
	struct packet_offload *po1;

	spin_lock(&offload_lock);

	list_for_each_entry(po1, head, list) {
		if (po == po1) {
			list_del_rcu(&po->list);
			goto out;
		}
	}

	pr_warn("dev_remove_offload: %p not found\n", po);
out:
	spin_unlock(&offload_lock);
}

/**
 *	dev_remove_offload	 - remove packet offload handler
 *	@po: packet offload declaration
 *
 *	Remove a packet offload handler that was previously added to the kernel
 *	offload handlers by dev_add_offload(). The passed &offload_type is
 *	removed from the kernel lists and can be freed or reused once this
 *	function returns.
 *
 *	This call sleeps to guarantee that no CPU is looking at the packet
 *	type after return.
 */
void dev_remove_offload(struct packet_offload *po)
{
	__dev_remove_offload(po);

	synchronize_net();
}
EXPORT_SYMBOL(dev_remove_offload);

/******************************************************************************
 *
 *		      Device Boot-time Settings Routines
 *
 ******************************************************************************/

/* Boot time configuration table */
static struct netdev_boot_setup dev_boot_setup[NETDEV_BOOT_SETUP_MAX];

/**
 *	netdev_boot_setup_add	- add new setup entry
 *	@name: name of the device
 *	@map: configured settings for the device
 *
 *	Adds new setup entry to the dev_boot_setup list.  The function
 *	returns 0 on error and 1 on success.  This is a generic routine to
 *	all netdevices.
 */
static int netdev_boot_setup_add(char *name, struct ifmap *map)
{
	struct netdev_boot_setup *s;
	int i;

	s = dev_boot_setup;
	for (i = 0; i < NETDEV_BOOT_SETUP_MAX; i++) {
		if (s[i].name[0] == '\0' || s[i].name[0] == ' ') {
			memset(s[i].name, 0, sizeof(s[i].name));
			strlcpy(s[i].name, name, IFNAMSIZ);
			memcpy(&s[i].map, map, sizeof(s[i].map));
			break;
		}
	}

	return i >= NETDEV_BOOT_SETUP_MAX ? 0 : 1;
}

/**
 * netdev_boot_setup_check	- check boot time settings
 * @dev: the netdevice
 *
 * Check boot time settings for the device.
 * The found settings are set for the device to be used
 * later in the device probing.
 * Returns 0 if no settings found, 1 if they are.
 */
int netdev_boot_setup_check(struct net_device *dev)
{
	struct netdev_boot_setup *s = dev_boot_setup;
	int i;

	for (i = 0; i < NETDEV_BOOT_SETUP_MAX; i++) {
		if (s[i].name[0] != '\0' && s[i].name[0] != ' ' &&
		    !strcmp(dev->name, s[i].name)) {
			dev->irq = s[i].map.irq;
			dev->base_addr = s[i].map.base_addr;
			dev->mem_start = s[i].map.mem_start;
			dev->mem_end = s[i].map.mem_end;
			return 1;
		}
	}
	return 0;
}
EXPORT_SYMBOL(netdev_boot_setup_check);


/**
 * netdev_boot_base	- get address from boot time settings
 * @prefix: prefix for network device
 * @unit: id for network device
 *
 * Check boot time settings for the base address of device.
 * The found settings are set for the device to be used
 * later in the device probing.
 * Returns 0 if no settings found.
 */
unsigned long netdev_boot_base(const char *prefix, int unit)
{
	const struct netdev_boot_setup *s = dev_boot_setup;
	char name[IFNAMSIZ];
	int i;

	sprintf(name, "%s%d", prefix, unit);

	/*
	 * If device already registered then return base of 1
	 * to indicate not to probe for this interface
	 */
	if (__dev_get_by_name(&init_net, name))
		return 1;

	for (i = 0; i < NETDEV_BOOT_SETUP_MAX; i++)
		if (!strcmp(name, s[i].name))
			return s[i].map.base_addr;
	return 0;
}

/*
 * Saves at boot time configured settings for any netdevice.
 */
int __init netdev_boot_setup(char *str)
{
	int ints[5];
	struct ifmap map;

	str = get_options(str, ARRAY_SIZE(ints), ints);
	if (!str || !*str)
		return 0;

	/* Save settings */
	memset(&map, 0, sizeof(map));
	if (ints[0] > 0)
		map.irq = ints[1];
	if (ints[0] > 1)
		map.base_addr = ints[2];
	if (ints[0] > 2)
		map.mem_start = ints[3];
	if (ints[0] > 3)
		map.mem_end = ints[4];

	/* Add new entry to the list */
	return netdev_boot_setup_add(str, &map);
}

__setup("netdev=", netdev_boot_setup);

/*******************************************************************************
 *
 *			    Device Interface Subroutines
 *
 *******************************************************************************/

/**
 *	dev_get_iflink	- get 'iflink' value of a interface
 *	@dev: targeted interface
 *
 *	Indicates the ifindex the interface is linked to.
 *	Physical interfaces have the same 'ifindex' and 'iflink' values.
 */

int dev_get_iflink(const struct net_device *dev)
{
	if (dev->netdev_ops && dev->netdev_ops->ndo_get_iflink)
		return dev->netdev_ops->ndo_get_iflink(dev);

	return dev->ifindex;
}
EXPORT_SYMBOL(dev_get_iflink);

/**
 *	dev_fill_metadata_dst - Retrieve tunnel egress information.
 *	@dev: targeted interface
 *	@skb: The packet.
 *
 *	For better visibility of tunnel traffic OVS needs to retrieve
 *	egress tunnel information for a packet. Following API allows
 *	user to get this info.
 */
int dev_fill_metadata_dst(struct net_device *dev, struct sk_buff *skb)
{
	struct ip_tunnel_info *info;

	if (!dev->netdev_ops  || !dev->netdev_ops->ndo_fill_metadata_dst)
		return -EINVAL;

	info = skb_tunnel_info_unclone(skb);
	if (!info)
		return -ENOMEM;
	if (unlikely(!(info->mode & IP_TUNNEL_INFO_TX)))
		return -EINVAL;

	return dev->netdev_ops->ndo_fill_metadata_dst(dev, skb);
}
EXPORT_SYMBOL_GPL(dev_fill_metadata_dst);

static struct net_device_path *dev_fwd_path(struct net_device_path_stack *stack)
{
	int k = stack->num_paths++;

	if (WARN_ON_ONCE(k >= NET_DEVICE_PATH_STACK_MAX))
		return NULL;

	return &stack->path[k];
}

int dev_fill_forward_path(const struct net_device *dev, const u8 *daddr,
			  struct net_device_path_stack *stack)
{
	const struct net_device *last_dev;
	struct net_device_path_ctx ctx = {
		.dev	= dev,
		.daddr	= daddr,
	};
	struct net_device_path *path;
	int ret = 0;

	stack->num_paths = 0;
	while (ctx.dev && ctx.dev->netdev_ops->ndo_fill_forward_path) {
		last_dev = ctx.dev;
		path = dev_fwd_path(stack);
		if (!path)
			return -1;

		memset(path, 0, sizeof(struct net_device_path));
		ret = ctx.dev->netdev_ops->ndo_fill_forward_path(&ctx, path);
		if (ret < 0)
			return -1;

		if (WARN_ON_ONCE(last_dev == ctx.dev))
			return -1;
	}
	path = dev_fwd_path(stack);
	if (!path)
		return -1;
	path->type = DEV_PATH_ETHERNET;
	path->dev = ctx.dev;

	return ret;
}
EXPORT_SYMBOL_GPL(dev_fill_forward_path);

/**
 *	__dev_get_by_name	- find a device by its name
 *	@net: the applicable net namespace
 *	@name: name to find
 *
 *	Find an interface by name. Must be called under RTNL semaphore
 *	or @dev_base_lock. If the name is found a pointer to the device
 *	is returned. If the name is not found then %NULL is returned. The
 *	reference counters are not incremented so the caller must be
 *	careful with locks.
 */

struct net_device *__dev_get_by_name(struct net *net, const char *name)
{
	struct netdev_name_node *node_name;

	node_name = netdev_name_node_lookup(net, name);
	return node_name ? node_name->dev : NULL;
}
EXPORT_SYMBOL(__dev_get_by_name);

/**
 * dev_get_by_name_rcu	- find a device by its name
 * @net: the applicable net namespace
 * @name: name to find
 *
 * Find an interface by name.
 * If the name is found a pointer to the device is returned.
 * If the name is not found then %NULL is returned.
 * The reference counters are not incremented so the caller must be
 * careful with locks. The caller must hold RCU lock.
 */

struct net_device *dev_get_by_name_rcu(struct net *net, const char *name)
{
	struct netdev_name_node *node_name;

	node_name = netdev_name_node_lookup_rcu(net, name);
	return node_name ? node_name->dev : NULL;
}
EXPORT_SYMBOL(dev_get_by_name_rcu);

/**
 *	dev_get_by_name		- find a device by its name
 *	@net: the applicable net namespace
 *	@name: name to find
 *
 *	Find an interface by name. This can be called from any
 *	context and does its own locking. The returned handle has
 *	the usage count incremented and the caller must use dev_put() to
 *	release it when it is no longer needed. %NULL is returned if no
 *	matching device is found.
 */

struct net_device *dev_get_by_name(struct net *net, const char *name)
{
	struct net_device *dev;

	rcu_read_lock();
	dev = dev_get_by_name_rcu(net, name);
	if (dev)
		dev_hold(dev);
	rcu_read_unlock();
	return dev;
}
EXPORT_SYMBOL(dev_get_by_name);

/**
 *	__dev_get_by_index - find a device by its ifindex
 *	@net: the applicable net namespace
 *	@ifindex: index of device
 *
 *	Search for an interface by index. Returns %NULL if the device
 *	is not found or a pointer to the device. The device has not
 *	had its reference counter increased so the caller must be careful
 *	about locking. The caller must hold either the RTNL semaphore
 *	or @dev_base_lock.
 */

struct net_device *__dev_get_by_index(struct net *net, int ifindex)
{
	struct net_device *dev;
	struct hlist_head *head = dev_index_hash(net, ifindex);

	hlist_for_each_entry(dev, head, index_hlist)
		if (dev->ifindex == ifindex)
			return dev;

	return NULL;
}
EXPORT_SYMBOL(__dev_get_by_index);

/**
 *	dev_get_by_index_rcu - find a device by its ifindex
 *	@net: the applicable net namespace
 *	@ifindex: index of device
 *
 *	Search for an interface by index. Returns %NULL if the device
 *	is not found or a pointer to the device. The device has not
 *	had its reference counter increased so the caller must be careful
 *	about locking. The caller must hold RCU lock.
 */

struct net_device *dev_get_by_index_rcu(struct net *net, int ifindex)
{
	struct net_device *dev;
	struct hlist_head *head = dev_index_hash(net, ifindex);

	hlist_for_each_entry_rcu(dev, head, index_hlist)
		if (dev->ifindex == ifindex)
			return dev;

	return NULL;
}
EXPORT_SYMBOL(dev_get_by_index_rcu);


/**
 *	dev_get_by_index - find a device by its ifindex
 *	@net: the applicable net namespace
 *	@ifindex: index of device
 *
 *	Search for an interface by index. Returns NULL if the device
 *	is not found or a pointer to the device. The device returned has
 *	had a reference added and the pointer is safe until the user calls
 *	dev_put to indicate they have finished with it.
 */

struct net_device *dev_get_by_index(struct net *net, int ifindex)
{
	struct net_device *dev;

	rcu_read_lock();
	dev = dev_get_by_index_rcu(net, ifindex);
	if (dev)
		dev_hold(dev);
	rcu_read_unlock();
	return dev;
}
EXPORT_SYMBOL(dev_get_by_index);

/**
 *	dev_get_by_napi_id - find a device by napi_id
 *	@napi_id: ID of the NAPI struct
 *
 *	Search for an interface by NAPI ID. Returns %NULL if the device
 *	is not found or a pointer to the device. The device has not had
 *	its reference counter increased so the caller must be careful
 *	about locking. The caller must hold RCU lock.
 */

struct net_device *dev_get_by_napi_id(unsigned int napi_id)
{
	struct napi_struct *napi;

	WARN_ON_ONCE(!rcu_read_lock_held());

	if (napi_id < MIN_NAPI_ID)
		return NULL;

	napi = napi_by_id(napi_id);

	return napi ? napi->dev : NULL;
}
EXPORT_SYMBOL(dev_get_by_napi_id);

/**
 *	netdev_get_name - get a netdevice name, knowing its ifindex.
 *	@net: network namespace
 *	@name: a pointer to the buffer where the name will be stored.
 *	@ifindex: the ifindex of the interface to get the name from.
 */
int netdev_get_name(struct net *net, char *name, int ifindex)
{
	struct net_device *dev;
	int ret;

	down_read(&devnet_rename_sem);
	rcu_read_lock();

	dev = dev_get_by_index_rcu(net, ifindex);
	if (!dev) {
		ret = -ENODEV;
		goto out;
	}

	strcpy(name, dev->name);

	ret = 0;
out:
	rcu_read_unlock();
	up_read(&devnet_rename_sem);
	return ret;
}

/**
 *	dev_getbyhwaddr_rcu - find a device by its hardware address
 *	@net: the applicable net namespace
 *	@type: media type of device
 *	@ha: hardware address
 *
 *	Search for an interface by MAC address. Returns NULL if the device
 *	is not found or a pointer to the device.
 *	The caller must hold RCU or RTNL.
 *	The returned device has not had its ref count increased
 *	and the caller must therefore be careful about locking
 *
 */

struct net_device *dev_getbyhwaddr_rcu(struct net *net, unsigned short type,
				       const char *ha)
{
	struct net_device *dev;

	for_each_netdev_rcu(net, dev)
		if (dev->type == type &&
		    !memcmp(dev->dev_addr, ha, dev->addr_len))
			return dev;

	return NULL;
}
EXPORT_SYMBOL(dev_getbyhwaddr_rcu);

struct net_device *dev_getfirstbyhwtype(struct net *net, unsigned short type)
{
	struct net_device *dev, *ret = NULL;

	rcu_read_lock();
	for_each_netdev_rcu(net, dev)
		if (dev->type == type) {
			dev_hold(dev);
			ret = dev;
			break;
		}
	rcu_read_unlock();
	return ret;
}
EXPORT_SYMBOL(dev_getfirstbyhwtype);

/**
 *	__dev_get_by_flags - find any device with given flags
 *	@net: the applicable net namespace
 *	@if_flags: IFF_* values
 *	@mask: bitmask of bits in if_flags to check
 *
 *	Search for any interface with the given flags. Returns NULL if a device
 *	is not found or a pointer to the device. Must be called inside
 *	rtnl_lock(), and result refcount is unchanged.
 */

struct net_device *__dev_get_by_flags(struct net *net, unsigned short if_flags,
				      unsigned short mask)
{
	struct net_device *dev, *ret;

	ASSERT_RTNL();

	ret = NULL;
	for_each_netdev(net, dev) {
		if (((dev->flags ^ if_flags) & mask) == 0) {
			ret = dev;
			break;
		}
	}
	return ret;
}
EXPORT_SYMBOL(__dev_get_by_flags);

/**
 *	dev_valid_name - check if name is okay for network device
 *	@name: name string
 *
 *	Network device names need to be valid file names to
 *	allow sysfs to work.  We also disallow any kind of
 *	whitespace.
 */
bool dev_valid_name(const char *name)
{
	if (*name == '\0')
		return false;
	if (strnlen(name, IFNAMSIZ) == IFNAMSIZ)
		return false;
	if (!strcmp(name, ".") || !strcmp(name, ".."))
		return false;

	while (*name) {
		if (*name == '/' || *name == ':' || isspace(*name))
			return false;
		name++;
	}
	return true;
}
EXPORT_SYMBOL(dev_valid_name);

/**
 *	__dev_alloc_name - allocate a name for a device
 *	@net: network namespace to allocate the device name in
 *	@name: name format string
 *	@buf:  scratch buffer and result name string
 *
 *	Passed a format string - eg "lt%d" it will try and find a suitable
 *	id. It scans list of devices to build up a free map, then chooses
 *	the first empty slot. The caller must hold the dev_base or rtnl lock
 *	while allocating the name and adding the device in order to avoid
 *	duplicates.
 *	Limited to bits_per_byte * page size devices (ie 32K on most platforms).
 *	Returns the number of the unit assigned or a negative errno code.
 */

static int __dev_alloc_name(struct net *net, const char *name, char *buf)
{
	int i = 0;
	const char *p;
	const int max_netdevices = 8*PAGE_SIZE;
	unsigned long *inuse;
	struct net_device *d;

	if (!dev_valid_name(name))
		return -EINVAL;

	p = strchr(name, '%');
	if (p) {
		/*
		 * Verify the string as this thing may have come from
		 * the user.  There must be either one "%d" and no other "%"
		 * characters.
		 */
		if (p[1] != 'd' || strchr(p + 2, '%'))
			return -EINVAL;

		/* Use one page as a bit array of possible slots */
		inuse = (unsigned long *) get_zeroed_page(GFP_ATOMIC);
		if (!inuse)
			return -ENOMEM;

		for_each_netdev(net, d) {
			struct netdev_name_node *name_node;
			list_for_each_entry(name_node, &d->name_node->list, list) {
				if (!sscanf(name_node->name, name, &i))
					continue;
				if (i < 0 || i >= max_netdevices)
					continue;

				/*  avoid cases where sscanf is not exact inverse of printf */
				snprintf(buf, IFNAMSIZ, name, i);
				if (!strncmp(buf, name_node->name, IFNAMSIZ))
					set_bit(i, inuse);
			}
			if (!sscanf(d->name, name, &i))
				continue;
			if (i < 0 || i >= max_netdevices)
				continue;

			/*  avoid cases where sscanf is not exact inverse of printf */
			snprintf(buf, IFNAMSIZ, name, i);
			if (!strncmp(buf, d->name, IFNAMSIZ))
				set_bit(i, inuse);
		}

		i = find_first_zero_bit(inuse, max_netdevices);
		free_page((unsigned long) inuse);
	}

	snprintf(buf, IFNAMSIZ, name, i);
	if (!__dev_get_by_name(net, buf))
		return i;

	/* It is possible to run out of possible slots
	 * when the name is long and there isn't enough space left
	 * for the digits, or if all bits are used.
	 */
	return -ENFILE;
}

static int dev_alloc_name_ns(struct net *net,
			     struct net_device *dev,
			     const char *name)
{
	char buf[IFNAMSIZ];
	int ret;

	BUG_ON(!net);
	ret = __dev_alloc_name(net, name, buf);
	if (ret >= 0)
		strlcpy(dev->name, buf, IFNAMSIZ);
	return ret;
}

/**
 *	dev_alloc_name - allocate a name for a device
 *	@dev: device
 *	@name: name format string
 *
 *	Passed a format string - eg "lt%d" it will try and find a suitable
 *	id. It scans list of devices to build up a free map, then chooses
 *	the first empty slot. The caller must hold the dev_base or rtnl lock
 *	while allocating the name and adding the device in order to avoid
 *	duplicates.
 *	Limited to bits_per_byte * page size devices (ie 32K on most platforms).
 *	Returns the number of the unit assigned or a negative errno code.
 */

int dev_alloc_name(struct net_device *dev, const char *name)
{
	return dev_alloc_name_ns(dev_net(dev), dev, name);
}
EXPORT_SYMBOL(dev_alloc_name);

static int dev_get_valid_name(struct net *net, struct net_device *dev,
			      const char *name)
{
	BUG_ON(!net);

	if (!dev_valid_name(name))
		return -EINVAL;

	if (strchr(name, '%'))
		return dev_alloc_name_ns(net, dev, name);
	else if (__dev_get_by_name(net, name))
		return -EEXIST;
	else if (dev->name != name)
		strlcpy(dev->name, name, IFNAMSIZ);

	return 0;
}

/**
 *	dev_change_name - change name of a device
 *	@dev: device
 *	@newname: name (or format string) must be at least IFNAMSIZ
 *
 *	Change name of a device, can pass format strings "eth%d".
 *	for wildcarding.
 */
int dev_change_name(struct net_device *dev, const char *newname)
{
	unsigned char old_assign_type;
	char oldname[IFNAMSIZ];
	int err = 0;
	int ret;
	struct net *net;

	ASSERT_RTNL();
	BUG_ON(!dev_net(dev));

	net = dev_net(dev);

	/* Some auto-enslaved devices e.g. failover slaves are
	 * special, as userspace might rename the device after
	 * the interface had been brought up and running since
	 * the point kernel initiated auto-enslavement. Allow
	 * live name change even when these slave devices are
	 * up and running.
	 *
	 * Typically, users of these auto-enslaving devices
	 * don't actually care about slave name change, as
	 * they are supposed to operate on master interface
	 * directly.
	 */
	if (dev->flags & IFF_UP &&
	    likely(!(dev->priv_flags & IFF_LIVE_RENAME_OK)))
		return -EBUSY;

	down_write(&devnet_rename_sem);

	if (strncmp(newname, dev->name, IFNAMSIZ) == 0) {
		up_write(&devnet_rename_sem);
		return 0;
	}

	memcpy(oldname, dev->name, IFNAMSIZ);

	err = dev_get_valid_name(net, dev, newname);
	if (err < 0) {
		up_write(&devnet_rename_sem);
		return err;
	}

	if (oldname[0] && !strchr(oldname, '%'))
		netdev_info(dev, "renamed from %s\n", oldname);

	old_assign_type = dev->name_assign_type;
	dev->name_assign_type = NET_NAME_RENAMED;

rollback:
	ret = device_rename(&dev->dev, dev->name);
	if (ret) {
		memcpy(dev->name, oldname, IFNAMSIZ);
		dev->name_assign_type = old_assign_type;
		up_write(&devnet_rename_sem);
		return ret;
	}

	up_write(&devnet_rename_sem);

	netdev_adjacent_rename_links(dev, oldname);

	write_lock_bh(&dev_base_lock);
	netdev_name_node_del(dev->name_node);
	write_unlock_bh(&dev_base_lock);

	synchronize_rcu();

	write_lock_bh(&dev_base_lock);
	netdev_name_node_add(net, dev->name_node);
	write_unlock_bh(&dev_base_lock);

	ret = call_netdevice_notifiers(NETDEV_CHANGENAME, dev);
	ret = notifier_to_errno(ret);

	if (ret) {
		/* err >= 0 after dev_alloc_name() or stores the first errno */
		if (err >= 0) {
			err = ret;
			down_write(&devnet_rename_sem);
			memcpy(dev->name, oldname, IFNAMSIZ);
			memcpy(oldname, newname, IFNAMSIZ);
			dev->name_assign_type = old_assign_type;
			old_assign_type = NET_NAME_RENAMED;
			goto rollback;
		} else {
			pr_err("%s: name change rollback failed: %d\n",
			       dev->name, ret);
		}
	}

	return err;
}

/**
 *	dev_set_alias - change ifalias of a device
 *	@dev: device
 *	@alias: name up to IFALIASZ
 *	@len: limit of bytes to copy from info
 *
 *	Set ifalias for a device,
 */
int dev_set_alias(struct net_device *dev, const char *alias, size_t len)
{
	struct dev_ifalias *new_alias = NULL;

	if (len >= IFALIASZ)
		return -EINVAL;

	if (len) {
		new_alias = kmalloc(sizeof(*new_alias) + len + 1, GFP_KERNEL);
		if (!new_alias)
			return -ENOMEM;

		memcpy(new_alias->ifalias, alias, len);
		new_alias->ifalias[len] = 0;
	}

	mutex_lock(&ifalias_mutex);
	new_alias = rcu_replace_pointer(dev->ifalias, new_alias,
					mutex_is_locked(&ifalias_mutex));
	mutex_unlock(&ifalias_mutex);

	if (new_alias)
		kfree_rcu(new_alias, rcuhead);

	return len;
}
EXPORT_SYMBOL(dev_set_alias);

/**
 *	dev_get_alias - get ifalias of a device
 *	@dev: device
 *	@name: buffer to store name of ifalias
 *	@len: size of buffer
 *
 *	get ifalias for a device.  Caller must make sure dev cannot go
 *	away,  e.g. rcu read lock or own a reference count to device.
 */
int dev_get_alias(const struct net_device *dev, char *name, size_t len)
{
	const struct dev_ifalias *alias;
	int ret = 0;

	rcu_read_lock();
	alias = rcu_dereference(dev->ifalias);
	if (alias)
		ret = snprintf(name, len, "%s", alias->ifalias);
	rcu_read_unlock();

	return ret;
}

/**
 *	netdev_features_change - device changes features
 *	@dev: device to cause notification
 *
 *	Called to indicate a device has changed features.
 */
void netdev_features_change(struct net_device *dev)
{
	call_netdevice_notifiers(NETDEV_FEAT_CHANGE, dev);
}
EXPORT_SYMBOL(netdev_features_change);

/**
 *	netdev_state_change - device changes state
 *	@dev: device to cause notification
 *
 *	Called to indicate a device has changed state. This function calls
 *	the notifier chains for netdev_chain and sends a NEWLINK message
 *	to the routing socket.
 */
void netdev_state_change(struct net_device *dev)
{
	if (dev->flags & IFF_UP) {
		struct netdev_notifier_change_info change_info = {
			.info.dev = dev,
		};

		call_netdevice_notifiers_info(NETDEV_CHANGE,
					      &change_info.info);
		rtmsg_ifinfo(RTM_NEWLINK, dev, 0, GFP_KERNEL);
	}
}
EXPORT_SYMBOL(netdev_state_change);

/**
 * __netdev_notify_peers - notify network peers about existence of @dev,
 * to be called when rtnl lock is already held.
 * @dev: network device
 *
 * Generate traffic such that interested network peers are aware of
 * @dev, such as by generating a gratuitous ARP. This may be used when
 * a device wants to inform the rest of the network about some sort of
 * reconfiguration such as a failover event or virtual machine
 * migration.
 */
void __netdev_notify_peers(struct net_device *dev)
{
	ASSERT_RTNL();
	call_netdevice_notifiers(NETDEV_NOTIFY_PEERS, dev);
	call_netdevice_notifiers(NETDEV_RESEND_IGMP, dev);
}
EXPORT_SYMBOL(__netdev_notify_peers);

/**
 * netdev_notify_peers - notify network peers about existence of @dev
 * @dev: network device
 *
 * Generate traffic such that interested network peers are aware of
 * @dev, such as by generating a gratuitous ARP. This may be used when
 * a device wants to inform the rest of the network about some sort of
 * reconfiguration such as a failover event or virtual machine
 * migration.
 */
void netdev_notify_peers(struct net_device *dev)
{
	rtnl_lock();
	__netdev_notify_peers(dev);
	rtnl_unlock();
}
EXPORT_SYMBOL(netdev_notify_peers);

static int napi_threaded_poll(void *data);

static int napi_kthread_create(struct napi_struct *n)
{
	int err = 0;

	/* Create and wake up the kthread once to put it in
	 * TASK_INTERRUPTIBLE mode to avoid the blocked task
	 * warning and work with loadavg.
	 */
	n->thread = kthread_run(napi_threaded_poll, n, "napi/%s-%d",
				n->dev->name, n->napi_id);
	if (IS_ERR(n->thread)) {
		err = PTR_ERR(n->thread);
		pr_err("kthread_run failed with err %d\n", err);
		n->thread = NULL;
	}

	return err;
}

static int __dev_open(struct net_device *dev, struct netlink_ext_ack *extack)
{
	const struct net_device_ops *ops = dev->netdev_ops;
	int ret;

	ASSERT_RTNL();

	if (!netif_device_present(dev)) {
		/* may be detached because parent is runtime-suspended */
		if (dev->dev.parent)
			pm_runtime_resume(dev->dev.parent);
		if (!netif_device_present(dev))
			return -ENODEV;
	}

	/* Block netpoll from trying to do any rx path servicing.
	 * If we don't do this there is a chance ndo_poll_controller
	 * or ndo_poll may be running while we open the device
	 */
	netpoll_poll_disable(dev);

	ret = call_netdevice_notifiers_extack(NETDEV_PRE_UP, dev, extack);
	ret = notifier_to_errno(ret);
	if (ret)
		return ret;

	set_bit(__LINK_STATE_START, &dev->state);

	if (ops->ndo_validate_addr)
		ret = ops->ndo_validate_addr(dev);

	if (!ret && ops->ndo_open)
		ret = ops->ndo_open(dev);

	netpoll_poll_enable(dev);

	if (ret)
		clear_bit(__LINK_STATE_START, &dev->state);
	else {
		dev->flags |= IFF_UP;
		dev_set_rx_mode(dev);
		dev_activate(dev);
		add_device_randomness(dev->dev_addr, dev->addr_len);
	}

	return ret;
}

/**
 *	dev_open	- prepare an interface for use.
 *	@dev: device to open
 *	@extack: netlink extended ack
 *
 *	Takes a device from down to up state. The device's private open
 *	function is invoked and then the multicast lists are loaded. Finally
 *	the device is moved into the up state and a %NETDEV_UP message is
 *	sent to the netdev notifier chain.
 *
 *	Calling this function on an active interface is a nop. On a failure
 *	a negative errno code is returned.
 */
int dev_open(struct net_device *dev, struct netlink_ext_ack *extack)
{
	int ret;

	if (dev->flags & IFF_UP)
		return 0;

	ret = __dev_open(dev, extack);
	if (ret < 0)
		return ret;

	rtmsg_ifinfo(RTM_NEWLINK, dev, IFF_UP|IFF_RUNNING, GFP_KERNEL);
	call_netdevice_notifiers(NETDEV_UP, dev);

	return ret;
}
EXPORT_SYMBOL(dev_open);

static void __dev_close_many(struct list_head *head)
{
	struct net_device *dev;

	ASSERT_RTNL();
	might_sleep();

	list_for_each_entry(dev, head, close_list) {
		/* Temporarily disable netpoll until the interface is down */
		netpoll_poll_disable(dev);

		call_netdevice_notifiers(NETDEV_GOING_DOWN, dev);

		clear_bit(__LINK_STATE_START, &dev->state);

		/* Synchronize to scheduled poll. We cannot touch poll list, it
		 * can be even on different cpu. So just clear netif_running().
		 *
		 * dev->stop() will invoke napi_disable() on all of it's
		 * napi_struct instances on this device.
		 */
		smp_mb__after_atomic(); /* Commit netif_running(). */
	}

	dev_deactivate_many(head);

	list_for_each_entry(dev, head, close_list) {
		const struct net_device_ops *ops = dev->netdev_ops;

		/*
		 *	Call the device specific close. This cannot fail.
		 *	Only if device is UP
		 *
		 *	We allow it to be called even after a DETACH hot-plug
		 *	event.
		 */
		if (ops->ndo_stop)
			ops->ndo_stop(dev);

		dev->flags &= ~IFF_UP;
		netpoll_poll_enable(dev);
	}
}

static void __dev_close(struct net_device *dev)
{
	LIST_HEAD(single);

	list_add(&dev->close_list, &single);
	__dev_close_many(&single);
	list_del(&single);
}

void dev_close_many(struct list_head *head, bool unlink)
{
	struct net_device *dev, *tmp;

	/* Remove the devices that don't need to be closed */
	list_for_each_entry_safe(dev, tmp, head, close_list)
		if (!(dev->flags & IFF_UP))
			list_del_init(&dev->close_list);

	__dev_close_many(head);

	list_for_each_entry_safe(dev, tmp, head, close_list) {
		rtmsg_ifinfo(RTM_NEWLINK, dev, IFF_UP|IFF_RUNNING, GFP_KERNEL);
		call_netdevice_notifiers(NETDEV_DOWN, dev);
		if (unlink)
			list_del_init(&dev->close_list);
	}
}
EXPORT_SYMBOL(dev_close_many);

/**
 *	dev_close - shutdown an interface.
 *	@dev: device to shutdown
 *
 *	This function moves an active device into down state. A
 *	%NETDEV_GOING_DOWN is sent to the netdev notifier chain. The device
 *	is then deactivated and finally a %NETDEV_DOWN is sent to the notifier
 *	chain.
 */
void dev_close(struct net_device *dev)
{
	if (dev->flags & IFF_UP) {
		LIST_HEAD(single);

		list_add(&dev->close_list, &single);
		dev_close_many(&single, true);
		list_del(&single);
	}
}
EXPORT_SYMBOL(dev_close);


/**
 *	dev_disable_lro - disable Large Receive Offload on a device
 *	@dev: device
 *
 *	Disable Large Receive Offload (LRO) on a net device.  Must be
 *	called under RTNL.  This is needed if received packets may be
 *	forwarded to another interface.
 */
void dev_disable_lro(struct net_device *dev)
{
	struct net_device *lower_dev;
	struct list_head *iter;

	dev->wanted_features &= ~NETIF_F_LRO;
	netdev_update_features(dev);

	if (unlikely(dev->features & NETIF_F_LRO))
		netdev_WARN(dev, "failed to disable LRO!\n");

	netdev_for_each_lower_dev(dev, lower_dev, iter)
		dev_disable_lro(lower_dev);
}
EXPORT_SYMBOL(dev_disable_lro);

/**
 *	dev_disable_gro_hw - disable HW Generic Receive Offload on a device
 *	@dev: device
 *
 *	Disable HW Generic Receive Offload (GRO_HW) on a net device.  Must be
 *	called under RTNL.  This is needed if Generic XDP is installed on
 *	the device.
 */
static void dev_disable_gro_hw(struct net_device *dev)
{
	dev->wanted_features &= ~NETIF_F_GRO_HW;
	netdev_update_features(dev);

	if (unlikely(dev->features & NETIF_F_GRO_HW))
		netdev_WARN(dev, "failed to disable GRO_HW!\n");
}

const char *netdev_cmd_to_name(enum netdev_cmd cmd)
{
#define N(val) 						\
	case NETDEV_##val:				\
		return "NETDEV_" __stringify(val);
	switch (cmd) {
	N(UP) N(DOWN) N(REBOOT) N(CHANGE) N(REGISTER) N(UNREGISTER)
	N(CHANGEMTU) N(CHANGEADDR) N(GOING_DOWN) N(CHANGENAME) N(FEAT_CHANGE)
	N(BONDING_FAILOVER) N(PRE_UP) N(PRE_TYPE_CHANGE) N(POST_TYPE_CHANGE)
	N(POST_INIT) N(RELEASE) N(NOTIFY_PEERS) N(JOIN) N(CHANGEUPPER)
	N(RESEND_IGMP) N(PRECHANGEMTU) N(CHANGEINFODATA) N(BONDING_INFO)
	N(PRECHANGEUPPER) N(CHANGELOWERSTATE) N(UDP_TUNNEL_PUSH_INFO)
	N(UDP_TUNNEL_DROP_INFO) N(CHANGE_TX_QUEUE_LEN)
	N(CVLAN_FILTER_PUSH_INFO) N(CVLAN_FILTER_DROP_INFO)
	N(SVLAN_FILTER_PUSH_INFO) N(SVLAN_FILTER_DROP_INFO)
	N(PRE_CHANGEADDR)
	}
#undef N
	return "UNKNOWN_NETDEV_EVENT";
}
EXPORT_SYMBOL_GPL(netdev_cmd_to_name);

static int call_netdevice_notifier(struct notifier_block *nb, unsigned long val,
				   struct net_device *dev)
{
	struct netdev_notifier_info info = {
		.dev = dev,
	};

	return nb->notifier_call(nb, val, &info);
}

static int call_netdevice_register_notifiers(struct notifier_block *nb,
					     struct net_device *dev)
{
	int err;

	err = call_netdevice_notifier(nb, NETDEV_REGISTER, dev);
	err = notifier_to_errno(err);
	if (err)
		return err;

	if (!(dev->flags & IFF_UP))
		return 0;

	call_netdevice_notifier(nb, NETDEV_UP, dev);
	return 0;
}

static void call_netdevice_unregister_notifiers(struct notifier_block *nb,
						struct net_device *dev)
{
	if (dev->flags & IFF_UP) {
		call_netdevice_notifier(nb, NETDEV_GOING_DOWN,
					dev);
		call_netdevice_notifier(nb, NETDEV_DOWN, dev);
	}
	call_netdevice_notifier(nb, NETDEV_UNREGISTER, dev);
}

static int call_netdevice_register_net_notifiers(struct notifier_block *nb,
						 struct net *net)
{
	struct net_device *dev;
	int err;

	for_each_netdev(net, dev) {
		err = call_netdevice_register_notifiers(nb, dev);
		if (err)
			goto rollback;
	}
	return 0;

rollback:
	for_each_netdev_continue_reverse(net, dev)
		call_netdevice_unregister_notifiers(nb, dev);
	return err;
}

static void call_netdevice_unregister_net_notifiers(struct notifier_block *nb,
						    struct net *net)
{
	struct net_device *dev;

	for_each_netdev(net, dev)
		call_netdevice_unregister_notifiers(nb, dev);
}

static int dev_boot_phase = 1;

/**
 * register_netdevice_notifier - register a network notifier block
 * @nb: notifier
 *
 * Register a notifier to be called when network device events occur.
 * The notifier passed is linked into the kernel structures and must
 * not be reused until it has been unregistered. A negative errno code
 * is returned on a failure.
 *
 * When registered all registration and up events are replayed
 * to the new notifier to allow device to have a race free
 * view of the network device list.
 */

int register_netdevice_notifier(struct notifier_block *nb)
{
	struct net *net;
	int err;

	/* Close race with setup_net() and cleanup_net() */
	down_write(&pernet_ops_rwsem);
	rtnl_lock();
	err = raw_notifier_chain_register(&netdev_chain, nb);
	if (err)
		goto unlock;
	if (dev_boot_phase)
		goto unlock;
	for_each_net(net) {
		err = call_netdevice_register_net_notifiers(nb, net);
		if (err)
			goto rollback;
	}

unlock:
	rtnl_unlock();
	up_write(&pernet_ops_rwsem);
	return err;

rollback:
	for_each_net_continue_reverse(net)
		call_netdevice_unregister_net_notifiers(nb, net);

	raw_notifier_chain_unregister(&netdev_chain, nb);
	goto unlock;
}
EXPORT_SYMBOL(register_netdevice_notifier);

/**
 * unregister_netdevice_notifier - unregister a network notifier block
 * @nb: notifier
 *
 * Unregister a notifier previously registered by
 * register_netdevice_notifier(). The notifier is unlinked into the
 * kernel structures and may then be reused. A negative errno code
 * is returned on a failure.
 *
 * After unregistering unregister and down device events are synthesized
 * for all devices on the device list to the removed notifier to remove
 * the need for special case cleanup code.
 */

int unregister_netdevice_notifier(struct notifier_block *nb)
{
	struct net *net;
	int err;

	/* Close race with setup_net() and cleanup_net() */
	down_write(&pernet_ops_rwsem);
	rtnl_lock();
	err = raw_notifier_chain_unregister(&netdev_chain, nb);
	if (err)
		goto unlock;

	for_each_net(net)
		call_netdevice_unregister_net_notifiers(nb, net);

unlock:
	rtnl_unlock();
	up_write(&pernet_ops_rwsem);
	return err;
}
EXPORT_SYMBOL(unregister_netdevice_notifier);

static int __register_netdevice_notifier_net(struct net *net,
					     struct notifier_block *nb,
					     bool ignore_call_fail)
{
	int err;

	err = raw_notifier_chain_register(&net->netdev_chain, nb);
	if (err)
		return err;
	if (dev_boot_phase)
		return 0;

	err = call_netdevice_register_net_notifiers(nb, net);
	if (err && !ignore_call_fail)
		goto chain_unregister;

	return 0;

chain_unregister:
	raw_notifier_chain_unregister(&net->netdev_chain, nb);
	return err;
}

static int __unregister_netdevice_notifier_net(struct net *net,
					       struct notifier_block *nb)
{
	int err;

	err = raw_notifier_chain_unregister(&net->netdev_chain, nb);
	if (err)
		return err;

	call_netdevice_unregister_net_notifiers(nb, net);
	return 0;
}

/**
 * register_netdevice_notifier_net - register a per-netns network notifier block
 * @net: network namespace
 * @nb: notifier
 *
 * Register a notifier to be called when network device events occur.
 * The notifier passed is linked into the kernel structures and must
 * not be reused until it has been unregistered. A negative errno code
 * is returned on a failure.
 *
 * When registered all registration and up events are replayed
 * to the new notifier to allow device to have a race free
 * view of the network device list.
 */

int register_netdevice_notifier_net(struct net *net, struct notifier_block *nb)
{
	int err;

	rtnl_lock();
	err = __register_netdevice_notifier_net(net, nb, false);
	rtnl_unlock();
	return err;
}
EXPORT_SYMBOL(register_netdevice_notifier_net);

/**
 * unregister_netdevice_notifier_net - unregister a per-netns
 *                                     network notifier block
 * @net: network namespace
 * @nb: notifier
 *
 * Unregister a notifier previously registered by
 * register_netdevice_notifier(). The notifier is unlinked into the
 * kernel structures and may then be reused. A negative errno code
 * is returned on a failure.
 *
 * After unregistering unregister and down device events are synthesized
 * for all devices on the device list to the removed notifier to remove
 * the need for special case cleanup code.
 */

int unregister_netdevice_notifier_net(struct net *net,
				      struct notifier_block *nb)
{
	int err;

	rtnl_lock();
	err = __unregister_netdevice_notifier_net(net, nb);
	rtnl_unlock();
	return err;
}
EXPORT_SYMBOL(unregister_netdevice_notifier_net);

int register_netdevice_notifier_dev_net(struct net_device *dev,
					struct notifier_block *nb,
					struct netdev_net_notifier *nn)
{
	int err;

	rtnl_lock();
	err = __register_netdevice_notifier_net(dev_net(dev), nb, false);
	if (!err) {
		nn->nb = nb;
		list_add(&nn->list, &dev->net_notifier_list);
	}
	rtnl_unlock();
	return err;
}
EXPORT_SYMBOL(register_netdevice_notifier_dev_net);

int unregister_netdevice_notifier_dev_net(struct net_device *dev,
					  struct notifier_block *nb,
					  struct netdev_net_notifier *nn)
{
	int err;

	rtnl_lock();
	list_del(&nn->list);
	err = __unregister_netdevice_notifier_net(dev_net(dev), nb);
	rtnl_unlock();
	return err;
}
EXPORT_SYMBOL(unregister_netdevice_notifier_dev_net);

static void move_netdevice_notifiers_dev_net(struct net_device *dev,
					     struct net *net)
{
	struct netdev_net_notifier *nn;

	list_for_each_entry(nn, &dev->net_notifier_list, list) {
		__unregister_netdevice_notifier_net(dev_net(dev), nn->nb);
		__register_netdevice_notifier_net(net, nn->nb, true);
	}
}

/**
 *	call_netdevice_notifiers_info - call all network notifier blocks
 *	@val: value passed unmodified to notifier function
 *	@info: notifier information data
 *
 *	Call all network notifier blocks.  Parameters and return value
 *	are as for raw_notifier_call_chain().
 */

static int call_netdevice_notifiers_info(unsigned long val,
					 struct netdev_notifier_info *info)
{
	struct net *net = dev_net(info->dev);
	int ret;

	ASSERT_RTNL();

	/* Run per-netns notifier block chain first, then run the global one.
	 * Hopefully, one day, the global one is going to be removed after
	 * all notifier block registrators get converted to be per-netns.
	 */
	ret = raw_notifier_call_chain(&net->netdev_chain, val, info);
	if (ret & NOTIFY_STOP_MASK)
		return ret;
	return raw_notifier_call_chain(&netdev_chain, val, info);
}

static int call_netdevice_notifiers_extack(unsigned long val,
					   struct net_device *dev,
					   struct netlink_ext_ack *extack)
{
	struct netdev_notifier_info info = {
		.dev = dev,
		.extack = extack,
	};

	return call_netdevice_notifiers_info(val, &info);
}

/**
 *	call_netdevice_notifiers - call all network notifier blocks
 *      @val: value passed unmodified to notifier function
 *      @dev: net_device pointer passed unmodified to notifier function
 *
 *	Call all network notifier blocks.  Parameters and return value
 *	are as for raw_notifier_call_chain().
 */

int call_netdevice_notifiers(unsigned long val, struct net_device *dev)
{
	return call_netdevice_notifiers_extack(val, dev, NULL);
}
EXPORT_SYMBOL(call_netdevice_notifiers);

/**
 *	call_netdevice_notifiers_mtu - call all network notifier blocks
 *	@val: value passed unmodified to notifier function
 *	@dev: net_device pointer passed unmodified to notifier function
 *	@arg: additional u32 argument passed to the notifier function
 *
 *	Call all network notifier blocks.  Parameters and return value
 *	are as for raw_notifier_call_chain().
 */
static int call_netdevice_notifiers_mtu(unsigned long val,
					struct net_device *dev, u32 arg)
{
	struct netdev_notifier_info_ext info = {
		.info.dev = dev,
		.ext.mtu = arg,
	};

	BUILD_BUG_ON(offsetof(struct netdev_notifier_info_ext, info) != 0);

	return call_netdevice_notifiers_info(val, &info.info);
}

#ifdef CONFIG_NET_INGRESS
static DEFINE_STATIC_KEY_FALSE(ingress_needed_key);

void net_inc_ingress_queue(void)
{
	static_branch_inc(&ingress_needed_key);
}
EXPORT_SYMBOL_GPL(net_inc_ingress_queue);

void net_dec_ingress_queue(void)
{
	static_branch_dec(&ingress_needed_key);
}
EXPORT_SYMBOL_GPL(net_dec_ingress_queue);
#endif

#ifdef CONFIG_NET_EGRESS
static DEFINE_STATIC_KEY_FALSE(egress_needed_key);

void net_inc_egress_queue(void)
{
	static_branch_inc(&egress_needed_key);
}
EXPORT_SYMBOL_GPL(net_inc_egress_queue);

void net_dec_egress_queue(void)
{
	static_branch_dec(&egress_needed_key);
}
EXPORT_SYMBOL_GPL(net_dec_egress_queue);
#endif

static DEFINE_STATIC_KEY_FALSE(netstamp_needed_key);
#ifdef CONFIG_JUMP_LABEL
static atomic_t netstamp_needed_deferred;
static atomic_t netstamp_wanted;
static void netstamp_clear(struct work_struct *work)
{
	int deferred = atomic_xchg(&netstamp_needed_deferred, 0);
	int wanted;

	wanted = atomic_add_return(deferred, &netstamp_wanted);
	if (wanted > 0)
		static_branch_enable(&netstamp_needed_key);
	else
		static_branch_disable(&netstamp_needed_key);
}
static DECLARE_WORK(netstamp_work, netstamp_clear);
#endif

void net_enable_timestamp(void)
{
#ifdef CONFIG_JUMP_LABEL
	int wanted;

	while (1) {
		wanted = atomic_read(&netstamp_wanted);
		if (wanted <= 0)
			break;
		if (atomic_cmpxchg(&netstamp_wanted, wanted, wanted + 1) == wanted)
			return;
	}
	atomic_inc(&netstamp_needed_deferred);
	schedule_work(&netstamp_work);
#else
	static_branch_inc(&netstamp_needed_key);
#endif
}
EXPORT_SYMBOL(net_enable_timestamp);

void net_disable_timestamp(void)
{
#ifdef CONFIG_JUMP_LABEL
	int wanted;

	while (1) {
		wanted = atomic_read(&netstamp_wanted);
		if (wanted <= 1)
			break;
		if (atomic_cmpxchg(&netstamp_wanted, wanted, wanted - 1) == wanted)
			return;
	}
	atomic_dec(&netstamp_needed_deferred);
	schedule_work(&netstamp_work);
#else
	static_branch_dec(&netstamp_needed_key);
#endif
}
EXPORT_SYMBOL(net_disable_timestamp);

static inline void net_timestamp_set(struct sk_buff *skb)
{
	skb->tstamp = 0;
	if (static_branch_unlikely(&netstamp_needed_key))
		__net_timestamp(skb);
}

#define net_timestamp_check(COND, SKB)				\
	if (static_branch_unlikely(&netstamp_needed_key)) {	\
		if ((COND) && !(SKB)->tstamp)			\
			__net_timestamp(SKB);			\
	}							\

bool is_skb_forwardable(const struct net_device *dev, const struct sk_buff *skb)
{
	return __is_skb_forwardable(dev, skb, true);
}
EXPORT_SYMBOL_GPL(is_skb_forwardable);

static int __dev_forward_skb2(struct net_device *dev, struct sk_buff *skb,
			      bool check_mtu)
{
	int ret = ____dev_forward_skb(dev, skb, check_mtu);

	if (likely(!ret)) {
		skb->protocol = eth_type_trans(skb, dev);
		skb_postpull_rcsum(skb, eth_hdr(skb), ETH_HLEN);
	}

	return ret;
}

int __dev_forward_skb(struct net_device *dev, struct sk_buff *skb)
{
	return __dev_forward_skb2(dev, skb, true);
}
EXPORT_SYMBOL_GPL(__dev_forward_skb);

/**
 * dev_forward_skb - loopback an skb to another netif
 *
 * @dev: destination network device
 * @skb: buffer to forward
 *
 * return values:
 *	NET_RX_SUCCESS	(no congestion)
 *	NET_RX_DROP     (packet was dropped, but freed)
 *
 * dev_forward_skb can be used for injecting an skb from the
 * start_xmit function of one device into the receive queue
 * of another device.
 *
 * The receiving device may be in another namespace, so
 * we have to clear all information in the skb that could
 * impact namespace isolation.
 */
int dev_forward_skb(struct net_device *dev, struct sk_buff *skb)
{
	return __dev_forward_skb(dev, skb) ?: netif_rx_internal(skb);
}
EXPORT_SYMBOL_GPL(dev_forward_skb);

int dev_forward_skb_nomtu(struct net_device *dev, struct sk_buff *skb)
{
	return __dev_forward_skb2(dev, skb, false) ?: netif_rx_internal(skb);
}

static inline int deliver_skb(struct sk_buff *skb,
			      struct packet_type *pt_prev,
			      struct net_device *orig_dev)
{
	if (unlikely(skb_orphan_frags_rx(skb, GFP_ATOMIC)))
		return -ENOMEM;
	refcount_inc(&skb->users);
	return pt_prev->func(skb, skb->dev, pt_prev, orig_dev);
}

static inline void deliver_ptype_list_skb(struct sk_buff *skb,
					  struct packet_type **pt,
					  struct net_device *orig_dev,
					  __be16 type,
					  struct list_head *ptype_list)
{
	struct packet_type *ptype, *pt_prev = *pt;

	list_for_each_entry_rcu(ptype, ptype_list, list) {
		if (ptype->type != type)
			continue;
		if (pt_prev)
			deliver_skb(skb, pt_prev, orig_dev);
		pt_prev = ptype;
	}
	*pt = pt_prev;
}

static inline bool skb_loop_sk(struct packet_type *ptype, struct sk_buff *skb)
{
	if (!ptype->af_packet_priv || !skb->sk)
		return false;

	if (ptype->id_match)
		return ptype->id_match(ptype, skb->sk);
	else if ((struct sock *)ptype->af_packet_priv == skb->sk)
		return true;

	return false;
}

/**
 * dev_nit_active - return true if any network interface taps are in use
 *
 * @dev: network device to check for the presence of taps
 */
bool dev_nit_active(struct net_device *dev)
{
	return !list_empty(&ptype_all) || !list_empty(&dev->ptype_all);
}
EXPORT_SYMBOL_GPL(dev_nit_active);

/*
 *	Support routine. Sends outgoing frames to any network
 *	taps currently in use.
 */

void dev_queue_xmit_nit(struct sk_buff *skb, struct net_device *dev)
{
	struct packet_type *ptype;
	struct sk_buff *skb2 = NULL;
	struct packet_type *pt_prev = NULL;
	struct list_head *ptype_list = &ptype_all;

	rcu_read_lock();
again:
	list_for_each_entry_rcu(ptype, ptype_list, list) {
		if (ptype->ignore_outgoing)
			continue;

		/* Never send packets back to the socket
		 * they originated from - MvS (miquels@drinkel.ow.org)
		 */
		if (skb_loop_sk(ptype, skb))
			continue;

		if (pt_prev) {
			deliver_skb(skb2, pt_prev, skb->dev);
			pt_prev = ptype;
			continue;
		}

		/* need to clone skb, done only once */
		skb2 = skb_clone(skb, GFP_ATOMIC);
		if (!skb2)
			goto out_unlock;

		net_timestamp_set(skb2);

		/* skb->nh should be correctly
		 * set by sender, so that the second statement is
		 * just protection against buggy protocols.
		 */
		skb_reset_mac_header(skb2);

		if (skb_network_header(skb2) < skb2->data ||
		    skb_network_header(skb2) > skb_tail_pointer(skb2)) {
			net_crit_ratelimited("protocol %04x is buggy, dev %s\n",
					     ntohs(skb2->protocol),
					     dev->name);
			skb_reset_network_header(skb2);
		}

		skb2->transport_header = skb2->network_header;
		skb2->pkt_type = PACKET_OUTGOING;
		pt_prev = ptype;
	}

	if (ptype_list == &ptype_all) {
		ptype_list = &dev->ptype_all;
		goto again;
	}
out_unlock:
	if (pt_prev) {
		if (!skb_orphan_frags_rx(skb2, GFP_ATOMIC))
			pt_prev->func(skb2, skb->dev, pt_prev, skb->dev);
		else
			kfree_skb(skb2);
	}
	rcu_read_unlock();
}
EXPORT_SYMBOL_GPL(dev_queue_xmit_nit);

/**
 * netif_setup_tc - Handle tc mappings on real_num_tx_queues change
 * @dev: Network device
 * @txq: number of queues available
 *
 * If real_num_tx_queues is changed the tc mappings may no longer be
 * valid. To resolve this verify the tc mapping remains valid and if
 * not NULL the mapping. With no priorities mapping to this
 * offset/count pair it will no longer be used. In the worst case TC0
 * is invalid nothing can be done so disable priority mappings. If is
 * expected that drivers will fix this mapping if they can before
 * calling netif_set_real_num_tx_queues.
 */
static void netif_setup_tc(struct net_device *dev, unsigned int txq)
{
	int i;
	struct netdev_tc_txq *tc = &dev->tc_to_txq[0];

	/* If TC0 is invalidated disable TC mapping */
	if (tc->offset + tc->count > txq) {
		pr_warn("Number of in use tx queues changed invalidating tc mappings. Priority traffic classification disabled!\n");
		dev->num_tc = 0;
		return;
	}

	/* Invalidated prio to tc mappings set to TC0 */
	for (i = 1; i < TC_BITMASK + 1; i++) {
		int q = netdev_get_prio_tc_map(dev, i);

		tc = &dev->tc_to_txq[q];
		if (tc->offset + tc->count > txq) {
			pr_warn("Number of in use tx queues changed. Priority %i to tc mapping %i is no longer valid. Setting map to 0\n",
				i, q);
			netdev_set_prio_tc_map(dev, i, 0);
		}
	}
}

int netdev_txq_to_tc(struct net_device *dev, unsigned int txq)
{
	if (dev->num_tc) {
		struct netdev_tc_txq *tc = &dev->tc_to_txq[0];
		int i;

		/* walk through the TCs and see if it falls into any of them */
		for (i = 0; i < TC_MAX_QUEUE; i++, tc++) {
			if ((txq - tc->offset) < tc->count)
				return i;
		}

		/* didn't find it, just return -1 to indicate no match */
		return -1;
	}

	return 0;
}
EXPORT_SYMBOL(netdev_txq_to_tc);

#ifdef CONFIG_XPS
static struct static_key xps_needed __read_mostly;
static struct static_key xps_rxqs_needed __read_mostly;
static DEFINE_MUTEX(xps_map_mutex);
#define xmap_dereference(P)		\
	rcu_dereference_protected((P), lockdep_is_held(&xps_map_mutex))

static bool remove_xps_queue(struct xps_dev_maps *dev_maps,
			     struct xps_dev_maps *old_maps, int tci, u16 index)
{
	struct xps_map *map = NULL;
	int pos;

	if (dev_maps)
		map = xmap_dereference(dev_maps->attr_map[tci]);
	if (!map)
		return false;

	for (pos = map->len; pos--;) {
		if (map->queues[pos] != index)
			continue;

		if (map->len > 1) {
			map->queues[pos] = map->queues[--map->len];
			break;
		}

		if (old_maps)
			RCU_INIT_POINTER(old_maps->attr_map[tci], NULL);
		RCU_INIT_POINTER(dev_maps->attr_map[tci], NULL);
		kfree_rcu(map, rcu);
		return false;
	}

	return true;
}

static bool remove_xps_queue_cpu(struct net_device *dev,
				 struct xps_dev_maps *dev_maps,
				 int cpu, u16 offset, u16 count)
{
	int num_tc = dev_maps->num_tc;
	bool active = false;
	int tci;

	for (tci = cpu * num_tc; num_tc--; tci++) {
		int i, j;

		for (i = count, j = offset; i--; j++) {
			if (!remove_xps_queue(dev_maps, NULL, tci, j))
				break;
		}

		active |= i < 0;
	}

	return active;
}

static void reset_xps_maps(struct net_device *dev,
			   struct xps_dev_maps *dev_maps,
			   enum xps_map_type type)
{
	static_key_slow_dec_cpuslocked(&xps_needed);
	if (type == XPS_RXQS)
		static_key_slow_dec_cpuslocked(&xps_rxqs_needed);

	RCU_INIT_POINTER(dev->xps_maps[type], NULL);

	kfree_rcu(dev_maps, rcu);
}

static void clean_xps_maps(struct net_device *dev, enum xps_map_type type,
			   u16 offset, u16 count)
{
	struct xps_dev_maps *dev_maps;
	bool active = false;
	int i, j;

	dev_maps = xmap_dereference(dev->xps_maps[type]);
	if (!dev_maps)
		return;

	for (j = 0; j < dev_maps->nr_ids; j++)
		active |= remove_xps_queue_cpu(dev, dev_maps, j, offset, count);
	if (!active)
		reset_xps_maps(dev, dev_maps, type);

	if (type == XPS_CPUS) {
		for (i = offset + (count - 1); count--; i--)
			netdev_queue_numa_node_write(
				netdev_get_tx_queue(dev, i), NUMA_NO_NODE);
	}
}

static void netif_reset_xps_queues(struct net_device *dev, u16 offset,
				   u16 count)
{
	if (!static_key_false(&xps_needed))
		return;

	cpus_read_lock();
	mutex_lock(&xps_map_mutex);

	if (static_key_false(&xps_rxqs_needed))
		clean_xps_maps(dev, XPS_RXQS, offset, count);

	clean_xps_maps(dev, XPS_CPUS, offset, count);

	mutex_unlock(&xps_map_mutex);
	cpus_read_unlock();
}

static void netif_reset_xps_queues_gt(struct net_device *dev, u16 index)
{
	netif_reset_xps_queues(dev, index, dev->num_tx_queues - index);
}

static struct xps_map *expand_xps_map(struct xps_map *map, int attr_index,
				      u16 index, bool is_rxqs_map)
{
	struct xps_map *new_map;
	int alloc_len = XPS_MIN_MAP_ALLOC;
	int i, pos;

	for (pos = 0; map && pos < map->len; pos++) {
		if (map->queues[pos] != index)
			continue;
		return map;
	}

	/* Need to add tx-queue to this CPU's/rx-queue's existing map */
	if (map) {
		if (pos < map->alloc_len)
			return map;

		alloc_len = map->alloc_len * 2;
	}

	/* Need to allocate new map to store tx-queue on this CPU's/rx-queue's
	 *  map
	 */
	if (is_rxqs_map)
		new_map = kzalloc(XPS_MAP_SIZE(alloc_len), GFP_KERNEL);
	else
		new_map = kzalloc_node(XPS_MAP_SIZE(alloc_len), GFP_KERNEL,
				       cpu_to_node(attr_index));
	if (!new_map)
		return NULL;

	for (i = 0; i < pos; i++)
		new_map->queues[i] = map->queues[i];
	new_map->alloc_len = alloc_len;
	new_map->len = pos;

	return new_map;
}

/* Copy xps maps at a given index */
static void xps_copy_dev_maps(struct xps_dev_maps *dev_maps,
			      struct xps_dev_maps *new_dev_maps, int index,
			      int tc, bool skip_tc)
{
	int i, tci = index * dev_maps->num_tc;
	struct xps_map *map;

	/* copy maps belonging to foreign traffic classes */
	for (i = 0; i < dev_maps->num_tc; i++, tci++) {
		if (i == tc && skip_tc)
			continue;

		/* fill in the new device map from the old device map */
		map = xmap_dereference(dev_maps->attr_map[tci]);
		RCU_INIT_POINTER(new_dev_maps->attr_map[tci], map);
	}
}

/* Must be called under cpus_read_lock */
int __netif_set_xps_queue(struct net_device *dev, const unsigned long *mask,
			  u16 index, enum xps_map_type type)
{
	struct xps_dev_maps *dev_maps, *new_dev_maps = NULL, *old_dev_maps = NULL;
	const unsigned long *online_mask = NULL;
	bool active = false, copy = false;
	int i, j, tci, numa_node_id = -2;
	int maps_sz, num_tc = 1, tc = 0;
	struct xps_map *map, *new_map;
	unsigned int nr_ids;

	if (dev->num_tc) {
		/* Do not allow XPS on subordinate device directly */
		num_tc = dev->num_tc;
		if (num_tc < 0)
			return -EINVAL;

		/* If queue belongs to subordinate dev use its map */
		dev = netdev_get_tx_queue(dev, index)->sb_dev ? : dev;

		tc = netdev_txq_to_tc(dev, index);
		if (tc < 0)
			return -EINVAL;
	}

	mutex_lock(&xps_map_mutex);

	dev_maps = xmap_dereference(dev->xps_maps[type]);
	if (type == XPS_RXQS) {
		maps_sz = XPS_RXQ_DEV_MAPS_SIZE(num_tc, dev->num_rx_queues);
		nr_ids = dev->num_rx_queues;
	} else {
		maps_sz = XPS_CPU_DEV_MAPS_SIZE(num_tc);
		if (num_possible_cpus() > 1)
			online_mask = cpumask_bits(cpu_online_mask);
		nr_ids = nr_cpu_ids;
	}

	if (maps_sz < L1_CACHE_BYTES)
		maps_sz = L1_CACHE_BYTES;

	/* The old dev_maps could be larger or smaller than the one we're
	 * setting up now, as dev->num_tc or nr_ids could have been updated in
	 * between. We could try to be smart, but let's be safe instead and only
	 * copy foreign traffic classes if the two map sizes match.
	 */
	if (dev_maps &&
	    dev_maps->num_tc == num_tc && dev_maps->nr_ids == nr_ids)
		copy = true;

	/* allocate memory for queue storage */
	for (j = -1; j = netif_attrmask_next_and(j, online_mask, mask, nr_ids),
	     j < nr_ids;) {
		if (!new_dev_maps) {
			new_dev_maps = kzalloc(maps_sz, GFP_KERNEL);
			if (!new_dev_maps) {
				mutex_unlock(&xps_map_mutex);
				return -ENOMEM;
			}

			new_dev_maps->nr_ids = nr_ids;
			new_dev_maps->num_tc = num_tc;
		}

		tci = j * num_tc + tc;
		map = copy ? xmap_dereference(dev_maps->attr_map[tci]) : NULL;

		map = expand_xps_map(map, j, index, type == XPS_RXQS);
		if (!map)
			goto error;

		RCU_INIT_POINTER(new_dev_maps->attr_map[tci], map);
	}

	if (!new_dev_maps)
		goto out_no_new_maps;

	if (!dev_maps) {
		/* Increment static keys at most once per type */
		static_key_slow_inc_cpuslocked(&xps_needed);
		if (type == XPS_RXQS)
			static_key_slow_inc_cpuslocked(&xps_rxqs_needed);
	}

	for (j = 0; j < nr_ids; j++) {
		bool skip_tc = false;

		tci = j * num_tc + tc;
		if (netif_attr_test_mask(j, mask, nr_ids) &&
		    netif_attr_test_online(j, online_mask, nr_ids)) {
			/* add tx-queue to CPU/rx-queue maps */
			int pos = 0;

			skip_tc = true;

			map = xmap_dereference(new_dev_maps->attr_map[tci]);
			while ((pos < map->len) && (map->queues[pos] != index))
				pos++;

			if (pos == map->len)
				map->queues[map->len++] = index;
#ifdef CONFIG_NUMA
			if (type == XPS_CPUS) {
				if (numa_node_id == -2)
					numa_node_id = cpu_to_node(j);
				else if (numa_node_id != cpu_to_node(j))
					numa_node_id = -1;
			}
#endif
		}

		if (copy)
			xps_copy_dev_maps(dev_maps, new_dev_maps, j, tc,
					  skip_tc);
	}

	rcu_assign_pointer(dev->xps_maps[type], new_dev_maps);

	/* Cleanup old maps */
	if (!dev_maps)
		goto out_no_old_maps;

	for (j = 0; j < dev_maps->nr_ids; j++) {
		for (i = num_tc, tci = j * dev_maps->num_tc; i--; tci++) {
			map = xmap_dereference(dev_maps->attr_map[tci]);
			if (!map)
				continue;

			if (copy) {
				new_map = xmap_dereference(new_dev_maps->attr_map[tci]);
				if (map == new_map)
					continue;
			}

			RCU_INIT_POINTER(dev_maps->attr_map[tci], NULL);
			kfree_rcu(map, rcu);
		}
	}

	old_dev_maps = dev_maps;

out_no_old_maps:
	dev_maps = new_dev_maps;
	active = true;

out_no_new_maps:
	if (type == XPS_CPUS)
		/* update Tx queue numa node */
		netdev_queue_numa_node_write(netdev_get_tx_queue(dev, index),
					     (numa_node_id >= 0) ?
					     numa_node_id : NUMA_NO_NODE);

	if (!dev_maps)
		goto out_no_maps;

	/* removes tx-queue from unused CPUs/rx-queues */
	for (j = 0; j < dev_maps->nr_ids; j++) {
		tci = j * dev_maps->num_tc;

		for (i = 0; i < dev_maps->num_tc; i++, tci++) {
			if (i == tc &&
			    netif_attr_test_mask(j, mask, dev_maps->nr_ids) &&
			    netif_attr_test_online(j, online_mask, dev_maps->nr_ids))
				continue;

			active |= remove_xps_queue(dev_maps,
						   copy ? old_dev_maps : NULL,
						   tci, index);
		}
	}

	if (old_dev_maps)
		kfree_rcu(old_dev_maps, rcu);

	/* free map if not active */
	if (!active)
		reset_xps_maps(dev, dev_maps, type);

out_no_maps:
	mutex_unlock(&xps_map_mutex);

	return 0;
error:
	/* remove any maps that we added */
	for (j = 0; j < nr_ids; j++) {
		for (i = num_tc, tci = j * num_tc; i--; tci++) {
			new_map = xmap_dereference(new_dev_maps->attr_map[tci]);
			map = copy ?
			      xmap_dereference(dev_maps->attr_map[tci]) :
			      NULL;
			if (new_map && new_map != map)
				kfree(new_map);
		}
	}

	mutex_unlock(&xps_map_mutex);

	kfree(new_dev_maps);
	return -ENOMEM;
}
EXPORT_SYMBOL_GPL(__netif_set_xps_queue);

int netif_set_xps_queue(struct net_device *dev, const struct cpumask *mask,
			u16 index)
{
	int ret;

	cpus_read_lock();
	ret =  __netif_set_xps_queue(dev, cpumask_bits(mask), index, XPS_CPUS);
	cpus_read_unlock();

	return ret;
}
EXPORT_SYMBOL(netif_set_xps_queue);

#endif
static void netdev_unbind_all_sb_channels(struct net_device *dev)
{
	struct netdev_queue *txq = &dev->_tx[dev->num_tx_queues];

	/* Unbind any subordinate channels */
	while (txq-- != &dev->_tx[0]) {
		if (txq->sb_dev)
			netdev_unbind_sb_channel(dev, txq->sb_dev);
	}
}

void netdev_reset_tc(struct net_device *dev)
{
#ifdef CONFIG_XPS
	netif_reset_xps_queues_gt(dev, 0);
#endif
	netdev_unbind_all_sb_channels(dev);

	/* Reset TC configuration of device */
	dev->num_tc = 0;
	memset(dev->tc_to_txq, 0, sizeof(dev->tc_to_txq));
	memset(dev->prio_tc_map, 0, sizeof(dev->prio_tc_map));
}
EXPORT_SYMBOL(netdev_reset_tc);

int netdev_set_tc_queue(struct net_device *dev, u8 tc, u16 count, u16 offset)
{
	if (tc >= dev->num_tc)
		return -EINVAL;

#ifdef CONFIG_XPS
	netif_reset_xps_queues(dev, offset, count);
#endif
	dev->tc_to_txq[tc].count = count;
	dev->tc_to_txq[tc].offset = offset;
	return 0;
}
EXPORT_SYMBOL(netdev_set_tc_queue);

int netdev_set_num_tc(struct net_device *dev, u8 num_tc)
{
	if (num_tc > TC_MAX_QUEUE)
		return -EINVAL;

#ifdef CONFIG_XPS
	netif_reset_xps_queues_gt(dev, 0);
#endif
	netdev_unbind_all_sb_channels(dev);

	dev->num_tc = num_tc;
	return 0;
}
EXPORT_SYMBOL(netdev_set_num_tc);

void netdev_unbind_sb_channel(struct net_device *dev,
			      struct net_device *sb_dev)
{
	struct netdev_queue *txq = &dev->_tx[dev->num_tx_queues];

#ifdef CONFIG_XPS
	netif_reset_xps_queues_gt(sb_dev, 0);
#endif
	memset(sb_dev->tc_to_txq, 0, sizeof(sb_dev->tc_to_txq));
	memset(sb_dev->prio_tc_map, 0, sizeof(sb_dev->prio_tc_map));

	while (txq-- != &dev->_tx[0]) {
		if (txq->sb_dev == sb_dev)
			txq->sb_dev = NULL;
	}
}
EXPORT_SYMBOL(netdev_unbind_sb_channel);

int netdev_bind_sb_channel_queue(struct net_device *dev,
				 struct net_device *sb_dev,
				 u8 tc, u16 count, u16 offset)
{
	/* Make certain the sb_dev and dev are already configured */
	if (sb_dev->num_tc >= 0 || tc >= dev->num_tc)
		return -EINVAL;

	/* We cannot hand out queues we don't have */
	if ((offset + count) > dev->real_num_tx_queues)
		return -EINVAL;

	/* Record the mapping */
	sb_dev->tc_to_txq[tc].count = count;
	sb_dev->tc_to_txq[tc].offset = offset;

	/* Provide a way for Tx queue to find the tc_to_txq map or
	 * XPS map for itself.
	 */
	while (count--)
		netdev_get_tx_queue(dev, count + offset)->sb_dev = sb_dev;

	return 0;
}
EXPORT_SYMBOL(netdev_bind_sb_channel_queue);

int netdev_set_sb_channel(struct net_device *dev, u16 channel)
{
	/* Do not use a multiqueue device to represent a subordinate channel */
	if (netif_is_multiqueue(dev))
		return -ENODEV;

	/* We allow channels 1 - 32767 to be used for subordinate channels.
	 * Channel 0 is meant to be "native" mode and used only to represent
	 * the main root device. We allow writing 0 to reset the device back
	 * to normal mode after being used as a subordinate channel.
	 */
	if (channel > S16_MAX)
		return -EINVAL;

	dev->num_tc = -channel;

	return 0;
}
EXPORT_SYMBOL(netdev_set_sb_channel);

/*
 * Routine to help set real_num_tx_queues. To avoid skbs mapped to queues
 * greater than real_num_tx_queues stale skbs on the qdisc must be flushed.
 */
int netif_set_real_num_tx_queues(struct net_device *dev, unsigned int txq)
{
	bool disabling;
	int rc;

	disabling = txq < dev->real_num_tx_queues;

	if (txq < 1 || txq > dev->num_tx_queues)
		return -EINVAL;

	if (dev->reg_state == NETREG_REGISTERED ||
	    dev->reg_state == NETREG_UNREGISTERING) {
		ASSERT_RTNL();

		rc = netdev_queue_update_kobjects(dev, dev->real_num_tx_queues,
						  txq);
		if (rc)
			return rc;

		if (dev->num_tc)
			netif_setup_tc(dev, txq);

		dev->real_num_tx_queues = txq;

		if (disabling) {
			synchronize_net();
			qdisc_reset_all_tx_gt(dev, txq);
#ifdef CONFIG_XPS
			netif_reset_xps_queues_gt(dev, txq);
#endif
		}
	} else {
		dev->real_num_tx_queues = txq;
	}

	return 0;
}
EXPORT_SYMBOL(netif_set_real_num_tx_queues);

#ifdef CONFIG_SYSFS
/**
 *	netif_set_real_num_rx_queues - set actual number of RX queues used
 *	@dev: Network device
 *	@rxq: Actual number of RX queues
 *
 *	This must be called either with the rtnl_lock held or before
 *	registration of the net device.  Returns 0 on success, or a
 *	negative error code.  If called before registration, it always
 *	succeeds.
 */
int netif_set_real_num_rx_queues(struct net_device *dev, unsigned int rxq)
{
	int rc;

	if (rxq < 1 || rxq > dev->num_rx_queues)
		return -EINVAL;

	if (dev->reg_state == NETREG_REGISTERED) {
		ASSERT_RTNL();

		rc = net_rx_queue_update_kobjects(dev, dev->real_num_rx_queues,
						  rxq);
		if (rc)
			return rc;
	}

	dev->real_num_rx_queues = rxq;
	return 0;
}
EXPORT_SYMBOL(netif_set_real_num_rx_queues);
#endif

/**
 * netif_get_num_default_rss_queues - default number of RSS queues
 *
 * This routine should set an upper limit on the number of RSS queues
 * used by default by multiqueue devices.
 */
int netif_get_num_default_rss_queues(void)
{
	return is_kdump_kernel() ?
		1 : min_t(int, DEFAULT_MAX_NUM_RSS_QUEUES, num_online_cpus());
}
EXPORT_SYMBOL(netif_get_num_default_rss_queues);

static void __netif_reschedule(struct Qdisc *q)
{
	struct softnet_data *sd;
	unsigned long flags;

	local_irq_save(flags);
	sd = this_cpu_ptr(&softnet_data);
	q->next_sched = NULL;
	*sd->output_queue_tailp = q;
	sd->output_queue_tailp = &q->next_sched;
	raise_softirq_irqoff(NET_TX_SOFTIRQ);
	local_irq_restore(flags);
}

void __netif_schedule(struct Qdisc *q)
{
	if (!test_and_set_bit(__QDISC_STATE_SCHED, &q->state))
		__netif_reschedule(q);
}
EXPORT_SYMBOL(__netif_schedule);

struct dev_kfree_skb_cb {
	enum skb_free_reason reason;
};

static struct dev_kfree_skb_cb *get_kfree_skb_cb(const struct sk_buff *skb)
{
	return (struct dev_kfree_skb_cb *)skb->cb;
}

void netif_schedule_queue(struct netdev_queue *txq)
{
	rcu_read_lock();
	if (!netif_xmit_stopped(txq)) {
		struct Qdisc *q = rcu_dereference(txq->qdisc);

		__netif_schedule(q);
	}
	rcu_read_unlock();
}
EXPORT_SYMBOL(netif_schedule_queue);

void netif_tx_wake_queue(struct netdev_queue *dev_queue)
{
	if (test_and_clear_bit(__QUEUE_STATE_DRV_XOFF, &dev_queue->state)) {
		struct Qdisc *q;

		rcu_read_lock();
		q = rcu_dereference(dev_queue->qdisc);
		__netif_schedule(q);
		rcu_read_unlock();
	}
}
EXPORT_SYMBOL(netif_tx_wake_queue);

void __dev_kfree_skb_irq(struct sk_buff *skb, enum skb_free_reason reason)
{
	unsigned long flags;

	if (unlikely(!skb))
		return;

	if (likely(refcount_read(&skb->users) == 1)) {
		smp_rmb();
		refcount_set(&skb->users, 0);
	} else if (likely(!refcount_dec_and_test(&skb->users))) {
		return;
	}
	get_kfree_skb_cb(skb)->reason = reason;
	local_irq_save(flags);
	skb->next = __this_cpu_read(softnet_data.completion_queue);
	__this_cpu_write(softnet_data.completion_queue, skb);
	raise_softirq_irqoff(NET_TX_SOFTIRQ);
	local_irq_restore(flags);
}
EXPORT_SYMBOL(__dev_kfree_skb_irq);

void __dev_kfree_skb_any(struct sk_buff *skb, enum skb_free_reason reason)
{
	if (in_irq() || irqs_disabled())
		__dev_kfree_skb_irq(skb, reason);
	else
		dev_kfree_skb(skb);
}
EXPORT_SYMBOL(__dev_kfree_skb_any);


/**
 * netif_device_detach - mark device as removed
 * @dev: network device
 *
 * Mark device as removed from system and therefore no longer available.
 */
void netif_device_detach(struct net_device *dev)
{
	if (test_and_clear_bit(__LINK_STATE_PRESENT, &dev->state) &&
	    netif_running(dev)) {
		netif_tx_stop_all_queues(dev);
	}
}
EXPORT_SYMBOL(netif_device_detach);

/**
 * netif_device_attach - mark device as attached
 * @dev: network device
 *
 * Mark device as attached from system and restart if needed.
 */
void netif_device_attach(struct net_device *dev)
{
	if (!test_and_set_bit(__LINK_STATE_PRESENT, &dev->state) &&
	    netif_running(dev)) {
		netif_tx_wake_all_queues(dev);
		__netdev_watchdog_up(dev);
	}
}
EXPORT_SYMBOL(netif_device_attach);

/*
 * Returns a Tx hash based on the given packet descriptor a Tx queues' number
 * to be used as a distribution range.
 */
static u16 skb_tx_hash(const struct net_device *dev,
		       const struct net_device *sb_dev,
		       struct sk_buff *skb)
{
	u32 hash;
	u16 qoffset = 0;
	u16 qcount = dev->real_num_tx_queues;

	if (dev->num_tc) {
		u8 tc = netdev_get_prio_tc_map(dev, skb->priority);

		qoffset = sb_dev->tc_to_txq[tc].offset;
		qcount = sb_dev->tc_to_txq[tc].count;
	}

	if (skb_rx_queue_recorded(skb)) {
		hash = skb_get_rx_queue(skb);
		if (hash >= qoffset)
			hash -= qoffset;
		while (unlikely(hash >= qcount))
			hash -= qcount;
		return hash + qoffset;
	}

	return (u16) reciprocal_scale(skb_get_hash(skb), qcount) + qoffset;
}

static void skb_warn_bad_offload(const struct sk_buff *skb)
{
	static const netdev_features_t null_features;
	struct net_device *dev = skb->dev;
	const char *name = "";

	if (!net_ratelimit())
		return;

	if (dev) {
		if (dev->dev.parent)
			name = dev_driver_string(dev->dev.parent);
		else
			name = netdev_name(dev);
	}
	skb_dump(KERN_WARNING, skb, false);
	WARN(1, "%s: caps=(%pNF, %pNF)\n",
	     name, dev ? &dev->features : &null_features,
	     skb->sk ? &skb->sk->sk_route_caps : &null_features);
}

/*
 * Invalidate hardware checksum when packet is to be mangled, and
 * complete checksum manually on outgoing path.
 */
int skb_checksum_help(struct sk_buff *skb)
{
	__wsum csum;
	int ret = 0, offset;

	if (skb->ip_summed == CHECKSUM_COMPLETE)
		goto out_set_summed;

	if (unlikely(skb_is_gso(skb))) {
		skb_warn_bad_offload(skb);
		return -EINVAL;
	}

	/* Before computing a checksum, we should make sure no frag could
	 * be modified by an external entity : checksum could be wrong.
	 */
	if (skb_has_shared_frag(skb)) {
		ret = __skb_linearize(skb);
		if (ret)
			goto out;
	}

	offset = skb_checksum_start_offset(skb);
	BUG_ON(offset >= skb_headlen(skb));
	csum = skb_checksum(skb, offset, skb->len - offset, 0);

	offset += skb->csum_offset;
	BUG_ON(offset + sizeof(__sum16) > skb_headlen(skb));

	ret = skb_ensure_writable(skb, offset + sizeof(__sum16));
	if (ret)
		goto out;

	*(__sum16 *)(skb->data + offset) = csum_fold(csum) ?: CSUM_MANGLED_0;
out_set_summed:
	skb->ip_summed = CHECKSUM_NONE;
out:
	return ret;
}
EXPORT_SYMBOL(skb_checksum_help);

int skb_crc32c_csum_help(struct sk_buff *skb)
{
	__le32 crc32c_csum;
	int ret = 0, offset, start;

	if (skb->ip_summed != CHECKSUM_PARTIAL)
		goto out;

	if (unlikely(skb_is_gso(skb)))
		goto out;

	/* Before computing a checksum, we should make sure no frag could
	 * be modified by an external entity : checksum could be wrong.
	 */
	if (unlikely(skb_has_shared_frag(skb))) {
		ret = __skb_linearize(skb);
		if (ret)
			goto out;
	}
	start = skb_checksum_start_offset(skb);
	offset = start + offsetof(struct sctphdr, checksum);
	if (WARN_ON_ONCE(offset >= skb_headlen(skb))) {
		ret = -EINVAL;
		goto out;
	}

	ret = skb_ensure_writable(skb, offset + sizeof(__le32));
	if (ret)
		goto out;

	crc32c_csum = cpu_to_le32(~__skb_checksum(skb, start,
						  skb->len - start, ~(__u32)0,
						  crc32c_csum_stub));
	*(__le32 *)(skb->data + offset) = crc32c_csum;
	skb->ip_summed = CHECKSUM_NONE;
	skb->csum_not_inet = 0;
out:
	return ret;
}

__be16 skb_network_protocol(struct sk_buff *skb, int *depth)
{
	__be16 type = skb->protocol;

	/* Tunnel gso handlers can set protocol to ethernet. */
	if (type == htons(ETH_P_TEB)) {
		struct ethhdr *eth;

		if (unlikely(!pskb_may_pull(skb, sizeof(struct ethhdr))))
			return 0;

		eth = (struct ethhdr *)skb->data;
		type = eth->h_proto;
	}

	return __vlan_get_protocol(skb, type, depth);
}

/**
 *	skb_mac_gso_segment - mac layer segmentation handler.
 *	@skb: buffer to segment
 *	@features: features for the output path (see dev->features)
 */
struct sk_buff *skb_mac_gso_segment(struct sk_buff *skb,
				    netdev_features_t features)
{
	struct sk_buff *segs = ERR_PTR(-EPROTONOSUPPORT);
	struct packet_offload *ptype;
	int vlan_depth = skb->mac_len;
	__be16 type = skb_network_protocol(skb, &vlan_depth);

	if (unlikely(!type))
		return ERR_PTR(-EINVAL);

	__skb_pull(skb, vlan_depth);

	rcu_read_lock();
	list_for_each_entry_rcu(ptype, &offload_base, list) {
		if (ptype->type == type && ptype->callbacks.gso_segment) {
			segs = ptype->callbacks.gso_segment(skb, features);
			break;
		}
	}
	rcu_read_unlock();

	__skb_push(skb, skb->data - skb_mac_header(skb));

	return segs;
}
EXPORT_SYMBOL(skb_mac_gso_segment);


/* openvswitch calls this on rx path, so we need a different check.
 */
static inline bool skb_needs_check(struct sk_buff *skb, bool tx_path)
{
	if (tx_path)
		return skb->ip_summed != CHECKSUM_PARTIAL &&
		       skb->ip_summed != CHECKSUM_UNNECESSARY;

	return skb->ip_summed == CHECKSUM_NONE;
}

/**
 *	__skb_gso_segment - Perform segmentation on skb.
 *	@skb: buffer to segment
 *	@features: features for the output path (see dev->features)
 *	@tx_path: whether it is called in TX path
 *
 *	This function segments the given skb and returns a list of segments.
 *
 *	It may return NULL if the skb requires no segmentation.  This is
 *	only possible when GSO is used for verifying header integrity.
 *
 *	Segmentation preserves SKB_GSO_CB_OFFSET bytes of previous skb cb.
 */
struct sk_buff *__skb_gso_segment(struct sk_buff *skb,
				  netdev_features_t features, bool tx_path)
{
	struct sk_buff *segs;

	if (unlikely(skb_needs_check(skb, tx_path))) {
		int err;

		/* We're going to init ->check field in TCP or UDP header */
		err = skb_cow_head(skb, 0);
		if (err < 0)
			return ERR_PTR(err);
	}

	/* Only report GSO partial support if it will enable us to
	 * support segmentation on this frame without needing additional
	 * work.
	 */
	if (features & NETIF_F_GSO_PARTIAL) {
		netdev_features_t partial_features = NETIF_F_GSO_ROBUST;
		struct net_device *dev = skb->dev;

		partial_features |= dev->features & dev->gso_partial_features;
		if (!skb_gso_ok(skb, features | partial_features))
			features &= ~NETIF_F_GSO_PARTIAL;
	}

	BUILD_BUG_ON(SKB_GSO_CB_OFFSET +
		     sizeof(*SKB_GSO_CB(skb)) > sizeof(skb->cb));

	SKB_GSO_CB(skb)->mac_offset = skb_headroom(skb);
	SKB_GSO_CB(skb)->encap_level = 0;

	skb_reset_mac_header(skb);
	skb_reset_mac_len(skb);

	segs = skb_mac_gso_segment(skb, features);

	if (segs != skb && unlikely(skb_needs_check(skb, tx_path) && !IS_ERR(segs)))
		skb_warn_bad_offload(skb);

	return segs;
}
EXPORT_SYMBOL(__skb_gso_segment);

/* Take action when hardware reception checksum errors are detected. */
#ifdef CONFIG_BUG
void netdev_rx_csum_fault(struct net_device *dev, struct sk_buff *skb)
{
	if (net_ratelimit()) {
		pr_err("%s: hw csum failure\n", dev ? dev->name : "<unknown>");
		skb_dump(KERN_ERR, skb, true);
		dump_stack();
	}
}
EXPORT_SYMBOL(netdev_rx_csum_fault);
#endif

/* XXX: check that highmem exists at all on the given machine. */
static int illegal_highdma(struct net_device *dev, struct sk_buff *skb)
{
#ifdef CONFIG_HIGHMEM
	int i;

	if (!(dev->features & NETIF_F_HIGHDMA)) {
		for (i = 0; i < skb_shinfo(skb)->nr_frags; i++) {
			skb_frag_t *frag = &skb_shinfo(skb)->frags[i];

			if (PageHighMem(skb_frag_page(frag)))
				return 1;
		}
	}
#endif
	return 0;
}

/* If MPLS offload request, verify we are testing hardware MPLS features
 * instead of standard features for the netdev.
 */
#if IS_ENABLED(CONFIG_NET_MPLS_GSO)
static netdev_features_t net_mpls_features(struct sk_buff *skb,
					   netdev_features_t features,
					   __be16 type)
{
	if (eth_p_mpls(type))
		features &= skb->dev->mpls_features;

	return features;
}
#else
static netdev_features_t net_mpls_features(struct sk_buff *skb,
					   netdev_features_t features,
					   __be16 type)
{
	return features;
}
#endif

static netdev_features_t harmonize_features(struct sk_buff *skb,
	netdev_features_t features)
{
	__be16 type;

	type = skb_network_protocol(skb, NULL);
	features = net_mpls_features(skb, features, type);

	if (skb->ip_summed != CHECKSUM_NONE &&
	    !can_checksum_protocol(features, type)) {
		features &= ~(NETIF_F_CSUM_MASK | NETIF_F_GSO_MASK);
	}
	if (illegal_highdma(skb->dev, skb))
		features &= ~NETIF_F_SG;

	return features;
}

netdev_features_t passthru_features_check(struct sk_buff *skb,
					  struct net_device *dev,
					  netdev_features_t features)
{
	return features;
}
EXPORT_SYMBOL(passthru_features_check);

static netdev_features_t dflt_features_check(struct sk_buff *skb,
					     struct net_device *dev,
					     netdev_features_t features)
{
	return vlan_features_check(skb, features);
}

static netdev_features_t gso_features_check(const struct sk_buff *skb,
					    struct net_device *dev,
					    netdev_features_t features)
{
	u16 gso_segs = skb_shinfo(skb)->gso_segs;

	if (gso_segs > dev->gso_max_segs)
		return features & ~NETIF_F_GSO_MASK;

	if (!skb_shinfo(skb)->gso_type) {
		skb_warn_bad_offload(skb);
		return features & ~NETIF_F_GSO_MASK;
	}

	/* Support for GSO partial features requires software
	 * intervention before we can actually process the packets
	 * so we need to strip support for any partial features now
	 * and we can pull them back in after we have partially
	 * segmented the frame.
	 */
	if (!(skb_shinfo(skb)->gso_type & SKB_GSO_PARTIAL))
		features &= ~dev->gso_partial_features;

	/* Make sure to clear the IPv4 ID mangling feature if the
	 * IPv4 header has the potential to be fragmented.
	 */
	if (skb_shinfo(skb)->gso_type & SKB_GSO_TCPV4) {
		struct iphdr *iph = skb->encapsulation ?
				    inner_ip_hdr(skb) : ip_hdr(skb);

		if (!(iph->frag_off & htons(IP_DF)))
			features &= ~NETIF_F_TSO_MANGLEID;
	}

	return features;
}

netdev_features_t netif_skb_features(struct sk_buff *skb)
{
	struct net_device *dev = skb->dev;
	netdev_features_t features = dev->features;

	if (skb_is_gso(skb))
		features = gso_features_check(skb, dev, features);

	/* If encapsulation offload request, verify we are testing
	 * hardware encapsulation features instead of standard
	 * features for the netdev
	 */
	if (skb->encapsulation)
		features &= dev->hw_enc_features;

	if (skb_vlan_tagged(skb))
		features = netdev_intersect_features(features,
						     dev->vlan_features |
						     NETIF_F_HW_VLAN_CTAG_TX |
						     NETIF_F_HW_VLAN_STAG_TX);

	if (dev->netdev_ops->ndo_features_check)
		features &= dev->netdev_ops->ndo_features_check(skb, dev,
								features);
	else
		features &= dflt_features_check(skb, dev, features);

	return harmonize_features(skb, features);
}
EXPORT_SYMBOL(netif_skb_features);

static int xmit_one(struct sk_buff *skb, struct net_device *dev,
		    struct netdev_queue *txq, bool more)
{
	unsigned int len;
	int rc;

	if (dev_nit_active(dev))
		dev_queue_xmit_nit(skb, dev);

	len = skb->len;
	PRANDOM_ADD_NOISE(skb, dev, txq, len + jiffies);
	trace_net_dev_start_xmit(skb, dev);
	rc = netdev_start_xmit(skb, dev, txq, more);
	trace_net_dev_xmit(skb, rc, dev, len);

	return rc;
}

struct sk_buff *dev_hard_start_xmit(struct sk_buff *first, struct net_device *dev,
				    struct netdev_queue *txq, int *ret)
{
	struct sk_buff *skb = first;
	int rc = NETDEV_TX_OK;

	while (skb) {
		struct sk_buff *next = skb->next;

		skb_mark_not_on_list(skb);
		rc = xmit_one(skb, dev, txq, next != NULL);
		if (unlikely(!dev_xmit_complete(rc))) {
			skb->next = next;
			goto out;
		}

		skb = next;
		if (netif_tx_queue_stopped(txq) && skb) {
			rc = NETDEV_TX_BUSY;
			break;
		}
	}

out:
	*ret = rc;
	return skb;
}

static struct sk_buff *validate_xmit_vlan(struct sk_buff *skb,
					  netdev_features_t features)
{
	if (skb_vlan_tag_present(skb) &&
	    !vlan_hw_offload_capable(features, skb->vlan_proto))
		skb = __vlan_hwaccel_push_inside(skb);
	return skb;
}

int skb_csum_hwoffload_help(struct sk_buff *skb,
			    const netdev_features_t features)
{
	if (unlikely(skb_csum_is_sctp(skb)))
		return !!(features & NETIF_F_SCTP_CRC) ? 0 :
			skb_crc32c_csum_help(skb);

	if (features & NETIF_F_HW_CSUM)
		return 0;

	if (features & (NETIF_F_IP_CSUM | NETIF_F_IPV6_CSUM)) {
		switch (skb->csum_offset) {
		case offsetof(struct tcphdr, check):
		case offsetof(struct udphdr, check):
			return 0;
		}
	}

	return skb_checksum_help(skb);
}
EXPORT_SYMBOL(skb_csum_hwoffload_help);

static struct sk_buff *validate_xmit_skb(struct sk_buff *skb, struct net_device *dev, bool *again)
{
	netdev_features_t features;

	features = netif_skb_features(skb);
	skb = validate_xmit_vlan(skb, features);
	if (unlikely(!skb))
		goto out_null;

	skb = sk_validate_xmit_skb(skb, dev);
	if (unlikely(!skb))
		goto out_null;

	if (netif_needs_gso(skb, features)) {
		struct sk_buff *segs;

		segs = skb_gso_segment(skb, features);
		if (IS_ERR(segs)) {
			goto out_kfree_skb;
		} else if (segs) {
			consume_skb(skb);
			skb = segs;
		}
	} else {
		if (skb_needs_linearize(skb, features) &&
		    __skb_linearize(skb))
			goto out_kfree_skb;

		/* If packet is not checksummed and device does not
		 * support checksumming for this protocol, complete
		 * checksumming here.
		 */
		if (skb->ip_summed == CHECKSUM_PARTIAL) {
			if (skb->encapsulation)
				skb_set_inner_transport_header(skb,
							       skb_checksum_start_offset(skb));
			else
				skb_set_transport_header(skb,
							 skb_checksum_start_offset(skb));
			if (skb_csum_hwoffload_help(skb, features))
				goto out_kfree_skb;
		}
	}

	skb = validate_xmit_xfrm(skb, features, again);

	return skb;

out_kfree_skb:
	kfree_skb(skb);
out_null:
	atomic_long_inc(&dev->tx_dropped);
	return NULL;
}

struct sk_buff *validate_xmit_skb_list(struct sk_buff *skb, struct net_device *dev, bool *again)
{
	struct sk_buff *next, *head = NULL, *tail;

	for (; skb != NULL; skb = next) {
		next = skb->next;
		skb_mark_not_on_list(skb);

		/* in case skb wont be segmented, point to itself */
		skb->prev = skb;

		skb = validate_xmit_skb(skb, dev, again);
		if (!skb)
			continue;

		if (!head)
			head = skb;
		else
			tail->next = skb;
		/* If skb was segmented, skb->prev points to
		 * the last segment. If not, it still contains skb.
		 */
		tail = skb->prev;
	}
	return head;
}
EXPORT_SYMBOL_GPL(validate_xmit_skb_list);

static void qdisc_pkt_len_init(struct sk_buff *skb)
{
	const struct skb_shared_info *shinfo = skb_shinfo(skb);

	qdisc_skb_cb(skb)->pkt_len = skb->len;

	/* To get more precise estimation of bytes sent on wire,
	 * we add to pkt_len the headers size of all segments
	 */
	if (shinfo->gso_size && skb_transport_header_was_set(skb)) {
		unsigned int hdr_len;
		u16 gso_segs = shinfo->gso_segs;

		/* mac layer + network layer */
		hdr_len = skb_transport_header(skb) - skb_mac_header(skb);

		/* + transport layer */
		if (likely(shinfo->gso_type & (SKB_GSO_TCPV4 | SKB_GSO_TCPV6))) {
			const struct tcphdr *th;
			struct tcphdr _tcphdr;

			th = skb_header_pointer(skb, skb_transport_offset(skb),
						sizeof(_tcphdr), &_tcphdr);
			if (likely(th))
				hdr_len += __tcp_hdrlen(th);
		} else {
			struct udphdr _udphdr;

			if (skb_header_pointer(skb, skb_transport_offset(skb),
					       sizeof(_udphdr), &_udphdr))
				hdr_len += sizeof(struct udphdr);
		}

		if (shinfo->gso_type & SKB_GSO_DODGY)
			gso_segs = DIV_ROUND_UP(skb->len - hdr_len,
						shinfo->gso_size);

		qdisc_skb_cb(skb)->pkt_len += (gso_segs - 1) * hdr_len;
	}
}

static inline int __dev_xmit_skb(struct sk_buff *skb, struct Qdisc *q,
				 struct net_device *dev,
				 struct netdev_queue *txq)
{
	spinlock_t *root_lock = qdisc_lock(q);
	struct sk_buff *to_free = NULL;
	bool contended;
	int rc;

	qdisc_calculate_pkt_len(skb, q);

	if (q->flags & TCQ_F_NOLOCK) {
		rc = q->enqueue(skb, q, &to_free) & NET_XMIT_MASK;
		if (likely(!netif_xmit_frozen_or_stopped(txq)))
			qdisc_run(q);

		if (unlikely(to_free))
			kfree_skb_list(to_free);
		return rc;
	}

	/*
	 * Heuristic to force contended enqueues to serialize on a
	 * separate lock before trying to get qdisc main lock.
	 * This permits qdisc->running owner to get the lock more
	 * often and dequeue packets faster.
	 */
	contended = qdisc_is_running(q);
	if (unlikely(contended))
		spin_lock(&q->busylock);

	spin_lock(root_lock);
	if (unlikely(test_bit(__QDISC_STATE_DEACTIVATED, &q->state))) {
		__qdisc_drop(skb, &to_free);
		rc = NET_XMIT_DROP;
	} else if ((q->flags & TCQ_F_CAN_BYPASS) && !qdisc_qlen(q) &&
		   qdisc_run_begin(q)) {
		/*
		 * This is a work-conserving queue; there are no old skbs
		 * waiting to be sent out; and the qdisc is not running -
		 * xmit the skb directly.
		 */

		qdisc_bstats_update(q, skb);

		if (sch_direct_xmit(skb, q, dev, txq, root_lock, true)) {
			if (unlikely(contended)) {
				spin_unlock(&q->busylock);
				contended = false;
			}
			__qdisc_run(q);
		}

		qdisc_run_end(q);
		rc = NET_XMIT_SUCCESS;
	} else {
		rc = q->enqueue(skb, q, &to_free) & NET_XMIT_MASK;
		if (qdisc_run_begin(q)) {
			if (unlikely(contended)) {
				spin_unlock(&q->busylock);
				contended = false;
			}
			__qdisc_run(q);
			qdisc_run_end(q);
		}
	}
	spin_unlock(root_lock);
	if (unlikely(to_free))
		kfree_skb_list(to_free);
	if (unlikely(contended))
		spin_unlock(&q->busylock);
	return rc;
}

#if IS_ENABLED(CONFIG_CGROUP_NET_PRIO)
static void skb_update_prio(struct sk_buff *skb)
{
	const struct netprio_map *map;
	const struct sock *sk;
	unsigned int prioidx;

	if (skb->priority)
		return;
	map = rcu_dereference_bh(skb->dev->priomap);
	if (!map)
		return;
	sk = skb_to_full_sk(skb);
	if (!sk)
		return;

	prioidx = sock_cgroup_prioidx(&sk->sk_cgrp_data);

	if (prioidx < map->priomap_len)
		skb->priority = map->priomap[prioidx];
}
#else
#define skb_update_prio(skb)
#endif

/**
 *	dev_loopback_xmit - loop back @skb
 *	@net: network namespace this loopback is happening in
 *	@sk:  sk needed to be a netfilter okfn
 *	@skb: buffer to transmit
 */
int dev_loopback_xmit(struct net *net, struct sock *sk, struct sk_buff *skb)
{
	skb_reset_mac_header(skb);
	__skb_pull(skb, skb_network_offset(skb));
	skb->pkt_type = PACKET_LOOPBACK;
	skb->ip_summed = CHECKSUM_UNNECESSARY;
	WARN_ON(!skb_dst(skb));
	skb_dst_force(skb);
	netif_rx_ni(skb);
	return 0;
}
EXPORT_SYMBOL(dev_loopback_xmit);

#ifdef CONFIG_NET_EGRESS
static struct sk_buff *
sch_handle_egress(struct sk_buff *skb, int *ret, struct net_device *dev)
{
	struct mini_Qdisc *miniq = rcu_dereference_bh(dev->miniq_egress);
	struct tcf_result cl_res;

	if (!miniq)
		return skb;

	/* qdisc_skb_cb(skb)->pkt_len was already set by the caller. */
	qdisc_skb_cb(skb)->mru = 0;
	qdisc_skb_cb(skb)->post_ct = false;
	mini_qdisc_bstats_cpu_update(miniq, skb);

	switch (tcf_classify(skb, miniq->filter_list, &cl_res, false)) {
	case TC_ACT_OK:
	case TC_ACT_RECLASSIFY:
		skb->tc_index = TC_H_MIN(cl_res.classid);
		break;
	case TC_ACT_SHOT:
		mini_qdisc_qstats_cpu_drop(miniq);
		*ret = NET_XMIT_DROP;
		kfree_skb(skb);
		return NULL;
	case TC_ACT_STOLEN:
	case TC_ACT_QUEUED:
	case TC_ACT_TRAP:
		*ret = NET_XMIT_SUCCESS;
		consume_skb(skb);
		return NULL;
	case TC_ACT_REDIRECT:
		/* No need to push/pop skb's mac_header here on egress! */
		skb_do_redirect(skb);
		*ret = NET_XMIT_SUCCESS;
		return NULL;
	default:
		break;
	}

	return skb;
}
#endif /* CONFIG_NET_EGRESS */

#ifdef CONFIG_XPS
static int __get_xps_queue_idx(struct net_device *dev, struct sk_buff *skb,
			       struct xps_dev_maps *dev_maps, unsigned int tci)
{
	int tc = netdev_get_prio_tc_map(dev, skb->priority);
	struct xps_map *map;
	int queue_index = -1;

	if (tc >= dev_maps->num_tc || tci >= dev_maps->nr_ids)
		return queue_index;

	tci *= dev_maps->num_tc;
	tci += tc;

	map = rcu_dereference(dev_maps->attr_map[tci]);
	if (map) {
		if (map->len == 1)
			queue_index = map->queues[0];
		else
			queue_index = map->queues[reciprocal_scale(
						skb_get_hash(skb), map->len)];
		if (unlikely(queue_index >= dev->real_num_tx_queues))
			queue_index = -1;
	}
	return queue_index;
}
#endif

static int get_xps_queue(struct net_device *dev, struct net_device *sb_dev,
			 struct sk_buff *skb)
{
#ifdef CONFIG_XPS
	struct xps_dev_maps *dev_maps;
	struct sock *sk = skb->sk;
	int queue_index = -1;

	if (!static_key_false(&xps_needed))
		return -1;

	rcu_read_lock();
	if (!static_key_false(&xps_rxqs_needed))
		goto get_cpus_map;

	dev_maps = rcu_dereference(sb_dev->xps_maps[XPS_RXQS]);
	if (dev_maps) {
		int tci = sk_rx_queue_get(sk);

		if (tci >= 0)
			queue_index = __get_xps_queue_idx(dev, skb, dev_maps,
							  tci);
	}

get_cpus_map:
	if (queue_index < 0) {
		dev_maps = rcu_dereference(sb_dev->xps_maps[XPS_CPUS]);
		if (dev_maps) {
			unsigned int tci = skb->sender_cpu - 1;

			queue_index = __get_xps_queue_idx(dev, skb, dev_maps,
							  tci);
		}
	}
	rcu_read_unlock();

	return queue_index;
#else
	return -1;
#endif
}

u16 dev_pick_tx_zero(struct net_device *dev, struct sk_buff *skb,
		     struct net_device *sb_dev)
{
	return 0;
}
EXPORT_SYMBOL(dev_pick_tx_zero);

u16 dev_pick_tx_cpu_id(struct net_device *dev, struct sk_buff *skb,
		       struct net_device *sb_dev)
{
	return (u16)raw_smp_processor_id() % dev->real_num_tx_queues;
}
EXPORT_SYMBOL(dev_pick_tx_cpu_id);

u16 netdev_pick_tx(struct net_device *dev, struct sk_buff *skb,
		     struct net_device *sb_dev)
{
	struct sock *sk = skb->sk;
	int queue_index = sk_tx_queue_get(sk);

	sb_dev = sb_dev ? : dev;

	if (queue_index < 0 || skb->ooo_okay ||
	    queue_index >= dev->real_num_tx_queues) {
		int new_index = get_xps_queue(dev, sb_dev, skb);

		if (new_index < 0)
			new_index = skb_tx_hash(dev, sb_dev, skb);

		if (queue_index != new_index && sk &&
		    sk_fullsock(sk) &&
		    rcu_access_pointer(sk->sk_dst_cache))
			sk_tx_queue_set(sk, new_index);

		queue_index = new_index;
	}

	return queue_index;
}
EXPORT_SYMBOL(netdev_pick_tx);

struct netdev_queue *netdev_core_pick_tx(struct net_device *dev,
					 struct sk_buff *skb,
					 struct net_device *sb_dev)
{
	int queue_index = 0;

#ifdef CONFIG_XPS
	u32 sender_cpu = skb->sender_cpu - 1;

	if (sender_cpu >= (u32)NR_CPUS)
		skb->sender_cpu = raw_smp_processor_id() + 1;
#endif

	if (dev->real_num_tx_queues != 1) {
		const struct net_device_ops *ops = dev->netdev_ops;

		if (ops->ndo_select_queue)
			queue_index = ops->ndo_select_queue(dev, skb, sb_dev);
		else
			queue_index = netdev_pick_tx(dev, skb, sb_dev);

		queue_index = netdev_cap_txqueue(dev, queue_index);
	}

	skb_set_queue_mapping(skb, queue_index);
	return netdev_get_tx_queue(dev, queue_index);
}

/**
 *	__dev_queue_xmit - transmit a buffer
 *	@skb: buffer to transmit
 *	@sb_dev: suboordinate device used for L2 forwarding offload
 *
 *	Queue a buffer for transmission to a network device. The caller must
 *	have set the device and priority and built the buffer before calling
 *	this function. The function can be called from an interrupt.
 *
 *	A negative errno code is returned on a failure. A success does not
 *	guarantee the frame will be transmitted as it may be dropped due
 *	to congestion or traffic shaping.
 *
 * -----------------------------------------------------------------------------------
 *      I notice this method can also return errors from the queue disciplines,
 *      including NET_XMIT_DROP, which is a positive value.  So, errors can also
 *      be positive.
 *
 *      Regardless of the return value, the skb is consumed, so it is currently
 *      difficult to retry a send to this method.  (You can bump the ref count
 *      before sending to hold a reference for retry if you are careful.)
 *
 *      When calling this method, interrupts MUST be enabled.  This is because
 *      the BH enable code must have IRQs enabled so that it will not deadlock.
 *          --BLG
 */
static int __dev_queue_xmit(struct sk_buff *skb, struct net_device *sb_dev)
{
	struct net_device *dev = skb->dev;
	struct netdev_queue *txq;
	struct Qdisc *q;
	int rc = -ENOMEM;
	bool again = false;

	skb_reset_mac_header(skb);

	if (unlikely(skb_shinfo(skb)->tx_flags & SKBTX_SCHED_TSTAMP))
		__skb_tstamp_tx(skb, NULL, NULL, skb->sk, SCM_TSTAMP_SCHED);

	/* Disable soft irqs for various locks below. Also
	 * stops preemption for RCU.
	 */
	rcu_read_lock_bh();

	skb_update_prio(skb);

	qdisc_pkt_len_init(skb);
#ifdef CONFIG_NET_CLS_ACT
	skb->tc_at_ingress = 0;
# ifdef CONFIG_NET_EGRESS
	if (static_branch_unlikely(&egress_needed_key)) {
		skb = sch_handle_egress(skb, &rc, dev);
		if (!skb)
			goto out;
	}
# endif
#endif
	/* If device/qdisc don't need skb->dst, release it right now while
	 * its hot in this cpu cache.
	 */
	if (dev->priv_flags & IFF_XMIT_DST_RELEASE)
		skb_dst_drop(skb);
	else
		skb_dst_force(skb);

	txq = netdev_core_pick_tx(dev, skb, sb_dev);
	q = rcu_dereference_bh(txq->qdisc);

	trace_net_dev_queue(skb);
	if (q->enqueue) {
		rc = __dev_xmit_skb(skb, q, dev, txq);
		goto out;
	}

	/* The device has no queue. Common case for software devices:
	 * loopback, all the sorts of tunnels...

	 * Really, it is unlikely that netif_tx_lock protection is necessary
	 * here.  (f.e. loopback and IP tunnels are clean ignoring statistics
	 * counters.)
	 * However, it is possible, that they rely on protection
	 * made by us here.

	 * Check this and shot the lock. It is not prone from deadlocks.
	 *Either shot noqueue qdisc, it is even simpler 8)
	 */
	if (dev->flags & IFF_UP) {
		int cpu = smp_processor_id(); /* ok because BHs are off */

		if (txq->xmit_lock_owner != cpu) {
			if (dev_xmit_recursion())
				goto recursion_alert;

			skb = validate_xmit_skb(skb, dev, &again);
			if (!skb)
				goto out;

			PRANDOM_ADD_NOISE(skb, dev, txq, jiffies);
			HARD_TX_LOCK(dev, txq, cpu);

			if (!netif_xmit_stopped(txq)) {
				dev_xmit_recursion_inc();
				skb = dev_hard_start_xmit(skb, dev, txq, &rc);
				dev_xmit_recursion_dec();
				if (dev_xmit_complete(rc)) {
					HARD_TX_UNLOCK(dev, txq);
					goto out;
				}
			}
			HARD_TX_UNLOCK(dev, txq);
			net_crit_ratelimited("Virtual device %s asks to queue packet!\n",
					     dev->name);
		} else {
			/* Recursion is detected! It is possible,
			 * unfortunately
			 */
recursion_alert:
			net_crit_ratelimited("Dead loop on virtual device %s, fix it urgently!\n",
					     dev->name);
		}
	}

	rc = -ENETDOWN;
	rcu_read_unlock_bh();

	atomic_long_inc(&dev->tx_dropped);
	kfree_skb_list(skb);
	return rc;
out:
	rcu_read_unlock_bh();
	return rc;
}

int dev_queue_xmit(struct sk_buff *skb)
{
	return __dev_queue_xmit(skb, NULL);
}
EXPORT_SYMBOL(dev_queue_xmit);

int dev_queue_xmit_accel(struct sk_buff *skb, struct net_device *sb_dev)
{
	return __dev_queue_xmit(skb, sb_dev);
}
EXPORT_SYMBOL(dev_queue_xmit_accel);

int __dev_direct_xmit(struct sk_buff *skb, u16 queue_id)
{
	struct net_device *dev = skb->dev;
	struct sk_buff *orig_skb = skb;
	struct netdev_queue *txq;
	int ret = NETDEV_TX_BUSY;
	bool again = false;

	if (unlikely(!netif_running(dev) ||
		     !netif_carrier_ok(dev)))
		goto drop;

	skb = validate_xmit_skb_list(skb, dev, &again);
	if (skb != orig_skb)
		goto drop;

	skb_set_queue_mapping(skb, queue_id);
	txq = skb_get_tx_queue(dev, skb);
	PRANDOM_ADD_NOISE(skb, dev, txq, jiffies);

	local_bh_disable();

	dev_xmit_recursion_inc();
	HARD_TX_LOCK(dev, txq, smp_processor_id());
	if (!netif_xmit_frozen_or_drv_stopped(txq))
		ret = netdev_start_xmit(skb, dev, txq, false);
	HARD_TX_UNLOCK(dev, txq);
	dev_xmit_recursion_dec();

	local_bh_enable();
	return ret;
drop:
	atomic_long_inc(&dev->tx_dropped);
	kfree_skb_list(skb);
	return NET_XMIT_DROP;
}
EXPORT_SYMBOL(__dev_direct_xmit);

/*************************************************************************
 *			Receiver routines
 *************************************************************************/

int netdev_max_backlog __read_mostly = 1000;
EXPORT_SYMBOL(netdev_max_backlog);

int netdev_tstamp_prequeue __read_mostly = 1;
int netdev_budget __read_mostly = 300;
/* Must be at least 2 jiffes to guarantee 1 jiffy timeout */
unsigned int __read_mostly netdev_budget_usecs = 2 * USEC_PER_SEC / HZ;
int weight_p __read_mostly = 64;           /* old backlog weight */
int dev_weight_rx_bias __read_mostly = 1;  /* bias for backlog weight */
int dev_weight_tx_bias __read_mostly = 1;  /* bias for output_queue quota */
int dev_rx_weight __read_mostly = 64;
int dev_tx_weight __read_mostly = 64;
/* Maximum number of GRO_NORMAL skbs to batch up for list-RX */
int gro_normal_batch __read_mostly = 8;

/* Called with irq disabled */
static inline void ____napi_schedule(struct softnet_data *sd,
				     struct napi_struct *napi)
{
	struct task_struct *thread;

	if (test_bit(NAPI_STATE_THREADED, &napi->state)) {
		/* Paired with smp_mb__before_atomic() in
		 * napi_enable()/dev_set_threaded().
		 * Use READ_ONCE() to guarantee a complete
		 * read on napi->thread. Only call
		 * wake_up_process() when it's not NULL.
		 */
		thread = READ_ONCE(napi->thread);
		if (thread) {
			/* Avoid doing set_bit() if the thread is in
			 * INTERRUPTIBLE state, cause napi_thread_wait()
			 * makes sure to proceed with napi polling
			 * if the thread is explicitly woken from here.
			 */
<<<<<<< HEAD
			if (READ_ONCE(thread->state) != TASK_INTERRUPTIBLE)
=======
			if (READ_ONCE(thread->__state) != TASK_INTERRUPTIBLE)
>>>>>>> 11e4b63a
				set_bit(NAPI_STATE_SCHED_THREADED, &napi->state);
			wake_up_process(thread);
			return;
		}
	}

	list_add_tail(&napi->poll_list, &sd->poll_list);
	__raise_softirq_irqoff(NET_RX_SOFTIRQ);
}

#ifdef CONFIG_RPS

/* One global table that all flow-based protocols share. */
struct rps_sock_flow_table __rcu *rps_sock_flow_table __read_mostly;
EXPORT_SYMBOL(rps_sock_flow_table);
u32 rps_cpu_mask __read_mostly;
EXPORT_SYMBOL(rps_cpu_mask);

struct static_key_false rps_needed __read_mostly;
EXPORT_SYMBOL(rps_needed);
struct static_key_false rfs_needed __read_mostly;
EXPORT_SYMBOL(rfs_needed);

static struct rps_dev_flow *
set_rps_cpu(struct net_device *dev, struct sk_buff *skb,
	    struct rps_dev_flow *rflow, u16 next_cpu)
{
	if (next_cpu < nr_cpu_ids) {
#ifdef CONFIG_RFS_ACCEL
		struct netdev_rx_queue *rxqueue;
		struct rps_dev_flow_table *flow_table;
		struct rps_dev_flow *old_rflow;
		u32 flow_id;
		u16 rxq_index;
		int rc;

		/* Should we steer this flow to a different hardware queue? */
		if (!skb_rx_queue_recorded(skb) || !dev->rx_cpu_rmap ||
		    !(dev->features & NETIF_F_NTUPLE))
			goto out;
		rxq_index = cpu_rmap_lookup_index(dev->rx_cpu_rmap, next_cpu);
		if (rxq_index == skb_get_rx_queue(skb))
			goto out;

		rxqueue = dev->_rx + rxq_index;
		flow_table = rcu_dereference(rxqueue->rps_flow_table);
		if (!flow_table)
			goto out;
		flow_id = skb_get_hash(skb) & flow_table->mask;
		rc = dev->netdev_ops->ndo_rx_flow_steer(dev, skb,
							rxq_index, flow_id);
		if (rc < 0)
			goto out;
		old_rflow = rflow;
		rflow = &flow_table->flows[flow_id];
		rflow->filter = rc;
		if (old_rflow->filter == rflow->filter)
			old_rflow->filter = RPS_NO_FILTER;
	out:
#endif
		rflow->last_qtail =
			per_cpu(softnet_data, next_cpu).input_queue_head;
	}

	rflow->cpu = next_cpu;
	return rflow;
}

/*
 * get_rps_cpu is called from netif_receive_skb and returns the target
 * CPU from the RPS map of the receiving queue for a given skb.
 * rcu_read_lock must be held on entry.
 */
static int get_rps_cpu(struct net_device *dev, struct sk_buff *skb,
		       struct rps_dev_flow **rflowp)
{
	const struct rps_sock_flow_table *sock_flow_table;
	struct netdev_rx_queue *rxqueue = dev->_rx;
	struct rps_dev_flow_table *flow_table;
	struct rps_map *map;
	int cpu = -1;
	u32 tcpu;
	u32 hash;

	if (skb_rx_queue_recorded(skb)) {
		u16 index = skb_get_rx_queue(skb);

		if (unlikely(index >= dev->real_num_rx_queues)) {
			WARN_ONCE(dev->real_num_rx_queues > 1,
				  "%s received packet on queue %u, but number "
				  "of RX queues is %u\n",
				  dev->name, index, dev->real_num_rx_queues);
			goto done;
		}
		rxqueue += index;
	}

	/* Avoid computing hash if RFS/RPS is not active for this rxqueue */

	flow_table = rcu_dereference(rxqueue->rps_flow_table);
	map = rcu_dereference(rxqueue->rps_map);
	if (!flow_table && !map)
		goto done;

	skb_reset_network_header(skb);
	hash = skb_get_hash(skb);
	if (!hash)
		goto done;

	sock_flow_table = rcu_dereference(rps_sock_flow_table);
	if (flow_table && sock_flow_table) {
		struct rps_dev_flow *rflow;
		u32 next_cpu;
		u32 ident;

		/* First check into global flow table if there is a match */
		ident = sock_flow_table->ents[hash & sock_flow_table->mask];
		if ((ident ^ hash) & ~rps_cpu_mask)
			goto try_rps;

		next_cpu = ident & rps_cpu_mask;

		/* OK, now we know there is a match,
		 * we can look at the local (per receive queue) flow table
		 */
		rflow = &flow_table->flows[hash & flow_table->mask];
		tcpu = rflow->cpu;

		/*
		 * If the desired CPU (where last recvmsg was done) is
		 * different from current CPU (one in the rx-queue flow
		 * table entry), switch if one of the following holds:
		 *   - Current CPU is unset (>= nr_cpu_ids).
		 *   - Current CPU is offline.
		 *   - The current CPU's queue tail has advanced beyond the
		 *     last packet that was enqueued using this table entry.
		 *     This guarantees that all previous packets for the flow
		 *     have been dequeued, thus preserving in order delivery.
		 */
		if (unlikely(tcpu != next_cpu) &&
		    (tcpu >= nr_cpu_ids || !cpu_online(tcpu) ||
		     ((int)(per_cpu(softnet_data, tcpu).input_queue_head -
		      rflow->last_qtail)) >= 0)) {
			tcpu = next_cpu;
			rflow = set_rps_cpu(dev, skb, rflow, next_cpu);
		}

		if (tcpu < nr_cpu_ids && cpu_online(tcpu)) {
			*rflowp = rflow;
			cpu = tcpu;
			goto done;
		}
	}

try_rps:

	if (map) {
		tcpu = map->cpus[reciprocal_scale(hash, map->len)];
		if (cpu_online(tcpu)) {
			cpu = tcpu;
			goto done;
		}
	}

done:
	return cpu;
}

#ifdef CONFIG_RFS_ACCEL

/**
 * rps_may_expire_flow - check whether an RFS hardware filter may be removed
 * @dev: Device on which the filter was set
 * @rxq_index: RX queue index
 * @flow_id: Flow ID passed to ndo_rx_flow_steer()
 * @filter_id: Filter ID returned by ndo_rx_flow_steer()
 *
 * Drivers that implement ndo_rx_flow_steer() should periodically call
 * this function for each installed filter and remove the filters for
 * which it returns %true.
 */
bool rps_may_expire_flow(struct net_device *dev, u16 rxq_index,
			 u32 flow_id, u16 filter_id)
{
	struct netdev_rx_queue *rxqueue = dev->_rx + rxq_index;
	struct rps_dev_flow_table *flow_table;
	struct rps_dev_flow *rflow;
	bool expire = true;
	unsigned int cpu;

	rcu_read_lock();
	flow_table = rcu_dereference(rxqueue->rps_flow_table);
	if (flow_table && flow_id <= flow_table->mask) {
		rflow = &flow_table->flows[flow_id];
		cpu = READ_ONCE(rflow->cpu);
		if (rflow->filter == filter_id && cpu < nr_cpu_ids &&
		    ((int)(per_cpu(softnet_data, cpu).input_queue_head -
			   rflow->last_qtail) <
		     (int)(10 * flow_table->mask)))
			expire = false;
	}
	rcu_read_unlock();
	return expire;
}
EXPORT_SYMBOL(rps_may_expire_flow);

#endif /* CONFIG_RFS_ACCEL */

/* Called from hardirq (IPI) context */
static void rps_trigger_softirq(void *data)
{
	struct softnet_data *sd = data;

	____napi_schedule(sd, &sd->backlog);
	sd->received_rps++;
}

#endif /* CONFIG_RPS */

/*
 * Check if this softnet_data structure is another cpu one
 * If yes, queue it to our IPI list and return 1
 * If no, return 0
 */
static int rps_ipi_queued(struct softnet_data *sd)
{
#ifdef CONFIG_RPS
	struct softnet_data *mysd = this_cpu_ptr(&softnet_data);

	if (sd != mysd) {
		sd->rps_ipi_next = mysd->rps_ipi_list;
		mysd->rps_ipi_list = sd;

		__raise_softirq_irqoff(NET_RX_SOFTIRQ);
		return 1;
	}
#endif /* CONFIG_RPS */
	return 0;
}

#ifdef CONFIG_NET_FLOW_LIMIT
int netdev_flow_limit_table_len __read_mostly = (1 << 12);
#endif

static bool skb_flow_limit(struct sk_buff *skb, unsigned int qlen)
{
#ifdef CONFIG_NET_FLOW_LIMIT
	struct sd_flow_limit *fl;
	struct softnet_data *sd;
	unsigned int old_flow, new_flow;

	if (qlen < (netdev_max_backlog >> 1))
		return false;

	sd = this_cpu_ptr(&softnet_data);

	rcu_read_lock();
	fl = rcu_dereference(sd->flow_limit);
	if (fl) {
		new_flow = skb_get_hash(skb) & (fl->num_buckets - 1);
		old_flow = fl->history[fl->history_head];
		fl->history[fl->history_head] = new_flow;

		fl->history_head++;
		fl->history_head &= FLOW_LIMIT_HISTORY - 1;

		if (likely(fl->buckets[old_flow]))
			fl->buckets[old_flow]--;

		if (++fl->buckets[new_flow] > (FLOW_LIMIT_HISTORY >> 1)) {
			fl->count++;
			rcu_read_unlock();
			return true;
		}
	}
	rcu_read_unlock();
#endif
	return false;
}

/*
 * enqueue_to_backlog is called to queue an skb to a per CPU backlog
 * queue (may be a remote CPU queue).
 */
static int enqueue_to_backlog(struct sk_buff *skb, int cpu,
			      unsigned int *qtail)
{
	struct softnet_data *sd;
	unsigned long flags;
	unsigned int qlen;

	sd = &per_cpu(softnet_data, cpu);

	local_irq_save(flags);

	rps_lock(sd);
	if (!netif_running(skb->dev))
		goto drop;
	qlen = skb_queue_len(&sd->input_pkt_queue);
	if (qlen <= netdev_max_backlog && !skb_flow_limit(skb, qlen)) {
		if (qlen) {
enqueue:
			__skb_queue_tail(&sd->input_pkt_queue, skb);
			input_queue_tail_incr_save(sd, qtail);
			rps_unlock(sd);
			local_irq_restore(flags);
			return NET_RX_SUCCESS;
		}

		/* Schedule NAPI for backlog device
		 * We can use non atomic operation since we own the queue lock
		 */
		if (!__test_and_set_bit(NAPI_STATE_SCHED, &sd->backlog.state)) {
			if (!rps_ipi_queued(sd))
				____napi_schedule(sd, &sd->backlog);
		}
		goto enqueue;
	}

drop:
	sd->dropped++;
	rps_unlock(sd);

	local_irq_restore(flags);

	atomic_long_inc(&skb->dev->rx_dropped);
	kfree_skb(skb);
	return NET_RX_DROP;
}

static struct netdev_rx_queue *netif_get_rxqueue(struct sk_buff *skb)
{
	struct net_device *dev = skb->dev;
	struct netdev_rx_queue *rxqueue;

	rxqueue = dev->_rx;

	if (skb_rx_queue_recorded(skb)) {
		u16 index = skb_get_rx_queue(skb);

		if (unlikely(index >= dev->real_num_rx_queues)) {
			WARN_ONCE(dev->real_num_rx_queues > 1,
				  "%s received packet on queue %u, but number "
				  "of RX queues is %u\n",
				  dev->name, index, dev->real_num_rx_queues);

			return rxqueue; /* Return first rxqueue */
		}
		rxqueue += index;
	}
	return rxqueue;
}

static u32 netif_receive_generic_xdp(struct sk_buff *skb,
				     struct xdp_buff *xdp,
				     struct bpf_prog *xdp_prog)
{
	void *orig_data, *orig_data_end, *hard_start;
	struct netdev_rx_queue *rxqueue;
	u32 metalen, act = XDP_DROP;
	bool orig_bcast, orig_host;
	u32 mac_len, frame_sz;
	__be16 orig_eth_type;
	struct ethhdr *eth;
	int off;

	/* Reinjected packets coming from act_mirred or similar should
	 * not get XDP generic processing.
	 */
	if (skb_is_redirected(skb))
		return XDP_PASS;

	/* XDP packets must be linear and must have sufficient headroom
	 * of XDP_PACKET_HEADROOM bytes. This is the guarantee that also
	 * native XDP provides, thus we need to do it here as well.
	 */
	if (skb_cloned(skb) || skb_is_nonlinear(skb) ||
	    skb_headroom(skb) < XDP_PACKET_HEADROOM) {
		int hroom = XDP_PACKET_HEADROOM - skb_headroom(skb);
		int troom = skb->tail + skb->data_len - skb->end;

		/* In case we have to go down the path and also linearize,
		 * then lets do the pskb_expand_head() work just once here.
		 */
		if (pskb_expand_head(skb,
				     hroom > 0 ? ALIGN(hroom, NET_SKB_PAD) : 0,
				     troom > 0 ? troom + 128 : 0, GFP_ATOMIC))
			goto do_drop;
		if (skb_linearize(skb))
			goto do_drop;
	}

	/* The XDP program wants to see the packet starting at the MAC
	 * header.
	 */
	mac_len = skb->data - skb_mac_header(skb);
	hard_start = skb->data - skb_headroom(skb);

	/* SKB "head" area always have tailroom for skb_shared_info */
	frame_sz = (void *)skb_end_pointer(skb) - hard_start;
	frame_sz += SKB_DATA_ALIGN(sizeof(struct skb_shared_info));

	rxqueue = netif_get_rxqueue(skb);
	xdp_init_buff(xdp, frame_sz, &rxqueue->xdp_rxq);
	xdp_prepare_buff(xdp, hard_start, skb_headroom(skb) - mac_len,
			 skb_headlen(skb) + mac_len, true);

	orig_data_end = xdp->data_end;
	orig_data = xdp->data;
	eth = (struct ethhdr *)xdp->data;
	orig_host = ether_addr_equal_64bits(eth->h_dest, skb->dev->dev_addr);
	orig_bcast = is_multicast_ether_addr_64bits(eth->h_dest);
	orig_eth_type = eth->h_proto;

	act = bpf_prog_run_xdp(xdp_prog, xdp);

	/* check if bpf_xdp_adjust_head was used */
	off = xdp->data - orig_data;
	if (off) {
		if (off > 0)
			__skb_pull(skb, off);
		else if (off < 0)
			__skb_push(skb, -off);

		skb->mac_header += off;
		skb_reset_network_header(skb);
	}

	/* check if bpf_xdp_adjust_tail was used */
	off = xdp->data_end - orig_data_end;
	if (off != 0) {
		skb_set_tail_pointer(skb, xdp->data_end - xdp->data);
		skb->len += off; /* positive on grow, negative on shrink */
	}

	/* check if XDP changed eth hdr such SKB needs update */
	eth = (struct ethhdr *)xdp->data;
	if ((orig_eth_type != eth->h_proto) ||
	    (orig_host != ether_addr_equal_64bits(eth->h_dest,
						  skb->dev->dev_addr)) ||
	    (orig_bcast != is_multicast_ether_addr_64bits(eth->h_dest))) {
		__skb_push(skb, ETH_HLEN);
		skb->pkt_type = PACKET_HOST;
		skb->protocol = eth_type_trans(skb, skb->dev);
	}

	switch (act) {
	case XDP_REDIRECT:
	case XDP_TX:
		__skb_push(skb, mac_len);
		break;
	case XDP_PASS:
		metalen = xdp->data - xdp->data_meta;
		if (metalen)
			skb_metadata_set(skb, metalen);
		break;
	default:
		bpf_warn_invalid_xdp_action(act);
		fallthrough;
	case XDP_ABORTED:
		trace_xdp_exception(skb->dev, xdp_prog, act);
		fallthrough;
	case XDP_DROP:
	do_drop:
		kfree_skb(skb);
		break;
	}

	return act;
}

/* When doing generic XDP we have to bypass the qdisc layer and the
 * network taps in order to match in-driver-XDP behavior.
 */
void generic_xdp_tx(struct sk_buff *skb, struct bpf_prog *xdp_prog)
{
	struct net_device *dev = skb->dev;
	struct netdev_queue *txq;
	bool free_skb = true;
	int cpu, rc;

	txq = netdev_core_pick_tx(dev, skb, NULL);
	cpu = smp_processor_id();
	HARD_TX_LOCK(dev, txq, cpu);
	if (!netif_xmit_stopped(txq)) {
		rc = netdev_start_xmit(skb, dev, txq, 0);
		if (dev_xmit_complete(rc))
			free_skb = false;
	}
	HARD_TX_UNLOCK(dev, txq);
	if (free_skb) {
		trace_xdp_exception(dev, xdp_prog, XDP_TX);
		kfree_skb(skb);
	}
}

static DEFINE_STATIC_KEY_FALSE(generic_xdp_needed_key);

int do_xdp_generic(struct bpf_prog *xdp_prog, struct sk_buff *skb)
{
	if (xdp_prog) {
		struct xdp_buff xdp;
		u32 act;
		int err;

		act = netif_receive_generic_xdp(skb, &xdp, xdp_prog);
		if (act != XDP_PASS) {
			switch (act) {
			case XDP_REDIRECT:
				err = xdp_do_generic_redirect(skb->dev, skb,
							      &xdp, xdp_prog);
				if (err)
					goto out_redir;
				break;
			case XDP_TX:
				generic_xdp_tx(skb, xdp_prog);
				break;
			}
			return XDP_DROP;
		}
	}
	return XDP_PASS;
out_redir:
	kfree_skb(skb);
	return XDP_DROP;
}
EXPORT_SYMBOL_GPL(do_xdp_generic);

static int netif_rx_internal(struct sk_buff *skb)
{
	int ret;

	net_timestamp_check(netdev_tstamp_prequeue, skb);

	trace_netif_rx(skb);

#ifdef CONFIG_RPS
	if (static_branch_unlikely(&rps_needed)) {
		struct rps_dev_flow voidflow, *rflow = &voidflow;
		int cpu;

		preempt_disable();
		rcu_read_lock();

		cpu = get_rps_cpu(skb->dev, skb, &rflow);
		if (cpu < 0)
			cpu = smp_processor_id();

		ret = enqueue_to_backlog(skb, cpu, &rflow->last_qtail);

		rcu_read_unlock();
		preempt_enable();
	} else
#endif
	{
		unsigned int qtail;

		ret = enqueue_to_backlog(skb, get_cpu(), &qtail);
		put_cpu();
	}
	return ret;
}

/**
 *	netif_rx	-	post buffer to the network code
 *	@skb: buffer to post
 *
 *	This function receives a packet from a device driver and queues it for
 *	the upper (protocol) levels to process.  It always succeeds. The buffer
 *	may be dropped during processing for congestion control or by the
 *	protocol layers.
 *
 *	return values:
 *	NET_RX_SUCCESS	(no congestion)
 *	NET_RX_DROP     (packet was dropped)
 *
 */

int netif_rx(struct sk_buff *skb)
{
	int ret;

	trace_netif_rx_entry(skb);

	ret = netif_rx_internal(skb);
	trace_netif_rx_exit(ret);

	return ret;
}
EXPORT_SYMBOL(netif_rx);

int netif_rx_ni(struct sk_buff *skb)
{
	int err;

	trace_netif_rx_ni_entry(skb);

	preempt_disable();
	err = netif_rx_internal(skb);
	if (local_softirq_pending())
		do_softirq();
	preempt_enable();
	trace_netif_rx_ni_exit(err);

	return err;
}
EXPORT_SYMBOL(netif_rx_ni);

int netif_rx_any_context(struct sk_buff *skb)
{
	/*
	 * If invoked from contexts which do not invoke bottom half
	 * processing either at return from interrupt or when softrqs are
	 * reenabled, use netif_rx_ni() which invokes bottomhalf processing
	 * directly.
	 */
	if (in_interrupt())
		return netif_rx(skb);
	else
		return netif_rx_ni(skb);
}
EXPORT_SYMBOL(netif_rx_any_context);

static __latent_entropy void net_tx_action(struct softirq_action *h)
{
	struct softnet_data *sd = this_cpu_ptr(&softnet_data);

	if (sd->completion_queue) {
		struct sk_buff *clist;

		local_irq_disable();
		clist = sd->completion_queue;
		sd->completion_queue = NULL;
		local_irq_enable();

		while (clist) {
			struct sk_buff *skb = clist;

			clist = clist->next;

			WARN_ON(refcount_read(&skb->users));
			if (likely(get_kfree_skb_cb(skb)->reason == SKB_REASON_CONSUMED))
				trace_consume_skb(skb);
			else
				trace_kfree_skb(skb, net_tx_action);

			if (skb->fclone != SKB_FCLONE_UNAVAILABLE)
				__kfree_skb(skb);
			else
				__kfree_skb_defer(skb);
		}
	}

	if (sd->output_queue) {
		struct Qdisc *head;

		local_irq_disable();
		head = sd->output_queue;
		sd->output_queue = NULL;
		sd->output_queue_tailp = &sd->output_queue;
		local_irq_enable();

		rcu_read_lock();

		while (head) {
			struct Qdisc *q = head;
			spinlock_t *root_lock = NULL;

			head = head->next_sched;

			/* We need to make sure head->next_sched is read
			 * before clearing __QDISC_STATE_SCHED
			 */
			smp_mb__before_atomic();

			if (!(q->flags & TCQ_F_NOLOCK)) {
				root_lock = qdisc_lock(q);
				spin_lock(root_lock);
			} else if (unlikely(test_bit(__QDISC_STATE_DEACTIVATED,
						     &q->state))) {
				/* There is a synchronize_net() between
				 * STATE_DEACTIVATED flag being set and
				 * qdisc_reset()/some_qdisc_is_busy() in
				 * dev_deactivate(), so we can safely bail out
				 * early here to avoid data race between
				 * qdisc_deactivate() and some_qdisc_is_busy()
				 * for lockless qdisc.
				 */
				clear_bit(__QDISC_STATE_SCHED, &q->state);
				continue;
			}

			clear_bit(__QDISC_STATE_SCHED, &q->state);
			qdisc_run(q);
			if (root_lock)
				spin_unlock(root_lock);
		}

		rcu_read_unlock();
	}

	xfrm_dev_backlog(sd);
}

#if IS_ENABLED(CONFIG_BRIDGE) && IS_ENABLED(CONFIG_ATM_LANE)
/* This hook is defined here for ATM LANE */
int (*br_fdb_test_addr_hook)(struct net_device *dev,
			     unsigned char *addr) __read_mostly;
EXPORT_SYMBOL_GPL(br_fdb_test_addr_hook);
#endif

static inline struct sk_buff *
sch_handle_ingress(struct sk_buff *skb, struct packet_type **pt_prev, int *ret,
		   struct net_device *orig_dev, bool *another)
{
#ifdef CONFIG_NET_CLS_ACT
	struct mini_Qdisc *miniq = rcu_dereference_bh(skb->dev->miniq_ingress);
	struct tcf_result cl_res;

	/* If there's at least one ingress present somewhere (so
	 * we get here via enabled static key), remaining devices
	 * that are not configured with an ingress qdisc will bail
	 * out here.
	 */
	if (!miniq)
		return skb;

	if (*pt_prev) {
		*ret = deliver_skb(skb, *pt_prev, orig_dev);
		*pt_prev = NULL;
	}

	qdisc_skb_cb(skb)->pkt_len = skb->len;
	qdisc_skb_cb(skb)->mru = 0;
	qdisc_skb_cb(skb)->post_ct = false;
	skb->tc_at_ingress = 1;
	mini_qdisc_bstats_cpu_update(miniq, skb);

	switch (tcf_classify_ingress(skb, miniq->block, miniq->filter_list,
				     &cl_res, false)) {
	case TC_ACT_OK:
	case TC_ACT_RECLASSIFY:
		skb->tc_index = TC_H_MIN(cl_res.classid);
		break;
	case TC_ACT_SHOT:
		mini_qdisc_qstats_cpu_drop(miniq);
		kfree_skb(skb);
		return NULL;
	case TC_ACT_STOLEN:
	case TC_ACT_QUEUED:
	case TC_ACT_TRAP:
		consume_skb(skb);
		return NULL;
	case TC_ACT_REDIRECT:
		/* skb_mac_header check was done by cls/act_bpf, so
		 * we can safely push the L2 header back before
		 * redirecting to another netdev
		 */
		__skb_push(skb, skb->mac_len);
		if (skb_do_redirect(skb) == -EAGAIN) {
			__skb_pull(skb, skb->mac_len);
			*another = true;
			break;
		}
		return NULL;
	case TC_ACT_CONSUMED:
		return NULL;
	default:
		break;
	}
#endif /* CONFIG_NET_CLS_ACT */
	return skb;
}

/**
 *	netdev_is_rx_handler_busy - check if receive handler is registered
 *	@dev: device to check
 *
 *	Check if a receive handler is already registered for a given device.
 *	Return true if there one.
 *
 *	The caller must hold the rtnl_mutex.
 */
bool netdev_is_rx_handler_busy(struct net_device *dev)
{
	ASSERT_RTNL();
	return dev && rtnl_dereference(dev->rx_handler);
}
EXPORT_SYMBOL_GPL(netdev_is_rx_handler_busy);

/**
 *	netdev_rx_handler_register - register receive handler
 *	@dev: device to register a handler for
 *	@rx_handler: receive handler to register
 *	@rx_handler_data: data pointer that is used by rx handler
 *
 *	Register a receive handler for a device. This handler will then be
 *	called from __netif_receive_skb. A negative errno code is returned
 *	on a failure.
 *
 *	The caller must hold the rtnl_mutex.
 *
 *	For a general description of rx_handler, see enum rx_handler_result.
 */
int netdev_rx_handler_register(struct net_device *dev,
			       rx_handler_func_t *rx_handler,
			       void *rx_handler_data)
{
	if (netdev_is_rx_handler_busy(dev))
		return -EBUSY;

	if (dev->priv_flags & IFF_NO_RX_HANDLER)
		return -EINVAL;

	/* Note: rx_handler_data must be set before rx_handler */
	rcu_assign_pointer(dev->rx_handler_data, rx_handler_data);
	rcu_assign_pointer(dev->rx_handler, rx_handler);

	return 0;
}
EXPORT_SYMBOL_GPL(netdev_rx_handler_register);

/**
 *	netdev_rx_handler_unregister - unregister receive handler
 *	@dev: device to unregister a handler from
 *
 *	Unregister a receive handler from a device.
 *
 *	The caller must hold the rtnl_mutex.
 */
void netdev_rx_handler_unregister(struct net_device *dev)
{

	ASSERT_RTNL();
	RCU_INIT_POINTER(dev->rx_handler, NULL);
	/* a reader seeing a non NULL rx_handler in a rcu_read_lock()
	 * section has a guarantee to see a non NULL rx_handler_data
	 * as well.
	 */
	synchronize_net();
	RCU_INIT_POINTER(dev->rx_handler_data, NULL);
}
EXPORT_SYMBOL_GPL(netdev_rx_handler_unregister);

/*
 * Limit the use of PFMEMALLOC reserves to those protocols that implement
 * the special handling of PFMEMALLOC skbs.
 */
static bool skb_pfmemalloc_protocol(struct sk_buff *skb)
{
	switch (skb->protocol) {
	case htons(ETH_P_ARP):
	case htons(ETH_P_IP):
	case htons(ETH_P_IPV6):
	case htons(ETH_P_8021Q):
	case htons(ETH_P_8021AD):
		return true;
	default:
		return false;
	}
}

static inline int nf_ingress(struct sk_buff *skb, struct packet_type **pt_prev,
			     int *ret, struct net_device *orig_dev)
{
	if (nf_hook_ingress_active(skb)) {
		int ingress_retval;

		if (*pt_prev) {
			*ret = deliver_skb(skb, *pt_prev, orig_dev);
			*pt_prev = NULL;
		}

		rcu_read_lock();
		ingress_retval = nf_hook_ingress(skb);
		rcu_read_unlock();
		return ingress_retval;
	}
	return 0;
}

static int __netif_receive_skb_core(struct sk_buff **pskb, bool pfmemalloc,
				    struct packet_type **ppt_prev)
{
	struct packet_type *ptype, *pt_prev;
	rx_handler_func_t *rx_handler;
	struct sk_buff *skb = *pskb;
	struct net_device *orig_dev;
	bool deliver_exact = false;
	int ret = NET_RX_DROP;
	__be16 type;

	net_timestamp_check(!netdev_tstamp_prequeue, skb);

	trace_netif_receive_skb(skb);

	orig_dev = skb->dev;

	skb_reset_network_header(skb);
	if (!skb_transport_header_was_set(skb))
		skb_reset_transport_header(skb);
	skb_reset_mac_len(skb);

	pt_prev = NULL;

another_round:
	skb->skb_iif = skb->dev->ifindex;

	__this_cpu_inc(softnet_data.processed);

	if (static_branch_unlikely(&generic_xdp_needed_key)) {
		int ret2;

		preempt_disable();
		ret2 = do_xdp_generic(rcu_dereference(skb->dev->xdp_prog), skb);
		preempt_enable();

		if (ret2 != XDP_PASS) {
			ret = NET_RX_DROP;
			goto out;
		}
		skb_reset_mac_len(skb);
	}

	if (eth_type_vlan(skb->protocol)) {
		skb = skb_vlan_untag(skb);
		if (unlikely(!skb))
			goto out;
	}

	if (skb_skip_tc_classify(skb))
		goto skip_classify;

	if (pfmemalloc)
		goto skip_taps;

	list_for_each_entry_rcu(ptype, &ptype_all, list) {
		if (pt_prev)
			ret = deliver_skb(skb, pt_prev, orig_dev);
		pt_prev = ptype;
	}

	list_for_each_entry_rcu(ptype, &skb->dev->ptype_all, list) {
		if (pt_prev)
			ret = deliver_skb(skb, pt_prev, orig_dev);
		pt_prev = ptype;
	}

skip_taps:
#ifdef CONFIG_NET_INGRESS
	if (static_branch_unlikely(&ingress_needed_key)) {
		bool another = false;

		skb = sch_handle_ingress(skb, &pt_prev, &ret, orig_dev,
					 &another);
		if (another)
			goto another_round;
		if (!skb)
			goto out;

		if (nf_ingress(skb, &pt_prev, &ret, orig_dev) < 0)
			goto out;
	}
#endif
	skb_reset_redirect(skb);
skip_classify:
	if (pfmemalloc && !skb_pfmemalloc_protocol(skb))
		goto drop;

	if (skb_vlan_tag_present(skb)) {
		if (pt_prev) {
			ret = deliver_skb(skb, pt_prev, orig_dev);
			pt_prev = NULL;
		}
		if (vlan_do_receive(&skb))
			goto another_round;
		else if (unlikely(!skb))
			goto out;
	}

	rx_handler = rcu_dereference(skb->dev->rx_handler);
	if (rx_handler) {
		if (pt_prev) {
			ret = deliver_skb(skb, pt_prev, orig_dev);
			pt_prev = NULL;
		}
		switch (rx_handler(&skb)) {
		case RX_HANDLER_CONSUMED:
			ret = NET_RX_SUCCESS;
			goto out;
		case RX_HANDLER_ANOTHER:
			goto another_round;
		case RX_HANDLER_EXACT:
			deliver_exact = true;
			break;
		case RX_HANDLER_PASS:
			break;
		default:
			BUG();
		}
	}

	if (unlikely(skb_vlan_tag_present(skb)) && !netdev_uses_dsa(skb->dev)) {
check_vlan_id:
		if (skb_vlan_tag_get_id(skb)) {
			/* Vlan id is non 0 and vlan_do_receive() above couldn't
			 * find vlan device.
			 */
			skb->pkt_type = PACKET_OTHERHOST;
		} else if (eth_type_vlan(skb->protocol)) {
			/* Outer header is 802.1P with vlan 0, inner header is
			 * 802.1Q or 802.1AD and vlan_do_receive() above could
			 * not find vlan dev for vlan id 0.
			 */
			__vlan_hwaccel_clear_tag(skb);
			skb = skb_vlan_untag(skb);
			if (unlikely(!skb))
				goto out;
			if (vlan_do_receive(&skb))
				/* After stripping off 802.1P header with vlan 0
				 * vlan dev is found for inner header.
				 */
				goto another_round;
			else if (unlikely(!skb))
				goto out;
			else
				/* We have stripped outer 802.1P vlan 0 header.
				 * But could not find vlan dev.
				 * check again for vlan id to set OTHERHOST.
				 */
				goto check_vlan_id;
		}
		/* Note: we might in the future use prio bits
		 * and set skb->priority like in vlan_do_receive()
		 * For the time being, just ignore Priority Code Point
		 */
		__vlan_hwaccel_clear_tag(skb);
	}

	type = skb->protocol;

	/* deliver only exact match when indicated */
	if (likely(!deliver_exact)) {
		deliver_ptype_list_skb(skb, &pt_prev, orig_dev, type,
				       &ptype_base[ntohs(type) &
						   PTYPE_HASH_MASK]);
	}

	deliver_ptype_list_skb(skb, &pt_prev, orig_dev, type,
			       &orig_dev->ptype_specific);

	if (unlikely(skb->dev != orig_dev)) {
		deliver_ptype_list_skb(skb, &pt_prev, orig_dev, type,
				       &skb->dev->ptype_specific);
	}

	if (pt_prev) {
		if (unlikely(skb_orphan_frags_rx(skb, GFP_ATOMIC)))
			goto drop;
		*ppt_prev = pt_prev;
	} else {
drop:
		if (!deliver_exact)
			atomic_long_inc(&skb->dev->rx_dropped);
		else
			atomic_long_inc(&skb->dev->rx_nohandler);
		kfree_skb(skb);
		/* Jamal, now you will not able to escape explaining
		 * me how you were going to use this. :-)
		 */
		ret = NET_RX_DROP;
	}

out:
	/* The invariant here is that if *ppt_prev is not NULL
	 * then skb should also be non-NULL.
	 *
	 * Apparently *ppt_prev assignment above holds this invariant due to
	 * skb dereferencing near it.
	 */
	*pskb = skb;
	return ret;
}

static int __netif_receive_skb_one_core(struct sk_buff *skb, bool pfmemalloc)
{
	struct net_device *orig_dev = skb->dev;
	struct packet_type *pt_prev = NULL;
	int ret;

	ret = __netif_receive_skb_core(&skb, pfmemalloc, &pt_prev);
	if (pt_prev)
		ret = INDIRECT_CALL_INET(pt_prev->func, ipv6_rcv, ip_rcv, skb,
					 skb->dev, pt_prev, orig_dev);
	return ret;
}

/**
 *	netif_receive_skb_core - special purpose version of netif_receive_skb
 *	@skb: buffer to process
 *
 *	More direct receive version of netif_receive_skb().  It should
 *	only be used by callers that have a need to skip RPS and Generic XDP.
 *	Caller must also take care of handling if ``(page_is_)pfmemalloc``.
 *
 *	This function may only be called from softirq context and interrupts
 *	should be enabled.
 *
 *	Return values (usually ignored):
 *	NET_RX_SUCCESS: no congestion
 *	NET_RX_DROP: packet was dropped
 */
int netif_receive_skb_core(struct sk_buff *skb)
{
	int ret;

	rcu_read_lock();
	ret = __netif_receive_skb_one_core(skb, false);
	rcu_read_unlock();

	return ret;
}
EXPORT_SYMBOL(netif_receive_skb_core);

static inline void __netif_receive_skb_list_ptype(struct list_head *head,
						  struct packet_type *pt_prev,
						  struct net_device *orig_dev)
{
	struct sk_buff *skb, *next;

	if (!pt_prev)
		return;
	if (list_empty(head))
		return;
	if (pt_prev->list_func != NULL)
		INDIRECT_CALL_INET(pt_prev->list_func, ipv6_list_rcv,
				   ip_list_rcv, head, pt_prev, orig_dev);
	else
		list_for_each_entry_safe(skb, next, head, list) {
			skb_list_del_init(skb);
			pt_prev->func(skb, skb->dev, pt_prev, orig_dev);
		}
}

static void __netif_receive_skb_list_core(struct list_head *head, bool pfmemalloc)
{
	/* Fast-path assumptions:
	 * - There is no RX handler.
	 * - Only one packet_type matches.
	 * If either of these fails, we will end up doing some per-packet
	 * processing in-line, then handling the 'last ptype' for the whole
	 * sublist.  This can't cause out-of-order delivery to any single ptype,
	 * because the 'last ptype' must be constant across the sublist, and all
	 * other ptypes are handled per-packet.
	 */
	/* Current (common) ptype of sublist */
	struct packet_type *pt_curr = NULL;
	/* Current (common) orig_dev of sublist */
	struct net_device *od_curr = NULL;
	struct list_head sublist;
	struct sk_buff *skb, *next;

	INIT_LIST_HEAD(&sublist);
	list_for_each_entry_safe(skb, next, head, list) {
		struct net_device *orig_dev = skb->dev;
		struct packet_type *pt_prev = NULL;

		skb_list_del_init(skb);
		__netif_receive_skb_core(&skb, pfmemalloc, &pt_prev);
		if (!pt_prev)
			continue;
		if (pt_curr != pt_prev || od_curr != orig_dev) {
			/* dispatch old sublist */
			__netif_receive_skb_list_ptype(&sublist, pt_curr, od_curr);
			/* start new sublist */
			INIT_LIST_HEAD(&sublist);
			pt_curr = pt_prev;
			od_curr = orig_dev;
		}
		list_add_tail(&skb->list, &sublist);
	}

	/* dispatch final sublist */
	__netif_receive_skb_list_ptype(&sublist, pt_curr, od_curr);
}

static int __netif_receive_skb(struct sk_buff *skb)
{
	int ret;

	if (sk_memalloc_socks() && skb_pfmemalloc(skb)) {
		unsigned int noreclaim_flag;

		/*
		 * PFMEMALLOC skbs are special, they should
		 * - be delivered to SOCK_MEMALLOC sockets only
		 * - stay away from userspace
		 * - have bounded memory usage
		 *
		 * Use PF_MEMALLOC as this saves us from propagating the allocation
		 * context down to all allocation sites.
		 */
		noreclaim_flag = memalloc_noreclaim_save();
		ret = __netif_receive_skb_one_core(skb, true);
		memalloc_noreclaim_restore(noreclaim_flag);
	} else
		ret = __netif_receive_skb_one_core(skb, false);

	return ret;
}

static void __netif_receive_skb_list(struct list_head *head)
{
	unsigned long noreclaim_flag = 0;
	struct sk_buff *skb, *next;
	bool pfmemalloc = false; /* Is current sublist PF_MEMALLOC? */

	list_for_each_entry_safe(skb, next, head, list) {
		if ((sk_memalloc_socks() && skb_pfmemalloc(skb)) != pfmemalloc) {
			struct list_head sublist;

			/* Handle the previous sublist */
			list_cut_before(&sublist, head, &skb->list);
			if (!list_empty(&sublist))
				__netif_receive_skb_list_core(&sublist, pfmemalloc);
			pfmemalloc = !pfmemalloc;
			/* See comments in __netif_receive_skb */
			if (pfmemalloc)
				noreclaim_flag = memalloc_noreclaim_save();
			else
				memalloc_noreclaim_restore(noreclaim_flag);
		}
	}
	/* Handle the remaining sublist */
	if (!list_empty(head))
		__netif_receive_skb_list_core(head, pfmemalloc);
	/* Restore pflags */
	if (pfmemalloc)
		memalloc_noreclaim_restore(noreclaim_flag);
}

static int generic_xdp_install(struct net_device *dev, struct netdev_bpf *xdp)
{
	struct bpf_prog *old = rtnl_dereference(dev->xdp_prog);
	struct bpf_prog *new = xdp->prog;
	int ret = 0;

	if (new) {
		u32 i;

		mutex_lock(&new->aux->used_maps_mutex);

		/* generic XDP does not work with DEVMAPs that can
		 * have a bpf_prog installed on an entry
		 */
		for (i = 0; i < new->aux->used_map_cnt; i++) {
			if (dev_map_can_have_prog(new->aux->used_maps[i]) ||
			    cpu_map_prog_allowed(new->aux->used_maps[i])) {
				mutex_unlock(&new->aux->used_maps_mutex);
				return -EINVAL;
			}
		}

		mutex_unlock(&new->aux->used_maps_mutex);
	}

	switch (xdp->command) {
	case XDP_SETUP_PROG:
		rcu_assign_pointer(dev->xdp_prog, new);
		if (old)
			bpf_prog_put(old);

		if (old && !new) {
			static_branch_dec(&generic_xdp_needed_key);
		} else if (new && !old) {
			static_branch_inc(&generic_xdp_needed_key);
			dev_disable_lro(dev);
			dev_disable_gro_hw(dev);
		}
		break;

	default:
		ret = -EINVAL;
		break;
	}

	return ret;
}

static int netif_receive_skb_internal(struct sk_buff *skb)
{
	int ret;

	net_timestamp_check(netdev_tstamp_prequeue, skb);

	if (skb_defer_rx_timestamp(skb))
		return NET_RX_SUCCESS;

	rcu_read_lock();
#ifdef CONFIG_RPS
	if (static_branch_unlikely(&rps_needed)) {
		struct rps_dev_flow voidflow, *rflow = &voidflow;
		int cpu = get_rps_cpu(skb->dev, skb, &rflow);

		if (cpu >= 0) {
			ret = enqueue_to_backlog(skb, cpu, &rflow->last_qtail);
			rcu_read_unlock();
			return ret;
		}
	}
#endif
	ret = __netif_receive_skb(skb);
	rcu_read_unlock();
	return ret;
}

static void netif_receive_skb_list_internal(struct list_head *head)
{
	struct sk_buff *skb, *next;
	struct list_head sublist;

	INIT_LIST_HEAD(&sublist);
	list_for_each_entry_safe(skb, next, head, list) {
		net_timestamp_check(netdev_tstamp_prequeue, skb);
		skb_list_del_init(skb);
		if (!skb_defer_rx_timestamp(skb))
			list_add_tail(&skb->list, &sublist);
	}
	list_splice_init(&sublist, head);

	rcu_read_lock();
#ifdef CONFIG_RPS
	if (static_branch_unlikely(&rps_needed)) {
		list_for_each_entry_safe(skb, next, head, list) {
			struct rps_dev_flow voidflow, *rflow = &voidflow;
			int cpu = get_rps_cpu(skb->dev, skb, &rflow);

			if (cpu >= 0) {
				/* Will be handled, remove from list */
				skb_list_del_init(skb);
				enqueue_to_backlog(skb, cpu, &rflow->last_qtail);
			}
		}
	}
#endif
	__netif_receive_skb_list(head);
	rcu_read_unlock();
}

/**
 *	netif_receive_skb - process receive buffer from network
 *	@skb: buffer to process
 *
 *	netif_receive_skb() is the main receive data processing function.
 *	It always succeeds. The buffer may be dropped during processing
 *	for congestion control or by the protocol layers.
 *
 *	This function may only be called from softirq context and interrupts
 *	should be enabled.
 *
 *	Return values (usually ignored):
 *	NET_RX_SUCCESS: no congestion
 *	NET_RX_DROP: packet was dropped
 */
int netif_receive_skb(struct sk_buff *skb)
{
	int ret;

	trace_netif_receive_skb_entry(skb);

	ret = netif_receive_skb_internal(skb);
	trace_netif_receive_skb_exit(ret);

	return ret;
}
EXPORT_SYMBOL(netif_receive_skb);

/**
 *	netif_receive_skb_list - process many receive buffers from network
 *	@head: list of skbs to process.
 *
 *	Since return value of netif_receive_skb() is normally ignored, and
 *	wouldn't be meaningful for a list, this function returns void.
 *
 *	This function may only be called from softirq context and interrupts
 *	should be enabled.
 */
void netif_receive_skb_list(struct list_head *head)
{
	struct sk_buff *skb;

	if (list_empty(head))
		return;
	if (trace_netif_receive_skb_list_entry_enabled()) {
		list_for_each_entry(skb, head, list)
			trace_netif_receive_skb_list_entry(skb);
	}
	netif_receive_skb_list_internal(head);
	trace_netif_receive_skb_list_exit(0);
}
EXPORT_SYMBOL(netif_receive_skb_list);

static DEFINE_PER_CPU(struct work_struct, flush_works);

/* Network device is going away, flush any packets still pending */
static void flush_backlog(struct work_struct *work)
{
	struct sk_buff *skb, *tmp;
	struct softnet_data *sd;

	local_bh_disable();
	sd = this_cpu_ptr(&softnet_data);

	local_irq_disable();
	rps_lock(sd);
	skb_queue_walk_safe(&sd->input_pkt_queue, skb, tmp) {
		if (skb->dev->reg_state == NETREG_UNREGISTERING) {
			__skb_unlink(skb, &sd->input_pkt_queue);
			dev_kfree_skb_irq(skb);
			input_queue_head_incr(sd);
		}
	}
	rps_unlock(sd);
	local_irq_enable();

	skb_queue_walk_safe(&sd->process_queue, skb, tmp) {
		if (skb->dev->reg_state == NETREG_UNREGISTERING) {
			__skb_unlink(skb, &sd->process_queue);
			kfree_skb(skb);
			input_queue_head_incr(sd);
		}
	}
	local_bh_enable();
}

static bool flush_required(int cpu)
{
#if IS_ENABLED(CONFIG_RPS)
	struct softnet_data *sd = &per_cpu(softnet_data, cpu);
	bool do_flush;

	local_irq_disable();
	rps_lock(sd);

	/* as insertion into process_queue happens with the rps lock held,
	 * process_queue access may race only with dequeue
	 */
	do_flush = !skb_queue_empty(&sd->input_pkt_queue) ||
		   !skb_queue_empty_lockless(&sd->process_queue);
	rps_unlock(sd);
	local_irq_enable();

	return do_flush;
#endif
	/* without RPS we can't safely check input_pkt_queue: during a
	 * concurrent remote skb_queue_splice() we can detect as empty both
	 * input_pkt_queue and process_queue even if the latter could end-up
	 * containing a lot of packets.
	 */
	return true;
}

static void flush_all_backlogs(void)
{
	static cpumask_t flush_cpus;
	unsigned int cpu;

	/* since we are under rtnl lock protection we can use static data
	 * for the cpumask and avoid allocating on stack the possibly
	 * large mask
	 */
	ASSERT_RTNL();

	get_online_cpus();

	cpumask_clear(&flush_cpus);
	for_each_online_cpu(cpu) {
		if (flush_required(cpu)) {
			queue_work_on(cpu, system_highpri_wq,
				      per_cpu_ptr(&flush_works, cpu));
			cpumask_set_cpu(cpu, &flush_cpus);
		}
	}

	/* we can have in flight packet[s] on the cpus we are not flushing,
	 * synchronize_net() in unregister_netdevice_many() will take care of
	 * them
	 */
	for_each_cpu(cpu, &flush_cpus)
		flush_work(per_cpu_ptr(&flush_works, cpu));

	put_online_cpus();
}

/* Pass the currently batched GRO_NORMAL SKBs up to the stack. */
static void gro_normal_list(struct napi_struct *napi)
{
	if (!napi->rx_count)
		return;
	netif_receive_skb_list_internal(&napi->rx_list);
	INIT_LIST_HEAD(&napi->rx_list);
	napi->rx_count = 0;
}

/* Queue one GRO_NORMAL SKB up for list processing. If batch size exceeded,
 * pass the whole batch up to the stack.
 */
static void gro_normal_one(struct napi_struct *napi, struct sk_buff *skb, int segs)
{
	list_add_tail(&skb->list, &napi->rx_list);
	napi->rx_count += segs;
	if (napi->rx_count >= gro_normal_batch)
		gro_normal_list(napi);
}

static int napi_gro_complete(struct napi_struct *napi, struct sk_buff *skb)
{
	struct packet_offload *ptype;
	__be16 type = skb->protocol;
	struct list_head *head = &offload_base;
	int err = -ENOENT;

	BUILD_BUG_ON(sizeof(struct napi_gro_cb) > sizeof(skb->cb));

	if (NAPI_GRO_CB(skb)->count == 1) {
		skb_shinfo(skb)->gso_size = 0;
		goto out;
	}

	rcu_read_lock();
	list_for_each_entry_rcu(ptype, head, list) {
		if (ptype->type != type || !ptype->callbacks.gro_complete)
			continue;

		err = INDIRECT_CALL_INET(ptype->callbacks.gro_complete,
					 ipv6_gro_complete, inet_gro_complete,
					 skb, 0);
		break;
	}
	rcu_read_unlock();

	if (err) {
		WARN_ON(&ptype->list == head);
		kfree_skb(skb);
		return NET_RX_SUCCESS;
	}

out:
	gro_normal_one(napi, skb, NAPI_GRO_CB(skb)->count);
	return NET_RX_SUCCESS;
}

static void __napi_gro_flush_chain(struct napi_struct *napi, u32 index,
				   bool flush_old)
{
	struct list_head *head = &napi->gro_hash[index].list;
	struct sk_buff *skb, *p;

	list_for_each_entry_safe_reverse(skb, p, head, list) {
		if (flush_old && NAPI_GRO_CB(skb)->age == jiffies)
			return;
		skb_list_del_init(skb);
		napi_gro_complete(napi, skb);
		napi->gro_hash[index].count--;
	}

	if (!napi->gro_hash[index].count)
		__clear_bit(index, &napi->gro_bitmask);
}

/* napi->gro_hash[].list contains packets ordered by age.
 * youngest packets at the head of it.
 * Complete skbs in reverse order to reduce latencies.
 */
void napi_gro_flush(struct napi_struct *napi, bool flush_old)
{
	unsigned long bitmask = napi->gro_bitmask;
	unsigned int i, base = ~0U;

	while ((i = ffs(bitmask)) != 0) {
		bitmask >>= i;
		base += i;
		__napi_gro_flush_chain(napi, base, flush_old);
	}
}
EXPORT_SYMBOL(napi_gro_flush);

static void gro_list_prepare(const struct list_head *head,
			     const struct sk_buff *skb)
{
	unsigned int maclen = skb->dev->hard_header_len;
	u32 hash = skb_get_hash_raw(skb);
	struct sk_buff *p;

	list_for_each_entry(p, head, list) {
		unsigned long diffs;

		NAPI_GRO_CB(p)->flush = 0;

		if (hash != skb_get_hash_raw(p)) {
			NAPI_GRO_CB(p)->same_flow = 0;
			continue;
		}

		diffs = (unsigned long)p->dev ^ (unsigned long)skb->dev;
		diffs |= skb_vlan_tag_present(p) ^ skb_vlan_tag_present(skb);
		if (skb_vlan_tag_present(p))
			diffs |= skb_vlan_tag_get(p) ^ skb_vlan_tag_get(skb);
		diffs |= skb_metadata_dst_cmp(p, skb);
		diffs |= skb_metadata_differs(p, skb);
		if (maclen == ETH_HLEN)
			diffs |= compare_ether_header(skb_mac_header(p),
						      skb_mac_header(skb));
		else if (!diffs)
			diffs = memcmp(skb_mac_header(p),
				       skb_mac_header(skb),
				       maclen);
		NAPI_GRO_CB(p)->same_flow = !diffs;
	}
}

static inline void skb_gro_reset_offset(struct sk_buff *skb, u32 nhoff)
{
	const struct skb_shared_info *pinfo = skb_shinfo(skb);
	const skb_frag_t *frag0 = &pinfo->frags[0];

	NAPI_GRO_CB(skb)->data_offset = 0;
	NAPI_GRO_CB(skb)->frag0 = NULL;
	NAPI_GRO_CB(skb)->frag0_len = 0;

	if (!skb_headlen(skb) && pinfo->nr_frags &&
	    !PageHighMem(skb_frag_page(frag0)) &&
<<<<<<< HEAD
	    (!NET_IP_ALIGN || !(skb_frag_off(frag0) & 3))) {
=======
	    (!NET_IP_ALIGN || !((skb_frag_off(frag0) + nhoff) & 3))) {
>>>>>>> 11e4b63a
		NAPI_GRO_CB(skb)->frag0 = skb_frag_address(frag0);
		NAPI_GRO_CB(skb)->frag0_len = min_t(unsigned int,
						    skb_frag_size(frag0),
						    skb->end - skb->tail);
	}
}

static void gro_pull_from_frag0(struct sk_buff *skb, int grow)
{
	struct skb_shared_info *pinfo = skb_shinfo(skb);

	BUG_ON(skb->end - skb->tail < grow);

	memcpy(skb_tail_pointer(skb), NAPI_GRO_CB(skb)->frag0, grow);

	skb->data_len -= grow;
	skb->tail += grow;

	skb_frag_off_add(&pinfo->frags[0], grow);
	skb_frag_size_sub(&pinfo->frags[0], grow);

	if (unlikely(!skb_frag_size(&pinfo->frags[0]))) {
		skb_frag_unref(skb, 0);
		memmove(pinfo->frags, pinfo->frags + 1,
			--pinfo->nr_frags * sizeof(pinfo->frags[0]));
	}
}

static void gro_flush_oldest(struct napi_struct *napi, struct list_head *head)
{
	struct sk_buff *oldest;

	oldest = list_last_entry(head, struct sk_buff, list);

	/* We are called with head length >= MAX_GRO_SKBS, so this is
	 * impossible.
	 */
	if (WARN_ON_ONCE(!oldest))
		return;

	/* Do not adjust napi->gro_hash[].count, caller is adding a new
	 * SKB to the chain.
	 */
	skb_list_del_init(oldest);
	napi_gro_complete(napi, oldest);
}

static enum gro_result dev_gro_receive(struct napi_struct *napi, struct sk_buff *skb)
{
	u32 bucket = skb_get_hash_raw(skb) & (GRO_HASH_BUCKETS - 1);
	struct gro_list *gro_list = &napi->gro_hash[bucket];
	struct list_head *head = &offload_base;
	struct packet_offload *ptype;
	__be16 type = skb->protocol;
	struct sk_buff *pp = NULL;
	enum gro_result ret;
	int same_flow;
	int grow;

	if (netif_elide_gro(skb->dev))
		goto normal;

	gro_list_prepare(&gro_list->list, skb);

	rcu_read_lock();
	list_for_each_entry_rcu(ptype, head, list) {
		if (ptype->type != type || !ptype->callbacks.gro_receive)
			continue;

		skb_set_network_header(skb, skb_gro_offset(skb));
		skb_reset_mac_len(skb);
		NAPI_GRO_CB(skb)->same_flow = 0;
		NAPI_GRO_CB(skb)->flush = skb_is_gso(skb) || skb_has_frag_list(skb);
		NAPI_GRO_CB(skb)->free = 0;
		NAPI_GRO_CB(skb)->encap_mark = 0;
		NAPI_GRO_CB(skb)->recursion_counter = 0;
		NAPI_GRO_CB(skb)->is_fou = 0;
		NAPI_GRO_CB(skb)->is_atomic = 1;
		NAPI_GRO_CB(skb)->gro_remcsum_start = 0;

		/* Setup for GRO checksum validation */
		switch (skb->ip_summed) {
		case CHECKSUM_COMPLETE:
			NAPI_GRO_CB(skb)->csum = skb->csum;
			NAPI_GRO_CB(skb)->csum_valid = 1;
			NAPI_GRO_CB(skb)->csum_cnt = 0;
			break;
		case CHECKSUM_UNNECESSARY:
			NAPI_GRO_CB(skb)->csum_cnt = skb->csum_level + 1;
			NAPI_GRO_CB(skb)->csum_valid = 0;
			break;
		default:
			NAPI_GRO_CB(skb)->csum_cnt = 0;
			NAPI_GRO_CB(skb)->csum_valid = 0;
		}

		pp = INDIRECT_CALL_INET(ptype->callbacks.gro_receive,
					ipv6_gro_receive, inet_gro_receive,
					&gro_list->list, skb);
		break;
	}
	rcu_read_unlock();

	if (&ptype->list == head)
		goto normal;

	if (PTR_ERR(pp) == -EINPROGRESS) {
		ret = GRO_CONSUMED;
		goto ok;
	}

	same_flow = NAPI_GRO_CB(skb)->same_flow;
	ret = NAPI_GRO_CB(skb)->free ? GRO_MERGED_FREE : GRO_MERGED;

	if (pp) {
		skb_list_del_init(pp);
		napi_gro_complete(napi, pp);
		gro_list->count--;
	}

	if (same_flow)
		goto ok;

	if (NAPI_GRO_CB(skb)->flush)
		goto normal;

	if (unlikely(gro_list->count >= MAX_GRO_SKBS))
		gro_flush_oldest(napi, &gro_list->list);
	else
		gro_list->count++;

	NAPI_GRO_CB(skb)->count = 1;
	NAPI_GRO_CB(skb)->age = jiffies;
	NAPI_GRO_CB(skb)->last = skb;
	skb_shinfo(skb)->gso_size = skb_gro_len(skb);
	list_add(&skb->list, &gro_list->list);
	ret = GRO_HELD;

pull:
	grow = skb_gro_offset(skb) - skb_headlen(skb);
	if (grow > 0)
		gro_pull_from_frag0(skb, grow);
ok:
	if (gro_list->count) {
		if (!test_bit(bucket, &napi->gro_bitmask))
			__set_bit(bucket, &napi->gro_bitmask);
	} else if (test_bit(bucket, &napi->gro_bitmask)) {
		__clear_bit(bucket, &napi->gro_bitmask);
	}

	return ret;

normal:
	ret = GRO_NORMAL;
	goto pull;
}

struct packet_offload *gro_find_receive_by_type(__be16 type)
{
	struct list_head *offload_head = &offload_base;
	struct packet_offload *ptype;

	list_for_each_entry_rcu(ptype, offload_head, list) {
		if (ptype->type != type || !ptype->callbacks.gro_receive)
			continue;
		return ptype;
	}
	return NULL;
}
EXPORT_SYMBOL(gro_find_receive_by_type);

struct packet_offload *gro_find_complete_by_type(__be16 type)
{
	struct list_head *offload_head = &offload_base;
	struct packet_offload *ptype;

	list_for_each_entry_rcu(ptype, offload_head, list) {
		if (ptype->type != type || !ptype->callbacks.gro_complete)
			continue;
		return ptype;
	}
	return NULL;
}
EXPORT_SYMBOL(gro_find_complete_by_type);

static gro_result_t napi_skb_finish(struct napi_struct *napi,
				    struct sk_buff *skb,
				    gro_result_t ret)
{
	switch (ret) {
	case GRO_NORMAL:
		gro_normal_one(napi, skb, 1);
		break;

	case GRO_MERGED_FREE:
		if (NAPI_GRO_CB(skb)->free == NAPI_GRO_FREE_STOLEN_HEAD)
			napi_skb_free_stolen_head(skb);
		else
			__kfree_skb_defer(skb);
		break;

	case GRO_HELD:
	case GRO_MERGED:
	case GRO_CONSUMED:
		break;
	}

	return ret;
}

gro_result_t napi_gro_receive(struct napi_struct *napi, struct sk_buff *skb)
{
	gro_result_t ret;

	skb_mark_napi_id(skb, napi);
	trace_napi_gro_receive_entry(skb);

	skb_gro_reset_offset(skb, 0);

	ret = napi_skb_finish(napi, skb, dev_gro_receive(napi, skb));
	trace_napi_gro_receive_exit(ret);

	return ret;
}
EXPORT_SYMBOL(napi_gro_receive);

static void napi_reuse_skb(struct napi_struct *napi, struct sk_buff *skb)
{
	if (unlikely(skb->pfmemalloc)) {
		consume_skb(skb);
		return;
	}
	__skb_pull(skb, skb_headlen(skb));
	/* restore the reserve we had after netdev_alloc_skb_ip_align() */
	skb_reserve(skb, NET_SKB_PAD + NET_IP_ALIGN - skb_headroom(skb));
	__vlan_hwaccel_clear_tag(skb);
	skb->dev = napi->dev;
	skb->skb_iif = 0;

	/* eth_type_trans() assumes pkt_type is PACKET_HOST */
	skb->pkt_type = PACKET_HOST;

	skb->encapsulation = 0;
	skb_shinfo(skb)->gso_type = 0;
	skb->truesize = SKB_TRUESIZE(skb_end_offset(skb));
	skb_ext_reset(skb);

	napi->skb = skb;
}

struct sk_buff *napi_get_frags(struct napi_struct *napi)
{
	struct sk_buff *skb = napi->skb;

	if (!skb) {
		skb = napi_alloc_skb(napi, GRO_MAX_HEAD);
		if (skb) {
			napi->skb = skb;
			skb_mark_napi_id(skb, napi);
		}
	}
	return skb;
}
EXPORT_SYMBOL(napi_get_frags);

static gro_result_t napi_frags_finish(struct napi_struct *napi,
				      struct sk_buff *skb,
				      gro_result_t ret)
{
	switch (ret) {
	case GRO_NORMAL:
	case GRO_HELD:
		__skb_push(skb, ETH_HLEN);
		skb->protocol = eth_type_trans(skb, skb->dev);
		if (ret == GRO_NORMAL)
			gro_normal_one(napi, skb, 1);
		break;

	case GRO_MERGED_FREE:
		if (NAPI_GRO_CB(skb)->free == NAPI_GRO_FREE_STOLEN_HEAD)
			napi_skb_free_stolen_head(skb);
		else
			napi_reuse_skb(napi, skb);
		break;

	case GRO_MERGED:
	case GRO_CONSUMED:
		break;
	}

	return ret;
}

/* Upper GRO stack assumes network header starts at gro_offset=0
 * Drivers could call both napi_gro_frags() and napi_gro_receive()
 * We copy ethernet header into skb->data to have a common layout.
 */
static struct sk_buff *napi_frags_skb(struct napi_struct *napi)
{
	struct sk_buff *skb = napi->skb;
	const struct ethhdr *eth;
	unsigned int hlen = sizeof(*eth);

	napi->skb = NULL;

	skb_reset_mac_header(skb);
	skb_gro_reset_offset(skb, hlen);

	if (unlikely(skb_gro_header_hard(skb, hlen))) {
		eth = skb_gro_header_slow(skb, hlen, 0);
		if (unlikely(!eth)) {
			net_warn_ratelimited("%s: dropping impossible skb from %s\n",
					     __func__, napi->dev->name);
			napi_reuse_skb(napi, skb);
			return NULL;
		}
	} else {
		eth = (const struct ethhdr *)skb->data;
		gro_pull_from_frag0(skb, hlen);
		NAPI_GRO_CB(skb)->frag0 += hlen;
		NAPI_GRO_CB(skb)->frag0_len -= hlen;
	}
	__skb_pull(skb, hlen);

	/*
	 * This works because the only protocols we care about don't require
	 * special handling.
	 * We'll fix it up properly in napi_frags_finish()
	 */
	skb->protocol = eth->h_proto;

	return skb;
}

gro_result_t napi_gro_frags(struct napi_struct *napi)
{
	gro_result_t ret;
	struct sk_buff *skb = napi_frags_skb(napi);

	trace_napi_gro_frags_entry(skb);

	ret = napi_frags_finish(napi, skb, dev_gro_receive(napi, skb));
	trace_napi_gro_frags_exit(ret);

	return ret;
}
EXPORT_SYMBOL(napi_gro_frags);

/* Compute the checksum from gro_offset and return the folded value
 * after adding in any pseudo checksum.
 */
__sum16 __skb_gro_checksum_complete(struct sk_buff *skb)
{
	__wsum wsum;
	__sum16 sum;

	wsum = skb_checksum(skb, skb_gro_offset(skb), skb_gro_len(skb), 0);

	/* NAPI_GRO_CB(skb)->csum holds pseudo checksum */
	sum = csum_fold(csum_add(NAPI_GRO_CB(skb)->csum, wsum));
	/* See comments in __skb_checksum_complete(). */
	if (likely(!sum)) {
		if (unlikely(skb->ip_summed == CHECKSUM_COMPLETE) &&
		    !skb->csum_complete_sw)
			netdev_rx_csum_fault(skb->dev, skb);
	}

	NAPI_GRO_CB(skb)->csum = wsum;
	NAPI_GRO_CB(skb)->csum_valid = 1;

	return sum;
}
EXPORT_SYMBOL(__skb_gro_checksum_complete);

static void net_rps_send_ipi(struct softnet_data *remsd)
{
#ifdef CONFIG_RPS
	while (remsd) {
		struct softnet_data *next = remsd->rps_ipi_next;

		if (cpu_online(remsd->cpu))
			smp_call_function_single_async(remsd->cpu, &remsd->csd);
		remsd = next;
	}
#endif
}

/*
 * net_rps_action_and_irq_enable sends any pending IPI's for rps.
 * Note: called with local irq disabled, but exits with local irq enabled.
 */
static void net_rps_action_and_irq_enable(struct softnet_data *sd)
{
#ifdef CONFIG_RPS
	struct softnet_data *remsd = sd->rps_ipi_list;

	if (remsd) {
		sd->rps_ipi_list = NULL;

		local_irq_enable();

		/* Send pending IPI's to kick RPS processing on remote cpus. */
		net_rps_send_ipi(remsd);
	} else
#endif
		local_irq_enable();
}

static bool sd_has_rps_ipi_waiting(struct softnet_data *sd)
{
#ifdef CONFIG_RPS
	return sd->rps_ipi_list != NULL;
#else
	return false;
#endif
}

static int process_backlog(struct napi_struct *napi, int quota)
{
	struct softnet_data *sd = container_of(napi, struct softnet_data, backlog);
	bool again = true;
	int work = 0;

	/* Check if we have pending ipi, its better to send them now,
	 * not waiting net_rx_action() end.
	 */
	if (sd_has_rps_ipi_waiting(sd)) {
		local_irq_disable();
		net_rps_action_and_irq_enable(sd);
	}

	napi->weight = dev_rx_weight;
	while (again) {
		struct sk_buff *skb;

		while ((skb = __skb_dequeue(&sd->process_queue))) {
			rcu_read_lock();
			__netif_receive_skb(skb);
			rcu_read_unlock();
			input_queue_head_incr(sd);
			if (++work >= quota)
				return work;

		}

		local_irq_disable();
		rps_lock(sd);
		if (skb_queue_empty(&sd->input_pkt_queue)) {
			/*
			 * Inline a custom version of __napi_complete().
			 * only current cpu owns and manipulates this napi,
			 * and NAPI_STATE_SCHED is the only possible flag set
			 * on backlog.
			 * We can use a plain write instead of clear_bit(),
			 * and we dont need an smp_mb() memory barrier.
			 */
			napi->state = 0;
			again = false;
		} else {
			skb_queue_splice_tail_init(&sd->input_pkt_queue,
						   &sd->process_queue);
		}
		rps_unlock(sd);
		local_irq_enable();
	}

	return work;
}

/**
 * __napi_schedule - schedule for receive
 * @n: entry to schedule
 *
 * The entry's receive function will be scheduled to run.
 * Consider using __napi_schedule_irqoff() if hard irqs are masked.
 */
void __napi_schedule(struct napi_struct *n)
{
	unsigned long flags;

	local_irq_save(flags);
	____napi_schedule(this_cpu_ptr(&softnet_data), n);
	local_irq_restore(flags);
}
EXPORT_SYMBOL(__napi_schedule);

/**
 *	napi_schedule_prep - check if napi can be scheduled
 *	@n: napi context
 *
 * Test if NAPI routine is already running, and if not mark
 * it as running.  This is used as a condition variable to
 * insure only one NAPI poll instance runs.  We also make
 * sure there is no pending NAPI disable.
 */
bool napi_schedule_prep(struct napi_struct *n)
{
	unsigned long val, new;

	do {
		val = READ_ONCE(n->state);
		if (unlikely(val & NAPIF_STATE_DISABLE))
			return false;
		new = val | NAPIF_STATE_SCHED;

		/* Sets STATE_MISSED bit if STATE_SCHED was already set
		 * This was suggested by Alexander Duyck, as compiler
		 * emits better code than :
		 * if (val & NAPIF_STATE_SCHED)
		 *     new |= NAPIF_STATE_MISSED;
		 */
		new |= (val & NAPIF_STATE_SCHED) / NAPIF_STATE_SCHED *
						   NAPIF_STATE_MISSED;
	} while (cmpxchg(&n->state, val, new) != val);

	return !(val & NAPIF_STATE_SCHED);
}
EXPORT_SYMBOL(napi_schedule_prep);

/**
 * __napi_schedule_irqoff - schedule for receive
 * @n: entry to schedule
 *
 * Variant of __napi_schedule() assuming hard irqs are masked
 */
void __napi_schedule_irqoff(struct napi_struct *n)
{
	____napi_schedule(this_cpu_ptr(&softnet_data), n);
}
EXPORT_SYMBOL(__napi_schedule_irqoff);

bool napi_complete_done(struct napi_struct *n, int work_done)
{
	unsigned long flags, val, new, timeout = 0;
	bool ret = true;

	/*
	 * 1) Don't let napi dequeue from the cpu poll list
	 *    just in case its running on a different cpu.
	 * 2) If we are busy polling, do nothing here, we have
	 *    the guarantee we will be called later.
	 */
	if (unlikely(n->state & (NAPIF_STATE_NPSVC |
				 NAPIF_STATE_IN_BUSY_POLL)))
		return false;

	if (work_done) {
		if (n->gro_bitmask)
			timeout = READ_ONCE(n->dev->gro_flush_timeout);
		n->defer_hard_irqs_count = READ_ONCE(n->dev->napi_defer_hard_irqs);
	}
	if (n->defer_hard_irqs_count > 0) {
		n->defer_hard_irqs_count--;
		timeout = READ_ONCE(n->dev->gro_flush_timeout);
		if (timeout)
			ret = false;
	}
	if (n->gro_bitmask) {
		/* When the NAPI instance uses a timeout and keeps postponing
		 * it, we need to bound somehow the time packets are kept in
		 * the GRO layer
		 */
		napi_gro_flush(n, !!timeout);
	}

	gro_normal_list(n);

	if (unlikely(!list_empty(&n->poll_list))) {
		/* If n->poll_list is not empty, we need to mask irqs */
		local_irq_save(flags);
		list_del_init(&n->poll_list);
		local_irq_restore(flags);
	}

	do {
		val = READ_ONCE(n->state);

		WARN_ON_ONCE(!(val & NAPIF_STATE_SCHED));

		new = val & ~(NAPIF_STATE_MISSED | NAPIF_STATE_SCHED |
			      NAPIF_STATE_SCHED_THREADED |
			      NAPIF_STATE_PREFER_BUSY_POLL);

		/* If STATE_MISSED was set, leave STATE_SCHED set,
		 * because we will call napi->poll() one more time.
		 * This C code was suggested by Alexander Duyck to help gcc.
		 */
		new |= (val & NAPIF_STATE_MISSED) / NAPIF_STATE_MISSED *
						    NAPIF_STATE_SCHED;
	} while (cmpxchg(&n->state, val, new) != val);

	if (unlikely(val & NAPIF_STATE_MISSED)) {
		__napi_schedule(n);
		return false;
	}

	if (timeout)
		hrtimer_start(&n->timer, ns_to_ktime(timeout),
			      HRTIMER_MODE_REL_PINNED);
	return ret;
}
EXPORT_SYMBOL(napi_complete_done);

/* must be called under rcu_read_lock(), as we dont take a reference */
static struct napi_struct *napi_by_id(unsigned int napi_id)
{
	unsigned int hash = napi_id % HASH_SIZE(napi_hash);
	struct napi_struct *napi;

	hlist_for_each_entry_rcu(napi, &napi_hash[hash], napi_hash_node)
		if (napi->napi_id == napi_id)
			return napi;

	return NULL;
}

#if defined(CONFIG_NET_RX_BUSY_POLL)

static void __busy_poll_stop(struct napi_struct *napi, bool skip_schedule)
{
	if (!skip_schedule) {
		gro_normal_list(napi);
		__napi_schedule(napi);
		return;
	}

	if (napi->gro_bitmask) {
		/* flush too old packets
		 * If HZ < 1000, flush all packets.
		 */
		napi_gro_flush(napi, HZ >= 1000);
	}

	gro_normal_list(napi);
	clear_bit(NAPI_STATE_SCHED, &napi->state);
}

static void busy_poll_stop(struct napi_struct *napi, void *have_poll_lock, bool prefer_busy_poll,
			   u16 budget)
{
	bool skip_schedule = false;
	unsigned long timeout;
	int rc;

	/* Busy polling means there is a high chance device driver hard irq
	 * could not grab NAPI_STATE_SCHED, and that NAPI_STATE_MISSED was
	 * set in napi_schedule_prep().
	 * Since we are about to call napi->poll() once more, we can safely
	 * clear NAPI_STATE_MISSED.
	 *
	 * Note: x86 could use a single "lock and ..." instruction
	 * to perform these two clear_bit()
	 */
	clear_bit(NAPI_STATE_MISSED, &napi->state);
	clear_bit(NAPI_STATE_IN_BUSY_POLL, &napi->state);

	local_bh_disable();

	if (prefer_busy_poll) {
		napi->defer_hard_irqs_count = READ_ONCE(napi->dev->napi_defer_hard_irqs);
		timeout = READ_ONCE(napi->dev->gro_flush_timeout);
		if (napi->defer_hard_irqs_count && timeout) {
			hrtimer_start(&napi->timer, ns_to_ktime(timeout), HRTIMER_MODE_REL_PINNED);
			skip_schedule = true;
		}
	}

	/* All we really want here is to re-enable device interrupts.
	 * Ideally, a new ndo_busy_poll_stop() could avoid another round.
	 */
	rc = napi->poll(napi, budget);
	/* We can't gro_normal_list() here, because napi->poll() might have
	 * rearmed the napi (napi_complete_done()) in which case it could
	 * already be running on another CPU.
	 */
	trace_napi_poll(napi, rc, budget);
	netpoll_poll_unlock(have_poll_lock);
	if (rc == budget)
		__busy_poll_stop(napi, skip_schedule);
	local_bh_enable();
}

void napi_busy_loop(unsigned int napi_id,
		    bool (*loop_end)(void *, unsigned long),
		    void *loop_end_arg, bool prefer_busy_poll, u16 budget)
{
	unsigned long start_time = loop_end ? busy_loop_current_time() : 0;
	int (*napi_poll)(struct napi_struct *napi, int budget);
	void *have_poll_lock = NULL;
	struct napi_struct *napi;

restart:
	napi_poll = NULL;

	rcu_read_lock();

	napi = napi_by_id(napi_id);
	if (!napi)
		goto out;

	preempt_disable();
	for (;;) {
		int work = 0;

		local_bh_disable();
		if (!napi_poll) {
			unsigned long val = READ_ONCE(napi->state);

			/* If multiple threads are competing for this napi,
			 * we avoid dirtying napi->state as much as we can.
			 */
			if (val & (NAPIF_STATE_DISABLE | NAPIF_STATE_SCHED |
				   NAPIF_STATE_IN_BUSY_POLL)) {
				if (prefer_busy_poll)
					set_bit(NAPI_STATE_PREFER_BUSY_POLL, &napi->state);
				goto count;
			}
			if (cmpxchg(&napi->state, val,
				    val | NAPIF_STATE_IN_BUSY_POLL |
					  NAPIF_STATE_SCHED) != val) {
				if (prefer_busy_poll)
					set_bit(NAPI_STATE_PREFER_BUSY_POLL, &napi->state);
				goto count;
			}
			have_poll_lock = netpoll_poll_lock(napi);
			napi_poll = napi->poll;
		}
		work = napi_poll(napi, budget);
		trace_napi_poll(napi, work, budget);
		gro_normal_list(napi);
count:
		if (work > 0)
			__NET_ADD_STATS(dev_net(napi->dev),
					LINUX_MIB_BUSYPOLLRXPACKETS, work);
		local_bh_enable();

		if (!loop_end || loop_end(loop_end_arg, start_time))
			break;

		if (unlikely(need_resched())) {
			if (napi_poll)
				busy_poll_stop(napi, have_poll_lock, prefer_busy_poll, budget);
			preempt_enable();
			rcu_read_unlock();
			cond_resched();
			if (loop_end(loop_end_arg, start_time))
				return;
			goto restart;
		}
		cpu_relax();
	}
	if (napi_poll)
		busy_poll_stop(napi, have_poll_lock, prefer_busy_poll, budget);
	preempt_enable();
out:
	rcu_read_unlock();
}
EXPORT_SYMBOL(napi_busy_loop);

#endif /* CONFIG_NET_RX_BUSY_POLL */

static void napi_hash_add(struct napi_struct *napi)
{
	if (test_bit(NAPI_STATE_NO_BUSY_POLL, &napi->state))
		return;

	spin_lock(&napi_hash_lock);

	/* 0..NR_CPUS range is reserved for sender_cpu use */
	do {
		if (unlikely(++napi_gen_id < MIN_NAPI_ID))
			napi_gen_id = MIN_NAPI_ID;
	} while (napi_by_id(napi_gen_id));
	napi->napi_id = napi_gen_id;

	hlist_add_head_rcu(&napi->napi_hash_node,
			   &napi_hash[napi->napi_id % HASH_SIZE(napi_hash)]);

	spin_unlock(&napi_hash_lock);
}

/* Warning : caller is responsible to make sure rcu grace period
 * is respected before freeing memory containing @napi
 */
static void napi_hash_del(struct napi_struct *napi)
{
	spin_lock(&napi_hash_lock);

	hlist_del_init_rcu(&napi->napi_hash_node);

	spin_unlock(&napi_hash_lock);
}

static enum hrtimer_restart napi_watchdog(struct hrtimer *timer)
{
	struct napi_struct *napi;

	napi = container_of(timer, struct napi_struct, timer);

	/* Note : we use a relaxed variant of napi_schedule_prep() not setting
	 * NAPI_STATE_MISSED, since we do not react to a device IRQ.
	 */
	if (!napi_disable_pending(napi) &&
	    !test_and_set_bit(NAPI_STATE_SCHED, &napi->state)) {
		clear_bit(NAPI_STATE_PREFER_BUSY_POLL, &napi->state);
		__napi_schedule_irqoff(napi);
	}

	return HRTIMER_NORESTART;
}

static void init_gro_hash(struct napi_struct *napi)
{
	int i;

	for (i = 0; i < GRO_HASH_BUCKETS; i++) {
		INIT_LIST_HEAD(&napi->gro_hash[i].list);
		napi->gro_hash[i].count = 0;
	}
	napi->gro_bitmask = 0;
}

int dev_set_threaded(struct net_device *dev, bool threaded)
{
	struct napi_struct *napi;
	int err = 0;

	if (dev->threaded == threaded)
		return 0;

	if (threaded) {
		list_for_each_entry(napi, &dev->napi_list, dev_list) {
			if (!napi->thread) {
				err = napi_kthread_create(napi);
				if (err) {
					threaded = false;
					break;
				}
			}
		}
	}

	dev->threaded = threaded;

	/* Make sure kthread is created before THREADED bit
	 * is set.
	 */
	smp_mb__before_atomic();

	/* Setting/unsetting threaded mode on a napi might not immediately
	 * take effect, if the current napi instance is actively being
	 * polled. In this case, the switch between threaded mode and
	 * softirq mode will happen in the next round of napi_schedule().
	 * This should not cause hiccups/stalls to the live traffic.
	 */
	list_for_each_entry(napi, &dev->napi_list, dev_list) {
		if (threaded)
			set_bit(NAPI_STATE_THREADED, &napi->state);
		else
			clear_bit(NAPI_STATE_THREADED, &napi->state);
	}

	return err;
}
EXPORT_SYMBOL(dev_set_threaded);

void netif_napi_add(struct net_device *dev, struct napi_struct *napi,
		    int (*poll)(struct napi_struct *, int), int weight)
{
	if (WARN_ON(test_and_set_bit(NAPI_STATE_LISTED, &napi->state)))
		return;

	INIT_LIST_HEAD(&napi->poll_list);
	INIT_HLIST_NODE(&napi->napi_hash_node);
	hrtimer_init(&napi->timer, CLOCK_MONOTONIC, HRTIMER_MODE_REL_PINNED);
	napi->timer.function = napi_watchdog;
	init_gro_hash(napi);
	napi->skb = NULL;
	INIT_LIST_HEAD(&napi->rx_list);
	napi->rx_count = 0;
	napi->poll = poll;
	if (weight > NAPI_POLL_WEIGHT)
		netdev_err_once(dev, "%s() called with weight %d\n", __func__,
				weight);
	napi->weight = weight;
	napi->dev = dev;
#ifdef CONFIG_NETPOLL
	napi->poll_owner = -1;
#endif
	set_bit(NAPI_STATE_SCHED, &napi->state);
	set_bit(NAPI_STATE_NPSVC, &napi->state);
	list_add_rcu(&napi->dev_list, &dev->napi_list);
	napi_hash_add(napi);
	/* Create kthread for this napi if dev->threaded is set.
	 * Clear dev->threaded if kthread creation failed so that
	 * threaded mode will not be enabled in napi_enable().
	 */
	if (dev->threaded && napi_kthread_create(napi))
		dev->threaded = 0;
}
EXPORT_SYMBOL(netif_napi_add);

void napi_disable(struct napi_struct *n)
{
	might_sleep();
	set_bit(NAPI_STATE_DISABLE, &n->state);

	while (test_and_set_bit(NAPI_STATE_SCHED, &n->state))
		msleep(1);
	while (test_and_set_bit(NAPI_STATE_NPSVC, &n->state))
		msleep(1);

	hrtimer_cancel(&n->timer);

	clear_bit(NAPI_STATE_PREFER_BUSY_POLL, &n->state);
	clear_bit(NAPI_STATE_DISABLE, &n->state);
	clear_bit(NAPI_STATE_THREADED, &n->state);
}
EXPORT_SYMBOL(napi_disable);

/**
 *	napi_enable - enable NAPI scheduling
 *	@n: NAPI context
 *
 * Resume NAPI from being scheduled on this context.
 * Must be paired with napi_disable.
 */
void napi_enable(struct napi_struct *n)
{
	BUG_ON(!test_bit(NAPI_STATE_SCHED, &n->state));
	smp_mb__before_atomic();
	clear_bit(NAPI_STATE_SCHED, &n->state);
	clear_bit(NAPI_STATE_NPSVC, &n->state);
	if (n->dev->threaded && n->thread)
		set_bit(NAPI_STATE_THREADED, &n->state);
}
EXPORT_SYMBOL(napi_enable);

static void flush_gro_hash(struct napi_struct *napi)
{
	int i;

	for (i = 0; i < GRO_HASH_BUCKETS; i++) {
		struct sk_buff *skb, *n;

		list_for_each_entry_safe(skb, n, &napi->gro_hash[i].list, list)
			kfree_skb(skb);
		napi->gro_hash[i].count = 0;
	}
}

/* Must be called in process context */
void __netif_napi_del(struct napi_struct *napi)
{
	if (!test_and_clear_bit(NAPI_STATE_LISTED, &napi->state))
		return;

	napi_hash_del(napi);
	list_del_rcu(&napi->dev_list);
	napi_free_frags(napi);

	flush_gro_hash(napi);
	napi->gro_bitmask = 0;

	if (napi->thread) {
		kthread_stop(napi->thread);
		napi->thread = NULL;
	}
}
EXPORT_SYMBOL(__netif_napi_del);

static int __napi_poll(struct napi_struct *n, bool *repoll)
{
	int work, weight;

	weight = n->weight;

	/* This NAPI_STATE_SCHED test is for avoiding a race
	 * with netpoll's poll_napi().  Only the entity which
	 * obtains the lock and sees NAPI_STATE_SCHED set will
	 * actually make the ->poll() call.  Therefore we avoid
	 * accidentally calling ->poll() when NAPI is not scheduled.
	 */
	work = 0;
	if (test_bit(NAPI_STATE_SCHED, &n->state)) {
		work = n->poll(n, weight);
		trace_napi_poll(n, work, weight);
	}

	if (unlikely(work > weight))
		pr_err_once("NAPI poll function %pS returned %d, exceeding its budget of %d.\n",
			    n->poll, work, weight);

	if (likely(work < weight))
		return work;

	/* Drivers must not modify the NAPI state if they
	 * consume the entire weight.  In such cases this code
	 * still "owns" the NAPI instance and therefore can
	 * move the instance around on the list at-will.
	 */
	if (unlikely(napi_disable_pending(n))) {
		napi_complete(n);
		return work;
	}

	/* The NAPI context has more processing work, but busy-polling
	 * is preferred. Exit early.
	 */
	if (napi_prefer_busy_poll(n)) {
		if (napi_complete_done(n, work)) {
			/* If timeout is not set, we need to make sure
			 * that the NAPI is re-scheduled.
			 */
			napi_schedule(n);
		}
		return work;
	}

	if (n->gro_bitmask) {
		/* flush too old packets
		 * If HZ < 1000, flush all packets.
		 */
		napi_gro_flush(n, HZ >= 1000);
	}

	gro_normal_list(n);

	/* Some drivers may have called napi_schedule
	 * prior to exhausting their budget.
	 */
	if (unlikely(!list_empty(&n->poll_list))) {
		pr_warn_once("%s: Budget exhausted after napi rescheduled\n",
			     n->dev ? n->dev->name : "backlog");
		return work;
	}

	*repoll = true;

	return work;
}

static int napi_poll(struct napi_struct *n, struct list_head *repoll)
{
	bool do_repoll = false;
	void *have;
	int work;

	list_del_init(&n->poll_list);

	have = netpoll_poll_lock(n);

	work = __napi_poll(n, &do_repoll);

	if (do_repoll)
		list_add_tail(&n->poll_list, repoll);

	netpoll_poll_unlock(have);

	return work;
}

static int napi_thread_wait(struct napi_struct *napi)
{
	bool woken = false;

	set_current_state(TASK_INTERRUPTIBLE);

	while (!kthread_should_stop()) {
		/* Testing SCHED_THREADED bit here to make sure the current
		 * kthread owns this napi and could poll on this napi.
		 * Testing SCHED bit is not enough because SCHED bit might be
		 * set by some other busy poll thread or by napi_disable().
		 */
		if (test_bit(NAPI_STATE_SCHED_THREADED, &napi->state) || woken) {
			WARN_ON(!list_empty(&napi->poll_list));
			__set_current_state(TASK_RUNNING);
			return 0;
		}

		schedule();
		/* woken being true indicates this thread owns this napi. */
		woken = true;
		set_current_state(TASK_INTERRUPTIBLE);
	}
	__set_current_state(TASK_RUNNING);

	return -1;
}

static int napi_threaded_poll(void *data)
{
	struct napi_struct *napi = data;
	void *have;

	while (!napi_thread_wait(napi)) {
		for (;;) {
			bool repoll = false;

			local_bh_disable();

			have = netpoll_poll_lock(napi);
			__napi_poll(napi, &repoll);
			netpoll_poll_unlock(have);

			local_bh_enable();

			if (!repoll)
				break;

			cond_resched();
		}
	}
	return 0;
}

static __latent_entropy void net_rx_action(struct softirq_action *h)
{
	struct softnet_data *sd = this_cpu_ptr(&softnet_data);
	unsigned long time_limit = jiffies +
		usecs_to_jiffies(netdev_budget_usecs);
	int budget = netdev_budget;
	LIST_HEAD(list);
	LIST_HEAD(repoll);

	local_irq_disable();
	list_splice_init(&sd->poll_list, &list);
	local_irq_enable();

	for (;;) {
		struct napi_struct *n;

		if (list_empty(&list)) {
			if (!sd_has_rps_ipi_waiting(sd) && list_empty(&repoll))
				return;
			break;
		}

		n = list_first_entry(&list, struct napi_struct, poll_list);
		budget -= napi_poll(n, &repoll);

		/* If softirq window is exhausted then punt.
		 * Allow this to run for 2 jiffies since which will allow
		 * an average latency of 1.5/HZ.
		 */
		if (unlikely(budget <= 0 ||
			     time_after_eq(jiffies, time_limit))) {
			sd->time_squeeze++;
			break;
		}
	}

	local_irq_disable();

	list_splice_tail_init(&sd->poll_list, &list);
	list_splice_tail(&repoll, &list);
	list_splice(&list, &sd->poll_list);
	if (!list_empty(&sd->poll_list))
		__raise_softirq_irqoff(NET_RX_SOFTIRQ);

	net_rps_action_and_irq_enable(sd);
}

struct netdev_adjacent {
	struct net_device *dev;

	/* upper master flag, there can only be one master device per list */
	bool master;

	/* lookup ignore flag */
	bool ignore;

	/* counter for the number of times this device was added to us */
	u16 ref_nr;

	/* private field for the users */
	void *private;

	struct list_head list;
	struct rcu_head rcu;
};

static struct netdev_adjacent *__netdev_find_adj(struct net_device *adj_dev,
						 struct list_head *adj_list)
{
	struct netdev_adjacent *adj;

	list_for_each_entry(adj, adj_list, list) {
		if (adj->dev == adj_dev)
			return adj;
	}
	return NULL;
}

static int ____netdev_has_upper_dev(struct net_device *upper_dev,
				    struct netdev_nested_priv *priv)
{
	struct net_device *dev = (struct net_device *)priv->data;

	return upper_dev == dev;
}

/**
 * netdev_has_upper_dev - Check if device is linked to an upper device
 * @dev: device
 * @upper_dev: upper device to check
 *
 * Find out if a device is linked to specified upper device and return true
 * in case it is. Note that this checks only immediate upper device,
 * not through a complete stack of devices. The caller must hold the RTNL lock.
 */
bool netdev_has_upper_dev(struct net_device *dev,
			  struct net_device *upper_dev)
{
	struct netdev_nested_priv priv = {
		.data = (void *)upper_dev,
	};

	ASSERT_RTNL();

	return netdev_walk_all_upper_dev_rcu(dev, ____netdev_has_upper_dev,
					     &priv);
}
EXPORT_SYMBOL(netdev_has_upper_dev);

/**
 * netdev_has_upper_dev_all_rcu - Check if device is linked to an upper device
 * @dev: device
 * @upper_dev: upper device to check
 *
 * Find out if a device is linked to specified upper device and return true
 * in case it is. Note that this checks the entire upper device chain.
 * The caller must hold rcu lock.
 */

bool netdev_has_upper_dev_all_rcu(struct net_device *dev,
				  struct net_device *upper_dev)
{
	struct netdev_nested_priv priv = {
		.data = (void *)upper_dev,
	};

	return !!netdev_walk_all_upper_dev_rcu(dev, ____netdev_has_upper_dev,
					       &priv);
}
EXPORT_SYMBOL(netdev_has_upper_dev_all_rcu);

/**
 * netdev_has_any_upper_dev - Check if device is linked to some device
 * @dev: device
 *
 * Find out if a device is linked to an upper device and return true in case
 * it is. The caller must hold the RTNL lock.
 */
bool netdev_has_any_upper_dev(struct net_device *dev)
{
	ASSERT_RTNL();

	return !list_empty(&dev->adj_list.upper);
}
EXPORT_SYMBOL(netdev_has_any_upper_dev);

/**
 * netdev_master_upper_dev_get - Get master upper device
 * @dev: device
 *
 * Find a master upper device and return pointer to it or NULL in case
 * it's not there. The caller must hold the RTNL lock.
 */
struct net_device *netdev_master_upper_dev_get(struct net_device *dev)
{
	struct netdev_adjacent *upper;

	ASSERT_RTNL();

	if (list_empty(&dev->adj_list.upper))
		return NULL;

	upper = list_first_entry(&dev->adj_list.upper,
				 struct netdev_adjacent, list);
	if (likely(upper->master))
		return upper->dev;
	return NULL;
}
EXPORT_SYMBOL(netdev_master_upper_dev_get);

static struct net_device *__netdev_master_upper_dev_get(struct net_device *dev)
{
	struct netdev_adjacent *upper;

	ASSERT_RTNL();

	if (list_empty(&dev->adj_list.upper))
		return NULL;

	upper = list_first_entry(&dev->adj_list.upper,
				 struct netdev_adjacent, list);
	if (likely(upper->master) && !upper->ignore)
		return upper->dev;
	return NULL;
}

/**
 * netdev_has_any_lower_dev - Check if device is linked to some device
 * @dev: device
 *
 * Find out if a device is linked to a lower device and return true in case
 * it is. The caller must hold the RTNL lock.
 */
static bool netdev_has_any_lower_dev(struct net_device *dev)
{
	ASSERT_RTNL();

	return !list_empty(&dev->adj_list.lower);
}

void *netdev_adjacent_get_private(struct list_head *adj_list)
{
	struct netdev_adjacent *adj;

	adj = list_entry(adj_list, struct netdev_adjacent, list);

	return adj->private;
}
EXPORT_SYMBOL(netdev_adjacent_get_private);

/**
 * netdev_upper_get_next_dev_rcu - Get the next dev from upper list
 * @dev: device
 * @iter: list_head ** of the current position
 *
 * Gets the next device from the dev's upper list, starting from iter
 * position. The caller must hold RCU read lock.
 */
struct net_device *netdev_upper_get_next_dev_rcu(struct net_device *dev,
						 struct list_head **iter)
{
	struct netdev_adjacent *upper;

	WARN_ON_ONCE(!rcu_read_lock_held() && !lockdep_rtnl_is_held());

	upper = list_entry_rcu((*iter)->next, struct netdev_adjacent, list);

	if (&upper->list == &dev->adj_list.upper)
		return NULL;

	*iter = &upper->list;

	return upper->dev;
}
EXPORT_SYMBOL(netdev_upper_get_next_dev_rcu);

static struct net_device *__netdev_next_upper_dev(struct net_device *dev,
						  struct list_head **iter,
						  bool *ignore)
{
	struct netdev_adjacent *upper;

	upper = list_entry((*iter)->next, struct netdev_adjacent, list);

	if (&upper->list == &dev->adj_list.upper)
		return NULL;

	*iter = &upper->list;
	*ignore = upper->ignore;

	return upper->dev;
}

static struct net_device *netdev_next_upper_dev_rcu(struct net_device *dev,
						    struct list_head **iter)
{
	struct netdev_adjacent *upper;

	WARN_ON_ONCE(!rcu_read_lock_held() && !lockdep_rtnl_is_held());

	upper = list_entry_rcu((*iter)->next, struct netdev_adjacent, list);

	if (&upper->list == &dev->adj_list.upper)
		return NULL;

	*iter = &upper->list;

	return upper->dev;
}

static int __netdev_walk_all_upper_dev(struct net_device *dev,
				       int (*fn)(struct net_device *dev,
					 struct netdev_nested_priv *priv),
				       struct netdev_nested_priv *priv)
{
	struct net_device *udev, *next, *now, *dev_stack[MAX_NEST_DEV + 1];
	struct list_head *niter, *iter, *iter_stack[MAX_NEST_DEV + 1];
	int ret, cur = 0;
	bool ignore;

	now = dev;
	iter = &dev->adj_list.upper;

	while (1) {
		if (now != dev) {
			ret = fn(now, priv);
			if (ret)
				return ret;
		}

		next = NULL;
		while (1) {
			udev = __netdev_next_upper_dev(now, &iter, &ignore);
			if (!udev)
				break;
			if (ignore)
				continue;

			next = udev;
			niter = &udev->adj_list.upper;
			dev_stack[cur] = now;
			iter_stack[cur++] = iter;
			break;
		}

		if (!next) {
			if (!cur)
				return 0;
			next = dev_stack[--cur];
			niter = iter_stack[cur];
		}

		now = next;
		iter = niter;
	}

	return 0;
}

int netdev_walk_all_upper_dev_rcu(struct net_device *dev,
				  int (*fn)(struct net_device *dev,
					    struct netdev_nested_priv *priv),
				  struct netdev_nested_priv *priv)
{
	struct net_device *udev, *next, *now, *dev_stack[MAX_NEST_DEV + 1];
	struct list_head *niter, *iter, *iter_stack[MAX_NEST_DEV + 1];
	int ret, cur = 0;

	now = dev;
	iter = &dev->adj_list.upper;

	while (1) {
		if (now != dev) {
			ret = fn(now, priv);
			if (ret)
				return ret;
		}

		next = NULL;
		while (1) {
			udev = netdev_next_upper_dev_rcu(now, &iter);
			if (!udev)
				break;

			next = udev;
			niter = &udev->adj_list.upper;
			dev_stack[cur] = now;
			iter_stack[cur++] = iter;
			break;
		}

		if (!next) {
			if (!cur)
				return 0;
			next = dev_stack[--cur];
			niter = iter_stack[cur];
		}

		now = next;
		iter = niter;
	}

	return 0;
}
EXPORT_SYMBOL_GPL(netdev_walk_all_upper_dev_rcu);

static bool __netdev_has_upper_dev(struct net_device *dev,
				   struct net_device *upper_dev)
{
	struct netdev_nested_priv priv = {
		.flags = 0,
		.data = (void *)upper_dev,
	};

	ASSERT_RTNL();

	return __netdev_walk_all_upper_dev(dev, ____netdev_has_upper_dev,
					   &priv);
}

/**
 * netdev_lower_get_next_private - Get the next ->private from the
 *				   lower neighbour list
 * @dev: device
 * @iter: list_head ** of the current position
 *
 * Gets the next netdev_adjacent->private from the dev's lower neighbour
 * list, starting from iter position. The caller must hold either hold the
 * RTNL lock or its own locking that guarantees that the neighbour lower
 * list will remain unchanged.
 */
void *netdev_lower_get_next_private(struct net_device *dev,
				    struct list_head **iter)
{
	struct netdev_adjacent *lower;

	lower = list_entry(*iter, struct netdev_adjacent, list);

	if (&lower->list == &dev->adj_list.lower)
		return NULL;

	*iter = lower->list.next;

	return lower->private;
}
EXPORT_SYMBOL(netdev_lower_get_next_private);

/**
 * netdev_lower_get_next_private_rcu - Get the next ->private from the
 *				       lower neighbour list, RCU
 *				       variant
 * @dev: device
 * @iter: list_head ** of the current position
 *
 * Gets the next netdev_adjacent->private from the dev's lower neighbour
 * list, starting from iter position. The caller must hold RCU read lock.
 */
void *netdev_lower_get_next_private_rcu(struct net_device *dev,
					struct list_head **iter)
{
	struct netdev_adjacent *lower;

	WARN_ON_ONCE(!rcu_read_lock_held());

	lower = list_entry_rcu((*iter)->next, struct netdev_adjacent, list);

	if (&lower->list == &dev->adj_list.lower)
		return NULL;

	*iter = &lower->list;

	return lower->private;
}
EXPORT_SYMBOL(netdev_lower_get_next_private_rcu);

/**
 * netdev_lower_get_next - Get the next device from the lower neighbour
 *                         list
 * @dev: device
 * @iter: list_head ** of the current position
 *
 * Gets the next netdev_adjacent from the dev's lower neighbour
 * list, starting from iter position. The caller must hold RTNL lock or
 * its own locking that guarantees that the neighbour lower
 * list will remain unchanged.
 */
void *netdev_lower_get_next(struct net_device *dev, struct list_head **iter)
{
	struct netdev_adjacent *lower;

	lower = list_entry(*iter, struct netdev_adjacent, list);

	if (&lower->list == &dev->adj_list.lower)
		return NULL;

	*iter = lower->list.next;

	return lower->dev;
}
EXPORT_SYMBOL(netdev_lower_get_next);

static struct net_device *netdev_next_lower_dev(struct net_device *dev,
						struct list_head **iter)
{
	struct netdev_adjacent *lower;

	lower = list_entry((*iter)->next, struct netdev_adjacent, list);

	if (&lower->list == &dev->adj_list.lower)
		return NULL;

	*iter = &lower->list;

	return lower->dev;
}

static struct net_device *__netdev_next_lower_dev(struct net_device *dev,
						  struct list_head **iter,
						  bool *ignore)
{
	struct netdev_adjacent *lower;

	lower = list_entry((*iter)->next, struct netdev_adjacent, list);

	if (&lower->list == &dev->adj_list.lower)
		return NULL;

	*iter = &lower->list;
	*ignore = lower->ignore;

	return lower->dev;
}

int netdev_walk_all_lower_dev(struct net_device *dev,
			      int (*fn)(struct net_device *dev,
					struct netdev_nested_priv *priv),
			      struct netdev_nested_priv *priv)
{
	struct net_device *ldev, *next, *now, *dev_stack[MAX_NEST_DEV + 1];
	struct list_head *niter, *iter, *iter_stack[MAX_NEST_DEV + 1];
	int ret, cur = 0;

	now = dev;
	iter = &dev->adj_list.lower;

	while (1) {
		if (now != dev) {
			ret = fn(now, priv);
			if (ret)
				return ret;
		}

		next = NULL;
		while (1) {
			ldev = netdev_next_lower_dev(now, &iter);
			if (!ldev)
				break;

			next = ldev;
			niter = &ldev->adj_list.lower;
			dev_stack[cur] = now;
			iter_stack[cur++] = iter;
			break;
		}

		if (!next) {
			if (!cur)
				return 0;
			next = dev_stack[--cur];
			niter = iter_stack[cur];
		}

		now = next;
		iter = niter;
	}

	return 0;
}
EXPORT_SYMBOL_GPL(netdev_walk_all_lower_dev);

static int __netdev_walk_all_lower_dev(struct net_device *dev,
				       int (*fn)(struct net_device *dev,
					 struct netdev_nested_priv *priv),
				       struct netdev_nested_priv *priv)
{
	struct net_device *ldev, *next, *now, *dev_stack[MAX_NEST_DEV + 1];
	struct list_head *niter, *iter, *iter_stack[MAX_NEST_DEV + 1];
	int ret, cur = 0;
	bool ignore;

	now = dev;
	iter = &dev->adj_list.lower;

	while (1) {
		if (now != dev) {
			ret = fn(now, priv);
			if (ret)
				return ret;
		}

		next = NULL;
		while (1) {
			ldev = __netdev_next_lower_dev(now, &iter, &ignore);
			if (!ldev)
				break;
			if (ignore)
				continue;

			next = ldev;
			niter = &ldev->adj_list.lower;
			dev_stack[cur] = now;
			iter_stack[cur++] = iter;
			break;
		}

		if (!next) {
			if (!cur)
				return 0;
			next = dev_stack[--cur];
			niter = iter_stack[cur];
		}

		now = next;
		iter = niter;
	}

	return 0;
}

struct net_device *netdev_next_lower_dev_rcu(struct net_device *dev,
					     struct list_head **iter)
{
	struct netdev_adjacent *lower;

	lower = list_entry_rcu((*iter)->next, struct netdev_adjacent, list);
	if (&lower->list == &dev->adj_list.lower)
		return NULL;

	*iter = &lower->list;

	return lower->dev;
}
EXPORT_SYMBOL(netdev_next_lower_dev_rcu);

static u8 __netdev_upper_depth(struct net_device *dev)
{
	struct net_device *udev;
	struct list_head *iter;
	u8 max_depth = 0;
	bool ignore;

	for (iter = &dev->adj_list.upper,
	     udev = __netdev_next_upper_dev(dev, &iter, &ignore);
	     udev;
	     udev = __netdev_next_upper_dev(dev, &iter, &ignore)) {
		if (ignore)
			continue;
		if (max_depth < udev->upper_level)
			max_depth = udev->upper_level;
	}

	return max_depth;
}

static u8 __netdev_lower_depth(struct net_device *dev)
{
	struct net_device *ldev;
	struct list_head *iter;
	u8 max_depth = 0;
	bool ignore;

	for (iter = &dev->adj_list.lower,
	     ldev = __netdev_next_lower_dev(dev, &iter, &ignore);
	     ldev;
	     ldev = __netdev_next_lower_dev(dev, &iter, &ignore)) {
		if (ignore)
			continue;
		if (max_depth < ldev->lower_level)
			max_depth = ldev->lower_level;
	}

	return max_depth;
}

static int __netdev_update_upper_level(struct net_device *dev,
				       struct netdev_nested_priv *__unused)
{
	dev->upper_level = __netdev_upper_depth(dev) + 1;
	return 0;
}

static int __netdev_update_lower_level(struct net_device *dev,
				       struct netdev_nested_priv *priv)
{
	dev->lower_level = __netdev_lower_depth(dev) + 1;

#ifdef CONFIG_LOCKDEP
	if (!priv)
		return 0;

	if (priv->flags & NESTED_SYNC_IMM)
		dev->nested_level = dev->lower_level - 1;
	if (priv->flags & NESTED_SYNC_TODO)
		net_unlink_todo(dev);
#endif
	return 0;
}

int netdev_walk_all_lower_dev_rcu(struct net_device *dev,
				  int (*fn)(struct net_device *dev,
					    struct netdev_nested_priv *priv),
				  struct netdev_nested_priv *priv)
{
	struct net_device *ldev, *next, *now, *dev_stack[MAX_NEST_DEV + 1];
	struct list_head *niter, *iter, *iter_stack[MAX_NEST_DEV + 1];
	int ret, cur = 0;

	now = dev;
	iter = &dev->adj_list.lower;

	while (1) {
		if (now != dev) {
			ret = fn(now, priv);
			if (ret)
				return ret;
		}

		next = NULL;
		while (1) {
			ldev = netdev_next_lower_dev_rcu(now, &iter);
			if (!ldev)
				break;

			next = ldev;
			niter = &ldev->adj_list.lower;
			dev_stack[cur] = now;
			iter_stack[cur++] = iter;
			break;
		}

		if (!next) {
			if (!cur)
				return 0;
			next = dev_stack[--cur];
			niter = iter_stack[cur];
		}

		now = next;
		iter = niter;
	}

	return 0;
}
EXPORT_SYMBOL_GPL(netdev_walk_all_lower_dev_rcu);

/**
 * netdev_lower_get_first_private_rcu - Get the first ->private from the
 *				       lower neighbour list, RCU
 *				       variant
 * @dev: device
 *
 * Gets the first netdev_adjacent->private from the dev's lower neighbour
 * list. The caller must hold RCU read lock.
 */
void *netdev_lower_get_first_private_rcu(struct net_device *dev)
{
	struct netdev_adjacent *lower;

	lower = list_first_or_null_rcu(&dev->adj_list.lower,
			struct netdev_adjacent, list);
	if (lower)
		return lower->private;
	return NULL;
}
EXPORT_SYMBOL(netdev_lower_get_first_private_rcu);

/**
 * netdev_master_upper_dev_get_rcu - Get master upper device
 * @dev: device
 *
 * Find a master upper device and return pointer to it or NULL in case
 * it's not there. The caller must hold the RCU read lock.
 */
struct net_device *netdev_master_upper_dev_get_rcu(struct net_device *dev)
{
	struct netdev_adjacent *upper;

	upper = list_first_or_null_rcu(&dev->adj_list.upper,
				       struct netdev_adjacent, list);
	if (upper && likely(upper->master))
		return upper->dev;
	return NULL;
}
EXPORT_SYMBOL(netdev_master_upper_dev_get_rcu);

static int netdev_adjacent_sysfs_add(struct net_device *dev,
			      struct net_device *adj_dev,
			      struct list_head *dev_list)
{
	char linkname[IFNAMSIZ+7];

	sprintf(linkname, dev_list == &dev->adj_list.upper ?
		"upper_%s" : "lower_%s", adj_dev->name);
	return sysfs_create_link(&(dev->dev.kobj), &(adj_dev->dev.kobj),
				 linkname);
}
static void netdev_adjacent_sysfs_del(struct net_device *dev,
			       char *name,
			       struct list_head *dev_list)
{
	char linkname[IFNAMSIZ+7];

	sprintf(linkname, dev_list == &dev->adj_list.upper ?
		"upper_%s" : "lower_%s", name);
	sysfs_remove_link(&(dev->dev.kobj), linkname);
}

static inline bool netdev_adjacent_is_neigh_list(struct net_device *dev,
						 struct net_device *adj_dev,
						 struct list_head *dev_list)
{
	return (dev_list == &dev->adj_list.upper ||
		dev_list == &dev->adj_list.lower) &&
		net_eq(dev_net(dev), dev_net(adj_dev));
}

static int __netdev_adjacent_dev_insert(struct net_device *dev,
					struct net_device *adj_dev,
					struct list_head *dev_list,
					void *private, bool master)
{
	struct netdev_adjacent *adj;
	int ret;

	adj = __netdev_find_adj(adj_dev, dev_list);

	if (adj) {
		adj->ref_nr += 1;
		pr_debug("Insert adjacency: dev %s adj_dev %s adj->ref_nr %d\n",
			 dev->name, adj_dev->name, adj->ref_nr);

		return 0;
	}

	adj = kmalloc(sizeof(*adj), GFP_KERNEL);
	if (!adj)
		return -ENOMEM;

	adj->dev = adj_dev;
	adj->master = master;
	adj->ref_nr = 1;
	adj->private = private;
	adj->ignore = false;
	dev_hold(adj_dev);

	pr_debug("Insert adjacency: dev %s adj_dev %s adj->ref_nr %d; dev_hold on %s\n",
		 dev->name, adj_dev->name, adj->ref_nr, adj_dev->name);

	if (netdev_adjacent_is_neigh_list(dev, adj_dev, dev_list)) {
		ret = netdev_adjacent_sysfs_add(dev, adj_dev, dev_list);
		if (ret)
			goto free_adj;
	}

	/* Ensure that master link is always the first item in list. */
	if (master) {
		ret = sysfs_create_link(&(dev->dev.kobj),
					&(adj_dev->dev.kobj), "master");
		if (ret)
			goto remove_symlinks;

		list_add_rcu(&adj->list, dev_list);
	} else {
		list_add_tail_rcu(&adj->list, dev_list);
	}

	return 0;

remove_symlinks:
	if (netdev_adjacent_is_neigh_list(dev, adj_dev, dev_list))
		netdev_adjacent_sysfs_del(dev, adj_dev->name, dev_list);
free_adj:
	kfree(adj);
	dev_put(adj_dev);

	return ret;
}

static void __netdev_adjacent_dev_remove(struct net_device *dev,
					 struct net_device *adj_dev,
					 u16 ref_nr,
					 struct list_head *dev_list)
{
	struct netdev_adjacent *adj;

	pr_debug("Remove adjacency: dev %s adj_dev %s ref_nr %d\n",
		 dev->name, adj_dev->name, ref_nr);

	adj = __netdev_find_adj(adj_dev, dev_list);

	if (!adj) {
		pr_err("Adjacency does not exist for device %s from %s\n",
		       dev->name, adj_dev->name);
		WARN_ON(1);
		return;
	}

	if (adj->ref_nr > ref_nr) {
		pr_debug("adjacency: %s to %s ref_nr - %d = %d\n",
			 dev->name, adj_dev->name, ref_nr,
			 adj->ref_nr - ref_nr);
		adj->ref_nr -= ref_nr;
		return;
	}

	if (adj->master)
		sysfs_remove_link(&(dev->dev.kobj), "master");

	if (netdev_adjacent_is_neigh_list(dev, adj_dev, dev_list))
		netdev_adjacent_sysfs_del(dev, adj_dev->name, dev_list);

	list_del_rcu(&adj->list);
	pr_debug("adjacency: dev_put for %s, because link removed from %s to %s\n",
		 adj_dev->name, dev->name, adj_dev->name);
	dev_put(adj_dev);
	kfree_rcu(adj, rcu);
}

static int __netdev_adjacent_dev_link_lists(struct net_device *dev,
					    struct net_device *upper_dev,
					    struct list_head *up_list,
					    struct list_head *down_list,
					    void *private, bool master)
{
	int ret;

	ret = __netdev_adjacent_dev_insert(dev, upper_dev, up_list,
					   private, master);
	if (ret)
		return ret;

	ret = __netdev_adjacent_dev_insert(upper_dev, dev, down_list,
					   private, false);
	if (ret) {
		__netdev_adjacent_dev_remove(dev, upper_dev, 1, up_list);
		return ret;
	}

	return 0;
}

static void __netdev_adjacent_dev_unlink_lists(struct net_device *dev,
					       struct net_device *upper_dev,
					       u16 ref_nr,
					       struct list_head *up_list,
					       struct list_head *down_list)
{
	__netdev_adjacent_dev_remove(dev, upper_dev, ref_nr, up_list);
	__netdev_adjacent_dev_remove(upper_dev, dev, ref_nr, down_list);
}

static int __netdev_adjacent_dev_link_neighbour(struct net_device *dev,
						struct net_device *upper_dev,
						void *private, bool master)
{
	return __netdev_adjacent_dev_link_lists(dev, upper_dev,
						&dev->adj_list.upper,
						&upper_dev->adj_list.lower,
						private, master);
}

static void __netdev_adjacent_dev_unlink_neighbour(struct net_device *dev,
						   struct net_device *upper_dev)
{
	__netdev_adjacent_dev_unlink_lists(dev, upper_dev, 1,
					   &dev->adj_list.upper,
					   &upper_dev->adj_list.lower);
}

static int __netdev_upper_dev_link(struct net_device *dev,
				   struct net_device *upper_dev, bool master,
				   void *upper_priv, void *upper_info,
				   struct netdev_nested_priv *priv,
				   struct netlink_ext_ack *extack)
{
	struct netdev_notifier_changeupper_info changeupper_info = {
		.info = {
			.dev = dev,
			.extack = extack,
		},
		.upper_dev = upper_dev,
		.master = master,
		.linking = true,
		.upper_info = upper_info,
	};
	struct net_device *master_dev;
	int ret = 0;

	ASSERT_RTNL();

	if (dev == upper_dev)
		return -EBUSY;

	/* To prevent loops, check if dev is not upper device to upper_dev. */
	if (__netdev_has_upper_dev(upper_dev, dev))
		return -EBUSY;

	if ((dev->lower_level + upper_dev->upper_level) > MAX_NEST_DEV)
		return -EMLINK;

	if (!master) {
		if (__netdev_has_upper_dev(dev, upper_dev))
			return -EEXIST;
	} else {
		master_dev = __netdev_master_upper_dev_get(dev);
		if (master_dev)
			return master_dev == upper_dev ? -EEXIST : -EBUSY;
	}

	ret = call_netdevice_notifiers_info(NETDEV_PRECHANGEUPPER,
					    &changeupper_info.info);
	ret = notifier_to_errno(ret);
	if (ret)
		return ret;

	ret = __netdev_adjacent_dev_link_neighbour(dev, upper_dev, upper_priv,
						   master);
	if (ret)
		return ret;

	ret = call_netdevice_notifiers_info(NETDEV_CHANGEUPPER,
					    &changeupper_info.info);
	ret = notifier_to_errno(ret);
	if (ret)
		goto rollback;

	__netdev_update_upper_level(dev, NULL);
	__netdev_walk_all_lower_dev(dev, __netdev_update_upper_level, NULL);

	__netdev_update_lower_level(upper_dev, priv);
	__netdev_walk_all_upper_dev(upper_dev, __netdev_update_lower_level,
				    priv);

	return 0;

rollback:
	__netdev_adjacent_dev_unlink_neighbour(dev, upper_dev);

	return ret;
}

/**
 * netdev_upper_dev_link - Add a link to the upper device
 * @dev: device
 * @upper_dev: new upper device
 * @extack: netlink extended ack
 *
 * Adds a link to device which is upper to this one. The caller must hold
 * the RTNL lock. On a failure a negative errno code is returned.
 * On success the reference counts are adjusted and the function
 * returns zero.
 */
int netdev_upper_dev_link(struct net_device *dev,
			  struct net_device *upper_dev,
			  struct netlink_ext_ack *extack)
{
	struct netdev_nested_priv priv = {
		.flags = NESTED_SYNC_IMM | NESTED_SYNC_TODO,
		.data = NULL,
	};

	return __netdev_upper_dev_link(dev, upper_dev, false,
				       NULL, NULL, &priv, extack);
}
EXPORT_SYMBOL(netdev_upper_dev_link);

/**
 * netdev_master_upper_dev_link - Add a master link to the upper device
 * @dev: device
 * @upper_dev: new upper device
 * @upper_priv: upper device private
 * @upper_info: upper info to be passed down via notifier
 * @extack: netlink extended ack
 *
 * Adds a link to device which is upper to this one. In this case, only
 * one master upper device can be linked, although other non-master devices
 * might be linked as well. The caller must hold the RTNL lock.
 * On a failure a negative errno code is returned. On success the reference
 * counts are adjusted and the function returns zero.
 */
int netdev_master_upper_dev_link(struct net_device *dev,
				 struct net_device *upper_dev,
				 void *upper_priv, void *upper_info,
				 struct netlink_ext_ack *extack)
{
	struct netdev_nested_priv priv = {
		.flags = NESTED_SYNC_IMM | NESTED_SYNC_TODO,
		.data = NULL,
	};

	return __netdev_upper_dev_link(dev, upper_dev, true,
				       upper_priv, upper_info, &priv, extack);
}
EXPORT_SYMBOL(netdev_master_upper_dev_link);

static void __netdev_upper_dev_unlink(struct net_device *dev,
				      struct net_device *upper_dev,
				      struct netdev_nested_priv *priv)
{
	struct netdev_notifier_changeupper_info changeupper_info = {
		.info = {
			.dev = dev,
		},
		.upper_dev = upper_dev,
		.linking = false,
	};

	ASSERT_RTNL();

	changeupper_info.master = netdev_master_upper_dev_get(dev) == upper_dev;

	call_netdevice_notifiers_info(NETDEV_PRECHANGEUPPER,
				      &changeupper_info.info);

	__netdev_adjacent_dev_unlink_neighbour(dev, upper_dev);

	call_netdevice_notifiers_info(NETDEV_CHANGEUPPER,
				      &changeupper_info.info);

	__netdev_update_upper_level(dev, NULL);
	__netdev_walk_all_lower_dev(dev, __netdev_update_upper_level, NULL);

	__netdev_update_lower_level(upper_dev, priv);
	__netdev_walk_all_upper_dev(upper_dev, __netdev_update_lower_level,
				    priv);
}

/**
 * netdev_upper_dev_unlink - Removes a link to upper device
 * @dev: device
 * @upper_dev: new upper device
 *
 * Removes a link to device which is upper to this one. The caller must hold
 * the RTNL lock.
 */
void netdev_upper_dev_unlink(struct net_device *dev,
			     struct net_device *upper_dev)
{
	struct netdev_nested_priv priv = {
		.flags = NESTED_SYNC_TODO,
		.data = NULL,
	};

	__netdev_upper_dev_unlink(dev, upper_dev, &priv);
}
EXPORT_SYMBOL(netdev_upper_dev_unlink);

static void __netdev_adjacent_dev_set(struct net_device *upper_dev,
				      struct net_device *lower_dev,
				      bool val)
{
	struct netdev_adjacent *adj;

	adj = __netdev_find_adj(lower_dev, &upper_dev->adj_list.lower);
	if (adj)
		adj->ignore = val;

	adj = __netdev_find_adj(upper_dev, &lower_dev->adj_list.upper);
	if (adj)
		adj->ignore = val;
}

static void netdev_adjacent_dev_disable(struct net_device *upper_dev,
					struct net_device *lower_dev)
{
	__netdev_adjacent_dev_set(upper_dev, lower_dev, true);
}

static void netdev_adjacent_dev_enable(struct net_device *upper_dev,
				       struct net_device *lower_dev)
{
	__netdev_adjacent_dev_set(upper_dev, lower_dev, false);
}

int netdev_adjacent_change_prepare(struct net_device *old_dev,
				   struct net_device *new_dev,
				   struct net_device *dev,
				   struct netlink_ext_ack *extack)
{
	struct netdev_nested_priv priv = {
		.flags = 0,
		.data = NULL,
	};
	int err;

	if (!new_dev)
		return 0;

	if (old_dev && new_dev != old_dev)
		netdev_adjacent_dev_disable(dev, old_dev);
	err = __netdev_upper_dev_link(new_dev, dev, false, NULL, NULL, &priv,
				      extack);
	if (err) {
		if (old_dev && new_dev != old_dev)
			netdev_adjacent_dev_enable(dev, old_dev);
		return err;
	}

	return 0;
}
EXPORT_SYMBOL(netdev_adjacent_change_prepare);

void netdev_adjacent_change_commit(struct net_device *old_dev,
				   struct net_device *new_dev,
				   struct net_device *dev)
{
	struct netdev_nested_priv priv = {
		.flags = NESTED_SYNC_IMM | NESTED_SYNC_TODO,
		.data = NULL,
	};

	if (!new_dev || !old_dev)
		return;

	if (new_dev == old_dev)
		return;

	netdev_adjacent_dev_enable(dev, old_dev);
	__netdev_upper_dev_unlink(old_dev, dev, &priv);
}
EXPORT_SYMBOL(netdev_adjacent_change_commit);

void netdev_adjacent_change_abort(struct net_device *old_dev,
				  struct net_device *new_dev,
				  struct net_device *dev)
{
	struct netdev_nested_priv priv = {
		.flags = 0,
		.data = NULL,
	};

	if (!new_dev)
		return;

	if (old_dev && new_dev != old_dev)
		netdev_adjacent_dev_enable(dev, old_dev);

	__netdev_upper_dev_unlink(new_dev, dev, &priv);
}
EXPORT_SYMBOL(netdev_adjacent_change_abort);

/**
 * netdev_bonding_info_change - Dispatch event about slave change
 * @dev: device
 * @bonding_info: info to dispatch
 *
 * Send NETDEV_BONDING_INFO to netdev notifiers with info.
 * The caller must hold the RTNL lock.
 */
void netdev_bonding_info_change(struct net_device *dev,
				struct netdev_bonding_info *bonding_info)
{
	struct netdev_notifier_bonding_info info = {
		.info.dev = dev,
	};

	memcpy(&info.bonding_info, bonding_info,
	       sizeof(struct netdev_bonding_info));
	call_netdevice_notifiers_info(NETDEV_BONDING_INFO,
				      &info.info);
}
EXPORT_SYMBOL(netdev_bonding_info_change);

/**
 * netdev_get_xmit_slave - Get the xmit slave of master device
 * @dev: device
 * @skb: The packet
 * @all_slaves: assume all the slaves are active
 *
 * The reference counters are not incremented so the caller must be
 * careful with locks. The caller must hold RCU lock.
 * %NULL is returned if no slave is found.
 */

struct net_device *netdev_get_xmit_slave(struct net_device *dev,
					 struct sk_buff *skb,
					 bool all_slaves)
{
	const struct net_device_ops *ops = dev->netdev_ops;

	if (!ops->ndo_get_xmit_slave)
		return NULL;
	return ops->ndo_get_xmit_slave(dev, skb, all_slaves);
}
EXPORT_SYMBOL(netdev_get_xmit_slave);

static struct net_device *netdev_sk_get_lower_dev(struct net_device *dev,
						  struct sock *sk)
{
	const struct net_device_ops *ops = dev->netdev_ops;

	if (!ops->ndo_sk_get_lower_dev)
		return NULL;
	return ops->ndo_sk_get_lower_dev(dev, sk);
}

/**
 * netdev_sk_get_lowest_dev - Get the lowest device in chain given device and socket
 * @dev: device
 * @sk: the socket
 *
 * %NULL is returned if no lower device is found.
 */

struct net_device *netdev_sk_get_lowest_dev(struct net_device *dev,
					    struct sock *sk)
{
	struct net_device *lower;

	lower = netdev_sk_get_lower_dev(dev, sk);
	while (lower) {
		dev = lower;
		lower = netdev_sk_get_lower_dev(dev, sk);
	}

	return dev;
}
EXPORT_SYMBOL(netdev_sk_get_lowest_dev);

static void netdev_adjacent_add_links(struct net_device *dev)
{
	struct netdev_adjacent *iter;

	struct net *net = dev_net(dev);

	list_for_each_entry(iter, &dev->adj_list.upper, list) {
		if (!net_eq(net, dev_net(iter->dev)))
			continue;
		netdev_adjacent_sysfs_add(iter->dev, dev,
					  &iter->dev->adj_list.lower);
		netdev_adjacent_sysfs_add(dev, iter->dev,
					  &dev->adj_list.upper);
	}

	list_for_each_entry(iter, &dev->adj_list.lower, list) {
		if (!net_eq(net, dev_net(iter->dev)))
			continue;
		netdev_adjacent_sysfs_add(iter->dev, dev,
					  &iter->dev->adj_list.upper);
		netdev_adjacent_sysfs_add(dev, iter->dev,
					  &dev->adj_list.lower);
	}
}

static void netdev_adjacent_del_links(struct net_device *dev)
{
	struct netdev_adjacent *iter;

	struct net *net = dev_net(dev);

	list_for_each_entry(iter, &dev->adj_list.upper, list) {
		if (!net_eq(net, dev_net(iter->dev)))
			continue;
		netdev_adjacent_sysfs_del(iter->dev, dev->name,
					  &iter->dev->adj_list.lower);
		netdev_adjacent_sysfs_del(dev, iter->dev->name,
					  &dev->adj_list.upper);
	}

	list_for_each_entry(iter, &dev->adj_list.lower, list) {
		if (!net_eq(net, dev_net(iter->dev)))
			continue;
		netdev_adjacent_sysfs_del(iter->dev, dev->name,
					  &iter->dev->adj_list.upper);
		netdev_adjacent_sysfs_del(dev, iter->dev->name,
					  &dev->adj_list.lower);
	}
}

void netdev_adjacent_rename_links(struct net_device *dev, char *oldname)
{
	struct netdev_adjacent *iter;

	struct net *net = dev_net(dev);

	list_for_each_entry(iter, &dev->adj_list.upper, list) {
		if (!net_eq(net, dev_net(iter->dev)))
			continue;
		netdev_adjacent_sysfs_del(iter->dev, oldname,
					  &iter->dev->adj_list.lower);
		netdev_adjacent_sysfs_add(iter->dev, dev,
					  &iter->dev->adj_list.lower);
	}

	list_for_each_entry(iter, &dev->adj_list.lower, list) {
		if (!net_eq(net, dev_net(iter->dev)))
			continue;
		netdev_adjacent_sysfs_del(iter->dev, oldname,
					  &iter->dev->adj_list.upper);
		netdev_adjacent_sysfs_add(iter->dev, dev,
					  &iter->dev->adj_list.upper);
	}
}

void *netdev_lower_dev_get_private(struct net_device *dev,
				   struct net_device *lower_dev)
{
	struct netdev_adjacent *lower;

	if (!lower_dev)
		return NULL;
	lower = __netdev_find_adj(lower_dev, &dev->adj_list.lower);
	if (!lower)
		return NULL;

	return lower->private;
}
EXPORT_SYMBOL(netdev_lower_dev_get_private);


/**
 * netdev_lower_state_changed - Dispatch event about lower device state change
 * @lower_dev: device
 * @lower_state_info: state to dispatch
 *
 * Send NETDEV_CHANGELOWERSTATE to netdev notifiers with info.
 * The caller must hold the RTNL lock.
 */
void netdev_lower_state_changed(struct net_device *lower_dev,
				void *lower_state_info)
{
	struct netdev_notifier_changelowerstate_info changelowerstate_info = {
		.info.dev = lower_dev,
	};

	ASSERT_RTNL();
	changelowerstate_info.lower_state_info = lower_state_info;
	call_netdevice_notifiers_info(NETDEV_CHANGELOWERSTATE,
				      &changelowerstate_info.info);
}
EXPORT_SYMBOL(netdev_lower_state_changed);

static void dev_change_rx_flags(struct net_device *dev, int flags)
{
	const struct net_device_ops *ops = dev->netdev_ops;

	if (ops->ndo_change_rx_flags)
		ops->ndo_change_rx_flags(dev, flags);
}

static int __dev_set_promiscuity(struct net_device *dev, int inc, bool notify)
{
	unsigned int old_flags = dev->flags;
	kuid_t uid;
	kgid_t gid;

	ASSERT_RTNL();

	dev->flags |= IFF_PROMISC;
	dev->promiscuity += inc;
	if (dev->promiscuity == 0) {
		/*
		 * Avoid overflow.
		 * If inc causes overflow, untouch promisc and return error.
		 */
		if (inc < 0)
			dev->flags &= ~IFF_PROMISC;
		else {
			dev->promiscuity -= inc;
			pr_warn("%s: promiscuity touches roof, set promiscuity failed. promiscuity feature of device might be broken.\n",
				dev->name);
			return -EOVERFLOW;
		}
	}
	if (dev->flags != old_flags) {
		pr_info("device %s %s promiscuous mode\n",
			dev->name,
			dev->flags & IFF_PROMISC ? "entered" : "left");
		if (audit_enabled) {
			current_uid_gid(&uid, &gid);
			audit_log(audit_context(), GFP_ATOMIC,
				  AUDIT_ANOM_PROMISCUOUS,
				  "dev=%s prom=%d old_prom=%d auid=%u uid=%u gid=%u ses=%u",
				  dev->name, (dev->flags & IFF_PROMISC),
				  (old_flags & IFF_PROMISC),
				  from_kuid(&init_user_ns, audit_get_loginuid(current)),
				  from_kuid(&init_user_ns, uid),
				  from_kgid(&init_user_ns, gid),
				  audit_get_sessionid(current));
		}

		dev_change_rx_flags(dev, IFF_PROMISC);
	}
	if (notify)
		__dev_notify_flags(dev, old_flags, IFF_PROMISC);
	return 0;
}

/**
 *	dev_set_promiscuity	- update promiscuity count on a device
 *	@dev: device
 *	@inc: modifier
 *
 *	Add or remove promiscuity from a device. While the count in the device
 *	remains above zero the interface remains promiscuous. Once it hits zero
 *	the device reverts back to normal filtering operation. A negative inc
 *	value is used to drop promiscuity on the device.
 *	Return 0 if successful or a negative errno code on error.
 */
int dev_set_promiscuity(struct net_device *dev, int inc)
{
	unsigned int old_flags = dev->flags;
	int err;

	err = __dev_set_promiscuity(dev, inc, true);
	if (err < 0)
		return err;
	if (dev->flags != old_flags)
		dev_set_rx_mode(dev);
	return err;
}
EXPORT_SYMBOL(dev_set_promiscuity);

static int __dev_set_allmulti(struct net_device *dev, int inc, bool notify)
{
	unsigned int old_flags = dev->flags, old_gflags = dev->gflags;

	ASSERT_RTNL();

	dev->flags |= IFF_ALLMULTI;
	dev->allmulti += inc;
	if (dev->allmulti == 0) {
		/*
		 * Avoid overflow.
		 * If inc causes overflow, untouch allmulti and return error.
		 */
		if (inc < 0)
			dev->flags &= ~IFF_ALLMULTI;
		else {
			dev->allmulti -= inc;
			pr_warn("%s: allmulti touches roof, set allmulti failed. allmulti feature of device might be broken.\n",
				dev->name);
			return -EOVERFLOW;
		}
	}
	if (dev->flags ^ old_flags) {
		dev_change_rx_flags(dev, IFF_ALLMULTI);
		dev_set_rx_mode(dev);
		if (notify)
			__dev_notify_flags(dev, old_flags,
					   dev->gflags ^ old_gflags);
	}
	return 0;
}

/**
 *	dev_set_allmulti	- update allmulti count on a device
 *	@dev: device
 *	@inc: modifier
 *
 *	Add or remove reception of all multicast frames to a device. While the
 *	count in the device remains above zero the interface remains listening
 *	to all interfaces. Once it hits zero the device reverts back to normal
 *	filtering operation. A negative @inc value is used to drop the counter
 *	when releasing a resource needing all multicasts.
 *	Return 0 if successful or a negative errno code on error.
 */

int dev_set_allmulti(struct net_device *dev, int inc)
{
	return __dev_set_allmulti(dev, inc, true);
}
EXPORT_SYMBOL(dev_set_allmulti);

/*
 *	Upload unicast and multicast address lists to device and
 *	configure RX filtering. When the device doesn't support unicast
 *	filtering it is put in promiscuous mode while unicast addresses
 *	are present.
 */
void __dev_set_rx_mode(struct net_device *dev)
{
	const struct net_device_ops *ops = dev->netdev_ops;

	/* dev_open will call this function so the list will stay sane. */
	if (!(dev->flags&IFF_UP))
		return;

	if (!netif_device_present(dev))
		return;

	if (!(dev->priv_flags & IFF_UNICAST_FLT)) {
		/* Unicast addresses changes may only happen under the rtnl,
		 * therefore calling __dev_set_promiscuity here is safe.
		 */
		if (!netdev_uc_empty(dev) && !dev->uc_promisc) {
			__dev_set_promiscuity(dev, 1, false);
			dev->uc_promisc = true;
		} else if (netdev_uc_empty(dev) && dev->uc_promisc) {
			__dev_set_promiscuity(dev, -1, false);
			dev->uc_promisc = false;
		}
	}

	if (ops->ndo_set_rx_mode)
		ops->ndo_set_rx_mode(dev);
}

void dev_set_rx_mode(struct net_device *dev)
{
	netif_addr_lock_bh(dev);
	__dev_set_rx_mode(dev);
	netif_addr_unlock_bh(dev);
}

/**
 *	dev_get_flags - get flags reported to userspace
 *	@dev: device
 *
 *	Get the combination of flag bits exported through APIs to userspace.
 */
unsigned int dev_get_flags(const struct net_device *dev)
{
	unsigned int flags;

	flags = (dev->flags & ~(IFF_PROMISC |
				IFF_ALLMULTI |
				IFF_RUNNING |
				IFF_LOWER_UP |
				IFF_DORMANT)) |
		(dev->gflags & (IFF_PROMISC |
				IFF_ALLMULTI));

	if (netif_running(dev)) {
		if (netif_oper_up(dev))
			flags |= IFF_RUNNING;
		if (netif_carrier_ok(dev))
			flags |= IFF_LOWER_UP;
		if (netif_dormant(dev))
			flags |= IFF_DORMANT;
	}

	return flags;
}
EXPORT_SYMBOL(dev_get_flags);

int __dev_change_flags(struct net_device *dev, unsigned int flags,
		       struct netlink_ext_ack *extack)
{
	unsigned int old_flags = dev->flags;
	int ret;

	ASSERT_RTNL();

	/*
	 *	Set the flags on our device.
	 */

	dev->flags = (flags & (IFF_DEBUG | IFF_NOTRAILERS | IFF_NOARP |
			       IFF_DYNAMIC | IFF_MULTICAST | IFF_PORTSEL |
			       IFF_AUTOMEDIA)) |
		     (dev->flags & (IFF_UP | IFF_VOLATILE | IFF_PROMISC |
				    IFF_ALLMULTI));

	/*
	 *	Load in the correct multicast list now the flags have changed.
	 */

	if ((old_flags ^ flags) & IFF_MULTICAST)
		dev_change_rx_flags(dev, IFF_MULTICAST);

	dev_set_rx_mode(dev);

	/*
	 *	Have we downed the interface. We handle IFF_UP ourselves
	 *	according to user attempts to set it, rather than blindly
	 *	setting it.
	 */

	ret = 0;
	if ((old_flags ^ flags) & IFF_UP) {
		if (old_flags & IFF_UP)
			__dev_close(dev);
		else
			ret = __dev_open(dev, extack);
	}

	if ((flags ^ dev->gflags) & IFF_PROMISC) {
		int inc = (flags & IFF_PROMISC) ? 1 : -1;
		unsigned int old_flags = dev->flags;

		dev->gflags ^= IFF_PROMISC;

		if (__dev_set_promiscuity(dev, inc, false) >= 0)
			if (dev->flags != old_flags)
				dev_set_rx_mode(dev);
	}

	/* NOTE: order of synchronization of IFF_PROMISC and IFF_ALLMULTI
	 * is important. Some (broken) drivers set IFF_PROMISC, when
	 * IFF_ALLMULTI is requested not asking us and not reporting.
	 */
	if ((flags ^ dev->gflags) & IFF_ALLMULTI) {
		int inc = (flags & IFF_ALLMULTI) ? 1 : -1;

		dev->gflags ^= IFF_ALLMULTI;
		__dev_set_allmulti(dev, inc, false);
	}

	return ret;
}

void __dev_notify_flags(struct net_device *dev, unsigned int old_flags,
			unsigned int gchanges)
{
	unsigned int changes = dev->flags ^ old_flags;

	if (gchanges)
		rtmsg_ifinfo(RTM_NEWLINK, dev, gchanges, GFP_ATOMIC);

	if (changes & IFF_UP) {
		if (dev->flags & IFF_UP)
			call_netdevice_notifiers(NETDEV_UP, dev);
		else
			call_netdevice_notifiers(NETDEV_DOWN, dev);
	}

	if (dev->flags & IFF_UP &&
	    (changes & ~(IFF_UP | IFF_PROMISC | IFF_ALLMULTI | IFF_VOLATILE))) {
		struct netdev_notifier_change_info change_info = {
			.info = {
				.dev = dev,
			},
			.flags_changed = changes,
		};

		call_netdevice_notifiers_info(NETDEV_CHANGE, &change_info.info);
	}
}

/**
 *	dev_change_flags - change device settings
 *	@dev: device
 *	@flags: device state flags
 *	@extack: netlink extended ack
 *
 *	Change settings on device based state flags. The flags are
 *	in the userspace exported format.
 */
int dev_change_flags(struct net_device *dev, unsigned int flags,
		     struct netlink_ext_ack *extack)
{
	int ret;
	unsigned int changes, old_flags = dev->flags, old_gflags = dev->gflags;

	ret = __dev_change_flags(dev, flags, extack);
	if (ret < 0)
		return ret;

	changes = (old_flags ^ dev->flags) | (old_gflags ^ dev->gflags);
	__dev_notify_flags(dev, old_flags, changes);
	return ret;
}
EXPORT_SYMBOL(dev_change_flags);

int __dev_set_mtu(struct net_device *dev, int new_mtu)
{
	const struct net_device_ops *ops = dev->netdev_ops;

	if (ops->ndo_change_mtu)
		return ops->ndo_change_mtu(dev, new_mtu);

	/* Pairs with all the lockless reads of dev->mtu in the stack */
	WRITE_ONCE(dev->mtu, new_mtu);
	return 0;
}
EXPORT_SYMBOL(__dev_set_mtu);

int dev_validate_mtu(struct net_device *dev, int new_mtu,
		     struct netlink_ext_ack *extack)
{
	/* MTU must be positive, and in range */
	if (new_mtu < 0 || new_mtu < dev->min_mtu) {
		NL_SET_ERR_MSG(extack, "mtu less than device minimum");
		return -EINVAL;
	}

	if (dev->max_mtu > 0 && new_mtu > dev->max_mtu) {
		NL_SET_ERR_MSG(extack, "mtu greater than device maximum");
		return -EINVAL;
	}
	return 0;
}

/**
 *	dev_set_mtu_ext - Change maximum transfer unit
 *	@dev: device
 *	@new_mtu: new transfer unit
 *	@extack: netlink extended ack
 *
 *	Change the maximum transfer size of the network device.
 */
int dev_set_mtu_ext(struct net_device *dev, int new_mtu,
		    struct netlink_ext_ack *extack)
{
	int err, orig_mtu;

	if (new_mtu == dev->mtu)
		return 0;

	err = dev_validate_mtu(dev, new_mtu, extack);
	if (err)
		return err;

	if (!netif_device_present(dev))
		return -ENODEV;

	err = call_netdevice_notifiers(NETDEV_PRECHANGEMTU, dev);
	err = notifier_to_errno(err);
	if (err)
		return err;

	orig_mtu = dev->mtu;
	err = __dev_set_mtu(dev, new_mtu);

	if (!err) {
		err = call_netdevice_notifiers_mtu(NETDEV_CHANGEMTU, dev,
						   orig_mtu);
		err = notifier_to_errno(err);
		if (err) {
			/* setting mtu back and notifying everyone again,
			 * so that they have a chance to revert changes.
			 */
			__dev_set_mtu(dev, orig_mtu);
			call_netdevice_notifiers_mtu(NETDEV_CHANGEMTU, dev,
						     new_mtu);
		}
	}
	return err;
}

int dev_set_mtu(struct net_device *dev, int new_mtu)
{
	struct netlink_ext_ack extack;
	int err;

	memset(&extack, 0, sizeof(extack));
	err = dev_set_mtu_ext(dev, new_mtu, &extack);
	if (err && extack._msg)
		net_err_ratelimited("%s: %s\n", dev->name, extack._msg);
	return err;
}
EXPORT_SYMBOL(dev_set_mtu);

/**
 *	dev_change_tx_queue_len - Change TX queue length of a netdevice
 *	@dev: device
 *	@new_len: new tx queue length
 */
int dev_change_tx_queue_len(struct net_device *dev, unsigned long new_len)
{
	unsigned int orig_len = dev->tx_queue_len;
	int res;

	if (new_len != (unsigned int)new_len)
		return -ERANGE;

	if (new_len != orig_len) {
		dev->tx_queue_len = new_len;
		res = call_netdevice_notifiers(NETDEV_CHANGE_TX_QUEUE_LEN, dev);
		res = notifier_to_errno(res);
		if (res)
			goto err_rollback;
		res = dev_qdisc_change_tx_queue_len(dev);
		if (res)
			goto err_rollback;
	}

	return 0;

err_rollback:
	netdev_err(dev, "refused to change device tx_queue_len\n");
	dev->tx_queue_len = orig_len;
	return res;
}

/**
 *	dev_set_group - Change group this device belongs to
 *	@dev: device
 *	@new_group: group this device should belong to
 */
void dev_set_group(struct net_device *dev, int new_group)
{
	dev->group = new_group;
}
EXPORT_SYMBOL(dev_set_group);

/**
 *	dev_pre_changeaddr_notify - Call NETDEV_PRE_CHANGEADDR.
 *	@dev: device
 *	@addr: new address
 *	@extack: netlink extended ack
 */
int dev_pre_changeaddr_notify(struct net_device *dev, const char *addr,
			      struct netlink_ext_ack *extack)
{
	struct netdev_notifier_pre_changeaddr_info info = {
		.info.dev = dev,
		.info.extack = extack,
		.dev_addr = addr,
	};
	int rc;

	rc = call_netdevice_notifiers_info(NETDEV_PRE_CHANGEADDR, &info.info);
	return notifier_to_errno(rc);
}
EXPORT_SYMBOL(dev_pre_changeaddr_notify);

/**
 *	dev_set_mac_address - Change Media Access Control Address
 *	@dev: device
 *	@sa: new address
 *	@extack: netlink extended ack
 *
 *	Change the hardware (MAC) address of the device
 */
int dev_set_mac_address(struct net_device *dev, struct sockaddr *sa,
			struct netlink_ext_ack *extack)
{
	const struct net_device_ops *ops = dev->netdev_ops;
	int err;

	if (!ops->ndo_set_mac_address)
		return -EOPNOTSUPP;
	if (sa->sa_family != dev->type)
		return -EINVAL;
	if (!netif_device_present(dev))
		return -ENODEV;
	err = dev_pre_changeaddr_notify(dev, sa->sa_data, extack);
	if (err)
		return err;
	err = ops->ndo_set_mac_address(dev, sa);
	if (err)
		return err;
	dev->addr_assign_type = NET_ADDR_SET;
	call_netdevice_notifiers(NETDEV_CHANGEADDR, dev);
	add_device_randomness(dev->dev_addr, dev->addr_len);
	return 0;
}
EXPORT_SYMBOL(dev_set_mac_address);

static DECLARE_RWSEM(dev_addr_sem);

int dev_set_mac_address_user(struct net_device *dev, struct sockaddr *sa,
			     struct netlink_ext_ack *extack)
{
	int ret;

	down_write(&dev_addr_sem);
	ret = dev_set_mac_address(dev, sa, extack);
	up_write(&dev_addr_sem);
	return ret;
}
EXPORT_SYMBOL(dev_set_mac_address_user);

int dev_get_mac_address(struct sockaddr *sa, struct net *net, char *dev_name)
{
	size_t size = sizeof(sa->sa_data);
	struct net_device *dev;
	int ret = 0;

	down_read(&dev_addr_sem);
	rcu_read_lock();

	dev = dev_get_by_name_rcu(net, dev_name);
	if (!dev) {
		ret = -ENODEV;
		goto unlock;
	}
	if (!dev->addr_len)
		memset(sa->sa_data, 0, size);
	else
		memcpy(sa->sa_data, dev->dev_addr,
		       min_t(size_t, size, dev->addr_len));
	sa->sa_family = dev->type;

unlock:
	rcu_read_unlock();
	up_read(&dev_addr_sem);
	return ret;
}
EXPORT_SYMBOL(dev_get_mac_address);

/**
 *	dev_change_carrier - Change device carrier
 *	@dev: device
 *	@new_carrier: new value
 *
 *	Change device carrier
 */
int dev_change_carrier(struct net_device *dev, bool new_carrier)
{
	const struct net_device_ops *ops = dev->netdev_ops;

	if (!ops->ndo_change_carrier)
		return -EOPNOTSUPP;
	if (!netif_device_present(dev))
		return -ENODEV;
	return ops->ndo_change_carrier(dev, new_carrier);
}
EXPORT_SYMBOL(dev_change_carrier);

/**
 *	dev_get_phys_port_id - Get device physical port ID
 *	@dev: device
 *	@ppid: port ID
 *
 *	Get device physical port ID
 */
int dev_get_phys_port_id(struct net_device *dev,
			 struct netdev_phys_item_id *ppid)
{
	const struct net_device_ops *ops = dev->netdev_ops;

	if (!ops->ndo_get_phys_port_id)
		return -EOPNOTSUPP;
	return ops->ndo_get_phys_port_id(dev, ppid);
}
EXPORT_SYMBOL(dev_get_phys_port_id);

/**
 *	dev_get_phys_port_name - Get device physical port name
 *	@dev: device
 *	@name: port name
 *	@len: limit of bytes to copy to name
 *
 *	Get device physical port name
 */
int dev_get_phys_port_name(struct net_device *dev,
			   char *name, size_t len)
{
	const struct net_device_ops *ops = dev->netdev_ops;
	int err;

	if (ops->ndo_get_phys_port_name) {
		err = ops->ndo_get_phys_port_name(dev, name, len);
		if (err != -EOPNOTSUPP)
			return err;
	}
	return devlink_compat_phys_port_name_get(dev, name, len);
}
EXPORT_SYMBOL(dev_get_phys_port_name);

/**
 *	dev_get_port_parent_id - Get the device's port parent identifier
 *	@dev: network device
 *	@ppid: pointer to a storage for the port's parent identifier
 *	@recurse: allow/disallow recursion to lower devices
 *
 *	Get the devices's port parent identifier
 */
int dev_get_port_parent_id(struct net_device *dev,
			   struct netdev_phys_item_id *ppid,
			   bool recurse)
{
	const struct net_device_ops *ops = dev->netdev_ops;
	struct netdev_phys_item_id first = { };
	struct net_device *lower_dev;
	struct list_head *iter;
	int err;

	if (ops->ndo_get_port_parent_id) {
		err = ops->ndo_get_port_parent_id(dev, ppid);
		if (err != -EOPNOTSUPP)
			return err;
	}

	err = devlink_compat_switch_id_get(dev, ppid);
	if (!err || err != -EOPNOTSUPP)
		return err;

	if (!recurse)
		return -EOPNOTSUPP;

	netdev_for_each_lower_dev(dev, lower_dev, iter) {
		err = dev_get_port_parent_id(lower_dev, ppid, recurse);
		if (err)
			break;
		if (!first.id_len)
			first = *ppid;
		else if (memcmp(&first, ppid, sizeof(*ppid)))
			return -EOPNOTSUPP;
	}

	return err;
}
EXPORT_SYMBOL(dev_get_port_parent_id);

/**
 *	netdev_port_same_parent_id - Indicate if two network devices have
 *	the same port parent identifier
 *	@a: first network device
 *	@b: second network device
 */
bool netdev_port_same_parent_id(struct net_device *a, struct net_device *b)
{
	struct netdev_phys_item_id a_id = { };
	struct netdev_phys_item_id b_id = { };

	if (dev_get_port_parent_id(a, &a_id, true) ||
	    dev_get_port_parent_id(b, &b_id, true))
		return false;

	return netdev_phys_item_id_same(&a_id, &b_id);
}
EXPORT_SYMBOL(netdev_port_same_parent_id);

/**
 *	dev_change_proto_down - update protocol port state information
 *	@dev: device
 *	@proto_down: new value
 *
 *	This info can be used by switch drivers to set the phys state of the
 *	port.
 */
int dev_change_proto_down(struct net_device *dev, bool proto_down)
{
	const struct net_device_ops *ops = dev->netdev_ops;

	if (!ops->ndo_change_proto_down)
		return -EOPNOTSUPP;
	if (!netif_device_present(dev))
		return -ENODEV;
	return ops->ndo_change_proto_down(dev, proto_down);
}
EXPORT_SYMBOL(dev_change_proto_down);

/**
 *	dev_change_proto_down_generic - generic implementation for
 * 	ndo_change_proto_down that sets carrier according to
 * 	proto_down.
 *
 *	@dev: device
 *	@proto_down: new value
 */
int dev_change_proto_down_generic(struct net_device *dev, bool proto_down)
{
	if (proto_down)
		netif_carrier_off(dev);
	else
		netif_carrier_on(dev);
	dev->proto_down = proto_down;
	return 0;
}
EXPORT_SYMBOL(dev_change_proto_down_generic);

/**
 *	dev_change_proto_down_reason - proto down reason
 *
 *	@dev: device
 *	@mask: proto down mask
 *	@value: proto down value
 */
void dev_change_proto_down_reason(struct net_device *dev, unsigned long mask,
				  u32 value)
{
	int b;

	if (!mask) {
		dev->proto_down_reason = value;
	} else {
		for_each_set_bit(b, &mask, 32) {
			if (value & (1 << b))
				dev->proto_down_reason |= BIT(b);
			else
				dev->proto_down_reason &= ~BIT(b);
		}
	}
}
EXPORT_SYMBOL(dev_change_proto_down_reason);

struct bpf_xdp_link {
	struct bpf_link link;
	struct net_device *dev; /* protected by rtnl_lock, no refcnt held */
	int flags;
};

static enum bpf_xdp_mode dev_xdp_mode(struct net_device *dev, u32 flags)
{
	if (flags & XDP_FLAGS_HW_MODE)
		return XDP_MODE_HW;
	if (flags & XDP_FLAGS_DRV_MODE)
		return XDP_MODE_DRV;
	if (flags & XDP_FLAGS_SKB_MODE)
		return XDP_MODE_SKB;
	return dev->netdev_ops->ndo_bpf ? XDP_MODE_DRV : XDP_MODE_SKB;
}

static bpf_op_t dev_xdp_bpf_op(struct net_device *dev, enum bpf_xdp_mode mode)
{
	switch (mode) {
	case XDP_MODE_SKB:
		return generic_xdp_install;
	case XDP_MODE_DRV:
	case XDP_MODE_HW:
		return dev->netdev_ops->ndo_bpf;
	default:
		return NULL;
	}
}

static struct bpf_xdp_link *dev_xdp_link(struct net_device *dev,
					 enum bpf_xdp_mode mode)
{
	return dev->xdp_state[mode].link;
}

static struct bpf_prog *dev_xdp_prog(struct net_device *dev,
				     enum bpf_xdp_mode mode)
{
	struct bpf_xdp_link *link = dev_xdp_link(dev, mode);

	if (link)
		return link->link.prog;
	return dev->xdp_state[mode].prog;
}

static u8 dev_xdp_prog_count(struct net_device *dev)
{
	u8 count = 0;
	int i;

	for (i = 0; i < __MAX_XDP_MODE; i++)
		if (dev->xdp_state[i].prog || dev->xdp_state[i].link)
			count++;
	return count;
}

u32 dev_xdp_prog_id(struct net_device *dev, enum bpf_xdp_mode mode)
{
	struct bpf_prog *prog = dev_xdp_prog(dev, mode);

	return prog ? prog->aux->id : 0;
}

static void dev_xdp_set_link(struct net_device *dev, enum bpf_xdp_mode mode,
			     struct bpf_xdp_link *link)
{
	dev->xdp_state[mode].link = link;
	dev->xdp_state[mode].prog = NULL;
}

static void dev_xdp_set_prog(struct net_device *dev, enum bpf_xdp_mode mode,
			     struct bpf_prog *prog)
{
	dev->xdp_state[mode].link = NULL;
	dev->xdp_state[mode].prog = prog;
}

static int dev_xdp_install(struct net_device *dev, enum bpf_xdp_mode mode,
			   bpf_op_t bpf_op, struct netlink_ext_ack *extack,
			   u32 flags, struct bpf_prog *prog)
{
	struct netdev_bpf xdp;
	int err;

	memset(&xdp, 0, sizeof(xdp));
	xdp.command = mode == XDP_MODE_HW ? XDP_SETUP_PROG_HW : XDP_SETUP_PROG;
	xdp.extack = extack;
	xdp.flags = flags;
	xdp.prog = prog;

	/* Drivers assume refcnt is already incremented (i.e, prog pointer is
	 * "moved" into driver), so they don't increment it on their own, but
	 * they do decrement refcnt when program is detached or replaced.
	 * Given net_device also owns link/prog, we need to bump refcnt here
	 * to prevent drivers from underflowing it.
	 */
	if (prog)
		bpf_prog_inc(prog);
	err = bpf_op(dev, &xdp);
	if (err) {
		if (prog)
			bpf_prog_put(prog);
		return err;
	}

	if (mode != XDP_MODE_HW)
		bpf_prog_change_xdp(dev_xdp_prog(dev, mode), prog);

	return 0;
}

static void dev_xdp_uninstall(struct net_device *dev)
{
	struct bpf_xdp_link *link;
	struct bpf_prog *prog;
	enum bpf_xdp_mode mode;
	bpf_op_t bpf_op;

	ASSERT_RTNL();

	for (mode = XDP_MODE_SKB; mode < __MAX_XDP_MODE; mode++) {
		prog = dev_xdp_prog(dev, mode);
		if (!prog)
			continue;

		bpf_op = dev_xdp_bpf_op(dev, mode);
		if (!bpf_op)
			continue;

		WARN_ON(dev_xdp_install(dev, mode, bpf_op, NULL, 0, NULL));

		/* auto-detach link from net device */
		link = dev_xdp_link(dev, mode);
		if (link)
			link->dev = NULL;
		else
			bpf_prog_put(prog);

		dev_xdp_set_link(dev, mode, NULL);
	}
}

static int dev_xdp_attach(struct net_device *dev, struct netlink_ext_ack *extack,
			  struct bpf_xdp_link *link, struct bpf_prog *new_prog,
			  struct bpf_prog *old_prog, u32 flags)
{
	unsigned int num_modes = hweight32(flags & XDP_FLAGS_MODES);
	struct bpf_prog *cur_prog;
	enum bpf_xdp_mode mode;
	bpf_op_t bpf_op;
	int err;

	ASSERT_RTNL();

	/* either link or prog attachment, never both */
	if (link && (new_prog || old_prog))
		return -EINVAL;
	/* link supports only XDP mode flags */
	if (link && (flags & ~XDP_FLAGS_MODES)) {
		NL_SET_ERR_MSG(extack, "Invalid XDP flags for BPF link attachment");
		return -EINVAL;
	}
	/* just one XDP mode bit should be set, zero defaults to drv/skb mode */
	if (num_modes > 1) {
		NL_SET_ERR_MSG(extack, "Only one XDP mode flag can be set");
		return -EINVAL;
	}
	/* avoid ambiguity if offload + drv/skb mode progs are both loaded */
	if (!num_modes && dev_xdp_prog_count(dev) > 1) {
		NL_SET_ERR_MSG(extack,
			       "More than one program loaded, unset mode is ambiguous");
		return -EINVAL;
	}
	/* old_prog != NULL implies XDP_FLAGS_REPLACE is set */
	if (old_prog && !(flags & XDP_FLAGS_REPLACE)) {
		NL_SET_ERR_MSG(extack, "XDP_FLAGS_REPLACE is not specified");
		return -EINVAL;
	}

	mode = dev_xdp_mode(dev, flags);
	/* can't replace attached link */
	if (dev_xdp_link(dev, mode)) {
		NL_SET_ERR_MSG(extack, "Can't replace active BPF XDP link");
		return -EBUSY;
	}

	cur_prog = dev_xdp_prog(dev, mode);
	/* can't replace attached prog with link */
	if (link && cur_prog) {
		NL_SET_ERR_MSG(extack, "Can't replace active XDP program with BPF link");
		return -EBUSY;
	}
	if ((flags & XDP_FLAGS_REPLACE) && cur_prog != old_prog) {
		NL_SET_ERR_MSG(extack, "Active program does not match expected");
		return -EEXIST;
	}

	/* put effective new program into new_prog */
	if (link)
		new_prog = link->link.prog;

	if (new_prog) {
		bool offload = mode == XDP_MODE_HW;
		enum bpf_xdp_mode other_mode = mode == XDP_MODE_SKB
					       ? XDP_MODE_DRV : XDP_MODE_SKB;

		if ((flags & XDP_FLAGS_UPDATE_IF_NOEXIST) && cur_prog) {
			NL_SET_ERR_MSG(extack, "XDP program already attached");
			return -EBUSY;
		}
		if (!offload && dev_xdp_prog(dev, other_mode)) {
			NL_SET_ERR_MSG(extack, "Native and generic XDP can't be active at the same time");
			return -EEXIST;
		}
		if (!offload && bpf_prog_is_dev_bound(new_prog->aux)) {
			NL_SET_ERR_MSG(extack, "Using device-bound program without HW_MODE flag is not supported");
			return -EINVAL;
		}
		if (new_prog->expected_attach_type == BPF_XDP_DEVMAP) {
			NL_SET_ERR_MSG(extack, "BPF_XDP_DEVMAP programs can not be attached to a device");
			return -EINVAL;
		}
		if (new_prog->expected_attach_type == BPF_XDP_CPUMAP) {
			NL_SET_ERR_MSG(extack, "BPF_XDP_CPUMAP programs can not be attached to a device");
			return -EINVAL;
		}
	}

	/* don't call drivers if the effective program didn't change */
	if (new_prog != cur_prog) {
		bpf_op = dev_xdp_bpf_op(dev, mode);
		if (!bpf_op) {
			NL_SET_ERR_MSG(extack, "Underlying driver does not support XDP in native mode");
			return -EOPNOTSUPP;
		}

		err = dev_xdp_install(dev, mode, bpf_op, extack, flags, new_prog);
		if (err)
			return err;
	}

	if (link)
		dev_xdp_set_link(dev, mode, link);
	else
		dev_xdp_set_prog(dev, mode, new_prog);
	if (cur_prog)
		bpf_prog_put(cur_prog);

	return 0;
}

static int dev_xdp_attach_link(struct net_device *dev,
			       struct netlink_ext_ack *extack,
			       struct bpf_xdp_link *link)
{
	return dev_xdp_attach(dev, extack, link, NULL, NULL, link->flags);
}

static int dev_xdp_detach_link(struct net_device *dev,
			       struct netlink_ext_ack *extack,
			       struct bpf_xdp_link *link)
{
	enum bpf_xdp_mode mode;
	bpf_op_t bpf_op;

	ASSERT_RTNL();

	mode = dev_xdp_mode(dev, link->flags);
	if (dev_xdp_link(dev, mode) != link)
		return -EINVAL;

	bpf_op = dev_xdp_bpf_op(dev, mode);
	WARN_ON(dev_xdp_install(dev, mode, bpf_op, NULL, 0, NULL));
	dev_xdp_set_link(dev, mode, NULL);
	return 0;
}

static void bpf_xdp_link_release(struct bpf_link *link)
{
	struct bpf_xdp_link *xdp_link = container_of(link, struct bpf_xdp_link, link);

	rtnl_lock();

	/* if racing with net_device's tear down, xdp_link->dev might be
	 * already NULL, in which case link was already auto-detached
	 */
	if (xdp_link->dev) {
		WARN_ON(dev_xdp_detach_link(xdp_link->dev, NULL, xdp_link));
		xdp_link->dev = NULL;
	}

	rtnl_unlock();
}

static int bpf_xdp_link_detach(struct bpf_link *link)
{
	bpf_xdp_link_release(link);
	return 0;
}

static void bpf_xdp_link_dealloc(struct bpf_link *link)
{
	struct bpf_xdp_link *xdp_link = container_of(link, struct bpf_xdp_link, link);

	kfree(xdp_link);
}

static void bpf_xdp_link_show_fdinfo(const struct bpf_link *link,
				     struct seq_file *seq)
{
	struct bpf_xdp_link *xdp_link = container_of(link, struct bpf_xdp_link, link);
	u32 ifindex = 0;

	rtnl_lock();
	if (xdp_link->dev)
		ifindex = xdp_link->dev->ifindex;
	rtnl_unlock();

	seq_printf(seq, "ifindex:\t%u\n", ifindex);
}

static int bpf_xdp_link_fill_link_info(const struct bpf_link *link,
				       struct bpf_link_info *info)
{
	struct bpf_xdp_link *xdp_link = container_of(link, struct bpf_xdp_link, link);
	u32 ifindex = 0;

	rtnl_lock();
	if (xdp_link->dev)
		ifindex = xdp_link->dev->ifindex;
	rtnl_unlock();

	info->xdp.ifindex = ifindex;
	return 0;
}

static int bpf_xdp_link_update(struct bpf_link *link, struct bpf_prog *new_prog,
			       struct bpf_prog *old_prog)
{
	struct bpf_xdp_link *xdp_link = container_of(link, struct bpf_xdp_link, link);
	enum bpf_xdp_mode mode;
	bpf_op_t bpf_op;
	int err = 0;

	rtnl_lock();

	/* link might have been auto-released already, so fail */
	if (!xdp_link->dev) {
		err = -ENOLINK;
		goto out_unlock;
	}

	if (old_prog && link->prog != old_prog) {
		err = -EPERM;
		goto out_unlock;
	}
	old_prog = link->prog;
	if (old_prog == new_prog) {
		/* no-op, don't disturb drivers */
		bpf_prog_put(new_prog);
		goto out_unlock;
	}

	mode = dev_xdp_mode(xdp_link->dev, xdp_link->flags);
	bpf_op = dev_xdp_bpf_op(xdp_link->dev, mode);
	err = dev_xdp_install(xdp_link->dev, mode, bpf_op, NULL,
			      xdp_link->flags, new_prog);
	if (err)
		goto out_unlock;

	old_prog = xchg(&link->prog, new_prog);
	bpf_prog_put(old_prog);

out_unlock:
	rtnl_unlock();
	return err;
}

static const struct bpf_link_ops bpf_xdp_link_lops = {
	.release = bpf_xdp_link_release,
	.dealloc = bpf_xdp_link_dealloc,
	.detach = bpf_xdp_link_detach,
	.show_fdinfo = bpf_xdp_link_show_fdinfo,
	.fill_link_info = bpf_xdp_link_fill_link_info,
	.update_prog = bpf_xdp_link_update,
};

int bpf_xdp_link_attach(const union bpf_attr *attr, struct bpf_prog *prog)
{
	struct net *net = current->nsproxy->net_ns;
	struct bpf_link_primer link_primer;
	struct bpf_xdp_link *link;
	struct net_device *dev;
	int err, fd;

	dev = dev_get_by_index(net, attr->link_create.target_ifindex);
	if (!dev)
		return -EINVAL;

	link = kzalloc(sizeof(*link), GFP_USER);
	if (!link) {
		err = -ENOMEM;
		goto out_put_dev;
	}

	bpf_link_init(&link->link, BPF_LINK_TYPE_XDP, &bpf_xdp_link_lops, prog);
	link->dev = dev;
	link->flags = attr->link_create.flags;

	err = bpf_link_prime(&link->link, &link_primer);
	if (err) {
		kfree(link);
		goto out_put_dev;
	}

	rtnl_lock();
	err = dev_xdp_attach_link(dev, NULL, link);
	rtnl_unlock();

	if (err) {
		bpf_link_cleanup(&link_primer);
		goto out_put_dev;
	}

	fd = bpf_link_settle(&link_primer);
	/* link itself doesn't hold dev's refcnt to not complicate shutdown */
	dev_put(dev);
	return fd;

out_put_dev:
	dev_put(dev);
	return err;
}

/**
 *	dev_change_xdp_fd - set or clear a bpf program for a device rx path
 *	@dev: device
 *	@extack: netlink extended ack
 *	@fd: new program fd or negative value to clear
 *	@expected_fd: old program fd that userspace expects to replace or clear
 *	@flags: xdp-related flags
 *
 *	Set or clear a bpf program for a device
 */
int dev_change_xdp_fd(struct net_device *dev, struct netlink_ext_ack *extack,
		      int fd, int expected_fd, u32 flags)
{
	enum bpf_xdp_mode mode = dev_xdp_mode(dev, flags);
	struct bpf_prog *new_prog = NULL, *old_prog = NULL;
	int err;

	ASSERT_RTNL();

	if (fd >= 0) {
		new_prog = bpf_prog_get_type_dev(fd, BPF_PROG_TYPE_XDP,
						 mode != XDP_MODE_SKB);
		if (IS_ERR(new_prog))
			return PTR_ERR(new_prog);
	}

	if (expected_fd >= 0) {
		old_prog = bpf_prog_get_type_dev(expected_fd, BPF_PROG_TYPE_XDP,
						 mode != XDP_MODE_SKB);
		if (IS_ERR(old_prog)) {
			err = PTR_ERR(old_prog);
			old_prog = NULL;
			goto err_out;
		}
	}

	err = dev_xdp_attach(dev, extack, NULL, new_prog, old_prog, flags);

err_out:
	if (err && new_prog)
		bpf_prog_put(new_prog);
	if (old_prog)
		bpf_prog_put(old_prog);
	return err;
}

/**
 *	dev_new_index	-	allocate an ifindex
 *	@net: the applicable net namespace
 *
 *	Returns a suitable unique value for a new device interface
 *	number.  The caller must hold the rtnl semaphore or the
 *	dev_base_lock to be sure it remains unique.
 */
static int dev_new_index(struct net *net)
{
	int ifindex = net->ifindex;

	for (;;) {
		if (++ifindex <= 0)
			ifindex = 1;
		if (!__dev_get_by_index(net, ifindex))
			return net->ifindex = ifindex;
	}
}

/* Delayed registration/unregisteration */
static LIST_HEAD(net_todo_list);
DECLARE_WAIT_QUEUE_HEAD(netdev_unregistering_wq);

static void net_set_todo(struct net_device *dev)
{
	list_add_tail(&dev->todo_list, &net_todo_list);
	dev_net(dev)->dev_unreg_count++;
}

static netdev_features_t netdev_sync_upper_features(struct net_device *lower,
	struct net_device *upper, netdev_features_t features)
{
	netdev_features_t upper_disables = NETIF_F_UPPER_DISABLES;
	netdev_features_t feature;
	int feature_bit;

	for_each_netdev_feature(upper_disables, feature_bit) {
		feature = __NETIF_F_BIT(feature_bit);
		if (!(upper->wanted_features & feature)
		    && (features & feature)) {
			netdev_dbg(lower, "Dropping feature %pNF, upper dev %s has it off.\n",
				   &feature, upper->name);
			features &= ~feature;
		}
	}

	return features;
}

static void netdev_sync_lower_features(struct net_device *upper,
	struct net_device *lower, netdev_features_t features)
{
	netdev_features_t upper_disables = NETIF_F_UPPER_DISABLES;
	netdev_features_t feature;
	int feature_bit;

	for_each_netdev_feature(upper_disables, feature_bit) {
		feature = __NETIF_F_BIT(feature_bit);
		if (!(features & feature) && (lower->features & feature)) {
			netdev_dbg(upper, "Disabling feature %pNF on lower dev %s.\n",
				   &feature, lower->name);
			lower->wanted_features &= ~feature;
			__netdev_update_features(lower);

			if (unlikely(lower->features & feature))
				netdev_WARN(upper, "failed to disable %pNF on %s!\n",
					    &feature, lower->name);
			else
				netdev_features_change(lower);
		}
	}
}

static netdev_features_t netdev_fix_features(struct net_device *dev,
	netdev_features_t features)
{
	/* Fix illegal checksum combinations */
	if ((features & NETIF_F_HW_CSUM) &&
	    (features & (NETIF_F_IP_CSUM|NETIF_F_IPV6_CSUM))) {
		netdev_warn(dev, "mixed HW and IP checksum settings.\n");
		features &= ~(NETIF_F_IP_CSUM|NETIF_F_IPV6_CSUM);
	}

	/* TSO requires that SG is present as well. */
	if ((features & NETIF_F_ALL_TSO) && !(features & NETIF_F_SG)) {
		netdev_dbg(dev, "Dropping TSO features since no SG feature.\n");
		features &= ~NETIF_F_ALL_TSO;
	}

	if ((features & NETIF_F_TSO) && !(features & NETIF_F_HW_CSUM) &&
					!(features & NETIF_F_IP_CSUM)) {
		netdev_dbg(dev, "Dropping TSO features since no CSUM feature.\n");
		features &= ~NETIF_F_TSO;
		features &= ~NETIF_F_TSO_ECN;
	}

	if ((features & NETIF_F_TSO6) && !(features & NETIF_F_HW_CSUM) &&
					 !(features & NETIF_F_IPV6_CSUM)) {
		netdev_dbg(dev, "Dropping TSO6 features since no CSUM feature.\n");
		features &= ~NETIF_F_TSO6;
	}

	/* TSO with IPv4 ID mangling requires IPv4 TSO be enabled */
	if ((features & NETIF_F_TSO_MANGLEID) && !(features & NETIF_F_TSO))
		features &= ~NETIF_F_TSO_MANGLEID;

	/* TSO ECN requires that TSO is present as well. */
	if ((features & NETIF_F_ALL_TSO) == NETIF_F_TSO_ECN)
		features &= ~NETIF_F_TSO_ECN;

	/* Software GSO depends on SG. */
	if ((features & NETIF_F_GSO) && !(features & NETIF_F_SG)) {
		netdev_dbg(dev, "Dropping NETIF_F_GSO since no SG feature.\n");
		features &= ~NETIF_F_GSO;
	}

	/* GSO partial features require GSO partial be set */
	if ((features & dev->gso_partial_features) &&
	    !(features & NETIF_F_GSO_PARTIAL)) {
		netdev_dbg(dev,
			   "Dropping partially supported GSO features since no GSO partial.\n");
		features &= ~dev->gso_partial_features;
	}

	if (!(features & NETIF_F_RXCSUM)) {
		/* NETIF_F_GRO_HW implies doing RXCSUM since every packet
		 * successfully merged by hardware must also have the
		 * checksum verified by hardware.  If the user does not
		 * want to enable RXCSUM, logically, we should disable GRO_HW.
		 */
		if (features & NETIF_F_GRO_HW) {
			netdev_dbg(dev, "Dropping NETIF_F_GRO_HW since no RXCSUM feature.\n");
			features &= ~NETIF_F_GRO_HW;
		}
	}

	/* LRO/HW-GRO features cannot be combined with RX-FCS */
	if (features & NETIF_F_RXFCS) {
		if (features & NETIF_F_LRO) {
			netdev_dbg(dev, "Dropping LRO feature since RX-FCS is requested.\n");
			features &= ~NETIF_F_LRO;
		}

		if (features & NETIF_F_GRO_HW) {
			netdev_dbg(dev, "Dropping HW-GRO feature since RX-FCS is requested.\n");
			features &= ~NETIF_F_GRO_HW;
		}
	}

	if (features & NETIF_F_HW_TLS_TX) {
		bool ip_csum = (features & (NETIF_F_IP_CSUM | NETIF_F_IPV6_CSUM)) ==
			(NETIF_F_IP_CSUM | NETIF_F_IPV6_CSUM);
		bool hw_csum = features & NETIF_F_HW_CSUM;

		if (!ip_csum && !hw_csum) {
			netdev_dbg(dev, "Dropping TLS TX HW offload feature since no CSUM feature.\n");
			features &= ~NETIF_F_HW_TLS_TX;
		}
	}

	if ((features & NETIF_F_HW_TLS_RX) && !(features & NETIF_F_RXCSUM)) {
		netdev_dbg(dev, "Dropping TLS RX HW offload feature since no RXCSUM feature.\n");
		features &= ~NETIF_F_HW_TLS_RX;
	}

	return features;
}

int __netdev_update_features(struct net_device *dev)
{
	struct net_device *upper, *lower;
	netdev_features_t features;
	struct list_head *iter;
	int err = -1;

	ASSERT_RTNL();

	features = netdev_get_wanted_features(dev);

	if (dev->netdev_ops->ndo_fix_features)
		features = dev->netdev_ops->ndo_fix_features(dev, features);

	/* driver might be less strict about feature dependencies */
	features = netdev_fix_features(dev, features);

	/* some features can't be enabled if they're off on an upper device */
	netdev_for_each_upper_dev_rcu(dev, upper, iter)
		features = netdev_sync_upper_features(dev, upper, features);

	if (dev->features == features)
		goto sync_lower;

	netdev_dbg(dev, "Features changed: %pNF -> %pNF\n",
		&dev->features, &features);

	if (dev->netdev_ops->ndo_set_features)
		err = dev->netdev_ops->ndo_set_features(dev, features);
	else
		err = 0;

	if (unlikely(err < 0)) {
		netdev_err(dev,
			"set_features() failed (%d); wanted %pNF, left %pNF\n",
			err, &features, &dev->features);
		/* return non-0 since some features might have changed and
		 * it's better to fire a spurious notification than miss it
		 */
		return -1;
	}

sync_lower:
	/* some features must be disabled on lower devices when disabled
	 * on an upper device (think: bonding master or bridge)
	 */
	netdev_for_each_lower_dev(dev, lower, iter)
		netdev_sync_lower_features(dev, lower, features);

	if (!err) {
		netdev_features_t diff = features ^ dev->features;

		if (diff & NETIF_F_RX_UDP_TUNNEL_PORT) {
			/* udp_tunnel_{get,drop}_rx_info both need
			 * NETIF_F_RX_UDP_TUNNEL_PORT enabled on the
			 * device, or they won't do anything.
			 * Thus we need to update dev->features
			 * *before* calling udp_tunnel_get_rx_info,
			 * but *after* calling udp_tunnel_drop_rx_info.
			 */
			if (features & NETIF_F_RX_UDP_TUNNEL_PORT) {
				dev->features = features;
				udp_tunnel_get_rx_info(dev);
			} else {
				udp_tunnel_drop_rx_info(dev);
			}
		}

		if (diff & NETIF_F_HW_VLAN_CTAG_FILTER) {
			if (features & NETIF_F_HW_VLAN_CTAG_FILTER) {
				dev->features = features;
				err |= vlan_get_rx_ctag_filter_info(dev);
			} else {
				vlan_drop_rx_ctag_filter_info(dev);
			}
		}

		if (diff & NETIF_F_HW_VLAN_STAG_FILTER) {
			if (features & NETIF_F_HW_VLAN_STAG_FILTER) {
				dev->features = features;
				err |= vlan_get_rx_stag_filter_info(dev);
			} else {
				vlan_drop_rx_stag_filter_info(dev);
			}
		}

		dev->features = features;
	}

	return err < 0 ? 0 : 1;
}

/**
 *	netdev_update_features - recalculate device features
 *	@dev: the device to check
 *
 *	Recalculate dev->features set and send notifications if it
 *	has changed. Should be called after driver or hardware dependent
 *	conditions might have changed that influence the features.
 */
void netdev_update_features(struct net_device *dev)
{
	if (__netdev_update_features(dev))
		netdev_features_change(dev);
}
EXPORT_SYMBOL(netdev_update_features);

/**
 *	netdev_change_features - recalculate device features
 *	@dev: the device to check
 *
 *	Recalculate dev->features set and send notifications even
 *	if they have not changed. Should be called instead of
 *	netdev_update_features() if also dev->vlan_features might
 *	have changed to allow the changes to be propagated to stacked
 *	VLAN devices.
 */
void netdev_change_features(struct net_device *dev)
{
	__netdev_update_features(dev);
	netdev_features_change(dev);
}
EXPORT_SYMBOL(netdev_change_features);

/**
 *	netif_stacked_transfer_operstate -	transfer operstate
 *	@rootdev: the root or lower level device to transfer state from
 *	@dev: the device to transfer operstate to
 *
 *	Transfer operational state from root to device. This is normally
 *	called when a stacking relationship exists between the root
 *	device and the device(a leaf device).
 */
void netif_stacked_transfer_operstate(const struct net_device *rootdev,
					struct net_device *dev)
{
	if (rootdev->operstate == IF_OPER_DORMANT)
		netif_dormant_on(dev);
	else
		netif_dormant_off(dev);

	if (rootdev->operstate == IF_OPER_TESTING)
		netif_testing_on(dev);
	else
		netif_testing_off(dev);

	if (netif_carrier_ok(rootdev))
		netif_carrier_on(dev);
	else
		netif_carrier_off(dev);
}
EXPORT_SYMBOL(netif_stacked_transfer_operstate);

static int netif_alloc_rx_queues(struct net_device *dev)
{
	unsigned int i, count = dev->num_rx_queues;
	struct netdev_rx_queue *rx;
	size_t sz = count * sizeof(*rx);
	int err = 0;

	BUG_ON(count < 1);

	rx = kvzalloc(sz, GFP_KERNEL | __GFP_RETRY_MAYFAIL);
	if (!rx)
		return -ENOMEM;

	dev->_rx = rx;

	for (i = 0; i < count; i++) {
		rx[i].dev = dev;

		/* XDP RX-queue setup */
		err = xdp_rxq_info_reg(&rx[i].xdp_rxq, dev, i, 0);
		if (err < 0)
			goto err_rxq_info;
	}
	return 0;

err_rxq_info:
	/* Rollback successful reg's and free other resources */
	while (i--)
		xdp_rxq_info_unreg(&rx[i].xdp_rxq);
	kvfree(dev->_rx);
	dev->_rx = NULL;
	return err;
}

static void netif_free_rx_queues(struct net_device *dev)
{
	unsigned int i, count = dev->num_rx_queues;

	/* netif_alloc_rx_queues alloc failed, resources have been unreg'ed */
	if (!dev->_rx)
		return;

	for (i = 0; i < count; i++)
		xdp_rxq_info_unreg(&dev->_rx[i].xdp_rxq);

	kvfree(dev->_rx);
}

static void netdev_init_one_queue(struct net_device *dev,
				  struct netdev_queue *queue, void *_unused)
{
	/* Initialize queue lock */
	spin_lock_init(&queue->_xmit_lock);
	netdev_set_xmit_lockdep_class(&queue->_xmit_lock, dev->type);
	queue->xmit_lock_owner = -1;
	netdev_queue_numa_node_write(queue, NUMA_NO_NODE);
	queue->dev = dev;
#ifdef CONFIG_BQL
	dql_init(&queue->dql, HZ);
#endif
}

static void netif_free_tx_queues(struct net_device *dev)
{
	kvfree(dev->_tx);
}

static int netif_alloc_netdev_queues(struct net_device *dev)
{
	unsigned int count = dev->num_tx_queues;
	struct netdev_queue *tx;
	size_t sz = count * sizeof(*tx);

	if (count < 1 || count > 0xffff)
		return -EINVAL;

	tx = kvzalloc(sz, GFP_KERNEL | __GFP_RETRY_MAYFAIL);
	if (!tx)
		return -ENOMEM;

	dev->_tx = tx;

	netdev_for_each_tx_queue(dev, netdev_init_one_queue, NULL);
	spin_lock_init(&dev->tx_global_lock);

	return 0;
}

void netif_tx_stop_all_queues(struct net_device *dev)
{
	unsigned int i;

	for (i = 0; i < dev->num_tx_queues; i++) {
		struct netdev_queue *txq = netdev_get_tx_queue(dev, i);

		netif_tx_stop_queue(txq);
	}
}
EXPORT_SYMBOL(netif_tx_stop_all_queues);

/**
 *	register_netdevice	- register a network device
 *	@dev: device to register
 *
 *	Take a completed network device structure and add it to the kernel
 *	interfaces. A %NETDEV_REGISTER message is sent to the netdev notifier
 *	chain. 0 is returned on success. A negative errno code is returned
 *	on a failure to set up the device, or if the name is a duplicate.
 *
 *	Callers must hold the rtnl semaphore. You may want
 *	register_netdev() instead of this.
 *
 *	BUGS:
 *	The locking appears insufficient to guarantee two parallel registers
 *	will not get the same name.
 */

int register_netdevice(struct net_device *dev)
{
	int ret;
	struct net *net = dev_net(dev);

	BUILD_BUG_ON(sizeof(netdev_features_t) * BITS_PER_BYTE <
		     NETDEV_FEATURE_COUNT);
	BUG_ON(dev_boot_phase);
	ASSERT_RTNL();

	might_sleep();

	/* When net_device's are persistent, this will be fatal. */
	BUG_ON(dev->reg_state != NETREG_UNINITIALIZED);
	BUG_ON(!net);

	ret = ethtool_check_ops(dev->ethtool_ops);
	if (ret)
		return ret;

	spin_lock_init(&dev->addr_list_lock);
	netdev_set_addr_lockdep_class(dev);

	ret = dev_get_valid_name(net, dev, dev->name);
	if (ret < 0)
		goto out;

	ret = -ENOMEM;
	dev->name_node = netdev_name_node_head_alloc(dev);
	if (!dev->name_node)
		goto out;

	/* Init, if this function is available */
	if (dev->netdev_ops->ndo_init) {
		ret = dev->netdev_ops->ndo_init(dev);
		if (ret) {
			if (ret > 0)
				ret = -EIO;
			goto err_free_name;
		}
	}

	if (((dev->hw_features | dev->features) &
	     NETIF_F_HW_VLAN_CTAG_FILTER) &&
	    (!dev->netdev_ops->ndo_vlan_rx_add_vid ||
	     !dev->netdev_ops->ndo_vlan_rx_kill_vid)) {
		netdev_WARN(dev, "Buggy VLAN acceleration in driver!\n");
		ret = -EINVAL;
		goto err_uninit;
	}

	ret = -EBUSY;
	if (!dev->ifindex)
		dev->ifindex = dev_new_index(net);
	else if (__dev_get_by_index(net, dev->ifindex))
		goto err_uninit;

	/* Transfer changeable features to wanted_features and enable
	 * software offloads (GSO and GRO).
	 */
	dev->hw_features |= (NETIF_F_SOFT_FEATURES | NETIF_F_SOFT_FEATURES_OFF);
	dev->features |= NETIF_F_SOFT_FEATURES;

	if (dev->udp_tunnel_nic_info) {
		dev->features |= NETIF_F_RX_UDP_TUNNEL_PORT;
		dev->hw_features |= NETIF_F_RX_UDP_TUNNEL_PORT;
	}

	dev->wanted_features = dev->features & dev->hw_features;

	if (!(dev->flags & IFF_LOOPBACK))
		dev->hw_features |= NETIF_F_NOCACHE_COPY;

	/* If IPv4 TCP segmentation offload is supported we should also
	 * allow the device to enable segmenting the frame with the option
	 * of ignoring a static IP ID value.  This doesn't enable the
	 * feature itself but allows the user to enable it later.
	 */
	if (dev->hw_features & NETIF_F_TSO)
		dev->hw_features |= NETIF_F_TSO_MANGLEID;
	if (dev->vlan_features & NETIF_F_TSO)
		dev->vlan_features |= NETIF_F_TSO_MANGLEID;
	if (dev->mpls_features & NETIF_F_TSO)
		dev->mpls_features |= NETIF_F_TSO_MANGLEID;
	if (dev->hw_enc_features & NETIF_F_TSO)
		dev->hw_enc_features |= NETIF_F_TSO_MANGLEID;

	/* Make NETIF_F_HIGHDMA inheritable to VLAN devices.
	 */
	dev->vlan_features |= NETIF_F_HIGHDMA;

	/* Make NETIF_F_SG inheritable to tunnel devices.
	 */
	dev->hw_enc_features |= NETIF_F_SG | NETIF_F_GSO_PARTIAL;

	/* Make NETIF_F_SG inheritable to MPLS.
	 */
	dev->mpls_features |= NETIF_F_SG;

	ret = call_netdevice_notifiers(NETDEV_POST_INIT, dev);
	ret = notifier_to_errno(ret);
	if (ret)
		goto err_uninit;

	ret = netdev_register_kobject(dev);
	if (ret) {
		dev->reg_state = NETREG_UNREGISTERED;
		goto err_uninit;
	}
	dev->reg_state = NETREG_REGISTERED;

	__netdev_update_features(dev);

	/*
	 *	Default initial state at registry is that the
	 *	device is present.
	 */

	set_bit(__LINK_STATE_PRESENT, &dev->state);

	linkwatch_init_dev(dev);

	dev_init_scheduler(dev);
	dev_hold(dev);
	list_netdevice(dev);
	add_device_randomness(dev->dev_addr, dev->addr_len);

	/* If the device has permanent device address, driver should
	 * set dev_addr and also addr_assign_type should be set to
	 * NET_ADDR_PERM (default value).
	 */
	if (dev->addr_assign_type == NET_ADDR_PERM)
		memcpy(dev->perm_addr, dev->dev_addr, dev->addr_len);

	/* Notify protocols, that a new device appeared. */
	ret = call_netdevice_notifiers(NETDEV_REGISTER, dev);
	ret = notifier_to_errno(ret);
	if (ret) {
		/* Expect explicit free_netdev() on failure */
		dev->needs_free_netdev = false;
		unregister_netdevice_queue(dev, NULL);
		goto out;
	}
	/*
	 *	Prevent userspace races by waiting until the network
	 *	device is fully setup before sending notifications.
	 */
	if (!dev->rtnl_link_ops ||
	    dev->rtnl_link_state == RTNL_LINK_INITIALIZED)
		rtmsg_ifinfo(RTM_NEWLINK, dev, ~0U, GFP_KERNEL);

out:
	return ret;

err_uninit:
	if (dev->netdev_ops->ndo_uninit)
		dev->netdev_ops->ndo_uninit(dev);
	if (dev->priv_destructor)
		dev->priv_destructor(dev);
err_free_name:
	netdev_name_node_free(dev->name_node);
	goto out;
}
EXPORT_SYMBOL(register_netdevice);

/**
 *	init_dummy_netdev	- init a dummy network device for NAPI
 *	@dev: device to init
 *
 *	This takes a network device structure and initialize the minimum
 *	amount of fields so it can be used to schedule NAPI polls without
 *	registering a full blown interface. This is to be used by drivers
 *	that need to tie several hardware interfaces to a single NAPI
 *	poll scheduler due to HW limitations.
 */
int init_dummy_netdev(struct net_device *dev)
{
	/* Clear everything. Note we don't initialize spinlocks
	 * are they aren't supposed to be taken by any of the
	 * NAPI code and this dummy netdev is supposed to be
	 * only ever used for NAPI polls
	 */
	memset(dev, 0, sizeof(struct net_device));

	/* make sure we BUG if trying to hit standard
	 * register/unregister code path
	 */
	dev->reg_state = NETREG_DUMMY;

	/* NAPI wants this */
	INIT_LIST_HEAD(&dev->napi_list);

	/* a dummy interface is started by default */
	set_bit(__LINK_STATE_PRESENT, &dev->state);
	set_bit(__LINK_STATE_START, &dev->state);

	/* napi_busy_loop stats accounting wants this */
	dev_net_set(dev, &init_net);

	/* Note : We dont allocate pcpu_refcnt for dummy devices,
	 * because users of this 'device' dont need to change
	 * its refcount.
	 */

	return 0;
}
EXPORT_SYMBOL_GPL(init_dummy_netdev);


/**
 *	register_netdev	- register a network device
 *	@dev: device to register
 *
 *	Take a completed network device structure and add it to the kernel
 *	interfaces. A %NETDEV_REGISTER message is sent to the netdev notifier
 *	chain. 0 is returned on success. A negative errno code is returned
 *	on a failure to set up the device, or if the name is a duplicate.
 *
 *	This is a wrapper around register_netdevice that takes the rtnl semaphore
 *	and expands the device name if you passed a format string to
 *	alloc_netdev.
 */
int register_netdev(struct net_device *dev)
{
	int err;

	if (rtnl_lock_killable())
		return -EINTR;
	err = register_netdevice(dev);
	rtnl_unlock();
	return err;
}
EXPORT_SYMBOL(register_netdev);

int netdev_refcnt_read(const struct net_device *dev)
{
#ifdef CONFIG_PCPU_DEV_REFCNT
	int i, refcnt = 0;

	for_each_possible_cpu(i)
		refcnt += *per_cpu_ptr(dev->pcpu_refcnt, i);
	return refcnt;
#else
	return refcount_read(&dev->dev_refcnt);
#endif
}
EXPORT_SYMBOL(netdev_refcnt_read);

int netdev_unregister_timeout_secs __read_mostly = 10;

#define WAIT_REFS_MIN_MSECS 1
#define WAIT_REFS_MAX_MSECS 250
/**
 * netdev_wait_allrefs - wait until all references are gone.
 * @dev: target net_device
 *
 * This is called when unregistering network devices.
 *
 * Any protocol or device that holds a reference should register
 * for netdevice notification, and cleanup and put back the
 * reference if they receive an UNREGISTER event.
 * We can get stuck here if buggy protocols don't correctly
 * call dev_put.
 */
static void netdev_wait_allrefs(struct net_device *dev)
{
	unsigned long rebroadcast_time, warning_time;
	int wait = 0, refcnt;

	linkwatch_forget_dev(dev);

	rebroadcast_time = warning_time = jiffies;
	refcnt = netdev_refcnt_read(dev);

	while (refcnt != 1) {
		if (time_after(jiffies, rebroadcast_time + 1 * HZ)) {
			rtnl_lock();

			/* Rebroadcast unregister notification */
			call_netdevice_notifiers(NETDEV_UNREGISTER, dev);

			__rtnl_unlock();
			rcu_barrier();
			rtnl_lock();

			if (test_bit(__LINK_STATE_LINKWATCH_PENDING,
				     &dev->state)) {
				/* We must not have linkwatch events
				 * pending on unregister. If this
				 * happens, we simply run the queue
				 * unscheduled, resulting in a noop
				 * for this device.
				 */
				linkwatch_run_queue();
			}

			__rtnl_unlock();

			rebroadcast_time = jiffies;
		}

		if (!wait) {
			rcu_barrier();
			wait = WAIT_REFS_MIN_MSECS;
		} else {
			msleep(wait);
			wait = min(wait << 1, WAIT_REFS_MAX_MSECS);
		}

		refcnt = netdev_refcnt_read(dev);

		if (refcnt != 1 &&
		    time_after(jiffies, warning_time +
			       netdev_unregister_timeout_secs * HZ)) {
			pr_emerg("unregister_netdevice: waiting for %s to become free. Usage count = %d\n",
				 dev->name, refcnt);
			warning_time = jiffies;
		}
	}
}

/* The sequence is:
 *
 *	rtnl_lock();
 *	...
 *	register_netdevice(x1);
 *	register_netdevice(x2);
 *	...
 *	unregister_netdevice(y1);
 *	unregister_netdevice(y2);
 *      ...
 *	rtnl_unlock();
 *	free_netdev(y1);
 *	free_netdev(y2);
 *
 * We are invoked by rtnl_unlock().
 * This allows us to deal with problems:
 * 1) We can delete sysfs objects which invoke hotplug
 *    without deadlocking with linkwatch via keventd.
 * 2) Since we run with the RTNL semaphore not held, we can sleep
 *    safely in order to wait for the netdev refcnt to drop to zero.
 *
 * We must not return until all unregister events added during
 * the interval the lock was held have been completed.
 */
void netdev_run_todo(void)
{
	struct list_head list;
#ifdef CONFIG_LOCKDEP
	struct list_head unlink_list;

	list_replace_init(&net_unlink_list, &unlink_list);

	while (!list_empty(&unlink_list)) {
		struct net_device *dev = list_first_entry(&unlink_list,
							  struct net_device,
							  unlink_list);
		list_del_init(&dev->unlink_list);
		dev->nested_level = dev->lower_level - 1;
	}
#endif

	/* Snapshot list, allow later requests */
	list_replace_init(&net_todo_list, &list);

	__rtnl_unlock();


	/* Wait for rcu callbacks to finish before next phase */
	if (!list_empty(&list))
		rcu_barrier();

	while (!list_empty(&list)) {
		struct net_device *dev
			= list_first_entry(&list, struct net_device, todo_list);
		list_del(&dev->todo_list);

		if (unlikely(dev->reg_state != NETREG_UNREGISTERING)) {
			pr_err("network todo '%s' but state %d\n",
			       dev->name, dev->reg_state);
			dump_stack();
			continue;
		}

		dev->reg_state = NETREG_UNREGISTERED;

		netdev_wait_allrefs(dev);

		/* paranoia */
		BUG_ON(netdev_refcnt_read(dev) != 1);
		BUG_ON(!list_empty(&dev->ptype_all));
		BUG_ON(!list_empty(&dev->ptype_specific));
		WARN_ON(rcu_access_pointer(dev->ip_ptr));
		WARN_ON(rcu_access_pointer(dev->ip6_ptr));
#if IS_ENABLED(CONFIG_DECNET)
		WARN_ON(dev->dn_ptr);
#endif
		if (dev->priv_destructor)
			dev->priv_destructor(dev);
		if (dev->needs_free_netdev)
			free_netdev(dev);

		/* Report a network device has been unregistered */
		rtnl_lock();
		dev_net(dev)->dev_unreg_count--;
		__rtnl_unlock();
		wake_up(&netdev_unregistering_wq);

		/* Free network device */
		kobject_put(&dev->dev.kobj);
	}
}

/* Convert net_device_stats to rtnl_link_stats64. rtnl_link_stats64 has
 * all the same fields in the same order as net_device_stats, with only
 * the type differing, but rtnl_link_stats64 may have additional fields
 * at the end for newer counters.
 */
void netdev_stats_to_stats64(struct rtnl_link_stats64 *stats64,
			     const struct net_device_stats *netdev_stats)
{
#if BITS_PER_LONG == 64
	BUILD_BUG_ON(sizeof(*stats64) < sizeof(*netdev_stats));
	memcpy(stats64, netdev_stats, sizeof(*netdev_stats));
	/* zero out counters that only exist in rtnl_link_stats64 */
	memset((char *)stats64 + sizeof(*netdev_stats), 0,
	       sizeof(*stats64) - sizeof(*netdev_stats));
#else
	size_t i, n = sizeof(*netdev_stats) / sizeof(unsigned long);
	const unsigned long *src = (const unsigned long *)netdev_stats;
	u64 *dst = (u64 *)stats64;

	BUILD_BUG_ON(n > sizeof(*stats64) / sizeof(u64));
	for (i = 0; i < n; i++)
		dst[i] = src[i];
	/* zero out counters that only exist in rtnl_link_stats64 */
	memset((char *)stats64 + n * sizeof(u64), 0,
	       sizeof(*stats64) - n * sizeof(u64));
#endif
}
EXPORT_SYMBOL(netdev_stats_to_stats64);

/**
 *	dev_get_stats	- get network device statistics
 *	@dev: device to get statistics from
 *	@storage: place to store stats
 *
 *	Get network statistics from device. Return @storage.
 *	The device driver may provide its own method by setting
 *	dev->netdev_ops->get_stats64 or dev->netdev_ops->get_stats;
 *	otherwise the internal statistics structure is used.
 */
struct rtnl_link_stats64 *dev_get_stats(struct net_device *dev,
					struct rtnl_link_stats64 *storage)
{
	const struct net_device_ops *ops = dev->netdev_ops;

	if (ops->ndo_get_stats64) {
		memset(storage, 0, sizeof(*storage));
		ops->ndo_get_stats64(dev, storage);
	} else if (ops->ndo_get_stats) {
		netdev_stats_to_stats64(storage, ops->ndo_get_stats(dev));
	} else {
		netdev_stats_to_stats64(storage, &dev->stats);
	}
	storage->rx_dropped += (unsigned long)atomic_long_read(&dev->rx_dropped);
	storage->tx_dropped += (unsigned long)atomic_long_read(&dev->tx_dropped);
	storage->rx_nohandler += (unsigned long)atomic_long_read(&dev->rx_nohandler);
	return storage;
}
EXPORT_SYMBOL(dev_get_stats);

/**
 *	dev_fetch_sw_netstats - get per-cpu network device statistics
 *	@s: place to store stats
 *	@netstats: per-cpu network stats to read from
 *
 *	Read per-cpu network statistics and populate the related fields in @s.
 */
void dev_fetch_sw_netstats(struct rtnl_link_stats64 *s,
			   const struct pcpu_sw_netstats __percpu *netstats)
{
	int cpu;

	for_each_possible_cpu(cpu) {
		const struct pcpu_sw_netstats *stats;
		struct pcpu_sw_netstats tmp;
		unsigned int start;

		stats = per_cpu_ptr(netstats, cpu);
		do {
			start = u64_stats_fetch_begin_irq(&stats->syncp);
			tmp.rx_packets = stats->rx_packets;
			tmp.rx_bytes   = stats->rx_bytes;
			tmp.tx_packets = stats->tx_packets;
			tmp.tx_bytes   = stats->tx_bytes;
		} while (u64_stats_fetch_retry_irq(&stats->syncp, start));

		s->rx_packets += tmp.rx_packets;
		s->rx_bytes   += tmp.rx_bytes;
		s->tx_packets += tmp.tx_packets;
		s->tx_bytes   += tmp.tx_bytes;
	}
}
EXPORT_SYMBOL_GPL(dev_fetch_sw_netstats);

/**
 *	dev_get_tstats64 - ndo_get_stats64 implementation
 *	@dev: device to get statistics from
 *	@s: place to store stats
 *
 *	Populate @s from dev->stats and dev->tstats. Can be used as
 *	ndo_get_stats64() callback.
 */
void dev_get_tstats64(struct net_device *dev, struct rtnl_link_stats64 *s)
{
	netdev_stats_to_stats64(s, &dev->stats);
	dev_fetch_sw_netstats(s, dev->tstats);
}
EXPORT_SYMBOL_GPL(dev_get_tstats64);

struct netdev_queue *dev_ingress_queue_create(struct net_device *dev)
{
	struct netdev_queue *queue = dev_ingress_queue(dev);

#ifdef CONFIG_NET_CLS_ACT
	if (queue)
		return queue;
	queue = kzalloc(sizeof(*queue), GFP_KERNEL);
	if (!queue)
		return NULL;
	netdev_init_one_queue(dev, queue, NULL);
	RCU_INIT_POINTER(queue->qdisc, &noop_qdisc);
	queue->qdisc_sleeping = &noop_qdisc;
	rcu_assign_pointer(dev->ingress_queue, queue);
#endif
	return queue;
}

static const struct ethtool_ops default_ethtool_ops;

void netdev_set_default_ethtool_ops(struct net_device *dev,
				    const struct ethtool_ops *ops)
{
	if (dev->ethtool_ops == &default_ethtool_ops)
		dev->ethtool_ops = ops;
}
EXPORT_SYMBOL_GPL(netdev_set_default_ethtool_ops);

void netdev_freemem(struct net_device *dev)
{
	char *addr = (char *)dev - dev->padded;

	kvfree(addr);
}

/**
 * alloc_netdev_mqs - allocate network device
 * @sizeof_priv: size of private data to allocate space for
 * @name: device name format string
 * @name_assign_type: origin of device name
 * @setup: callback to initialize device
 * @txqs: the number of TX subqueues to allocate
 * @rxqs: the number of RX subqueues to allocate
 *
 * Allocates a struct net_device with private data area for driver use
 * and performs basic initialization.  Also allocates subqueue structs
 * for each queue on the device.
 */
struct net_device *alloc_netdev_mqs(int sizeof_priv, const char *name,
		unsigned char name_assign_type,
		void (*setup)(struct net_device *),
		unsigned int txqs, unsigned int rxqs)
{
	struct net_device *dev;
	unsigned int alloc_size;
	struct net_device *p;

	BUG_ON(strlen(name) >= sizeof(dev->name));

	if (txqs < 1) {
		pr_err("alloc_netdev: Unable to allocate device with zero queues\n");
		return NULL;
	}

	if (rxqs < 1) {
		pr_err("alloc_netdev: Unable to allocate device with zero RX queues\n");
		return NULL;
	}

	alloc_size = sizeof(struct net_device);
	if (sizeof_priv) {
		/* ensure 32-byte alignment of private area */
		alloc_size = ALIGN(alloc_size, NETDEV_ALIGN);
		alloc_size += sizeof_priv;
	}
	/* ensure 32-byte alignment of whole construct */
	alloc_size += NETDEV_ALIGN - 1;

	p = kvzalloc(alloc_size, GFP_KERNEL | __GFP_RETRY_MAYFAIL);
	if (!p)
		return NULL;

	dev = PTR_ALIGN(p, NETDEV_ALIGN);
	dev->padded = (char *)dev - (char *)p;

#ifdef CONFIG_PCPU_DEV_REFCNT
	dev->pcpu_refcnt = alloc_percpu(int);
	if (!dev->pcpu_refcnt)
		goto free_dev;
	dev_hold(dev);
#else
	refcount_set(&dev->dev_refcnt, 1);
#endif

	if (dev_addr_init(dev))
		goto free_pcpu;

	dev_mc_init(dev);
	dev_uc_init(dev);

	dev_net_set(dev, &init_net);

	dev->gso_max_size = GSO_MAX_SIZE;
	dev->gso_max_segs = GSO_MAX_SEGS;
	dev->upper_level = 1;
	dev->lower_level = 1;
#ifdef CONFIG_LOCKDEP
	dev->nested_level = 0;
	INIT_LIST_HEAD(&dev->unlink_list);
#endif

	INIT_LIST_HEAD(&dev->napi_list);
	INIT_LIST_HEAD(&dev->unreg_list);
	INIT_LIST_HEAD(&dev->close_list);
	INIT_LIST_HEAD(&dev->link_watch_list);
	INIT_LIST_HEAD(&dev->adj_list.upper);
	INIT_LIST_HEAD(&dev->adj_list.lower);
	INIT_LIST_HEAD(&dev->ptype_all);
	INIT_LIST_HEAD(&dev->ptype_specific);
	INIT_LIST_HEAD(&dev->net_notifier_list);
#ifdef CONFIG_NET_SCHED
	hash_init(dev->qdisc_hash);
#endif
	dev->priv_flags = IFF_XMIT_DST_RELEASE | IFF_XMIT_DST_RELEASE_PERM;
	setup(dev);

	if (!dev->tx_queue_len) {
		dev->priv_flags |= IFF_NO_QUEUE;
		dev->tx_queue_len = DEFAULT_TX_QUEUE_LEN;
	}

	dev->num_tx_queues = txqs;
	dev->real_num_tx_queues = txqs;
	if (netif_alloc_netdev_queues(dev))
		goto free_all;

	dev->num_rx_queues = rxqs;
	dev->real_num_rx_queues = rxqs;
	if (netif_alloc_rx_queues(dev))
		goto free_all;

	strcpy(dev->name, name);
	dev->name_assign_type = name_assign_type;
	dev->group = INIT_NETDEV_GROUP;
	if (!dev->ethtool_ops)
		dev->ethtool_ops = &default_ethtool_ops;

	nf_hook_ingress_init(dev);

	return dev;

free_all:
	free_netdev(dev);
	return NULL;

free_pcpu:
#ifdef CONFIG_PCPU_DEV_REFCNT
	free_percpu(dev->pcpu_refcnt);
free_dev:
#endif
	netdev_freemem(dev);
	return NULL;
}
EXPORT_SYMBOL(alloc_netdev_mqs);

/**
 * free_netdev - free network device
 * @dev: device
 *
 * This function does the last stage of destroying an allocated device
 * interface. The reference to the device object is released. If this
 * is the last reference then it will be freed.Must be called in process
 * context.
 */
void free_netdev(struct net_device *dev)
{
	struct napi_struct *p, *n;

	might_sleep();

	/* When called immediately after register_netdevice() failed the unwind
	 * handling may still be dismantling the device. Handle that case by
	 * deferring the free.
	 */
	if (dev->reg_state == NETREG_UNREGISTERING) {
		ASSERT_RTNL();
		dev->needs_free_netdev = true;
		return;
	}

	netif_free_tx_queues(dev);
	netif_free_rx_queues(dev);

	kfree(rcu_dereference_protected(dev->ingress_queue, 1));

	/* Flush device addresses */
	dev_addr_flush(dev);

	list_for_each_entry_safe(p, n, &dev->napi_list, dev_list)
		netif_napi_del(p);

#ifdef CONFIG_PCPU_DEV_REFCNT
	free_percpu(dev->pcpu_refcnt);
	dev->pcpu_refcnt = NULL;
#endif
	free_percpu(dev->xdp_bulkq);
	dev->xdp_bulkq = NULL;

	/*  Compatibility with error handling in drivers */
	if (dev->reg_state == NETREG_UNINITIALIZED) {
		netdev_freemem(dev);
		return;
	}

	BUG_ON(dev->reg_state != NETREG_UNREGISTERED);
	dev->reg_state = NETREG_RELEASED;

	/* will free via device release */
	put_device(&dev->dev);
}
EXPORT_SYMBOL(free_netdev);

/**
 *	synchronize_net -  Synchronize with packet receive processing
 *
 *	Wait for packets currently being received to be done.
 *	Does not block later packets from starting.
 */
void synchronize_net(void)
{
	might_sleep();
	if (rtnl_is_locked())
		synchronize_rcu_expedited();
	else
		synchronize_rcu();
}
EXPORT_SYMBOL(synchronize_net);

/**
 *	unregister_netdevice_queue - remove device from the kernel
 *	@dev: device
 *	@head: list
 *
 *	This function shuts down a device interface and removes it
 *	from the kernel tables.
 *	If head not NULL, device is queued to be unregistered later.
 *
 *	Callers must hold the rtnl semaphore.  You may want
 *	unregister_netdev() instead of this.
 */

void unregister_netdevice_queue(struct net_device *dev, struct list_head *head)
{
	ASSERT_RTNL();

	if (head) {
		list_move_tail(&dev->unreg_list, head);
	} else {
		LIST_HEAD(single);

		list_add(&dev->unreg_list, &single);
		unregister_netdevice_many(&single);
	}
}
EXPORT_SYMBOL(unregister_netdevice_queue);

/**
 *	unregister_netdevice_many - unregister many devices
 *	@head: list of devices
 *
 *  Note: As most callers use a stack allocated list_head,
 *  we force a list_del() to make sure stack wont be corrupted later.
 */
void unregister_netdevice_many(struct list_head *head)
{
	struct net_device *dev, *tmp;
	LIST_HEAD(close_head);

	BUG_ON(dev_boot_phase);
	ASSERT_RTNL();

	if (list_empty(head))
		return;

	list_for_each_entry_safe(dev, tmp, head, unreg_list) {
		/* Some devices call without registering
		 * for initialization unwind. Remove those
		 * devices and proceed with the remaining.
		 */
		if (dev->reg_state == NETREG_UNINITIALIZED) {
			pr_debug("unregister_netdevice: device %s/%p never was registered\n",
				 dev->name, dev);

			WARN_ON(1);
			list_del(&dev->unreg_list);
			continue;
		}
		dev->dismantle = true;
		BUG_ON(dev->reg_state != NETREG_REGISTERED);
	}

	/* If device is running, close it first. */
	list_for_each_entry(dev, head, unreg_list)
		list_add_tail(&dev->close_list, &close_head);
	dev_close_many(&close_head, true);

	list_for_each_entry(dev, head, unreg_list) {
		/* And unlink it from device chain. */
		unlist_netdevice(dev);

		dev->reg_state = NETREG_UNREGISTERING;
	}
	flush_all_backlogs();

	synchronize_net();

	list_for_each_entry(dev, head, unreg_list) {
		struct sk_buff *skb = NULL;

		/* Shutdown queueing discipline. */
		dev_shutdown(dev);

		dev_xdp_uninstall(dev);

		/* Notify protocols, that we are about to destroy
		 * this device. They should clean all the things.
		 */
		call_netdevice_notifiers(NETDEV_UNREGISTER, dev);

		if (!dev->rtnl_link_ops ||
		    dev->rtnl_link_state == RTNL_LINK_INITIALIZED)
			skb = rtmsg_ifinfo_build_skb(RTM_DELLINK, dev, ~0U, 0,
						     GFP_KERNEL, NULL, 0);

		/*
		 *	Flush the unicast and multicast chains
		 */
		dev_uc_flush(dev);
		dev_mc_flush(dev);

		netdev_name_node_alt_flush(dev);
		netdev_name_node_free(dev->name_node);

		if (dev->netdev_ops->ndo_uninit)
			dev->netdev_ops->ndo_uninit(dev);

		if (skb)
			rtmsg_ifinfo_send(skb, dev, GFP_KERNEL);

		/* Notifier chain MUST detach us all upper devices. */
		WARN_ON(netdev_has_any_upper_dev(dev));
		WARN_ON(netdev_has_any_lower_dev(dev));

		/* Remove entries from kobject tree */
		netdev_unregister_kobject(dev);
#ifdef CONFIG_XPS
		/* Remove XPS queueing entries */
		netif_reset_xps_queues_gt(dev, 0);
#endif
	}

	synchronize_net();

	list_for_each_entry(dev, head, unreg_list) {
		dev_put(dev);
		net_set_todo(dev);
	}

	list_del(head);
}
EXPORT_SYMBOL(unregister_netdevice_many);

/**
 *	unregister_netdev - remove device from the kernel
 *	@dev: device
 *
 *	This function shuts down a device interface and removes it
 *	from the kernel tables.
 *
 *	This is just a wrapper for unregister_netdevice that takes
 *	the rtnl semaphore.  In general you want to use this and not
 *	unregister_netdevice.
 */
void unregister_netdev(struct net_device *dev)
{
	rtnl_lock();
	unregister_netdevice(dev);
	rtnl_unlock();
}
EXPORT_SYMBOL(unregister_netdev);

/**
 *	__dev_change_net_namespace - move device to different nethost namespace
 *	@dev: device
 *	@net: network namespace
 *	@pat: If not NULL name pattern to try if the current device name
 *	      is already taken in the destination network namespace.
 *	@new_ifindex: If not zero, specifies device index in the target
 *	              namespace.
 *
 *	This function shuts down a device interface and moves it
 *	to a new network namespace. On success 0 is returned, on
 *	a failure a netagive errno code is returned.
 *
 *	Callers must hold the rtnl semaphore.
 */

int __dev_change_net_namespace(struct net_device *dev, struct net *net,
			       const char *pat, int new_ifindex)
{
	struct net *net_old = dev_net(dev);
	int err, new_nsid;

	ASSERT_RTNL();

	/* Don't allow namespace local devices to be moved. */
	err = -EINVAL;
	if (dev->features & NETIF_F_NETNS_LOCAL)
		goto out;

	/* Ensure the device has been registrered */
	if (dev->reg_state != NETREG_REGISTERED)
		goto out;

	/* Get out if there is nothing todo */
	err = 0;
	if (net_eq(net_old, net))
		goto out;

	/* Pick the destination device name, and ensure
	 * we can use it in the destination network namespace.
	 */
	err = -EEXIST;
	if (__dev_get_by_name(net, dev->name)) {
		/* We get here if we can't use the current device name */
		if (!pat)
			goto out;
		err = dev_get_valid_name(net, dev, pat);
		if (err < 0)
			goto out;
	}

	/* Check that new_ifindex isn't used yet. */
	err = -EBUSY;
	if (new_ifindex && __dev_get_by_index(net, new_ifindex))
		goto out;

	/*
	 * And now a mini version of register_netdevice unregister_netdevice.
	 */

	/* If device is running close it first. */
	dev_close(dev);

	/* And unlink it from device chain */
	unlist_netdevice(dev);

	synchronize_net();

	/* Shutdown queueing discipline. */
	dev_shutdown(dev);

	/* Notify protocols, that we are about to destroy
	 * this device. They should clean all the things.
	 *
	 * Note that dev->reg_state stays at NETREG_REGISTERED.
	 * This is wanted because this way 8021q and macvlan know
	 * the device is just moving and can keep their slaves up.
	 */
	call_netdevice_notifiers(NETDEV_UNREGISTER, dev);
	rcu_barrier();

	new_nsid = peernet2id_alloc(dev_net(dev), net, GFP_KERNEL);
	/* If there is an ifindex conflict assign a new one */
	if (!new_ifindex) {
		if (__dev_get_by_index(net, dev->ifindex))
			new_ifindex = dev_new_index(net);
		else
			new_ifindex = dev->ifindex;
	}

	rtmsg_ifinfo_newnet(RTM_DELLINK, dev, ~0U, GFP_KERNEL, &new_nsid,
			    new_ifindex);

	/*
	 *	Flush the unicast and multicast chains
	 */
	dev_uc_flush(dev);
	dev_mc_flush(dev);

	/* Send a netdev-removed uevent to the old namespace */
	kobject_uevent(&dev->dev.kobj, KOBJ_REMOVE);
	netdev_adjacent_del_links(dev);

	/* Move per-net netdevice notifiers that are following the netdevice */
	move_netdevice_notifiers_dev_net(dev, net);

	/* Actually switch the network namespace */
	dev_net_set(dev, net);
	dev->ifindex = new_ifindex;

	/* Send a netdev-add uevent to the new namespace */
	kobject_uevent(&dev->dev.kobj, KOBJ_ADD);
	netdev_adjacent_add_links(dev);

	/* Fixup kobjects */
	err = device_rename(&dev->dev, dev->name);
	WARN_ON(err);

	/* Adapt owner in case owning user namespace of target network
	 * namespace is different from the original one.
	 */
	err = netdev_change_owner(dev, net_old, net);
	WARN_ON(err);

	/* Add the device back in the hashes */
	list_netdevice(dev);

	/* Notify protocols, that a new device appeared. */
	call_netdevice_notifiers(NETDEV_REGISTER, dev);

	/*
	 *	Prevent userspace races by waiting until the network
	 *	device is fully setup before sending notifications.
	 */
	rtmsg_ifinfo(RTM_NEWLINK, dev, ~0U, GFP_KERNEL);

	synchronize_net();
	err = 0;
out:
	return err;
}
EXPORT_SYMBOL_GPL(__dev_change_net_namespace);

static int dev_cpu_dead(unsigned int oldcpu)
{
	struct sk_buff **list_skb;
	struct sk_buff *skb;
	unsigned int cpu;
	struct softnet_data *sd, *oldsd, *remsd = NULL;

	local_irq_disable();
	cpu = smp_processor_id();
	sd = &per_cpu(softnet_data, cpu);
	oldsd = &per_cpu(softnet_data, oldcpu);

	/* Find end of our completion_queue. */
	list_skb = &sd->completion_queue;
	while (*list_skb)
		list_skb = &(*list_skb)->next;
	/* Append completion queue from offline CPU. */
	*list_skb = oldsd->completion_queue;
	oldsd->completion_queue = NULL;

	/* Append output queue from offline CPU. */
	if (oldsd->output_queue) {
		*sd->output_queue_tailp = oldsd->output_queue;
		sd->output_queue_tailp = oldsd->output_queue_tailp;
		oldsd->output_queue = NULL;
		oldsd->output_queue_tailp = &oldsd->output_queue;
	}
	/* Append NAPI poll list from offline CPU, with one exception :
	 * process_backlog() must be called by cpu owning percpu backlog.
	 * We properly handle process_queue & input_pkt_queue later.
	 */
	while (!list_empty(&oldsd->poll_list)) {
		struct napi_struct *napi = list_first_entry(&oldsd->poll_list,
							    struct napi_struct,
							    poll_list);

		list_del_init(&napi->poll_list);
		if (napi->poll == process_backlog)
			napi->state = 0;
		else
			____napi_schedule(sd, napi);
	}

	raise_softirq_irqoff(NET_TX_SOFTIRQ);
	local_irq_enable();

#ifdef CONFIG_RPS
	remsd = oldsd->rps_ipi_list;
	oldsd->rps_ipi_list = NULL;
#endif
	/* send out pending IPI's on offline CPU */
	net_rps_send_ipi(remsd);

	/* Process offline CPU's input_pkt_queue */
	while ((skb = __skb_dequeue(&oldsd->process_queue))) {
		netif_rx_ni(skb);
		input_queue_head_incr(oldsd);
	}
	while ((skb = skb_dequeue(&oldsd->input_pkt_queue))) {
		netif_rx_ni(skb);
		input_queue_head_incr(oldsd);
	}

	return 0;
}

/**
 *	netdev_increment_features - increment feature set by one
 *	@all: current feature set
 *	@one: new feature set
 *	@mask: mask feature set
 *
 *	Computes a new feature set after adding a device with feature set
 *	@one to the master device with current feature set @all.  Will not
 *	enable anything that is off in @mask. Returns the new feature set.
 */
netdev_features_t netdev_increment_features(netdev_features_t all,
	netdev_features_t one, netdev_features_t mask)
{
	if (mask & NETIF_F_HW_CSUM)
		mask |= NETIF_F_CSUM_MASK;
	mask |= NETIF_F_VLAN_CHALLENGED;

	all |= one & (NETIF_F_ONE_FOR_ALL | NETIF_F_CSUM_MASK) & mask;
	all &= one | ~NETIF_F_ALL_FOR_ALL;

	/* If one device supports hw checksumming, set for all. */
	if (all & NETIF_F_HW_CSUM)
		all &= ~(NETIF_F_CSUM_MASK & ~NETIF_F_HW_CSUM);

	return all;
}
EXPORT_SYMBOL(netdev_increment_features);

static struct hlist_head * __net_init netdev_create_hash(void)
{
	int i;
	struct hlist_head *hash;

	hash = kmalloc_array(NETDEV_HASHENTRIES, sizeof(*hash), GFP_KERNEL);
	if (hash != NULL)
		for (i = 0; i < NETDEV_HASHENTRIES; i++)
			INIT_HLIST_HEAD(&hash[i]);

	return hash;
}

/* Initialize per network namespace state */
static int __net_init netdev_init(struct net *net)
{
	BUILD_BUG_ON(GRO_HASH_BUCKETS >
		     8 * sizeof_field(struct napi_struct, gro_bitmask));

	if (net != &init_net)
		INIT_LIST_HEAD(&net->dev_base_head);

	net->dev_name_head = netdev_create_hash();
	if (net->dev_name_head == NULL)
		goto err_name;

	net->dev_index_head = netdev_create_hash();
	if (net->dev_index_head == NULL)
		goto err_idx;

	RAW_INIT_NOTIFIER_HEAD(&net->netdev_chain);

	return 0;

err_idx:
	kfree(net->dev_name_head);
err_name:
	return -ENOMEM;
}

/**
 *	netdev_drivername - network driver for the device
 *	@dev: network device
 *
 *	Determine network driver for device.
 */
const char *netdev_drivername(const struct net_device *dev)
{
	const struct device_driver *driver;
	const struct device *parent;
	const char *empty = "";

	parent = dev->dev.parent;
	if (!parent)
		return empty;

	driver = parent->driver;
	if (driver && driver->name)
		return driver->name;
	return empty;
}

static void __netdev_printk(const char *level, const struct net_device *dev,
			    struct va_format *vaf)
{
	if (dev && dev->dev.parent) {
		dev_printk_emit(level[1] - '0',
				dev->dev.parent,
				"%s %s %s%s: %pV",
				dev_driver_string(dev->dev.parent),
				dev_name(dev->dev.parent),
				netdev_name(dev), netdev_reg_state(dev),
				vaf);
	} else if (dev) {
		printk("%s%s%s: %pV",
		       level, netdev_name(dev), netdev_reg_state(dev), vaf);
	} else {
		printk("%s(NULL net_device): %pV", level, vaf);
	}
}

void netdev_printk(const char *level, const struct net_device *dev,
		   const char *format, ...)
{
	struct va_format vaf;
	va_list args;

	va_start(args, format);

	vaf.fmt = format;
	vaf.va = &args;

	__netdev_printk(level, dev, &vaf);

	va_end(args);
}
EXPORT_SYMBOL(netdev_printk);

#define define_netdev_printk_level(func, level)			\
void func(const struct net_device *dev, const char *fmt, ...)	\
{								\
	struct va_format vaf;					\
	va_list args;						\
								\
	va_start(args, fmt);					\
								\
	vaf.fmt = fmt;						\
	vaf.va = &args;						\
								\
	__netdev_printk(level, dev, &vaf);			\
								\
	va_end(args);						\
}								\
EXPORT_SYMBOL(func);

define_netdev_printk_level(netdev_emerg, KERN_EMERG);
define_netdev_printk_level(netdev_alert, KERN_ALERT);
define_netdev_printk_level(netdev_crit, KERN_CRIT);
define_netdev_printk_level(netdev_err, KERN_ERR);
define_netdev_printk_level(netdev_warn, KERN_WARNING);
define_netdev_printk_level(netdev_notice, KERN_NOTICE);
define_netdev_printk_level(netdev_info, KERN_INFO);

static void __net_exit netdev_exit(struct net *net)
{
	kfree(net->dev_name_head);
	kfree(net->dev_index_head);
	if (net != &init_net)
		WARN_ON_ONCE(!list_empty(&net->dev_base_head));
}

static struct pernet_operations __net_initdata netdev_net_ops = {
	.init = netdev_init,
	.exit = netdev_exit,
};

static void __net_exit default_device_exit(struct net *net)
{
	struct net_device *dev, *aux;
	/*
	 * Push all migratable network devices back to the
	 * initial network namespace
	 */
	rtnl_lock();
	for_each_netdev_safe(net, dev, aux) {
		int err;
		char fb_name[IFNAMSIZ];

		/* Ignore unmoveable devices (i.e. loopback) */
		if (dev->features & NETIF_F_NETNS_LOCAL)
			continue;

		/* Leave virtual devices for the generic cleanup */
		if (dev->rtnl_link_ops && !dev->rtnl_link_ops->netns_refund)
			continue;

		/* Push remaining network devices to init_net */
		snprintf(fb_name, IFNAMSIZ, "dev%d", dev->ifindex);
		if (__dev_get_by_name(&init_net, fb_name))
			snprintf(fb_name, IFNAMSIZ, "dev%%d");
		err = dev_change_net_namespace(dev, &init_net, fb_name);
		if (err) {
			pr_emerg("%s: failed to move %s to init_net: %d\n",
				 __func__, dev->name, err);
			BUG();
		}
	}
	rtnl_unlock();
}

static void __net_exit rtnl_lock_unregistering(struct list_head *net_list)
{
	/* Return with the rtnl_lock held when there are no network
	 * devices unregistering in any network namespace in net_list.
	 */
	struct net *net;
	bool unregistering;
	DEFINE_WAIT_FUNC(wait, woken_wake_function);

	add_wait_queue(&netdev_unregistering_wq, &wait);
	for (;;) {
		unregistering = false;
		rtnl_lock();
		list_for_each_entry(net, net_list, exit_list) {
			if (net->dev_unreg_count > 0) {
				unregistering = true;
				break;
			}
		}
		if (!unregistering)
			break;
		__rtnl_unlock();

		wait_woken(&wait, TASK_UNINTERRUPTIBLE, MAX_SCHEDULE_TIMEOUT);
	}
	remove_wait_queue(&netdev_unregistering_wq, &wait);
}

static void __net_exit default_device_exit_batch(struct list_head *net_list)
{
	/* At exit all network devices most be removed from a network
	 * namespace.  Do this in the reverse order of registration.
	 * Do this across as many network namespaces as possible to
	 * improve batching efficiency.
	 */
	struct net_device *dev;
	struct net *net;
	LIST_HEAD(dev_kill_list);

	/* To prevent network device cleanup code from dereferencing
	 * loopback devices or network devices that have been freed
	 * wait here for all pending unregistrations to complete,
	 * before unregistring the loopback device and allowing the
	 * network namespace be freed.
	 *
	 * The netdev todo list containing all network devices
	 * unregistrations that happen in default_device_exit_batch
	 * will run in the rtnl_unlock() at the end of
	 * default_device_exit_batch.
	 */
	rtnl_lock_unregistering(net_list);
	list_for_each_entry(net, net_list, exit_list) {
		for_each_netdev_reverse(net, dev) {
			if (dev->rtnl_link_ops && dev->rtnl_link_ops->dellink)
				dev->rtnl_link_ops->dellink(dev, &dev_kill_list);
			else
				unregister_netdevice_queue(dev, &dev_kill_list);
		}
	}
	unregister_netdevice_many(&dev_kill_list);
	rtnl_unlock();
}

static struct pernet_operations __net_initdata default_device_ops = {
	.exit = default_device_exit,
	.exit_batch = default_device_exit_batch,
};

/*
 *	Initialize the DEV module. At boot time this walks the device list and
 *	unhooks any devices that fail to initialise (normally hardware not
 *	present) and leaves us with a valid list of present and active devices.
 *
 */

/*
 *       This is called single threaded during boot, so no need
 *       to take the rtnl semaphore.
 */
static int __init net_dev_init(void)
{
	int i, rc = -ENOMEM;

	BUG_ON(!dev_boot_phase);

	if (dev_proc_init())
		goto out;

	if (netdev_kobject_init())
		goto out;

	INIT_LIST_HEAD(&ptype_all);
	for (i = 0; i < PTYPE_HASH_SIZE; i++)
		INIT_LIST_HEAD(&ptype_base[i]);

	INIT_LIST_HEAD(&offload_base);

	if (register_pernet_subsys(&netdev_net_ops))
		goto out;

	/*
	 *	Initialise the packet receive queues.
	 */

	for_each_possible_cpu(i) {
		struct work_struct *flush = per_cpu_ptr(&flush_works, i);
		struct softnet_data *sd = &per_cpu(softnet_data, i);

		INIT_WORK(flush, flush_backlog);

		skb_queue_head_init(&sd->input_pkt_queue);
		skb_queue_head_init(&sd->process_queue);
#ifdef CONFIG_XFRM_OFFLOAD
		skb_queue_head_init(&sd->xfrm_backlog);
#endif
		INIT_LIST_HEAD(&sd->poll_list);
		sd->output_queue_tailp = &sd->output_queue;
#ifdef CONFIG_RPS
		INIT_CSD(&sd->csd, rps_trigger_softirq, sd);
		sd->cpu = i;
#endif

		init_gro_hash(&sd->backlog);
		sd->backlog.poll = process_backlog;
		sd->backlog.weight = weight_p;
	}

	dev_boot_phase = 0;

	/* The loopback device is special if any other network devices
	 * is present in a network namespace the loopback device must
	 * be present. Since we now dynamically allocate and free the
	 * loopback device ensure this invariant is maintained by
	 * keeping the loopback device as the first device on the
	 * list of network devices.  Ensuring the loopback devices
	 * is the first device that appears and the last network device
	 * that disappears.
	 */
	if (register_pernet_device(&loopback_net_ops))
		goto out;

	if (register_pernet_device(&default_device_ops))
		goto out;

	open_softirq(NET_TX_SOFTIRQ, net_tx_action);
	open_softirq(NET_RX_SOFTIRQ, net_rx_action);

	rc = cpuhp_setup_state_nocalls(CPUHP_NET_DEV_DEAD, "net/dev:dead",
				       NULL, dev_cpu_dead);
	WARN_ON(rc < 0);
	rc = 0;
out:
	return rc;
}

subsys_initcall(net_dev_init);<|MERGE_RESOLUTION|>--- conflicted
+++ resolved
@@ -4363,11 +4363,7 @@
 			 * makes sure to proceed with napi polling
 			 * if the thread is explicitly woken from here.
 			 */
-<<<<<<< HEAD
-			if (READ_ONCE(thread->state) != TASK_INTERRUPTIBLE)
-=======
 			if (READ_ONCE(thread->__state) != TASK_INTERRUPTIBLE)
->>>>>>> 11e4b63a
 				set_bit(NAPI_STATE_SCHED_THREADED, &napi->state);
 			wake_up_process(thread);
 			return;
@@ -6000,11 +5996,7 @@
 
 	if (!skb_headlen(skb) && pinfo->nr_frags &&
 	    !PageHighMem(skb_frag_page(frag0)) &&
-<<<<<<< HEAD
-	    (!NET_IP_ALIGN || !(skb_frag_off(frag0) & 3))) {
-=======
 	    (!NET_IP_ALIGN || !((skb_frag_off(frag0) + nhoff) & 3))) {
->>>>>>> 11e4b63a
 		NAPI_GRO_CB(skb)->frag0 = skb_frag_address(frag0);
 		NAPI_GRO_CB(skb)->frag0_len = min_t(unsigned int,
 						    skb_frag_size(frag0),
